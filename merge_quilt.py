--- conflicted
+++ resolved
@@ -33,19 +33,14 @@
     )
 
 from bzrlib.plugins.builddeb.quilt import (
-<<<<<<< HEAD
+    quilt_applied,
+    quilt_unapplied,
+    quilt_pop,
     quilt_pop_all,
     quilt_push,
-    quilt_pop,
-    )
-=======
-    quilt_applied,
-    quilt_unapplied,
-    quilt_pop_all,
     quilt_push_all,
     )
 from bzrlib.plugins.builddeb.util import debuild_config
->>>>>>> e13175b3
 
 
 class NoUnapplyingMerger(_mod_merge.Merge3Merger):
@@ -102,7 +97,6 @@
         raise
 
 
-<<<<<<< HEAD
 def post_process_quilt_patches(tree, old_patches, policy):
     """(Un)apply patches after a merge.
 
@@ -139,10 +133,11 @@
         trace.note("Unapplying %d quilt patches", to_unapply)
         for p in to_unapply:
             quilt_pop(tree.basedir, p)
-=======
+
+
 def start_commit_quilt_patches(tree):
     config = debuild_config(tree, False)
-    policy = config.commit_quilt_policy
+    policy = config.quilt_commit_policy
     applied_patches = quilt_applied(tree.basedir)
     unapplied_patches = quilt_unapplied(tree.basedir)
     if policy is None:
@@ -158,5 +153,4 @@
         quilt_pop_all(tree.basedir)
     else:
         raise errors.BzrError("Invalid setting %r for quilt-commit-policy" %
-                policy)
->>>>>>> e13175b3
+                policy)