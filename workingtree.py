--- conflicted
+++ resolved
@@ -1064,14 +1064,14 @@
     def apply_inventory_delta(self, changes):
         for (old_path, new_path, file_id, ie) in changes:
             if old_path is not None:
+                (index, old_subpath) = self._lookup_index(old_path.encode('utf-8'))
                 try:
-                    self._index_del_entry(old_path.encode('utf-8'))
+                    self._index_del_entry(index, old_subpath)
                 except KeyError:
                     pass
                 else:
                     self._versioned_dirs = None
             if new_path is not None and ie.kind != 'directory':
-<<<<<<< HEAD
                 if ie.kind == 'tree-reference':
                     self._index_add_entry(
                             new_path, ie.kind,
@@ -1079,9 +1079,6 @@
                 else:
                     self._index_add_entry(new_path, ie.kind)
         self.flush()
-=======
-                self._index_add_entry(new_path, ie.kind)
->>>>>>> 31ebd37b
 
     def annotate_iter(self, path, file_id=None,
                       default_revision=_mod_revision.CURRENT_REVISION):
@@ -1176,13 +1173,8 @@
                             st = os.stat_result((entry.mode, 0, 0, 0,
                                   0, 0, len(obj.as_raw_string()), 0,
                                   0, 0))
-<<<<<<< HEAD
                     (index, subpath) = self._lookup_index(entry.path)
                     index[subpath] = index_entry_from_stat(st, entry.sha, 0)
-            self.flush()
-=======
-                    self.index[entry.path] = index_entry_from_stat(st, entry.sha, 0)
->>>>>>> 31ebd37b
 
     def pull(self, source, overwrite=False, stop_revision=None,
              change_reporter=None, possible_transports=None, local=False,
@@ -1206,7 +1198,6 @@
                                 show_base=show_base)
             return count
 
-<<<<<<< HEAD
     def add_reference(self, sub_tree):
         """Add a TreeReference to the tree, pointing at sub_tree.
 
@@ -1277,7 +1268,7 @@
             wt = tree_bzrdir.create_workingtree(_mod_revision.NULL_REVISION)
             wt.set_parent_ids(self.get_parent_ids())
             return wt
-=======
+
     def _get_check_refs(self):
         """Return the references needed to perform a check of this tree.
 
@@ -1308,7 +1299,6 @@
                 else:
                     new_parents = [revision_id]
                 tree.set_parent_ids(new_parents)
->>>>>>> 31ebd37b
 
 
 class GitWorkingTreeFormat(workingtree.WorkingTreeFormat):
