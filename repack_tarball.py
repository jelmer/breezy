--- conflicted
+++ resolved
@@ -102,68 +102,15 @@
     finally:
       tar.close()
   else:
-<<<<<<< HEAD
-    if isinstance(orig_name, unicode):
-      orig_name = orig_name.encode('utf-8')
-    if isinstance(new_name, unicode):
-      new_name = new_name.encode('utf-8')
-    base_dir, path = urlutils.split(orig_name)
-    transport = get_transport(base_dir)
-    trans_file = transport.get(path)
-    try:
-      if orig_name.endswith('.tar.gz') or orig_name.endswith('.tgz'):
-        dest = open(new_name, 'wb')
-        try:
-          dest.write(trans_file.read())
-        finally:
-          dest.close()
-      elif orig_name.endswith('.tar'):
-        gz = gzip.GzipFile(new_name, 'w')
-        try:
-          gz.write(trans_file.read())
-        finally:
-          gz.close()
-      elif orig_name.endswith('.tar.bz2'):
-        old_tar_content = trans_file.read()
-        old_tar_content_decompressed = bz2.decompress(old_tar_content)
-        gz = gzip.GzipFile(new_name, 'w')
-        try:
-          gz.write(old_tar_content_decompressed)
-        finally:
-          gz.close()
-      elif orig_name.endswith('.zip') or zipfile.is_zipfile(orig_name):
-        import time
-        zip = zipfile.ZipFile(trans_file, "r")
-        try:
-          tar = tarfile.open(new_name, 'w:gz')
-          try:
-            for info in zip.infolist():
-              tarinfo = tarfile.TarInfo(info.filename)
-              tarinfo.size = info.file_size
-              tarinfo.mtime = time.mktime(info.date_time + (0, 1, -1))
-              if info.filename.endswith("/"):
-                  tarinfo.mode = 0755
-                  tarinfo.type = tarfile.DIRTYPE
-              else:
-                  tarinfo.mode = 0644
-                  tarinfo.type = tarfile.REGTYPE
-              contents = StringIO(zip.read(info.filename))
-              tar.addfile(tarinfo, contents)
-          finally:
-            tar.close()
-        finally:
-          zip.close()
-      else:
-        raise BzrCommandError('Unsupported format for repack: %s' % orig_name)
-    finally:
-      trans_file.close()
-=======
     if old_contents is None:
       trans_file = _get_file_from_location(orig_name)
       try:
         old_contents = trans_file.read()
       finally:
         trans_file.close()
+    base_dir, path = urlutils.split(orig_name)
+    transport = get_transport(base_dir)
+    trans_file = transport.get(path)
     if orig_name.endswith('.tar.gz') or orig_name.endswith('.tgz'):
       dest = open(new_name, 'wb')
       try:
@@ -183,9 +130,30 @@
         gz.write(old_tar_content_decompressed)
       finally:
         gz.close()
+    elif orig_name.endswith('.zip') or zipfile.is_zipfile(orig_name):
+      import time
+      old_contents_f = StringIO(old_contents)
+      zip = zipfile.ZipFile(old_contents_f, "r")
+      try:
+        tar = tarfile.open(new_name, 'w:gz')
+        try:
+          for info in zip.infolist():
+            tarinfo = tarfile.TarInfo(info.filename)
+            tarinfo.size = info.file_size
+            tarinfo.mtime = time.mktime(info.date_time + (0, 1, -1))
+            if info.filename.endswith("/"):
+                tarinfo.mode = 0755
+                tarinfo.type = tarfile.DIRTYPE
+            else:
+                tarinfo.mode = 0644
+                tarinfo.type = tarfile.REGTYPE
+            contents = StringIO(zip.read(info.filename))
+            tar.addfile(tarinfo, contents)
+        finally:
+          tar.close()
+      finally:
+        zip.close()
     else:
       raise BzrCommandError('Unsupported format for repack: %s' % orig_name)
-    # TODO: handle zip files.
->>>>>>> 3949e483
 
 # vim: ts=2 sts=2 sw=2
