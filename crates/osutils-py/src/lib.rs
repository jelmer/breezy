--- conflicted
+++ resolved
@@ -4,11 +4,7 @@
 use std::path::{Path,PathBuf};
 use pyo3_file::PyFileLikeObject;
 use pyo3::types::{PyBytes, PyIterator, PyList};
-<<<<<<< HEAD
-use pyo3::exceptions::{PyTypeError, PyValueError};
-=======
-use pyo3::exceptions::{PyTypeError,PyIOError};
->>>>>>> 642e28c7
+use pyo3::exceptions::{PyTypeError,PyValueError,PyIOError};
 use std::collections::HashSet;
 use std::iter::Iterator;
 use std::ffi::OsString;
@@ -157,15 +153,9 @@
 }
 
 #[pyfunction]
-<<<<<<< HEAD
-fn normalized_filename(py: Python, filename: &PyAny) -> PyResult<(PathBuf, bool)> {
-    if breezy_osutils::path::normalizes_filenames() {
-        _accessible_normalized_filename(py, filename)
-=======
 fn normalized_filename(filename: &PyAny) -> PyResult<(PathBuf, bool)> {
     if breezy_osutils::path::normalizes_filenames() {
         _accessible_normalized_filename(filename)
->>>>>>> 642e28c7
     } else {
         _inaccessible_normalized_filename(filename)
     }
@@ -265,14 +255,35 @@
 }
 
 #[pyfunction]
-<<<<<<< HEAD
 fn local_time_offset(t: Option<&PyAny>) -> PyResult<i64> {
     if let Some(t) = t {
         let t = t.extract::<f64>()?;
         Ok(breezy_osutils::time::local_time_offset(Some(t as i64)))
     } else {
         Ok(breezy_osutils::time::local_time_offset(None))
-=======
+    }
+}
+
+#[pyfunction]
+fn format_local_date(py: Python, t: PyObject, offset: Option<i32>, timezone: Option<&str>, date_format: Option<&str>, show_offset: Option<bool>) -> PyResult<String> {
+    let t = if let Ok(t) = t.extract::<f64>(py) {
+        t as i64
+    } else if let Ok(t) = t.extract::<i64>(py) {
+        t
+    } else {
+        return Err(PyValueError::new_err("t must be a float"));
+    };
+    let timezone = match timezone {
+        Some("local") => Ok(breezy_osutils::time::Timezone::Local),
+        Some("utc") => Ok(breezy_osutils::time::Timezone::Utc),
+        Some("original") => Ok(breezy_osutils::time::Timezone::Original),
+        Some(n) => Err(PyValueError::new_err(format!("Unknown timezone: {}", n))),
+        None => Ok(breezy_osutils::time::Timezone::Original),
+    }?;
+    Ok(breezy_osutils::time::format_local_date(t, offset, timezone, date_format, show_offset.unwrap_or(true)))
+}
+
+#[pyfunction]
 fn rand_chars(len: usize) -> PyResult<String> {
     Ok(breezy_osutils::rand_chars(len))
 }
@@ -351,29 +362,10 @@
         }
         buf.truncate(read);
         Ok(Some(PyBytes::new(py, &buf).to_object(py)))
->>>>>>> 642e28c7
-    }
-}
-
-#[pyfunction]
-<<<<<<< HEAD
-fn format_local_date(py: Python, t: PyObject, offset: Option<i32>, timezone: Option<&str>, date_format: Option<&str>, show_offset: Option<bool>) -> PyResult<String> {
-    let t = if let Ok(t) = t.extract::<f64>(py) {
-        t as i64
-    } else if let Ok(t) = t.extract::<i64>(py) {
-        t
-    } else {
-        return Err(PyValueError::new_err("t must be a float"));
-    };
-    let timezone = match timezone {
-        Some("local") => Ok(breezy_osutils::time::Timezone::Local),
-        Some("utc") => Ok(breezy_osutils::time::Timezone::Utc),
-        Some("original") => Ok(breezy_osutils::time::Timezone::Original),
-        Some(n) => Err(PyValueError::new_err(format!("Unknown timezone: {}", n))),
-        None => Ok(breezy_osutils::time::Timezone::Original),
-    }?;
-    Ok(breezy_osutils::time::format_local_date(t, offset, timezone, date_format, show_offset.unwrap_or(true)))
-=======
+    }
+}
+
+#[pyfunction]
 fn IterableFile(py_iterable: PyObject) -> PyResult<PyObject> {
     Python::with_gil(|py| {
         let py_iter = py_iterable.call_method0(py, "__iter__")?;
@@ -424,7 +416,6 @@
         return Err(PyErr::fetch(py));
     }
     Ok(result)
->>>>>>> 642e28c7
 }
 
 #[pymodule]
@@ -447,14 +438,11 @@
     m.add_wrapped(wrap_pyfunction!(set_or_unset_env))?;
     m.add_wrapped(wrap_pyfunction!(find_executable_on_path))?;
     m.add_wrapped(wrap_pyfunction!(legal_path))?;
-<<<<<<< HEAD
     m.add_wrapped(wrap_pyfunction!(local_time_offset))?;
     m.add_wrapped(wrap_pyfunction!(format_local_date))?;
-=======
     m.add_wrapped(wrap_pyfunction!(rand_chars))?;
     m.add_wrapped(wrap_pyfunction!(IterableFile))?;
     m.add_wrapped(wrap_pyfunction!(check_text_path))?;
     m.add_wrapped(wrap_pyfunction!(check_text_lines))?;
->>>>>>> 642e28c7
     Ok(())
 }