--- conflicted
+++ resolved
@@ -2,13 +2,8 @@
 
 use pyo3::prelude::*;
 use pyo3::wrap_pyfunction;
-<<<<<<< HEAD
-use pyo3::types::{PyDict, PyList, PyTuple};
+use pyo3::types::{PyDict, PyList, PyTuple, PyIterator};
 use std::collections::{HashMap, HashSet};
-=======
-use pyo3::types::{PyDict, PyList, PyIterator};
-use std::collections::HashMap;
->>>>>>> 9100ebb8
 use std::hash::Hash;
 use pyo3::import_exception;
 
@@ -166,9 +161,13 @@
 }
 
 #[pyclass]
-<<<<<<< HEAD
 struct PyParentsProvider {
     provider: Box<dyn breezy_graph::ParentsProvider<PyNode> + Send>,
+}
+
+#[pyclass]
+struct TopoSorter {
+    sorter: breezy_graph::tsort::TopoSorter<PyNode>
 }
 
 #[pymethods]
@@ -196,9 +195,6 @@
         provider: Box::new(breezy_graph::DictParentsProvider::<PyNode>::new(parent_map))
     };
     Ok(provider.into_py(py))
-=======
-struct TopoSorter {
-    sorter: breezy_graph::tsort::TopoSorter<PyNode>
 }
 
 #[pymethods]
@@ -242,17 +238,13 @@
         }
         Ok(ret)
     }
->>>>>>> 9100ebb8
 }
 
 #[pymodule]
 fn _graph_rs(py: Python, m: &PyModule) -> PyResult<()> {
     m.add_wrapped(wrap_pyfunction!(invert_parent_map))?;
     m.add_wrapped(wrap_pyfunction!(collapse_linear_regions))?;
-<<<<<<< HEAD
     m.add_wrapped(wrap_pyfunction!(DictParentsProvider))?;
-=======
     m.add_class::<TopoSorter>()?;
->>>>>>> 9100ebb8
     Ok(())
 }