[package]
name = "breezy-osutils"
version = "3.3.3"
edition = "2021"
description = "Low level OS wrappers for Breezy"
license = "GPL-2.0+"

[lib]

[dependencies]
memchr = "2.3.3"
chrono = "0.4"
walkdir = "2"
sha1 = "0.10"
unicode-normalization = "0.1.19"
rand = "0.8"
log = "0.4"
lazy_static = "1.4.0"
regex = "1.5.4"
hostname = "0.3.1"
num_cpus = "1.13.0"
path-clean = "1"
termion = "2"
<<<<<<< HEAD
dirs = "*"
=======
encoding_rs = ">=0.8"
>>>>>>> 23a84369

[target.'cfg(unix)'.dependencies]
nix = ">=0.26"<|MERGE_RESOLUTION|>--- conflicted
+++ resolved
@@ -21,11 +21,8 @@
 num_cpus = "1.13.0"
 path-clean = "1"
 termion = "2"
-<<<<<<< HEAD
 dirs = "*"
-=======
 encoding_rs = ">=0.8"
->>>>>>> 23a84369
 
 [target.'cfg(unix)'.dependencies]
 nix = ">=0.26"