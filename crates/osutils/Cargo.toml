--- conflicted
+++ resolved
@@ -17,12 +17,9 @@
 log = "0.4"
 lazy_static = "1.4.0"
 regex = "1.5.4"
-<<<<<<< HEAD
 hostname = "0.3.1"
 num_cpus = "1.13.0"
-=======
 path-clean = "1"
->>>>>>> 8c252ec7
 
 [target.'cfg(unix)'.dependencies]
 libc = "0.2.101"