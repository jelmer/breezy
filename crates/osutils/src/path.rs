<<<<<<< HEAD
use std::path::{Path,PathBuf};
=======
use std::path::{Path, PathBuf};
>>>>>>> 7e1a1147
use std::collections::HashSet;
use unicode_normalization::{UnicodeNormalization,is_nfc};

pub fn is_inside(dir: &Path, fname: &Path) -> bool {
    fname.starts_with(&dir)
}

pub fn is_inside_any(dir_list: &[&Path], fname: &Path) -> bool {
    for dirname in dir_list {
        if is_inside(dirname, fname) {
            return true;
        }
    }
    false
}

pub fn is_inside_or_parent_of_any(dir_list: &[&Path], fname: &Path) -> bool {
    for dirname in dir_list {
        if is_inside(dirname, fname) || is_inside(fname, dirname) {
            return true;
        }
    }
    false
}

pub fn minimum_path_selection(paths: HashSet<&Path>) -> HashSet<&Path> {
    if paths.len() < 2 {
        return paths.clone();
    }

    let mut sorted_paths: Vec<&Path> = paths.iter().copied().collect();
    sorted_paths.sort_by_key(|&path| path.components().collect::<Vec<_>>());

    let mut search_paths = vec![sorted_paths[0]];
    for &path in &sorted_paths[1..] {
        if !is_inside(search_paths.last().unwrap(), path) {
            search_paths.push(path);
        }
    }

    search_paths.into_iter().collect()
}

<<<<<<< HEAD
pub fn parent_directories(path: &Path) -> impl Iterator<Item = &Path> {
    let mut path = path;

    std::iter::from_fn(move || {
        if let Some(parent) = path.parent() {
            path = parent;
            if path.parent().is_none() {
                None
            } else {
                Some(path)
            }
        } else {
            None
        }
    })
}

pub fn available_backup_name<'a, E>(path: &Path, exists: &'a dyn Fn(&Path) -> Result<bool, E>) -> Result<PathBuf, E> {
    let mut counter = 0;
    let mut next = || {
        counter += 1;
        PathBuf::from(format!("{}.~{}~", path.to_str().unwrap(), counter))
    };
    let mut ret = next();
    while exists(ret.as_path())? {
        ret = next();
    }
    Ok(ret)
=======
pub fn accessible_normalized_filename(path: &Path) -> Option<(PathBuf, bool)> {
    path.to_str().map(|path_str| {
        if is_nfc(path_str) {
            (path.to_path_buf(), true)
        } else {
            (PathBuf::from(path_str.nfc().collect::<String>()), true)
        }
    })
}

pub fn inaccessible_normalized_filename(path: &Path) -> Option<(PathBuf, bool)> {
    path.to_str().map(|path_str| {
        if is_nfc(path_str) {
            (path.to_path_buf(), true)
        } else {
            let normalized_path = path_str.nfc().collect::<String>();
            let accessible = normalized_path == path_str;
            (PathBuf::from(normalized_path), accessible)
        }
    })
}

/// Get the unicode normalized path, and if you can access the file.
///
/// On platforms where the system normalizes filenames (Mac OSX),
/// you can access a file by any path which will normalize correctly.
/// On platforms where the system does not normalize filenames
/// (everything else), you have to access a file by its exact path.
///
/// Internally, bzr only supports NFC normalization, since that is
/// the standard for XML documents.
///
/// So return the normalized path, and a flag indicating if the file
/// can be accessed by that path.
#[cfg(target_os = "macos")]
pub fn normalized_filename(path: &Path) -> (PathBuf, bool) {
    accessible_normalized_filename(path)
}

/// Get the unicode normalized path, and if you can access the file.
///
/// On platforms where the system normalizes filenames (Mac OSX),
/// you can access a file by any path which will normalize correctly.
/// On platforms where the system does not normalize filenames
/// (everything else), you have to access a file by its exact path.
///
/// Internally, bzr only supports NFC normalization, since that is
/// the standard for XML documents.
///
/// So return the normalized path, and a flag indicating if the file
/// can be accessed by that path.

#[cfg(not(target_os = "macos"))]
pub fn normalized_filename(path: &Path) -> Option<(PathBuf, bool)> {
    inaccessible_normalized_filename(path)
}

pub fn normalizes_filenames() -> bool {
    #[cfg(target_os = "macos")]
    return true;

    #[cfg(not(target_os = "macos"))]
    return false;
}

// Check whether the supplied path is legal.
// This is only required on Windows, so we don't test on other platforms
// right now.
//
#[cfg(not(windows))]
pub fn legal_path(_path: &Path) -> bool {
    true
}

#[cfg(windows)]
use lazy_static::lazy_static;
#[cfg(windows)]
lazy_static! {
use regex::Regex;
static ref VALID_WIN32_PATH_RE: Regex = Regex::new(r#"^([A-Za-z]:[/\\])?[^:<>*"?\|]*$"#).unwrap();
}

#[cfg(windows)]
pub fn legal_path(path: &Path) -> bool {
    VALID_WIN32_PATH_RE.is_match(path)
>>>>>>> 7e1a1147
}<|MERGE_RESOLUTION|>--- conflicted
+++ resolved
@@ -1,8 +1,4 @@
-<<<<<<< HEAD
 use std::path::{Path,PathBuf};
-=======
-use std::path::{Path, PathBuf};
->>>>>>> 7e1a1147
 use std::collections::HashSet;
 use unicode_normalization::{UnicodeNormalization,is_nfc};
 
@@ -46,7 +42,6 @@
     search_paths.into_iter().collect()
 }
 
-<<<<<<< HEAD
 pub fn parent_directories(path: &Path) -> impl Iterator<Item = &Path> {
     let mut path = path;
 
@@ -75,7 +70,8 @@
         ret = next();
     }
     Ok(ret)
-=======
+}
+
 pub fn accessible_normalized_filename(path: &Path) -> Option<(PathBuf, bool)> {
     path.to_str().map(|path_str| {
         if is_nfc(path_str) {
@@ -161,5 +157,4 @@
 #[cfg(windows)]
 pub fn legal_path(path: &Path) -> bool {
     VALID_WIN32_PATH_RE.is_match(path)
->>>>>>> 7e1a1147
 }