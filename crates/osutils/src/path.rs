use std::path::Path;
use std::collections::HashSet;

pub fn is_inside(dir: &Path, fname: &Path) -> bool {
    fname.starts_with(&dir)
}

pub fn is_inside_any(dir_list: &[&Path], fname: &Path) -> bool {
    for dirname in dir_list {
        if is_inside(dirname, fname) {
            return true;
        }
    }
    false
}

pub fn is_inside_or_parent_of_any(dir_list: &[&Path], fname: &Path) -> bool {
    for dirname in dir_list {
        if is_inside(dirname, fname) || is_inside(fname, dirname) {
            return true;
        }
    }
    false
}

pub fn minimum_path_selection(paths: HashSet<&Path>) -> HashSet<&Path> {
    if paths.len() < 2 {
        return paths.clone();
    }

    let mut sorted_paths: Vec<&Path> = paths.iter().copied().collect();
    sorted_paths.sort_by_key(|&path| path.components().collect::<Vec<_>>());

    let mut search_paths = vec![sorted_paths[0]];
    for &path in &sorted_paths[1..] {
        if !is_inside(search_paths.last().unwrap(), path) {
            search_paths.push(path);
        }
    }

    search_paths.into_iter().collect()
}

<<<<<<< HEAD
#[cfg(target_os = "windows")]
pub fn find_executable_on_path(name: &str) -> Option<String> {
    use std::env;
    use std::path::PathBuf;
    use winreg::enums::{HKEY_LOCAL_MACHINE, KEY_QUERY_VALUE};
    use winreg::RegKey;

    let exts = env::var("PATHEXT").unwrap_or_default();
    let exts = exts.split(';').map(|ext| ext.to_lowercase()).collect::<Vec<_>>();
    let (name, exts) = {
        let mut path = PathBuf::from(name);
        let ext = path.extension().and_then(|ext| ext.to_str()).unwrap_or_default().to_lowercase();
        if !exts.is_empty() && !exts.contains(&ext) {
            (path.file_stem().unwrap_or_default().to_str().unwrap_or_default(), vec![ext])
        } else {
            (path.file_stem().unwrap_or_default().to_str().unwrap_or_default(), exts)
        }
    };
    let paths = env::var("PATH").unwrap_or_default();
    let paths = paths.split(';').collect::<Vec<_>>();
    for ext in &exts {
        for path in &paths {
            let exe_path = PathBuf::from(path).join(format!("{}{}", name, ext));
            if exe_path.exists() && exe_path.is_file() {
                return Some(exe_path.to_str().unwrap_or_default().to_owned());
            }
        }
    }
    if let Ok(reg_key) = RegKey::predef(HKEY_LOCAL_MACHINE).open_subkey(r"SOFTWARE\Microsoft\Windows\CurrentVersion\App Paths") {
        if let Ok(value) = reg_key.get_value(name) {
            if let Some(value) = value.as_string() {
                return Some(value);
            }
        }
    }
    None
}

#[cfg(not(target_os = "windows"))]
pub fn find_executable_on_path(name: &str) -> Option<String> {
    use std::env;
    use std::path::PathBuf;

    let paths = env::var("PATH").unwrap_or_default();
    let paths = paths.split(':').collect::<Vec<_>>();
    for path in &paths {
        let exe_path = PathBuf::from(path).join(name);
        if exe_path.exists() && exe_path.is_file() {
            return Some(exe_path.to_str().unwrap_or_default().to_owned());
        }
    }
    None
=======

// Check whether the supplied path is legal.
// This is only required on Windows, so we don't test on other platforms
// right now.
//
#[cfg(not(windows))]
pub fn legal_path(_path: &Path) -> bool {
    true
}

#[cfg(windows)]
use lazy_static::lazy_static;
#[cfg(windows)]
lazy_static! {
use regex::Regex;
static ref VALID_WIN32_PATH_RE: Regex = Regex::new(r#"^([A-Za-z]:[/\\])?[^:<>*"?\|]*$"#).unwrap();
}

#[cfg(windows)]
pub fn legal_path(path: &Path) -> bool {
    VALID_WIN32_PATH_RE.is_match(path)
>>>>>>> 017de8c9
}<|MERGE_RESOLUTION|>--- conflicted
+++ resolved
@@ -41,7 +41,6 @@
     search_paths.into_iter().collect()
 }
 
-<<<<<<< HEAD
 #[cfg(target_os = "windows")]
 pub fn find_executable_on_path(name: &str) -> Option<String> {
     use std::env;
@@ -94,7 +93,7 @@
         }
     }
     None
-=======
+}
 
 // Check whether the supplied path is legal.
 // This is only required on Windows, so we don't test on other platforms
@@ -116,5 +115,4 @@
 #[cfg(windows)]
 pub fn legal_path(path: &Path) -> bool {
     VALID_WIN32_PATH_RE.is_match(path)
->>>>>>> 017de8c9
 }