use std::path::{Path, PathBuf};
use std::collections::HashSet;
<<<<<<< HEAD
use std::os::unix::fs::PermissionsExt;
=======
use unicode_normalization::{UnicodeNormalization,is_nfc};
>>>>>>> 7e1a1147

pub fn is_inside(dir: &Path, fname: &Path) -> bool {
    fname.starts_with(&dir)
}

pub fn is_inside_any(dir_list: &[&Path], fname: &Path) -> bool {
    for dirname in dir_list {
        if is_inside(dirname, fname) {
            return true;
        }
    }
    false
}

pub fn is_inside_or_parent_of_any(dir_list: &[&Path], fname: &Path) -> bool {
    for dirname in dir_list {
        if is_inside(dirname, fname) || is_inside(fname, dirname) {
            return true;
        }
    }
    false
}

pub fn minimum_path_selection(paths: HashSet<&Path>) -> HashSet<&Path> {
    if paths.len() < 2 {
        return paths.clone();
    }

    let mut sorted_paths: Vec<&Path> = paths.iter().copied().collect();
    sorted_paths.sort_by_key(|&path| path.components().collect::<Vec<_>>());

    let mut search_paths = vec![sorted_paths[0]];
    for &path in &sorted_paths[1..] {
        if !is_inside(search_paths.last().unwrap(), path) {
            search_paths.push(path);
        }
    }

    search_paths.into_iter().collect()
}

<<<<<<< HEAD
#[cfg(target_os = "windows")]
pub fn find_executable_on_path(name: &str) -> Option<String> {
    use std::env;
    use std::path::PathBuf;
    use winreg::enums::{HKEY_LOCAL_MACHINE, KEY_QUERY_VALUE};
    use winreg::RegKey;

    let exts = env::var("PATHEXT").unwrap_or_default();
    let exts = exts.split(';').map(|ext| ext.to_lowercase()).collect::<Vec<_>>();
    let (name, exts) = {
        let mut path = PathBuf::from(name);
        let ext = path.extension().and_then(|ext| ext.to_str()).unwrap_or_default().to_lowercase();
        if !exts.is_empty() && !exts.contains(&ext) {
            (path.file_stem().unwrap_or_default().to_str().unwrap_or_default(), vec![ext])
        } else {
            (path.file_stem().unwrap_or_default().to_str().unwrap_or_default(), exts)
        }
    };
    let paths = env::var("PATH").unwrap_or_default();
    let paths = paths.split(';').collect::<Vec<_>>();
    for ext in &exts {
        for path in &paths {
            let exe_path = PathBuf::from(path).join(format!("{}{}", name, ext));
            if exe_path.is_file() {
                return Some(exe_path.to_str().unwrap_or_default().to_owned());
            }
        }
    }
    if let Ok(reg_key) = RegKey::predef(HKEY_LOCAL_MACHINE).open_subkey(r"SOFTWARE\Microsoft\Windows\CurrentVersion\App Paths") {
        if let Ok(value) = reg_key.get_value(name) {
            if let Some(value) = value.as_string() {
                return Some(value);
            }
        }
    }
    None
}

#[cfg(not(target_os = "windows"))]
pub fn find_executable_on_path(name: &str) -> Option<String> {
    use std::env;
    use std::path::PathBuf;

    let paths = env::var("PATH").unwrap_or_default();
    let paths = paths.split(':').collect::<Vec<_>>();
    for path in &paths {
        let exe_path = PathBuf::from(path).join(name);
        let md = exe_path.metadata();
        if let Ok(md) = exe_path.metadata() {
            if md.permissions().mode() & 0o111 != 0 {
                return Some(exe_path.to_str().unwrap_or_default().to_owned());
            }
        }
    }
    None
=======
pub fn accessible_normalized_filename(path: &Path) -> Option<(PathBuf, bool)> {
    path.to_str().map(|path_str| {
        if is_nfc(path_str) {
            (path.to_path_buf(), true)
        } else {
            (PathBuf::from(path_str.nfc().collect::<String>()), true)
        }
    })
}

pub fn inaccessible_normalized_filename(path: &Path) -> Option<(PathBuf, bool)> {
    path.to_str().map(|path_str| {
        if is_nfc(path_str) {
            (path.to_path_buf(), true)
        } else {
            let normalized_path = path_str.nfc().collect::<String>();
            let accessible = normalized_path == path_str;
            (PathBuf::from(normalized_path), accessible)
        }
    })
}

/// Get the unicode normalized path, and if you can access the file.
///
/// On platforms where the system normalizes filenames (Mac OSX),
/// you can access a file by any path which will normalize correctly.
/// On platforms where the system does not normalize filenames
/// (everything else), you have to access a file by its exact path.
///
/// Internally, bzr only supports NFC normalization, since that is
/// the standard for XML documents.
///
/// So return the normalized path, and a flag indicating if the file
/// can be accessed by that path.
#[cfg(target_os = "macos")]
pub fn normalized_filename(path: &Path) -> (PathBuf, bool) {
    accessible_normalized_filename(path)
}

/// Get the unicode normalized path, and if you can access the file.
///
/// On platforms where the system normalizes filenames (Mac OSX),
/// you can access a file by any path which will normalize correctly.
/// On platforms where the system does not normalize filenames
/// (everything else), you have to access a file by its exact path.
///
/// Internally, bzr only supports NFC normalization, since that is
/// the standard for XML documents.
///
/// So return the normalized path, and a flag indicating if the file
/// can be accessed by that path.

#[cfg(not(target_os = "macos"))]
pub fn normalized_filename(path: &Path) -> Option<(PathBuf, bool)> {
    inaccessible_normalized_filename(path)
}

pub fn normalizes_filenames() -> bool {
    #[cfg(target_os = "macos")]
    return true;

    #[cfg(not(target_os = "macos"))]
    return false;
>>>>>>> 7e1a1147
}

// Check whether the supplied path is legal.
// This is only required on Windows, so we don't test on other platforms
// right now.
//
#[cfg(not(windows))]
pub fn legal_path(_path: &Path) -> bool {
    true
}

#[cfg(windows)]
use lazy_static::lazy_static;
#[cfg(windows)]
lazy_static! {
use regex::Regex;
static ref VALID_WIN32_PATH_RE: Regex = Regex::new(r#"^([A-Za-z]:[/\\])?[^:<>*"?\|]*$"#).unwrap();
}

#[cfg(windows)]
pub fn legal_path(path: &Path) -> bool {
    VALID_WIN32_PATH_RE.is_match(path)
}<|MERGE_RESOLUTION|>--- conflicted
+++ resolved
@@ -1,10 +1,7 @@
 use std::path::{Path, PathBuf};
 use std::collections::HashSet;
-<<<<<<< HEAD
 use std::os::unix::fs::PermissionsExt;
-=======
 use unicode_normalization::{UnicodeNormalization,is_nfc};
->>>>>>> 7e1a1147
 
 pub fn is_inside(dir: &Path, fname: &Path) -> bool {
     fname.starts_with(&dir)
@@ -46,7 +43,6 @@
     search_paths.into_iter().collect()
 }
 
-<<<<<<< HEAD
 #[cfg(target_os = "windows")]
 pub fn find_executable_on_path(name: &str) -> Option<String> {
     use std::env;
@@ -102,7 +98,8 @@
         }
     }
     None
-=======
+}
+
 pub fn accessible_normalized_filename(path: &Path) -> Option<(PathBuf, bool)> {
     path.to_str().map(|path_str| {
         if is_nfc(path_str) {
@@ -166,7 +163,6 @@
 
     #[cfg(not(target_os = "macos"))]
     return false;
->>>>>>> 7e1a1147
 }
 
 // Check whether the supplied path is legal.
