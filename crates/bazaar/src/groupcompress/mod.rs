--- conflicted
+++ resolved
@@ -1,8 +1,5 @@
 pub mod block;
-<<<<<<< HEAD
-=======
 pub mod compressor;
->>>>>>> 53a924df
 pub mod delta;
 pub mod line_delta;
 use byteorder::ReadBytesExt;
