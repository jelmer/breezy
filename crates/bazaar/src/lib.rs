--- conflicted
+++ resolved
@@ -81,11 +81,6 @@
     pub fn bytes(&self) -> &[u8] {
         &self.0
     }
-<<<<<<< HEAD
-}
-
-pub mod bencode_serializer;
-=======
 
     pub fn is_reserved(&self) -> bool {
         self.0.ends_with(b":")
@@ -97,4 +92,5 @@
         }
     }
 }
->>>>>>> f3b6a488
+
+pub mod bencode_serializer;