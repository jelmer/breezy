use crate::{FileId, RevisionId};
use breezy_osutils::Kind;

// This should really be an id randomly assigned when the tree is
// created, but it's not for now.
pub const ROOT_ID: &[u8] = b"TREE_ROOT";

pub fn versionable_kind(kind: Kind) -> bool {
    // Check if a kind is versionable
    matches!(
        kind,
        Kind::File | Kind::Directory | Kind::Symlink | Kind::TreeReference
    )
}

#[derive(Debug, Clone, PartialEq, Eq, PartialOrd, Ord)]
pub enum Entry {
    Root {
        file_id: FileId,
        revision: Option<RevisionId>,
    },
    Directory {
        file_id: FileId,
        revision: Option<RevisionId>,
        parent_id: FileId,
        name: String,
    },
    File {
        file_id: FileId,
        revision: Option<RevisionId>,
        parent_id: FileId,
        name: String,
        text_sha1: Option<Vec<u8>>,
        text_size: Option<u64>,
        text_id: Option<Vec<u8>>,
        executable: bool,
    },
    Link {
        file_id: FileId,
        name: String,
        parent_id: FileId,
        symlink_target: Option<String>,
        revision: Option<RevisionId>,
    },
    TreeReference {
        file_id: FileId,
        revision: Option<RevisionId>,
        reference_revision: Option<RevisionId>,
        name: String,
        parent_id: FileId,
    },
}

/// Description of a versioned file.
///
/// An InventoryEntry has the following fields, which are also
/// present in the XML inventory-entry element:
///
/// file_id
///
/// name
///     (within the parent directory)
///
/// parent_id
///     file_id of the parent directory, or ROOT_ID
///
/// revision
///     the revision_id in which this variation of this file was
///     introduced.
///
/// executable
///     Indicates that this file should be executable on systems
///     that support it.
///
/// text_sha1
///     sha-1 of the text of the file
///
/// text_size
///     size in bytes of the text of the file
///
/// (reading a version 4 tree created a text_id field.)

impl Entry {
    pub fn new(
        kind: Kind,
        name: String,
        file_id: FileId,
        parent_id: Option<FileId>,
        revision: Option<RevisionId>,
        text_sha1: Option<Vec<u8>>,
        text_size: Option<u64>,
        executable: Option<bool>,
        text_id: Option<Vec<u8>>,
        symlink_target: Option<String>,
        reference_revision: Option<RevisionId>,
    ) -> Self {
        if !is_valid_name(&name) {
            panic!("Invalid name: {}", name);
        }
        match kind {
            Kind::File => Entry::file(
                file_id,
                name,
                parent_id.unwrap(),
                revision,
                text_sha1,
                text_size,
                executable,
                text_id,
            ),
            Kind::Directory => {
<<<<<<< HEAD
                if let Some(parent_id) = parent_id {
                    Entry::directory(file_id, None, parent_id, name)
                } else {
                    Entry::root(file_id)
=======
                if parent_id.is_none() {
                    Entry::root(file_id, revision)
                } else {
                    Entry::directory(file_id, name, parent_id.unwrap(), revision)
>>>>>>> a15c9bd1
                }
            }
            Kind::Symlink => {
                Entry::link(file_id, name, parent_id.unwrap(), revision, symlink_target)
            }
            Kind::TreeReference => Entry::tree_reference(
                file_id,
                name,
                parent_id.unwrap(),
                revision,
                reference_revision,
            ),
        }
    }

    /// Return true if the object this entry represents has textual data.
    ///
    /// Note that textual data includes binary content.
    ///
    /// Also note that all entries get weave files created for them.
    /// This attribute is primarily used when upgrading from old trees that
    /// did not have the weave index for all inventory entries.
    pub fn has_text(&self) -> bool {
        match self {
            Entry::Directory { .. } => false,
            Entry::File { .. } => true,
            Entry::Link { .. } => false,
            Entry::TreeReference { .. } => false,
            Entry::Root { .. } => false,
        }
    }

    pub fn kind(&self) -> Kind {
        match self {
            Entry::Directory { .. } => Kind::Directory,
            Entry::File { .. } => Kind::File,
            Entry::Link { .. } => Kind::Symlink,
            Entry::TreeReference { .. } => Kind::TreeReference,
            Entry::Root { .. } => Kind::Directory,
        }
    }

    pub fn directory(
        file_id: FileId,
        name: String,
        parent_id: FileId,
        revision: Option<RevisionId>,
    ) -> Self {
        Self::Directory {
            file_id,
            revision,
            parent_id,
            name,
        }
    }

    pub fn root(file_id: FileId, revision: Option<RevisionId>) -> Self {
        Entry::Root { file_id, revision }
    }

    pub fn file(
        file_id: FileId,
        name: String,
        parent_id: FileId,
        revision: Option<RevisionId>,
        text_sha1: Option<Vec<u8>>,
        text_size: Option<u64>,
        executable: Option<bool>,
        text_id: Option<Vec<u8>>,
    ) -> Self {
        let executable = executable.unwrap_or(false);
        Entry::File {
            file_id,
            name,
            parent_id,
            revision,
            text_sha1,
            text_size,
            text_id,
            executable,
        }
    }

    pub fn tree_reference(
        file_id: FileId,
        name: String,
        parent_id: FileId,
        revision: Option<RevisionId>,
        reference_revision: Option<RevisionId>,
    ) -> Self {
        Entry::TreeReference {
            file_id,
            revision,
            reference_revision,
            name,
            parent_id,
        }
    }

    pub fn link(
        file_id: FileId,
        name: String,
        parent_id: FileId,
        revision: Option<RevisionId>,
        symlink_target: Option<String>,
    ) -> Self {
        Entry::Link {
            file_id,
            name,
            parent_id,
            symlink_target,
            revision,
        }
    }

    pub fn file_id(&self) -> &FileId {
        match self {
            Entry::Directory { file_id, .. } => file_id,
            Entry::File { file_id, .. } => file_id,
            Entry::Link { file_id, .. } => file_id,
            Entry::TreeReference { file_id, .. } => file_id,
            Entry::Root { file_id, .. } => file_id,
        }
    }

    pub fn parent_id(&self) -> Option<&FileId> {
        match self {
            Entry::Directory { parent_id, .. } => Some(parent_id),
            Entry::File { parent_id, .. } => Some(parent_id),
            Entry::Link { parent_id, .. } => Some(parent_id),
            Entry::TreeReference { parent_id, .. } => Some(parent_id),
            Entry::Root { .. } => None,
        }
    }

    pub fn name(&self) -> &str {
        match self {
            Entry::Directory { name, .. } => name,
            Entry::File { name, .. } => name,
            Entry::Link { name, .. } => name,
            Entry::TreeReference { name, .. } => name,
            Entry::Root { .. } => "",
        }
    }

    pub fn revision(&self) -> Option<&RevisionId> {
        match self {
            Entry::Directory { revision, .. } => revision.as_ref(),
            Entry::File { revision, .. } => revision.as_ref(),
            Entry::Link { revision, .. } => revision.as_ref(),
            Entry::TreeReference { revision, .. } => revision.as_ref(),
            Entry::Root { revision, .. } => revision.as_ref(),
        }
    }

    pub fn symlink_target(&self) -> Option<&str> {
        match self {
            Entry::Directory { .. } => None,
            Entry::File { .. } => None,
            Entry::Link { symlink_target, .. } => symlink_target.as_ref().map(|s| s.as_str()),
            Entry::TreeReference { .. } => None,
            Entry::Root { .. } => None,
        }
    }

    pub fn is_unmodified(&self, other: &Entry) -> bool {
        let other_revision = other.revision();

        if other_revision.is_none() {
            return false;
        }

        self.revision() == other_revision
    }

    pub fn unchanged(&self, other: &Entry) -> bool {
        let mut compatible = true;
        // different inv parent
        if self.parent_id() != other.parent_id()
            || self.name() != other.name()
            || self.kind() != other.kind()
        {
            compatible = false;
        }
        match (self, other) {
            (
                Entry::File {
                    text_sha1: this_text_sha1,
                    text_size: this_text_size,
                    executable: this_executable,
                    ..
                },
                Entry::File {
                    text_sha1: other_text_sha1,
                    text_size: other_text_size,
                    executable: other_executable,
                    ..
                },
            ) => {
                if this_text_sha1 != other_text_sha1 {
                    compatible = false;
                }
                if this_text_size != other_text_size {
                    compatible = false;
                }
                if this_executable != other_executable {
                    compatible = false;
                }
            }
            (
                Entry::Link {
                    symlink_target: this_symlink_target,
                    ..
                },
                Entry::Link {
                    symlink_target: other_symlink_target,
                    ..
                },
            ) => {
                if this_symlink_target != other_symlink_target {
                    compatible = false;
                }
            }
            (
                Entry::TreeReference {
                    reference_revision: this_reference_revision,
                    ..
                },
                Entry::TreeReference {
                    reference_revision: other_reference_revision,
                    ..
                },
            ) => {
                if this_reference_revision != other_reference_revision {
                    compatible = false;
                }
            }
            _ => {}
        }
        compatible
    }
}

pub enum EntryChange {
    Unchanged,
    Added,
    Removed,
    Renamed,
    Modified,
    ModifiedAndRenamed,
}

impl ToString for EntryChange {
    fn to_string(&self) -> String {
        match self {
            EntryChange::Unchanged => "unchanged".to_string(),
            EntryChange::Added => "added".to_string(),
            EntryChange::Removed => "removed".to_string(),
            EntryChange::Renamed => "renamed".to_string(),
            EntryChange::Modified => "modified".to_string(),
            EntryChange::ModifiedAndRenamed => "modified and renamed".to_string(),
        }
    }
}

/// Describe the change between old_entry and this.
///
/// This smells of being an InterInventoryEntry situation, but as its
/// the first one, we're making it a static method for now.
///
/// An entry with a different parent, or different name is considered
/// to be renamed. Reparenting is an internal detail.
/// Note that renaming the parent does not trigger a rename for the
/// child entry itself.
pub fn describe_change(old_entry: Option<&Entry>, new_entry: Option<&Entry>) -> EntryChange {
    if old_entry == new_entry {
        return EntryChange::Unchanged;
    } else if old_entry.is_none() {
        return EntryChange::Added;
    } else if new_entry.is_none() {
        return EntryChange::Removed;
    }
    let old_entry = old_entry.unwrap();
    let new_entry = new_entry.unwrap();
    if old_entry.kind() != new_entry.kind() {
        return EntryChange::Modified;
    }
    let (text_modified, meta_modified) = detect_changes(old_entry, new_entry);
    let modified = text_modified || meta_modified;
    // TODO 20060511 (mbp, rbc) factor out 'detect_rename' here.
    let renamed = if old_entry.parent_id() != new_entry.parent_id() {
        true
    } else {
        old_entry.name() != new_entry.name()
    };
    if renamed && !modified {
        return EntryChange::Renamed;
    }
    if modified && !renamed {
        return EntryChange::Modified;
    }
    if modified && renamed {
        return EntryChange::ModifiedAndRenamed;
    }
    EntryChange::Unchanged
}

pub fn detect_changes(old_entry: &Entry, new_entry: &Entry) -> (bool, bool) {
    match new_entry {
        Entry::Link {
            symlink_target: new_symlink_target,
            ..
        } => match old_entry {
            Entry::Link {
                symlink_target: old_symlink_target,
                ..
            } => (old_symlink_target != new_symlink_target, false),
            _ => panic!("old_entry is not a link"),
        },
        Entry::File {
            text_sha1: new_text_sha1,
            executable: new_executable,
            ..
        } => match old_entry {
            Entry::File {
                text_sha1: old_text_sha1,
                executable: old_executable,
                ..
            } => {
                let text_modified = old_text_sha1 != new_text_sha1;
                let meta_modified = old_executable != new_executable;
                (text_modified, meta_modified)
            }
            _ => panic!("old_entry is not a file"),
        },
        Entry::Directory { .. } | Entry::Root { .. } | Entry::TreeReference { .. } => {
            (false, false)
        }
    }
}

pub fn is_valid_name(name: &str) -> bool {
    !(name.contains('/') || name == "." || name == "..")
}

// Normalize name
pub fn ensure_normalized_name(name: &std::path::Path) -> Result<std::path::PathBuf, String> {
    let (norm_name, can_access) = breezy_osutils::path::normalized_filename(name)
        .ok_or_else(|| format!("name '{}' is not normalized", name.display()))?;

    if norm_name != name {
        if can_access {
            return Ok(norm_name);
        } else {
            return Err(format!(
                "name '{}' is not normalized and cannot be accessed",
                name.display()
            ));
        }
    }

    Ok(name.to_path_buf())
}<|MERGE_RESOLUTION|>--- conflicted
+++ resolved
@@ -109,17 +109,10 @@
                 text_id,
             ),
             Kind::Directory => {
-<<<<<<< HEAD
                 if let Some(parent_id) = parent_id {
-                    Entry::directory(file_id, None, parent_id, name)
+                    Entry::directory(file_id, name, parent_id, revision)
                 } else {
-                    Entry::root(file_id)
-=======
-                if parent_id.is_none() {
                     Entry::root(file_id, revision)
-                } else {
-                    Entry::directory(file_id, name, parent_id.unwrap(), revision)
->>>>>>> a15c9bd1
                 }
             }
             Kind::Symlink => {
