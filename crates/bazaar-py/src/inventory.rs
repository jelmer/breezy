--- conflicted
+++ resolved
@@ -121,18 +121,11 @@
     #[setter]
     fn set__file_id(&mut self, _py: Python, file_id: FileId) {
         match &mut self.0 {
-<<<<<<< HEAD
             Entry::File { file_id: f, .. } => *f = file_id,
             Entry::Directory { file_id: f, .. } => *f = file_id,
             Entry::TreeReference { file_id: f, .. } => *f = file_id,
             Entry::Link { file_id: f, .. } => *f = file_id,
-=======
-            Entry::File { file_id: f, .. } => *f = FileId::from(file_id),
-            Entry::Directory { file_id: f, .. } => *f = FileId::from(file_id),
-            Entry::TreeReference { file_id: f, .. } => *f = FileId::from(file_id),
-            Entry::Link { file_id: f, .. } => *f = FileId::from(file_id),
-            Entry::Root { file_id: f, .. } => *f = FileId::from(file_id),
->>>>>>> e695a10d
+            Entry::Root { file_id: f, .. } => *f = file_id,
         }
     }
 
@@ -146,12 +139,6 @@
     #[setter]
     fn set_parent_id(&mut self, parent_id: Option<FileId>) {
         match &mut self.0 {
-<<<<<<< HEAD
-            Entry::File { parent_id: p, .. } => *p = parent_id,
-            Entry::Directory { parent_id: p, .. } => *p = parent_id,
-            Entry::TreeReference { parent_id: p, .. } => *p = parent_id,
-            Entry::Link { parent_id: p, .. } => *p = parent_id,
-=======
             Entry::File { parent_id: p, .. } => *p = parent_id.unwrap().into(),
             Entry::Directory { parent_id: p, .. } => *p = parent_id.unwrap().into(),
             Entry::TreeReference { parent_id: p, .. } => *p = parent_id.unwrap().into(),
@@ -161,7 +148,6 @@
                     panic!("Root entry cannot have a parent")
                 }
             }
->>>>>>> e695a10d
         }
     }
 
@@ -175,20 +161,11 @@
     #[setter]
     fn set_revision(&mut self, revision: Option<RevisionId>) {
         match &mut self.0 {
-<<<<<<< HEAD
             Entry::File { revision: r, .. } => *r = revision,
             Entry::Directory { revision: r, .. } => *r = revision,
             Entry::TreeReference { revision: r, .. } => *r = revision,
             Entry::Link { revision: r, .. } => *r = revision,
-=======
-            Entry::File { revision: r, .. } => *r = revision.map(RevisionId::from),
-            Entry::Directory { revision: r, .. } => *r = revision.map(RevisionId::from),
-            Entry::TreeReference { revision: r, .. } => *r = revision.map(RevisionId::from),
-            Entry::Link { revision: r, .. } => *r = revision.map(RevisionId::from),
-            Entry::Root { revision: r, .. } => {
-                *r = revision.map(RevisionId::from);
-            }
->>>>>>> e695a10d
+            Entry::Root { revision: r, .. } => *r = revision,
         }
     }
 
@@ -305,25 +282,12 @@
 #[pymethods]
 impl InventoryFile {
     #[new]
-<<<<<<< HEAD
-    fn new(
-        file_id: FileId,
-        name: String,
-        parent_id: Option<FileId>,
-    ) -> PyResult<(Self, InventoryEntry)> {
+    fn new(file_id: FileId, name: String, parent_id: FileId) -> PyResult<(Self, InventoryEntry)> {
         check_name(name.as_str())?;
         let entry = Entry::File {
             file_id,
             name,
-            parent_id,
-=======
-    fn new(file_id: Vec<u8>, name: String, parent_id: Vec<u8>) -> PyResult<(Self, InventoryEntry)> {
-        check_name(name.as_str())?;
-        let entry = Entry::File {
-            file_id: file_id.into(),
-            name,
             parent_id: parent_id.into(),
->>>>>>> e695a10d
             revision: None,
             text_sha1: None,
             text_size: None,
@@ -430,16 +394,7 @@
                 "InventoryFile({}, {}, parent_id={}, sha1={}, len={}, revision={})",
                 file_id.to_object(py).as_ref(py).repr()?,
                 name.to_object(py).as_ref(py).repr()?,
-<<<<<<< HEAD
-                parent_id
-                    .as_ref()
-                    .map(|p| p.to_object(py))
-=======
-                PyBytes::new(py, parent_id.as_bytes())
->>>>>>> e695a10d
-                    .to_object(py)
-                    .as_ref(py)
-                    .repr()?,
+                parent_id.to_object(py).as_ref(py).repr()?,
                 text_sha1
                     .as_ref()
                     .map(|r| PyBytes::new(py, r).to_object(py))
@@ -520,26 +475,18 @@
         parent_id: Option<FileId>,
     ) -> PyResult<(Self, InventoryEntry)> {
         check_name(name.as_str())?;
-<<<<<<< HEAD
-        let entry = Entry::Directory {
-            file_id,
-            name,
-            parent_id,
-            revision: None,
-=======
         let entry = if let Some(parent_id) = parent_id {
             Entry::Directory {
-                file_id: FileId::from(file_id),
+                file_id,
                 name,
-                parent_id: FileId::from(parent_id),
+                parent_id,
                 revision: None,
             }
         } else {
             Entry::Root {
-                file_id: FileId::from(file_id),
+                file_id,
                 revision: None,
             }
->>>>>>> e695a10d
         };
         Ok((Self(), InventoryEntry(entry)))
     }
@@ -572,43 +519,17 @@
                 ..
             } => format!(
                 "InventoryDirectory({}, {}, parent_id={}, revision={})",
-<<<<<<< HEAD
                 file_id.to_object(py).as_ref(py).repr()?,
                 name.to_object(py).as_ref(py).repr()?,
                 parent_id.to_object(py).as_ref(py).repr()?,
                 revision.to_object(py).as_ref(py).repr()?,
-=======
-                PyBytes::new(py, file_id.as_bytes())
-                    .to_object(py)
-                    .as_ref(py)
-                    .repr()?,
-                name.to_object(py).as_ref(py).repr()?,
-                PyBytes::new(py, parent_id.as_bytes())
-                    .to_object(py)
-                    .as_ref(py)
-                    .repr()?,
-                revision
-                    .as_ref()
-                    .map(|r| PyBytes::new(py, r.as_bytes()))
-                    .to_object(py)
-                    .as_ref(py)
-                    .repr()?,
             ),
             Entry::Root {
                 file_id, revision, ..
             } => format!(
                 "InventoryDirectory({}, \"\", parent_id=None, revision={})",
-                PyBytes::new(py, file_id.as_bytes())
-                    .to_object(py)
-                    .as_ref(py)
-                    .repr()?,
-                revision
-                    .as_ref()
-                    .map(|r| PyBytes::new(py, r.as_bytes()))
-                    .to_object(py)
-                    .as_ref(py)
-                    .repr()?,
->>>>>>> e695a10d
+                file_id.to_object(py).as_ref(py).repr()?,
+                revision.to_object(py).as_ref(py).repr()?,
             ),
             _ => panic!("Not a directory"),
         })
@@ -639,15 +560,8 @@
                 rev_id.to_object(py),
                 (
                     "texts",
-<<<<<<< HEAD
                     spr.0.file_id().to_object(py),
                     spr.0.revision().to_object(py),
-=======
-                    PyBytes::new(py, spr.0.file_id().as_bytes()).to_object(py),
-                    spr.0
-                        .revision()
-                        .map(|p| PyBytes::new(py, p.as_bytes()).to_object(py)),
->>>>>>> e695a10d
                 ),
                 PyBytes::new(py, b"text").to_object(py),
                 PyBytes::new(py, b"da39a3ee5e6b4b0d3255bfef95601890afd80709").to_object(py),
@@ -667,29 +581,17 @@
     fn new(
         file_id: FileId,
         name: String,
-<<<<<<< HEAD
-        parent_id: Option<FileId>,
+        parent_id: FileId,
         revision: Option<RevisionId>,
         reference_revision: Option<RevisionId>,
-=======
-        parent_id: Vec<u8>,
-        revision: Option<Vec<u8>>,
-        reference_revision: Option<Vec<u8>>,
->>>>>>> e695a10d
     ) -> PyResult<(Self, InventoryEntry)> {
         check_name(name.as_str())?;
         let entry = Entry::TreeReference {
             file_id,
             name,
-<<<<<<< HEAD
             parent_id,
             revision,
             reference_revision,
-=======
-            parent_id: FileId::from(parent_id),
-            revision: revision.map(RevisionId::from),
-            reference_revision: reference_revision.map(RevisionId::from),
->>>>>>> e695a10d
         };
         Ok((Self(), InventoryEntry(entry)))
     }
@@ -702,11 +604,7 @@
                 reference_revision, ..
             } => reference_revision
                 .as_ref()
-<<<<<<< HEAD
                 .map(|reference_revision| reference_revision.to_object(py)),
-=======
-                .map(|reference_revision| PyBytes::new(py, reference_revision.as_bytes()).into()),
->>>>>>> e695a10d
             _ => panic!("Not a tree reference"),
         }
     }
@@ -737,24 +635,12 @@
 #[pymethods]
 impl InventoryLink {
     #[new]
-<<<<<<< HEAD
-    fn new(
-        file_id: FileId,
-        name: String,
-        parent_id: Option<FileId>,
-    ) -> PyResult<(Self, InventoryEntry)> {
-=======
-    fn new(file_id: Vec<u8>, name: String, parent_id: Vec<u8>) -> PyResult<(Self, InventoryEntry)> {
->>>>>>> e695a10d
+    fn new(file_id: FileId, name: String, parent_id: FileId) -> PyResult<(Self, InventoryEntry)> {
         check_name(name.as_str())?;
         let entry = Entry::Link {
             file_id,
             name,
-<<<<<<< HEAD
             parent_id,
-=======
-            parent_id: FileId::from(parent_id),
->>>>>>> e695a10d
             symlink_target: None,
             revision: None,
         };
@@ -817,17 +703,10 @@
                 "append",
                 (format!(
                     "symlink {} has no target in revision {}",
-<<<<<<< HEAD
                     spr.0.file_id().to_string(),
                     spr.0
                         .revision()
                         .map(|p| p.to_string())
-=======
-                    String::from_utf8(spr.0.file_id().as_bytes().to_vec()).unwrap(),
-                    spr.0
-                        .revision()
-                        .map(|p| String::from_utf8(p.as_bytes().to_vec()).unwrap())
->>>>>>> e695a10d
                         .unwrap_or_else(|| String::from("None"))
                 ),),
             )?;
@@ -841,13 +720,8 @@
                 rev_id.to_object(py),
                 (
                     "texts",
-<<<<<<< HEAD
                     spr.0.file_id().to_object(py),
                     spr.0.revision().map(|r| r.to_object(py)),
-=======
-                    PyBytes::new(py, spr.0.file_id().as_bytes()),
-                    spr.0.revision().map(|r| PyBytes::new(py, r.as_bytes())),
->>>>>>> e695a10d
                 ),
                 PyBytes::new(py, b"text").to_object(py),
                 PyBytes::new(py, b"da39a3ee5e6b4b0d3255bfef95601890afd80709").to_object(py),
@@ -984,11 +858,7 @@
         Ok((
             entry.old_path.clone(),
             entry.new_path.clone(),
-<<<<<<< HEAD
             entry.file_id.to_object(py),
-=======
-            PyBytes::new(py, entry.file_id.as_bytes()).to_object(py),
->>>>>>> e695a10d
             entry
                 .new_entry
                 .as_ref()
@@ -1013,11 +883,7 @@
             InventoryDeltaInconsistency::MismatchedId(path, fid1, fid2) => {
                 InconsistentDelta::new_err((
                     path,
-<<<<<<< HEAD
                     fid1.to_object(py),
-=======
-                    fid1.as_bytes().to_vec(),
->>>>>>> e695a10d
                     format!("mismatched id with entry {}", fid2),
                 ))
             }
