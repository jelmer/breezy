--- conflicted
+++ resolved
@@ -7,15 +7,9 @@
 crate-type = ["cdylib"]
 
 [dependencies]
-<<<<<<< HEAD
-pyo3 = { version = ">=0.17, <0.19", features = ["extension-module", "chrono"]}
-pyo3-file = { git = "https://github.com/omerbenamram/pyo3-file" }
 bazaar = { path = "../bazaar", features=["pyo3"] }
-=======
 pyo3 = { version = ">=0.19", features = ["extension-module", "chrono"]}
 pyo3-file = { git = "https://github.com/breezy-team/pyo3-file" }
-bazaar = { path = "../bazaar" }
->>>>>>> e695a10d
 chrono = ">= 0.4"
 breezy-osutils = { path = "../osutils" }
 bazaar-dirstate = { path = "../dirstate" }