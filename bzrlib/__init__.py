--- conflicted
+++ resolved
@@ -55,11 +55,7 @@
 # Python version 2.0 is (2, 0, 0, 'final', 0)."  Additionally we use a
 # releaselevel of 'dev' for unreleased under-development code.
 
-<<<<<<< HEAD
 version_info = (2, 8, 0, 'dev', 1)
-=======
-version_info = (2, 7, 1, 'dev', 0)
->>>>>>> b6c03106
 
 # API compatibility version
 api_minimum_version = (2, 4, 0)
