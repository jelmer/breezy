# (C) 2005 Canonical Development Ltd

# This program is free software; you can redistribute it and/or modify
# it under the terms of the GNU General Public License as published by
# the Free Software Foundation; either version 2 of the License, or
# (at your option) any later version.

# This program is distributed in the hope that it will be useful,
# but WITHOUT ANY WARRANTY; without even the implied warranty of
# MERCHANTABILITY or FITNESS FOR A PARTICULAR PURPOSE.  See the
# GNU General Public License for more details.

# You should have received a copy of the GNU General Public License
# along with this program; if not, write to the Free Software
# Foundation, Inc., 59 Temple Place, Suite 330, Boston, MA  02111-1307  USA

"""bzr library"""

BZRDIR = ".bzr"

DEFAULT_IGNORE = ['.bzr.log',
                  '*~', '#*#', '*$', '.#*',
                  '.*.sw[nop]', '.*.tmp',
                  '*.tmp', '*.bak', '*.BAK', '*.orig',
                  '*.o', '*.obj', '*.a', '*.py[oc]', '*.so', '*.exe', '*.elc', 
                  '{arch}', 'CVS', 'CVS.adm', '.svn', '_darcs', 'SCCS', 'RCS',
                  '*,v',
                  'BitKeeper',
                  '.git',
                  'TAGS', '.make.state', '.sconsign', '.tmp*',
                  '.del-*',
                  '.DS_Store',]

IGNORE_FILENAME = ".bzrignore"

import os
import locale
user_encoding = locale.getpreferredencoding() or 'ascii'
del locale

__copyright__ = "Copyright 2005 Canonical Development Ltd."
<<<<<<< HEAD
__version__ = '0.1'
=======
__version__ = '0.6pre'
>>>>>>> 1b3dd800


def get_bzr_revision():
    """If bzr is run from a branch, return (revno,revid) or None"""
    import bzrlib.errors
    from bzrlib.branch import Branch
    
    try:
        branch = Branch.open(os.path.dirname(__path__[0]))
        rh = branch.revision_history()
        if rh:
            return len(rh), rh[-1]
        else:
            return None
    except bzrlib.errors.BzrError:
        return None
    
def test_suite():
    import selftest
    return selftest.test_suite()<|MERGE_RESOLUTION|>--- conflicted
+++ resolved
@@ -39,11 +39,7 @@
 del locale
 
 __copyright__ = "Copyright 2005 Canonical Development Ltd."
-<<<<<<< HEAD
-__version__ = '0.1'
-=======
 __version__ = '0.6pre'
->>>>>>> 1b3dd800
 
 
 def get_bzr_revision():
