--- conflicted
+++ resolved
@@ -35,7 +35,7 @@
 IGNORE_FILENAME = ".bzrignore"
 
 
-__copyright__ = "Copyright 2005, 2006, 2007, 2008, 2009 Canonical Ltd."
+__copyright__ = "Copyright 2005-2010 Canonical Ltd."
 
 # same format as sys.version_info: "A tuple containing the five components of
 # the version number: major, minor, micro, releaselevel, and serial. All
@@ -44,13 +44,9 @@
 # Python version 2.0 is (2, 0, 0, 'final', 0)."  Additionally we use a
 # releaselevel of 'dev' for unreleased under-development code.
 
-<<<<<<< HEAD
 version_info = (2, 2, 0, 'dev', 1)
-=======
-version_info = (2, 1, 0, 'final', 0)
->>>>>>> a4133a8e
 
-# API compatibility version: bzrlib is currently API compatible with 1.15.
+# API compatibility version
 api_minimum_version = (2, 1, 0)
 
 
