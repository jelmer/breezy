--- conflicted
+++ resolved
@@ -49,12 +49,8 @@
             bzrdir = BzrDir.open(location)
         branch = bzrdir.open_branch()
         repo = branch.repository
-<<<<<<< HEAD
-        config = branch.get_config()
+        branch_config = branch.get_config()
 
-=======
-        branch_config = config.BranchConfig(branch)
->>>>>>> 3fb95465
         if committer is None:
             committer = branch_config.username()
         gpg_strategy = gpg.GPGStrategy(branch_config)
