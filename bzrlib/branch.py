--- conflicted
+++ resolved
@@ -300,15 +300,7 @@
             raise bzrlib.errors.NoSuchRevision(self, revno)
         return history[revno - 1]
 
-<<<<<<< HEAD
-    def pull(self, source, overwrite=False):
-=======
-    def working_tree(self):
-        """Return a `Tree` for the working copy if this is a local branch."""
-        raise NotImplementedError('working_tree is abstract')
-
     def pull(self, source, overwrite=False, stop_revision=None):
->>>>>>> 3acaeae5
         raise NotImplementedError('pull is abstract')
 
     def basis_tree(self):
@@ -377,64 +369,12 @@
         if revno < 1 or revno > self.revno():
             raise InvalidRevisionNumber(revno)
 
-<<<<<<< HEAD
     @needs_read_lock
     def clone(self, *args, **kwargs):
         """Clone this branch into to_bzrdir preserving all semantic values.
         
         revision_id: if not None, the revision history in the new branch will
                      be truncated to end with revision_id.
-=======
-        Returns the newly created branch object.
-
-        revision
-            If not None, only revisions up to this point will be copied.
-            The head of the new branch will be that revision.  Must be a
-            revid or None.
-    
-        to_location -- The destination directory; must either exist and be 
-            empty, or not exist, in which case it is created.
-    
-        basis_branch
-            A local branch to copy revisions from, related to this branch. 
-            This is used when branching from a remote (slow) branch, and we have
-            a local branch that might contain some relevant revisions.
-    
-        to_branch_type
-            Branch type of destination branch
-        """
-        from bzrlib.workingtree import WorkingTree
-        assert isinstance(to_location, basestring)
-        if not bzrlib.osutils.lexists(to_location):
-            os.mkdir(to_location)
-        if to_branch_type is None:
-            to_branch_type = BzrBranch
-        # FIXME use a branch format here
-        br_to = to_branch_type.initialize(to_location)
-        mutter("copy branch from %s to %s", self, br_to)
-        if basis_branch is not None:
-            basis_branch.push_stores(br_to)
-        if revision is None:
-            revision = self.last_revision()
-        br_to.update_revisions(self, stop_revision=revision)
-        br_to.set_parent(self.base)
-        WorkingTree.create(br_to, to_location).set_root_id(self.get_root_id())
-        mutter("copied")
-        return br_to
-
-    def fileid_involved_between_revs(self, from_revid, to_revid):
-        """ This function returns the file_id(s) involved in the
-            changes between the from_revid revision and the to_revid
-            revision
-        """
-        raise NotImplementedError('fileid_involved_between_revs is abstract')
-
-    def fileid_involved(self, last_revid=None):
-        """ This function returns the file_id(s) involved in the
-            changes up to the revision last_revid
-            If no parametr is passed, then all file_id[s] present in the
-            repository are returned
->>>>>>> 3acaeae5
         """
         # for API compatability, until 0.8 releases we provide the old api:
         # def clone(self, to_location, revision=None, basis_branch=None, to_branch_format=None):
@@ -1156,117 +1096,6 @@
         mutter("copied")
         return branch_to
 
-<<<<<<< HEAD
-=======
-    def clone(self, to_location, revision=None, basis_branch=None, to_branch_type=None):
-        # FIXME: clone via create and fetch is probably faster when versioned
-        # file comes in.
-        if to_branch_type is None:
-            to_branch_type = BzrBranch
-
-        if to_branch_type == BzrBranch \
-            and self.repository.weave_store.listable() \
-            and self.repository.revision_store.listable():
-            return self._clone_weave(to_location, revision, basis_branch)
-
-        return Branch.clone(self, to_location, revision, basis_branch, to_branch_type)
-
-    def fileid_involved_between_revs(self, from_revid, to_revid):
-        """Find file_id(s) which are involved in the changes between revisions.
-
-        This determines the set of revisions which are involved, and then
-        finds all file ids affected by those revisions.
-        """
-        # TODO: jam 20060119 This code assumes that w.inclusions will
-        #       always be correct. But because of the presence of ghosts
-        #       it is possible to be wrong.
-        #       One specific example from Robert Collins:
-        #       Two branches, with revisions ABC, and AD
-        #       C is a ghost merge of D.
-        #       Inclusions doesn't recognize D as an ancestor.
-        #       If D is ever merged in the future, the weave
-        #       won't be fixed, because AD never saw revision C
-        #       to cause a conflict which would force a reweave.
-        w = self.repository.get_inventory_weave()
-        from_set = set(w.inclusions([w.lookup(from_revid)]))
-        to_set = set(w.inclusions([w.lookup(to_revid)]))
-        included = to_set.difference(from_set)
-        changed = map(w.idx_to_name, included)
-        return self._fileid_involved_by_set(changed)
-
-    def fileid_involved(self, last_revid=None):
-        """Find all file_ids modified in the ancestry of last_revid.
-
-        :param last_revid: If None, last_revision() will be used.
-        """
-        w = self.repository.get_inventory_weave()
-        if not last_revid:
-            changed = set(w._names)
-        else:
-            included = w.inclusions([w.lookup(last_revid)])
-            changed = map(w.idx_to_name, included)
-        return self._fileid_involved_by_set(changed)
-
-    def fileid_involved_by_set(self, changes):
-        """Find all file_ids modified by the set of revisions passed in.
-
-        :param changes: A set() of revision ids
-        """
-        # TODO: jam 20060119 This line does *nothing*, remove it.
-        #       or better yet, change _fileid_involved_by_set so
-        #       that it takes the inventory weave, rather than
-        #       pulling it out by itself.
-        w = self.repository.get_inventory_weave()
-        return self._fileid_involved_by_set(changes)
-
-    def _fileid_involved_by_set(self, changes):
-        """Find the set of file-ids affected by the set of revisions.
-
-        :param changes: A set() of revision ids.
-        :return: A set() of file ids.
-        
-        This peaks at the Weave, interpreting each line, looking to
-        see if it mentions one of the revisions. And if so, includes
-        the file id mentioned.
-        This expects both the Weave format, and the serialization
-        to have a single line per file/directory, and to have
-        fileid="" and revision="" on that line.
-        """
-        assert (isinstance(self._branch_format, BzrBranchFormat5) or
-                isinstance(self._branch_format, BzrBranchFormat6)), \
-            "fileid_involved only supported for branches which store inventory as xml"
-
-        w = self.repository.get_inventory_weave()
-        file_ids = set()
-        for line in w._weave:
-
-            # it is ugly, but it is due to the weave structure
-            if not isinstance(line, basestring): continue
-
-            start = line.find('file_id="')+9
-            if start < 9: continue
-            end = line.find('"', start)
-            assert end>= 0
-            file_id = xml.sax.saxutils.unescape(line[start:end])
-
-            # check if file_id is already present
-            if file_id in file_ids: continue
-
-            start = line.find('revision="')+10
-            if start < 10: continue
-            end = line.find('"', start)
-            assert end>= 0
-            revision_id = xml.sax.saxutils.unescape(line[start:end])
-
-            if revision_id in changes:
-                file_ids.add(file_id)
-
-        return file_ids
-
-
-Branch.set_default_initializer(BzrBranch._initialize)
-
->>>>>>> 3acaeae5
 
 class BranchTestProviderAdapter(object):
     """A tool to generate a suite testing multiple branch formats at once.
