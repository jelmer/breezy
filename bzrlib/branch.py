# Copyright (C) 2005, 2006, 2007, 2008, 2009 Canonical Ltd
#
# This program is free software; you can redistribute it and/or modify
# it under the terms of the GNU General Public License as published by
# the Free Software Foundation; either version 2 of the License, or
# (at your option) any later version.
#
# This program is distributed in the hope that it will be useful,
# but WITHOUT ANY WARRANTY; without even the implied warranty of
# MERCHANTABILITY or FITNESS FOR A PARTICULAR PURPOSE.  See the
# GNU General Public License for more details.
#
# You should have received a copy of the GNU General Public License
# along with this program; if not, write to the Free Software
# Foundation, Inc., 59 Temple Place, Suite 330, Boston, MA  02111-1307  USA


import sys

from bzrlib.lazy_import import lazy_import
lazy_import(globals(), """
from itertools import chain
from bzrlib import (
        bzrdir,
        cache_utf8,
        config as _mod_config,
        debug,
        errors,
        lockdir,
        lockable_files,
        repository,
        revision as _mod_revision,
        symbol_versioning,
        transport,
        tsort,
        ui,
        urlutils,
        )
from bzrlib.config import BranchConfig
from bzrlib.repofmt.pack_repo import RepositoryFormatKnitPack5RichRoot
from bzrlib.tag import (
    BasicTags,
    DisabledTags,
    )
""")

from bzrlib.decorators import needs_read_lock, needs_write_lock
from bzrlib.hooks import HookPoint, Hooks
from bzrlib.inter import InterObject
from bzrlib import registry
from bzrlib.symbol_versioning import (
    deprecated_in,
    deprecated_method,
    )
from bzrlib.trace import mutter, mutter_callsite, note, is_quiet


BZR_BRANCH_FORMAT_4 = "Bazaar-NG branch, format 0.0.4\n"
BZR_BRANCH_FORMAT_5 = "Bazaar-NG branch, format 5\n"
BZR_BRANCH_FORMAT_6 = "Bazaar Branch Format 6 (bzr 0.15)\n"


# TODO: Maybe include checks for common corruption of newlines, etc?

# TODO: Some operations like log might retrieve the same revisions
# repeatedly to calculate deltas.  We could perhaps have a weakref
# cache in memory to make this faster.  In general anything can be
# cached in memory between lock and unlock operations. .. nb thats
# what the transaction identity map provides


######################################################################
# branch objects

class Branch(object):
    """Branch holding a history of revisions.

    base
        Base directory/url of the branch.

    hooks: An instance of BranchHooks.
    """
    # this is really an instance variable - FIXME move it there
    # - RBC 20060112
    base = None

    def __init__(self, *ignored, **ignored_too):
        self.tags = self._format.make_tags(self)
        self._revision_history_cache = None
        self._revision_id_to_revno_cache = None
        self._partial_revision_id_to_revno_cache = {}
        self._last_revision_info_cache = None
        self._merge_sorted_revisions_cache = None
        self._open_hook()
        hooks = Branch.hooks['open']
        for hook in hooks:
            hook(self)

    def _open_hook(self):
        """Called by init to allow simpler extension of the base class."""

    def break_lock(self):
        """Break a lock if one is present from another instance.

        Uses the ui factory to ask for confirmation if the lock may be from
        an active process.

        This will probe the repository for its lock as well.
        """
        self.control_files.break_lock()
        self.repository.break_lock()
        master = self.get_master_branch()
        if master is not None:
            master.break_lock()

    @staticmethod
    def open(base, _unsupported=False, possible_transports=None):
        """Open the branch rooted at base.

        For instance, if the branch is at URL/.bzr/branch,
        Branch.open(URL) -> a Branch instance.
        """
        control = bzrdir.BzrDir.open(base, _unsupported,
                                     possible_transports=possible_transports)
        return control.open_branch(_unsupported)

    @staticmethod
    def open_from_transport(transport, _unsupported=False):
        """Open the branch rooted at transport"""
        control = bzrdir.BzrDir.open_from_transport(transport, _unsupported)
        return control.open_branch(_unsupported)

    @staticmethod
    def open_containing(url, possible_transports=None):
        """Open an existing branch which contains url.

        This probes for a branch at url, and searches upwards from there.

        Basically we keep looking up until we find the control directory or
        run into the root.  If there isn't one, raises NotBranchError.
        If there is one and it is either an unrecognised format or an unsupported
        format, UnknownFormatError or UnsupportedFormatError are raised.
        If there is one, it is returned, along with the unused portion of url.
        """
        control, relpath = bzrdir.BzrDir.open_containing(url,
                                                         possible_transports)
        return control.open_branch(), relpath

    def _push_should_merge_tags(self):
        """Should _basic_push merge this branch's tags into the target?

        The default implementation returns False if this branch has no tags,
        and True the rest of the time.  Subclasses may override this.
        """
        return self.supports_tags() and self.tags.get_tag_dict()

    def get_config(self):
        return BranchConfig(self)

    def _get_tags_bytes(self):
        """Get the bytes of a serialised tags dict.

        Note that not all branches support tags, nor do all use the same tags
        logic: this method is specific to BasicTags. Other tag implementations
        may use the same method name and behave differently, safely, because
        of the double-dispatch via
        format.make_tags->tags_instance->get_tags_dict.

        :return: The bytes of the tags file.
        :seealso: Branch._set_tags_bytes.
        """
        return self._transport.get_bytes('tags')

    def _get_nick(self, local=False, possible_transports=None):
        config = self.get_config()
        # explicit overrides master, but don't look for master if local is True
        if not local and not config.has_explicit_nickname():
            try:
                master = self.get_master_branch(possible_transports)
                if master is not None:
                    # return the master branch value
                    return master.nick
            except errors.BzrError, e:
                # Silently fall back to local implicit nick if the master is
                # unavailable
                mutter("Could not connect to bound branch, "
                    "falling back to local nick.\n " + str(e))
        return config.get_nickname()

    def _set_nick(self, nick):
        self.get_config().set_user_option('nickname', nick, warn_masked=True)

    nick = property(_get_nick, _set_nick)

    def is_locked(self):
        raise NotImplementedError(self.is_locked)

    def _lefthand_history(self, revision_id, last_rev=None,
                          other_branch=None):
        if 'evil' in debug.debug_flags:
            mutter_callsite(4, "_lefthand_history scales with history.")
        # stop_revision must be a descendant of last_revision
        graph = self.repository.get_graph()
        if last_rev is not None:
            if not graph.is_ancestor(last_rev, revision_id):
                # our previous tip is not merged into stop_revision
                raise errors.DivergedBranches(self, other_branch)
        # make a new revision history from the graph
        parents_map = graph.get_parent_map([revision_id])
        if revision_id not in parents_map:
            raise errors.NoSuchRevision(self, revision_id)
        current_rev_id = revision_id
        new_history = []
        check_not_reserved_id = _mod_revision.check_not_reserved_id
        # Do not include ghosts or graph origin in revision_history
        while (current_rev_id in parents_map and
               len(parents_map[current_rev_id]) > 0):
            check_not_reserved_id(current_rev_id)
            new_history.append(current_rev_id)
            current_rev_id = parents_map[current_rev_id][0]
            parents_map = graph.get_parent_map([current_rev_id])
        new_history.reverse()
        return new_history

    def lock_write(self):
        raise NotImplementedError(self.lock_write)

    def lock_read(self):
        raise NotImplementedError(self.lock_read)

    def unlock(self):
        raise NotImplementedError(self.unlock)

    def peek_lock_mode(self):
        """Return lock mode for the Branch: 'r', 'w' or None"""
        raise NotImplementedError(self.peek_lock_mode)

    def get_physical_lock_status(self):
        raise NotImplementedError(self.get_physical_lock_status)

    @needs_read_lock
    def dotted_revno_to_revision_id(self, revno, _cache_reverse=False):
        """Return the revision_id for a dotted revno.

        :param revno: a tuple like (1,) or (1,1,2)
        :param _cache_reverse: a private parameter enabling storage
           of the reverse mapping in a top level cache. (This should
           only be done in selective circumstances as we want to
           avoid having the mapping cached multiple times.)
        :return: the revision_id
        :raises errors.NoSuchRevision: if the revno doesn't exist
        """
        rev_id = self._do_dotted_revno_to_revision_id(revno)
        if _cache_reverse:
            self._partial_revision_id_to_revno_cache[rev_id] = revno
        return rev_id

    def _do_dotted_revno_to_revision_id(self, revno):
        """Worker function for dotted_revno_to_revision_id.

        Subclasses should override this if they wish to
        provide a more efficient implementation.
        """
        if len(revno) == 1:
            return self.get_rev_id(revno[0])
        revision_id_to_revno = self.get_revision_id_to_revno_map()
        revision_ids = [revision_id for revision_id, this_revno
                        in revision_id_to_revno.iteritems()
                        if revno == this_revno]
        if len(revision_ids) == 1:
            return revision_ids[0]
        else:
            revno_str = '.'.join(map(str, revno))
            raise errors.NoSuchRevision(self, revno_str)

    @needs_read_lock
    def revision_id_to_dotted_revno(self, revision_id):
        """Given a revision id, return its dotted revno.

        :return: a tuple like (1,) or (400,1,3).
        """
        return self._do_revision_id_to_dotted_revno(revision_id)

    def _do_revision_id_to_dotted_revno(self, revision_id):
        """Worker function for revision_id_to_revno."""
        # Try the caches if they are loaded
        result = self._partial_revision_id_to_revno_cache.get(revision_id)
        if result is not None:
            return result
        if self._revision_id_to_revno_cache:
            result = self._revision_id_to_revno_cache.get(revision_id)
            if result is None:
                raise errors.NoSuchRevision(self, revision_id)
        # Try the mainline as it's optimised
        try:
            revno = self.revision_id_to_revno(revision_id)
            return (revno,)
        except errors.NoSuchRevision:
            # We need to load and use the full revno map after all
            result = self.get_revision_id_to_revno_map().get(revision_id)
            if result is None:
                raise errors.NoSuchRevision(self, revision_id)
        return result

    @needs_read_lock
    def get_revision_id_to_revno_map(self):
        """Return the revision_id => dotted revno map.

        This will be regenerated on demand, but will be cached.

        :return: A dictionary mapping revision_id => dotted revno.
            This dictionary should not be modified by the caller.
        """
        if self._revision_id_to_revno_cache is not None:
            mapping = self._revision_id_to_revno_cache
        else:
            mapping = self._gen_revno_map()
            self._cache_revision_id_to_revno(mapping)
        # TODO: jam 20070417 Since this is being cached, should we be returning
        #       a copy?
        # I would rather not, and instead just declare that users should not
        # modify the return value.
        return mapping

    def _gen_revno_map(self):
        """Create a new mapping from revision ids to dotted revnos.

        Dotted revnos are generated based on the current tip in the revision
        history.
        This is the worker function for get_revision_id_to_revno_map, which
        just caches the return value.

        :return: A dictionary mapping revision_id => dotted revno.
        """
        revision_id_to_revno = dict((rev_id, revno)
            for rev_id, depth, revno, end_of_merge
             in self.iter_merge_sorted_revisions())
        return revision_id_to_revno

    @needs_read_lock
    def iter_merge_sorted_revisions(self, start_revision_id=None,
            stop_revision_id=None, stop_rule='exclude', direction='reverse'):
        """Walk the revisions for a branch in merge sorted order.

        Merge sorted order is the output from a merge-aware,
        topological sort, i.e. all parents come before their
        children going forward; the opposite for reverse.

        :param start_revision_id: the revision_id to begin walking from.
            If None, the branch tip is used.
        :param stop_revision_id: the revision_id to terminate the walk
            after. If None, the rest of history is included.
        :param stop_rule: if stop_revision_id is not None, the precise rule
            to use for termination:
            * 'exclude' - leave the stop revision out of the result (default)
            * 'include' - the stop revision is the last item in the result
            * 'with-merges' - include the stop revision and all of its
              merged revisions in the result
        :param direction: either 'reverse' or 'forward':
            * reverse means return the start_revision_id first, i.e.
              start at the most recent revision and go backwards in history
            * forward returns tuples in the opposite order to reverse.
              Note in particular that forward does *not* do any intelligent
              ordering w.r.t. depth as some clients of this API may like.
              (If required, that ought to be done at higher layers.)

        :return: an iterator over (revision_id, depth, revno, end_of_merge)
            tuples where:

            * revision_id: the unique id of the revision
            * depth: How many levels of merging deep this node has been
              found.
            * revno_sequence: This field provides a sequence of
              revision numbers for all revisions. The format is:
              (REVNO, BRANCHNUM, BRANCHREVNO). BRANCHNUM is the number of the
              branch that the revno is on. From left to right the REVNO numbers
              are the sequence numbers within that branch of the revision.
            * end_of_merge: When True the next node (earlier in history) is
              part of a different merge.
        """
        # Note: depth and revno values are in the context of the branch so
        # we need the full graph to get stable numbers, regardless of the
        # start_revision_id.
        if self._merge_sorted_revisions_cache is None:
            last_revision = self.last_revision()
            graph = self.repository.get_graph()
            parent_map = dict(((key, value) for key, value in
                     graph.iter_ancestry([last_revision]) if value is not None))
            revision_graph = repository._strip_NULL_ghosts(parent_map)
            revs = tsort.merge_sort(revision_graph, last_revision, None,
                generate_revno=True)
            # Drop the sequence # before caching
            self._merge_sorted_revisions_cache = [r[1:] for r in revs]

        filtered = self._filter_merge_sorted_revisions(
            self._merge_sorted_revisions_cache, start_revision_id,
            stop_revision_id, stop_rule)
        if direction == 'reverse':
            return filtered
        if direction == 'forward':
            return reversed(list(filtered))
        else:
            raise ValueError('invalid direction %r' % direction)

    def _filter_merge_sorted_revisions(self, merge_sorted_revisions,
        start_revision_id, stop_revision_id, stop_rule):
        """Iterate over an inclusive range of sorted revisions."""
        rev_iter = iter(merge_sorted_revisions)
        if start_revision_id is not None:
            for rev_id, depth, revno, end_of_merge in rev_iter:
                if rev_id != start_revision_id:
                    continue
                else:
                    # The decision to include the start or not
                    # depends on the stop_rule if a stop is provided
                    rev_iter = chain(
                        iter([(rev_id, depth, revno, end_of_merge)]),
                        rev_iter)
                    break
        if stop_revision_id is None:
            for rev_id, depth, revno, end_of_merge in rev_iter:
                yield rev_id, depth, revno, end_of_merge
        elif stop_rule == 'exclude':
            for rev_id, depth, revno, end_of_merge in rev_iter:
                if rev_id == stop_revision_id:
                    return
                yield rev_id, depth, revno, end_of_merge
        elif stop_rule == 'include':
            for rev_id, depth, revno, end_of_merge in rev_iter:
                yield rev_id, depth, revno, end_of_merge
                if rev_id == stop_revision_id:
                    return
        elif stop_rule == 'with-merges':
            stop_rev = self.repository.get_revision(stop_revision_id)
            if stop_rev.parent_ids:
                left_parent = stop_rev.parent_ids[0]
            else:
                left_parent = _mod_revision.NULL_REVISION
            for rev_id, depth, revno, end_of_merge in rev_iter:
                if rev_id == left_parent:
                    return
                yield rev_id, depth, revno, end_of_merge
        else:
            raise ValueError('invalid stop_rule %r' % stop_rule)

    def leave_lock_in_place(self):
        """Tell this branch object not to release the physical lock when this
        object is unlocked.

        If lock_write doesn't return a token, then this method is not supported.
        """
        self.control_files.leave_in_place()

    def dont_leave_lock_in_place(self):
        """Tell this branch object to release the physical lock when this
        object is unlocked, even if it didn't originally acquire it.

        If lock_write doesn't return a token, then this method is not supported.
        """
        self.control_files.dont_leave_in_place()

    def bind(self, other):
        """Bind the local branch the other branch.

        :param other: The branch to bind to
        :type other: Branch
        """
        raise errors.UpgradeRequired(self.base)

    @needs_write_lock
    def fetch(self, from_branch, last_revision=None, pb=None):
        """Copy revisions from from_branch into this branch.

        :param from_branch: Where to copy from.
        :param last_revision: What revision to stop at (None for at the end
                              of the branch.
        :param pb: An optional progress bar to use.
        :return: None
        """
        if self.base == from_branch.base:
            return (0, [])
        if pb is not None:
            symbol_versioning.warn(
                symbol_versioning.deprecated_in((1, 14, 0))
                % "pb parameter to fetch()")
        from_branch.lock_read()
        try:
            if last_revision is None:
                last_revision = from_branch.last_revision()
                last_revision = _mod_revision.ensure_null(last_revision)
            return self.repository.fetch(from_branch.repository,
                                         revision_id=last_revision,
                                         pb=pb)
        finally:
            from_branch.unlock()

    def get_bound_location(self):
        """Return the URL of the branch we are bound to.

        Older format branches cannot bind, please be sure to use a metadir
        branch.
        """
        return None

    def get_old_bound_location(self):
        """Return the URL of the branch we used to be bound to
        """
        raise errors.UpgradeRequired(self.base)

    def get_commit_builder(self, parents, config=None, timestamp=None,
                           timezone=None, committer=None, revprops=None,
                           revision_id=None):
        """Obtain a CommitBuilder for this branch.

        :param parents: Revision ids of the parents of the new revision.
        :param config: Optional configuration to use.
        :param timestamp: Optional timestamp recorded for commit.
        :param timezone: Optional timezone for timestamp.
        :param committer: Optional committer to set for commit.
        :param revprops: Optional dictionary of revision properties.
        :param revision_id: Optional revision id.
        """

        if config is None:
            config = self.get_config()

        return self.repository.get_commit_builder(self, parents, config,
            timestamp, timezone, committer, revprops, revision_id)

    def get_master_branch(self, possible_transports=None):
        """Return the branch we are bound to.

        :return: Either a Branch, or None
        """
        return None

    def get_revision_delta(self, revno):
        """Return the delta for one revision.

        The delta is relative to its mainline predecessor, or the
        empty tree for revision 1.
        """
        rh = self.revision_history()
        if not (1 <= revno <= len(rh)):
            raise errors.InvalidRevisionNumber(revno)
        return self.repository.get_revision_delta(rh[revno-1])

    def get_stacked_on_url(self):
        """Get the URL this branch is stacked against.

        :raises NotStacked: If the branch is not stacked.
        :raises UnstackableBranchFormat: If the branch does not support
            stacking.
        """
        raise NotImplementedError(self.get_stacked_on_url)

    def print_file(self, file, revision_id):
        """Print `file` to stdout."""
        raise NotImplementedError(self.print_file)

    def set_revision_history(self, rev_history):
        raise NotImplementedError(self.set_revision_history)

    def set_stacked_on_url(self, url):
        """Set the URL this branch is stacked against.

        :raises UnstackableBranchFormat: If the branch does not support
            stacking.
        :raises UnstackableRepositoryFormat: If the repository does not support
            stacking.
        """
        raise NotImplementedError(self.set_stacked_on_url)

    def _set_tags_bytes(self, bytes):
        """Mirror method for _get_tags_bytes.

        :seealso: Branch._get_tags_bytes.
        """
        return _run_with_write_locked_target(self, self._transport.put_bytes,
            'tags', bytes)

    def _cache_revision_history(self, rev_history):
        """Set the cached revision history to rev_history.

        The revision_history method will use this cache to avoid regenerating
        the revision history.

        This API is semi-public; it only for use by subclasses, all other code
        should consider it to be private.
        """
        self._revision_history_cache = rev_history

    def _cache_revision_id_to_revno(self, revision_id_to_revno):
        """Set the cached revision_id => revno map to revision_id_to_revno.

        This API is semi-public; it only for use by subclasses, all other code
        should consider it to be private.
        """
        self._revision_id_to_revno_cache = revision_id_to_revno

    def _clear_cached_state(self):
        """Clear any cached data on this branch, e.g. cached revision history.

        This means the next call to revision_history will need to call
        _gen_revision_history.

        This API is semi-public; it only for use by subclasses, all other code
        should consider it to be private.
        """
        self._revision_history_cache = None
        self._revision_id_to_revno_cache = None
        self._last_revision_info_cache = None
        self._merge_sorted_revisions_cache = None

    def _gen_revision_history(self):
        """Return sequence of revision hashes on to this branch.

        Unlike revision_history, this method always regenerates or rereads the
        revision history, i.e. it does not cache the result, so repeated calls
        may be expensive.

        Concrete subclasses should override this instead of revision_history so
        that subclasses do not need to deal with caching logic.

        This API is semi-public; it only for use by subclasses, all other code
        should consider it to be private.
        """
        raise NotImplementedError(self._gen_revision_history)

    @needs_read_lock
    def revision_history(self):
        """Return sequence of revision ids on this branch.

        This method will cache the revision history for as long as it is safe to
        do so.
        """
        if 'evil' in debug.debug_flags:
            mutter_callsite(3, "revision_history scales with history.")
        if self._revision_history_cache is not None:
            history = self._revision_history_cache
        else:
            history = self._gen_revision_history()
            self._cache_revision_history(history)
        return list(history)

    def revno(self):
        """Return current revision number for this branch.

        That is equivalent to the number of revisions committed to
        this branch.
        """
        return self.last_revision_info()[0]

    def unbind(self):
        """Older format branches cannot bind or unbind."""
        raise errors.UpgradeRequired(self.base)

    def set_append_revisions_only(self, enabled):
        """Older format branches are never restricted to append-only"""
        raise errors.UpgradeRequired(self.base)

    def last_revision(self):
        """Return last revision id, or NULL_REVISION."""
        return self.last_revision_info()[1]

    @needs_read_lock
    def last_revision_info(self):
        """Return information about the last revision.

        :return: A tuple (revno, revision_id).
        """
        if self._last_revision_info_cache is None:
            self._last_revision_info_cache = self._last_revision_info()
        return self._last_revision_info_cache

    def _last_revision_info(self):
        rh = self.revision_history()
        revno = len(rh)
        if revno:
            return (revno, rh[-1])
        else:
            return (0, _mod_revision.NULL_REVISION)

    @deprecated_method(deprecated_in((1, 6, 0)))
    def missing_revisions(self, other, stop_revision=None):
        """Return a list of new revisions that would perfectly fit.

        If self and other have not diverged, return a list of the revisions
        present in other, but missing from self.
        """
        self_history = self.revision_history()
        self_len = len(self_history)
        other_history = other.revision_history()
        other_len = len(other_history)
        common_index = min(self_len, other_len) -1
        if common_index >= 0 and \
            self_history[common_index] != other_history[common_index]:
            raise errors.DivergedBranches(self, other)

        if stop_revision is None:
            stop_revision = other_len
        else:
            if stop_revision > other_len:
                raise errors.NoSuchRevision(self, stop_revision)
        return other_history[self_len:stop_revision]

    @needs_write_lock
    def update_revisions(self, other, stop_revision=None, overwrite=False,
                         graph=None):
        """Pull in new perfect-fit revisions.

        :param other: Another Branch to pull from
        :param stop_revision: Updated until the given revision
        :param overwrite: Always set the branch pointer, rather than checking
            to see if it is a proper descendant.
        :param graph: A Graph object that can be used to query history
            information. This can be None.
        :return: None
        """
        return InterBranch.get(other, self).update_revisions(stop_revision,
            overwrite, graph)

    def import_last_revision_info(self, source_repo, revno, revid):
        """Set the last revision info, importing from another repo if necessary.

        This is used by the bound branch code to upload a revision to
        the master branch first before updating the tip of the local branch.

        :param source_repo: Source repository to optionally fetch from
        :param revno: Revision number of the new tip
        :param revid: Revision id of the new tip
        """
        if not self.repository.has_same_location(source_repo):
            self.repository.fetch(source_repo, revision_id=revid)
        self.set_last_revision_info(revno, revid)

    def revision_id_to_revno(self, revision_id):
        """Given a revision id, return its revno"""
        if _mod_revision.is_null(revision_id):
            return 0
        history = self.revision_history()
        try:
            return history.index(revision_id) + 1
        except ValueError:
            raise errors.NoSuchRevision(self, revision_id)

    def get_rev_id(self, revno, history=None):
        """Find the revision id of the specified revno."""
        if revno == 0:
            return _mod_revision.NULL_REVISION
        if history is None:
            history = self.revision_history()
        if revno <= 0 or revno > len(history):
            raise errors.NoSuchRevision(self, revno)
        return history[revno - 1]

    def pull(self, source, overwrite=False, stop_revision=None,
             possible_transports=None, _override_hook_target=None):
        """Mirror source into this branch.

        This branch is considered to be 'local', having low latency.

        :returns: PullResult instance
        """
        raise NotImplementedError(self.pull)

    def push(self, target, overwrite=False, stop_revision=None):
        """Mirror this branch into target.

        This branch is considered to be 'local', having low latency.
        """
        raise NotImplementedError(self.push)

    def basis_tree(self):
        """Return `Tree` object for last revision."""
        return self.repository.revision_tree(self.last_revision())

    def get_parent(self):
        """Return the parent location of the branch.

        This is the default location for pull/missing.  The usual
        pattern is that the user can override it by specifying a
        location.
        """
        parent = self._get_parent_location()
        if parent is None:
            return parent
        # This is an old-format absolute path to a local branch
        # turn it into a url
        if parent.startswith('/'):
            parent = urlutils.local_path_to_url(parent.decode('utf8'))
        try:
            return urlutils.join(self.base[:-1], parent)
        except errors.InvalidURLJoin, e:
            raise errors.InaccessibleParent(parent, self.base)

    def _get_parent_location(self):
        raise NotImplementedError(self._get_parent_location)

    def _set_config_location(self, name, url, config=None,
                             make_relative=False):
        if config is None:
            config = self.get_config()
        if url is None:
            url = ''
        elif make_relative:
            url = urlutils.relative_url(self.base, url)
        config.set_user_option(name, url, warn_masked=True)

    def _get_config_location(self, name, config=None):
        if config is None:
            config = self.get_config()
        location = config.get_user_option(name)
        if location == '':
            location = None
        return location

    def get_submit_branch(self):
        """Return the submit location of the branch.

        This is the default location for bundle.  The usual
        pattern is that the user can override it by specifying a
        location.
        """
        return self.get_config().get_user_option('submit_branch')

    def set_submit_branch(self, location):
        """Return the submit location of the branch.

        This is the default location for bundle.  The usual
        pattern is that the user can override it by specifying a
        location.
        """
        self.get_config().set_user_option('submit_branch', location,
            warn_masked=True)

    def get_public_branch(self):
        """Return the public location of the branch.

        This is is used by merge directives.
        """
        return self._get_config_location('public_branch')

    def set_public_branch(self, location):
        """Return the submit location of the branch.

        This is the default location for bundle.  The usual
        pattern is that the user can override it by specifying a
        location.
        """
        self._set_config_location('public_branch', location)

    def get_push_location(self):
        """Return the None or the location to push this branch to."""
        push_loc = self.get_config().get_user_option('push_location')
        return push_loc

    def set_push_location(self, location):
        """Set a new push location for this branch."""
        raise NotImplementedError(self.set_push_location)

    def _run_post_change_branch_tip_hooks(self, old_revno, old_revid):
        """Run the post_change_branch_tip hooks."""
        hooks = Branch.hooks['post_change_branch_tip']
        if not hooks:
            return
        new_revno, new_revid = self.last_revision_info()
        params = ChangeBranchTipParams(
            self, old_revno, new_revno, old_revid, new_revid)
        for hook in hooks:
            hook(params)

    def _run_pre_change_branch_tip_hooks(self, new_revno, new_revid):
        """Run the pre_change_branch_tip hooks."""
        hooks = Branch.hooks['pre_change_branch_tip']
        if not hooks:
            return
        old_revno, old_revid = self.last_revision_info()
        params = ChangeBranchTipParams(
            self, old_revno, new_revno, old_revid, new_revid)
        for hook in hooks:
            try:
                hook(params)
            except errors.TipChangeRejected:
                raise
            except Exception:
                exc_info = sys.exc_info()
                hook_name = Branch.hooks.get_hook_name(hook)
                raise errors.HookFailed(
                    'pre_change_branch_tip', hook_name, exc_info)

    def set_parent(self, url):
        raise NotImplementedError(self.set_parent)

    @needs_write_lock
    def update(self):
        """Synchronise this branch with the master branch if any.

        :return: None or the last_revision pivoted out during the update.
        """
        return None

    def check_revno(self, revno):
        """\
        Check whether a revno corresponds to any revision.
        Zero (the NULL revision) is considered valid.
        """
        if revno != 0:
            self.check_real_revno(revno)

    def check_real_revno(self, revno):
        """\
        Check whether a revno corresponds to a real revision.
        Zero (the NULL revision) is considered invalid
        """
        if revno < 1 or revno > self.revno():
            raise errors.InvalidRevisionNumber(revno)

    @needs_read_lock
    def clone(self, to_bzrdir, revision_id=None, repository_policy=None):
        """Clone this branch into to_bzrdir preserving all semantic values.

        Most API users will want 'create_clone_on_transport', which creates a
        new bzrdir and branch on the fly.

        revision_id: if not None, the revision history in the new branch will
                     be truncated to end with revision_id.
        """
        result = to_bzrdir.create_branch()
        if repository_policy is not None:
            repository_policy.configure_branch(result)
        self.copy_content_into(result, revision_id=revision_id)
        return  result

    @needs_read_lock
    def sprout(self, to_bzrdir, revision_id=None, repository_policy=None):
        """Create a new line of development from the branch, into to_bzrdir.

        to_bzrdir controls the branch format.

        revision_id: if not None, the revision history in the new branch will
                     be truncated to end with revision_id.
        """
        result = to_bzrdir.create_branch()
        if repository_policy is not None:
            repository_policy.configure_branch(result)
        self.copy_content_into(result, revision_id=revision_id)
        result.set_parent(self.bzrdir.root_transport.base)
        return result

    def _synchronize_history(self, destination, revision_id):
        """Synchronize last revision and revision history between branches.

        This version is most efficient when the destination is also a
        BzrBranch6, but works for BzrBranch5, as long as the destination's
        repository contains all the lefthand ancestors of the intended
        last_revision.  If not, set_last_revision_info will fail.

        :param destination: The branch to copy the history into
        :param revision_id: The revision-id to truncate history at.  May
          be None to copy complete history.
        """
        source_revno, source_revision_id = self.last_revision_info()
        if revision_id is None:
            revno, revision_id = source_revno, source_revision_id
        elif source_revision_id == revision_id:
            # we know the revno without needing to walk all of history
            revno = source_revno
        else:
            # To figure out the revno for a random revision, we need to build
            # the revision history, and count its length.
            # We don't care about the order, just how long it is.
            # Alternatively, we could start at the current location, and count
            # backwards. But there is no guarantee that we will find it since
            # it may be a merged revision.
            revno = len(list(self.repository.iter_reverse_revision_history(
                                                                revision_id)))
        destination.set_last_revision_info(revno, revision_id)

    @needs_read_lock
    def copy_content_into(self, destination, revision_id=None):
        """Copy the content of self into destination.

        revision_id: if not None, the revision history in the new branch will
                     be truncated to end with revision_id.
        """
        self._synchronize_history(destination, revision_id)
        try:
            parent = self.get_parent()
        except errors.InaccessibleParent, e:
            mutter('parent was not accessible to copy: %s', e)
        else:
            if parent:
                destination.set_parent(parent)
        if self._push_should_merge_tags():
            self.tags.merge_to(destination.tags)

    @needs_read_lock
    def check(self):
        """Check consistency of the branch.

        In particular this checks that revisions given in the revision-history
        do actually match up in the revision graph, and that they're all
        present in the repository.

        Callers will typically also want to check the repository.

        :return: A BranchCheckResult.
        """
        mainline_parent_id = None
        last_revno, last_revision_id = self.last_revision_info()
        real_rev_history = list(self.repository.iter_reverse_revision_history(
                                last_revision_id))
        real_rev_history.reverse()
        if len(real_rev_history) != last_revno:
            raise errors.BzrCheckError('revno does not match len(mainline)'
                ' %s != %s' % (last_revno, len(real_rev_history)))
        # TODO: We should probably also check that real_rev_history actually
        #       matches self.revision_history()
        for revision_id in real_rev_history:
            try:
                revision = self.repository.get_revision(revision_id)
            except errors.NoSuchRevision, e:
                raise errors.BzrCheckError("mainline revision {%s} not in repository"
                            % revision_id)
            # In general the first entry on the revision history has no parents.
            # But it's not illegal for it to have parents listed; this can happen
            # in imports from Arch when the parents weren't reachable.
            if mainline_parent_id is not None:
                if mainline_parent_id not in revision.parent_ids:
                    raise errors.BzrCheckError("previous revision {%s} not listed among "
                                        "parents of {%s}"
                                        % (mainline_parent_id, revision_id))
            mainline_parent_id = revision_id
        return BranchCheckResult(self)

    def _get_checkout_format(self):
        """Return the most suitable metadir for a checkout of this branch.
        Weaves are used if this branch's repository uses weaves.
        """
        if isinstance(self.bzrdir, bzrdir.BzrDirPreSplitOut):
            from bzrlib.repofmt import weaverepo
            format = bzrdir.BzrDirMetaFormat1()
            format.repository_format = weaverepo.RepositoryFormat7()
        else:
            format = self.repository.bzrdir.checkout_metadir()
            format.set_branch_format(self._format)
        return format

    def create_clone_on_transport(self, to_transport, revision_id=None,
        stacked_on=None):
        """Create a clone of this branch and its bzrdir.

        :param to_transport: The transport to clone onto.
        :param revision_id: The revision id to use as tip in the new branch.
            If None the tip is obtained from this branch.
        :param stacked_on: An optional URL to stack the clone on.
        """
        # XXX: Fix the bzrdir API to allow getting the branch back from the
        # clone call. Or something. 20090224 RBC/spiv.
        dir_to = self.bzrdir.clone_on_transport(to_transport,
            revision_id=revision_id, stacked_on=stacked_on)
        return dir_to.open_branch()

    def create_checkout(self, to_location, revision_id=None,
                        lightweight=False, accelerator_tree=None,
                        hardlink=False):
        """Create a checkout of a branch.

        :param to_location: The url to produce the checkout at
        :param revision_id: The revision to check out
        :param lightweight: If True, produce a lightweight checkout, otherwise,
        produce a bound branch (heavyweight checkout)
        :param accelerator_tree: A tree which can be used for retrieving file
            contents more quickly than the revision tree, i.e. a workingtree.
            The revision tree will be used for cases where accelerator_tree's
            content is different.
        :param hardlink: If true, hard-link files from accelerator_tree,
            where possible.
        :return: The tree of the created checkout
        """
        t = transport.get_transport(to_location)
        t.ensure_base()
        if lightweight:
            format = self._get_checkout_format()
            checkout = format.initialize_on_transport(t)
            from_branch = BranchReferenceFormat().initialize(checkout, self)
        else:
            format = self._get_checkout_format()
            checkout_branch = bzrdir.BzrDir.create_branch_convenience(
                to_location, force_new_tree=False, format=format)
            checkout = checkout_branch.bzrdir
            checkout_branch.bind(self)
            # pull up to the specified revision_id to set the initial
            # branch tip correctly, and seed it with history.
            checkout_branch.pull(self, stop_revision=revision_id)
            from_branch=None
        tree = checkout.create_workingtree(revision_id,
                                           from_branch=from_branch,
                                           accelerator_tree=accelerator_tree,
                                           hardlink=hardlink)
        basis_tree = tree.basis_tree()
        basis_tree.lock_read()
        try:
            for path, file_id in basis_tree.iter_references():
                reference_parent = self.reference_parent(file_id, path)
                reference_parent.create_checkout(tree.abspath(path),
                    basis_tree.get_reference_revision(file_id, path),
                    lightweight)
        finally:
            basis_tree.unlock()
        return tree

    @needs_write_lock
    def reconcile(self, thorough=True):
        """Make sure the data stored in this branch is consistent."""
        from bzrlib.reconcile import BranchReconciler
        reconciler = BranchReconciler(self, thorough=thorough)
        reconciler.reconcile()
        return reconciler

    def reference_parent(self, file_id, path):
        """Return the parent branch for a tree-reference file_id
        :param file_id: The file_id of the tree reference
        :param path: The path of the file_id in the tree
        :return: A branch associated with the file_id
        """
        # FIXME should provide multiple branches, based on config
        return Branch.open(self.bzrdir.root_transport.clone(path).base)

    def supports_tags(self):
        return self._format.supports_tags()

    def _check_if_descendant_or_diverged(self, revision_a, revision_b, graph,
                                         other_branch):
        """Ensure that revision_b is a descendant of revision_a.

        This is a helper function for update_revisions.

        :raises: DivergedBranches if revision_b has diverged from revision_a.
        :returns: True if revision_b is a descendant of revision_a.
        """
        relation = self._revision_relations(revision_a, revision_b, graph)
        if relation == 'b_descends_from_a':
            return True
        elif relation == 'diverged':
            raise errors.DivergedBranches(self, other_branch)
        elif relation == 'a_descends_from_b':
            return False
        else:
            raise AssertionError("invalid relation: %r" % (relation,))

    def _revision_relations(self, revision_a, revision_b, graph):
        """Determine the relationship between two revisions.

        :returns: One of: 'a_descends_from_b', 'b_descends_from_a', 'diverged'
        """
        heads = graph.heads([revision_a, revision_b])
        if heads == set([revision_b]):
            return 'b_descends_from_a'
        elif heads == set([revision_a, revision_b]):
            # These branches have diverged
            return 'diverged'
        elif heads == set([revision_a]):
            return 'a_descends_from_b'
        else:
            raise AssertionError("invalid heads: %r" % (heads,))


class BranchFormat(object):
    """An encapsulation of the initialization and open routines for a format.

    Formats provide three things:
     * An initialization routine,
     * a format string,
     * an open routine.

    Formats are placed in an dict by their format string for reference
    during branch opening. Its not required that these be instances, they
    can be classes themselves with class methods - it simply depends on
    whether state is needed for a given format or not.

    Once a format is deprecated, just deprecate the initialize and open
    methods on the format class. Do not deprecate the object, as the
    object will be created every time regardless.
    """

    _default_format = None
    """The default format used for new branches."""

    _formats = {}
    """The known formats."""

    def __eq__(self, other):
        return self.__class__ is other.__class__

    def __ne__(self, other):
        return not (self == other)

    @classmethod
    def find_format(klass, a_bzrdir):
        """Return the format for the branch object in a_bzrdir."""
        try:
            transport = a_bzrdir.get_branch_transport(None)
            format_string = transport.get("format").read()
            return klass._formats[format_string]
        except errors.NoSuchFile:
            raise errors.NotBranchError(path=transport.base)
        except KeyError:
            raise errors.UnknownFormatError(format=format_string, kind='branch')

    @classmethod
    def get_default_format(klass):
        """Return the current default format."""
        return klass._default_format

    def get_reference(self, a_bzrdir):
        """Get the target reference of the branch in a_bzrdir.

        format probing must have been completed before calling
        this method - it is assumed that the format of the branch
        in a_bzrdir is correct.

        :param a_bzrdir: The bzrdir to get the branch data from.
        :return: None if the branch is not a reference branch.
        """
        return None

    @classmethod
    def set_reference(self, a_bzrdir, to_branch):
        """Set the target reference of the branch in a_bzrdir.

        format probing must have been completed before calling
        this method - it is assumed that the format of the branch
        in a_bzrdir is correct.

        :param a_bzrdir: The bzrdir to set the branch reference for.
        :param to_branch: branch that the checkout is to reference
        """
        raise NotImplementedError(self.set_reference)

    def get_format_string(self):
        """Return the ASCII format string that identifies this format."""
        raise NotImplementedError(self.get_format_string)

    def get_format_description(self):
        """Return the short format description for this format."""
        raise NotImplementedError(self.get_format_description)

    def _initialize_helper(self, a_bzrdir, utf8_files, lock_type='metadir',
                           set_format=True):
        """Initialize a branch in a bzrdir, with specified files

        :param a_bzrdir: The bzrdir to initialize the branch in
        :param utf8_files: The files to create as a list of
            (filename, content) tuples
        :param set_format: If True, set the format with
            self.get_format_string.  (BzrBranch4 has its format set
            elsewhere)
        :return: a branch in this format
        """
        mutter('creating branch %r in %s', self, a_bzrdir.transport.base)
        branch_transport = a_bzrdir.get_branch_transport(self)
        lock_map = {
            'metadir': ('lock', lockdir.LockDir),
            'branch4': ('branch-lock', lockable_files.TransportLock),
        }
        lock_name, lock_class = lock_map[lock_type]
        control_files = lockable_files.LockableFiles(branch_transport,
            lock_name, lock_class)
        control_files.create_lock()
        control_files.lock_write()
        if set_format:
            utf8_files += [('format', self.get_format_string())]
        try:
            for (filename, content) in utf8_files:
                branch_transport.put_bytes(
                    filename, content,
                    mode=a_bzrdir._get_file_mode())
        finally:
            control_files.unlock()
        return self.open(a_bzrdir, _found=True)

    def initialize(self, a_bzrdir):
        """Create a branch of this format in a_bzrdir."""
        raise NotImplementedError(self.initialize)

    def is_supported(self):
        """Is this format supported?

        Supported formats can be initialized and opened.
        Unsupported formats may not support initialization or committing or
        some other features depending on the reason for not being supported.
        """
        return True

    def make_tags(self, branch):
        """Create a tags object for branch.

        This method is on BranchFormat, because BranchFormats are reflected
        over the wire via network_name(), whereas full Branch instances require
        multiple VFS method calls to operate at all.

        The default implementation returns a disabled-tags instance.

        Note that it is normal for branch to be a RemoteBranch when using tags
        on a RemoteBranch.
        """
        return DisabledTags(branch)

    def network_name(self):
        """A simple byte string uniquely identifying this format for RPC calls.

        MetaDir branch formats use their disk format string to identify the
        repository over the wire. All in one formats such as bzr < 0.8, and
        foreign formats like svn/git and hg should use some marker which is
        unique and immutable.
        """
        raise NotImplementedError(self.network_name)

    def open(self, a_bzrdir, _found=False):
        """Return the branch object for a_bzrdir

        _found is a private parameter, do not use it. It is used to indicate
               if format probing has already be done.
        """
        raise NotImplementedError(self.open)

    @classmethod
    def register_format(klass, format):
        """Register a metadir format."""
        klass._formats[format.get_format_string()] = format
        # Metadir formats have a network name of their format string, and get
        # registered as class factories.
        network_format_registry.register(format.get_format_string(), format.__class__)

    @classmethod
    def set_default_format(klass, format):
        klass._default_format = format

    def supports_stacking(self):
        """True if this format records a stacked-on branch."""
        return False

    @classmethod
    def unregister_format(klass, format):
        del klass._formats[format.get_format_string()]

    def __str__(self):
        return self.get_format_description().rstrip()

    def supports_tags(self):
        """True if this format supports tags stored in the branch"""
        return False  # by default


class BranchHooks(Hooks):
    """A dictionary mapping hook name to a list of callables for branch hooks.

    e.g. ['set_rh'] Is the list of items to be called when the
    set_revision_history function is invoked.
    """

    def __init__(self):
        """Create the default hooks.

        These are all empty initially, because by default nothing should get
        notified.
        """
        Hooks.__init__(self)
        self.create_hook(HookPoint('set_rh',
            "Invoked whenever the revision history has been set via "
            "set_revision_history. The api signature is (branch, "
            "revision_history), and the branch will be write-locked. "
            "The set_rh hook can be expensive for bzr to trigger, a better "
            "hook to use is Branch.post_change_branch_tip.", (0, 15), None))
        self.create_hook(HookPoint('open',
            "Called with the Branch object that has been opened after a "
            "branch is opened.", (1, 8), None))
        self.create_hook(HookPoint('post_push',
            "Called after a push operation completes. post_push is called "
            "with a bzrlib.branch.BranchPushResult object and only runs in the "
            "bzr client.", (0, 15), None))
        self.create_hook(HookPoint('post_pull',
            "Called after a pull operation completes. post_pull is called "
            "with a bzrlib.branch.PullResult object and only runs in the "
            "bzr client.", (0, 15), None))
        self.create_hook(HookPoint('pre_commit',
            "Called after a commit is calculated but before it is is "
            "completed. pre_commit is called with (local, master, old_revno, "
            "old_revid, future_revno, future_revid, tree_delta, future_tree"
            "). old_revid is NULL_REVISION for the first commit to a branch, "
            "tree_delta is a TreeDelta object describing changes from the "
            "basis revision. hooks MUST NOT modify this delta. "
            " future_tree is an in-memory tree obtained from "
            "CommitBuilder.revision_tree() and hooks MUST NOT modify this "
            "tree.", (0,91), None))
        self.create_hook(HookPoint('post_commit',
            "Called in the bzr client after a commit has completed. "
            "post_commit is called with (local, master, old_revno, old_revid, "
            "new_revno, new_revid). old_revid is NULL_REVISION for the first "
            "commit to a branch.", (0, 15), None))
        self.create_hook(HookPoint('post_uncommit',
            "Called in the bzr client after an uncommit completes. "
            "post_uncommit is called with (local, master, old_revno, "
            "old_revid, new_revno, new_revid) where local is the local branch "
            "or None, master is the target branch, and an empty branch "
            "recieves new_revno of 0, new_revid of None.", (0, 15), None))
        self.create_hook(HookPoint('pre_change_branch_tip',
            "Called in bzr client and server before a change to the tip of a "
            "branch is made. pre_change_branch_tip is called with a "
            "bzrlib.branch.ChangeBranchTipParams. Note that push, pull, "
            "commit, uncommit will all trigger this hook.", (1, 6), None))
        self.create_hook(HookPoint('post_change_branch_tip',
            "Called in bzr client and server after a change to the tip of a "
            "branch is made. post_change_branch_tip is called with a "
            "bzrlib.branch.ChangeBranchTipParams. Note that push, pull, "
            "commit, uncommit will all trigger this hook.", (1, 4), None))
        self.create_hook(HookPoint('transform_fallback_location',
            "Called when a stacked branch is activating its fallback "
            "locations. transform_fallback_location is called with (branch, "
            "url), and should return a new url. Returning the same url "
            "allows it to be used as-is, returning a different one can be "
            "used to cause the branch to stack on a closer copy of that "
            "fallback_location. Note that the branch cannot have history "
            "accessing methods called on it during this hook because the "
            "fallback locations have not been activated. When there are "
            "multiple hooks installed for transform_fallback_location, "
            "all are called with the url returned from the previous hook."
            "The order is however undefined.", (1, 9), None))


# install the default hooks into the Branch class.
Branch.hooks = BranchHooks()


class ChangeBranchTipParams(object):
    """Object holding parameters passed to *_change_branch_tip hooks.

    There are 5 fields that hooks may wish to access:

    :ivar branch: the branch being changed
    :ivar old_revno: revision number before the change
    :ivar new_revno: revision number after the change
    :ivar old_revid: revision id before the change
    :ivar new_revid: revision id after the change

    The revid fields are strings. The revno fields are integers.
    """

    def __init__(self, branch, old_revno, new_revno, old_revid, new_revid):
        """Create a group of ChangeBranchTip parameters.

        :param branch: The branch being changed.
        :param old_revno: Revision number before the change.
        :param new_revno: Revision number after the change.
        :param old_revid: Tip revision id before the change.
        :param new_revid: Tip revision id after the change.
        """
        self.branch = branch
        self.old_revno = old_revno
        self.new_revno = new_revno
        self.old_revid = old_revid
        self.new_revid = new_revid

    def __eq__(self, other):
        return self.__dict__ == other.__dict__

    def __repr__(self):
        return "<%s of %s from (%s, %s) to (%s, %s)>" % (
            self.__class__.__name__, self.branch,
            self.old_revno, self.old_revid, self.new_revno, self.new_revid)


class BzrBranchFormat4(BranchFormat):
    """Bzr branch format 4.

    This format has:
     - a revision-history file.
     - a branch-lock lock file [ to be shared with the bzrdir ]
    """

    def get_format_description(self):
        """See BranchFormat.get_format_description()."""
        return "Branch format 4"

    def initialize(self, a_bzrdir):
        """Create a branch of this format in a_bzrdir."""
        utf8_files = [('revision-history', ''),
                      ('branch-name', ''),
                      ]
        return self._initialize_helper(a_bzrdir, utf8_files,
                                       lock_type='branch4', set_format=False)

    def __init__(self):
        super(BzrBranchFormat4, self).__init__()
        self._matchingbzrdir = bzrdir.BzrDirFormat6()

    def network_name(self):
        """The network name for this format is the control dirs disk label."""
        return self._matchingbzrdir.get_format_string()

    def open(self, a_bzrdir, _found=False):
        """Return the branch object for a_bzrdir

        _found is a private parameter, do not use it. It is used to indicate
               if format probing has already be done.
        """
        if not _found:
            # we are being called directly and must probe.
            raise NotImplementedError
        return BzrBranch(_format=self,
                         _control_files=a_bzrdir._control_files,
                         a_bzrdir=a_bzrdir,
                         _repository=a_bzrdir.open_repository())

    def __str__(self):
        return "Bazaar-NG branch format 4"


class BranchFormatMetadir(BranchFormat):
    """Common logic for meta-dir based branch formats."""

    def _branch_class(self):
        """What class to instantiate on open calls."""
        raise NotImplementedError(self._branch_class)

    def network_name(self):
        """A simple byte string uniquely identifying this format for RPC calls.

        Metadir branch formats use their format string.
        """
        return self.get_format_string()

    def open(self, a_bzrdir, _found=False):
        """Return the branch object for a_bzrdir.

        _found is a private parameter, do not use it. It is used to indicate
               if format probing has already be done.
        """
        if not _found:
            format = BranchFormat.find_format(a_bzrdir)
            if format.__class__ != self.__class__:
                raise AssertionError("wrong format %r found for %r" %
                    (format, self))
        try:
            transport = a_bzrdir.get_branch_transport(None)
            control_files = lockable_files.LockableFiles(transport, 'lock',
                                                         lockdir.LockDir)
            return self._branch_class()(_format=self,
                              _control_files=control_files,
                              a_bzrdir=a_bzrdir,
                              _repository=a_bzrdir.find_repository())
        except errors.NoSuchFile:
            raise errors.NotBranchError(path=transport.base)

    def __init__(self):
        super(BranchFormatMetadir, self).__init__()
        self._matchingbzrdir = bzrdir.BzrDirMetaFormat1()
        self._matchingbzrdir.set_branch_format(self)

    def supports_tags(self):
        return True


class BzrBranchFormat5(BranchFormatMetadir):
    """Bzr branch format 5.

    This format has:
     - a revision-history file.
     - a format string
     - a lock dir guarding the branch itself
     - all of this stored in a branch/ subdirectory
     - works with shared repositories.

    This format is new in bzr 0.8.
    """

    def _branch_class(self):
        return BzrBranch5

    def get_format_string(self):
        """See BranchFormat.get_format_string()."""
        return "Bazaar-NG branch format 5\n"

    def get_format_description(self):
        """See BranchFormat.get_format_description()."""
        return "Branch format 5"

    def initialize(self, a_bzrdir):
        """Create a branch of this format in a_bzrdir."""
        utf8_files = [('revision-history', ''),
                      ('branch-name', ''),
                      ]
        return self._initialize_helper(a_bzrdir, utf8_files)

    def supports_tags(self):
        return False


class BzrBranchFormat6(BranchFormatMetadir):
    """Branch format with last-revision and tags.

    Unlike previous formats, this has no explicit revision history. Instead,
    this just stores the last-revision, and the left-hand history leading
    up to there is the history.

    This format was introduced in bzr 0.15
    and became the default in 0.91.
    """

    def _branch_class(self):
        return BzrBranch6

    def get_format_string(self):
        """See BranchFormat.get_format_string()."""
        return "Bazaar Branch Format 6 (bzr 0.15)\n"

    def get_format_description(self):
        """See BranchFormat.get_format_description()."""
        return "Branch format 6"

    def initialize(self, a_bzrdir):
        """Create a branch of this format in a_bzrdir."""
        utf8_files = [('last-revision', '0 null:\n'),
                      ('branch.conf', ''),
                      ('tags', ''),
                      ]
        return self._initialize_helper(a_bzrdir, utf8_files)

    def make_tags(self, branch):
        """See bzrlib.branch.BranchFormat.make_tags()."""
        return BasicTags(branch)



class BzrBranchFormat7(BranchFormatMetadir):
    """Branch format with last-revision, tags, and a stacked location pointer.

    The stacked location pointer is passed down to the repository and requires
    a repository format with supports_external_lookups = True.

    This format was introduced in bzr 1.6.
    """

    def _branch_class(self):
        return BzrBranch7

    def get_format_string(self):
        """See BranchFormat.get_format_string()."""
        return "Bazaar Branch Format 7 (needs bzr 1.6)\n"

    def get_format_description(self):
        """See BranchFormat.get_format_description()."""
        return "Branch format 7"

    def initialize(self, a_bzrdir):
        """Create a branch of this format in a_bzrdir."""
        utf8_files = [('last-revision', '0 null:\n'),
                      ('branch.conf', ''),
                      ('tags', ''),
                      ]
        return self._initialize_helper(a_bzrdir, utf8_files)

    def __init__(self):
        super(BzrBranchFormat7, self).__init__()
        self._matchingbzrdir.repository_format = \
            RepositoryFormatKnitPack5RichRoot()

    def make_tags(self, branch):
        """See bzrlib.branch.BranchFormat.make_tags()."""
        return BasicTags(branch)

    def supports_stacking(self):
        return True


class BranchReferenceFormat(BranchFormat):
    """Bzr branch reference format.

    Branch references are used in implementing checkouts, they
    act as an alias to the real branch which is at some other url.

    This format has:
     - A location file
     - a format string
    """

    def get_format_string(self):
        """See BranchFormat.get_format_string()."""
        return "Bazaar-NG Branch Reference Format 1\n"

    def get_format_description(self):
        """See BranchFormat.get_format_description()."""
        return "Checkout reference format 1"

    def get_reference(self, a_bzrdir):
        """See BranchFormat.get_reference()."""
        transport = a_bzrdir.get_branch_transport(None)
        return transport.get('location').read()

    def set_reference(self, a_bzrdir, to_branch):
        """See BranchFormat.set_reference()."""
        transport = a_bzrdir.get_branch_transport(None)
        location = transport.put_bytes('location', to_branch.base)

    def initialize(self, a_bzrdir, target_branch=None):
        """Create a branch of this format in a_bzrdir."""
        if target_branch is None:
            # this format does not implement branch itself, thus the implicit
            # creation contract must see it as uninitializable
            raise errors.UninitializableFormat(self)
        mutter('creating branch reference in %s', a_bzrdir.transport.base)
        branch_transport = a_bzrdir.get_branch_transport(self)
        branch_transport.put_bytes('location',
            target_branch.bzrdir.root_transport.base)
        branch_transport.put_bytes('format', self.get_format_string())
        return self.open(
            a_bzrdir, _found=True,
            possible_transports=[target_branch.bzrdir.root_transport])

    def __init__(self):
        super(BranchReferenceFormat, self).__init__()
        self._matchingbzrdir = bzrdir.BzrDirMetaFormat1()
        self._matchingbzrdir.set_branch_format(self)

    def _make_reference_clone_function(format, a_branch):
        """Create a clone() routine for a branch dynamically."""
        def clone(to_bzrdir, revision_id=None,
            repository_policy=None):
            """See Branch.clone()."""
            return format.initialize(to_bzrdir, a_branch)
            # cannot obey revision_id limits when cloning a reference ...
            # FIXME RBC 20060210 either nuke revision_id for clone, or
            # emit some sort of warning/error to the caller ?!
        return clone

    def open(self, a_bzrdir, _found=False, location=None,
             possible_transports=None):
        """Return the branch that the branch reference in a_bzrdir points at.

        _found is a private parameter, do not use it. It is used to indicate
               if format probing has already be done.
        """
        if not _found:
            format = BranchFormat.find_format(a_bzrdir)
            if format.__class__ != self.__class__:
                raise AssertionError("wrong format %r found for %r" %
                    (format, self))
        if location is None:
            location = self.get_reference(a_bzrdir)
        real_bzrdir = bzrdir.BzrDir.open(
            location, possible_transports=possible_transports)
        result = real_bzrdir.open_branch()
        # this changes the behaviour of result.clone to create a new reference
        # rather than a copy of the content of the branch.
        # I did not use a proxy object because that needs much more extensive
        # testing, and we are only changing one behaviour at the moment.
        # If we decide to alter more behaviours - i.e. the implicit nickname
        # then this should be refactored to introduce a tested proxy branch
        # and a subclass of that for use in overriding clone() and ....
        # - RBC 20060210
        result.clone = self._make_reference_clone_function(result)
        return result


network_format_registry = registry.FormatRegistry()
"""Registry of formats indexed by their network name.

The network name for a branch format is an identifier that can be used when
referring to formats with smart server operations. See
BranchFormat.network_name() for more detail.
"""


# formats which have no format string are not discoverable
# and not independently creatable, so are not registered.
__format5 = BzrBranchFormat5()
__format6 = BzrBranchFormat6()
__format7 = BzrBranchFormat7()
BranchFormat.register_format(__format5)
BranchFormat.register_format(BranchReferenceFormat())
BranchFormat.register_format(__format6)
BranchFormat.register_format(__format7)
BranchFormat.set_default_format(__format6)
_legacy_formats = [BzrBranchFormat4(),
    ]
network_format_registry.register(
    _legacy_formats[0].network_name(), _legacy_formats[0].__class__)


class BzrBranch(Branch):
    """A branch stored in the actual filesystem.

    Note that it's "local" in the context of the filesystem; it doesn't
    really matter if it's on an nfs/smb/afs/coda/... share, as long as
    it's writable, and can be accessed via the normal filesystem API.

    :ivar _transport: Transport for file operations on this branch's
        control files, typically pointing to the .bzr/branch directory.
    :ivar repository: Repository for this branch.
    :ivar base: The url of the base directory for this branch; the one
        containing the .bzr directory.
    """

    def __init__(self, _format=None,
                 _control_files=None, a_bzrdir=None, _repository=None):
        """Create new branch object at a particular location."""
        if a_bzrdir is None:
            raise ValueError('a_bzrdir must be supplied')
        else:
            self.bzrdir = a_bzrdir
        self._base = self.bzrdir.transport.clone('..').base
        # XXX: We should be able to just do
        #   self.base = self.bzrdir.root_transport.base
        # but this does not quite work yet -- mbp 20080522
        self._format = _format
        if _control_files is None:
            raise ValueError('BzrBranch _control_files is None')
        self.control_files = _control_files
        self._transport = _control_files._transport
        self.repository = _repository
        Branch.__init__(self)

    def __str__(self):
        return '%s(%r)' % (self.__class__.__name__, self.base)

    __repr__ = __str__

    def _get_base(self):
        """Returns the directory containing the control directory."""
        return self._base

    base = property(_get_base, doc="The URL for the root of this branch.")

    def is_locked(self):
        return self.control_files.is_locked()

    def lock_write(self, token=None):
        repo_token = self.repository.lock_write()
        try:
            token = self.control_files.lock_write(token=token)
        except:
            self.repository.unlock()
            raise
        return token

    def lock_read(self):
        self.repository.lock_read()
        try:
            self.control_files.lock_read()
        except:
            self.repository.unlock()
            raise

    def unlock(self):
        # TODO: test for failed two phase locks. This is known broken.
        try:
            self.control_files.unlock()
        finally:
            self.repository.unlock()
        if not self.control_files.is_locked():
            # we just released the lock
            self._clear_cached_state()

    def peek_lock_mode(self):
        if self.control_files._lock_count == 0:
            return None
        else:
            return self.control_files._lock_mode

    def get_physical_lock_status(self):
        return self.control_files.get_physical_lock_status()

    @needs_read_lock
    def print_file(self, file, revision_id):
        """See Branch.print_file."""
        return self.repository.print_file(file, revision_id)

    def _write_revision_history(self, history):
        """Factored out of set_revision_history.

        This performs the actual writing to disk.
        It is intended to be called by BzrBranch5.set_revision_history."""
        self._transport.put_bytes(
            'revision-history', '\n'.join(history),
            mode=self.bzrdir._get_file_mode())

    @needs_write_lock
    def set_revision_history(self, rev_history):
        """See Branch.set_revision_history."""
        if 'evil' in debug.debug_flags:
            mutter_callsite(3, "set_revision_history scales with history.")
        check_not_reserved_id = _mod_revision.check_not_reserved_id
        for rev_id in rev_history:
            check_not_reserved_id(rev_id)
        if Branch.hooks['post_change_branch_tip']:
            # Don't calculate the last_revision_info() if there are no hooks
            # that will use it.
            old_revno, old_revid = self.last_revision_info()
        if len(rev_history) == 0:
            revid = _mod_revision.NULL_REVISION
        else:
            revid = rev_history[-1]
        self._run_pre_change_branch_tip_hooks(len(rev_history), revid)
        self._write_revision_history(rev_history)
        self._clear_cached_state()
        self._cache_revision_history(rev_history)
        for hook in Branch.hooks['set_rh']:
            hook(self, rev_history)
        if Branch.hooks['post_change_branch_tip']:
            self._run_post_change_branch_tip_hooks(old_revno, old_revid)

    def _synchronize_history(self, destination, revision_id):
        """Synchronize last revision and revision history between branches.

        This version is most efficient when the destination is also a
        BzrBranch5, but works for BzrBranch6 as long as the revision
        history is the true lefthand parent history, and all of the revisions
        are in the destination's repository.  If not, set_revision_history
        will fail.

        :param destination: The branch to copy the history into
        :param revision_id: The revision-id to truncate history at.  May
          be None to copy complete history.
        """
        if not isinstance(destination._format, BzrBranchFormat5):
            super(BzrBranch, self)._synchronize_history(
                destination, revision_id)
            return
        if revision_id == _mod_revision.NULL_REVISION:
            new_history = []
        else:
            new_history = self.revision_history()
        if revision_id is not None and new_history != []:
            try:
                new_history = new_history[:new_history.index(revision_id) + 1]
            except ValueError:
                rev = self.repository.get_revision(revision_id)
                new_history = rev.get_history(self.repository)[1:]
        destination.set_revision_history(new_history)

    @needs_write_lock
    def set_last_revision_info(self, revno, revision_id):
        """Set the last revision of this branch.

        The caller is responsible for checking that the revno is correct
        for this revision id.

        It may be possible to set the branch last revision to an id not
        present in the repository.  However, branches can also be
        configured to check constraints on history, in which case this may not
        be permitted.
        """
        revision_id = _mod_revision.ensure_null(revision_id)
        # this old format stores the full history, but this api doesn't
        # provide it, so we must generate, and might as well check it's
        # correct
        history = self._lefthand_history(revision_id)
        if len(history) != revno:
            raise AssertionError('%d != %d' % (len(history), revno))
        self.set_revision_history(history)

    def _gen_revision_history(self):
        history = self._transport.get_bytes('revision-history').split('\n')
        if history[-1:] == ['']:
            # There shouldn't be a trailing newline, but just in case.
            history.pop()
        return history

    @needs_write_lock
    def generate_revision_history(self, revision_id, last_rev=None,
        other_branch=None):
        """Create a new revision history that will finish with revision_id.

        :param revision_id: the new tip to use.
        :param last_rev: The previous last_revision. If not None, then this
            must be a ancestory of revision_id, or DivergedBranches is raised.
        :param other_branch: The other branch that DivergedBranches should
            raise with respect to.
        """
        self.set_revision_history(self._lefthand_history(revision_id,
            last_rev, other_branch))

    def basis_tree(self):
        """See Branch.basis_tree."""
        return self.repository.revision_tree(self.last_revision())

    @needs_write_lock
    def pull(self, source, overwrite=False, stop_revision=None,
             _hook_master=None, run_hooks=True, possible_transports=None,
             _override_hook_target=None):
        """See Branch.pull.

        :param _hook_master: Private parameter - set the branch to
            be supplied as the master to pull hooks.
        :param run_hooks: Private parameter - if false, this branch
            is being called because it's the master of the primary branch,
            so it should not run its hooks.
        :param _override_hook_target: Private parameter - set the branch to be
            supplied as the target_branch to pull hooks.
        """
        result = PullResult()
        result.source_branch = source
        if _override_hook_target is None:
            result.target_branch = self
        else:
            result.target_branch = _override_hook_target
        source.lock_read()
        try:
            # We assume that during 'pull' the local repository is closer than
            # the remote one.
            graph = self.repository.get_graph(source.repository)
            result.old_revno, result.old_revid = self.last_revision_info()
            self.update_revisions(source, stop_revision, overwrite=overwrite,
                                  graph=graph)
            result.tag_conflicts = source.tags.merge_to(self.tags, overwrite)
            result.new_revno, result.new_revid = self.last_revision_info()
            if _hook_master:
                result.master_branch = _hook_master
                result.local_branch = result.target_branch
            else:
                result.master_branch = result.target_branch
                result.local_branch = None
            if run_hooks:
                for hook in Branch.hooks['post_pull']:
                    hook(result)
        finally:
            source.unlock()
        return result

    def _get_parent_location(self):
        _locs = ['parent', 'pull', 'x-pull']
        for l in _locs:
            try:
                return self._transport.get_bytes(l).strip('\n')
            except errors.NoSuchFile:
                pass
        return None

    @needs_read_lock
    def push(self, target, overwrite=False, stop_revision=None,
             _override_hook_source_branch=None):
        """See Branch.push.

        This is the basic concrete implementation of push()

        :param _override_hook_source_branch: If specified, run
        the hooks passing this Branch as the source, rather than self.
        This is for use of RemoteBranch, where push is delegated to the
        underlying vfs-based Branch.
        """
        # TODO: Public option to disable running hooks - should be trivial but
        # needs tests.
        return _run_with_write_locked_target(
            target, self._push_with_bound_branches, target, overwrite,
            stop_revision,
            _override_hook_source_branch=_override_hook_source_branch)

    def _push_with_bound_branches(self, target, overwrite,
            stop_revision,
            _override_hook_source_branch=None):
        """Push from self into target, and into target's master if any.

        This is on the base BzrBranch class even though it doesn't support
        bound branches because the *target* might be bound.
        """
        def _run_hooks():
            if _override_hook_source_branch:
                result.source_branch = _override_hook_source_branch
            for hook in Branch.hooks['post_push']:
                hook(result)

        bound_location = target.get_bound_location()
        if bound_location and target.base != bound_location:
            # there is a master branch.
            #
            # XXX: Why the second check?  Is it even supported for a branch to
            # be bound to itself? -- mbp 20070507
            master_branch = target.get_master_branch()
            master_branch.lock_write()
            try:
                # push into the master from this branch.
                self._basic_push(master_branch, overwrite, stop_revision)
                # and push into the target branch from this. Note that we push from
                # this branch again, because its considered the highest bandwidth
                # repository.
                result = self._basic_push(target, overwrite, stop_revision)
                result.master_branch = master_branch
                result.local_branch = target
                _run_hooks()
                return result
            finally:
                master_branch.unlock()
        else:
            # no master branch
            result = self._basic_push(target, overwrite, stop_revision)
            # TODO: Why set master_branch and local_branch if there's no
            # binding?  Maybe cleaner to just leave them unset? -- mbp
            # 20070504
            result.master_branch = target
            result.local_branch = None
            _run_hooks()
            return result

    def _basic_push(self, target, overwrite, stop_revision):
        """Basic implementation of push without bound branches or hooks.

        Must be called with self read locked and target write locked.
        """
        result = BranchPushResult()
        result.source_branch = self
        result.target_branch = target
        result.old_revno, result.old_revid = target.last_revision_info()
        if result.old_revid != self.last_revision():
            # We assume that during 'push' this repository is closer than
            # the target.
            graph = self.repository.get_graph(target.repository)
            target.update_revisions(self, stop_revision, overwrite=overwrite,
                                    graph=graph)
        if self._push_should_merge_tags():
            result.tag_conflicts = self.tags.merge_to(target.tags, overwrite)
        result.new_revno, result.new_revid = target.last_revision_info()
        return result

    def get_stacked_on_url(self):
        raise errors.UnstackableBranchFormat(self._format, self.base)

    def set_push_location(self, location):
        """See Branch.set_push_location."""
        self.get_config().set_user_option(
            'push_location', location,
            store=_mod_config.STORE_LOCATION_NORECURSE)

    @needs_write_lock
    def set_parent(self, url):
        """See Branch.set_parent."""
        # TODO: Maybe delete old location files?
        # URLs should never be unicode, even on the local fs,
        # FIXUP this and get_parent in a future branch format bump:
        # read and rewrite the file. RBC 20060125
        if url is not None:
            if isinstance(url, unicode):
                try:
                    url = url.encode('ascii')
                except UnicodeEncodeError:
                    raise errors.InvalidURL(url,
                        "Urls must be 7-bit ascii, "
                        "use bzrlib.urlutils.escape")
            url = urlutils.relative_url(self.base, url)
        self._set_parent_location(url)

    def _set_parent_location(self, url):
        if url is None:
            self._transport.delete('parent')
        else:
            self._transport.put_bytes('parent', url + '\n',
                mode=self.bzrdir._get_file_mode())
<<<<<<< HEAD
=======

    def set_stacked_on_url(self, url):
        raise errors.UnstackableBranchFormat(self._format, self.base)
>>>>>>> e052d40b


class BzrBranch5(BzrBranch):
    """A format 5 branch. This supports new features over plain branches.

    It has support for a master_branch which is the data for bound branches.
    """

    @needs_write_lock
    def pull(self, source, overwrite=False, stop_revision=None,
             run_hooks=True, possible_transports=None,
             _override_hook_target=None):
        """Pull from source into self, updating my master if any.

        :param run_hooks: Private parameter - if false, this branch
            is being called because it's the master of the primary branch,
            so it should not run its hooks.
        """
        bound_location = self.get_bound_location()
        master_branch = None
        if bound_location and source.base != bound_location:
            # not pulling from master, so we need to update master.
            master_branch = self.get_master_branch(possible_transports)
            master_branch.lock_write()
        try:
            if master_branch:
                # pull from source into master.
                master_branch.pull(source, overwrite, stop_revision,
                    run_hooks=False)
            return super(BzrBranch5, self).pull(source, overwrite,
                stop_revision, _hook_master=master_branch,
                run_hooks=run_hooks,
                _override_hook_target=_override_hook_target)
        finally:
            if master_branch:
                master_branch.unlock()

    def get_bound_location(self):
        try:
            return self._transport.get_bytes('bound')[:-1]
        except errors.NoSuchFile:
            return None

    @needs_read_lock
    def get_master_branch(self, possible_transports=None):
        """Return the branch we are bound to.

        :return: Either a Branch, or None

        This could memoise the branch, but if thats done
        it must be revalidated on each new lock.
        So for now we just don't memoise it.
        # RBC 20060304 review this decision.
        """
        bound_loc = self.get_bound_location()
        if not bound_loc:
            return None
        try:
            return Branch.open(bound_loc,
                               possible_transports=possible_transports)
        except (errors.NotBranchError, errors.ConnectionError), e:
            raise errors.BoundBranchConnectionFailure(
                    self, bound_loc, e)

    @needs_write_lock
    def set_bound_location(self, location):
        """Set the target where this branch is bound to.

        :param location: URL to the target branch
        """
        if location:
            self._transport.put_bytes('bound', location+'\n',
                mode=self.bzrdir._get_file_mode())
        else:
            try:
                self._transport.delete('bound')
            except errors.NoSuchFile:
                return False
            return True

    @needs_write_lock
    def bind(self, other):
        """Bind this branch to the branch other.

        This does not push or pull data between the branches, though it does
        check for divergence to raise an error when the branches are not
        either the same, or one a prefix of the other. That behaviour may not
        be useful, so that check may be removed in future.

        :param other: The branch to bind to
        :type other: Branch
        """
        # TODO: jam 20051230 Consider checking if the target is bound
        #       It is debatable whether you should be able to bind to
        #       a branch which is itself bound.
        #       Committing is obviously forbidden,
        #       but binding itself may not be.
        #       Since we *have* to check at commit time, we don't
        #       *need* to check here

        # we want to raise diverged if:
        # last_rev is not in the other_last_rev history, AND
        # other_last_rev is not in our history, and do it without pulling
        # history around
        self.set_bound_location(other.base)

    @needs_write_lock
    def unbind(self):
        """If bound, unbind"""
        return self.set_bound_location(None)

    @needs_write_lock
    def update(self, possible_transports=None):
        """Synchronise this branch with the master branch if any.

        :return: None or the last_revision that was pivoted out during the
                 update.
        """
        master = self.get_master_branch(possible_transports)
        if master is not None:
            old_tip = _mod_revision.ensure_null(self.last_revision())
            self.pull(master, overwrite=True)
            if self.repository.get_graph().is_ancestor(old_tip,
                _mod_revision.ensure_null(self.last_revision())):
                return None
            return old_tip
        return None


class BzrBranch7(BzrBranch5):
    """A branch with support for a fallback repository."""

    def _get_fallback_repository(self, url):
        """Get the repository we fallback to at url."""
        url = urlutils.join(self.base, url)
        a_bzrdir = bzrdir.BzrDir.open(url,
                                      possible_transports=[self._transport])
        return a_bzrdir.open_branch().repository

    def _activate_fallback_location(self, url):
        """Activate the branch/repository from url as a fallback repository."""
        self.repository.add_fallback_repository(
            self._get_fallback_repository(url))

    def _open_hook(self):
        try:
            url = self.get_stacked_on_url()
        except (errors.UnstackableRepositoryFormat, errors.NotStacked,
            errors.UnstackableBranchFormat):
            pass
        else:
            for hook in Branch.hooks['transform_fallback_location']:
                url = hook(self, url)
                if url is None:
                    hook_name = Branch.hooks.get_hook_name(hook)
                    raise AssertionError(
                        "'transform_fallback_location' hook %s returned "
                        "None, not a URL." % hook_name)
            self._activate_fallback_location(url)

    def _check_stackable_repo(self):
        if not self.repository._format.supports_external_lookups:
            raise errors.UnstackableRepositoryFormat(self.repository._format,
                self.repository.base)

    def __init__(self, *args, **kwargs):
        super(BzrBranch7, self).__init__(*args, **kwargs)
        self._last_revision_info_cache = None
        self._partial_revision_history_cache = []

    def _clear_cached_state(self):
        super(BzrBranch7, self)._clear_cached_state()
        self._last_revision_info_cache = None
        self._partial_revision_history_cache = []

    def _last_revision_info(self):
        revision_string = self._transport.get_bytes('last-revision')
        revno, revision_id = revision_string.rstrip('\n').split(' ', 1)
        revision_id = cache_utf8.get_cached_utf8(revision_id)
        revno = int(revno)
        return revno, revision_id

    def _write_last_revision_info(self, revno, revision_id):
        """Simply write out the revision id, with no checks.

        Use set_last_revision_info to perform this safely.

        Does not update the revision_history cache.
        Intended to be called by set_last_revision_info and
        _write_revision_history.
        """
        revision_id = _mod_revision.ensure_null(revision_id)
        out_string = '%d %s\n' % (revno, revision_id)
        self._transport.put_bytes('last-revision', out_string,
            mode=self.bzrdir._get_file_mode())

    @needs_write_lock
    def set_last_revision_info(self, revno, revision_id):
        revision_id = _mod_revision.ensure_null(revision_id)
        old_revno, old_revid = self.last_revision_info()
        if self._get_append_revisions_only():
            self._check_history_violation(revision_id)
        self._run_pre_change_branch_tip_hooks(revno, revision_id)
        self._write_last_revision_info(revno, revision_id)
        self._clear_cached_state()
        self._last_revision_info_cache = revno, revision_id
        self._run_post_change_branch_tip_hooks(old_revno, old_revid)

    def _synchronize_history(self, destination, revision_id):
        """Synchronize last revision and revision history between branches.

        :see: Branch._synchronize_history
        """
        # XXX: The base Branch has a fast implementation of this method based
        # on set_last_revision_info, but BzrBranch/BzrBranch5 have a slower one
        # that uses set_revision_history.  This class inherits from BzrBranch5,
        # but wants the fast implementation, so it calls
        # Branch._synchronize_history directly.
        Branch._synchronize_history(self, destination, revision_id)

    def _check_history_violation(self, revision_id):
        last_revision = _mod_revision.ensure_null(self.last_revision())
        if _mod_revision.is_null(last_revision):
            return
        if last_revision not in self._lefthand_history(revision_id):
            raise errors.AppendRevisionsOnlyViolation(self.base)

    def _gen_revision_history(self):
        """Generate the revision history from last revision
        """
        last_revno, last_revision = self.last_revision_info()
        self._extend_partial_history(stop_index=last_revno-1)
        return list(reversed(self._partial_revision_history_cache))

    def _extend_partial_history(self, stop_index=None, stop_revision=None):
        """Extend the partial history to include a given index

        If a stop_index is supplied, stop when that index has been reached.
        If a stop_revision is supplied, stop when that revision is
        encountered.  Otherwise, stop when the beginning of history is
        reached.

        :param stop_index: The index which should be present.  When it is
            present, history extension will stop.
        :param revision_id: The revision id which should be present.  When
            it is encountered, history extension will stop.
        """
        repo = self.repository
        if len(self._partial_revision_history_cache) == 0:
            iterator = repo.iter_reverse_revision_history(self.last_revision())
        else:
            start_revision = self._partial_revision_history_cache[-1]
            iterator = repo.iter_reverse_revision_history(start_revision)
            #skip the last revision in the list
            next_revision = iterator.next()
        for revision_id in iterator:
            self._partial_revision_history_cache.append(revision_id)
            if (stop_index is not None and
                len(self._partial_revision_history_cache) > stop_index):
                break
            if revision_id == stop_revision:
                break

    def _write_revision_history(self, history):
        """Factored out of set_revision_history.

        This performs the actual writing to disk, with format-specific checks.
        It is intended to be called by BzrBranch5.set_revision_history.
        """
        if len(history) == 0:
            last_revision = 'null:'
        else:
            if history != self._lefthand_history(history[-1]):
                raise errors.NotLefthandHistory(history)
            last_revision = history[-1]
        if self._get_append_revisions_only():
            self._check_history_violation(last_revision)
        self._write_last_revision_info(len(history), last_revision)

    @needs_write_lock
    def _set_parent_location(self, url):
        """Set the parent branch"""
        self._set_config_location('parent_location', url, make_relative=True)

    @needs_read_lock
    def _get_parent_location(self):
        """Set the parent branch"""
        return self._get_config_location('parent_location')

    def set_push_location(self, location):
        """See Branch.set_push_location."""
        self._set_config_location('push_location', location)

    def set_bound_location(self, location):
        """See Branch.set_push_location."""
        result = None
        config = self.get_config()
        if location is None:
            if config.get_user_option('bound') != 'True':
                return False
            else:
                config.set_user_option('bound', 'False', warn_masked=True)
                return True
        else:
            self._set_config_location('bound_location', location,
                                      config=config)
            config.set_user_option('bound', 'True', warn_masked=True)
        return True

    def _get_bound_location(self, bound):
        """Return the bound location in the config file.

        Return None if the bound parameter does not match"""
        config = self.get_config()
        config_bound = (config.get_user_option('bound') == 'True')
        if config_bound != bound:
            return None
        return self._get_config_location('bound_location', config=config)

    def get_bound_location(self):
        """See Branch.set_push_location."""
        return self._get_bound_location(True)

    def get_old_bound_location(self):
        """See Branch.get_old_bound_location"""
        return self._get_bound_location(False)

    def get_stacked_on_url(self):
        # you can always ask for the URL; but you might not be able to use it
        # if the repo can't support stacking.
        ## self._check_stackable_repo()
        stacked_url = self._get_config_location('stacked_on_location')
        if stacked_url is None:
            raise errors.NotStacked(self)
        return stacked_url

    def set_append_revisions_only(self, enabled):
        if enabled:
            value = 'True'
        else:
            value = 'False'
        self.get_config().set_user_option('append_revisions_only', value,
            warn_masked=True)

    def set_stacked_on_url(self, url):
        self._check_stackable_repo()
        if not url:
            try:
                old_url = self.get_stacked_on_url()
            except (errors.NotStacked, errors.UnstackableBranchFormat,
                errors.UnstackableRepositoryFormat):
                return
            url = ''
            # repositories don't offer an interface to remove fallback
            # repositories today; take the conceptually simpler option and just
            # reopen it.
            self.repository = self.bzrdir.find_repository()
            # for every revision reference the branch has, ensure it is pulled
            # in.
            source_repository = self._get_fallback_repository(old_url)
            for revision_id in chain([self.last_revision()],
                self.tags.get_reverse_tag_dict()):
                self.repository.fetch(source_repository, revision_id,
                    find_ghosts=True)
        else:
            self._activate_fallback_location(url)
        # write this out after the repository is stacked to avoid setting a
        # stacked config that doesn't work.
        self._set_config_location('stacked_on_location', url)

    def _get_append_revisions_only(self):
        value = self.get_config().get_user_option('append_revisions_only')
        return value == 'True'

    @needs_write_lock
    def generate_revision_history(self, revision_id, last_rev=None,
                                  other_branch=None):
        """See BzrBranch5.generate_revision_history"""
        history = self._lefthand_history(revision_id, last_rev, other_branch)
        revno = len(history)
        self.set_last_revision_info(revno, revision_id)

    @needs_read_lock
    def get_rev_id(self, revno, history=None):
        """Find the revision id of the specified revno."""
        if revno == 0:
            return _mod_revision.NULL_REVISION

        last_revno, last_revision_id = self.last_revision_info()
        if revno <= 0 or revno > last_revno:
            raise errors.NoSuchRevision(self, revno)

        if history is not None:
            return history[revno - 1]

        index = last_revno - revno
        if len(self._partial_revision_history_cache) <= index:
            self._extend_partial_history(stop_index=index)
        if len(self._partial_revision_history_cache) > index:
            return self._partial_revision_history_cache[index]
        else:
            raise errors.NoSuchRevision(self, revno)

    @needs_read_lock
    def revision_id_to_revno(self, revision_id):
        """Given a revision id, return its revno"""
        if _mod_revision.is_null(revision_id):
            return 0
        try:
            index = self._partial_revision_history_cache.index(revision_id)
        except ValueError:
            self._extend_partial_history(stop_revision=revision_id)
            index = len(self._partial_revision_history_cache) - 1
            if self._partial_revision_history_cache[index] != revision_id:
                raise errors.NoSuchRevision(self, revision_id)
        return self.revno() - index


class BzrBranch6(BzrBranch7):
    """See BzrBranchFormat6 for the capabilities of this branch.

    This subclass of BzrBranch7 disables the new features BzrBranch7 added,
    i.e. stacking.
    """

    def get_stacked_on_url(self):
        raise errors.UnstackableBranchFormat(self._format, self.base)

    def set_stacked_on_url(self, url):
        raise errors.UnstackableBranchFormat(self._format, self.base)


######################################################################
# results of operations


class _Result(object):

    def _show_tag_conficts(self, to_file):
        if not getattr(self, 'tag_conflicts', None):
            return
        to_file.write('Conflicting tags:\n')
        for name, value1, value2 in self.tag_conflicts:
            to_file.write('    %s\n' % (name, ))


class PullResult(_Result):
    """Result of a Branch.pull operation.

    :ivar old_revno: Revision number before pull.
    :ivar new_revno: Revision number after pull.
    :ivar old_revid: Tip revision id before pull.
    :ivar new_revid: Tip revision id after pull.
    :ivar source_branch: Source (local) branch object. (read locked)
    :ivar master_branch: Master branch of the target, or the target if no
        Master
    :ivar local_branch: target branch if there is a Master, else None
    :ivar target_branch: Target/destination branch object. (write locked)
    :ivar tag_conflicts: A list of tag conflicts, see BasicTags.merge_to
    """

    def __int__(self):
        # DEPRECATED: pull used to return the change in revno
        return self.new_revno - self.old_revno

    def report(self, to_file):
        if not is_quiet():
            if self.old_revid == self.new_revid:
                to_file.write('No revisions to pull.\n')
            else:
                to_file.write('Now on revision %d.\n' % self.new_revno)
        self._show_tag_conficts(to_file)


class BranchPushResult(_Result):
    """Result of a Branch.push operation.

    :ivar old_revno: Revision number (eg 10) of the target before push.
    :ivar new_revno: Revision number (eg 12) of the target after push.
    :ivar old_revid: Tip revision id (eg joe@foo.com-1234234-aoeua34) of target
        before the push.
    :ivar new_revid: Tip revision id (eg joe@foo.com-5676566-boa234a) of target
        after the push.
    :ivar source_branch: Source branch object that the push was from. This is
        read locked, and generally is a local (and thus low latency) branch.
    :ivar master_branch: If target is a bound branch, the master branch of
        target, or target itself. Always write locked.
    :ivar target_branch: The direct Branch where data is being sent (write
        locked).
    :ivar local_branch: If the target is a bound branch this will be the
        target, otherwise it will be None.
    """

    def __int__(self):
        # DEPRECATED: push used to return the change in revno
        return self.new_revno - self.old_revno

    def report(self, to_file):
        """Write a human-readable description of the result."""
        if self.old_revid == self.new_revid:
            note('No new revisions to push.')
        else:
            note('Pushed up to revision %d.' % self.new_revno)
        self._show_tag_conficts(to_file)


class BranchCheckResult(object):
    """Results of checking branch consistency.

    :see: Branch.check
    """

    def __init__(self, branch):
        self.branch = branch

    def report_results(self, verbose):
        """Report the check results via trace.note.

        :param verbose: Requests more detailed display of what was checked,
            if any.
        """
        note('checked branch %s format %s',
             self.branch.base,
             self.branch._format)


class Converter5to6(object):
    """Perform an in-place upgrade of format 5 to format 6"""

    def convert(self, branch):
        # Data for 5 and 6 can peacefully coexist.
        format = BzrBranchFormat6()
        new_branch = format.open(branch.bzrdir, _found=True)

        # Copy source data into target
        new_branch._write_last_revision_info(*branch.last_revision_info())
        new_branch.set_parent(branch.get_parent())
        new_branch.set_bound_location(branch.get_bound_location())
        new_branch.set_push_location(branch.get_push_location())

        # New branch has no tags by default
        new_branch.tags._set_tag_dict({})

        # Copying done; now update target format
        new_branch._transport.put_bytes('format',
            format.get_format_string(),
            mode=new_branch.bzrdir._get_file_mode())

        # Clean up old files
        new_branch._transport.delete('revision-history')
        try:
            branch.set_parent(None)
        except errors.NoSuchFile:
            pass
        branch.set_bound_location(None)


class Converter6to7(object):
    """Perform an in-place upgrade of format 6 to format 7"""

    def convert(self, branch):
        format = BzrBranchFormat7()
        branch._set_config_location('stacked_on_location', '')
        # update target format
        branch._transport.put_bytes('format', format.get_format_string())



def _run_with_write_locked_target(target, callable, *args, **kwargs):
    """Run ``callable(*args, **kwargs)``, write-locking target for the
    duration.

    _run_with_write_locked_target will attempt to release the lock it acquires.

    If an exception is raised by callable, then that exception *will* be
    propagated, even if the unlock attempt raises its own error.  Thus
    _run_with_write_locked_target should be preferred to simply doing::

        target.lock_write()
        try:
            return callable(*args, **kwargs)
        finally:
            target.unlock()

    """
    # This is very similar to bzrlib.decorators.needs_write_lock.  Perhaps they
    # should share code?
    target.lock_write()
    try:
        result = callable(*args, **kwargs)
    except:
        exc_info = sys.exc_info()
        try:
            target.unlock()
        finally:
            raise exc_info[0], exc_info[1], exc_info[2]
    else:
        target.unlock()
        return result


class InterBranch(InterObject):
    """This class represents operations taking place between two branches.

    Its instances have methods like pull() and push() and contain
    references to the source and target repositories these operations
    can be carried out on.
    """

    _optimisers = []
    """The available optimised InterBranch types."""

    @staticmethod
    def _get_branch_formats_to_test():
        """Return a tuple with the Branch formats to use when testing."""
        raise NotImplementedError(self._get_branch_formats_to_test)

    def update_revisions(self, stop_revision=None, overwrite=False,
                         graph=None):
        """Pull in new perfect-fit revisions.

        :param stop_revision: Updated until the given revision
        :param overwrite: Always set the branch pointer, rather than checking
            to see if it is a proper descendant.
        :param graph: A Graph object that can be used to query history
            information. This can be None.
        :return: None
        """
        raise NotImplementedError(self.update_revisions)


class GenericInterBranch(InterBranch):
    """InterBranch implementation that uses public Branch functions.
    """

    @staticmethod
    def _get_branch_formats_to_test():
        return BranchFormat._default_format, BranchFormat._default_format

    def update_revisions(self, stop_revision=None, overwrite=False,
        graph=None):
        """See InterBranch.update_revisions()."""
        self.source.lock_read()
        try:
            other_revno, other_last_revision = self.source.last_revision_info()
            stop_revno = None # unknown
            if stop_revision is None:
                stop_revision = other_last_revision
                if _mod_revision.is_null(stop_revision):
                    # if there are no commits, we're done.
                    return
                stop_revno = other_revno

            # what's the current last revision, before we fetch [and change it
            # possibly]
            last_rev = _mod_revision.ensure_null(self.target.last_revision())
            # we fetch here so that we don't process data twice in the common
            # case of having something to pull, and so that the check for
            # already merged can operate on the just fetched graph, which will
            # be cached in memory.
            self.target.fetch(self.source, stop_revision)
            # Check to see if one is an ancestor of the other
            if not overwrite:
                if graph is None:
                    graph = self.target.repository.get_graph()
                if self.target._check_if_descendant_or_diverged(
                        stop_revision, last_rev, graph, self.source):
                    # stop_revision is a descendant of last_rev, but we aren't
                    # overwriting, so we're done.
                    return
            if stop_revno is None:
                if graph is None:
                    graph = self.target.repository.get_graph()
                this_revno, this_last_revision = \
                        self.target.last_revision_info()
                stop_revno = graph.find_distance_to_null(stop_revision,
                                [(other_last_revision, other_revno),
                                 (this_last_revision, this_revno)])
            self.target.set_last_revision_info(stop_revno, stop_revision)
        finally:
            self.source.unlock()

    @classmethod
    def is_compatible(self, source, target):
        # GenericBranch uses the public API, so always compatible
        return True


InterBranch.register_optimiser(GenericInterBranch)<|MERGE_RESOLUTION|>--- conflicted
+++ resolved
@@ -2156,12 +2156,9 @@
         else:
             self._transport.put_bytes('parent', url + '\n',
                 mode=self.bzrdir._get_file_mode())
-<<<<<<< HEAD
-=======
 
     def set_stacked_on_url(self, url):
         raise errors.UnstackableBranchFormat(self._format, self.base)
->>>>>>> e052d40b
 
 
 class BzrBranch5(BzrBranch):
