--- conflicted
+++ resolved
@@ -155,19 +155,6 @@
         """
         self.cache_root = cache_root
 
-<<<<<<< HEAD
-    def push_stores(self, branch_to):
-        """Copy the content of this branches store to branch_to."""
-        raise NotImplementedError('push_stores is abstract')
-
-    def get_transaction(self):
-        """Return the current active transaction.
-
-        If no transaction is active, this returns a passthrough object
-        for which all data is immediately flushed and no caching happens.
-        """
-        raise NotImplementedError('get_transaction is abstract')
-=======
     def _get_nick(self):
         cfg = self.tree_config()
         return cfg.get_option(u"nickname", default=self.base.split('/')[-1])
@@ -179,8 +166,17 @@
 
     nick = property(_get_nick, _set_nick)
         
-
->>>>>>> 70680fa9
+    def push_stores(self, branch_to):
+        """Copy the content of this branches store to branch_to."""
+        raise NotImplementedError('push_stores is abstract')
+
+    def get_transaction(self):
+        """Return the current active transaction.
+
+        If no transaction is active, this returns a passthrough object
+        for which all data is immediately flushed and no caching happens.
+        """
+        raise NotImplementedError('get_transaction is abstract')
 
     def lock_write(self):
         raise NotImplementedError('lock_write is abstract')
@@ -1390,8 +1386,6 @@
         finally:
             f.close()
 
-<<<<<<< HEAD
-=======
     def tree_config(self):
         return TreeConfig(self)
 
@@ -1411,7 +1405,6 @@
         if revno < 1 or revno > self.revno():
             raise InvalidRevisionNumber(revno)
         
->>>>>>> 70680fa9
     def sign_revision(self, revision_id, gpg_strategy):
         """See Branch.sign_revision."""
         plaintext = Testament.from_revision(self, revision_id).as_short_text()
@@ -1424,12 +1417,7 @@
                                 revision_id, "sig")
 
 
-<<<<<<< HEAD
 class ScratchBranch(BzrBranch):
-=======
-
-class ScratchBranch(_Branch):
->>>>>>> 70680fa9
     """Special test class: a branch that cleans up after itself.
 
     >>> b = ScratchBranch()
