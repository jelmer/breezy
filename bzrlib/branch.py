--- conflicted
+++ resolved
@@ -29,15 +29,6 @@
 from bzrlib.config import TreeConfig
 from bzrlib.decorators import needs_read_lock, needs_write_lock
 import bzrlib.errors as errors
-<<<<<<< HEAD
-from bzrlib.errors import (BzrError, InvalidRevisionNumber, InvalidRevisionId,
-                           NoSuchRevision, NotBranchError,
-                           DivergedBranches, LockError,
-                           UninitializableFormat,
-                           UnlistableStore,
-                           UnlistableBranch, NoSuchFile, NotVersionedError,
-                           NoWorkingTree)
-=======
 from bzrlib.errors import (BzrError, BzrCheckError, DivergedBranches, 
                            HistoryMissing, InvalidRevisionId, 
                            InvalidRevisionNumber, LockError, NoSuchFile, 
@@ -45,7 +36,6 @@
                            NotBranchError, UninitializableFormat, 
                            UnlistableStore, UnlistableBranch, 
                            )
->>>>>>> 0e3cf6f7
 import bzrlib.inventory as inventory
 from bzrlib.inventory import Inventory
 from bzrlib.lockable_files import LockableFiles, TransportLock
@@ -340,39 +330,6 @@
         
         If self and other have not diverged, return a list of the revisions
         present in other, but missing from self.
-<<<<<<< HEAD
-=======
-
-        >>> from bzrlib.workingtree import WorkingTree
-        >>> bzrlib.trace.silent = True
-        >>> d1 = bzrdir.ScratchDir()
-        >>> br1 = d1.open_branch()
-        >>> wt1 = d1.open_workingtree()
-        >>> d2 = bzrdir.ScratchDir()
-        >>> br2 = d2.open_branch()
-        >>> wt2 = d2.open_workingtree()
-        >>> br1.missing_revisions(br2)
-        []
-        >>> wt2.commit("lala!", rev_id="REVISION-ID-1")
-        'REVISION-ID-1'
-        >>> br1.missing_revisions(br2)
-        [u'REVISION-ID-1']
-        >>> br2.missing_revisions(br1)
-        []
-        >>> wt1.commit("lala!", rev_id="REVISION-ID-1")
-        'REVISION-ID-1'
-        >>> br1.missing_revisions(br2)
-        []
-        >>> wt2.commit("lala!", rev_id="REVISION-ID-2A")
-        'REVISION-ID-2A'
-        >>> br1.missing_revisions(br2)
-        [u'REVISION-ID-2A']
-        >>> wt1.commit("lala!", rev_id="REVISION-ID-2B")
-        'REVISION-ID-2B'
-        >>> br1.missing_revisions(br2)
-        Traceback (most recent call last):
-        DivergedBranches: These branches have diverged.  Try merge.
->>>>>>> 0e3cf6f7
         """
         self_history = self.revision_history()
         self_len = len(self_history)
