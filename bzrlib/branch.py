# Copyright (C) 2005, 2006, 2007, 2008 Canonical Ltd
#
# This program is free software; you can redistribute it and/or modify
# it under the terms of the GNU General Public License as published by
# the Free Software Foundation; either version 2 of the License, or
# (at your option) any later version.
#
# This program is distributed in the hope that it will be useful,
# but WITHOUT ANY WARRANTY; without even the implied warranty of
# MERCHANTABILITY or FITNESS FOR A PARTICULAR PURPOSE.  See the
# GNU General Public License for more details.
#
# You should have received a copy of the GNU General Public License
# along with this program; if not, write to the Free Software
# Foundation, Inc., 59 Temple Place, Suite 330, Boston, MA  02111-1307  USA


from bzrlib.lazy_import import lazy_import
lazy_import(globals(), """
from bzrlib import (
        bzrdir,
        cache_utf8,
        config as _mod_config,
        debug,
        errors,
        lockdir,
        lockable_files,
        repository,
        revision as _mod_revision,
        transport,
        tsort,
        ui,
        urlutils,
        )
from bzrlib.config import BranchConfig
from bzrlib.tag import (
    BasicTags,
    DisabledTags,
    )
""")

from bzrlib.decorators import needs_read_lock, needs_write_lock
from bzrlib.hooks import Hooks
from bzrlib.symbol_versioning import (
    deprecated_in,
    deprecated_method,
    )
from bzrlib.trace import mutter, mutter_callsite, note, is_quiet


BZR_BRANCH_FORMAT_4 = "Bazaar-NG branch, format 0.0.4\n"
BZR_BRANCH_FORMAT_5 = "Bazaar-NG branch, format 5\n"
BZR_BRANCH_FORMAT_6 = "Bazaar Branch Format 6 (bzr 0.15)\n"


# TODO: Maybe include checks for common corruption of newlines, etc?

# TODO: Some operations like log might retrieve the same revisions
# repeatedly to calculate deltas.  We could perhaps have a weakref
# cache in memory to make this faster.  In general anything can be
# cached in memory between lock and unlock operations. .. nb thats
# what the transaction identity map provides


######################################################################
# branch objects

class Branch(object):
    """Branch holding a history of revisions.

    base
        Base directory/url of the branch.

    hooks: An instance of BranchHooks.
    """
    # this is really an instance variable - FIXME move it there
    # - RBC 20060112
    base = None

    # override this to set the strategy for storing tags
    def _make_tags(self):
        return DisabledTags(self)

    def __init__(self, *ignored, **ignored_too):
        self.tags = self._make_tags()
        self._revision_history_cache = None
        self._revision_id_to_revno_cache = None

    def break_lock(self):
        """Break a lock if one is present from another instance.

        Uses the ui factory to ask for confirmation if the lock may be from
        an active process.

        This will probe the repository for its lock as well.
        """
        self.control_files.break_lock()
        self.repository.break_lock()
        master = self.get_master_branch()
        if master is not None:
            master.break_lock()

    @staticmethod
    def open(base, _unsupported=False, possible_transports=None):
        """Open the branch rooted at base.

        For instance, if the branch is at URL/.bzr/branch,
        Branch.open(URL) -> a Branch instance.
        """
        control = bzrdir.BzrDir.open(base, _unsupported,
                                     possible_transports=possible_transports)
        return control.open_branch(_unsupported)

    @staticmethod
    def open_from_transport(transport, _unsupported=False):
        """Open the branch rooted at transport"""
        control = bzrdir.BzrDir.open_from_transport(transport, _unsupported)
        return control.open_branch(_unsupported)

    @staticmethod
    def open_containing(url, possible_transports=None):
        """Open an existing branch which contains url.
        
        This probes for a branch at url, and searches upwards from there.

        Basically we keep looking up until we find the control directory or
        run into the root.  If there isn't one, raises NotBranchError.
        If there is one and it is either an unrecognised format or an unsupported 
        format, UnknownFormatError or UnsupportedFormatError are raised.
        If there is one, it is returned, along with the unused portion of url.
        """
        control, relpath = bzrdir.BzrDir.open_containing(url,
                                                         possible_transports)
        return control.open_branch(), relpath

    def get_config(self):
        return BranchConfig(self)

    def _get_nick(self):
        return self.get_config().get_nickname()

    def _set_nick(self, nick):
        self.get_config().set_user_option('nickname', nick, warn_masked=True)

    nick = property(_get_nick, _set_nick)

    def is_locked(self):
        raise NotImplementedError(self.is_locked)

    def lock_write(self):
        raise NotImplementedError(self.lock_write)

    def lock_read(self):
        raise NotImplementedError(self.lock_read)

    def unlock(self):
        raise NotImplementedError(self.unlock)

    def peek_lock_mode(self):
        """Return lock mode for the Branch: 'r', 'w' or None"""
        raise NotImplementedError(self.peek_lock_mode)

    def get_physical_lock_status(self):
        raise NotImplementedError(self.get_physical_lock_status)

    @needs_read_lock
    def get_revision_id_to_revno_map(self):
        """Return the revision_id => dotted revno map.

        This will be regenerated on demand, but will be cached.

        :return: A dictionary mapping revision_id => dotted revno.
            This dictionary should not be modified by the caller.
        """
        if self._revision_id_to_revno_cache is not None:
            mapping = self._revision_id_to_revno_cache
        else:
            mapping = self._gen_revno_map()
            self._cache_revision_id_to_revno(mapping)
        # TODO: jam 20070417 Since this is being cached, should we be returning
        #       a copy?
        # I would rather not, and instead just declare that users should not
        # modify the return value.
        return mapping

    def _gen_revno_map(self):
        """Create a new mapping from revision ids to dotted revnos.

        Dotted revnos are generated based on the current tip in the revision
        history.
        This is the worker function for get_revision_id_to_revno_map, which
        just caches the return value.

        :return: A dictionary mapping revision_id => dotted revno.
        """
        last_revision = self.last_revision()
        revision_graph = repository._old_get_graph(self.repository,
            last_revision)
        merge_sorted_revisions = tsort.merge_sort(
            revision_graph,
            last_revision,
            None,
            generate_revno=True)
        revision_id_to_revno = dict((rev_id, revno)
                                    for seq_num, rev_id, depth, revno, end_of_merge
                                     in merge_sorted_revisions)
        return revision_id_to_revno

    def leave_lock_in_place(self):
        """Tell this branch object not to release the physical lock when this
        object is unlocked.
        
        If lock_write doesn't return a token, then this method is not supported.
        """
        self.control_files.leave_in_place()

    def dont_leave_lock_in_place(self):
        """Tell this branch object to release the physical lock when this
        object is unlocked, even if it didn't originally acquire it.

        If lock_write doesn't return a token, then this method is not supported.
        """
        self.control_files.dont_leave_in_place()

    @deprecated_method(deprecated_in((0, 16, 0)))
    def abspath(self, name):
        """Return absolute filename for something in the branch
        
        XXX: Robert Collins 20051017 what is this used for? why is it a branch
        method and not a tree method.
        """
        raise NotImplementedError(self.abspath)

    def bind(self, other):
        """Bind the local branch the other branch.

        :param other: The branch to bind to
        :type other: Branch
        """
        raise errors.UpgradeRequired(self.base)

    @needs_write_lock
    def fetch(self, from_branch, last_revision=None, pb=None):
        """Copy revisions from from_branch into this branch.

        :param from_branch: Where to copy from.
        :param last_revision: What revision to stop at (None for at the end
                              of the branch.
        :param pb: An optional progress bar to use.

        Returns the copied revision count and the failed revisions in a tuple:
        (copied, failures).
        """
        if self.base == from_branch.base:
            return (0, [])
        if pb is None:
            nested_pb = ui.ui_factory.nested_progress_bar()
            pb = nested_pb
        else:
            nested_pb = None

        from_branch.lock_read()
        try:
            if last_revision is None:
                pb.update('get source history')
                last_revision = from_branch.last_revision()
                last_revision = _mod_revision.ensure_null(last_revision)
            return self.repository.fetch(from_branch.repository,
                                         revision_id=last_revision,
                                         pb=nested_pb)
        finally:
            if nested_pb is not None:
                nested_pb.finished()
            from_branch.unlock()

    def get_bound_location(self):
        """Return the URL of the branch we are bound to.

        Older format branches cannot bind, please be sure to use a metadir
        branch.
        """
        return None
    
    def get_old_bound_location(self):
        """Return the URL of the branch we used to be bound to
        """
        raise errors.UpgradeRequired(self.base)

    def get_commit_builder(self, parents, config=None, timestamp=None, 
                           timezone=None, committer=None, revprops=None, 
                           revision_id=None):
        """Obtain a CommitBuilder for this branch.
        
        :param parents: Revision ids of the parents of the new revision.
        :param config: Optional configuration to use.
        :param timestamp: Optional timestamp recorded for commit.
        :param timezone: Optional timezone for timestamp.
        :param committer: Optional committer to set for commit.
        :param revprops: Optional dictionary of revision properties.
        :param revision_id: Optional revision id.
        """

        if config is None:
            config = self.get_config()
        
        return self.repository.get_commit_builder(self, parents, config,
            timestamp, timezone, committer, revprops, revision_id)

    def get_master_branch(self, possible_transports=None):
        """Return the branch we are bound to.
        
        :return: Either a Branch, or None
        """
        return None

    def get_revision_delta(self, revno):
        """Return the delta for one revision.

        The delta is relative to its mainline predecessor, or the
        empty tree for revision 1.
        """
        rh = self.revision_history()
        if not (1 <= revno <= len(rh)):
            raise errors.InvalidRevisionNumber(revno)
        return self.repository.get_revision_delta(rh[revno-1])

    def print_file(self, file, revision_id):
        """Print `file` to stdout."""
        raise NotImplementedError(self.print_file)

    def set_revision_history(self, rev_history):
        raise NotImplementedError(self.set_revision_history)

    def _cache_revision_history(self, rev_history):
        """Set the cached revision history to rev_history.

        The revision_history method will use this cache to avoid regenerating
        the revision history.

        This API is semi-public; it only for use by subclasses, all other code
        should consider it to be private.
        """
        self._revision_history_cache = rev_history

    def _cache_revision_id_to_revno(self, revision_id_to_revno):
        """Set the cached revision_id => revno map to revision_id_to_revno.

        This API is semi-public; it only for use by subclasses, all other code
        should consider it to be private.
        """
        self._revision_id_to_revno_cache = revision_id_to_revno

    def _clear_cached_state(self):
        """Clear any cached data on this branch, e.g. cached revision history.

        This means the next call to revision_history will need to call
        _gen_revision_history.

        This API is semi-public; it only for use by subclasses, all other code
        should consider it to be private.
        """
        self._revision_history_cache = None
        self._revision_id_to_revno_cache = None

    def _gen_revision_history(self):
        """Return sequence of revision hashes on to this branch.
        
        Unlike revision_history, this method always regenerates or rereads the
        revision history, i.e. it does not cache the result, so repeated calls
        may be expensive.

        Concrete subclasses should override this instead of revision_history so
        that subclasses do not need to deal with caching logic.
        
        This API is semi-public; it only for use by subclasses, all other code
        should consider it to be private.
        """
        raise NotImplementedError(self._gen_revision_history)

    @needs_read_lock
    def revision_history(self):
        """Return sequence of revision ids on this branch.
        
        This method will cache the revision history for as long as it is safe to
        do so.
        """
        if 'evil' in debug.debug_flags:
            mutter_callsite(3, "revision_history scales with history.")
        if self._revision_history_cache is not None:
            history = self._revision_history_cache
        else:
            history = self._gen_revision_history()
            self._cache_revision_history(history)
        return list(history)

    def revno(self):
        """Return current revision number for this branch.

        That is equivalent to the number of revisions committed to
        this branch.
        """
        return self.last_revision_info()[0]

    def unbind(self):
        """Older format branches cannot bind or unbind."""
        raise errors.UpgradeRequired(self.base)

    def set_append_revisions_only(self, enabled):
        """Older format branches are never restricted to append-only"""
        raise errors.UpgradeRequired(self.base)

    def last_revision(self):
        """Return last revision id, or NULL_REVISION."""
        return self.last_revision_info()[1]

    def last_revision_info(self):
        """Return information about the last revision.

        :return: A tuple (revno, last_revision_id).
        """
        rh = self.revision_history()
        revno = len(rh)
        if revno:
            return (revno, rh[-1])
        else:
            return (0, _mod_revision.NULL_REVISION)

    @deprecated_method(deprecated_in((1, 6, 0)))
    def missing_revisions(self, other, stop_revision=None):
        """Return a list of new revisions that would perfectly fit.
        
        If self and other have not diverged, return a list of the revisions
        present in other, but missing from self.
        """
        self_history = self.revision_history()
        self_len = len(self_history)
        other_history = other.revision_history()
        other_len = len(other_history)
        common_index = min(self_len, other_len) -1
        if common_index >= 0 and \
            self_history[common_index] != other_history[common_index]:
            raise errors.DivergedBranches(self, other)

        if stop_revision is None:
            stop_revision = other_len
        else:
            if stop_revision > other_len:
                raise errors.NoSuchRevision(self, stop_revision)
        return other_history[self_len:stop_revision]

    def update_revisions(self, other, stop_revision=None, overwrite=False,
                         graph=None):
        """Pull in new perfect-fit revisions.

        :param other: Another Branch to pull from
        :param stop_revision: Updated until the given revision
        :param overwrite: Always set the branch pointer, rather than checking
            to see if it is a proper descendant.
        :param graph: A Graph object that can be used to query history
            information. This can be None.
        :return: None
        """
        raise NotImplementedError(self.update_revisions)

    def revision_id_to_revno(self, revision_id):
        """Given a revision id, return its revno"""
        if _mod_revision.is_null(revision_id):
            return 0
        history = self.revision_history()
        try:
            return history.index(revision_id) + 1
        except ValueError:
            raise errors.NoSuchRevision(self, revision_id)

    def get_rev_id(self, revno, history=None):
        """Find the revision id of the specified revno."""
        if revno == 0:
            return _mod_revision.NULL_REVISION
        if history is None:
            history = self.revision_history()
        if revno <= 0 or revno > len(history):
            raise errors.NoSuchRevision(self, revno)
        return history[revno - 1]

    def pull(self, source, overwrite=False, stop_revision=None,
             possible_transports=None):
        """Mirror source into this branch.

        This branch is considered to be 'local', having low latency.

        :returns: PullResult instance
        """
        raise NotImplementedError(self.pull)

    def push(self, target, overwrite=False, stop_revision=None):
        """Mirror this branch into target.

        This branch is considered to be 'local', having low latency.
        """
        raise NotImplementedError(self.push)

    def basis_tree(self):
        """Return `Tree` object for last revision."""
        return self.repository.revision_tree(self.last_revision())

    def rename_one(self, from_rel, to_rel):
        """Rename one file.

        This can change the directory or the filename or both.
        """
        raise NotImplementedError(self.rename_one)

    def move(self, from_paths, to_name):
        """Rename files.

        to_name must exist as a versioned directory.

        If to_name exists and is a directory, the files are moved into
        it, keeping their old names.  If it is a directory, 

        Note that to_name is only the last component of the new name;
        this doesn't change the directory.

        This returns a list of (from_path, to_path) pairs for each
        entry that is moved.
        """
        raise NotImplementedError(self.move)

    def get_parent(self):
        """Return the parent location of the branch.

        This is the default location for push/pull/missing.  The usual
        pattern is that the user can override it by specifying a
        location.
        """
        raise NotImplementedError(self.get_parent)

    def _set_config_location(self, name, url, config=None,
                             make_relative=False):
        if config is None:
            config = self.get_config()
        if url is None:
            url = ''
        elif make_relative:
            url = urlutils.relative_url(self.base, url)
        config.set_user_option(name, url, warn_masked=True)

    def _get_config_location(self, name, config=None):
        if config is None:
            config = self.get_config()
        location = config.get_user_option(name)
        if location == '':
            location = None
        return location

    def get_submit_branch(self):
        """Return the submit location of the branch.

        This is the default location for bundle.  The usual
        pattern is that the user can override it by specifying a
        location.
        """
        return self.get_config().get_user_option('submit_branch')

    def set_submit_branch(self, location):
        """Return the submit location of the branch.

        This is the default location for bundle.  The usual
        pattern is that the user can override it by specifying a
        location.
        """
        self.get_config().set_user_option('submit_branch', location,
            warn_masked=True)

    def get_public_branch(self):
        """Return the public location of the branch.

        This is is used by merge directives.
        """
        return self._get_config_location('public_branch')

    def set_public_branch(self, location):
        """Return the submit location of the branch.

        This is the default location for bundle.  The usual
        pattern is that the user can override it by specifying a
        location.
        """
        self._set_config_location('public_branch', location)

    def get_push_location(self):
        """Return the None or the location to push this branch to."""
        push_loc = self.get_config().get_user_option('push_location')
        return push_loc

    def set_push_location(self, location):
        """Set a new push location for this branch."""
        raise NotImplementedError(self.set_push_location)

    def set_parent(self, url):
        raise NotImplementedError(self.set_parent)

    @needs_write_lock
    def update(self):
        """Synchronise this branch with the master branch if any. 

        :return: None or the last_revision pivoted out during the update.
        """
        return None

    def check_revno(self, revno):
        """\
        Check whether a revno corresponds to any revision.
        Zero (the NULL revision) is considered valid.
        """
        if revno != 0:
            self.check_real_revno(revno)
            
    def check_real_revno(self, revno):
        """\
        Check whether a revno corresponds to a real revision.
        Zero (the NULL revision) is considered invalid
        """
        if revno < 1 or revno > self.revno():
            raise errors.InvalidRevisionNumber(revno)

    @needs_read_lock
    def clone(self, to_bzrdir, revision_id=None):
        """Clone this branch into to_bzrdir preserving all semantic values.
        
        revision_id: if not None, the revision history in the new branch will
                     be truncated to end with revision_id.
        """
        result = self._format.initialize(to_bzrdir)
        self.copy_content_into(result, revision_id=revision_id)
        return  result

    @needs_read_lock
    def sprout(self, to_bzrdir, revision_id=None):
        """Create a new line of development from the branch, into to_bzrdir.
        
        revision_id: if not None, the revision history in the new branch will
                     be truncated to end with revision_id.
        """
        result = self._format.initialize(to_bzrdir)
        self.copy_content_into(result, revision_id=revision_id)
        result.set_parent(self.bzrdir.root_transport.base)
        return result

    def _synchronize_history(self, destination, revision_id):
        """Synchronize last revision and revision history between branches.

        This version is most efficient when the destination is also a
        BzrBranch5, but works for BzrBranch6 as long as the revision
        history is the true lefthand parent history, and all of the revisions
        are in the destination's repository.  If not, set_revision_history
        will fail.

        :param destination: The branch to copy the history into
        :param revision_id: The revision-id to truncate history at.  May
          be None to copy complete history.
        """
        if revision_id == _mod_revision.NULL_REVISION:
            new_history = []
        new_history = self.revision_history()
        if revision_id is not None and new_history != []:
            try:
                new_history = new_history[:new_history.index(revision_id) + 1]
            except ValueError:
                rev = self.repository.get_revision(revision_id)
                new_history = rev.get_history(self.repository)[1:]
        destination.set_revision_history(new_history)

    @needs_read_lock
    def copy_content_into(self, destination, revision_id=None):
        """Copy the content of self into destination.

        revision_id: if not None, the revision history in the new branch will
                     be truncated to end with revision_id.
        """
        self._synchronize_history(destination, revision_id)
        try:
            parent = self.get_parent()
        except errors.InaccessibleParent, e:
            mutter('parent was not accessible to copy: %s', e)
        else:
            if parent:
                destination.set_parent(parent)
        self.tags.merge_to(destination.tags)

    @needs_read_lock
    def check(self):
        """Check consistency of the branch.

        In particular this checks that revisions given in the revision-history
        do actually match up in the revision graph, and that they're all 
        present in the repository.
        
        Callers will typically also want to check the repository.

        :return: A BranchCheckResult.
        """
        mainline_parent_id = None
        last_revno, last_revision_id = self.last_revision_info()
        real_rev_history = list(self.repository.iter_reverse_revision_history(
                                last_revision_id))
        real_rev_history.reverse()
        if len(real_rev_history) != last_revno:
            raise errors.BzrCheckError('revno does not match len(mainline)'
                ' %s != %s' % (last_revno, len(real_rev_history)))
        # TODO: We should probably also check that real_rev_history actually
        #       matches self.revision_history()
        for revision_id in real_rev_history:
            try:
                revision = self.repository.get_revision(revision_id)
            except errors.NoSuchRevision, e:
                raise errors.BzrCheckError("mainline revision {%s} not in repository"
                            % revision_id)
            # In general the first entry on the revision history has no parents.
            # But it's not illegal for it to have parents listed; this can happen
            # in imports from Arch when the parents weren't reachable.
            if mainline_parent_id is not None:
                if mainline_parent_id not in revision.parent_ids:
                    raise errors.BzrCheckError("previous revision {%s} not listed among "
                                        "parents of {%s}"
                                        % (mainline_parent_id, revision_id))
            mainline_parent_id = revision_id
        return BranchCheckResult(self)

    def _get_checkout_format(self):
        """Return the most suitable metadir for a checkout of this branch.
        Weaves are used if this branch's repository uses weaves.
        """
        if isinstance(self.bzrdir, bzrdir.BzrDirPreSplitOut):
            from bzrlib.repofmt import weaverepo
            format = bzrdir.BzrDirMetaFormat1()
            format.repository_format = weaverepo.RepositoryFormat7()
        else:
            format = self.repository.bzrdir.checkout_metadir()
            format.set_branch_format(self._format)
        return format

    def create_checkout(self, to_location, revision_id=None,
                        lightweight=False, accelerator_tree=None,
                        hardlink=False):
        """Create a checkout of a branch.
        
        :param to_location: The url to produce the checkout at
        :param revision_id: The revision to check out
        :param lightweight: If True, produce a lightweight checkout, otherwise,
        produce a bound branch (heavyweight checkout)
        :param accelerator_tree: A tree which can be used for retrieving file
            contents more quickly than the revision tree, i.e. a workingtree.
            The revision tree will be used for cases where accelerator_tree's
            content is different.
        :param hardlink: If true, hard-link files from accelerator_tree,
            where possible.
        :return: The tree of the created checkout
        """
        t = transport.get_transport(to_location)
        t.ensure_base()
        if lightweight:
            format = self._get_checkout_format()
            checkout = format.initialize_on_transport(t)
            from_branch = BranchReferenceFormat().initialize(checkout, self)
        else:
            format = self._get_checkout_format()
            checkout_branch = bzrdir.BzrDir.create_branch_convenience(
                to_location, force_new_tree=False, format=format)
            checkout = checkout_branch.bzrdir
            checkout_branch.bind(self)
            # pull up to the specified revision_id to set the initial 
            # branch tip correctly, and seed it with history.
            checkout_branch.pull(self, stop_revision=revision_id)
            from_branch=None
        tree = checkout.create_workingtree(revision_id,
                                           from_branch=from_branch,
                                           accelerator_tree=accelerator_tree,
                                           hardlink=hardlink)
        basis_tree = tree.basis_tree()
        basis_tree.lock_read()
        try:
            for path, file_id in basis_tree.iter_references():
                reference_parent = self.reference_parent(file_id, path)
                reference_parent.create_checkout(tree.abspath(path),
                    basis_tree.get_reference_revision(file_id, path),
                    lightweight)
        finally:
            basis_tree.unlock()
        return tree

    @needs_write_lock
    def reconcile(self, thorough=True):
        """Make sure the data stored in this branch is consistent."""
        from bzrlib.reconcile import BranchReconciler
        reconciler = BranchReconciler(self, thorough=thorough)
        reconciler.reconcile()
        return reconciler

    def reference_parent(self, file_id, path):
        """Return the parent branch for a tree-reference file_id
        :param file_id: The file_id of the tree reference
        :param path: The path of the file_id in the tree
        :return: A branch associated with the file_id
        """
        # FIXME should provide multiple branches, based on config
        return Branch.open(self.bzrdir.root_transport.clone(path).base)

    def supports_tags(self):
        return self._format.supports_tags()


class BranchFormat(object):
    """An encapsulation of the initialization and open routines for a format.

    Formats provide three things:
     * An initialization routine,
     * a format string,
     * an open routine.

    Formats are placed in an dict by their format string for reference 
    during branch opening. Its not required that these be instances, they
    can be classes themselves with class methods - it simply depends on 
    whether state is needed for a given format or not.

    Once a format is deprecated, just deprecate the initialize and open
    methods on the format class. Do not deprecate the object, as the 
    object will be created every time regardless.
    """

    _default_format = None
    """The default format used for new branches."""

    _formats = {}
    """The known formats."""

    def __eq__(self, other):
        return self.__class__ is other.__class__

    def __ne__(self, other):
        return not (self == other)

    @classmethod
    def find_format(klass, a_bzrdir):
        """Return the format for the branch object in a_bzrdir."""
        try:
            transport = a_bzrdir.get_branch_transport(None)
            format_string = transport.get("format").read()
            return klass._formats[format_string]
        except errors.NoSuchFile:
            raise errors.NotBranchError(path=transport.base)
        except KeyError:
            raise errors.UnknownFormatError(format=format_string, kind='branch')

    @classmethod
    def get_default_format(klass):
        """Return the current default format."""
        return klass._default_format

    def get_reference(self, a_bzrdir):
        """Get the target reference of the branch in a_bzrdir.

        format probing must have been completed before calling
        this method - it is assumed that the format of the branch
        in a_bzrdir is correct.

        :param a_bzrdir: The bzrdir to get the branch data from.
        :return: None if the branch is not a reference branch.
        """
        return None

    @classmethod
    def set_reference(self, a_bzrdir, to_branch):
        """Set the target reference of the branch in a_bzrdir.

        format probing must have been completed before calling
        this method - it is assumed that the format of the branch
        in a_bzrdir is correct.

        :param a_bzrdir: The bzrdir to set the branch reference for.
        :param to_branch: branch that the checkout is to reference
        """
        raise NotImplementedError(self.set_reference)

    def get_format_string(self):
        """Return the ASCII format string that identifies this format."""
        raise NotImplementedError(self.get_format_string)

    def get_format_description(self):
        """Return the short format description for this format."""
        raise NotImplementedError(self.get_format_description)

    def _initialize_helper(self, a_bzrdir, utf8_files, lock_type='metadir',
                           set_format=True):
        """Initialize a branch in a bzrdir, with specified files

        :param a_bzrdir: The bzrdir to initialize the branch in
        :param utf8_files: The files to create as a list of
            (filename, content) tuples
        :param set_format: If True, set the format with
            self.get_format_string.  (BzrBranch4 has its format set
            elsewhere)
        :return: a branch in this format
        """
        mutter('creating branch %r in %s', self, a_bzrdir.transport.base)
        branch_transport = a_bzrdir.get_branch_transport(self)
        lock_map = {
            'metadir': ('lock', lockdir.LockDir),
            'branch4': ('branch-lock', lockable_files.TransportLock),
        }
        lock_name, lock_class = lock_map[lock_type]
        control_files = lockable_files.LockableFiles(branch_transport,
            lock_name, lock_class)
        control_files.create_lock()
        control_files.lock_write()
        if set_format:
            utf8_files += [('format', self.get_format_string())]
        try:
            for (filename, content) in utf8_files:
                branch_transport.put_bytes(
                    filename, content,
<<<<<<< HEAD
                    mode=control_files._file_mode)
=======
                    mode=a_bzrdir._get_file_mode())
>>>>>>> 37a9ddf0
        finally:
            control_files.unlock()
        return self.open(a_bzrdir, _found=True)

    def initialize(self, a_bzrdir):
        """Create a branch of this format in a_bzrdir."""
        raise NotImplementedError(self.initialize)

    def is_supported(self):
        """Is this format supported?

        Supported formats can be initialized and opened.
        Unsupported formats may not support initialization or committing or 
        some other features depending on the reason for not being supported.
        """
        return True

    def open(self, a_bzrdir, _found=False):
        """Return the branch object for a_bzrdir

        _found is a private parameter, do not use it. It is used to indicate
               if format probing has already be done.
        """
        raise NotImplementedError(self.open)

    @classmethod
    def register_format(klass, format):
        klass._formats[format.get_format_string()] = format

    @classmethod
    def set_default_format(klass, format):
        klass._default_format = format

    @classmethod
    def unregister_format(klass, format):
        del klass._formats[format.get_format_string()]

    def __str__(self):
        return self.get_format_string().rstrip()

    def supports_tags(self):
        """True if this format supports tags stored in the branch"""
        return False  # by default


class BranchHooks(Hooks):
    """A dictionary mapping hook name to a list of callables for branch hooks.
    
    e.g. ['set_rh'] Is the list of items to be called when the
    set_revision_history function is invoked.
    """

    def __init__(self):
        """Create the default hooks.

        These are all empty initially, because by default nothing should get
        notified.
        """
        Hooks.__init__(self)
        # Introduced in 0.15:
        # invoked whenever the revision history has been set
        # with set_revision_history. The api signature is
        # (branch, revision_history), and the branch will
        # be write-locked.
        self['set_rh'] = []
        # invoked after a push operation completes.
        # the api signature is
        # (push_result)
        # containing the members
        # (source, local, master, old_revno, old_revid, new_revno, new_revid)
        # where local is the local target branch or None, master is the target 
        # master branch, and the rest should be self explanatory. The source
        # is read locked and the target branches write locked. Source will
        # be the local low-latency branch.
        self['post_push'] = []
        # invoked after a pull operation completes.
        # the api signature is
        # (pull_result)
        # containing the members
        # (source, local, master, old_revno, old_revid, new_revno, new_revid)
        # where local is the local branch or None, master is the target 
        # master branch, and the rest should be self explanatory. The source
        # is read locked and the target branches write locked. The local
        # branch is the low-latency branch.
        self['post_pull'] = []
        # invoked before a commit operation takes place.
        # the api signature is
        # (local, master, old_revno, old_revid, future_revno, future_revid,
        #  tree_delta, future_tree).
        # old_revid is NULL_REVISION for the first commit to a branch
        # tree_delta is a TreeDelta object describing changes from the basis
        # revision, hooks MUST NOT modify this delta
        # future_tree is an in-memory tree obtained from
        # CommitBuilder.revision_tree() and hooks MUST NOT modify this tree
        self['pre_commit'] = []
        # invoked after a commit operation completes.
        # the api signature is 
        # (local, master, old_revno, old_revid, new_revno, new_revid)
        # old_revid is NULL_REVISION for the first commit to a branch.
        self['post_commit'] = []
        # invoked after a uncommit operation completes.
        # the api signature is
        # (local, master, old_revno, old_revid, new_revno, new_revid) where
        # local is the local branch or None, master is the target branch,
        # and an empty branch recieves new_revno of 0, new_revid of None.
        self['post_uncommit'] = []
        # Introduced in 1.4
        # Invoked after the tip of a branch changes.
        # the api signature is
        # (params) where params is a ChangeBranchTipParams with the members
        # (branch, old_revno, new_revno, old_revid, new_revid)
        self['post_change_branch_tip'] = []


# install the default hooks into the Branch class.
Branch.hooks = BranchHooks()


class ChangeBranchTipParams(object):
    """Object holding parameters passed to *_change_branch_tip hooks.

    There are 5 fields that hooks may wish to access:

    :ivar branch: the branch being changed
    :ivar old_revno: revision number before the change
    :ivar new_revno: revision number after the change
    :ivar old_revid: revision id before the change
    :ivar new_revid: revision id after the change

    The revid fields are strings. The revno fields are integers.
    """

    def __init__(self, branch, old_revno, new_revno, old_revid, new_revid):
        """Create a group of ChangeBranchTip parameters.

        :param branch: The branch being changed.
        :param old_revno: Revision number before the change.
        :param new_revno: Revision number after the change.
        :param old_revid: Tip revision id before the change.
        :param new_revid: Tip revision id after the change.
        """
        self.branch = branch
        self.old_revno = old_revno
        self.new_revno = new_revno
        self.old_revid = old_revid
        self.new_revid = new_revid


class BzrBranchFormat4(BranchFormat):
    """Bzr branch format 4.

    This format has:
     - a revision-history file.
     - a branch-lock lock file [ to be shared with the bzrdir ]
    """

    def get_format_description(self):
        """See BranchFormat.get_format_description()."""
        return "Branch format 4"

    def initialize(self, a_bzrdir):
        """Create a branch of this format in a_bzrdir."""
        utf8_files = [('revision-history', ''),
                      ('branch-name', ''),
                      ]
        return self._initialize_helper(a_bzrdir, utf8_files,
                                       lock_type='branch4', set_format=False)

    def __init__(self):
        super(BzrBranchFormat4, self).__init__()
        self._matchingbzrdir = bzrdir.BzrDirFormat6()

    def open(self, a_bzrdir, _found=False):
        """Return the branch object for a_bzrdir

        _found is a private parameter, do not use it. It is used to indicate
               if format probing has already be done.
        """
        if not _found:
            # we are being called directly and must probe.
            raise NotImplementedError
        return BzrBranch(_format=self,
                         _control_files=a_bzrdir._control_files,
                         a_bzrdir=a_bzrdir,
                         _repository=a_bzrdir.open_repository())

    def __str__(self):
        return "Bazaar-NG branch format 4"


class BzrBranchFormat5(BranchFormat):
    """Bzr branch format 5.

    This format has:
     - a revision-history file.
     - a format string
     - a lock dir guarding the branch itself
     - all of this stored in a branch/ subdirectory
     - works with shared repositories.

    This format is new in bzr 0.8.
    """

    def get_format_string(self):
        """See BranchFormat.get_format_string()."""
        return "Bazaar-NG branch format 5\n"

    def get_format_description(self):
        """See BranchFormat.get_format_description()."""
        return "Branch format 5"
        
    def initialize(self, a_bzrdir):
        """Create a branch of this format in a_bzrdir."""
        utf8_files = [('revision-history', ''),
                      ('branch-name', ''),
                      ]
        return self._initialize_helper(a_bzrdir, utf8_files)

    def __init__(self):
        super(BzrBranchFormat5, self).__init__()
        self._matchingbzrdir = bzrdir.BzrDirMetaFormat1()

    def open(self, a_bzrdir, _found=False):
        """Return the branch object for a_bzrdir

        _found is a private parameter, do not use it. It is used to indicate
               if format probing has already be done.
        """
        if not _found:
            format = BranchFormat.find_format(a_bzrdir)
            if format.__class__ != self.__class__:
                raise AssertionError("wrong format %r found for %r" %
                    (format, self))
        try:
            transport = a_bzrdir.get_branch_transport(None)
            control_files = lockable_files.LockableFiles(transport, 'lock',
                                                         lockdir.LockDir)
            return BzrBranch5(_format=self,
                              _control_files=control_files,
                              a_bzrdir=a_bzrdir,
                              _repository=a_bzrdir.find_repository())
        except errors.NoSuchFile:
            raise errors.NotBranchError(path=transport.base)


class BzrBranchFormat6(BzrBranchFormat5):
    """Branch format with last-revision and tags.

    Unlike previous formats, this has no explicit revision history. Instead,
    this just stores the last-revision, and the left-hand history leading
    up to there is the history.

    This format was introduced in bzr 0.15
    and became the default in 0.91.
    """

    def get_format_string(self):
        """See BranchFormat.get_format_string()."""
        return "Bazaar Branch Format 6 (bzr 0.15)\n"

    def get_format_description(self):
        """See BranchFormat.get_format_description()."""
        return "Branch format 6"

    def initialize(self, a_bzrdir):
        """Create a branch of this format in a_bzrdir."""
        utf8_files = [('last-revision', '0 null:\n'),
                      ('branch.conf', ''),
                      ('tags', ''),
                      ]
        return self._initialize_helper(a_bzrdir, utf8_files)

    def open(self, a_bzrdir, _found=False):
        """Return the branch object for a_bzrdir

        _found is a private parameter, do not use it. It is used to indicate
               if format probing has already be done.
        """
        if not _found:
            format = BranchFormat.find_format(a_bzrdir)
            if format.__class__ != self.__class__:
                raise AssertionError("wrong format %r found for %r" %
                    (format, self))
        transport = a_bzrdir.get_branch_transport(None)
        control_files = lockable_files.LockableFiles(transport, 'lock',
                                                     lockdir.LockDir)
        return BzrBranch6(_format=self,
                          _control_files=control_files,
                          a_bzrdir=a_bzrdir,
                          _repository=a_bzrdir.find_repository())

    def supports_tags(self):
        return True


class BranchReferenceFormat(BranchFormat):
    """Bzr branch reference format.

    Branch references are used in implementing checkouts, they
    act as an alias to the real branch which is at some other url.

    This format has:
     - A location file
     - a format string
    """

    def get_format_string(self):
        """See BranchFormat.get_format_string()."""
        return "Bazaar-NG Branch Reference Format 1\n"

    def get_format_description(self):
        """See BranchFormat.get_format_description()."""
        return "Checkout reference format 1"

    def get_reference(self, a_bzrdir):
        """See BranchFormat.get_reference()."""
        transport = a_bzrdir.get_branch_transport(None)
        return transport.get('location').read()

    def set_reference(self, a_bzrdir, to_branch):
        """See BranchFormat.set_reference()."""
        transport = a_bzrdir.get_branch_transport(None)
        location = transport.put_bytes('location', to_branch.base)

    def initialize(self, a_bzrdir, target_branch=None):
        """Create a branch of this format in a_bzrdir."""
        if target_branch is None:
            # this format does not implement branch itself, thus the implicit
            # creation contract must see it as uninitializable
            raise errors.UninitializableFormat(self)
        mutter('creating branch reference in %s', a_bzrdir.transport.base)
        branch_transport = a_bzrdir.get_branch_transport(self)
        branch_transport.put_bytes('location',
            target_branch.bzrdir.root_transport.base)
        branch_transport.put_bytes('format', self.get_format_string())
        return self.open(
            a_bzrdir, _found=True,
            possible_transports=[target_branch.bzrdir.root_transport])

    def __init__(self):
        super(BranchReferenceFormat, self).__init__()
        self._matchingbzrdir = bzrdir.BzrDirMetaFormat1()

    def _make_reference_clone_function(format, a_branch):
        """Create a clone() routine for a branch dynamically."""
        def clone(to_bzrdir, revision_id=None):
            """See Branch.clone()."""
            return format.initialize(to_bzrdir, a_branch)
            # cannot obey revision_id limits when cloning a reference ...
            # FIXME RBC 20060210 either nuke revision_id for clone, or
            # emit some sort of warning/error to the caller ?!
        return clone

    def open(self, a_bzrdir, _found=False, location=None,
             possible_transports=None):
        """Return the branch that the branch reference in a_bzrdir points at.

        _found is a private parameter, do not use it. It is used to indicate
               if format probing has already be done.
        """
        if not _found:
            format = BranchFormat.find_format(a_bzrdir)
            if format.__class__ != self.__class__:
                raise AssertionError("wrong format %r found for %r" %
                    (format, self))
        if location is None:
            location = self.get_reference(a_bzrdir)
        real_bzrdir = bzrdir.BzrDir.open(
            location, possible_transports=possible_transports)
        result = real_bzrdir.open_branch()
        # this changes the behaviour of result.clone to create a new reference
        # rather than a copy of the content of the branch.
        # I did not use a proxy object because that needs much more extensive
        # testing, and we are only changing one behaviour at the moment.
        # If we decide to alter more behaviours - i.e. the implicit nickname
        # then this should be refactored to introduce a tested proxy branch
        # and a subclass of that for use in overriding clone() and ....
        # - RBC 20060210
        result.clone = self._make_reference_clone_function(result)
        return result


# formats which have no format string are not discoverable
# and not independently creatable, so are not registered.
__format5 = BzrBranchFormat5()
__format6 = BzrBranchFormat6()
BranchFormat.register_format(__format5)
BranchFormat.register_format(BranchReferenceFormat())
BranchFormat.register_format(__format6)
BranchFormat.set_default_format(__format6)
_legacy_formats = [BzrBranchFormat4(),
                   ]

class BzrBranch(Branch):
    """A branch stored in the actual filesystem.

    Note that it's "local" in the context of the filesystem; it doesn't
    really matter if it's on an nfs/smb/afs/coda/... share, as long as
    it's writable, and can be accessed via the normal filesystem API.

    :ivar _transport: Transport for file operations on this branch's 
        control files, typically pointing to the .bzr/branch directory.
    :ivar repository: Repository for this branch.
    :ivar base: The url of the base directory for this branch; the one 
        containing the .bzr directory.
    """
    
    def __init__(self, _format=None,
                 _control_files=None, a_bzrdir=None, _repository=None):
        """Create new branch object at a particular location."""
        Branch.__init__(self)
        if a_bzrdir is None:
            raise ValueError('a_bzrdir must be supplied')
        else:
            self.bzrdir = a_bzrdir
        self._base = self.bzrdir.transport.clone('..').base
<<<<<<< HEAD
        # XXX: We should be able to just do
        #   self.base = self.bzrdir.root_transport.base
        # but this does not quite work yet -- mbp 20080522
=======
        # self.base = self.bzrdir.root_transport.base
>>>>>>> 37a9ddf0
        self._format = _format
        if _control_files is None:
            raise ValueError('BzrBranch _control_files is None')
        self.control_files = _control_files
        self._transport = _control_files._transport
        self.repository = _repository

    def __str__(self):
        return '%s(%r)' % (self.__class__.__name__, self.base)

    __repr__ = __str__

    def _get_base(self):
        """Returns the directory containing the control directory."""
        return self._base

    base = property(_get_base, doc="The URL for the root of this branch.")

    @deprecated_method(deprecated_in((0, 16, 0)))
    def abspath(self, name):
        """See Branch.abspath."""
        return self._transport.abspath(name)

    def is_locked(self):
        return self.control_files.is_locked()

    def lock_write(self, token=None):
        repo_token = self.repository.lock_write()
        try:
            token = self.control_files.lock_write(token=token)
        except:
            self.repository.unlock()
            raise
        return token

    def lock_read(self):
        self.repository.lock_read()
        try:
            self.control_files.lock_read()
        except:
            self.repository.unlock()
            raise

    def unlock(self):
        # TODO: test for failed two phase locks. This is known broken.
        try:
            self.control_files.unlock()
        finally:
            self.repository.unlock()
        if not self.control_files.is_locked():
            # we just released the lock
            self._clear_cached_state()
        
    def peek_lock_mode(self):
        if self.control_files._lock_count == 0:
            return None
        else:
            return self.control_files._lock_mode

    def get_physical_lock_status(self):
        return self.control_files.get_physical_lock_status()

    @needs_read_lock
    def print_file(self, file, revision_id):
        """See Branch.print_file."""
        return self.repository.print_file(file, revision_id)

    def _write_revision_history(self, history):
        """Factored out of set_revision_history.

        This performs the actual writing to disk.
        It is intended to be called by BzrBranch5.set_revision_history."""
        self._transport.put_bytes(
            'revision-history', '\n'.join(history),
<<<<<<< HEAD
            mode=self.control_files._file_mode)
=======
            mode=self.bzrdir._get_file_mode())
>>>>>>> 37a9ddf0

    @needs_write_lock
    def set_revision_history(self, rev_history):
        """See Branch.set_revision_history."""
        if 'evil' in debug.debug_flags:
            mutter_callsite(3, "set_revision_history scales with history.")
        self._write_revision_history(rev_history)
        self._clear_cached_state()
        self._cache_revision_history(rev_history)
        for hook in Branch.hooks['set_rh']:
            hook(self, rev_history)

    def _run_post_change_branch_tip_hooks(self, old_revno, old_revid):
        """Run the post_change_branch_tip hooks."""
        hooks = Branch.hooks['post_change_branch_tip']
        if not hooks:
            return
        new_revno, new_revid = self.last_revision_info()
        params = ChangeBranchTipParams(
            self, old_revno, new_revno, old_revid, new_revid)
        for hook in hooks:
            hook(params)
 
    @needs_write_lock
    def set_last_revision_info(self, revno, revision_id):
        """Set the last revision of this branch.

        The caller is responsible for checking that the revno is correct
        for this revision id.

        It may be possible to set the branch last revision to an id not
        present in the repository.  However, branches can also be 
        configured to check constraints on history, in which case this may not
        be permitted.
        """
        revision_id = _mod_revision.ensure_null(revision_id)
        old_revno, old_revid = self.last_revision_info()
        # this old format stores the full history, but this api doesn't
        # provide it, so we must generate, and might as well check it's
        # correct
        history = self._lefthand_history(revision_id)
        if len(history) != revno:
            raise AssertionError('%d != %d' % (len(history), revno))
        self.set_revision_history(history)
        self._run_post_change_branch_tip_hooks(old_revno, old_revid)

    def _gen_revision_history(self):
        history = self._transport.get_bytes('revision-history').split('\n')
        if history[-1:] == ['']:
            # There shouldn't be a trailing newline, but just in case.
            history.pop()
        return history

    def _lefthand_history(self, revision_id, last_rev=None,
                          other_branch=None):
        if 'evil' in debug.debug_flags:
            mutter_callsite(4, "_lefthand_history scales with history.")
        # stop_revision must be a descendant of last_revision
        graph = self.repository.get_graph()
        if last_rev is not None:
            if not graph.is_ancestor(last_rev, revision_id):
                # our previous tip is not merged into stop_revision
                raise errors.DivergedBranches(self, other_branch)
        # make a new revision history from the graph
        parents_map = graph.get_parent_map([revision_id])
        if revision_id not in parents_map:
            raise errors.NoSuchRevision(self, revision_id)
        current_rev_id = revision_id
        new_history = []
        # Do not include ghosts or graph origin in revision_history
        while (current_rev_id in parents_map and
               len(parents_map[current_rev_id]) > 0):
            new_history.append(current_rev_id)
            current_rev_id = parents_map[current_rev_id][0]
            parents_map = graph.get_parent_map([current_rev_id])
        new_history.reverse()
        return new_history

    @needs_write_lock
    def generate_revision_history(self, revision_id, last_rev=None,
        other_branch=None):
        """Create a new revision history that will finish with revision_id.

        :param revision_id: the new tip to use.
        :param last_rev: The previous last_revision. If not None, then this
            must be a ancestory of revision_id, or DivergedBranches is raised.
        :param other_branch: The other branch that DivergedBranches should
            raise with respect to.
        """
        self.set_revision_history(self._lefthand_history(revision_id,
            last_rev, other_branch))

    @needs_write_lock
    def update_revisions(self, other, stop_revision=None, overwrite=False,
                         graph=None):
        """See Branch.update_revisions."""
        other.lock_read()
        try:
            other_revno, other_last_revision = other.last_revision_info()
            stop_revno = None # unknown
            if stop_revision is None:
                stop_revision = other_last_revision
                if _mod_revision.is_null(stop_revision):
                    # if there are no commits, we're done.
                    return
                stop_revno = other_revno

            # what's the current last revision, before we fetch [and change it
            # possibly]
            last_rev = _mod_revision.ensure_null(self.last_revision())
            # we fetch here so that we don't process data twice in the common
            # case of having something to pull, and so that the check for 
            # already merged can operate on the just fetched graph, which will
            # be cached in memory.
            self.fetch(other, stop_revision)
            # Check to see if one is an ancestor of the other
            if not overwrite:
                if graph is None:
                    graph = self.repository.get_graph()
                heads = graph.heads([stop_revision, last_rev])
                if heads == set([last_rev]):
                    # The current revision is a decendent of the target,
                    # nothing to do
                    return
                elif heads == set([stop_revision, last_rev]):
                    # These branches have diverged
                    raise errors.DivergedBranches(self, other)
                elif heads != set([stop_revision]):
                    raise AssertionError("invalid heads: %r" % heads)
            if stop_revno is None:
                if graph is None:
                    graph = self.repository.get_graph()
                this_revno, this_last_revision = self.last_revision_info()
                stop_revno = graph.find_distance_to_null(stop_revision,
                                [(other_last_revision, other_revno),
                                 (this_last_revision, this_revno)])
            self.set_last_revision_info(stop_revno, stop_revision)
        finally:
            other.unlock()

    def basis_tree(self):
        """See Branch.basis_tree."""
        return self.repository.revision_tree(self.last_revision())

    @needs_write_lock
    def pull(self, source, overwrite=False, stop_revision=None,
             _hook_master=None, run_hooks=True, possible_transports=None):
        """See Branch.pull.

        :param _hook_master: Private parameter - set the branch to 
            be supplied as the master to push hooks.
        :param run_hooks: Private parameter - if false, this branch
            is being called because it's the master of the primary branch,
            so it should not run its hooks.
        """
        result = PullResult()
        result.source_branch = source
        result.target_branch = self
        source.lock_read()
        try:
            # We assume that during 'pull' the local repository is closer than
            # the remote one.
            graph = self.repository.get_graph(source.repository)
            result.old_revno, result.old_revid = self.last_revision_info()
            self.update_revisions(source, stop_revision, overwrite=overwrite,
                                  graph=graph)
            result.tag_conflicts = source.tags.merge_to(self.tags, overwrite)
            result.new_revno, result.new_revid = self.last_revision_info()
            if _hook_master:
                result.master_branch = _hook_master
                result.local_branch = self
            else:
                result.master_branch = self
                result.local_branch = None
            if run_hooks:
                for hook in Branch.hooks['post_pull']:
                    hook(result)
        finally:
            source.unlock()
        return result

    def _get_parent_location(self):
        _locs = ['parent', 'pull', 'x-pull']
        for l in _locs:
            try:
                return self._transport.get_bytes(l).strip('\n')
            except errors.NoSuchFile:
                pass
        return None

    @needs_read_lock
    def push(self, target, overwrite=False, stop_revision=None,
             _override_hook_source_branch=None):
        """See Branch.push.

        This is the basic concrete implementation of push()

        :param _override_hook_source_branch: If specified, run
        the hooks passing this Branch as the source, rather than self.  
        This is for use of RemoteBranch, where push is delegated to the
        underlying vfs-based Branch. 
        """
        # TODO: Public option to disable running hooks - should be trivial but
        # needs tests.
        target.lock_write()
        try:
            result = self._push_with_bound_branches(target, overwrite,
                    stop_revision,
                    _override_hook_source_branch=_override_hook_source_branch)
            return result
        finally:
            target.unlock()

    def _push_with_bound_branches(self, target, overwrite,
            stop_revision,
            _override_hook_source_branch=None):
        """Push from self into target, and into target's master if any.
        
        This is on the base BzrBranch class even though it doesn't support 
        bound branches because the *target* might be bound.
        """
        def _run_hooks():
            if _override_hook_source_branch:
                result.source_branch = _override_hook_source_branch
            for hook in Branch.hooks['post_push']:
                hook(result)

        bound_location = target.get_bound_location()
        if bound_location and target.base != bound_location:
            # there is a master branch.
            #
            # XXX: Why the second check?  Is it even supported for a branch to
            # be bound to itself? -- mbp 20070507
            master_branch = target.get_master_branch()
            master_branch.lock_write()
            try:
                # push into the master from this branch.
                self._basic_push(master_branch, overwrite, stop_revision)
                # and push into the target branch from this. Note that we push from
                # this branch again, because its considered the highest bandwidth
                # repository.
                result = self._basic_push(target, overwrite, stop_revision)
                result.master_branch = master_branch
                result.local_branch = target
                _run_hooks()
                return result
            finally:
                master_branch.unlock()
        else:
            # no master branch
            result = self._basic_push(target, overwrite, stop_revision)
            # TODO: Why set master_branch and local_branch if there's no
            # binding?  Maybe cleaner to just leave them unset? -- mbp
            # 20070504
            result.master_branch = target
            result.local_branch = None
            _run_hooks()
            return result

    def _basic_push(self, target, overwrite, stop_revision):
        """Basic implementation of push without bound branches or hooks.

        Must be called with self read locked and target write locked.
        """
        result = PushResult()
        result.source_branch = self
        result.target_branch = target
        result.old_revno, result.old_revid = target.last_revision_info()

        # We assume that during 'push' this repository is closer than
        # the target.
        graph = self.repository.get_graph(target.repository)
        target.update_revisions(self, stop_revision, overwrite=overwrite,
                                graph=graph)
        result.tag_conflicts = self.tags.merge_to(target.tags, overwrite)
        result.new_revno, result.new_revid = target.last_revision_info()
        return result

    def get_parent(self):
        """See Branch.get_parent."""
        parent = self._get_parent_location()
        if parent is None:
            return parent
        # This is an old-format absolute path to a local branch
        # turn it into a url
        if parent.startswith('/'):
            parent = urlutils.local_path_to_url(parent.decode('utf8'))
        try:
            return urlutils.join(self.base[:-1], parent)
        except errors.InvalidURLJoin, e:
            raise errors.InaccessibleParent(parent, self.base)

    def set_push_location(self, location):
        """See Branch.set_push_location."""
        self.get_config().set_user_option(
            'push_location', location,
            store=_mod_config.STORE_LOCATION_NORECURSE)

    @needs_write_lock
    def set_parent(self, url):
        """See Branch.set_parent."""
        # TODO: Maybe delete old location files?
        # URLs should never be unicode, even on the local fs,
        # FIXUP this and get_parent in a future branch format bump:
        # read and rewrite the file. RBC 20060125
        if url is not None:
            if isinstance(url, unicode):
                try:
                    url = url.encode('ascii')
                except UnicodeEncodeError:
                    raise errors.InvalidURL(url,
                        "Urls must be 7-bit ascii, "
                        "use bzrlib.urlutils.escape")
            url = urlutils.relative_url(self.base, url)
        self._set_parent_location(url)

    def _set_parent_location(self, url):
        if url is None:
            self._transport.delete('parent')
        else:
            self._transport.put_bytes('parent', url + '\n',
<<<<<<< HEAD
                mode=self.control_files._file_mode)
=======
                mode=self.bzrdir._get_file_mode())
>>>>>>> 37a9ddf0


class BzrBranch5(BzrBranch):
    """A format 5 branch. This supports new features over plain branches.

    It has support for a master_branch which is the data for bound branches.
    """

    def __init__(self,
                 _format,
                 _control_files,
                 a_bzrdir,
                 _repository):
        super(BzrBranch5, self).__init__(_format=_format,
                                         _control_files=_control_files,
                                         a_bzrdir=a_bzrdir,
                                         _repository=_repository)
        
    @needs_write_lock
    def pull(self, source, overwrite=False, stop_revision=None,
             run_hooks=True, possible_transports=None):
        """Pull from source into self, updating my master if any.
        
        :param run_hooks: Private parameter - if false, this branch
            is being called because it's the master of the primary branch,
            so it should not run its hooks.
        """
        bound_location = self.get_bound_location()
        master_branch = None
        if bound_location and source.base != bound_location:
            # not pulling from master, so we need to update master.
            master_branch = self.get_master_branch(possible_transports)
            master_branch.lock_write()
        try:
            if master_branch:
                # pull from source into master.
                master_branch.pull(source, overwrite, stop_revision,
                    run_hooks=False)
            return super(BzrBranch5, self).pull(source, overwrite,
                stop_revision, _hook_master=master_branch,
                run_hooks=run_hooks)
        finally:
            if master_branch:
                master_branch.unlock()

    def get_bound_location(self):
        try:
            return self._transport.get_bytes('bound')[:-1]
        except errors.NoSuchFile:
            return None

    @needs_read_lock
    def get_master_branch(self, possible_transports=None):
        """Return the branch we are bound to.
        
        :return: Either a Branch, or None

        This could memoise the branch, but if thats done
        it must be revalidated on each new lock.
        So for now we just don't memoise it.
        # RBC 20060304 review this decision.
        """
        bound_loc = self.get_bound_location()
        if not bound_loc:
            return None
        try:
            return Branch.open(bound_loc,
                               possible_transports=possible_transports)
        except (errors.NotBranchError, errors.ConnectionError), e:
            raise errors.BoundBranchConnectionFailure(
                    self, bound_loc, e)

    @needs_write_lock
    def set_bound_location(self, location):
        """Set the target where this branch is bound to.

        :param location: URL to the target branch
        """
        if location:
<<<<<<< HEAD
            self._transport.put_bytes('bound', location+'\n',
                mode=self.bzrdir._get_file_mode())
=======
            self._transport.put_bytes('bound', location+'\n')
>>>>>>> 37a9ddf0
        else:
            try:
                self._transport.delete('bound')
            except errors.NoSuchFile:
                return False
            return True

    @needs_write_lock
    def bind(self, other):
        """Bind this branch to the branch other.

        This does not push or pull data between the branches, though it does
        check for divergence to raise an error when the branches are not
        either the same, or one a prefix of the other. That behaviour may not
        be useful, so that check may be removed in future.
        
        :param other: The branch to bind to
        :type other: Branch
        """
        # TODO: jam 20051230 Consider checking if the target is bound
        #       It is debatable whether you should be able to bind to
        #       a branch which is itself bound.
        #       Committing is obviously forbidden,
        #       but binding itself may not be.
        #       Since we *have* to check at commit time, we don't
        #       *need* to check here

        # we want to raise diverged if:
        # last_rev is not in the other_last_rev history, AND
        # other_last_rev is not in our history, and do it without pulling
        # history around
        self.set_bound_location(other.base)

    @needs_write_lock
    def unbind(self):
        """If bound, unbind"""
        return self.set_bound_location(None)

    @needs_write_lock
    def update(self, possible_transports=None):
        """Synchronise this branch with the master branch if any. 

        :return: None or the last_revision that was pivoted out during the
                 update.
        """
        master = self.get_master_branch(possible_transports)
        if master is not None:
            old_tip = _mod_revision.ensure_null(self.last_revision())
            self.pull(master, overwrite=True)
            if self.repository.get_graph().is_ancestor(old_tip,
                _mod_revision.ensure_null(self.last_revision())):
                return None
            return old_tip
        return None


class BzrBranch6(BzrBranch5):

    def __init__(self, *args, **kwargs):
        super(BzrBranch6, self).__init__(*args, **kwargs)
        self._last_revision_info_cache = None
        self._partial_revision_history_cache = []

    def _clear_cached_state(self):
        super(BzrBranch6, self)._clear_cached_state()
        self._last_revision_info_cache = None
        self._partial_revision_history_cache = []

    @needs_read_lock
    def last_revision_info(self):
        """Return information about the last revision.

        :return: A tuple (revno, revision_id).
        """
        if self._last_revision_info_cache is None:
            self._last_revision_info_cache = self._last_revision_info()
        return self._last_revision_info_cache

    def _last_revision_info(self):
        revision_string = self._transport.get_bytes('last-revision')
        revno, revision_id = revision_string.rstrip('\n').split(' ', 1)
        revision_id = cache_utf8.get_cached_utf8(revision_id)
        revno = int(revno)
        return revno, revision_id

    def _write_last_revision_info(self, revno, revision_id):
        """Simply write out the revision id, with no checks.

        Use set_last_revision_info to perform this safely.

        Does not update the revision_history cache.
        Intended to be called by set_last_revision_info and
        _write_revision_history.
        """
        revision_id = _mod_revision.ensure_null(revision_id)
        out_string = '%d %s\n' % (revno, revision_id)
        self._transport.put_bytes('last-revision', out_string,
<<<<<<< HEAD
            mode=self.control_files._file_mode)
=======
            mode=self.bzrdir._get_file_mode())
>>>>>>> 37a9ddf0

    @needs_write_lock
    def set_last_revision_info(self, revno, revision_id):
        revision_id = _mod_revision.ensure_null(revision_id)
        old_revno, old_revid = self.last_revision_info()
        if self._get_append_revisions_only():
            self._check_history_violation(revision_id)
        self._write_last_revision_info(revno, revision_id)
        self._clear_cached_state()
        self._last_revision_info_cache = revno, revision_id
        self._run_post_change_branch_tip_hooks(old_revno, old_revid)

    def _check_history_violation(self, revision_id):
        last_revision = _mod_revision.ensure_null(self.last_revision())
        if _mod_revision.is_null(last_revision):
            return
        if last_revision not in self._lefthand_history(revision_id):
            raise errors.AppendRevisionsOnlyViolation(self.base)

    def _gen_revision_history(self):
        """Generate the revision history from last revision
        """
        self._extend_partial_history()
        return list(reversed(self._partial_revision_history_cache))

    def _extend_partial_history(self, stop_index=None, stop_revision=None):
        """Extend the partial history to include a given index

        If a stop_index is supplied, stop when that index has been reached.
        If a stop_revision is supplied, stop when that revision is
        encountered.  Otherwise, stop when the beginning of history is
        reached.

        :param stop_index: The index which should be present.  When it is
            present, history extension will stop.
        :param revision_id: The revision id which should be present.  When
            it is encountered, history extension will stop.
        """
        repo = self.repository
        if len(self._partial_revision_history_cache) == 0:
            iterator = repo.iter_reverse_revision_history(self.last_revision())
        else:
            start_revision = self._partial_revision_history_cache[-1]
            iterator = repo.iter_reverse_revision_history(start_revision)
            #skip the last revision in the list
            next_revision = iterator.next()
        for revision_id in iterator:
            self._partial_revision_history_cache.append(revision_id)
            if (stop_index is not None and
                len(self._partial_revision_history_cache) > stop_index):
                break
            if revision_id == stop_revision:
                break

    def _write_revision_history(self, history):
        """Factored out of set_revision_history.

        This performs the actual writing to disk, with format-specific checks.
        It is intended to be called by BzrBranch5.set_revision_history.
        """
        if len(history) == 0:
            last_revision = 'null:'
        else:
            if history != self._lefthand_history(history[-1]):
                raise errors.NotLefthandHistory(history)
            last_revision = history[-1]
        if self._get_append_revisions_only():
            self._check_history_violation(last_revision)
        self._write_last_revision_info(len(history), last_revision)

    @needs_write_lock
    def _set_parent_location(self, url):
        """Set the parent branch"""
        self._set_config_location('parent_location', url, make_relative=True)

    @needs_read_lock
    def _get_parent_location(self):
        """Set the parent branch"""
        return self._get_config_location('parent_location')

    def set_push_location(self, location):
        """See Branch.set_push_location."""
        self._set_config_location('push_location', location)

    def set_bound_location(self, location):
        """See Branch.set_push_location."""
        result = None
        config = self.get_config()
        if location is None:
            if config.get_user_option('bound') != 'True':
                return False
            else:
                config.set_user_option('bound', 'False', warn_masked=True)
                return True
        else:
            self._set_config_location('bound_location', location,
                                      config=config)
            config.set_user_option('bound', 'True', warn_masked=True)
        return True

    def _get_bound_location(self, bound):
        """Return the bound location in the config file.

        Return None if the bound parameter does not match"""
        config = self.get_config()
        config_bound = (config.get_user_option('bound') == 'True')
        if config_bound != bound:
            return None
        return self._get_config_location('bound_location', config=config)

    def get_bound_location(self):
        """See Branch.set_push_location."""
        return self._get_bound_location(True)

    def get_old_bound_location(self):
        """See Branch.get_old_bound_location"""
        return self._get_bound_location(False)

    def set_append_revisions_only(self, enabled):
        if enabled:
            value = 'True'
        else:
            value = 'False'
        self.get_config().set_user_option('append_revisions_only', value,
            warn_masked=True)

    def _get_append_revisions_only(self):
        value = self.get_config().get_user_option('append_revisions_only')
        return value == 'True'

    def _synchronize_history(self, destination, revision_id):
        """Synchronize last revision and revision history between branches.

        This version is most efficient when the destination is also a
        BzrBranch6, but works for BzrBranch5, as long as the destination's
        repository contains all the lefthand ancestors of the intended
        last_revision.  If not, set_last_revision_info will fail.

        :param destination: The branch to copy the history into
        :param revision_id: The revision-id to truncate history at.  May
          be None to copy complete history.
        """
        source_revno, source_revision_id = self.last_revision_info()
        if revision_id is None:
            revno, revision_id = source_revno, source_revision_id
        elif source_revision_id == revision_id:
            # we know the revno without needing to walk all of history
            revno = source_revno
        else:
            # To figure out the revno for a random revision, we need to build
            # the revision history, and count its length.
            # We don't care about the order, just how long it is.
            # Alternatively, we could start at the current location, and count
            # backwards. But there is no guarantee that we will find it since
            # it may be a merged revision.
            revno = len(list(self.repository.iter_reverse_revision_history(
                                                                revision_id)))
        destination.set_last_revision_info(revno, revision_id)

    def _make_tags(self):
        return BasicTags(self)

    @needs_write_lock
    def generate_revision_history(self, revision_id, last_rev=None,
                                  other_branch=None):
        """See BzrBranch5.generate_revision_history"""
        history = self._lefthand_history(revision_id, last_rev, other_branch)
        revno = len(history)
        self.set_last_revision_info(revno, revision_id)

    @needs_read_lock
    def get_rev_id(self, revno, history=None):
        """Find the revision id of the specified revno."""
        if revno == 0:
            return _mod_revision.NULL_REVISION

        last_revno, last_revision_id = self.last_revision_info()
        if revno <= 0 or revno > last_revno:
            raise errors.NoSuchRevision(self, revno)

        if history is not None:
            return history[revno - 1]

        index = last_revno - revno
        if len(self._partial_revision_history_cache) <= index:
            self._extend_partial_history(stop_index=index)
        if len(self._partial_revision_history_cache) > index:
            return self._partial_revision_history_cache[index]
        else:
            raise errors.NoSuchRevision(self, revno)

    @needs_read_lock
    def revision_id_to_revno(self, revision_id):
        """Given a revision id, return its revno"""
        if _mod_revision.is_null(revision_id):
            return 0
        try:
            index = self._partial_revision_history_cache.index(revision_id)
        except ValueError:
            self._extend_partial_history(stop_revision=revision_id)
            index = len(self._partial_revision_history_cache) - 1
            if self._partial_revision_history_cache[index] != revision_id:
                raise errors.NoSuchRevision(self, revision_id)
        return self.revno() - index


######################################################################
# results of operations


class _Result(object):

    def _show_tag_conficts(self, to_file):
        if not getattr(self, 'tag_conflicts', None):
            return
        to_file.write('Conflicting tags:\n')
        for name, value1, value2 in self.tag_conflicts:
            to_file.write('    %s\n' % (name, ))


class PullResult(_Result):
    """Result of a Branch.pull operation.

    :ivar old_revno: Revision number before pull.
    :ivar new_revno: Revision number after pull.
    :ivar old_revid: Tip revision id before pull.
    :ivar new_revid: Tip revision id after pull.
    :ivar source_branch: Source (local) branch object.
    :ivar master_branch: Master branch of the target, or None.
    :ivar target_branch: Target/destination branch object.
    """

    def __int__(self):
        # DEPRECATED: pull used to return the change in revno
        return self.new_revno - self.old_revno

    def report(self, to_file):
        if not is_quiet():
            if self.old_revid == self.new_revid:
                to_file.write('No revisions to pull.\n')
            else:
                to_file.write('Now on revision %d.\n' % self.new_revno)
        self._show_tag_conficts(to_file)


class PushResult(_Result):
    """Result of a Branch.push operation.

    :ivar old_revno: Revision number before push.
    :ivar new_revno: Revision number after push.
    :ivar old_revid: Tip revision id before push.
    :ivar new_revid: Tip revision id after push.
    :ivar source_branch: Source branch object.
    :ivar master_branch: Master branch of the target, or None.
    :ivar target_branch: Target/destination branch object.
    """

    def __int__(self):
        # DEPRECATED: push used to return the change in revno
        return self.new_revno - self.old_revno

    def report(self, to_file):
        """Write a human-readable description of the result."""
        if self.old_revid == self.new_revid:
            to_file.write('No new revisions to push.\n')
        else:
            to_file.write('Pushed up to revision %d.\n' % self.new_revno)
        self._show_tag_conficts(to_file)


class BranchCheckResult(object):
    """Results of checking branch consistency.

    :see: Branch.check
    """

    def __init__(self, branch):
        self.branch = branch

    def report_results(self, verbose):
        """Report the check results via trace.note.
        
        :param verbose: Requests more detailed display of what was checked,
            if any.
        """
        note('checked branch %s format %s',
             self.branch.base,
             self.branch._format)


class Converter5to6(object):
    """Perform an in-place upgrade of format 5 to format 6"""

    def convert(self, branch):
        # Data for 5 and 6 can peacefully coexist.
        format = BzrBranchFormat6()
        new_branch = format.open(branch.bzrdir, _found=True)

        # Copy source data into target
        new_branch._write_last_revision_info(*branch.last_revision_info())
        new_branch.set_parent(branch.get_parent())
        new_branch.set_bound_location(branch.get_bound_location())
        new_branch.set_push_location(branch.get_push_location())

        # New branch has no tags by default
        new_branch.tags._set_tag_dict({})

        # Copying done; now update target format
        new_branch._transport.put_bytes('format',
            format.get_format_string(),
<<<<<<< HEAD
            mode=new_branch.control_files._file_mode)
=======
            mode=new_branch.bzrdir._get_file_mode())
>>>>>>> 37a9ddf0

        # Clean up old files
        new_branch._transport.delete('revision-history')
        try:
            branch.set_parent(None)
        except errors.NoSuchFile:
            pass
        branch.set_bound_location(None)<|MERGE_RESOLUTION|>--- conflicted
+++ resolved
@@ -919,11 +919,7 @@
             for (filename, content) in utf8_files:
                 branch_transport.put_bytes(
                     filename, content,
-<<<<<<< HEAD
-                    mode=control_files._file_mode)
-=======
                     mode=a_bzrdir._get_file_mode())
->>>>>>> 37a9ddf0
         finally:
             control_files.unlock()
         return self.open(a_bzrdir, _found=True)
@@ -1340,13 +1336,9 @@
         else:
             self.bzrdir = a_bzrdir
         self._base = self.bzrdir.transport.clone('..').base
-<<<<<<< HEAD
         # XXX: We should be able to just do
         #   self.base = self.bzrdir.root_transport.base
         # but this does not quite work yet -- mbp 20080522
-=======
-        # self.base = self.bzrdir.root_transport.base
->>>>>>> 37a9ddf0
         self._format = _format
         if _control_files is None:
             raise ValueError('BzrBranch _control_files is None')
@@ -1421,11 +1413,7 @@
         It is intended to be called by BzrBranch5.set_revision_history."""
         self._transport.put_bytes(
             'revision-history', '\n'.join(history),
-<<<<<<< HEAD
-            mode=self.control_files._file_mode)
-=======
             mode=self.bzrdir._get_file_mode())
->>>>>>> 37a9ddf0
 
     @needs_write_lock
     def set_revision_history(self, rev_history):
@@ -1747,11 +1735,7 @@
             self._transport.delete('parent')
         else:
             self._transport.put_bytes('parent', url + '\n',
-<<<<<<< HEAD
-                mode=self.control_files._file_mode)
-=======
                 mode=self.bzrdir._get_file_mode())
->>>>>>> 37a9ddf0
 
 
 class BzrBranch5(BzrBranch):
@@ -1831,12 +1815,8 @@
         :param location: URL to the target branch
         """
         if location:
-<<<<<<< HEAD
             self._transport.put_bytes('bound', location+'\n',
                 mode=self.bzrdir._get_file_mode())
-=======
-            self._transport.put_bytes('bound', location+'\n')
->>>>>>> 37a9ddf0
         else:
             try:
                 self._transport.delete('bound')
@@ -1934,11 +1914,7 @@
         revision_id = _mod_revision.ensure_null(revision_id)
         out_string = '%d %s\n' % (revno, revision_id)
         self._transport.put_bytes('last-revision', out_string,
-<<<<<<< HEAD
-            mode=self.control_files._file_mode)
-=======
             mode=self.bzrdir._get_file_mode())
->>>>>>> 37a9ddf0
 
     @needs_write_lock
     def set_last_revision_info(self, revno, revision_id):
@@ -2249,11 +2225,7 @@
         # Copying done; now update target format
         new_branch._transport.put_bytes('format',
             format.get_format_string(),
-<<<<<<< HEAD
-            mode=new_branch.control_files._file_mode)
-=======
             mode=new_branch.bzrdir._get_file_mode())
->>>>>>> 37a9ddf0
 
         # Clean up old files
         new_branch._transport.delete('revision-history')
