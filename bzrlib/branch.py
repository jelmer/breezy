--- conflicted
+++ resolved
@@ -1025,19 +1025,11 @@
         # local is the local branch or None, master is the target branch,
         # and an empty branch recieves new_revno of 0, new_revid of None.
         self['post_uncommit'] = []
-<<<<<<< HEAD
         # Introduced in 1.4
-        # invoked when the last_revision_info is set.
-        # the api signature is
-        # (branch, revno, revid)
-        # revid is NULL_REVISION for an empty branch.
-        self['set_last_revision_info'] = []
-=======
         # Invoked after the tip of a branch changes.
         # the api signature is
         # (params) where params is a ChangeBranchTipParams object.
         self['post_change_branch_tip'] = []
->>>>>>> ad6ac1df
 
 
 # install the default hooks into the Branch class.
@@ -1456,12 +1448,7 @@
         history = self._lefthand_history(revision_id)
         assert len(history) == revno, '%d != %d' % (len(history), revno)
         self.set_revision_history(history)
-<<<<<<< HEAD
-        for hook in Branch.hooks['set_last_revision_info']:
-            hook(self, revno, revision_id)
-=======
         self._run_post_change_branch_tip_hooks(hook_params)
->>>>>>> ad6ac1df
 
     def _gen_revision_history(self):
         history = self.control_files.get('revision-history').read().split('\n')
@@ -1924,8 +1911,6 @@
         self._run_post_change_branch_tip_hooks(hook_params)
         self._clear_cached_state()
         self._last_revision_info_cache = revno, revision_id
-        for hook in Branch.hooks['set_last_revision_info']:
-            hook(self, revno, revision_id)
 
     def _check_history_violation(self, revision_id):
         last_revision = _mod_revision.ensure_null(self.last_revision())
