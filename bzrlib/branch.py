--- conflicted
+++ resolved
@@ -14,13 +14,10 @@
 # along with this program; if not, write to the Free Software
 # Foundation, Inc., 51 Franklin Street, Fifth Floor, Boston, MA 02110-1301 USA
 
-<<<<<<< HEAD
 from __future__ import absolute_import
 
 import bzrlib.bzrdir
 
-=======
->>>>>>> 05d3b135
 from cStringIO import StringIO
 
 from bzrlib.lazy_import import lazy_import
