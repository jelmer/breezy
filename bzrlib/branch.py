# Copyright (C) 2005 Canonical Ltd

# This program is free software; you can redistribute it and/or modify
# it under the terms of the GNU General Public License as published by
# the Free Software Foundation; either version 2 of the License, or
# (at your option) any later version.

# This program is distributed in the hope that it will be useful,
# but WITHOUT ANY WARRANTY; without even the implied warranty of
# MERCHANTABILITY or FITNESS FOR A PARTICULAR PURPOSE.  See the
# GNU General Public License for more details.

# You should have received a copy of the GNU General Public License
# along with this program; if not, write to the Free Software
# Foundation, Inc., 59 Temple Place, Suite 330, Boston, MA  02111-1307  USA


import sys
import os

import bzrlib
from bzrlib.trace import mutter, note
from bzrlib.osutils import isdir, quotefn, compact_date, rand_bytes, \
     rename, splitpath, sha_file, appendpath, file_kind

from bzrlib.errors import BzrError, InvalidRevisionNumber, InvalidRevisionId, \
     DivergedBranches, NotBranchError
from bzrlib.textui import show_status
from bzrlib.revision import Revision
from bzrlib.delta import compare_trees
from bzrlib.tree import EmptyTree, RevisionTree
import bzrlib.xml
import bzrlib.ui



BZR_BRANCH_FORMAT = "Bazaar-NG branch, format 0.0.4\n"
## TODO: Maybe include checks for common corruption of newlines, etc?


# TODO: Some operations like log might retrieve the same revisions
# repeatedly to calculate deltas.  We could perhaps have a weakref
# cache in memory to make this faster.

<<<<<<< HEAD
# TODO: please move the revision-string syntax stuff out of the branch
# object; it's clutter


def find_branch(f, **args):
    if f and (f.startswith('http://') or f.startswith('https://')):
        import remotebranch 
        return remotebranch.RemoteBranch(f, **args)
    else:
        return Branch(f, **args)


def find_cached_branch(f, cache_root, **args):
    from remotebranch import RemoteBranch
    br = find_branch(f, **args)
    def cacheify(br, store_name):
        from store import CachedStore
        cache_path = os.path.join(cache_root, store_name)
        os.mkdir(cache_path)
        new_store = CachedStore(getattr(br, store_name), cache_path)
        setattr(br, store_name, new_store)

    if isinstance(br, RemoteBranch):
        cacheify(br, 'inventory_store')
        cacheify(br, 'text_store')
        cacheify(br, 'revision_store')
    return br

=======
def find_branch(*ignored, **ignored_too):
    # XXX: leave this here for about one release, then remove it
    raise NotImplementedError('find_branch() is not supported anymore, '
                              'please use one of the new branch constructors')
>>>>>>> 4365e416

def _relpath(base, path):
    """Return path relative to base, or raise exception.

    The path may be either an absolute path or a path relative to the
    current working directory.

    Lifted out of Branch.relpath for ease of testing.

    os.path.commonprefix (python2.4) has a bad bug that it works just
    on string prefixes, assuming that '/u' is a prefix of '/u2'.  This
    avoids that problem."""
    rp = os.path.abspath(path)

    s = []
    head = rp
    while len(head) >= len(base):
        if head == base:
            break
        head, tail = os.path.split(head)
        if tail:
            s.insert(0, tail)
    else:
        raise NotBranchError("path %r is not within branch %r" % (rp, base))

    return os.sep.join(s)
        

def find_branch_root(f=None):
    """Find the branch root enclosing f, or pwd.

    f may be a filename or a URL.

    It is not necessary that f exists.

    Basically we keep looking up until we find the control directory or
    run into the root.  If there isn't one, raises NotBranchError.
    """
    if f == None:
        f = os.getcwd()
    else:
        f = bzrlib.osutils.normalizepath(f)
    if not bzrlib.osutils.lexists(f):
        raise BzrError('%r does not exist' % f)
        

    orig_f = f

    while True:
        if os.path.exists(os.path.join(f, bzrlib.BZRDIR)):
            return f
        head, tail = os.path.split(f)
        if head == f:
            # reached the root, whatever that may be
            raise NotBranchError('%s is not in a branch' % orig_f)
        f = head




######################################################################
# branch objects

class Branch(object):
    """Branch holding a history of revisions.

    base
        Base directory/url of the branch.
    """
    base = None

    def __init__(self, *ignored, **ignored_too):
        raise NotImplementedError('The Branch class is abstract')

    @staticmethod
    def open(base):
        """Open an existing branch, rooted at 'base' (url)"""
        if base and (base.startswith('http://') or base.startswith('https://')):
            from bzrlib.remotebranch import RemoteBranch
            return RemoteBranch(base, find_root=False)
        else:
            return LocalBranch(base, find_root=False)

    @staticmethod
    def open_containing(url):
        """Open an existing branch which contains url.
        
        This probes for a branch at url, and searches upwards from there.
        """
        if url and (url.startswith('http://') or url.startswith('https://')):
            from bzrlib.remotebranch import RemoteBranch
            return RemoteBranch(url)
        else:
            return LocalBranch(url)

    @staticmethod
    def initialize(base):
        """Create a new branch, rooted at 'base' (url)"""
        if base and (base.startswith('http://') or base.startswith('https://')):
            from bzrlib.remotebranch import RemoteBranch
            return RemoteBranch(base, init=True)
        else:
            return LocalBranch(base, init=True)

    def setup_caching(self, cache_root):
        """Subclasses that care about caching should override this, and set
        up cached stores located under cache_root.
        """


class LocalBranch(Branch):
    """A branch stored in the actual filesystem.

    Note that it's "local" in the context of the filesystem; it doesn't
    really matter if it's on an nfs/smb/afs/coda/... share, as long as
    it's writable, and can be accessed via the normal filesystem API.

    _lock_mode
        None, or 'r' or 'w'

    _lock_count
        If _lock_mode is true, a positive count of the number of times the
        lock has been taken.

    _lock
        Lock object from bzrlib.lock.
    """
    # We actually expect this class to be somewhat short-lived; part of its
    # purpose is to try to isolate what bits of the branch logic are tied to
    # filesystem access, so that in a later step, we can extricate them to
    # a separarte ("storage") class.
    _lock_mode = None
    _lock_count = None
    _lock = None

    def __init__(self, base, init=False, find_root=True):
        """Create new branch object at a particular location.

        base -- Base directory for the branch. May be a file:// url.
        
        init -- If True, create new control files in a previously
             unversioned directory.  If False, the branch must already
             be versioned.

        find_root -- If true and init is false, find the root of the
             existing branch containing base.

        In the test suite, creation of new trees is tested using the
        `ScratchBranch` class.
        """
        from bzrlib.store import ImmutableStore
        if init:
            self.base = os.path.realpath(base)
            self._make_control()
        elif find_root:
            self.base = find_branch_root(base)
        else:
            if base.startswith("file://"):
                base = base[7:]
            self.base = os.path.realpath(base)
            if not isdir(self.controlfilename('.')):
                raise NotBranchError("not a bzr branch: %s" % quotefn(base),
                                     ['use "bzr init" to initialize a new working tree',
                                      'current bzr can only operate from top-of-tree'])
        self._check_format()

        self.text_store = ImmutableStore(self.controlfilename('text-store'))
        self.revision_store = ImmutableStore(self.controlfilename('revision-store'))
        self.inventory_store = ImmutableStore(self.controlfilename('inventory-store'))


    def __str__(self):
        return '%s(%r)' % (self.__class__.__name__, self.base)


    __repr__ = __str__


    def __del__(self):
        if self._lock_mode or self._lock:
            from bzrlib.warnings import warn
            warn("branch %r was not explicitly unlocked" % self)
            self._lock.unlock()

    def lock_write(self):
        if self._lock_mode:
            if self._lock_mode != 'w':
                from bzrlib.errors import LockError
                raise LockError("can't upgrade to a write lock from %r" %
                                self._lock_mode)
            self._lock_count += 1
        else:
            from bzrlib.lock import WriteLock

            self._lock = WriteLock(self.controlfilename('branch-lock'))
            self._lock_mode = 'w'
            self._lock_count = 1


    def lock_read(self):
        if self._lock_mode:
            assert self._lock_mode in ('r', 'w'), \
                   "invalid lock mode %r" % self._lock_mode
            self._lock_count += 1
        else:
            from bzrlib.lock import ReadLock

            self._lock = ReadLock(self.controlfilename('branch-lock'))
            self._lock_mode = 'r'
            self._lock_count = 1
                        
    def unlock(self):
        if not self._lock_mode:
            from bzrlib.errors import LockError
            raise LockError('branch %r is not locked' % (self))

        if self._lock_count > 1:
            self._lock_count -= 1
        else:
            self._lock.unlock()
            self._lock = None
            self._lock_mode = self._lock_count = None

    def abspath(self, name):
        """Return absolute filename for something in the branch"""
        return os.path.join(self.base, name)

    def relpath(self, path):
        """Return path relative to this branch of something inside it.

        Raises an error if path is not in this branch."""
        return _relpath(self.base, path)

    def controlfilename(self, file_or_path):
        """Return location relative to branch."""
        if isinstance(file_or_path, basestring):
            file_or_path = [file_or_path]
        return os.path.join(self.base, bzrlib.BZRDIR, *file_or_path)


    def controlfile(self, file_or_path, mode='r'):
        """Open a control file for this branch.

        There are two classes of file in the control directory: text
        and binary.  binary files are untranslated byte streams.  Text
        control files are stored with Unix newlines and in UTF-8, even
        if the platform or locale defaults are different.

        Controlfiles should almost never be opened in write mode but
        rather should be atomically copied and replaced using atomicfile.
        """

        fn = self.controlfilename(file_or_path)

        if mode == 'rb' or mode == 'wb':
            return file(fn, mode)
        elif mode == 'r' or mode == 'w':
            # open in binary mode anyhow so there's no newline translation;
            # codecs uses line buffering by default; don't want that.
            import codecs
            return codecs.open(fn, mode + 'b', 'utf-8',
                               buffering=60000)
        else:
            raise BzrError("invalid controlfile mode %r" % mode)

    def _make_control(self):
        from bzrlib.inventory import Inventory
        
        os.mkdir(self.controlfilename([]))
        self.controlfile('README', 'w').write(
            "This is a Bazaar-NG control directory.\n"
            "Do not change any files in this directory.\n")
        self.controlfile('branch-format', 'w').write(BZR_BRANCH_FORMAT)
        for d in ('text-store', 'inventory-store', 'revision-store'):
            os.mkdir(self.controlfilename(d))
        for f in ('revision-history', 'merged-patches',
                  'pending-merged-patches', 'branch-name',
                  'branch-lock',
                  'pending-merges'):
            self.controlfile(f, 'w').write('')
        mutter('created control directory in ' + self.base)

        # if we want per-tree root ids then this is the place to set
        # them; they're not needed for now and so ommitted for
        # simplicity.
        f = self.controlfile('inventory','w')
        bzrlib.xml.serializer_v4.write_inventory(Inventory(), f)


    def _check_format(self):
        """Check this branch format is supported.

        The current tool only supports the current unstable format.

        In the future, we might need different in-memory Branch
        classes to support downlevel branches.  But not yet.
        """
        # This ignores newlines so that we can open branches created
        # on Windows from Linux and so on.  I think it might be better
        # to always make all internal files in unix format.
        fmt = self.controlfile('branch-format', 'r').read()
        fmt = fmt.replace('\r\n', '\n')
        if fmt != BZR_BRANCH_FORMAT:
            raise BzrError('sorry, branch format %r not supported' % fmt,
                           ['use a different bzr version',
                            'or remove the .bzr directory and "bzr init" again'])

    def get_root_id(self):
        """Return the id of this branches root"""
        inv = self.read_working_inventory()
        return inv.root.file_id

    def set_root_id(self, file_id):
        inv = self.read_working_inventory()
        orig_root_id = inv.root.file_id
        del inv._byid[inv.root.file_id]
        inv.root.file_id = file_id
        inv._byid[inv.root.file_id] = inv.root
        for fid in inv:
            entry = inv[fid]
            if entry.parent_id in (None, orig_root_id):
                entry.parent_id = inv.root.file_id
        self._write_inventory(inv)

    def read_working_inventory(self):
        """Read the working inventory."""
        from bzrlib.inventory import Inventory
        self.lock_read()
        try:
            # ElementTree does its own conversion from UTF-8, so open in
            # binary.
            f = self.controlfile('inventory', 'rb')
            return bzrlib.xml.serializer_v4.read_inventory(f)
        finally:
            self.unlock()
            

    def _write_inventory(self, inv):
        """Update the working inventory.

        That is to say, the inventory describing changes underway, that
        will be committed to the next revision.
        """
        from bzrlib.atomicfile import AtomicFile
        
        self.lock_write()
        try:
            f = AtomicFile(self.controlfilename('inventory'), 'wb')
            try:
                bzrlib.xml.serializer_v4.write_inventory(inv, f)
                f.commit()
            finally:
                f.close()
        finally:
            self.unlock()
        
        mutter('wrote working inventory')
            

    inventory = property(read_working_inventory, _write_inventory, None,
                         """Inventory for the working copy.""")


    def add(self, files, ids=None):
        """Make files versioned.

        Note that the command line normally calls smart_add instead,
        which can automatically recurse.

        This puts the files in the Added state, so that they will be
        recorded by the next commit.

        files
            List of paths to add, relative to the base of the tree.

        ids
            If set, use these instead of automatically generated ids.
            Must be the same length as the list of files, but may
            contain None for ids that are to be autogenerated.

        TODO: Perhaps have an option to add the ids even if the files do
              not (yet) exist.

        TODO: Perhaps yield the ids and paths as they're added.
        """
        # TODO: Re-adding a file that is removed in the working copy
        # should probably put it back with the previous ID.
        if isinstance(files, basestring):
            assert(ids is None or isinstance(ids, basestring))
            files = [files]
            if ids is not None:
                ids = [ids]

        if ids is None:
            ids = [None] * len(files)
        else:
            assert(len(ids) == len(files))

        self.lock_write()
        try:
            inv = self.read_working_inventory()
            for f,file_id in zip(files, ids):
                if is_control_file(f):
                    raise BzrError("cannot add control file %s" % quotefn(f))

                fp = splitpath(f)

                if len(fp) == 0:
                    raise BzrError("cannot add top-level %r" % f)

                fullpath = os.path.normpath(self.abspath(f))

                try:
                    kind = file_kind(fullpath)
                except OSError:
                    # maybe something better?
                    raise BzrError('cannot add: not a regular file, symlink or directory: %s' % quotefn(f))

                if kind not in ('file', 'directory', 'symlink'):
                    raise BzrError('cannot add: not a regular file, symlink or directory: %s' % quotefn(f))

                if file_id is None:
                    file_id = gen_file_id(f)
                inv.add_path(f, kind=kind, file_id=file_id)

                mutter("add file %s file_id:{%s} kind=%r" % (f, file_id, kind))

            self._write_inventory(inv)
        finally:
            self.unlock()
            

    def print_file(self, file, revno):
        """Print `file` to stdout."""
        self.lock_read()
        try:
            tree = self.revision_tree(self.get_rev_id(revno))
            # use inventory as it was in that revision
            file_id = tree.inventory.path2id(file)
            if not file_id:
                raise BzrError("%r is not present in revision %s" % (file, revno))
            tree.print_file(file_id)
        finally:
            self.unlock()


    def remove(self, files, verbose=False):
        """Mark nominated files for removal from the inventory.

        This does not remove their text.  This does not run on 

        TODO: Refuse to remove modified files unless --force is given?

        TODO: Do something useful with directories.

        TODO: Should this remove the text or not?  Tough call; not
        removing may be useful and the user can just use use rm, and
        is the opposite of add.  Removing it is consistent with most
        other tools.  Maybe an option.
        """
        ## TODO: Normalize names
        ## TODO: Remove nested loops; better scalability
        if isinstance(files, basestring):
            files = [files]

        self.lock_write()

        try:
            tree = self.working_tree()
            inv = tree.inventory

            # do this before any modifications
            for f in files:
                fid = inv.path2id(f)
                if not fid:
                    raise BzrError("cannot remove unversioned file %s" % quotefn(f))
                mutter("remove inventory entry %s {%s}" % (quotefn(f), fid))
                if verbose:
                    # having remove it, it must be either ignored or unknown
                    if tree.is_ignored(f):
                        new_status = 'I'
                    else:
                        new_status = '?'
                    show_status(new_status, inv[fid].kind, quotefn(f))
                del inv[fid]

            self._write_inventory(inv)
        finally:
            self.unlock()

    # FIXME: this doesn't need to be a branch method
    def set_inventory(self, new_inventory_list):
        from bzrlib.inventory import Inventory, InventoryEntry
        inv = Inventory(self.get_root_id())
        for path, file_id, parent, kind in new_inventory_list:
            name = os.path.basename(path)
            if name == "":
                continue
            inv.add(InventoryEntry(file_id, name, kind, parent))
        self._write_inventory(inv)

    def unknowns(self):
        """Return all unknown files.

        These are files in the working directory that are not versioned or
        control files or ignored.
        
        >>> b = ScratchBranch(files=['foo', 'foo~'])
        >>> list(b.unknowns())
        ['foo']
        >>> b.add('foo')
        >>> list(b.unknowns())
        []
        >>> b.remove('foo')
        >>> list(b.unknowns())
        ['foo']
        """
        return self.working_tree().unknowns()


    def append_revision(self, *revision_ids):
        from bzrlib.atomicfile import AtomicFile

        for revision_id in revision_ids:
            mutter("add {%s} to revision-history" % revision_id)

        rev_history = self.revision_history()
        rev_history.extend(revision_ids)

        f = AtomicFile(self.controlfilename('revision-history'))
        try:
            for rev_id in rev_history:
                print >>f, rev_id
            f.commit()
        finally:
            f.close()

    def get_revision_xml_file(self, revision_id):
        """Return XML file object for revision object."""
        if not revision_id or not isinstance(revision_id, basestring):
            raise InvalidRevisionId(revision_id)

        self.lock_read()
        try:
            try:
                return self.revision_store[revision_id]
            except (IndexError, KeyError):
                raise bzrlib.errors.NoSuchRevision(self, revision_id)
        finally:
            self.unlock()

    #deprecated
    get_revision_xml = get_revision_xml_file

    def get_revision(self, revision_id):
        """Return the Revision object for a named revision"""
        xml_file = self.get_revision_xml_file(revision_id)

        try:
            r = bzrlib.xml.serializer_v4.read_revision(xml_file)
        except SyntaxError, e:
            raise bzrlib.errors.BzrError('failed to unpack revision_xml',
                                         [revision_id,
                                          str(e)])
            
        assert r.revision_id == revision_id
        return r

    def get_revision_delta(self, revno):
        """Return the delta for one revision.

        The delta is relative to its mainline predecessor, or the
        empty tree for revision 1.
        """
        assert isinstance(revno, int)
        rh = self.revision_history()
        if not (1 <= revno <= len(rh)):
            raise InvalidRevisionNumber(revno)

        # revno is 1-based; list is 0-based

        new_tree = self.revision_tree(rh[revno-1])
        if revno == 1:
            old_tree = EmptyTree()
        else:
            old_tree = self.revision_tree(rh[revno-2])

        return compare_trees(old_tree, new_tree)

    def get_revision_sha1(self, revision_id):
        """Hash the stored value of a revision, and return it."""
        # In the future, revision entries will be signed. At that
        # point, it is probably best *not* to include the signature
        # in the revision hash. Because that lets you re-sign
        # the revision, (add signatures/remove signatures) and still
        # have all hash pointers stay consistent.
        # But for now, just hash the contents.
        return bzrlib.osutils.sha_file(self.get_revision_xml(revision_id))

    def get_inventory(self, inventory_id):
        """Get Inventory object by hash.

        TODO: Perhaps for this and similar methods, take a revision
               parameter which can be either an integer revno or a
               string hash."""
        from bzrlib.inventory import Inventory
        f = self.get_inventory_xml_file(inventory_id)
        return bzrlib.xml.serializer_v4.read_inventory(f)

    def get_inventory_xml(self, inventory_id):
        """Get inventory XML as a file object."""
        return self.inventory_store[inventory_id]

    get_inventory_xml_file = get_inventory_xml
            
    def get_inventory_sha1(self, inventory_id):
        """Return the sha1 hash of the inventory entry
        """
        return sha_file(self.get_inventory_xml(inventory_id))

    def get_revision_inventory(self, revision_id):
        """Return inventory of a past revision."""
        # bzr 0.0.6 imposes the constraint that the inventory_id
        # must be the same as its revision, so this is trivial.
        if revision_id == None:
            from bzrlib.inventory import Inventory
            return Inventory(self.get_root_id())
        else:
            return self.get_inventory(revision_id)

    def revision_history(self):
        """Return sequence of revision hashes on to this branch.

        >>> ScratchBranch().revision_history()
        []
        """
        self.lock_read()
        try:
            return [l.rstrip('\r\n') for l in
                    self.controlfile('revision-history', 'r').readlines()]
        finally:
            self.unlock()

    def common_ancestor(self, other, self_revno=None, other_revno=None):
        """
        >>> from bzrlib.commit import commit
        >>> sb = ScratchBranch(files=['foo', 'foo~'])
        >>> sb.common_ancestor(sb) == (None, None)
        True
        >>> commit(sb, "Committing first revision", verbose=False)
        >>> sb.common_ancestor(sb)[0]
        1
        >>> clone = sb.clone()
        >>> commit(sb, "Committing second revision", verbose=False)
        >>> sb.common_ancestor(sb)[0]
        2
        >>> sb.common_ancestor(clone)[0]
        1
        >>> commit(clone, "Committing divergent second revision", 
        ...               verbose=False)
        >>> sb.common_ancestor(clone)[0]
        1
        >>> sb.common_ancestor(clone) == clone.common_ancestor(sb)
        True
        >>> sb.common_ancestor(sb) != clone.common_ancestor(clone)
        True
        >>> clone2 = sb.clone()
        >>> sb.common_ancestor(clone2)[0]
        2
        >>> sb.common_ancestor(clone2, self_revno=1)[0]
        1
        >>> sb.common_ancestor(clone2, other_revno=1)[0]
        1
        """
        my_history = self.revision_history()
        other_history = other.revision_history()
        if self_revno is None:
            self_revno = len(my_history)
        if other_revno is None:
            other_revno = len(other_history)
        indices = range(min((self_revno, other_revno)))
        indices.reverse()
        for r in indices:
            if my_history[r] == other_history[r]:
                return r+1, my_history[r]
        return None, None


    def revno(self):
        """Return current revision number for this branch.

        That is equivalent to the number of revisions committed to
        this branch.
        """
        return len(self.revision_history())


    def last_patch(self):
        """Return last patch hash, or None if no history.
        """
        ph = self.revision_history()
        if ph:
            return ph[-1]
        else:
            return None


    def missing_revisions(self, other, stop_revision=None, diverged_ok=False):
        """
        If self and other have not diverged, return a list of the revisions
        present in other, but missing from self.

        >>> from bzrlib.commit import commit
        >>> bzrlib.trace.silent = True
        >>> br1 = ScratchBranch()
        >>> br2 = ScratchBranch()
        >>> br1.missing_revisions(br2)
        []
        >>> commit(br2, "lala!", rev_id="REVISION-ID-1")
        >>> br1.missing_revisions(br2)
        [u'REVISION-ID-1']
        >>> br2.missing_revisions(br1)
        []
        >>> commit(br1, "lala!", rev_id="REVISION-ID-1")
        >>> br1.missing_revisions(br2)
        []
        >>> commit(br2, "lala!", rev_id="REVISION-ID-2A")
        >>> br1.missing_revisions(br2)
        [u'REVISION-ID-2A']
        >>> commit(br1, "lala!", rev_id="REVISION-ID-2B")
        >>> br1.missing_revisions(br2)
        Traceback (most recent call last):
        DivergedBranches: These branches have diverged.
        """
        self_history = self.revision_history()
        self_len = len(self_history)
        other_history = other.revision_history()
        other_len = len(other_history)
        common_index = min(self_len, other_len) -1
        if common_index >= 0 and \
            self_history[common_index] != other_history[common_index]:
            raise DivergedBranches(self, other)

        if stop_revision is None:
            stop_revision = other_len
        elif stop_revision > other_len:
            raise bzrlib.errors.NoSuchRevision(self, stop_revision)
        
        return other_history[self_len:stop_revision]


    def update_revisions(self, other, stop_revision=None):
        """Pull in all new revisions from other branch.
        """
        from bzrlib.fetch import greedy_fetch
        from bzrlib.revision import get_intervening_revisions

        pb = bzrlib.ui.ui_factory.progress_bar()
        pb.update('comparing histories')
        if stop_revision is None:
            other_revision = other.last_patch()
        else:
            other_revision = other.get_rev_id(stop_revision)
        count = greedy_fetch(self, other, other_revision, pb)[0]
        try:
            revision_ids = self.missing_revisions(other, stop_revision)
        except DivergedBranches, e:
            try:
                revision_ids = get_intervening_revisions(self.last_patch(), 
                                                         other_revision, self)
                assert self.last_patch() not in revision_ids
            except bzrlib.errors.NotAncestor:
                raise e

        self.append_revision(*revision_ids)
        pb.clear()

    def install_revisions(self, other, revision_ids, pb):
        if hasattr(other.revision_store, "prefetch"):
            other.revision_store.prefetch(revision_ids)
        if hasattr(other.inventory_store, "prefetch"):
            inventory_ids = []
            for rev_id in revision_ids:
                try:
                    revision = other.get_revision(rev_id).inventory_id
                    inventory_ids.append(revision)
                except bzrlib.errors.NoSuchRevision:
                    pass
            other.inventory_store.prefetch(inventory_ids)

        if pb is None:
            pb = bzrlib.ui.ui_factory.progress_bar()
                
        revisions = []
        needed_texts = set()
        i = 0

        failures = set()
        for i, rev_id in enumerate(revision_ids):
            pb.update('fetching revision', i+1, len(revision_ids))
            try:
                rev = other.get_revision(rev_id)
            except bzrlib.errors.NoSuchRevision:
                failures.add(rev_id)
                continue

            revisions.append(rev)
            inv = other.get_inventory(str(rev.inventory_id))
            for key, entry in inv.iter_entries():
                if entry.text_id is None:
                    continue
                if entry.text_id not in self.text_store:
                    needed_texts.add(entry.text_id)

        pb.clear()
                    
        count, cp_fail = self.text_store.copy_multi(other.text_store, 
                                                    needed_texts)
        #print "Added %d texts." % count 
        inventory_ids = [ f.inventory_id for f in revisions ]
        count, cp_fail = self.inventory_store.copy_multi(other.inventory_store, 
                                                         inventory_ids)
        #print "Added %d inventories." % count 
        revision_ids = [ f.revision_id for f in revisions]

        count, cp_fail = self.revision_store.copy_multi(other.revision_store, 
                                                          revision_ids,
                                                          permit_failure=True)
        assert len(cp_fail) == 0 
        return count, failures
       

    def commit(self, *args, **kw):
        from bzrlib.commit import commit
        commit(self, *args, **kw)
        
    def revision_id_to_revno(self, revision_id):
        """Given a revision id, return its revno"""
        history = self.revision_history()
        try:
            return history.index(revision_id) + 1
        except ValueError:
            raise bzrlib.errors.NoSuchRevision(self, revision_id)

    def get_rev_id(self, revno, history=None):
        """Find the revision id of the specified revno."""
        if revno == 0:
            return None
        if history is None:
            history = self.revision_history()
        elif revno <= 0 or revno > len(history):
            raise bzrlib.errors.NoSuchRevision(self, revno)
        return history[revno - 1]


    def revision_tree(self, revision_id):
        """Return Tree for a revision on this branch.

        `revision_id` may be None for the null revision, in which case
        an `EmptyTree` is returned."""
        # TODO: refactor this to use an existing revision object
        # so we don't need to read it in twice.
        if revision_id == None:
            return EmptyTree()
        else:
            inv = self.get_revision_inventory(revision_id)
            return RevisionTree(self.text_store, inv)


    def working_tree(self):
        """Return a `Tree` for the working copy."""
        from bzrlib.workingtree import WorkingTree
        return WorkingTree(self.base, self.read_working_inventory())


    def basis_tree(self):
        """Return `Tree` object for last revision.

        If there are no revisions yet, return an `EmptyTree`.
        """
        r = self.last_patch()
        if r == None:
            return EmptyTree()
        else:
            return RevisionTree(self.text_store, self.get_revision_inventory(r))



    def rename_one(self, from_rel, to_rel):
        """Rename one file.

        This can change the directory or the filename or both.
        """
        self.lock_write()
        try:
            tree = self.working_tree()
            inv = tree.inventory
            if not tree.has_filename(from_rel):
                raise BzrError("can't rename: old working file %r does not exist" % from_rel)
            if tree.has_filename(to_rel):
                raise BzrError("can't rename: new working file %r already exists" % to_rel)

            file_id = inv.path2id(from_rel)
            if file_id == None:
                raise BzrError("can't rename: old name %r is not versioned" % from_rel)

            if inv.path2id(to_rel):
                raise BzrError("can't rename: new name %r is already versioned" % to_rel)

            to_dir, to_tail = os.path.split(to_rel)
            to_dir_id = inv.path2id(to_dir)
            if to_dir_id == None and to_dir != '':
                raise BzrError("can't determine destination directory id for %r" % to_dir)

            mutter("rename_one:")
            mutter("  file_id    {%s}" % file_id)
            mutter("  from_rel   %r" % from_rel)
            mutter("  to_rel     %r" % to_rel)
            mutter("  to_dir     %r" % to_dir)
            mutter("  to_dir_id  {%s}" % to_dir_id)

            inv.rename(file_id, to_dir_id, to_tail)

            from_abs = self.abspath(from_rel)
            to_abs = self.abspath(to_rel)
            try:
                rename(from_abs, to_abs)
            except OSError, e:
                raise BzrError("failed to rename %r to %r: %s"
                        % (from_abs, to_abs, e[1]),
                        ["rename rolled back"])

            self._write_inventory(inv)
        finally:
            self.unlock()


    def move(self, from_paths, to_name):
        """Rename files.

        to_name must exist as a versioned directory.

        If to_name exists and is a directory, the files are moved into
        it, keeping their old names.  If it is a directory, 

        Note that to_name is only the last component of the new name;
        this doesn't change the directory.

        This returns a list of (from_path, to_path) pairs for each
        entry that is moved.
        """
        result = []
        self.lock_write()
        try:
            ## TODO: Option to move IDs only
            assert not isinstance(from_paths, basestring)
            tree = self.working_tree()
            inv = tree.inventory
            to_abs = self.abspath(to_name)
            if not isdir(to_abs):
                raise BzrError("destination %r is not a directory" % to_abs)
            if not tree.has_filename(to_name):
                raise BzrError("destination %r not in working directory" % to_abs)
            to_dir_id = inv.path2id(to_name)
            if to_dir_id == None and to_name != '':
                raise BzrError("destination %r is not a versioned directory" % to_name)
            to_dir_ie = inv[to_dir_id]
            if to_dir_ie.kind not in ('directory', 'root_directory'):
                raise BzrError("destination %r is not a directory" % to_abs)

            to_idpath = inv.get_idpath(to_dir_id)

            for f in from_paths:
                if not tree.has_filename(f):
                    raise BzrError("%r does not exist in working tree" % f)
                f_id = inv.path2id(f)
                if f_id == None:
                    raise BzrError("%r is not versioned" % f)
                name_tail = splitpath(f)[-1]
                dest_path = appendpath(to_name, name_tail)
                if tree.has_filename(dest_path):
                    raise BzrError("destination %r already exists" % dest_path)
                if f_id in to_idpath:
                    raise BzrError("can't move %r to a subdirectory of itself" % f)

            # OK, so there's a race here, it's possible that someone will
            # create a file in this interval and then the rename might be
            # left half-done.  But we should have caught most problems.

            for f in from_paths:
                name_tail = splitpath(f)[-1]
                dest_path = appendpath(to_name, name_tail)
                result.append((f, dest_path))
                inv.rename(inv.path2id(f), to_dir_id, name_tail)
                try:
                    rename(self.abspath(f), self.abspath(dest_path))
                except OSError, e:
                    raise BzrError("failed to rename %r to %r: %s" % (f, dest_path, e[1]),
                            ["rename rolled back"])

            self._write_inventory(inv)
        finally:
            self.unlock()

        return result


    def revert(self, filenames, old_tree=None, backups=True):
        """Restore selected files to the versions from a previous tree.

        backups
            If true (default) backups are made of files before
            they're renamed.
        """
        from bzrlib.errors import NotVersionedError, BzrError
        from bzrlib.atomicfile import AtomicFile
        from bzrlib.osutils import backup_file
        
        inv = self.read_working_inventory()
        if old_tree is None:
            old_tree = self.basis_tree()
        old_inv = old_tree.inventory

        nids = []
        for fn in filenames:
            file_id = inv.path2id(fn)
            if not file_id:
                raise NotVersionedError("not a versioned file", fn)
            if not old_inv.has_id(file_id):
                raise BzrError("file not present in old tree", fn, file_id)
            nids.append((fn, file_id))
            
        # TODO: Rename back if it was previously at a different location

        # TODO: If given a directory, restore the entire contents from
        # the previous version.

        # TODO: Make a backup to a temporary file.

        # TODO: If the file previously didn't exist, delete it?
        for fn, file_id in nids:
            backup_file(fn)
            
            f = AtomicFile(fn, 'wb')
            try:
                f.write(old_tree.get_file(file_id).read())
                f.commit()
            finally:
                f.close()


    def pending_merges(self):
        """Return a list of pending merges.

        These are revisions that have been merged into the working
        directory but not yet committed.
        """
        cfn = self.controlfilename('pending-merges')
        if not os.path.exists(cfn):
            return []
        p = []
        for l in self.controlfile('pending-merges', 'r').readlines():
            p.append(l.rstrip('\n'))
        return p


    def add_pending_merge(self, revision_id):
        from bzrlib.revision import validate_revision_id

        validate_revision_id(revision_id)

        p = self.pending_merges()
        if revision_id in p:
            return
        p.append(revision_id)
        self.set_pending_merges(p)


    def set_pending_merges(self, rev_list):
        from bzrlib.atomicfile import AtomicFile
        self.lock_write()
        try:
            f = AtomicFile(self.controlfilename('pending-merges'))
            try:
                for l in rev_list:
                    print >>f, l
                f.commit()
            finally:
                f.close()
        finally:
            self.unlock()


    def get_parent(self):
        """Return the parent location of the branch.

        This is the default location for push/pull/missing.  The usual
        pattern is that the user can override it by specifying a
        location.
        """
        import errno
        _locs = ['parent', 'pull', 'x-pull']
        for l in _locs:
            try:
                return self.controlfile(l, 'r').read().strip('\n')
            except IOError, e:
                if e.errno != errno.ENOENT:
                    raise
        return None


    def set_parent(self, url):
        # TODO: Maybe delete old location files?
        from bzrlib.atomicfile import AtomicFile
        self.lock_write()
        try:
            f = AtomicFile(self.controlfilename('parent'))
            try:
                f.write(url + '\n')
                f.commit()
            finally:
                f.close()
        finally:
            self.unlock()

    def check_revno(self, revno):
        """\
        Check whether a revno corresponds to any revision.
        Zero (the NULL revision) is considered valid.
        """
        if revno != 0:
            self.check_real_revno(revno)
            
    def check_real_revno(self, revno):
        """\
        Check whether a revno corresponds to a real revision.
        Zero (the NULL revision) is considered invalid
        """
        if revno < 1 or revno > self.revno():
            raise InvalidRevisionNumber(revno)
        
        
        


class ScratchBranch(LocalBranch):
    """Special test class: a branch that cleans up after itself.

    >>> b = ScratchBranch()
    >>> isdir(b.base)
    True
    >>> bd = b.base
    >>> b.destroy()
    >>> isdir(bd)
    False
    """
    def __init__(self, files=[], dirs=[], base=None):
        """Make a test branch.

        This creates a temporary directory and runs init-tree in it.

        If any files are listed, they are created in the working copy.
        """
        from tempfile import mkdtemp
        init = False
        if base is None:
            base = mkdtemp()
            init = True
        LocalBranch.__init__(self, base, init=init)
        for d in dirs:
            os.mkdir(self.abspath(d))
            
        for f in files:
            file(os.path.join(self.base, f), 'w').write('content of %s' % f)


    def clone(self):
        """
        >>> orig = ScratchBranch(files=["file1", "file2"])
        >>> clone = orig.clone()
        >>> if os.name != 'nt':
        ...   os.path.samefile(orig.base, clone.base)
        ... else:
        ...   orig.base == clone.base
        ...
        False
        >>> os.path.isfile(os.path.join(clone.base, "file1"))
        True
        """
        from shutil import copytree
        from tempfile import mkdtemp
        base = mkdtemp()
        os.rmdir(base)
        copytree(self.base, base, symlinks=True)
        return ScratchBranch(base=base)


        
    def __del__(self):
        self.destroy()

    def destroy(self):
        """Destroy the test branch, removing the scratch directory."""
        from shutil import rmtree
        try:
            if self.base:
                mutter("delete ScratchBranch %s" % self.base)
                rmtree(self.base)
        except OSError, e:
            # Work around for shutil.rmtree failing on Windows when
            # readonly files are encountered
            mutter("hit exception in destroying ScratchBranch: %s" % e)
            for root, dirs, files in os.walk(self.base, topdown=False):
                for name in files:
                    os.chmod(os.path.join(root, name), 0700)
            rmtree(self.base)
        self.base = None

    

######################################################################
# predicates


def is_control_file(filename):
    ## FIXME: better check
    filename = os.path.normpath(filename)
    while filename != '':
        head, tail = os.path.split(filename)
        ## mutter('check %r for control file' % ((head, tail), ))
        if tail == bzrlib.BZRDIR:
            return True
        if filename == head:
            break
        filename = head
    return False



def gen_file_id(name):
    """Return new file id.

    This should probably generate proper UUIDs, but for the moment we
    cope with just randomness because running uuidgen every time is
    slow."""
    import re
    from binascii import hexlify
    from time import time

    # get last component
    idx = name.rfind('/')
    if idx != -1:
        name = name[idx+1 : ]
    idx = name.rfind('\\')
    if idx != -1:
        name = name[idx+1 : ]

    # make it not a hidden file
    name = name.lstrip('.')

    # remove any wierd characters; we don't escape them but rather
    # just pull them out
    name = re.sub(r'[^\w.]', '', name)

    s = hexlify(rand_bytes(8))
    return '-'.join((name, compact_date(time()), s))


def gen_root_id():
    """Return a new tree-root file id."""
    return gen_file_id('TREE_ROOT')


def copy_branch(branch_from, to_location, revno=None):
    """Copy branch_from into the existing directory to_location.

    revision
        If not None, only revisions up to this point will be copied.
        The head of the new branch will be that revision.

    to_location
        The name of a local directory that exists but is empty.
    """
    from bzrlib.merge import merge

    assert isinstance(branch_from, Branch)
    assert isinstance(to_location, basestring)
    
    br_to = Branch.initialize(to_location)
    br_to.set_root_id(branch_from.get_root_id())
    if revno is None:
        revno = branch_from.revno()
    br_to.update_revisions(branch_from, stop_revision=revno)
    merge((to_location, -1), (to_location, 0), this_dir=to_location,
          check_clean=False, ignore_zero=True)
<<<<<<< HEAD
    
    from_location = pull_loc(branch_from)
    br_to.set_parent(pull_loc(branch_from))
=======
    br_to.set_parent(branch_from.base)
    return br_to
>>>>>>> 4365e416
<|MERGE_RESOLUTION|>--- conflicted
+++ resolved
@@ -42,41 +42,10 @@
 # repeatedly to calculate deltas.  We could perhaps have a weakref
 # cache in memory to make this faster.
 
-<<<<<<< HEAD
-# TODO: please move the revision-string syntax stuff out of the branch
-# object; it's clutter
-
-
-def find_branch(f, **args):
-    if f and (f.startswith('http://') or f.startswith('https://')):
-        import remotebranch 
-        return remotebranch.RemoteBranch(f, **args)
-    else:
-        return Branch(f, **args)
-
-
-def find_cached_branch(f, cache_root, **args):
-    from remotebranch import RemoteBranch
-    br = find_branch(f, **args)
-    def cacheify(br, store_name):
-        from store import CachedStore
-        cache_path = os.path.join(cache_root, store_name)
-        os.mkdir(cache_path)
-        new_store = CachedStore(getattr(br, store_name), cache_path)
-        setattr(br, store_name, new_store)
-
-    if isinstance(br, RemoteBranch):
-        cacheify(br, 'inventory_store')
-        cacheify(br, 'text_store')
-        cacheify(br, 'revision_store')
-    return br
-
-=======
 def find_branch(*ignored, **ignored_too):
     # XXX: leave this here for about one release, then remove it
     raise NotImplementedError('find_branch() is not supported anymore, '
                               'please use one of the new branch constructors')
->>>>>>> 4365e416
 
 def _relpath(base, path):
     """Return path relative to base, or raise exception.
@@ -121,7 +90,6 @@
         f = bzrlib.osutils.normalizepath(f)
     if not bzrlib.osutils.lexists(f):
         raise BzrError('%r does not exist' % f)
-        
 
     orig_f = f
 
@@ -630,6 +598,10 @@
 
     #deprecated
     get_revision_xml = get_revision_xml_file
+
+    #deprecated
+    get_revision_xml = get_revision_xml_file
+
 
     def get_revision(self, revision_id):
         """Return the Revision object for a named revision"""
@@ -931,7 +903,6 @@
             raise bzrlib.errors.NoSuchRevision(self, revno)
         return history[revno - 1]
 
-
     def revision_tree(self, revision_id):
         """Return Tree for a revision on this branch.
 
@@ -1372,11 +1343,5 @@
     br_to.update_revisions(branch_from, stop_revision=revno)
     merge((to_location, -1), (to_location, 0), this_dir=to_location,
           check_clean=False, ignore_zero=True)
-<<<<<<< HEAD
-    
-    from_location = pull_loc(branch_from)
-    br_to.set_parent(pull_loc(branch_from))
-=======
     br_to.set_parent(branch_from.base)
-    return br_to
->>>>>>> 4365e416
+    return br_to