# Copyright (C) 2005, 2006 Canonical Ltd
#
# This program is free software; you can redistribute it and/or modify
# it under the terms of the GNU General Public License as published by
# the Free Software Foundation; either version 2 of the License, or
# (at your option) any later version.
#
# This program is distributed in the hope that it will be useful,
# but WITHOUT ANY WARRANTY; without even the implied warranty of
# MERCHANTABILITY or FITNESS FOR A PARTICULAR PURPOSE.  See the
# GNU General Public License for more details.
#
# You should have received a copy of the GNU General Public License
# along with this program; if not, write to the Free Software
# Foundation, Inc., 59 Temple Place, Suite 330, Boston, MA  02111-1307  USA


from copy import deepcopy
from cStringIO import StringIO
import errno
import os
import shutil
import sys
from unittest import TestSuite
from warnings import warn

import bzrlib
import bzrlib.bzrdir as bzrdir
from bzrlib.config import TreeConfig
from bzrlib.decorators import needs_read_lock, needs_write_lock
import bzrlib.errors as errors
from bzrlib.errors import (BzrError, InvalidRevisionNumber, InvalidRevisionId,
                           NoSuchRevision, HistoryMissing, NotBranchError,
                           DivergedBranches, LockError,
                           UninitializableFormat,
                           UnlistableStore,
                           UnlistableBranch, NoSuchFile, NotVersionedError,
                           NoWorkingTree)
import bzrlib.inventory as inventory
from bzrlib.inventory import Inventory
from bzrlib.lockable_files import LockableFiles, TransportLock
from bzrlib.lockdir import LockDir
from bzrlib.osutils import (isdir, quotefn,
                            rename, splitpath, sha_file,
                            file_kind, abspath, normpath, pathjoin,
                            safe_unicode,
                            rmtree,
                            )
<<<<<<< HEAD
=======
from bzrlib.textui import show_status
from bzrlib.trace import mutter, note
from bzrlib.tree import RevisionTree
>>>>>>> 7999ecd3
from bzrlib.repository import Repository
from bzrlib.revision import (
                             is_ancestor,
                             NULL_REVISION,
                             Revision,
                             )
from bzrlib.store import copy_all
from bzrlib.symbol_versioning import *
from bzrlib.textui import show_status
from bzrlib.trace import mutter, note
import bzrlib.transactions as transactions
from bzrlib.transport import Transport, get_transport
import bzrlib.ui
import bzrlib.urlutils as urlutils
import bzrlib.xml5


BZR_BRANCH_FORMAT_4 = "Bazaar-NG branch, format 0.0.4\n"
BZR_BRANCH_FORMAT_5 = "Bazaar-NG branch, format 5\n"
BZR_BRANCH_FORMAT_6 = "Bazaar-NG branch, format 6\n"


# TODO: Maybe include checks for common corruption of newlines, etc?

# TODO: Some operations like log might retrieve the same revisions
# repeatedly to calculate deltas.  We could perhaps have a weakref
# cache in memory to make this faster.  In general anything can be
# cached in memory between lock and unlock operations. .. nb thats
# what the transaction identity map provides


######################################################################
# branch objects

class Branch(object):
    """Branch holding a history of revisions.

    base
        Base directory/url of the branch.
    """
    # this is really an instance variable - FIXME move it there
    # - RBC 20060112
    base = None

    def __init__(self, *ignored, **ignored_too):
        raise NotImplementedError('The Branch class is abstract')

    def break_lock(self):
        """Break a lock if one is present from another instance.

        Uses the ui factory to ask for confirmation if the lock may be from
        an active process.

        This will probe the repository for its lock as well.
        """
        self.control_files.break_lock()
        self.repository.break_lock()
        master = self.get_master_branch()
        if master is not None:
            master.break_lock()

    @staticmethod
    @deprecated_method(zero_eight)
    def open_downlevel(base):
        """Open a branch which may be of an old format."""
        return Branch.open(base, _unsupported=True)
        
    @staticmethod
    def open(base, _unsupported=False):
        """Open the repository rooted at base.

        For instance, if the repository is at URL/.bzr/repository,
        Repository.open(URL) -> a Repository instance.
        """
        control = bzrdir.BzrDir.open(base, _unsupported)
        return control.open_branch(_unsupported)

    @staticmethod
    def open_containing(url):
        """Open an existing branch which contains url.
        
        This probes for a branch at url, and searches upwards from there.

        Basically we keep looking up until we find the control directory or
        run into the root.  If there isn't one, raises NotBranchError.
        If there is one and it is either an unrecognised format or an unsupported 
        format, UnknownFormatError or UnsupportedFormatError are raised.
        If there is one, it is returned, along with the unused portion of url.
        """
        control, relpath = bzrdir.BzrDir.open_containing(url)
        return control.open_branch(), relpath

    @staticmethod
    @deprecated_function(zero_eight)
    def initialize(base):
        """Create a new working tree and branch, rooted at 'base' (url)

        NOTE: This will soon be deprecated in favour of creation
        through a BzrDir.
        """
        return bzrdir.BzrDir.create_standalone_workingtree(base).branch

    def setup_caching(self, cache_root):
        """Subclasses that care about caching should override this, and set
        up cached stores located under cache_root.
        """
        # seems to be unused, 2006-01-13 mbp
        warn('%s is deprecated' % self.setup_caching)
        self.cache_root = cache_root

    def _get_nick(self):
        cfg = self.tree_config()
        return cfg.get_option(u"nickname", default=self.base.split('/')[-2])

    def _set_nick(self, nick):
        cfg = self.tree_config()
        cfg.set_option(nick, "nickname")
        assert cfg.get_option("nickname") == nick

    nick = property(_get_nick, _set_nick)

    def is_locked(self):
        raise NotImplementedError('is_locked is abstract')

    def lock_write(self):
        raise NotImplementedError('lock_write is abstract')

    def lock_read(self):
        raise NotImplementedError('lock_read is abstract')

    def unlock(self):
        raise NotImplementedError('unlock is abstract')

    def peek_lock_mode(self):
        """Return lock mode for the Branch: 'r', 'w' or None"""
        raise NotImplementedError(self.peek_lock_mode)

    def get_physical_lock_status(self):
        raise NotImplementedError('get_physical_lock_status is abstract')

    def abspath(self, name):
        """Return absolute filename for something in the branch
        
        XXX: Robert Collins 20051017 what is this used for? why is it a branch
        method and not a tree method.
        """
        raise NotImplementedError('abspath is abstract')

    def bind(self, other):
        """Bind the local branch the other branch.

        :param other: The branch to bind to
        :type other: Branch
        """
        raise errors.UpgradeRequired(self.base)

    @needs_write_lock
    def fetch(self, from_branch, last_revision=None, pb=None):
        """Copy revisions from from_branch into this branch.

        :param from_branch: Where to copy from.
        :param last_revision: What revision to stop at (None for at the end
                              of the branch.
        :param pb: An optional progress bar to use.

        Returns the copied revision count and the failed revisions in a tuple:
        (copied, failures).
        """
        if self.base == from_branch.base:
            return (0, [])
        if pb is None:
            nested_pb = bzrlib.ui.ui_factory.nested_progress_bar()
            pb = nested_pb
        else:
            nested_pb = None

        from_branch.lock_read()
        try:
            if last_revision is None:
                pb.update('get source history')
                from_history = from_branch.revision_history()
                if from_history:
                    last_revision = from_history[-1]
                else:
                    # no history in the source branch
                    last_revision = NULL_REVISION
            return self.repository.fetch(from_branch.repository,
                                         revision_id=last_revision,
                                         pb=nested_pb)
        finally:
            if nested_pb is not None:
                nested_pb.finished()
            from_branch.unlock()

    def get_bound_location(self):
        """Return the URL of the branch we are bound to.

        Older format branches cannot bind, please be sure to use a metadir
        branch.
        """
        return None
    
    def get_commit_builder(self, parents, config=None, timestamp=None, 
                           timezone=None, committer=None, revprops=None, 
                           revision_id=None):
        """Obtain a CommitBuilder for this branch.
        
        :param parents: Revision ids of the parents of the new revision.
        :param config: Optional configuration to use.
        :param timestamp: Optional timestamp recorded for commit.
        :param timezone: Optional timezone for timestamp.
        :param committer: Optional committer to set for commit.
        :param revprops: Optional dictionary of revision properties.
        :param revision_id: Optional revision id.
        """

        if config is None:
            config = bzrlib.config.BranchConfig(self)
        
        return self.repository.get_commit_builder(self, parents, config, 
            timestamp, timezone, committer, revprops, revision_id)

    def get_master_branch(self):
        """Return the branch we are bound to.
        
        :return: Either a Branch, or None
        """
        return None

    def get_root_id(self):
        """Return the id of this branches root"""
        raise NotImplementedError('get_root_id is abstract')

    def print_file(self, file, revision_id):
        """Print `file` to stdout."""
        raise NotImplementedError('print_file is abstract')

    def append_revision(self, *revision_ids):
        raise NotImplementedError('append_revision is abstract')

    def set_revision_history(self, rev_history):
        raise NotImplementedError('set_revision_history is abstract')

    def revision_history(self):
        """Return sequence of revision hashes on to this branch."""
        raise NotImplementedError('revision_history is abstract')

    def revno(self):
        """Return current revision number for this branch.

        That is equivalent to the number of revisions committed to
        this branch.
        """
        return len(self.revision_history())

    def unbind(self):
        """Older format branches cannot bind or unbind."""
        raise errors.UpgradeRequired(self.base)

    def last_revision(self):
        """Return last patch hash, or None if no history."""
        ph = self.revision_history()
        if ph:
            return ph[-1]
        else:
            return None

    def missing_revisions(self, other, stop_revision=None):
        """Return a list of new revisions that would perfectly fit.
        
        If self and other have not diverged, return a list of the revisions
        present in other, but missing from self.

        >>> from bzrlib.workingtree import WorkingTree
        >>> bzrlib.trace.silent = True
        >>> d1 = bzrdir.ScratchDir()
        >>> br1 = d1.open_branch()
        >>> wt1 = d1.open_workingtree()
        >>> d2 = bzrdir.ScratchDir()
        >>> br2 = d2.open_branch()
        >>> wt2 = d2.open_workingtree()
        >>> br1.missing_revisions(br2)
        []
        >>> wt2.commit("lala!", rev_id="REVISION-ID-1")
        >>> br1.missing_revisions(br2)
        [u'REVISION-ID-1']
        >>> br2.missing_revisions(br1)
        []
        >>> wt1.commit("lala!", rev_id="REVISION-ID-1")
        >>> br1.missing_revisions(br2)
        []
        >>> wt2.commit("lala!", rev_id="REVISION-ID-2A")
        >>> br1.missing_revisions(br2)
        [u'REVISION-ID-2A']
        >>> wt1.commit("lala!", rev_id="REVISION-ID-2B")
        >>> br1.missing_revisions(br2)
        Traceback (most recent call last):
        DivergedBranches: These branches have diverged.  Try merge.
        """
        self_history = self.revision_history()
        self_len = len(self_history)
        other_history = other.revision_history()
        other_len = len(other_history)
        common_index = min(self_len, other_len) -1
        if common_index >= 0 and \
            self_history[common_index] != other_history[common_index]:
            raise DivergedBranches(self, other)

        if stop_revision is None:
            stop_revision = other_len
        else:
            assert isinstance(stop_revision, int)
            if stop_revision > other_len:
                raise bzrlib.errors.NoSuchRevision(self, stop_revision)
        return other_history[self_len:stop_revision]

    def update_revisions(self, other, stop_revision=None):
        """Pull in new perfect-fit revisions.

        :param other: Another Branch to pull from
        :param stop_revision: Updated until the given revision
        :return: None
        """
        raise NotImplementedError('update_revisions is abstract')

    def revision_id_to_revno(self, revision_id):
        """Given a revision id, return its revno"""
        if revision_id is None:
            return 0
        history = self.revision_history()
        try:
            return history.index(revision_id) + 1
        except ValueError:
            raise bzrlib.errors.NoSuchRevision(self, revision_id)

    def get_rev_id(self, revno, history=None):
        """Find the revision id of the specified revno."""
        if revno == 0:
            return None
        if history is None:
            history = self.revision_history()
        elif revno <= 0 or revno > len(history):
            raise bzrlib.errors.NoSuchRevision(self, revno)
        return history[revno - 1]

    def pull(self, source, overwrite=False, stop_revision=None):
        raise NotImplementedError('pull is abstract')

    def basis_tree(self):
        """Return `Tree` object for last revision.

        If there are no revisions yet, return an `EmptyTree`.
        """
        return self.repository.revision_tree(self.last_revision())

    def rename_one(self, from_rel, to_rel):
        """Rename one file.

        This can change the directory or the filename or both.
        """
        raise NotImplementedError('rename_one is abstract')

    def move(self, from_paths, to_name):
        """Rename files.

        to_name must exist as a versioned directory.

        If to_name exists and is a directory, the files are moved into
        it, keeping their old names.  If it is a directory, 

        Note that to_name is only the last component of the new name;
        this doesn't change the directory.

        This returns a list of (from_path, to_path) pairs for each
        entry that is moved.
        """
        raise NotImplementedError('move is abstract')

    def get_parent(self):
        """Return the parent location of the branch.

        This is the default location for push/pull/missing.  The usual
        pattern is that the user can override it by specifying a
        location.
        """
        raise NotImplementedError('get_parent is abstract')

    def get_push_location(self):
        """Return the None or the location to push this branch to."""
        raise NotImplementedError('get_push_location is abstract')

    def set_push_location(self, location):
        """Set a new push location for this branch."""
        raise NotImplementedError('set_push_location is abstract')

    def set_parent(self, url):
        raise NotImplementedError('set_parent is abstract')

    @needs_write_lock
    def update(self):
        """Synchronise this branch with the master branch if any. 

        :return: None or the last_revision pivoted out during the update.
        """
        return None

    def check_revno(self, revno):
        """\
        Check whether a revno corresponds to any revision.
        Zero (the NULL revision) is considered valid.
        """
        if revno != 0:
            self.check_real_revno(revno)
            
    def check_real_revno(self, revno):
        """\
        Check whether a revno corresponds to a real revision.
        Zero (the NULL revision) is considered invalid
        """
        if revno < 1 or revno > self.revno():
            raise InvalidRevisionNumber(revno)

    @needs_read_lock
    def clone(self, *args, **kwargs):
        """Clone this branch into to_bzrdir preserving all semantic values.
        
        revision_id: if not None, the revision history in the new branch will
                     be truncated to end with revision_id.
        """
        # for API compatibility, until 0.8 releases we provide the old api:
        # def clone(self, to_location, revision=None, basis_branch=None, to_branch_format=None):
        # after 0.8 releases, the *args and **kwargs should be changed:
        # def clone(self, to_bzrdir, revision_id=None):
        if (kwargs.get('to_location', None) or
            kwargs.get('revision', None) or
            kwargs.get('basis_branch', None) or
            (len(args) and isinstance(args[0], basestring))):
            # backwards compatibility api:
            warn("Branch.clone() has been deprecated for BzrDir.clone() from"
                 " bzrlib 0.8.", DeprecationWarning, stacklevel=3)
            # get basis_branch
            if len(args) > 2:
                basis_branch = args[2]
            else:
                basis_branch = kwargs.get('basis_branch', None)
            if basis_branch:
                basis = basis_branch.bzrdir
            else:
                basis = None
            # get revision
            if len(args) > 1:
                revision_id = args[1]
            else:
                revision_id = kwargs.get('revision', None)
            # get location
            if len(args):
                url = args[0]
            else:
                # no default to raise if not provided.
                url = kwargs.get('to_location')
            return self.bzrdir.clone(url,
                                     revision_id=revision_id,
                                     basis=basis).open_branch()
        # new cleaner api.
        # generate args by hand 
        if len(args) > 1:
            revision_id = args[1]
        else:
            revision_id = kwargs.get('revision_id', None)
        if len(args):
            to_bzrdir = args[0]
        else:
            # no default to raise if not provided.
            to_bzrdir = kwargs.get('to_bzrdir')
        result = self._format.initialize(to_bzrdir)
        self.copy_content_into(result, revision_id=revision_id)
        return  result

    @needs_read_lock
    def sprout(self, to_bzrdir, revision_id=None):
        """Create a new line of development from the branch, into to_bzrdir.
        
        revision_id: if not None, the revision history in the new branch will
                     be truncated to end with revision_id.
        """
        result = self._format.initialize(to_bzrdir)
        self.copy_content_into(result, revision_id=revision_id)
        result.set_parent(self.bzrdir.root_transport.base)
        return result

    @needs_read_lock
    def copy_content_into(self, destination, revision_id=None):
        """Copy the content of self into destination.

        revision_id: if not None, the revision history in the new branch will
                     be truncated to end with revision_id.
        """
        new_history = self.revision_history()
        if revision_id is not None:
            try:
                new_history = new_history[:new_history.index(revision_id) + 1]
            except ValueError:
                rev = self.repository.get_revision(revision_id)
                new_history = rev.get_history(self.repository)[1:]
        destination.set_revision_history(new_history)
        parent = self.get_parent()
        if parent:
            destination.set_parent(parent)

    @needs_read_lock
    def check(self):
        """Check consistency of the branch.

        In particular this checks that revisions given in the revision-history
        do actually match up in the revision graph, and that they're all 
        present in the repository.

        :return: A BranchCheckResult.
        """
        mainline_parent_id = None
        for revision_id in self.revision_history():
            try:
                revision = self.repository.get_revision(revision_id)
            except errors.NoSuchRevision, e:
                raise BzrCheckError("mainline revision {%s} not in repository"
                        % revision_id)
            # In general the first entry on the revision history has no parents.
            # But it's not illegal for it to have parents listed; this can happen
            # in imports from Arch when the parents weren't reachable.
            if mainline_parent_id is not None:
                if mainline_parent_id not in revision.parent_ids:
                    raise BzrCheckError("previous revision {%s} not listed among "
                                        "parents of {%s}"
                                        % (mainline_parent_id, revision_id))
            mainline_parent_id = revision_id
        return BranchCheckResult(self)


class BranchFormat(object):
    """An encapsulation of the initialization and open routines for a format.

    Formats provide three things:
     * An initialization routine,
     * a format string,
     * an open routine.

    Formats are placed in an dict by their format string for reference 
    during branch opening. Its not required that these be instances, they
    can be classes themselves with class methods - it simply depends on 
    whether state is needed for a given format or not.

    Once a format is deprecated, just deprecate the initialize and open
    methods on the format class. Do not deprecate the object, as the 
    object will be created every time regardless.
    """

    _default_format = None
    """The default format used for new branches."""

    _formats = {}
    """The known formats."""

    @classmethod
    def find_format(klass, a_bzrdir):
        """Return the format for the branch object in a_bzrdir."""
        try:
            transport = a_bzrdir.get_branch_transport(None)
            format_string = transport.get("format").read()
            return klass._formats[format_string]
        except NoSuchFile:
            raise NotBranchError(path=transport.base)
        except KeyError:
            raise errors.UnknownFormatError(format_string)

    @classmethod
    def get_default_format(klass):
        """Return the current default format."""
        return klass._default_format

    def get_format_string(self):
        """Return the ASCII format string that identifies this format."""
        raise NotImplementedError(self.get_format_string)

    def get_format_description(self):
        """Return the short format description for this format."""
        raise NotImplementedError(self.get_format_string)

    def initialize(self, a_bzrdir):
        """Create a branch of this format in a_bzrdir."""
        raise NotImplementedError(self.initialize)

    def is_supported(self):
        """Is this format supported?

        Supported formats can be initialized and opened.
        Unsupported formats may not support initialization or committing or 
        some other features depending on the reason for not being supported.
        """
        return True

    def open(self, a_bzrdir, _found=False):
        """Return the branch object for a_bzrdir

        _found is a private parameter, do not use it. It is used to indicate
               if format probing has already be done.
        """
        raise NotImplementedError(self.open)

    @classmethod
    def register_format(klass, format):
        klass._formats[format.get_format_string()] = format

    @classmethod
    def set_default_format(klass, format):
        klass._default_format = format

    @classmethod
    def unregister_format(klass, format):
        assert klass._formats[format.get_format_string()] is format
        del klass._formats[format.get_format_string()]

    def __str__(self):
        return self.get_format_string().rstrip()


class BzrBranchFormat4(BranchFormat):
    """Bzr branch format 4.

    This format has:
     - a revision-history file.
     - a branch-lock lock file [ to be shared with the bzrdir ]
    """

    def get_format_description(self):
        """See BranchFormat.get_format_description()."""
        return "Branch format 4"

    def initialize(self, a_bzrdir):
        """Create a branch of this format in a_bzrdir."""
        mutter('creating branch in %s', a_bzrdir.transport.base)
        branch_transport = a_bzrdir.get_branch_transport(self)
        utf8_files = [('revision-history', ''),
                      ('branch-name', ''),
                      ]
        control_files = LockableFiles(branch_transport, 'branch-lock',
                                      TransportLock)
        control_files.create_lock()
        control_files.lock_write()
        try:
            for file, content in utf8_files:
                control_files.put_utf8(file, content)
        finally:
            control_files.unlock()
        return self.open(a_bzrdir, _found=True)

    def __init__(self):
        super(BzrBranchFormat4, self).__init__()
        self._matchingbzrdir = bzrdir.BzrDirFormat6()

    def open(self, a_bzrdir, _found=False):
        """Return the branch object for a_bzrdir

        _found is a private parameter, do not use it. It is used to indicate
               if format probing has already be done.
        """
        if not _found:
            # we are being called directly and must probe.
            raise NotImplementedError
        return BzrBranch(_format=self,
                         _control_files=a_bzrdir._control_files,
                         a_bzrdir=a_bzrdir,
                         _repository=a_bzrdir.open_repository())

    def __str__(self):
        return "Bazaar-NG branch format 4"


class BzrBranchFormat5(BranchFormat):
    """Bzr branch format 5.

    This format has:
     - a revision-history file.
     - a format string
     - a lock dir guarding the branch itself
     - all of this stored in a branch/ subdirectory
     - works with shared repositories.

    This format is new in bzr 0.8.
    """

    def get_format_string(self):
        """See BranchFormat.get_format_string()."""
        return "Bazaar-NG branch format 5\n"

    def get_format_description(self):
        """See BranchFormat.get_format_description()."""
        return "Branch format 5"
        
    def initialize(self, a_bzrdir):
        """Create a branch of this format in a_bzrdir."""
        mutter('creating branch %r in %s', self, a_bzrdir.transport.base)
        branch_transport = a_bzrdir.get_branch_transport(self)
        utf8_files = [('revision-history', ''),
                      ('branch-name', ''),
                      ]
        control_files = LockableFiles(branch_transport, 'lock', LockDir)
        control_files.create_lock()
        control_files.lock_write()
        control_files.put_utf8('format', self.get_format_string())
        try:
            for file, content in utf8_files:
                control_files.put_utf8(file, content)
        finally:
            control_files.unlock()
        return self.open(a_bzrdir, _found=True, )

    def __init__(self):
        super(BzrBranchFormat5, self).__init__()
        self._matchingbzrdir = bzrdir.BzrDirMetaFormat1()

    def open(self, a_bzrdir, _found=False):
        """Return the branch object for a_bzrdir

        _found is a private parameter, do not use it. It is used to indicate
               if format probing has already be done.
        """
        if not _found:
            format = BranchFormat.find_format(a_bzrdir)
            assert format.__class__ == self.__class__
        transport = a_bzrdir.get_branch_transport(None)
        control_files = LockableFiles(transport, 'lock', LockDir)
        return BzrBranch5(_format=self,
                          _control_files=control_files,
                          a_bzrdir=a_bzrdir,
                          _repository=a_bzrdir.find_repository())

    def __str__(self):
        return "Bazaar-NG Metadir branch format 5"


class BranchReferenceFormat(BranchFormat):
    """Bzr branch reference format.

    Branch references are used in implementing checkouts, they
    act as an alias to the real branch which is at some other url.

    This format has:
     - A location file
     - a format string
    """

    def get_format_string(self):
        """See BranchFormat.get_format_string()."""
        return "Bazaar-NG Branch Reference Format 1\n"

    def get_format_description(self):
        """See BranchFormat.get_format_description()."""
        return "Checkout reference format 1"
        
    def initialize(self, a_bzrdir, target_branch=None):
        """Create a branch of this format in a_bzrdir."""
        if target_branch is None:
            # this format does not implement branch itself, thus the implicit
            # creation contract must see it as uninitializable
            raise errors.UninitializableFormat(self)
        mutter('creating branch reference in %s', a_bzrdir.transport.base)
        branch_transport = a_bzrdir.get_branch_transport(self)
        # FIXME rbc 20060209 one j-a-ms encoding branch lands this str() cast is not needed.
        branch_transport.put('location', StringIO(str(target_branch.bzrdir.root_transport.base)))
        branch_transport.put('format', StringIO(self.get_format_string()))
        return self.open(a_bzrdir, _found=True)

    def __init__(self):
        super(BranchReferenceFormat, self).__init__()
        self._matchingbzrdir = bzrdir.BzrDirMetaFormat1()

    def _make_reference_clone_function(format, a_branch):
        """Create a clone() routine for a branch dynamically."""
        def clone(to_bzrdir, revision_id=None):
            """See Branch.clone()."""
            return format.initialize(to_bzrdir, a_branch)
            # cannot obey revision_id limits when cloning a reference ...
            # FIXME RBC 20060210 either nuke revision_id for clone, or
            # emit some sort of warning/error to the caller ?!
        return clone

    def open(self, a_bzrdir, _found=False):
        """Return the branch that the branch reference in a_bzrdir points at.

        _found is a private parameter, do not use it. It is used to indicate
               if format probing has already be done.
        """
        if not _found:
            format = BranchFormat.find_format(a_bzrdir)
            assert format.__class__ == self.__class__
        transport = a_bzrdir.get_branch_transport(None)
        real_bzrdir = bzrdir.BzrDir.open(transport.get('location').read())
        result = real_bzrdir.open_branch()
        # this changes the behaviour of result.clone to create a new reference
        # rather than a copy of the content of the branch.
        # I did not use a proxy object because that needs much more extensive
        # testing, and we are only changing one behaviour at the moment.
        # If we decide to alter more behaviours - i.e. the implicit nickname
        # then this should be refactored to introduce a tested proxy branch
        # and a subclass of that for use in overriding clone() and ....
        # - RBC 20060210
        result.clone = self._make_reference_clone_function(result)
        return result


# formats which have no format string are not discoverable
# and not independently creatable, so are not registered.
__default_format = BzrBranchFormat5()
BranchFormat.register_format(__default_format)
BranchFormat.register_format(BranchReferenceFormat())
BranchFormat.set_default_format(__default_format)
_legacy_formats = [BzrBranchFormat4(),
                   ]

class BzrBranch(Branch):
    """A branch stored in the actual filesystem.

    Note that it's "local" in the context of the filesystem; it doesn't
    really matter if it's on an nfs/smb/afs/coda/... share, as long as
    it's writable, and can be accessed via the normal filesystem API.
    """
    
    def __init__(self, transport=DEPRECATED_PARAMETER, init=DEPRECATED_PARAMETER,
                 relax_version_check=DEPRECATED_PARAMETER, _format=None,
                 _control_files=None, a_bzrdir=None, _repository=None):
        """Create new branch object at a particular location.

        transport -- A Transport object, defining how to access files.
        
        init -- If True, create new control files in a previously
             unversioned directory.  If False, the branch must already
             be versioned.

        relax_version_check -- If true, the usual check for the branch
            version is not applied.  This is intended only for
            upgrade/recovery type use; it's not guaranteed that
            all operations will work on old format branches.
        """
        if a_bzrdir is None:
            self.bzrdir = bzrdir.BzrDir.open(transport.base)
        else:
            self.bzrdir = a_bzrdir
        self._transport = self.bzrdir.transport.clone('..')
        self._base = self._transport.base
        self._format = _format
        if _control_files is None:
            raise BzrBadParameterMissing('_control_files')
        self.control_files = _control_files
        if deprecated_passed(init):
            warn("BzrBranch.__init__(..., init=XXX): The init parameter is "
                 "deprecated as of bzr 0.8. Please use Branch.create().",
                 DeprecationWarning,
                 stacklevel=2)
            if init:
                # this is slower than before deprecation, oh well never mind.
                # -> its deprecated.
                self._initialize(transport.base)
        self._check_format(_format)
        if deprecated_passed(relax_version_check):
            warn("BzrBranch.__init__(..., relax_version_check=XXX_: The "
                 "relax_version_check parameter is deprecated as of bzr 0.8. "
                 "Please use BzrDir.open_downlevel, or a BzrBranchFormat's "
                 "open() method.",
                 DeprecationWarning,
                 stacklevel=2)
            if (not relax_version_check
                and not self._format.is_supported()):
                raise errors.UnsupportedFormatError(
                        'sorry, branch format %r not supported' % fmt,
                        ['use a different bzr version',
                         'or remove the .bzr directory'
                         ' and "bzr init" again'])
        if deprecated_passed(transport):
            warn("BzrBranch.__init__(transport=XXX...): The transport "
                 "parameter is deprecated as of bzr 0.8. "
                 "Please use Branch.open, or bzrdir.open_branch().",
                 DeprecationWarning,
                 stacklevel=2)
        self.repository = _repository

    def __str__(self):
        return '%s(%r)' % (self.__class__.__name__, self.base)

    __repr__ = __str__

    def __del__(self):
        # TODO: It might be best to do this somewhere else,
        # but it is nice for a Branch object to automatically
        # cache it's information.
        # Alternatively, we could have the Transport objects cache requests
        # See the earlier discussion about how major objects (like Branch)
        # should never expect their __del__ function to run.
        # XXX: cache_root seems to be unused, 2006-01-13 mbp
        if hasattr(self, 'cache_root') and self.cache_root is not None:
            try:
                rmtree(self.cache_root)
            except:
                pass
            self.cache_root = None

    def _get_base(self):
        return self._base

    base = property(_get_base, doc="The URL for the root of this branch.")

    def _finish_transaction(self):
        """Exit the current transaction."""
        return self.control_files._finish_transaction()

    def get_transaction(self):
        """Return the current active transaction.

        If no transaction is active, this returns a passthrough object
        for which all data is immediately flushed and no caching happens.
        """
        # this is an explicit function so that we can do tricky stuff
        # when the storage in rev_storage is elsewhere.
        # we probably need to hook the two 'lock a location' and 
        # 'have a transaction' together more delicately, so that
        # we can have two locks (branch and storage) and one transaction
        # ... and finishing the transaction unlocks both, but unlocking
        # does not. - RBC 20051121
        return self.control_files.get_transaction()

    def _set_transaction(self, transaction):
        """Set a new active transaction."""
        return self.control_files._set_transaction(transaction)

    def abspath(self, name):
        """See Branch.abspath."""
        return self.control_files._transport.abspath(name)

    def _check_format(self, format):
        """Identify the branch format if needed.

        The format is stored as a reference to the format object in
        self._format for code that needs to check it later.

        The format parameter is either None or the branch format class
        used to open this branch.

        FIXME: DELETE THIS METHOD when pre 0.8 support is removed.
        """
        if format is None:
            format = BzrBranchFormat.find_format(self.bzrdir)
        self._format = format
        mutter("got branch format %s", self._format)

    @needs_read_lock
    def get_root_id(self):
        """See Branch.get_root_id."""
        tree = self.repository.revision_tree(self.last_revision())
        return tree.inventory.root.file_id

    def is_locked(self):
        return self.control_files.is_locked()

    def lock_write(self):
        # TODO: test for failed two phase locks. This is known broken.
        self.control_files.lock_write()
        self.repository.lock_write()

    def lock_read(self):
        # TODO: test for failed two phase locks. This is known broken.
        self.control_files.lock_read()
        self.repository.lock_read()

    def unlock(self):
        # TODO: test for failed two phase locks. This is known broken.
        try:
            self.repository.unlock()
        finally:
            self.control_files.unlock()
        
    def peek_lock_mode(self):
        if self.control_files._lock_count == 0:
            return None
        else:
            return self.control_files._lock_mode

    def get_physical_lock_status(self):
        return self.control_files.get_physical_lock_status()

    @needs_read_lock
    def print_file(self, file, revision_id):
        """See Branch.print_file."""
        return self.repository.print_file(file, revision_id)

    @needs_write_lock
    def append_revision(self, *revision_ids):
        """See Branch.append_revision."""
        for revision_id in revision_ids:
            mutter("add {%s} to revision-history" % revision_id)
        rev_history = self.revision_history()
        rev_history.extend(revision_ids)
        self.set_revision_history(rev_history)

    @needs_write_lock
    def set_revision_history(self, rev_history):
        """See Branch.set_revision_history."""
        self.control_files.put_utf8(
            'revision-history', '\n'.join(rev_history))
        transaction = self.get_transaction()
        history = transaction.map.find_revision_history()
        if history is not None:
            # update the revision history in the identity map.
            history[:] = list(rev_history)
            # this call is disabled because revision_history is 
            # not really an object yet, and the transaction is for objects.
            # transaction.register_dirty(history)
        else:
            transaction.map.add_revision_history(rev_history)
            # this call is disabled because revision_history is 
            # not really an object yet, and the transaction is for objects.
            # transaction.register_clean(history)

    def get_revision_delta(self, revno):
        """Return the delta for one revision.

        The delta is relative to its mainline predecessor, or the
        empty tree for revision 1.
        """
        assert isinstance(revno, int)
        rh = self.revision_history()
        if not (1 <= revno <= len(rh)):
            raise InvalidRevisionNumber(revno)
        return self.repository.get_revision_delta(rh[revno-1])

    @needs_read_lock
    def revision_history(self):
        """See Branch.revision_history."""
        transaction = self.get_transaction()
        history = transaction.map.find_revision_history()
        if history is not None:
            mutter("cache hit for revision-history in %s", self)
            return list(history)
        history = [l.rstrip('\r\n') for l in
                self.control_files.get_utf8('revision-history').readlines()]
        transaction.map.add_revision_history(history)
        # this call is disabled because revision_history is 
        # not really an object yet, and the transaction is for objects.
        # transaction.register_clean(history, precious=True)
        return list(history)

    @needs_write_lock
    def update_revisions(self, other, stop_revision=None):
        """See Branch.update_revisions."""
        other.lock_read()
        try:
            if stop_revision is None:
                stop_revision = other.last_revision()
                if stop_revision is None:
                    # if there are no commits, we're done.
                    return
            # whats the current last revision, before we fetch [and change it
            # possibly]
            last_rev = self.last_revision()
            # we fetch here regardless of whether we need to so that we pickup
            # filled in ghosts.
            self.fetch(other, stop_revision)
            my_ancestry = self.repository.get_ancestry(last_rev)
            if stop_revision in my_ancestry:
                # last_revision is a descendant of stop_revision
                return
            # stop_revision must be a descendant of last_revision
            stop_graph = self.repository.get_revision_graph(stop_revision)
            if last_rev is not None and last_rev not in stop_graph:
                # our previous tip is not merged into stop_revision
                raise errors.DivergedBranches(self, other)
            # make a new revision history from the graph
            current_rev_id = stop_revision
            new_history = []
            while current_rev_id not in (None, NULL_REVISION):
                new_history.append(current_rev_id)
                current_rev_id_parents = stop_graph[current_rev_id]
                try:
                    current_rev_id = current_rev_id_parents[0]
                except IndexError:
                    current_rev_id = None
            new_history.reverse()
            self.set_revision_history(new_history)
        finally:
            other.unlock()

    def basis_tree(self):
        """See Branch.basis_tree."""
        return self.repository.revision_tree(self.last_revision())

    @deprecated_method(zero_eight)
    def working_tree(self):
        """Create a Working tree object for this branch."""
        from bzrlib.workingtree import WorkingTree
        from bzrlib.transport.local import LocalTransport
        if (self.base.find('://') != -1 or 
            not isinstance(self._transport, LocalTransport)):
            raise NoWorkingTree(self.base)
        return self.bzrdir.open_workingtree()

    @needs_write_lock
    def pull(self, source, overwrite=False, stop_revision=None):
        """See Branch.pull."""
        source.lock_read()
        try:
            old_count = len(self.revision_history())
            try:
                self.update_revisions(source,stop_revision)
            except DivergedBranches:
                if not overwrite:
                    raise
            if overwrite:
                self.set_revision_history(source.revision_history())
            new_count = len(self.revision_history())
            return new_count - old_count
        finally:
            source.unlock()

    def get_parent(self):
        """See Branch.get_parent."""
        import errno
        _locs = ['parent', 'pull', 'x-pull']
        assert self.base[-1] == '/'
        for l in _locs:
            try:
                return urlutils.join(self.base[:-1], 
                            self.control_files.get(l).read().strip('\n'))
            except NoSuchFile:
                pass
        return None

    def get_push_location(self):
        """See Branch.get_push_location."""
        config = bzrlib.config.BranchConfig(self)
        push_loc = config.get_user_option('push_location')
        return push_loc

    def set_push_location(self, location):
        """See Branch.set_push_location."""
        config = bzrlib.config.LocationConfig(self.base)
        config.set_user_option('push_location', location)

    @needs_write_lock
    def set_parent(self, url):
        """See Branch.set_parent."""
        # TODO: Maybe delete old location files?
        # URLs should never be unicode, even on the local fs,
        # FIXUP this and get_parent in a future branch format bump:
        # read and rewrite the file, and have the new format code read
        # using .get not .get_utf8. RBC 20060125
        if url is None:
            self.control_files._transport.delete('parent')
        else:
            if isinstance(url, unicode):
                try: 
                    url = url.encode('ascii')
                except UnicodeEncodeError:
                    raise bzrlib.errors.InvalidURL(url,
                        "Urls must be 7-bit ascii, "
                        "use bzrlib.urlutils.escape")
                    
            url = urlutils.relative_url(self.base, url)
            self.control_files.put('parent', url + '\n')

    def tree_config(self):
        return TreeConfig(self)


class BzrBranch5(BzrBranch):
    """A format 5 branch. This supports new features over plan branches.

    It has support for a master_branch which is the data for bound branches.
    """

    def __init__(self,
                 _format,
                 _control_files,
                 a_bzrdir,
                 _repository):
        super(BzrBranch5, self).__init__(_format=_format,
                                         _control_files=_control_files,
                                         a_bzrdir=a_bzrdir,
                                         _repository=_repository)
        
    @needs_write_lock
    def pull(self, source, overwrite=False, stop_revision=None):
        """Updates branch.pull to be bound branch aware."""
        bound_location = self.get_bound_location()
        if source.base != bound_location:
            # not pulling from master, so we need to update master.
            master_branch = self.get_master_branch()
            if master_branch:
                master_branch.pull(source)
                source = master_branch
        return super(BzrBranch5, self).pull(source, overwrite, stop_revision)

    def get_bound_location(self):
        try:
            return self.control_files.get_utf8('bound').read()[:-1]
        except errors.NoSuchFile:
            return None

    @needs_read_lock
    def get_master_branch(self):
        """Return the branch we are bound to.
        
        :return: Either a Branch, or None

        This could memoise the branch, but if thats done
        it must be revalidated on each new lock.
        So for now we just don't memoise it.
        # RBC 20060304 review this decision.
        """
        bound_loc = self.get_bound_location()
        if not bound_loc:
            return None
        try:
            return Branch.open(bound_loc)
        except (errors.NotBranchError, errors.ConnectionError), e:
            raise errors.BoundBranchConnectionFailure(
                    self, bound_loc, e)

    @needs_write_lock
    def set_bound_location(self, location):
        """Set the target where this branch is bound to.

        :param location: URL to the target branch
        """
        if location:
            self.control_files.put_utf8('bound', location+'\n')
        else:
            try:
                self.control_files._transport.delete('bound')
            except NoSuchFile:
                return False
            return True

    @needs_write_lock
    def bind(self, other):
        """Bind the local branch the other branch.

        :param other: The branch to bind to
        :type other: Branch
        """
        # TODO: jam 20051230 Consider checking if the target is bound
        #       It is debatable whether you should be able to bind to
        #       a branch which is itself bound.
        #       Committing is obviously forbidden,
        #       but binding itself may not be.
        #       Since we *have* to check at commit time, we don't
        #       *need* to check here
        self.pull(other)

        # we are now equal to or a suffix of other.

        # Since we have 'pulled' from the remote location,
        # now we should try to pull in the opposite direction
        # in case the local tree has more revisions than the
        # remote one.
        # There may be a different check you could do here
        # rather than actually trying to install revisions remotely.
        # TODO: capture an exception which indicates the remote branch
        #       is not writable. 
        #       If it is up-to-date, this probably should not be a failure
        
        # lock other for write so the revision-history syncing cannot race
        other.lock_write()
        try:
            other.pull(self)
            # if this does not error, other now has the same last rev we do
            # it can only error if the pull from other was concurrent with
            # a commit to other from someone else.

            # until we ditch revision-history, we need to sync them up:
            self.set_revision_history(other.revision_history())
            # now other and self are up to date with each other and have the
            # same revision-history.
        finally:
            other.unlock()

        self.set_bound_location(other.base)

    @needs_write_lock
    def unbind(self):
        """If bound, unbind"""
        return self.set_bound_location(None)

    @needs_write_lock
    def update(self):
        """Synchronise this branch with the master branch if any. 

        :return: None or the last_revision that was pivoted out during the
                 update.
        """
        master = self.get_master_branch()
        if master is not None:
            old_tip = self.last_revision()
            self.pull(master, overwrite=True)
            if old_tip in self.repository.get_ancestry(self.last_revision()):
                return None
            return old_tip
        return None


class BranchTestProviderAdapter(object):
    """A tool to generate a suite testing multiple branch formats at once.

    This is done by copying the test once for each transport and injecting
    the transport_server, transport_readonly_server, and branch_format
    classes into each copy. Each copy is also given a new id() to make it
    easy to identify.
    """

    def __init__(self, transport_server, transport_readonly_server, formats):
        self._transport_server = transport_server
        self._transport_readonly_server = transport_readonly_server
        self._formats = formats
    
    def adapt(self, test):
        result = TestSuite()
        for branch_format, bzrdir_format in self._formats:
            new_test = deepcopy(test)
            new_test.transport_server = self._transport_server
            new_test.transport_readonly_server = self._transport_readonly_server
            new_test.bzrdir_format = bzrdir_format
            new_test.branch_format = branch_format
            def make_new_test_id():
                new_id = "%s(%s)" % (new_test.id(), branch_format.__class__.__name__)
                return lambda: new_id
            new_test.id = make_new_test_id()
            result.addTest(new_test)
        return result


class BranchCheckResult(object):
    """Results of checking branch consistency.

    :see: Branch.check
    """

    def __init__(self, branch):
        self.branch = branch

    def report_results(self, verbose):
        """Report the check results via trace.note.
        
        :param verbose: Requests more detailed display of what was checked,
            if any.
        """
        note('checked branch %s format %s',
             self.branch.base,
             self.branch._format)


######################################################################
# predicates


@deprecated_function(zero_eight)
def ScratchBranch(*args, **kwargs):
    """See bzrlib.bzrdir.ScratchDir."""
    d = ScratchDir(*args, **kwargs)
    return d.open_branch()


@deprecated_function(zero_eight)
def is_control_file(*args, **kwargs):
    """See bzrlib.workingtree.is_control_file."""
    return bzrlib.workingtree.is_control_file(*args, **kwargs)<|MERGE_RESOLUTION|>--- conflicted
+++ resolved
@@ -46,12 +46,6 @@
                             safe_unicode,
                             rmtree,
                             )
-<<<<<<< HEAD
-=======
-from bzrlib.textui import show_status
-from bzrlib.trace import mutter, note
-from bzrlib.tree import RevisionTree
->>>>>>> 7999ecd3
 from bzrlib.repository import Repository
 from bzrlib.revision import (
                              is_ancestor,
