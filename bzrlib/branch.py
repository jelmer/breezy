--- conflicted
+++ resolved
@@ -2380,53 +2380,6 @@
     def __init__(self, other_registry=None):
         super(BranchFormatRegistry, self).__init__(other_registry)
         self._default_format = None
-<<<<<<< HEAD
-=======
-        self._extra_formats = []
-
-    def register(self, format):
-        """Register a new branch format."""
-        super(BranchFormatRegistry, self).register(
-            format.get_format_string(), format)
-
-    def remove(self, format):
-        """Remove a registered branch format."""
-        super(BranchFormatRegistry, self).remove(
-            format.get_format_string())
-
-    def register_extra(self, format):
-        """Register a branch format that can not be part of a metadir.
-
-        This is mainly useful to allow custom branch formats, such as
-        older Bazaar formats and foreign formats, to be tested
-        """
-        self._extra_formats.append(registry._ObjectGetter(format))
-        network_format_registry.register(
-            format.network_name(), format.__class__)
-
-    def register_extra_lazy(self, module_name, member_name):
-        """Register a branch format lazily.
-        """
-        self._extra_formats.append(
-            registry._LazyObjectGetter(module_name, member_name))
-
-    @classmethod
-    def unregister_extra(self, format):
-        self._extra_formats.remove(registry._ObjectGetter(format))
-
-    def _get_all(self):
-        result = []
-        for name, fmt in self.iteritems():
-            if callable(fmt):
-                fmt = fmt()
-            result.append(fmt)
-        for objgetter in self._extra_formats:
-            fmt = objgetter.get_obj()
-            if callable(fmt):
-                fmt = fmt()
-            result.append(fmt)
-        return result
->>>>>>> c93e6b25
 
     def set_default(self, format):
         self._default_format = format
