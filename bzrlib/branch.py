# Copyright (C) 2005 Canonical Ltd

# This program is free software; you can redistribute it and/or modify
# it under the terms of the GNU General Public License as published by
# the Free Software Foundation; either version 2 of the License, or
# (at your option) any later version.

# This program is distributed in the hope that it will be useful,
# but WITHOUT ANY WARRANTY; without even the implied warranty of
# MERCHANTABILITY or FITNESS FOR A PARTICULAR PURPOSE.  See the
# GNU General Public License for more details.

# You should have received a copy of the GNU General Public License
# along with this program; if not, write to the Free Software
# Foundation, Inc., 59 Temple Place, Suite 330, Boston, MA  02111-1307  USA


import sys
import os
import errno
from warnings import warn
from cStringIO import StringIO


import bzrlib
from bzrlib.inventory import InventoryEntry
import bzrlib.inventory as inventory
from bzrlib.trace import mutter, note
<<<<<<< HEAD
from bzrlib.osutils import isdir, quotefn, compact_date, rand_bytes, \
     rename, splitpath, sha_file, appendpath, file_kind

from bzrlib.store import copy_all
from bzrlib.errors import BzrError, InvalidRevisionNumber, InvalidRevisionId, \
     DivergedBranches, NotBranchError, UnlistableStore, UnlistableBranch
=======
from bzrlib.osutils import (isdir, quotefn, compact_date, rand_bytes, 
                            rename, splitpath, sha_file, appendpath, 
                            file_kind)
import bzrlib.errors as errors
from bzrlib.errors import (BzrError, InvalidRevisionNumber, InvalidRevisionId,
                           NoSuchRevision, HistoryMissing, NotBranchError,
                           DivergedBranches, LockError, UnlistableStore,
                           UnlistableBranch, NoSuchFile)
>>>>>>> 29375695
from bzrlib.textui import show_status
from bzrlib.revision import Revision
from bzrlib.delta import compare_trees
from bzrlib.tree import EmptyTree, RevisionTree
from bzrlib.inventory import Inventory
from bzrlib.store import copy_all
from bzrlib.store.compressed_text import CompressedTextStore
from bzrlib.store.text import TextStore
from bzrlib.store.weave import WeaveStore
import bzrlib.transactions as transactions
from bzrlib.transport import Transport, get_transport
import bzrlib.xml5
import bzrlib.ui


BZR_BRANCH_FORMAT_4 = "Bazaar-NG branch, format 0.0.4\n"
BZR_BRANCH_FORMAT_5 = "Bazaar-NG branch, format 5\n"
## TODO: Maybe include checks for common corruption of newlines, etc?


# TODO: Some operations like log might retrieve the same revisions
# repeatedly to calculate deltas.  We could perhaps have a weakref
# cache in memory to make this faster.  In general anything can be
# cached in memory between lock and unlock operations.

def find_branch(*ignored, **ignored_too):
    # XXX: leave this here for about one release, then remove it
    raise NotImplementedError('find_branch() is not supported anymore, '
                              'please use one of the new branch constructors')
def _relpath(base, path):
    """Return path relative to base, or raise exception.

    The path may be either an absolute path or a path relative to the
    current working directory.

    Lifted out of Branch.relpath for ease of testing.

    os.path.commonprefix (python2.4) has a bad bug that it works just
    on string prefixes, assuming that '/u' is a prefix of '/u2'.  This
    avoids that problem."""
    rp = os.path.abspath(path)

    s = []
    head = rp
    while len(head) >= len(base):
        if head == base:
            break
        head, tail = os.path.split(head)
        if tail:
            s.insert(0, tail)
    else:
        raise NotBranchError("path %r is not within branch %r" % (rp, base))

    return os.sep.join(s)
        

def find_branch_root(t):
    """Find the branch root enclosing the transport's base.

    t is a Transport object.

    It is not necessary that the base of t exists.

    Basically we keep looking up until we find the control directory or
    run into the root.  If there isn't one, raises NotBranchError.
    """
    orig_base = t.base
    while True:
        if t.has(bzrlib.BZRDIR):
            return t
        new_t = t.clone('..')
        if new_t.base == t.base:
            # reached the root, whatever that may be
            raise NotBranchError('%s is not in a branch' % orig_base)
        t = new_t


######################################################################
# branch objects

class Branch(object):
    """Branch holding a history of revisions.

    base
        Base directory/url of the branch.
    """
    base = None

    def __init__(self, *ignored, **ignored_too):
        raise NotImplementedError('The Branch class is abstract')

    @staticmethod
    def open_downlevel(base):
        """Open a branch which may be of an old format.
        
        Only local branches are supported."""
        return _Branch(get_transport(base), relax_version_check=True)
        
    @staticmethod
    def open(base):
        """Open an existing branch, rooted at 'base' (url)"""
        t = get_transport(base)
        mutter("trying to open %r with transport %r", base, t)
        return _Branch(t)

    @staticmethod
    def open_containing(url):
        """Open an existing branch which contains url.
        
        This probes for a branch at url, and searches upwards from there.
        """
        t = get_transport(url)
        t = find_branch_root(t)
        return _Branch(t)

    @staticmethod
    def initialize(base):
        """Create a new branch, rooted at 'base' (url)"""
        t = get_transport(base)
        return _Branch(t, init=True)

    def setup_caching(self, cache_root):
        """Subclasses that care about caching should override this, and set
        up cached stores located under cache_root.
        """
        self.cache_root = cache_root


class _Branch(Branch):
    """A branch stored in the actual filesystem.

    Note that it's "local" in the context of the filesystem; it doesn't
    really matter if it's on an nfs/smb/afs/coda/... share, as long as
    it's writable, and can be accessed via the normal filesystem API.

    _lock_mode
        None, or 'r' or 'w'

    _lock_count
        If _lock_mode is true, a positive count of the number of times the
        lock has been taken.

    _lock
        Lock object from bzrlib.lock.
    """
    # We actually expect this class to be somewhat short-lived; part of its
    # purpose is to try to isolate what bits of the branch logic are tied to
    # filesystem access, so that in a later step, we can extricate them to
    # a separarte ("storage") class.
    _lock_mode = None
    _lock_count = None
    _lock = None
    _inventory_weave = None
    
    # Map some sort of prefix into a namespace
    # stuff like "revno:10", "revid:", etc.
    # This should match a prefix with a function which accepts
    REVISION_NAMESPACES = {}

    def push_stores(self, branch_to):
        """Copy the content of this branches store to branch_to."""
        if (self._branch_format != branch_to._branch_format
            or self._branch_format != 4):
            from bzrlib.fetch import greedy_fetch
            mutter("falling back to fetch logic to push between %s(%s) and %s(%s)",
                   self, self._branch_format, branch_to, branch_to._branch_format)
            greedy_fetch(to_branch=branch_to, from_branch=self,
                         revision=self.last_revision())
            return

        store_pairs = ((self.text_store,      branch_to.text_store),
                       (self.inventory_store, branch_to.inventory_store),
                       (self.revision_store,  branch_to.revision_store))
        try:
            for from_store, to_store in store_pairs: 
                copy_all(from_store, to_store)
        except UnlistableStore:
            raise UnlistableBranch(from_store)

    def __init__(self, transport, init=False,
                 relax_version_check=False):
        """Create new branch object at a particular location.

        transport -- A Transport object, defining how to access files.
                (If a string, transport.transport() will be used to
                create a Transport object)
        
        init -- If True, create new control files in a previously
             unversioned directory.  If False, the branch must already
             be versioned.

        relax_version_check -- If true, the usual check for the branch
            version is not applied.  This is intended only for
            upgrade/recovery type use; it's not guaranteed that
            all operations will work on old format branches.

        In the test suite, creation of new trees is tested using the
        `ScratchBranch` class.
        """
        assert isinstance(transport, Transport), \
            "%r is not a Transport" % transport
        self._transport = transport
        if init:
            self._make_control()
        self._check_format(relax_version_check)

        def get_store(name, compressed=True):
            # FIXME: This approach of assuming stores are all entirely compressed
            # or entirely uncompressed is tidy, but breaks upgrade from 
            # some existing branches where there's a mixture; we probably 
            # still want the option to look for both.
            relpath = self._rel_controlfilename(name)
            if compressed:
                store = CompressedTextStore(self._transport.clone(relpath))
            else:
                store = TextStore(self._transport.clone(relpath))
            #if self._transport.should_cache():
            #    cache_path = os.path.join(self.cache_root, name)
            #    os.mkdir(cache_path)
            #    store = bzrlib.store.CachedStore(store, cache_path)
            return store
        def get_weave(name):
            relpath = self._rel_controlfilename(name)
            ws = WeaveStore(self._transport.clone(relpath))
            if self._transport.should_cache():
                ws.enable_cache = True
            return ws

        if self._branch_format == 4:
            self.inventory_store = get_store('inventory-store')
            self.text_store = get_store('text-store')
            self.revision_store = get_store('revision-store')
        elif self._branch_format == 5:
            self.control_weaves = get_weave([])
            self.weave_store = get_weave('weaves')
            self.revision_store = get_store('revision-store', compressed=False)
        self._transaction = None

    def __str__(self):
        return '%s(%r)' % (self.__class__.__name__, self._transport.base)


    __repr__ = __str__


    def __del__(self):
        if self._lock_mode or self._lock:
            # XXX: This should show something every time, and be suitable for
            # headless operation and embedding
            warn("branch %r was not explicitly unlocked" % self)
            self._lock.unlock()

        # TODO: It might be best to do this somewhere else,
        # but it is nice for a Branch object to automatically
        # cache it's information.
        # Alternatively, we could have the Transport objects cache requests
        # See the earlier discussion about how major objects (like Branch)
        # should never expect their __del__ function to run.
        if hasattr(self, 'cache_root') and self.cache_root is not None:
            try:
                import shutil
                shutil.rmtree(self.cache_root)
            except:
                pass
            self.cache_root = None

    def _get_base(self):
        if self._transport:
            return self._transport.base
        return None

    base = property(_get_base)

    def _finish_transaction(self):
        """Exit the current transaction."""
        if self._transaction is None:
            raise errors.LockError('Branch %s is not in a transaction' %
                                   self)
        transaction = self._transaction
        self._transaction = None
        transaction.finish()

    def get_transaction(self):
        """Return the current active transaction.

        If no transaction is active, this returns a passthrough object
        for which all data is immedaitely flushed and no caching happens.
        """
        if self._transaction is None:
            return transactions.PassThroughTransaction()
        else:
            return self._transaction

    def _set_transaction(self, new_transaction):
        """Set a new active transaction."""
        if self._transaction is not None:
            raise errors.LockError('Branch %s is in a transaction already.' %
                                   self)
        self._transaction = new_transaction

    def lock_write(self):
        # TODO: Upgrade locking to support using a Transport,
        # and potentially a remote locking protocol
        if self._lock_mode:
            if self._lock_mode != 'w':
                raise LockError("can't upgrade to a write lock from %r" %
                                self._lock_mode)
            self._lock_count += 1
        else:
            self._lock = self._transport.lock_write(
                    self._rel_controlfilename('branch-lock'))
            self._lock_mode = 'w'
            self._lock_count = 1
            self._set_transaction(transactions.PassThroughTransaction())


    def lock_read(self):
        if self._lock_mode:
            assert self._lock_mode in ('r', 'w'), \
                   "invalid lock mode %r" % self._lock_mode
            self._lock_count += 1
        else:
            self._lock = self._transport.lock_read(
                    self._rel_controlfilename('branch-lock'))
            self._lock_mode = 'r'
            self._lock_count = 1
            self._set_transaction(transactions.ReadOnlyTransaction())
                        
    def unlock(self):
        if not self._lock_mode:
            raise LockError('branch %r is not locked' % (self))

        if self._lock_count > 1:
            self._lock_count -= 1
        else:
            self._finish_transaction()
            self._lock.unlock()
            self._lock = None
            self._lock_mode = self._lock_count = None

    def abspath(self, name):
        """Return absolute filename for something in the branch"""
        return self._transport.abspath(name)

    def relpath(self, path):
        """Return path relative to this branch of something inside it.

        Raises an error if path is not in this branch."""
        return self._transport.relpath(path)


    def _rel_controlfilename(self, file_or_path):
        if isinstance(file_or_path, basestring):
            file_or_path = [file_or_path]
        return [bzrlib.BZRDIR] + file_or_path

    def controlfilename(self, file_or_path):
        """Return location relative to branch."""
        return self._transport.abspath(self._rel_controlfilename(file_or_path))


    def controlfile(self, file_or_path, mode='r'):
        """Open a control file for this branch.

        There are two classes of file in the control directory: text
        and binary.  binary files are untranslated byte streams.  Text
        control files are stored with Unix newlines and in UTF-8, even
        if the platform or locale defaults are different.

        Controlfiles should almost never be opened in write mode but
        rather should be atomically copied and replaced using atomicfile.
        """
        import codecs

        relpath = self._rel_controlfilename(file_or_path)
        #TODO: codecs.open() buffers linewise, so it was overloaded with
        # a much larger buffer, do we need to do the same for getreader/getwriter?
        if mode == 'rb': 
            return self._transport.get(relpath)
        elif mode == 'wb':
            raise BzrError("Branch.controlfile(mode='wb') is not supported, use put_controlfiles")
        elif mode == 'r':
            return codecs.getreader('utf-8')(self._transport.get(relpath), errors='replace')
        elif mode == 'w':
            raise BzrError("Branch.controlfile(mode='w') is not supported, use put_controlfiles")
        else:
            raise BzrError("invalid controlfile mode %r" % mode)

    def put_controlfile(self, path, f, encode=True):
        """Write an entry as a controlfile.

        :param path: The path to put the file, relative to the .bzr control
                     directory
        :param f: A file-like or string object whose contents should be copied.
        :param encode:  If true, encode the contents as utf-8
        """
        self.put_controlfiles([(path, f)], encode=encode)

    def put_controlfiles(self, files, encode=True):
        """Write several entries as controlfiles.

        :param files: A list of [(path, file)] pairs, where the path is the directory
                      underneath the bzr control directory
        :param encode:  If true, encode the contents as utf-8
        """
        import codecs
        ctrl_files = []
        for path, f in files:
            if encode:
                if isinstance(f, basestring):
                    f = f.encode('utf-8', 'replace')
                else:
                    f = codecs.getwriter('utf-8')(f, errors='replace')
            path = self._rel_controlfilename(path)
            ctrl_files.append((path, f))
        self._transport.put_multi(ctrl_files)

    def _make_control(self):
        from bzrlib.inventory import Inventory
        from bzrlib.weavefile import write_weave_v5
        from bzrlib.weave import Weave
        
        # Create an empty inventory
        sio = StringIO()
        # if we want per-tree root ids then this is the place to set
        # them; they're not needed for now and so ommitted for
        # simplicity.
        bzrlib.xml5.serializer_v5.write_inventory(Inventory(), sio)
        empty_inv = sio.getvalue()
        sio = StringIO()
        bzrlib.weavefile.write_weave_v5(Weave(), sio)
        empty_weave = sio.getvalue()

        dirs = [[], 'revision-store', 'weaves']
        files = [('README', 
            "This is a Bazaar-NG control directory.\n"
            "Do not change any files in this directory.\n"),
            ('branch-format', BZR_BRANCH_FORMAT_5),
            ('revision-history', ''),
            ('branch-name', ''),
            ('branch-lock', ''),
            ('pending-merges', ''),
            ('inventory', empty_inv),
            ('inventory.weave', empty_weave),
            ('ancestry.weave', empty_weave)
        ]
        cfn = self._rel_controlfilename
        self._transport.mkdir_multi([cfn(d) for d in dirs])
        self.put_controlfiles(files)
        mutter('created control directory in ' + self._transport.base)

    def _check_format(self, relax_version_check):
        """Check this branch format is supported.

        The format level is stored, as an integer, in
        self._branch_format for code that needs to check it later.

        In the future, we might need different in-memory Branch
        classes to support downlevel branches.  But not yet.
        """
        try:
            fmt = self.controlfile('branch-format', 'r').read()
        except NoSuchFile:
            raise NotBranchError(self.base)
        mutter("got branch format %r", fmt)
        if fmt == BZR_BRANCH_FORMAT_5:
            self._branch_format = 5
        elif fmt == BZR_BRANCH_FORMAT_4:
            self._branch_format = 4

        if (not relax_version_check
            and self._branch_format != 5):
            raise BzrError('sorry, branch format %r not supported' % fmt,
                           ['use a different bzr version',
                            'or remove the .bzr directory'
                            ' and "bzr init" again'])

    def get_root_id(self):
        """Return the id of this branches root"""
        inv = self.read_working_inventory()
        return inv.root.file_id

    def set_root_id(self, file_id):
        inv = self.read_working_inventory()
        orig_root_id = inv.root.file_id
        del inv._byid[inv.root.file_id]
        inv.root.file_id = file_id
        inv._byid[inv.root.file_id] = inv.root
        for fid in inv:
            entry = inv[fid]
            if entry.parent_id in (None, orig_root_id):
                entry.parent_id = inv.root.file_id
        self._write_inventory(inv)

    def read_working_inventory(self):
        """Read the working inventory."""
        self.lock_read()
        try:
            # ElementTree does its own conversion from UTF-8, so open in
            # binary.
            f = self.controlfile('inventory', 'rb')
            return bzrlib.xml5.serializer_v5.read_inventory(f)
        finally:
            self.unlock()
            

    def _write_inventory(self, inv):
        """Update the working inventory.

        That is to say, the inventory describing changes underway, that
        will be committed to the next revision.
        """
        from cStringIO import StringIO
        self.lock_write()
        try:
            sio = StringIO()
            bzrlib.xml5.serializer_v5.write_inventory(inv, sio)
            sio.seek(0)
            # Transport handles atomicity
            self.put_controlfile('inventory', sio)
        finally:
            self.unlock()
        
        mutter('wrote working inventory')
            
    inventory = property(read_working_inventory, _write_inventory, None,
                         """Inventory for the working copy.""")

    def add(self, files, ids=None):
        """Make files versioned.

        Note that the command line normally calls smart_add instead,
        which can automatically recurse.

        This puts the files in the Added state, so that they will be
        recorded by the next commit.

        files
            List of paths to add, relative to the base of the tree.

        ids
            If set, use these instead of automatically generated ids.
            Must be the same length as the list of files, but may
            contain None for ids that are to be autogenerated.

        TODO: Perhaps have an option to add the ids even if the files do
              not (yet) exist.

        TODO: Perhaps yield the ids and paths as they're added.
        """
        # TODO: Re-adding a file that is removed in the working copy
        # should probably put it back with the previous ID.
        if isinstance(files, basestring):
            assert(ids is None or isinstance(ids, basestring))
            files = [files]
            if ids is not None:
                ids = [ids]

        if ids is None:
            ids = [None] * len(files)
        else:
            assert(len(ids) == len(files))

        self.lock_write()
        try:
            inv = self.read_working_inventory()
            for f,file_id in zip(files, ids):
                if is_control_file(f):
                    raise BzrError("cannot add control file %s" % quotefn(f))

                fp = splitpath(f)

                if len(fp) == 0:
                    raise BzrError("cannot add top-level %r" % f)

                fullpath = os.path.normpath(self.abspath(f))

                try:
                    kind = file_kind(fullpath)
                except OSError:
                    # maybe something better?
                    raise BzrError('cannot add: not a regular file, symlink or directory: %s' % quotefn(f))

                if not InventoryEntry.versionable_kind(kind):
                    raise BzrError('cannot add: not a versionable file ('
                                   'i.e. regular file, symlink or directory): %s' % quotefn(f))

                if file_id is None:
                    file_id = gen_file_id(f)
                inv.add_path(f, kind=kind, file_id=file_id)

                mutter("add file %s file_id:{%s} kind=%r" % (f, file_id, kind))

            self._write_inventory(inv)
        finally:
            self.unlock()
            

    def print_file(self, file, revno):
        """Print `file` to stdout."""
        self.lock_read()
        try:
            tree = self.revision_tree(self.get_rev_id(revno))
            # use inventory as it was in that revision
            file_id = tree.inventory.path2id(file)
            if not file_id:
                raise BzrError("%r is not present in revision %s" % (file, revno))
            tree.print_file(file_id)
        finally:
            self.unlock()


    def remove(self, files, verbose=False):
        """Mark nominated files for removal from the inventory.

        This does not remove their text.  This does not run on 

        TODO: Refuse to remove modified files unless --force is given?

        TODO: Do something useful with directories.

        TODO: Should this remove the text or not?  Tough call; not
        removing may be useful and the user can just use use rm, and
        is the opposite of add.  Removing it is consistent with most
        other tools.  Maybe an option.
        """
        ## TODO: Normalize names
        ## TODO: Remove nested loops; better scalability
        if isinstance(files, basestring):
            files = [files]

        self.lock_write()

        try:
            tree = self.working_tree()
            inv = tree.inventory

            # do this before any modifications
            for f in files:
                fid = inv.path2id(f)
                if not fid:
                    raise BzrError("cannot remove unversioned file %s" % quotefn(f))
                mutter("remove inventory entry %s {%s}" % (quotefn(f), fid))
                if verbose:
                    # having remove it, it must be either ignored or unknown
                    if tree.is_ignored(f):
                        new_status = 'I'
                    else:
                        new_status = '?'
                    show_status(new_status, inv[fid].kind, quotefn(f))
                del inv[fid]

            self._write_inventory(inv)
        finally:
            self.unlock()

    # FIXME: this doesn't need to be a branch method
    def set_inventory(self, new_inventory_list):
        from bzrlib.inventory import Inventory, InventoryEntry
        inv = Inventory(self.get_root_id())
        for path, file_id, parent, kind in new_inventory_list:
            name = os.path.basename(path)
            if name == "":
                continue
            # fixme, there should be a factory function inv,add_?? 
            if kind == 'directory':
                inv.add(inventory.InventoryDirectory(file_id, name, parent))
            elif kind == 'file':
                inv.add(inventory.InventoryFile(file_id, name, parent))
            elif kind == 'symlink':
                inv.add(inventory.InventoryLink(file_id, name, parent))
            else:
                raise BzrError("unknown kind %r" % kind)
        self._write_inventory(inv)

    def unknowns(self):
        """Return all unknown files.

        These are files in the working directory that are not versioned or
        control files or ignored.
        
        >>> b = ScratchBranch(files=['foo', 'foo~'])
        >>> list(b.unknowns())
        ['foo']
        >>> b.add('foo')
        >>> list(b.unknowns())
        []
        >>> b.remove('foo')
        >>> list(b.unknowns())
        ['foo']
        """
        return self.working_tree().unknowns()


    def append_revision(self, *revision_ids):
        for revision_id in revision_ids:
            mutter("add {%s} to revision-history" % revision_id)
        self.lock_write()
        try:
            rev_history = self.revision_history()
            rev_history.extend(revision_ids)
            self.put_controlfile('revision-history', '\n'.join(rev_history))
        finally:
            self.unlock()

    def has_revision(self, revision_id):
        """True if this branch has a copy of the revision.

        This does not necessarily imply the revision is merge
        or on the mainline."""
        return (revision_id is None
                or revision_id in self.revision_store)

    def get_revision_xml_file(self, revision_id):
        """Return XML file object for revision object."""
        if not revision_id or not isinstance(revision_id, basestring):
            raise InvalidRevisionId(revision_id)

        self.lock_read()
        try:
            try:
                return self.revision_store[revision_id]
            except (IndexError, KeyError):
                raise bzrlib.errors.NoSuchRevision(self, revision_id)
        finally:
            self.unlock()

    #deprecated
    get_revision_xml = get_revision_xml_file

    def get_revision_xml(self, revision_id):
        return self.get_revision_xml_file(revision_id).read()


    def get_revision(self, revision_id):
        """Return the Revision object for a named revision"""
        xml_file = self.get_revision_xml_file(revision_id)

        try:
            r = bzrlib.xml5.serializer_v5.read_revision(xml_file)
        except SyntaxError, e:
            raise bzrlib.errors.BzrError('failed to unpack revision_xml',
                                         [revision_id,
                                          str(e)])
            
        assert r.revision_id == revision_id
        return r

    def get_revision_delta(self, revno):
        """Return the delta for one revision.

        The delta is relative to its mainline predecessor, or the
        empty tree for revision 1.
        """
        assert isinstance(revno, int)
        rh = self.revision_history()
        if not (1 <= revno <= len(rh)):
            raise InvalidRevisionNumber(revno)

        # revno is 1-based; list is 0-based

        new_tree = self.revision_tree(rh[revno-1])
        if revno == 1:
            old_tree = EmptyTree()
        else:
            old_tree = self.revision_tree(rh[revno-2])

        return compare_trees(old_tree, new_tree)

    def get_revision_sha1(self, revision_id):
        """Hash the stored value of a revision, and return it."""
        # In the future, revision entries will be signed. At that
        # point, it is probably best *not* to include the signature
        # in the revision hash. Because that lets you re-sign
        # the revision, (add signatures/remove signatures) and still
        # have all hash pointers stay consistent.
        # But for now, just hash the contents.
        return bzrlib.osutils.sha_file(self.get_revision_xml_file(revision_id))

    def get_ancestry(self, revision_id):
        """Return a list of revision-ids integrated by a revision.
        
        This currently returns a list, but the ordering is not guaranteed:
        treat it as a set.
        """
        if revision_id is None:
            return [None]
        w = self.get_inventory_weave()
        return [None] + map(w.idx_to_name,
                            w.inclusions([w.lookup(revision_id)]))

    def get_inventory_weave(self):
        return self.control_weaves.get_weave('inventory',
                                             self.get_transaction())

    def get_inventory(self, revision_id):
        """Get Inventory object by hash."""
        xml = self.get_inventory_xml(revision_id)
        return bzrlib.xml5.serializer_v5.read_inventory_from_string(xml)

    def get_inventory_xml(self, revision_id):
        """Get inventory XML as a file object."""
        try:
            assert isinstance(revision_id, basestring), type(revision_id)
            iw = self.get_inventory_weave()
            return iw.get_text(iw.lookup(revision_id))
        except IndexError:
            raise bzrlib.errors.HistoryMissing(self, 'inventory', revision_id)

    def get_inventory_sha1(self, revision_id):
        """Return the sha1 hash of the inventory entry
        """
        return self.get_revision(revision_id).inventory_sha1

    def get_revision_inventory(self, revision_id):
        """Return inventory of a past revision."""
        # TODO: Unify this with get_inventory()
        # bzr 0.0.6 and later imposes the constraint that the inventory_id
        # must be the same as its revision, so this is trivial.
        if revision_id == None:
            return Inventory(self.get_root_id())
        else:
            return self.get_inventory(revision_id)

    def revision_history(self):
        """Return sequence of revision hashes on to this branch."""
        self.lock_read()
        try:
            return [l.rstrip('\r\n') for l in
                    self.controlfile('revision-history', 'r').readlines()]
        finally:
            self.unlock()

    def common_ancestor(self, other, self_revno=None, other_revno=None):
        """
        >>> from bzrlib.commit import commit
        >>> sb = ScratchBranch(files=['foo', 'foo~'])
        >>> sb.common_ancestor(sb) == (None, None)
        True
        >>> commit(sb, "Committing first revision", verbose=False)
        >>> sb.common_ancestor(sb)[0]
        1
        >>> clone = sb.clone()
        >>> commit(sb, "Committing second revision", verbose=False)
        >>> sb.common_ancestor(sb)[0]
        2
        >>> sb.common_ancestor(clone)[0]
        1
        >>> commit(clone, "Committing divergent second revision", 
        ...               verbose=False)
        >>> sb.common_ancestor(clone)[0]
        1
        >>> sb.common_ancestor(clone) == clone.common_ancestor(sb)
        True
        >>> sb.common_ancestor(sb) != clone.common_ancestor(clone)
        True
        >>> clone2 = sb.clone()
        >>> sb.common_ancestor(clone2)[0]
        2
        >>> sb.common_ancestor(clone2, self_revno=1)[0]
        1
        >>> sb.common_ancestor(clone2, other_revno=1)[0]
        1
        """
        my_history = self.revision_history()
        other_history = other.revision_history()
        if self_revno is None:
            self_revno = len(my_history)
        if other_revno is None:
            other_revno = len(other_history)
        indices = range(min((self_revno, other_revno)))
        indices.reverse()
        for r in indices:
            if my_history[r] == other_history[r]:
                return r+1, my_history[r]
        return None, None


    def revno(self):
        """Return current revision number for this branch.

        That is equivalent to the number of revisions committed to
        this branch.
        """
        return len(self.revision_history())


    def last_revision(self):
        """Return last patch hash, or None if no history.
        """
        ph = self.revision_history()
        if ph:
            return ph[-1]
        else:
            return None


    def missing_revisions(self, other, stop_revision=None, diverged_ok=False):
        """Return a list of new revisions that would perfectly fit.
        
        If self and other have not diverged, return a list of the revisions
        present in other, but missing from self.

        >>> from bzrlib.commit import commit
        >>> bzrlib.trace.silent = True
        >>> br1 = ScratchBranch()
        >>> br2 = ScratchBranch()
        >>> br1.missing_revisions(br2)
        []
        >>> commit(br2, "lala!", rev_id="REVISION-ID-1")
        >>> br1.missing_revisions(br2)
        [u'REVISION-ID-1']
        >>> br2.missing_revisions(br1)
        []
        >>> commit(br1, "lala!", rev_id="REVISION-ID-1")
        >>> br1.missing_revisions(br2)
        []
        >>> commit(br2, "lala!", rev_id="REVISION-ID-2A")
        >>> br1.missing_revisions(br2)
        [u'REVISION-ID-2A']
        >>> commit(br1, "lala!", rev_id="REVISION-ID-2B")
        >>> br1.missing_revisions(br2)
        Traceback (most recent call last):
        DivergedBranches: These branches have diverged.
        """
        # FIXME: If the branches have diverged, but the latest
        # revision in this branch is completely merged into the other,
        # then we should still be able to pull.
        self_history = self.revision_history()
        self_len = len(self_history)
        other_history = other.revision_history()
        other_len = len(other_history)
        common_index = min(self_len, other_len) -1
        if common_index >= 0 and \
            self_history[common_index] != other_history[common_index]:
            raise DivergedBranches(self, other)

        if stop_revision is None:
            stop_revision = other_len
        else:
            assert isinstance(stop_revision, int)
            if stop_revision > other_len:
                raise bzrlib.errors.NoSuchRevision(self, stop_revision)
        return other_history[self_len:stop_revision]

    def update_revisions(self, other, stop_revision=None):
        """Pull in new perfect-fit revisions."""
        from bzrlib.fetch import greedy_fetch
        from bzrlib.revision import get_intervening_revisions
        if stop_revision is None:
<<<<<<< HEAD
            other_revision = other.last_patch()
        else:
            other_revision = other.get_rev_id(stop_revision)
        count = greedy_fetch(self, other, other_revision, pb)[0]
        try:
            revision_ids = self.missing_revisions(other, stop_revision)
        except DivergedBranches, e:
            try:
                revision_ids = get_intervening_revisions(self.last_patch(), 
                                                         other_revision, self)
                assert self.last_patch() not in revision_ids
            except bzrlib.errors.NotAncestor:
                if is_ancestor(self.last_patch(), other_revision, self):
                    revision_ids = []
                else:
                    raise e
        self.append_revision(*revision_ids)
        pb.clear()

    def install_revisions(self, other, revision_ids, pb):
        if hasattr(other.revision_store, "prefetch"):
            other.revision_store.prefetch(revision_ids)
        if hasattr(other.inventory_store, "prefetch"):
            inventory_ids = []
            for rev_id in revision_ids:
                try:
                    revision = other.get_revision(rev_id).inventory_id
                    inventory_ids.append(revision)
                except bzrlib.errors.NoSuchRevision:
                    pass
            other.inventory_store.prefetch(inventory_ids)

        if pb is None:
            pb = bzrlib.ui.ui_factory.progress_bar()
                
        revisions = []
        needed_texts = set()
        i = 0

        failures = set()
        for i, rev_id in enumerate(revision_ids):
            pb.update('fetching revision', i+1, len(revision_ids))
            try:
                rev = other.get_revision(rev_id)
            except bzrlib.errors.NoSuchRevision:
                failures.add(rev_id)
                continue

            revisions.append(rev)
            inv = other.get_inventory(str(rev.inventory_id))
            for key, entry in inv.iter_entries():
                if entry.text_id is None:
                    continue
                if entry.text_id not in self.text_store:
                    needed_texts.add(entry.text_id)

        pb.clear()
                    
        count, cp_fail = self.text_store.copy_multi(other.text_store, 
                                                    needed_texts)
        #print "Added %d texts." % count 
        inventory_ids = [ f.inventory_id for f in revisions ]
        count, cp_fail = self.inventory_store.copy_multi(other.inventory_store, 
                                                         inventory_ids)
        #print "Added %d inventories." % count 
        revision_ids = [ f.revision_id for f in revisions]

        count, cp_fail = self.revision_store.copy_multi(other.revision_store, 
                                                          revision_ids,
                                                          permit_failure=True)
        assert len(cp_fail) == 0 
        return count, failures
       
=======
            stop_revision = other.last_revision()
        greedy_fetch(to_branch=self, from_branch=other,
                     revision=stop_revision)
        pullable_revs = self.missing_revisions(
            other, other.revision_id_to_revno(stop_revision))
        if pullable_revs:
            greedy_fetch(to_branch=self,
                         from_branch=other,
                         revision=pullable_revs[-1])
            self.append_revision(*pullable_revs)
    
>>>>>>> 29375695

    def commit(self, *args, **kw):
        from bzrlib.commit import Commit
        Commit().commit(self, *args, **kw)
    
    def revision_id_to_revno(self, revision_id):
        """Given a revision id, return its revno"""
        if revision_id is None:
            return 0
        history = self.revision_history()
        try:
            return history.index(revision_id) + 1
        except ValueError:
            raise bzrlib.errors.NoSuchRevision(self, revision_id)

    def get_rev_id(self, revno, history=None):
        """Find the revision id of the specified revno."""
        if revno == 0:
            return None
        if history is None:
            history = self.revision_history()
        elif revno <= 0 or revno > len(history):
            raise bzrlib.errors.NoSuchRevision(self, revno)
        return history[revno - 1]

    def revision_tree(self, revision_id):
        """Return Tree for a revision on this branch.

        `revision_id` may be None for the null revision, in which case
        an `EmptyTree` is returned."""
        # TODO: refactor this to use an existing revision object
        # so we don't need to read it in twice.
        if revision_id == None:
            return EmptyTree()
        else:
            inv = self.get_revision_inventory(revision_id)
            return RevisionTree(self.weave_store, inv, revision_id)


    def working_tree(self):
        """Return a `Tree` for the working copy."""
        from bzrlib.workingtree import WorkingTree
        # TODO: In the future, WorkingTree should utilize Transport
        # RobertCollins 20051003 - I don't think it should - working trees are
        # much more complex to keep consistent than our careful .bzr subset.
        # instead, we should say that working trees are local only, and optimise
        # for that.
        return WorkingTree(self._transport.base, self.read_working_inventory())


    def basis_tree(self):
        """Return `Tree` object for last revision.

        If there are no revisions yet, return an `EmptyTree`.
        """
        return self.revision_tree(self.last_revision())


    def rename_one(self, from_rel, to_rel):
        """Rename one file.

        This can change the directory or the filename or both.
        """
        self.lock_write()
        try:
            tree = self.working_tree()
            inv = tree.inventory
            if not tree.has_filename(from_rel):
                raise BzrError("can't rename: old working file %r does not exist" % from_rel)
            if tree.has_filename(to_rel):
                raise BzrError("can't rename: new working file %r already exists" % to_rel)

            file_id = inv.path2id(from_rel)
            if file_id == None:
                raise BzrError("can't rename: old name %r is not versioned" % from_rel)

            if inv.path2id(to_rel):
                raise BzrError("can't rename: new name %r is already versioned" % to_rel)

            to_dir, to_tail = os.path.split(to_rel)
            to_dir_id = inv.path2id(to_dir)
            if to_dir_id == None and to_dir != '':
                raise BzrError("can't determine destination directory id for %r" % to_dir)

            mutter("rename_one:")
            mutter("  file_id    {%s}" % file_id)
            mutter("  from_rel   %r" % from_rel)
            mutter("  to_rel     %r" % to_rel)
            mutter("  to_dir     %r" % to_dir)
            mutter("  to_dir_id  {%s}" % to_dir_id)

            inv.rename(file_id, to_dir_id, to_tail)

            from_abs = self.abspath(from_rel)
            to_abs = self.abspath(to_rel)
            try:
                rename(from_abs, to_abs)
            except OSError, e:
                raise BzrError("failed to rename %r to %r: %s"
                        % (from_abs, to_abs, e[1]),
                        ["rename rolled back"])

            self._write_inventory(inv)
        finally:
            self.unlock()


    def move(self, from_paths, to_name):
        """Rename files.

        to_name must exist as a versioned directory.

        If to_name exists and is a directory, the files are moved into
        it, keeping their old names.  If it is a directory, 

        Note that to_name is only the last component of the new name;
        this doesn't change the directory.

        This returns a list of (from_path, to_path) pairs for each
        entry that is moved.
        """
        result = []
        self.lock_write()
        try:
            ## TODO: Option to move IDs only
            assert not isinstance(from_paths, basestring)
            tree = self.working_tree()
            inv = tree.inventory
            to_abs = self.abspath(to_name)
            if not isdir(to_abs):
                raise BzrError("destination %r is not a directory" % to_abs)
            if not tree.has_filename(to_name):
                raise BzrError("destination %r not in working directory" % to_abs)
            to_dir_id = inv.path2id(to_name)
            if to_dir_id == None and to_name != '':
                raise BzrError("destination %r is not a versioned directory" % to_name)
            to_dir_ie = inv[to_dir_id]
            if to_dir_ie.kind not in ('directory', 'root_directory'):
                raise BzrError("destination %r is not a directory" % to_abs)

            to_idpath = inv.get_idpath(to_dir_id)

            for f in from_paths:
                if not tree.has_filename(f):
                    raise BzrError("%r does not exist in working tree" % f)
                f_id = inv.path2id(f)
                if f_id == None:
                    raise BzrError("%r is not versioned" % f)
                name_tail = splitpath(f)[-1]
                dest_path = appendpath(to_name, name_tail)
                if tree.has_filename(dest_path):
                    raise BzrError("destination %r already exists" % dest_path)
                if f_id in to_idpath:
                    raise BzrError("can't move %r to a subdirectory of itself" % f)

            # OK, so there's a race here, it's possible that someone will
            # create a file in this interval and then the rename might be
            # left half-done.  But we should have caught most problems.

            for f in from_paths:
                name_tail = splitpath(f)[-1]
                dest_path = appendpath(to_name, name_tail)
                result.append((f, dest_path))
                inv.rename(inv.path2id(f), to_dir_id, name_tail)
                try:
                    rename(self.abspath(f), self.abspath(dest_path))
                except OSError, e:
                    raise BzrError("failed to rename %r to %r: %s" % (f, dest_path, e[1]),
                            ["rename rolled back"])

            self._write_inventory(inv)
        finally:
            self.unlock()

        return result


    def revert(self, filenames, old_tree=None, backups=True):
        """Restore selected files to the versions from a previous tree.

        backups
            If true (default) backups are made of files before
            they're renamed.
        """
        from bzrlib.errors import NotVersionedError, BzrError
        from bzrlib.atomicfile import AtomicFile
        from bzrlib.osutils import backup_file
        
        inv = self.read_working_inventory()
        if old_tree is None:
            old_tree = self.basis_tree()
        old_inv = old_tree.inventory

        nids = []
        for fn in filenames:
            file_id = inv.path2id(fn)
            if not file_id:
                raise NotVersionedError("not a versioned file", fn)
            if not old_inv.has_id(file_id):
                raise BzrError("file not present in old tree", fn, file_id)
            nids.append((fn, file_id))
            
        # TODO: Rename back if it was previously at a different location

        # TODO: If given a directory, restore the entire contents from
        # the previous version.

        # TODO: Make a backup to a temporary file.

        # TODO: If the file previously didn't exist, delete it?
        for fn, file_id in nids:
            backup_file(fn)
            
            f = AtomicFile(fn, 'wb')
            try:
                f.write(old_tree.get_file(file_id).read())
                f.commit()
            finally:
                f.close()


    def pending_merges(self):
        """Return a list of pending merges.

        These are revisions that have been merged into the working
        directory but not yet committed.
        """
        cfn = self._rel_controlfilename('pending-merges')
        if not self._transport.has(cfn):
            return []
        p = []
        for l in self.controlfile('pending-merges', 'r').readlines():
            p.append(l.rstrip('\n'))
        return p


    def add_pending_merge(self, *revision_ids):
        # TODO: Perhaps should check at this point that the
        # history of the revision is actually present?
        p = self.pending_merges()
        updated = False
        for rev_id in revision_ids:
            if rev_id in p:
                continue
            p.append(rev_id)
            updated = True
        if updated:
            self.set_pending_merges(p)

    def set_pending_merges(self, rev_list):
        self.lock_write()
        try:
            self.put_controlfile('pending-merges', '\n'.join(rev_list))
        finally:
            self.unlock()


    def get_parent(self):
        """Return the parent location of the branch.

        This is the default location for push/pull/missing.  The usual
        pattern is that the user can override it by specifying a
        location.
        """
        import errno
        _locs = ['parent', 'pull', 'x-pull']
        for l in _locs:
            try:
                return self.controlfile(l, 'r').read().strip('\n')
            except IOError, e:
                if e.errno != errno.ENOENT:
                    raise
        return None


    def set_parent(self, url):
        # TODO: Maybe delete old location files?
        from bzrlib.atomicfile import AtomicFile
        self.lock_write()
        try:
            f = AtomicFile(self.controlfilename('parent'))
            try:
                f.write(url + '\n')
                f.commit()
            finally:
                f.close()
        finally:
            self.unlock()

    def check_revno(self, revno):
        """\
        Check whether a revno corresponds to any revision.
        Zero (the NULL revision) is considered valid.
        """
        if revno != 0:
            self.check_real_revno(revno)
            
    def check_real_revno(self, revno):
        """\
        Check whether a revno corresponds to a real revision.
        Zero (the NULL revision) is considered invalid
        """
        if revno < 1 or revno > self.revno():
            raise InvalidRevisionNumber(revno)
        
        
        


class ScratchBranch(_Branch):
    """Special test class: a branch that cleans up after itself.

    >>> b = ScratchBranch()
    >>> isdir(b.base)
    True
    >>> bd = b.base
    >>> b.destroy()
    >>> isdir(bd)
    False
    """
    def __init__(self, files=[], dirs=[], base=None):
        """Make a test branch.

        This creates a temporary directory and runs init-tree in it.

        If any files are listed, they are created in the working copy.
        """
        from tempfile import mkdtemp
        init = False
        if base is None:
            base = mkdtemp()
            init = True
        if isinstance(base, basestring):
            base = get_transport(base)
        _Branch.__init__(self, base, init=init)
        for d in dirs:
            self._transport.mkdir(d)
            
        for f in files:
            self._transport.put(f, 'content of %s' % f)


    def clone(self):
        """
        >>> orig = ScratchBranch(files=["file1", "file2"])
        >>> clone = orig.clone()
        >>> if os.name != 'nt':
        ...   os.path.samefile(orig.base, clone.base)
        ... else:
        ...   orig.base == clone.base
        ...
        False
        >>> os.path.isfile(os.path.join(clone.base, "file1"))
        True
        """
        from shutil import copytree
        from tempfile import mkdtemp
        base = mkdtemp()
        os.rmdir(base)
        copytree(self.base, base, symlinks=True)
        return ScratchBranch(base=base)

    def __del__(self):
        self.destroy()

    def destroy(self):
        """Destroy the test branch, removing the scratch directory."""
        from shutil import rmtree
        try:
            if self.base:
                mutter("delete ScratchBranch %s" % self.base)
                rmtree(self.base)
        except OSError, e:
            # Work around for shutil.rmtree failing on Windows when
            # readonly files are encountered
            mutter("hit exception in destroying ScratchBranch: %s" % e)
            for root, dirs, files in os.walk(self.base, topdown=False):
                for name in files:
                    os.chmod(os.path.join(root, name), 0700)
            rmtree(self.base)
        self._transport = None

    

######################################################################
# predicates


def is_control_file(filename):
    ## FIXME: better check
    filename = os.path.normpath(filename)
    while filename != '':
        head, tail = os.path.split(filename)
        ## mutter('check %r for control file' % ((head, tail), ))
        if tail == bzrlib.BZRDIR:
            return True
        if filename == head:
            break
        filename = head
    return False



def gen_file_id(name):
    """Return new file id.

    This should probably generate proper UUIDs, but for the moment we
    cope with just randomness because running uuidgen every time is
    slow."""
    import re
    from binascii import hexlify
    from time import time

    # get last component
    idx = name.rfind('/')
    if idx != -1:
        name = name[idx+1 : ]
    idx = name.rfind('\\')
    if idx != -1:
        name = name[idx+1 : ]

    # make it not a hidden file
    name = name.lstrip('.')

    # remove any wierd characters; we don't escape them but rather
    # just pull them out
    name = re.sub(r'[^\w.]', '', name)

    s = hexlify(rand_bytes(8))
    return '-'.join((name, compact_date(time()), s))


def gen_root_id():
    """Return a new tree-root file id."""
    return gen_file_id('TREE_ROOT')

<|MERGE_RESOLUTION|>--- conflicted
+++ resolved
@@ -26,14 +26,6 @@
 from bzrlib.inventory import InventoryEntry
 import bzrlib.inventory as inventory
 from bzrlib.trace import mutter, note
-<<<<<<< HEAD
-from bzrlib.osutils import isdir, quotefn, compact_date, rand_bytes, \
-     rename, splitpath, sha_file, appendpath, file_kind
-
-from bzrlib.store import copy_all
-from bzrlib.errors import BzrError, InvalidRevisionNumber, InvalidRevisionId, \
-     DivergedBranches, NotBranchError, UnlistableStore, UnlistableBranch
-=======
 from bzrlib.osutils import (isdir, quotefn, compact_date, rand_bytes, 
                             rename, splitpath, sha_file, appendpath, 
                             file_kind)
@@ -42,7 +34,6 @@
                            NoSuchRevision, HistoryMissing, NotBranchError,
                            DivergedBranches, LockError, UnlistableStore,
                            UnlistableBranch, NoSuchFile)
->>>>>>> 29375695
 from bzrlib.textui import show_status
 from bzrlib.revision import Revision
 from bzrlib.delta import compare_trees
@@ -993,81 +984,6 @@
         from bzrlib.fetch import greedy_fetch
         from bzrlib.revision import get_intervening_revisions
         if stop_revision is None:
-<<<<<<< HEAD
-            other_revision = other.last_patch()
-        else:
-            other_revision = other.get_rev_id(stop_revision)
-        count = greedy_fetch(self, other, other_revision, pb)[0]
-        try:
-            revision_ids = self.missing_revisions(other, stop_revision)
-        except DivergedBranches, e:
-            try:
-                revision_ids = get_intervening_revisions(self.last_patch(), 
-                                                         other_revision, self)
-                assert self.last_patch() not in revision_ids
-            except bzrlib.errors.NotAncestor:
-                if is_ancestor(self.last_patch(), other_revision, self):
-                    revision_ids = []
-                else:
-                    raise e
-        self.append_revision(*revision_ids)
-        pb.clear()
-
-    def install_revisions(self, other, revision_ids, pb):
-        if hasattr(other.revision_store, "prefetch"):
-            other.revision_store.prefetch(revision_ids)
-        if hasattr(other.inventory_store, "prefetch"):
-            inventory_ids = []
-            for rev_id in revision_ids:
-                try:
-                    revision = other.get_revision(rev_id).inventory_id
-                    inventory_ids.append(revision)
-                except bzrlib.errors.NoSuchRevision:
-                    pass
-            other.inventory_store.prefetch(inventory_ids)
-
-        if pb is None:
-            pb = bzrlib.ui.ui_factory.progress_bar()
-                
-        revisions = []
-        needed_texts = set()
-        i = 0
-
-        failures = set()
-        for i, rev_id in enumerate(revision_ids):
-            pb.update('fetching revision', i+1, len(revision_ids))
-            try:
-                rev = other.get_revision(rev_id)
-            except bzrlib.errors.NoSuchRevision:
-                failures.add(rev_id)
-                continue
-
-            revisions.append(rev)
-            inv = other.get_inventory(str(rev.inventory_id))
-            for key, entry in inv.iter_entries():
-                if entry.text_id is None:
-                    continue
-                if entry.text_id not in self.text_store:
-                    needed_texts.add(entry.text_id)
-
-        pb.clear()
-                    
-        count, cp_fail = self.text_store.copy_multi(other.text_store, 
-                                                    needed_texts)
-        #print "Added %d texts." % count 
-        inventory_ids = [ f.inventory_id for f in revisions ]
-        count, cp_fail = self.inventory_store.copy_multi(other.inventory_store, 
-                                                         inventory_ids)
-        #print "Added %d inventories." % count 
-        revision_ids = [ f.revision_id for f in revisions]
-
-        count, cp_fail = self.revision_store.copy_multi(other.revision_store, 
-                                                          revision_ids,
-                                                          permit_failure=True)
-        assert len(cp_fail) == 0 
-        return count, failures
-       
-=======
             stop_revision = other.last_revision()
         greedy_fetch(to_branch=self, from_branch=other,
                      revision=stop_revision)
@@ -1079,7 +995,6 @@
                          revision=pullable_revs[-1])
             self.append_revision(*pullable_revs)
     
->>>>>>> 29375695
 
     def commit(self, *args, **kw):
         from bzrlib.commit import Commit
