--- conflicted
+++ resolved
@@ -23,17 +23,12 @@
 
 import bzrlib
 from bzrlib.trace import mutter, note
-from bzrlib.osutils import isdir, quotefn, compact_date, rand_bytes, \
-     rename, splitpath, sha_file, appendpath, file_kind
-
-<<<<<<< HEAD
+from bzrlib.osutils import (isdir, quotefn, compact_date, rand_bytes, 
+                            rename, splitpath, sha_file, appendpath, 
+                            file_kind)
 from bzrlib.errors import (BzrError, InvalidRevisionNumber, InvalidRevisionId,
                            NoSuchRevision, HistoryMissing, NotBranchError,
-                           LockError)
-=======
-from bzrlib.errors import BzrError, InvalidRevisionNumber, InvalidRevisionId, \
-     DivergedBranches, NotBranchError
->>>>>>> eccbd0e5
+                           DivergedBranches, LockError)
 from bzrlib.textui import show_status
 from bzrlib.revision import Revision, validate_revision_id
 from bzrlib.delta import compare_trees
@@ -195,15 +190,12 @@
     _lock_mode = None
     _lock_count = None
     _lock = None
-<<<<<<< HEAD
     _inventory_weave = None
     
     # Map some sort of prefix into a namespace
     # stuff like "revno:10", "revid:", etc.
     # This should match a prefix with a function which accepts
     REVISION_NAMESPACES = {}
-=======
->>>>>>> eccbd0e5
 
     def __init__(self, base, init=False, find_root=True,
                  relax_version_check=False):
@@ -236,29 +228,22 @@
                 base = base[7:]
             self.base = os.path.realpath(base)
             if not isdir(self.controlfilename('.')):
-<<<<<<< HEAD
                 raise NotBranchError('not a bzr branch: %s' % quotefn(base),
                                      ['use "bzr init" to initialize a '
                                       'new working tree'])
         self._check_format(relax_version_check)
-	cfn = self.controlfilename
+        cfn = self.controlfilename
         if self._branch_format == 4:
             self.inventory_store = ImmutableStore(cfn('inventory-store'))
             self.text_store = ImmutableStore(cfn('text-store'))
-	elif self._branch_format == 5:
-	    self.control_weaves = WeaveStore(cfn([]))
-	    self.weave_store = WeaveStore(cfn('weaves'))
+        elif self._branch_format == 5:
+            self.control_weaves = WeaveStore(cfn([]))
+            self.weave_store = WeaveStore(cfn('weaves'))
+            if init:
+                # FIXME: Unify with make_control_files
+                self.control_weaves.put_empty_weave('inventory')
+                self.control_weaves.put_empty_weave('ancestry')
         self.revision_store = ImmutableStore(cfn('revision-store'))
-=======
-                raise NotBranchError("not a bzr branch: %s" % quotefn(base),
-                                     ['use "bzr init" to initialize a new working tree',
-                                      'current bzr can only operate from top-of-tree'])
-        self._check_format()
-
-        self.text_store = ImmutableStore(self.controlfilename('text-store'))
-        self.revision_store = ImmutableStore(self.controlfilename('revision-store'))
-        self.inventory_store = ImmutableStore(self.controlfilename('inventory-store'))
->>>>>>> eccbd0e5
 
 
     def __str__(self):
@@ -270,20 +255,14 @@
 
     def __del__(self):
         if self._lock_mode or self._lock:
-<<<<<<< HEAD
-=======
-            from bzrlib.warnings import warn
->>>>>>> eccbd0e5
+            # XXX: This should show something every time, and be suitable for
+            # headless operation and embedding
             warn("branch %r was not explicitly unlocked" % self)
             self._lock.unlock()
 
     def lock_write(self):
         if self._lock_mode:
             if self._lock_mode != 'w':
-<<<<<<< HEAD
-=======
-                from bzrlib.errors import LockError
->>>>>>> eccbd0e5
                 raise LockError("can't upgrade to a write lock from %r" %
                                 self._lock_mode)
             self._lock_count += 1
@@ -309,10 +288,6 @@
                         
     def unlock(self):
         if not self._lock_mode:
-<<<<<<< HEAD
-=======
-            from bzrlib.errors import LockError
->>>>>>> eccbd0e5
             raise LockError('branch %r is not locked' % (self))
 
         if self._lock_count > 1:
@@ -385,7 +360,6 @@
         # simplicity.
         f = self.controlfile('inventory','w')
         bzrlib.xml5.serializer_v5.write_inventory(Inventory(), f)
-        
 
 
     def _check_format(self, relax_version_check):
@@ -397,9 +371,8 @@
         In the future, we might need different in-memory Branch
         classes to support downlevel branches.  But not yet.
         """
-<<<<<<< HEAD
-	try:
-	    fmt = self.controlfile('branch-format', 'r').read()
+        try:
+            fmt = self.controlfile('branch-format', 'r').read()
         except IOError, e:
             if e.errno == errno.ENOENT:
                 raise NotBranchError(self.base)
@@ -413,22 +386,9 @@
 
         if (not relax_version_check
             and self._branch_format != 5):
-            raise BzrError('sorry, branch format "%s" not supported; ' 
-                           'use a different bzr version, '
-                           'or run "bzr upgrade"'
-                           % fmt.rstrip('\n\r'))
-        
-=======
-        # This ignores newlines so that we can open branches created
-        # on Windows from Linux and so on.  I think it might be better
-        # to always make all internal files in unix format.
-        fmt = self.controlfile('branch-format', 'r').read()
-        fmt = fmt.replace('\r\n', '\n')
-        if fmt != BZR_BRANCH_FORMAT:
             raise BzrError('sorry, branch format %r not supported' % fmt,
                            ['use a different bzr version',
                             'or remove the .bzr directory and "bzr init" again'])
->>>>>>> eccbd0e5
 
     def get_root_id(self):
         """Return the id of this branches root"""
@@ -667,7 +627,8 @@
 
         This does not necessarily imply the revision is merge
         or on the mainline."""
-        return revision_id in self.revision_store
+        return (revision_id is None
+                or revision_id in self.revision_store)
 
 
     def get_revision_xml_file(self, revision_id):
@@ -725,7 +686,6 @@
 
         return compare_trees(old_tree, new_tree)
 
-        
 
     def get_revision_sha1(self, revision_id):
         """Hash the stored value of a revision, and return it."""
@@ -734,14 +694,16 @@
 
     def _get_ancestry_weave(self):
         return self.control_weaves.get_weave('ancestry')
-	
+        
 
     def get_ancestry(self, revision_id):
         """Return a list of revision-ids integrated by a revision.
         """
         # strip newlines
-	w = self._get_ancestry_weave()
-        return [l[:-1] for l in w.get_iter(w.lookup(revision_id))]
+        if revision_id is None:
+            return [None]
+        w = self._get_ancestry_weave()
+        return [None] + [l[:-1] for l in w.get_iter(w.lookup(revision_id))]
 
 
     def get_inventory_weave(self):
@@ -797,29 +759,17 @@
         >>> sb = ScratchBranch(files=['foo', 'foo~'])
         >>> sb.common_ancestor(sb) == (None, None)
         True
-<<<<<<< HEAD
-        >>> commit.commit(sb, "Committing first revision")
-        >>> sb.common_ancestor(sb)[0]
-        1
-        >>> clone = sb.clone()
-        >>> commit.commit(sb, "Committing second revision")
-=======
         >>> commit(sb, "Committing first revision", verbose=False)
         >>> sb.common_ancestor(sb)[0]
         1
         >>> clone = sb.clone()
         >>> commit(sb, "Committing second revision", verbose=False)
->>>>>>> eccbd0e5
         >>> sb.common_ancestor(sb)[0]
         2
         >>> sb.common_ancestor(clone)[0]
         1
-<<<<<<< HEAD
-        >>> commit.commit(clone, "Committing divergent second revision")
-=======
         >>> commit(clone, "Committing divergent second revision", 
         ...               verbose=False)
->>>>>>> eccbd0e5
         >>> sb.common_ancestor(clone)[0]
         1
         >>> sb.common_ancestor(clone) == clone.common_ancestor(sb)
@@ -913,89 +863,32 @@
             assert isinstance(stop_revision, int)
             if stop_revision > other_len:
                 raise bzrlib.errors.NoSuchRevision(self, stop_revision)
-        
         return other_history[self_len:stop_revision]
 
-
-    def update_revisions(self, other, stop_revno=None):
-        """Pull in new perfect-fit revisions.
-        """
+    def update_revisions(self, other, stop_revision=None):
+        """Pull in new perfect-fit revisions."""
         from bzrlib.fetch import greedy_fetch
         from bzrlib.revision import get_intervening_revisions
-
-<<<<<<< HEAD
-        if stop_revno:
-            stop_revision = other.lookup_revision(stop_revno)
-        else:
-            stop_revision = None
+        if stop_revision is None:
+            stop_revision = other.last_revision()
         greedy_fetch(to_branch=self, from_branch=other,
                      revision=stop_revision)
-
-        pullable_revs = self.missing_revisions(other, stop_revision)
-
+        pullable_revs = self.missing_revisions(
+            other, other.revision_id_to_revno(stop_revision))
         if pullable_revs:
             greedy_fetch(to_branch=self,
                          from_branch=other,
                          revision=pullable_revs[-1])
             self.append_revision(*pullable_revs)
-=======
-        pb = bzrlib.ui.ui_factory.progress_bar()
-        pb.update('comparing histories')
-        if stop_revision is None:
-            other_revision = other.last_patch()
-        else:
-            other_revision = other.get_rev_id(stop_revision)
-        count = greedy_fetch(self, other, other_revision, pb)[0]
-        try:
-            revision_ids = self.missing_revisions(other, stop_revision)
-        except DivergedBranches, e:
-            try:
-                revision_ids = get_intervening_revisions(self.last_patch(), 
-                                                         other_revision, self)
-                assert self.last_patch() not in revision_ids
-            except bzrlib.errors.NotAncestor:
-                raise e
-
-        self.append_revision(*revision_ids)
-        pb.clear()
-
-    def install_revisions(self, other, revision_ids, pb):
-        if hasattr(other.revision_store, "prefetch"):
-            other.revision_store.prefetch(revision_ids)
-        if hasattr(other.inventory_store, "prefetch"):
-            inventory_ids = []
-            for rev_id in revision_ids:
-                try:
-                    revision = other.get_revision(rev_id).inventory_id
-                    inventory_ids.append(revision)
-                except bzrlib.errors.NoSuchRevision:
-                    pass
-            other.inventory_store.prefetch(inventory_ids)
-
-        if pb is None:
-            pb = bzrlib.ui.ui_factory.progress_bar()
-                
-        revisions = []
-        needed_texts = set()
-        i = 0
-
-        failures = set()
-        for i, rev_id in enumerate(revision_ids):
-            pb.update('fetching revision', i+1, len(revision_ids))
-            try:
-                rev = other.get_revision(rev_id)
-            except bzrlib.errors.NoSuchRevision:
-                failures.add(rev_id)
-                continue
->>>>>>> eccbd0e5
-
-
+    
     def commit(self, *args, **kw):
         from bzrlib.commit import Commit
         Commit().commit(self, *args, **kw)
-        
+    
     def revision_id_to_revno(self, revision_id):
         """Given a revision id, return its revno"""
+        if revision_id is None:
+            return 0
         history = self.revision_history()
         try:
             return history.index(revision_id) + 1
@@ -1011,7 +904,6 @@
         elif revno <= 0 or revno > len(history):
             raise bzrlib.errors.NoSuchRevision(self, revno)
         return history[revno - 1]
-
 
     def revision_tree(self, revision_id):
         """Return Tree for a revision on this branch.
@@ -1425,13 +1317,13 @@
     return gen_file_id('TREE_ROOT')
 
 
-def copy_branch(branch_from, to_location, revno=None):
+def copy_branch(branch_from, to_location, revision=None):
     """Copy branch_from into the existing directory to_location.
 
     revision
         If not None, only revisions up to this point will be copied.
-        The head of the new branch will be that revision.  Can be a
-        revno or revid.
+        The head of the new branch will be that revision.  Must be a
+        revid or None.
 
     to_location
         The name of a local directory that exists but is empty.
@@ -1446,17 +1338,9 @@
     
     br_to = Branch.initialize(to_location)
     br_to.set_root_id(branch_from.get_root_id())
-<<<<<<< HEAD
     if revision is None:
-        revno = None
-    else:
-        revno, rev_id = branch_from.get_revision_info(revision)
-    br_to.update_revisions(branch_from, stop_revno=revno)
-=======
-    if revno is None:
-        revno = branch_from.revno()
-    br_to.update_revisions(branch_from, stop_revision=revno)
->>>>>>> eccbd0e5
+        revision = branch_from.last_revision()
+    br_to.update_revisions(branch_from, stop_revision=revision)
     merge((to_location, -1), (to_location, 0), this_dir=to_location,
           check_clean=False, ignore_zero=True)
     br_to.set_parent(branch_from.base)
