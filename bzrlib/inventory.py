# Copyright (C) 2005, 2006 Canonical Ltd
#
# This program is free software; you can redistribute it and/or modify
# it under the terms of the GNU General Public License as published by
# the Free Software Foundation; either version 2 of the License, or
# (at your option) any later version.
#
# This program is distributed in the hope that it will be useful,
# but WITHOUT ANY WARRANTY; without even the implied warranty of
# MERCHANTABILITY or FITNESS FOR A PARTICULAR PURPOSE.  See the
# GNU General Public License for more details.
#
# You should have received a copy of the GNU General Public License
# along with this program; if not, write to the Free Software
# Foundation, Inc., 59 Temple Place, Suite 330, Boston, MA  02111-1307  USA

# FIXME: This refactoring of the workingtree code doesn't seem to keep 
# the WorkingTree's copy of the inventory in sync with the branch.  The
# branch modifies its working inventory when it does a commit to make
# missing files permanently removed.

# TODO: Maybe also keep the full path of the entry, and the children?
# But those depend on its position within a particular inventory, and
# it would be nice not to need to hold the backpointer here.

# This should really be an id randomly assigned when the tree is
# created, but it's not for now.
ROOT_ID = "TREE_ROOT"


import collections
import os.path
import re
import sys
import tarfile
import types
from warnings import warn

import bzrlib
from bzrlib import errors, osutils
from bzrlib.osutils import (pumpfile, quotefn, splitpath, joinpath,
                            pathjoin, sha_strings)
from bzrlib.errors import (NotVersionedError, InvalidEntryName,
                           BzrError, BzrCheckError, BinaryFile)
from bzrlib.trace import mutter


class InventoryEntry(object):
    """Description of a versioned file.

    An InventoryEntry has the following fields, which are also
    present in the XML inventory-entry element:

    file_id

    name
        (within the parent directory)

    parent_id
        file_id of the parent directory, or ROOT_ID

    revision
        the revision_id in which this variation of this file was 
        introduced.

    executable
        Indicates that this file should be executable on systems
        that support it.

    text_sha1
        sha-1 of the text of the file
        
    text_size
        size in bytes of the text of the file
        
    (reading a version 4 tree created a text_id field.)

    >>> i = Inventory()
    >>> i.path2id('')
    'TREE_ROOT'
    >>> i.add(InventoryDirectory('123', 'src', ROOT_ID))
    InventoryDirectory('123', 'src', parent_id='TREE_ROOT', revision=None)
    >>> i.add(InventoryFile('2323', 'hello.c', parent_id='123'))
    InventoryFile('2323', 'hello.c', parent_id='123', sha1=None, len=None)
    >>> shouldbe = {0: '', 1: 'src', 2: pathjoin('src','hello.c')}
    >>> for ix, j in enumerate(i.iter_entries()):
    ...   print (j[0] == shouldbe[ix], j[1])
    ... 
    (True, InventoryDirectory('TREE_ROOT', '', parent_id=None, revision=None))
    (True, InventoryDirectory('123', 'src', parent_id='TREE_ROOT', revision=None))
    (True, InventoryFile('2323', 'hello.c', parent_id='123', sha1=None, len=None))
    >>> i.add(InventoryFile('2323', 'bye.c', '123'))
    Traceback (most recent call last):
    ...
    BzrError: inventory already contains entry with id {2323}
    >>> i.add(InventoryFile('2324', 'bye.c', '123'))
    InventoryFile('2324', 'bye.c', parent_id='123', sha1=None, len=None)
    >>> i.add(InventoryDirectory('2325', 'wibble', '123'))
    InventoryDirectory('2325', 'wibble', parent_id='123', revision=None)
    >>> i.path2id('src/wibble')
    '2325'
    >>> '2325' in i
    True
    >>> i.add(InventoryFile('2326', 'wibble.c', '2325'))
    InventoryFile('2326', 'wibble.c', parent_id='2325', sha1=None, len=None)
    >>> i['2326']
    InventoryFile('2326', 'wibble.c', parent_id='2325', sha1=None, len=None)
    >>> for path, entry in i.iter_entries():
    ...     print path
    ...     assert i.path2id(path)
    ... 
    <BLANKLINE>
    src
    src/bye.c
    src/hello.c
    src/wibble
    src/wibble/wibble.c
    >>> i.id2path('2326')
    'src/wibble/wibble.c'
    """

    # Constants returned by describe_change()
    #
    # TODO: These should probably move to some kind of FileChangeDescription 
    # class; that's like what's inside a TreeDelta but we want to be able to 
    # generate them just for one file at a time.
    RENAMED = 'renamed'
    MODIFIED_AND_RENAMED = 'modified and renamed'
    
    __slots__ = []

    def detect_changes(self, old_entry):
        """Return a (text_modified, meta_modified) from this to old_entry.
        
        _read_tree_state must have been called on self and old_entry prior to 
        calling detect_changes.
        """
        return False, False

    def diff(self, text_diff, from_label, tree, to_label, to_entry, to_tree,
             output_to, reverse=False):
        """Perform a diff from this to to_entry.

        text_diff will be used for textual difference calculation.
        This is a template method, override _diff in child classes.
        """
        self._read_tree_state(tree.id2path(self.file_id), tree)
        if to_entry:
            # cannot diff from one kind to another - you must do a removal
            # and an addif they do not match.
            assert self.kind == to_entry.kind
            to_entry._read_tree_state(to_tree.id2path(to_entry.file_id),
                                      to_tree)
        self._diff(text_diff, from_label, tree, to_label, to_entry, to_tree,
                   output_to, reverse)

    def _diff(self, text_diff, from_label, tree, to_label, to_entry, to_tree,
             output_to, reverse=False):
        """Perform a diff between two entries of the same kind."""

    def find_previous_heads(self, previous_inventories,
                            versioned_file_store,
                            transaction,
                            entry_vf=None):
        """Return the revisions and entries that directly precede this.

        Returned as a map from revision to inventory entry.

        This is a map containing the file revisions in all parents
        for which the file exists, and its revision is not a parent of
        any other. If the file is new, the set will be empty.

        :param versioned_file_store: A store where ancestry data on this
                                     file id can be queried.
        :param transaction: The transaction that queries to the versioned 
                            file store should be completed under.
        :param entry_vf: The entry versioned file, if its already available.
        """
        def get_ancestors(weave, entry):
            return set(weave.get_ancestry(entry.revision))
        # revision:ie mapping for each ie found in previous_inventories.
        candidates = {}
        # revision:ie mapping with one revision for each head.
        heads = {}
        # revision: ancestor list for each head
        head_ancestors = {}
        # identify candidate head revision ids.
        for inv in previous_inventories:
            if self.file_id in inv:
                ie = inv[self.file_id]
                assert ie.file_id == self.file_id
                if ie.revision in candidates:
                    # same revision value in two different inventories:
                    # correct possible inconsistencies:
                    #     * there was a bug in revision updates with 'x' bit 
                    #       support.
                    try:
                        if candidates[ie.revision].executable != ie.executable:
                            candidates[ie.revision].executable = False
                            ie.executable = False
                    except AttributeError:
                        pass
                    # must now be the same.
                    assert candidates[ie.revision] == ie
                else:
                    # add this revision as a candidate.
                    candidates[ie.revision] = ie

        # common case optimisation
        if len(candidates) == 1:
            # if there is only one candidate revision found
            # then we can opening the versioned file to access ancestry:
            # there cannot be any ancestors to eliminate when there is 
            # only one revision available.
            heads[ie.revision] = ie
            return heads

        # eliminate ancestors amongst the available candidates:
        # heads are those that are not an ancestor of any other candidate
        # - this provides convergence at a per-file level.
        for ie in candidates.values():
            # may be an ancestor of a known head:
            already_present = 0 != len(
                [head for head in heads 
                 if ie.revision in head_ancestors[head]])
            if already_present:
                # an ancestor of an analyzed candidate.
                continue
            # not an ancestor of a known head:
            # load the versioned file for this file id if needed
            if entry_vf is None:
                entry_vf = versioned_file_store.get_weave_or_empty(
                    self.file_id, transaction)
            ancestors = get_ancestors(entry_vf, ie)
            # may knock something else out:
            check_heads = list(heads.keys())
            for head in check_heads:
                if head in ancestors:
                    # this previously discovered 'head' is not
                    # really a head - its an ancestor of the newly 
                    # found head,
                    heads.pop(head)
            head_ancestors[ie.revision] = ancestors
            heads[ie.revision] = ie
        return heads

    def get_tar_item(self, root, dp, now, tree):
        """Get a tarfile item and a file stream for its content."""
        item = tarfile.TarInfo(pathjoin(root, dp))
        # TODO: would be cool to actually set it to the timestamp of the
        # revision it was last changed
        item.mtime = now
        fileobj = self._put_in_tar(item, tree)
        return item, fileobj

    def has_text(self):
        """Return true if the object this entry represents has textual data.

        Note that textual data includes binary content.

        Also note that all entries get weave files created for them.
        This attribute is primarily used when upgrading from old trees that
        did not have the weave index for all inventory entries.
        """
        return False

    def __init__(self, file_id, name, parent_id, text_id=None):
        """Create an InventoryEntry
        
        The filename must be a single component, relative to the
        parent directory; it cannot be a whole path or relative name.

        >>> e = InventoryFile('123', 'hello.c', ROOT_ID)
        >>> e.name
        'hello.c'
        >>> e.file_id
        '123'
        >>> e = InventoryFile('123', 'src/hello.c', ROOT_ID)
        Traceback (most recent call last):
        InvalidEntryName: Invalid entry name: src/hello.c
        """
        assert isinstance(name, basestring), name
        if '/' in name or '\\' in name:
            raise InvalidEntryName(name=name)
        self.executable = False
        self.revision = None
        self.text_sha1 = None
        self.text_size = None
        self.file_id = file_id
        self.name = name
        self.text_id = text_id
        self.parent_id = parent_id
        self.symlink_target = None

    def kind_character(self):
        """Return a short kind indicator useful for appending to names."""
        raise BzrError('unknown kind %r' % self.kind)

    known_kinds = ('file', 'directory', 'symlink')

    def _put_in_tar(self, item, tree):
        """populate item for stashing in a tar, and return the content stream.

        If no content is available, return None.
        """
        raise BzrError("don't know how to export {%s} of kind %r" %
                       (self.file_id, self.kind))

    def put_on_disk(self, dest, dp, tree):
        """Create a representation of self on disk in the prefix dest.
        
        This is a template method - implement _put_on_disk in subclasses.
        """
        fullpath = pathjoin(dest, dp)
        self._put_on_disk(fullpath, tree)
        # mutter("  export {%s} kind %s to %s", self.file_id,
        #         self.kind, fullpath)

    def _put_on_disk(self, fullpath, tree):
        """Put this entry onto disk at fullpath, from tree tree."""
        raise BzrError("don't know how to export {%s} of kind %r" % (self.file_id, self.kind))

    def sorted_children(self):
        return sorted(self.children.items())

    @staticmethod
    def versionable_kind(kind):
        return (kind in ('file', 'directory', 'symlink'))

    def check(self, checker, rev_id, inv, tree):
        """Check this inventory entry is intact.

        This is a template method, override _check for kind specific
        tests.

        :param checker: Check object providing context for the checks; 
             can be used to find out what parts of the repository have already
             been checked.
        :param rev_id: Revision id from which this InventoryEntry was loaded.
             Not necessarily the last-changed revision for this file.
        :param inv: Inventory from which the entry was loaded.
        :param tree: RevisionTree for this entry.
        """
        if self.parent_id is not None:
            if not inv.has_id(self.parent_id):
                raise BzrCheckError('missing parent {%s} in inventory for revision {%s}'
                        % (self.parent_id, rev_id))
        self._check(checker, rev_id, tree)

    def _check(self, checker, rev_id, tree):
        """Check this inventory entry for kind specific errors."""
        raise BzrCheckError('unknown entry kind %r in revision {%s}' % 
                            (self.kind, rev_id))

    def copy(self):
        """Clone this inventory entry."""
        raise NotImplementedError

    @staticmethod
    def describe_change(old_entry, new_entry):
        """Describe the change between old_entry and this.
        
        This smells of being an InterInventoryEntry situation, but as its
        the first one, we're making it a static method for now.

        An entry with a different parent, or different name is considered 
        to be renamed. Reparenting is an internal detail.
        Note that renaming the parent does not trigger a rename for the
        child entry itself.
        """
        # TODO: Perhaps return an object rather than just a string
        if old_entry is new_entry:
            # also the case of both being None
            return 'unchanged'
        elif old_entry is None:
            return 'added'
        elif new_entry is None:
            return 'removed'
        text_modified, meta_modified = new_entry.detect_changes(old_entry)
        if text_modified or meta_modified:
            modified = True
        else:
            modified = False
        # TODO 20060511 (mbp, rbc) factor out 'detect_rename' here.
        if old_entry.parent_id != new_entry.parent_id:
            renamed = True
        elif old_entry.name != new_entry.name:
            renamed = True
        else:
            renamed = False
        if renamed and not modified:
            return InventoryEntry.RENAMED
        if modified and not renamed:
            return 'modified'
        if modified and renamed:
            return InventoryEntry.MODIFIED_AND_RENAMED
        return 'unchanged'

    def __repr__(self):
        return ("%s(%r, %r, parent_id=%r, revision=%r)"
                % (self.__class__.__name__,
                   self.file_id,
                   self.name,
                   self.parent_id,
                   self.revision))

    def snapshot(self, revision, path, previous_entries,
                 work_tree, commit_builder):
        """Make a snapshot of this entry which may or may not have changed.
        
        This means that all its fields are populated, that it has its
        text stored in the text store or weave.
        """
        # mutter('new parents of %s are %r', path, previous_entries)
        self._read_tree_state(path, work_tree)
        # TODO: Where should we determine whether to reuse a
        # previous revision id or create a new revision? 20060606
        if len(previous_entries) == 1:
            # cannot be unchanged unless there is only one parent file rev.
            parent_ie = previous_entries.values()[0]
            if self._unchanged(parent_ie):
                # mutter("found unchanged entry")
                self.revision = parent_ie.revision
                return "unchanged"
        return self._snapshot_into_revision(revision, previous_entries, 
                                            work_tree, commit_builder)

    def _snapshot_into_revision(self, revision, previous_entries, work_tree,
                                commit_builder):
        """Record this revision unconditionally into a store.

        The entry's last-changed revision property (`revision`) is updated to 
        that of the new revision.
        
        :param revision: id of the new revision that is being recorded.

        :returns: String description of the commit (e.g. "merged", "modified"), etc.
        """
        # mutter('new revision {%s} for {%s}', revision, self.file_id)
        self.revision = revision
        self._snapshot_text(previous_entries, work_tree, commit_builder)

    def _snapshot_text(self, file_parents, work_tree, commit_builder): 
        """Record the 'text' of this entry, whatever form that takes.
        
        This default implementation simply adds an empty text.
        """
        raise NotImplementedError(self._snapshot_text)

    def __eq__(self, other):
        if not isinstance(other, InventoryEntry):
            return NotImplemented

        return ((self.file_id == other.file_id)
                and (self.name == other.name)
                and (other.symlink_target == self.symlink_target)
                and (self.text_sha1 == other.text_sha1)
                and (self.text_size == other.text_size)
                and (self.text_id == other.text_id)
                and (self.parent_id == other.parent_id)
                and (self.kind == other.kind)
                and (self.revision == other.revision)
                and (self.executable == other.executable)
                )

    def __ne__(self, other):
        return not (self == other)

    def __hash__(self):
        raise ValueError('not hashable')

    def _unchanged(self, previous_ie):
        """Has this entry changed relative to previous_ie.

        This method should be overridden in child classes.
        """
        compatible = True
        # different inv parent
        if previous_ie.parent_id != self.parent_id:
            compatible = False
        # renamed
        elif previous_ie.name != self.name:
            compatible = False
        return compatible

    def _read_tree_state(self, path, work_tree):
        """Populate fields in the inventory entry from the given tree.
        
        Note that this should be modified to be a noop on virtual trees
        as all entries created there are prepopulated.
        """
        # TODO: Rather than running this manually, we should check the 
        # working sha1 and other expensive properties when they're
        # first requested, or preload them if they're already known
        pass            # nothing to do by default

    def _forget_tree_state(self):
        pass


class RootEntry(InventoryEntry):

    __slots__ = ['text_sha1', 'text_size', 'file_id', 'name', 'kind',
                 'text_id', 'parent_id', 'children', 'executable', 
                 'revision', 'symlink_target']

    def _check(self, checker, rev_id, tree):
        """See InventoryEntry._check"""

    def __init__(self, file_id):
        self.file_id = file_id
        self.children = {}
        self.kind = 'directory'
        self.parent_id = None
        self.name = u''
        self.revision = None
        warn('RootEntry is deprecated as of bzr 0.10.  Please use '
             'InventoryDirectory instead.',
            DeprecationWarning, stacklevel=2)

    def __eq__(self, other):
        if not isinstance(other, RootEntry):
            return NotImplemented
        
        return (self.file_id == other.file_id) \
               and (self.children == other.children)


class InventoryDirectory(InventoryEntry):
    """A directory in an inventory."""

    __slots__ = ['text_sha1', 'text_size', 'file_id', 'name', 'kind',
                 'text_id', 'parent_id', 'children', 'executable', 
                 'revision', 'symlink_target']

    def _check(self, checker, rev_id, tree):
        """See InventoryEntry._check"""
        if self.text_sha1 is not None or self.text_size is not None or self.text_id is not None:
            raise BzrCheckError('directory {%s} has text in revision {%s}'
                                % (self.file_id, rev_id))

    def copy(self):
        other = InventoryDirectory(self.file_id, self.name, self.parent_id)
        other.revision = self.revision
        # note that children are *not* copied; they're pulled across when
        # others are added
        return other

    def __init__(self, file_id, name, parent_id):
        super(InventoryDirectory, self).__init__(file_id, name, parent_id)
        self.children = {}
        self.kind = 'directory'

    def kind_character(self):
        """See InventoryEntry.kind_character."""
        return '/'

    def _put_in_tar(self, item, tree):
        """See InventoryEntry._put_in_tar."""
        item.type = tarfile.DIRTYPE
        fileobj = None
        item.name += '/'
        item.size = 0
        item.mode = 0755
        return fileobj

    def _put_on_disk(self, fullpath, tree):
        """See InventoryEntry._put_on_disk."""
        os.mkdir(fullpath)

    def _snapshot_text(self, file_parents, work_tree, commit_builder):
        """See InventoryEntry._snapshot_text."""
        commit_builder.modified_directory(self.file_id, file_parents)


class InventoryFile(InventoryEntry):
    """A file in an inventory."""

    __slots__ = ['text_sha1', 'text_size', 'file_id', 'name', 'kind',
                 'text_id', 'parent_id', 'children', 'executable', 
                 'revision', 'symlink_target']

    def _check(self, checker, tree_revision_id, tree):
        """See InventoryEntry._check"""
        t = (self.file_id, self.revision)
        if t in checker.checked_texts:
            prev_sha = checker.checked_texts[t]
            if prev_sha != self.text_sha1:
                raise BzrCheckError('mismatched sha1 on {%s} in {%s}' %
                                    (self.file_id, tree_revision_id))
            else:
                checker.repeated_text_cnt += 1
                return

        if self.file_id not in checker.checked_weaves:
            mutter('check weave {%s}', self.file_id)
            w = tree.get_weave(self.file_id)
            # Not passing a progress bar, because it creates a new
            # progress, which overwrites the current progress,
            # and doesn't look nice
            w.check()
            checker.checked_weaves[self.file_id] = True
        else:
            w = tree.get_weave(self.file_id)

        mutter('check version {%s} of {%s}', tree_revision_id, self.file_id)
        checker.checked_text_cnt += 1
        # We can't check the length, because Weave doesn't store that
        # information, and the whole point of looking at the weave's
        # sha1sum is that we don't have to extract the text.
        if self.text_sha1 != w.get_sha1(self.revision):
            raise BzrCheckError('text {%s} version {%s} wrong sha1' 
                                % (self.file_id, self.revision))
        checker.checked_texts[t] = self.text_sha1

    def copy(self):
        other = InventoryFile(self.file_id, self.name, self.parent_id)
        other.executable = self.executable
        other.text_id = self.text_id
        other.text_sha1 = self.text_sha1
        other.text_size = self.text_size
        other.revision = self.revision
        return other

    def detect_changes(self, old_entry):
        """See InventoryEntry.detect_changes."""
        assert self.text_sha1 is not None
        assert old_entry.text_sha1 is not None
        text_modified = (self.text_sha1 != old_entry.text_sha1)
        meta_modified = (self.executable != old_entry.executable)
        return text_modified, meta_modified

    def _diff(self, text_diff, from_label, tree, to_label, to_entry, to_tree,
             output_to, reverse=False):
        """See InventoryEntry._diff."""
        try:
            from_text = tree.get_file(self.file_id).readlines()
            if to_entry:
                to_text = to_tree.get_file(to_entry.file_id).readlines()
            else:
                to_text = []
            if not reverse:
                text_diff(from_label, from_text,
                          to_label, to_text, output_to)
            else:
                text_diff(to_label, to_text,
                          from_label, from_text, output_to)
        except BinaryFile:
            if reverse:
                label_pair = (to_label, from_label)
            else:
                label_pair = (from_label, to_label)
            print >> output_to, "Binary files %s and %s differ" % label_pair

    def has_text(self):
        """See InventoryEntry.has_text."""
        return True

    def __init__(self, file_id, name, parent_id):
        super(InventoryFile, self).__init__(file_id, name, parent_id)
        self.kind = 'file'

    def kind_character(self):
        """See InventoryEntry.kind_character."""
        return ''

    def _put_in_tar(self, item, tree):
        """See InventoryEntry._put_in_tar."""
        item.type = tarfile.REGTYPE
        fileobj = tree.get_file(self.file_id)
        item.size = self.text_size
        if tree.is_executable(self.file_id):
            item.mode = 0755
        else:
            item.mode = 0644
        return fileobj

    def _put_on_disk(self, fullpath, tree):
        """See InventoryEntry._put_on_disk."""
        pumpfile(tree.get_file(self.file_id), file(fullpath, 'wb'))
        if tree.is_executable(self.file_id):
            os.chmod(fullpath, 0755)

    def _read_tree_state(self, path, work_tree):
        """See InventoryEntry._read_tree_state."""
        self.text_sha1 = work_tree.get_file_sha1(self.file_id, path=path)
        # FIXME: 20050930 probe for the text size when getting sha1
        # in _read_tree_state
        self.executable = work_tree.is_executable(self.file_id, path=path)

    def __repr__(self):
        return ("%s(%r, %r, parent_id=%r, sha1=%r, len=%s)"
                % (self.__class__.__name__,
                   self.file_id,
                   self.name,
                   self.parent_id,
                   self.text_sha1,
                   self.text_size))

    def _forget_tree_state(self):
        self.text_sha1 = None

    def _snapshot_text(self, file_parents, work_tree, commit_builder):
        """See InventoryEntry._snapshot_text."""
        def get_content_byte_lines():
            return work_tree.get_file(self.file_id).readlines()
        self.text_sha1, self.text_size = commit_builder.modified_file_text(
            self.file_id, file_parents, get_content_byte_lines, self.text_sha1, self.text_size)

    def _unchanged(self, previous_ie):
        """See InventoryEntry._unchanged."""
        compatible = super(InventoryFile, self)._unchanged(previous_ie)
        if self.text_sha1 != previous_ie.text_sha1:
            compatible = False
        else:
            # FIXME: 20050930 probe for the text size when getting sha1
            # in _read_tree_state
            self.text_size = previous_ie.text_size
        if self.executable != previous_ie.executable:
            compatible = False
        return compatible


class InventoryLink(InventoryEntry):
    """A file in an inventory."""

    __slots__ = ['text_sha1', 'text_size', 'file_id', 'name', 'kind',
                 'text_id', 'parent_id', 'children', 'executable', 
                 'revision', 'symlink_target']

    def _check(self, checker, rev_id, tree):
        """See InventoryEntry._check"""
        if self.text_sha1 is not None or self.text_size is not None or self.text_id is not None:
            raise BzrCheckError('symlink {%s} has text in revision {%s}'
                    % (self.file_id, rev_id))
        if self.symlink_target is None:
            raise BzrCheckError('symlink {%s} has no target in revision {%s}'
                    % (self.file_id, rev_id))

    def copy(self):
        other = InventoryLink(self.file_id, self.name, self.parent_id)
        other.symlink_target = self.symlink_target
        other.revision = self.revision
        return other

    def detect_changes(self, old_entry):
        """See InventoryEntry.detect_changes."""
        # FIXME: which _modified field should we use ? RBC 20051003
        text_modified = (self.symlink_target != old_entry.symlink_target)
        if text_modified:
            mutter("    symlink target changed")
        meta_modified = False
        return text_modified, meta_modified

    def _diff(self, text_diff, from_label, tree, to_label, to_entry, to_tree,
             output_to, reverse=False):
        """See InventoryEntry._diff."""
        from_text = self.symlink_target
        if to_entry is not None:
            to_text = to_entry.symlink_target
            if reverse:
                temp = from_text
                from_text = to_text
                to_text = temp
            print >>output_to, '=== target changed %r => %r' % (from_text, to_text)
        else:
            if not reverse:
                print >>output_to, '=== target was %r' % self.symlink_target
            else:
                print >>output_to, '=== target is %r' % self.symlink_target

    def __init__(self, file_id, name, parent_id):
        super(InventoryLink, self).__init__(file_id, name, parent_id)
        self.kind = 'symlink'

    def kind_character(self):
        """See InventoryEntry.kind_character."""
        return ''

    def _put_in_tar(self, item, tree):
        """See InventoryEntry._put_in_tar."""
        item.type = tarfile.SYMTYPE
        fileobj = None
        item.size = 0
        item.mode = 0755
        item.linkname = self.symlink_target
        return fileobj

    def _put_on_disk(self, fullpath, tree):
        """See InventoryEntry._put_on_disk."""
        try:
            os.symlink(self.symlink_target, fullpath)
        except OSError,e:
            raise BzrError("Failed to create symlink %r -> %r, error: %s" % (fullpath, self.symlink_target, e))

    def _read_tree_state(self, path, work_tree):
        """See InventoryEntry._read_tree_state."""
        self.symlink_target = work_tree.get_symlink_target(self.file_id)

    def _forget_tree_state(self):
        self.symlink_target = None

    def _unchanged(self, previous_ie):
        """See InventoryEntry._unchanged."""
        compatible = super(InventoryLink, self)._unchanged(previous_ie)
        if self.symlink_target != previous_ie.symlink_target:
            compatible = False
        return compatible

    def _snapshot_text(self, file_parents, work_tree, commit_builder):
        """See InventoryEntry._snapshot_text."""
        commit_builder.modified_link(
            self.file_id, file_parents, self.symlink_target)


class Inventory(object):
    """Inventory of versioned files in a tree.

    This describes which file_id is present at each point in the tree,
    and possibly the SHA-1 or other information about the file.
    Entries can be looked up either by path or by file_id.

    The inventory represents a typical unix file tree, with
    directories containing files and subdirectories.  We never store
    the full path to a file, because renaming a directory implicitly
    moves all of its contents.  This class internally maintains a
    lookup tree that allows the children under a directory to be
    returned quickly.

    InventoryEntry objects must not be modified after they are
    inserted, other than through the Inventory API.

    >>> inv = Inventory()
    >>> inv.add(InventoryFile('123-123', 'hello.c', ROOT_ID))
    InventoryFile('123-123', 'hello.c', parent_id='TREE_ROOT', sha1=None, len=None)
    >>> inv['123-123'].name
    'hello.c'

    May be treated as an iterator or set to look up file ids:
    
    >>> bool(inv.path2id('hello.c'))
    True
    >>> '123-123' in inv
    True

    May also look up by name:

    >>> [x[0] for x in inv.iter_entries()]
    ['', u'hello.c']
    >>> inv = Inventory('TREE_ROOT-12345678-12345678')
    >>> inv.add(InventoryFile('123-123', 'hello.c', ROOT_ID))
    InventoryFile('123-123', 'hello.c', parent_id='TREE_ROOT-12345678-12345678', sha1=None, len=None)
    """
    def __init__(self, root_id=ROOT_ID, revision_id=None):
        """Create or read an inventory.

        If a working directory is specified, the inventory is read
        from there.  If the file is specified, read from that. If not,
        the inventory is created empty.

        The inventory is created with a default root directory, with
        an id of None.
        """
        # We are letting Branch.create() create a unique inventory
        # root id. Rather than generating a random one here.
        #if root_id is None:
        #    root_id = bzrlib.branch.gen_file_id('TREE_ROOT')
        if root_id is not None:
            self._set_root(InventoryDirectory(root_id, '', None))
        else:
            self.root = None
            self._byid = {}
        # FIXME: this isn't ever used, changing it to self.revision may break
        # things. TODO make everything use self.revision_id
        self.revision_id = revision_id

    def _set_root(self, ie):
        self.root = ie
        self._byid = {self.root.file_id: self.root}

    def copy(self):
        # TODO: jam 20051218 Should copy also copy the revision_id?
        entries = self.iter_entries()
        other = Inventory(entries.next()[1].file_id)
        # copy recursively so we know directories will be added before
        # their children.  There are more efficient ways than this...
        for path, entry in entries():
            other.add(entry.copy())
        return other

    def __iter__(self):
        return iter(self._byid)

    def __len__(self):
        """Returns number of entries."""
        return len(self._byid)

    def iter_entries(self, from_dir=None):
        """Return (path, entry) pairs, in order by name."""
        if from_dir is None:
            assert self.root
            from_dir = self.root
            yield '', self.root
        elif isinstance(from_dir, basestring):
            from_dir = self._byid[from_dir]
            
        # unrolling the recursive called changed the time from
        # 440ms/663ms (inline/total) to 116ms/116ms
        children = from_dir.children.items()
        children.sort()
        children = collections.deque(children)
        stack = [(u'', children)]
        while stack:
            from_dir_relpath, children = stack[-1]

            while children:
                name, ie = children.popleft()

                # we know that from_dir_relpath never ends in a slash
                # and 'f' doesn't begin with one, we can do a string op, rather
                # than the checks of pathjoin(), though this means that all paths
                # start with a slash
                path = from_dir_relpath + '/' + name

                yield path[1:], ie

                if ie.kind != 'directory':
                    continue

                # But do this child first
                new_children = ie.children.items()
                new_children.sort()
                new_children = collections.deque(new_children)
                stack.append((path, new_children))
                # Break out of inner loop, so that we start outer loop with child
                break
            else:
                # if we finished all children, pop it off the stack
                stack.pop()

    def iter_entries_by_dir(self, from_dir=None):
        """Iterate over the entries in a directory first order.

        This returns all entries for a directory before returning
        the entries for children of a directory. This is not
        lexicographically sorted order, and is a hybrid between
        depth-first and breadth-first.

        :return: This yields (path, entry) pairs
        """
        # TODO? Perhaps this should return the from_dir so that the root is
        # yielded? or maybe an option?
        if from_dir is None:
            assert self.root
            from_dir = self.root
            yield '', self.root
        elif isinstance(from_dir, basestring):
            from_dir = self._byid[from_dir]
            
        stack = [(u'', from_dir)]
        while stack:
            cur_relpath, cur_dir = stack.pop()

            child_dirs = []
            for child_name, child_ie in sorted(cur_dir.children.iteritems()):

                child_relpath = cur_relpath + child_name

                yield child_relpath, child_ie

                if child_ie.kind == 'directory':
                    child_dirs.append((child_relpath+'/', child_ie))
            stack.extend(reversed(child_dirs))

    def entries(self):
        """Return list of (path, ie) for all entries except the root.

        This may be faster than iter_entries.
        """
        accum = []
        def descend(dir_ie, dir_path):
            kids = dir_ie.children.items()
            kids.sort()
            for name, ie in kids:
                child_path = pathjoin(dir_path, name)
                accum.append((child_path, ie))
                if ie.kind == 'directory':
                    descend(ie, child_path)

        descend(self.root, u'')
        return accum

    def directories(self):
        """Return (path, entry) pairs for all directories, including the root.
        """
        accum = []
        def descend(parent_ie, parent_path):
            accum.append((parent_path, parent_ie))
            
            kids = [(ie.name, ie) for ie in parent_ie.children.itervalues() if ie.kind == 'directory']
            kids.sort()

            for name, child_ie in kids:
                child_path = pathjoin(parent_path, name)
                descend(child_ie, child_path)
        descend(self.root, u'')
        return accum
        
    def __contains__(self, file_id):
        """True if this entry contains a file with given id.

        >>> inv = Inventory()
        >>> inv.add(InventoryFile('123', 'foo.c', ROOT_ID))
        InventoryFile('123', 'foo.c', parent_id='TREE_ROOT', sha1=None, len=None)
        >>> '123' in inv
        True
        >>> '456' in inv
        False
        """
        return (file_id in self._byid)

    def __getitem__(self, file_id):
        """Return the entry for given file_id.

        >>> inv = Inventory()
        >>> inv.add(InventoryFile('123123', 'hello.c', ROOT_ID))
        InventoryFile('123123', 'hello.c', parent_id='TREE_ROOT', sha1=None, len=None)
        >>> inv['123123'].name
        'hello.c'
        """
        try:
            return self._byid[file_id]
        except KeyError:
            if file_id is None:
                raise BzrError("can't look up file_id None")
            else:
                raise BzrError("file_id {%s} not in inventory" % file_id)

    def get_file_kind(self, file_id):
        return self._byid[file_id].kind

    def get_child(self, parent_id, filename):
        return self[parent_id].children.get(filename)

    def add(self, entry):
        """Add entry to inventory.

        To add  a file to a branch ready to be committed, use Branch.add,
        which calls this.

        Returns the new entry object.
        """
        if entry.file_id in self._byid:
            raise BzrError("inventory already contains entry with id {%s}" % entry.file_id)

        if entry.parent_id is None:
            assert self.root is None and len(self._byid) == 0
            self._set_root(entry)
            return entry
        if entry.parent_id == ROOT_ID:
            assert self.root is not None, self
            entry.parent_id = self.root.file_id

        try:
            parent = self._byid[entry.parent_id]
        except KeyError:
            raise BzrError("parent_id {%s} not in inventory" % entry.parent_id)

        if entry.name in parent.children:
            raise BzrError("%s is already versioned" %
                    pathjoin(self.id2path(parent.file_id), entry.name))

        self._byid[entry.file_id] = entry
        parent.children[entry.name] = entry
        return entry

    def add_path(self, relpath, kind, file_id=None, parent_id=None):
        """Add entry from a path.

        The immediate parent must already be versioned.

        Returns the new entry object."""
        
        parts = osutils.splitpath(relpath)

        if len(parts) == 0:
            if file_id is None:
                file_id = bzrlib.workingtree.gen_root_id()
            self.root = InventoryDirectory(file_id, '', None)
            self._byid = {self.root.file_id: self.root}
            return
        else:
            parent_path = parts[:-1]
            parent_id = self.path2id(parent_path)
            if parent_id is None:
                raise NotVersionedError(path=parent_path)
        ie = make_entry(kind, parts[-1], parent_id, file_id)
        return self.add(ie)

    def __delitem__(self, file_id):
        """Remove entry by id.

        >>> inv = Inventory()
        >>> inv.add(InventoryFile('123', 'foo.c', ROOT_ID))
        InventoryFile('123', 'foo.c', parent_id='TREE_ROOT', sha1=None, len=None)
        >>> '123' in inv
        True
        >>> del inv['123']
        >>> '123' in inv
        False
        """
        ie = self[file_id]

        assert ie.parent_id is None or \
            self[ie.parent_id].children[ie.name] == ie
        
        del self._byid[file_id]
        if ie.parent_id is not None:
            del self[ie.parent_id].children[ie.name]

    def __eq__(self, other):
        """Compare two sets by comparing their contents.

        >>> i1 = Inventory()
        >>> i2 = Inventory()
        >>> i1 == i2
        True
        >>> i1.add(InventoryFile('123', 'foo', ROOT_ID))
        InventoryFile('123', 'foo', parent_id='TREE_ROOT', sha1=None, len=None)
        >>> i1 == i2
        False
        >>> i2.add(InventoryFile('123', 'foo', ROOT_ID))
        InventoryFile('123', 'foo', parent_id='TREE_ROOT', sha1=None, len=None)
        >>> i1 == i2
        True
        """
        if not isinstance(other, Inventory):
            return NotImplemented

        return self._byid == other._byid

    def __ne__(self, other):
        return not self.__eq__(other)

    def __hash__(self):
        raise ValueError('not hashable')

    def _iter_file_id_parents(self, file_id):
        """Yield the parents of file_id up to the root."""
        while file_id is not None:
            try:
                ie = self._byid[file_id]
            except KeyError:
                raise BzrError("file_id {%s} not found in inventory" % file_id)
            yield ie
            file_id = ie.parent_id

    def get_idpath(self, file_id):
        """Return a list of file_ids for the path to an entry.

        The list contains one element for each directory followed by
        the id of the file itself.  So the length of the returned list
        is equal to the depth of the file in the tree, counting the
        root directory as depth 1.
        """
        p = []
        for parent in self._iter_file_id_parents(file_id):
            p.insert(0, parent.file_id)
        return p

    def id2path(self, file_id):
        """Return as a string the path to file_id.
        
        >>> i = Inventory()
        >>> e = i.add(InventoryDirectory('src-id', 'src', ROOT_ID))
        >>> e = i.add(InventoryFile('foo-id', 'foo.c', parent_id='src-id'))
        >>> print i.id2path('foo-id')
        src/foo.c
        """
        # get all names, skipping root
        return '/'.join(reversed(
            [parent.name for parent in 
             self._iter_file_id_parents(file_id)][:-1]))
            
    def path2id(self, name):
        """Walk down through directories to return entry of last component.

        names may be either a list of path components, or a single
        string, in which case it is automatically split.

        This returns the entry of the last component in the path,
        which may be either a file or a directory.

        Returns None IFF the path is not found.
        """
        if isinstance(name, types.StringTypes):
            name = splitpath(name)

        # mutter("lookup path %r" % name)

        parent = self.root
        for f in name:
            try:
                cie = parent.children[f]
                assert cie.name == f
                assert cie.parent_id == parent.file_id
                parent = cie
            except KeyError:
                # or raise an error?
                return None

        return parent.file_id

    def has_filename(self, names):
        return bool(self.path2id(names))

    def has_id(self, file_id):
        return (file_id in self._byid)
<<<<<<< HEAD
=======

    def remove_recursive_id(self, file_id):
        """Remove file_id, and children, from the inventory.
        
        :param file_id: A file_id to remove.
        """
        to_find_delete = [self._byid[file_id]]
        to_delete = []
        while to_find_delete:
            ie = to_find_delete.pop()
            to_delete.append(ie.file_id)
            if ie.kind == 'directory':
                to_find_delete.extend(ie.children.values())
        for file_id in reversed(to_delete):
            ie = self[file_id]
            del self._byid[file_id]
            if ie.parent_id is not None:
                del self[ie.parent_id].children[ie.name]
>>>>>>> 187af104

    def rename(self, file_id, new_parent_id, new_name):
        """Move a file within the inventory.

        This can change either the name, or the parent, or both.

        This does not move the working file."""
        if not is_valid_name(new_name):
            raise BzrError("not an acceptable filename: %r" % new_name)

        new_parent = self._byid[new_parent_id]
        if new_name in new_parent.children:
            raise BzrError("%r already exists in %r" % (new_name, self.id2path(new_parent_id)))

        new_parent_idpath = self.get_idpath(new_parent_id)
        if file_id in new_parent_idpath:
            raise BzrError("cannot move directory %r into a subdirectory of itself, %r"
                    % (self.id2path(file_id), self.id2path(new_parent_id)))

        file_ie = self._byid[file_id]
        old_parent = self._byid[file_ie.parent_id]

        # TODO: Don't leave things messed up if this fails

        del old_parent.children[file_ie.name]
        new_parent.children[new_name] = file_ie
        
        file_ie.name = new_name
        file_ie.parent_id = new_parent_id


def make_entry(kind, name, parent_id, file_id=None):
    """Create an inventory entry.

    :param kind: the type of inventory entry to create.
    :param name: the basename of the entry.
    :param parent_id: the parent_id of the entry.
    :param file_id: the file_id to use. if None, one will be created.
    """
    if file_id is None:
        file_id = bzrlib.workingtree.gen_file_id(name)

    norm_name, can_access = osutils.normalized_filename(name)
    if norm_name != name:
        if can_access:
            name = norm_name
        else:
            # TODO: jam 20060701 This would probably be more useful
            #       if the error was raised with the full path
            raise errors.InvalidNormalization(name)

    if kind == 'directory':
        return InventoryDirectory(file_id, name, parent_id)
    elif kind == 'file':
        return InventoryFile(file_id, name, parent_id)
    elif kind == 'symlink':
        return InventoryLink(file_id, name, parent_id)
    else:
        raise BzrError("unknown kind %r" % kind)


_NAME_RE = None

def is_valid_name(name):
    global _NAME_RE
    if _NAME_RE is None:
        _NAME_RE = re.compile(r'^[^/\\]+$')
        
    return bool(_NAME_RE.match(name))<|MERGE_RESOLUTION|>--- conflicted
+++ resolved
@@ -1216,8 +1216,6 @@
 
     def has_id(self, file_id):
         return (file_id in self._byid)
-<<<<<<< HEAD
-=======
 
     def remove_recursive_id(self, file_id):
         """Remove file_id, and children, from the inventory.
@@ -1236,7 +1234,6 @@
             del self._byid[file_id]
             if ie.parent_id is not None:
                 del self[ie.parent_id].children[ie.name]
->>>>>>> 187af104
 
     def rename(self, file_id, new_parent_id, new_name):
         """Move a file within the inventory.
