--- conflicted
+++ resolved
@@ -36,11 +36,7 @@
 import bzrlib
 from bzrlib.errors import BzrError, BzrCheckError
 
-<<<<<<< HEAD
-from bzrlib.osutils import quotefn, splitpath, joinpath, appendpath
-=======
 from bzrlib.osutils import quotefn, splitpath, joinpath, appendpath, sha_strings
->>>>>>> 8cf6e7d4
 from bzrlib.trace import mutter
 from bzrlib.errors import NotVersionedError
 
@@ -52,31 +48,6 @@
     present in the XML inventory-entry element:
 
     file_id
-<<<<<<< HEAD
-
-    name
-        (within the parent directory)
-
-    kind
-        'directory' or 'file'
-
-    parent_id
-        file_id of the parent directory, or ROOT_ID
-
-    name_version
-        the revision_id in which the name or parent of this file was
-        last changed
-
-    text_sha1
-        sha-1 of the text of the file
-        
-    text_size
-        size in bytes of the text of the file
-        
-    text_version
-        the revision_id in which the text of this file was introduced
-
-=======
 
     name
         (within the parent directory)
@@ -101,7 +72,6 @@
     text_size
         size in bytes of the text of the file
         
->>>>>>> 8cf6e7d4
     (reading a version 4 tree created a text_id field.)
 
     >>> i = Inventory()
@@ -146,13 +116,8 @@
     """
     
     __slots__ = ['text_sha1', 'text_size', 'file_id', 'name', 'kind',
-<<<<<<< HEAD
-                 'text_id', 'parent_id', 'children',
-                 'text_version', 'name_version', ]
-=======
                  'text_id', 'parent_id', 'children', 'executable', 
                  'revision', 'symlink_target']
->>>>>>> 8cf6e7d4
 
     def _add_text_to_weave(self, new_lines, parents, weave_store):
         weave_store.add_text(self.file_id, self.revision, new_lines, parents)
@@ -176,13 +141,8 @@
         if '/' in name or '\\' in name:
             raise BzrCheckError('InventoryEntry name %r is invalid' % name)
         
-<<<<<<< HEAD
-        self.text_version = None
-        self.name_version = None
-=======
         self.executable = False
         self.revision = None
->>>>>>> 8cf6e7d4
         self.text_sha1 = None
         self.text_size = None
         self.file_id = file_id
@@ -257,20 +217,12 @@
     def copy(self):
         other = InventoryEntry(self.file_id, self.name, self.kind,
                                self.parent_id)
-<<<<<<< HEAD
-        other.text_id = self.text_id
-        other.text_sha1 = self.text_sha1
-        other.text_size = self.text_size
-        other.text_version = self.text_version
-        other.name_version = self.name_version
-=======
         other.executable = self.executable
         other.text_id = self.text_id
         other.text_sha1 = self.text_sha1
         other.text_size = self.text_size
         other.symlink_target = self.symlink_target
         other.revision = self.revision
->>>>>>> 8cf6e7d4
         # note that children are *not* copied; they're pulled across when
         # others are added
         return other
@@ -337,18 +289,6 @@
         if not isinstance(other, InventoryEntry):
             return NotImplemented
 
-<<<<<<< HEAD
-        return (self.file_id == other.file_id) \
-               and (self.name == other.name) \
-               and (self.text_sha1 == other.text_sha1) \
-               and (self.text_size == other.text_size) \
-               and (self.text_id == other.text_id) \
-               and (self.parent_id == other.parent_id) \
-               and (self.kind == other.kind) \
-               and (self.text_version == other.text_version) \
-               and (self.name_version == other.name_version)
-
-=======
         return ((self.file_id == other.file_id)
                 and (self.name == other.name)
                 and (other.symlink_target == self.symlink_target)
@@ -360,7 +300,6 @@
                 and (self.revision == other.revision)
                 and (self.executable == other.executable)
                 )
->>>>>>> 8cf6e7d4
 
     def __ne__(self, other):
         return not (self == other)
