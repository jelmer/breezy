# Copyright (C) 2005, 2006, 2009 Canonical Ltd
#
# This program is free software; you can redistribute it and/or modify
# it under the terms of the GNU General Public License as published by
# the Free Software Foundation; either version 2 of the License, or
# (at your option) any later version.
#
# This program is distributed in the hope that it will be useful,
# but WITHOUT ANY WARRANTY; without even the implied warranty of
# MERCHANTABILITY or FITNESS FOR A PARTICULAR PURPOSE.  See the
# GNU General Public License for more details.
#
# You should have received a copy of the GNU General Public License
# along with this program; if not, write to the Free Software
# Foundation, Inc., 51 Franklin Street, Fifth Floor, Boston, MA 02110-1301 USA

"""Serializer factory for reading and writing bundles.
"""

from __future__ import absolute_import

from bzrlib import (
    errors,
    ui,
    )
from bzrlib.bundle.serializer import (BundleSerializer,
                                      _get_bundle_header,
                                     )
from bzrlib.bundle.serializer import binary_diff
from bzrlib.bundle.bundle_data import (RevisionInfo, BundleInfo)
from bzrlib.diff import internal_diff
from bzrlib.revision import NULL_REVISION
from bzrlib.testament import StrictTestament
from bzrlib.timestamp import (
    format_highres_date,
    )
from bzrlib.textfile import text_file
from bzrlib.trace import mutter

bool_text = {True: 'yes', False: 'no'}


class Action(object):
    """Represent an action"""

    def __init__(self, name, parameters=None, properties=None):
        self.name = name
        if parameters is None:
            self.parameters = []
        else:
            self.parameters = parameters
        if properties is None:
            self.properties = []
        else:
            self.properties = properties

    def add_utf8_property(self, name, value):
        """Add a property whose value is currently utf8 to the action."""
        self.properties.append((name, value.decode('utf8')))

    def add_property(self, name, value):
        """Add a property to the action"""
        self.properties.append((name, value))

    def add_bool_property(self, name, value):
        """Add a boolean property to the action"""
        self.add_property(name, bool_text[value])

    def write(self, to_file):
        """Write action as to a file"""
        p_texts = [' '.join([self.name]+self.parameters)]
        for prop in self.properties:
            if len(prop) == 1:
                p_texts.append(prop[0])
            else:
                try:
                    p_texts.append('%s:%s' % prop)
                except:
                    raise repr(prop)
        text = ['=== ']
        text.append(' // '.join(p_texts))
        text_line = ''.join(text).encode('utf-8')
        available = 79
        while len(text_line) > available:
            to_file.write(text_line[:available])
            text_line = text_line[available:]
            to_file.write('\n... ')
            available = 79 - len('... ')
        to_file.write(text_line+'\n')


class BundleSerializerV08(BundleSerializer):
    def read(self, f):
        """Read the rest of the bundles from the supplied file.

        :param f: The file to read from
        :return: A list of bundles
        """
        return BundleReader(f).info

    def check_compatible(self):
        if self.source.supports_rich_root():
            raise errors.IncompatibleBundleFormat('0.8', repr(self.source))

    def write(self, source, revision_ids, forced_bases, f):
        """Write the bundless to the supplied files.

        :param source: A source for revision information
        :param revision_ids: The list of revision ids to serialize
        :param forced_bases: A dict of revision -> base that overrides default
        :param f: The file to output to
        """
        self.source = source
        self.revision_ids = revision_ids
        self.forced_bases = forced_bases
        self.to_file = f
        self.check_compatible()
        source.lock_read()
        try:
            self._write_main_header()
            pb = ui.ui_factory.nested_progress_bar()
            try:
                self._write_revisions(pb)
            finally:
                pb.finished()
        finally:
            source.unlock()

    def write_bundle(self, repository, target, base, fileobj):
        return self._write_bundle(repository, target, base, fileobj)

    def _write_main_header(self):
        """Write the header for the changes"""
        f = self.to_file
        f.write(_get_bundle_header('0.8'))
        f.write('#\n')

    def _write(self, key, value, indent=1, trailing_space_when_empty=False):
        """Write out meta information, with proper indenting, etc.

        :param trailing_space_when_empty: To work around a bug in earlier
            bundle readers, when writing an empty property, we use "prop: \n"
            rather than writing "prop:\n".
            If this parameter is True, and value is the empty string, we will
            write an extra space.
        """
        if indent < 1:
            raise ValueError('indentation must be greater than 0')
        f = self.to_file
        f.write('#' + (' ' * indent))
        f.write(key.encode('utf-8'))
        if not value:
            if trailing_space_when_empty and value == '':
                f.write(': \n')
            else:
                f.write(':\n')
        elif isinstance(value, str):
            f.write(': ')
            f.write(value)
            f.write('\n')
        elif isinstance(value, unicode):
            f.write(': ')
            f.write(value.encode('utf-8'))
            f.write('\n')
        else:
            f.write(':\n')
            for entry in value:
                f.write('#' + (' ' * (indent+2)))
                if isinstance(entry, str):
                    f.write(entry)
                else:
                    f.write(entry.encode('utf-8'))
                f.write('\n')

    def _write_revisions(self, pb):
        """Write the information for all of the revisions."""

        # Optimize for the case of revisions in order
        last_rev_id = None
        last_rev_tree = None

        i_max = len(self.revision_ids)
        for i, rev_id in enumerate(self.revision_ids):
            pb.update("Generating revision data", i, i_max)
            rev = self.source.get_revision(rev_id)
            if rev_id == last_rev_id:
                rev_tree = last_rev_tree
            else:
                rev_tree = self.source.revision_tree(rev_id)
            if rev_id in self.forced_bases:
                explicit_base = True
                base_id = self.forced_bases[rev_id]
                if base_id is None:
                    base_id = NULL_REVISION
            else:
                explicit_base = False
                if rev.parent_ids:
                    base_id = rev.parent_ids[-1]
                else:
                    base_id = NULL_REVISION

            if base_id == last_rev_id:
                base_tree = last_rev_tree
            else:
                base_tree = self.source.revision_tree(base_id)
            force_binary = (i != 0)
            self._write_revision(rev, rev_tree, base_id, base_tree,
                                 explicit_base, force_binary)

            last_rev_id = base_id
            last_rev_tree = base_tree

    def _testament_sha1(self, revision_id):
        return StrictTestament.from_revision(self.source,
                                             revision_id).as_sha1()

    def _write_revision(self, rev, rev_tree, base_rev, base_tree,
                        explicit_base, force_binary):
        """Write out the information for a revision."""
        def w(key, value):
            self._write(key, value, indent=1)

        w('message', rev.message.split('\n'))
        w('committer', rev.committer)
        w('date', format_highres_date(rev.timestamp, rev.timezone))
        self.to_file.write('\n')

        self._write_delta(rev_tree, base_tree, rev.revision_id, force_binary)

        w('revision id', rev.revision_id)
        w('sha1', self._testament_sha1(rev.revision_id))
        w('inventory sha1', rev.inventory_sha1)
        if rev.parent_ids:
            w('parent ids', rev.parent_ids)
        if explicit_base:
            w('base id', base_rev)
        if rev.properties:
            self._write('properties', None, indent=1)
            for name, value in sorted(rev.properties.items()):
                self._write(name, value, indent=3,
                            trailing_space_when_empty=True)

        # Add an extra blank space at the end
        self.to_file.write('\n')

    def _write_action(self, name, parameters, properties=None):
        if properties is None:
            properties = []
        p_texts = ['%s:%s' % v for v in properties]
        self.to_file.write('=== ')
        self.to_file.write(' '.join([name]+parameters).encode('utf-8'))
        self.to_file.write(' // '.join(p_texts).encode('utf-8'))
        self.to_file.write('\n')

    def _write_delta(self, new_tree, old_tree, default_revision_id,
                     force_binary):
        """Write out the changes between the trees."""
        DEVNULL = '/dev/null'
        old_label = ''
        new_label = ''

        def do_diff(file_id, old_path, new_path, action, force_binary):
            def tree_lines(tree, require_text=False):
                if tree.has_id(file_id):
                    tree_file = tree.get_file(file_id)
                    if require_text is True:
                        tree_file = text_file(tree_file)
                    return tree_file.readlines()
                else:
                    return []

            try:
                if force_binary:
                    raise errors.BinaryFile()
                old_lines = tree_lines(old_tree, require_text=True)
                new_lines = tree_lines(new_tree, require_text=True)
                action.write(self.to_file)
                internal_diff(old_path, old_lines, new_path, new_lines,
                              self.to_file)
            except errors.BinaryFile:
                old_lines = tree_lines(old_tree, require_text=False)
                new_lines = tree_lines(new_tree, require_text=False)
                action.add_property('encoding', 'base64')
                action.write(self.to_file)
                binary_diff(old_path, old_lines, new_path, new_lines,
                            self.to_file)

        def finish_action(action, file_id, kind, meta_modified, text_modified,
                          old_path, new_path):
<<<<<<< HEAD
            entry = new_tree.root_inventory[file_id]
            if entry.revision != default_revision_id:
                action.add_utf8_property('last-changed', entry.revision)
=======
            revision = new_tree.get_file_revision(file_id)
            if revision != default_revision_id:
                action.add_utf8_property('last-changed', revision)
>>>>>>> fac7c142
            if meta_modified:
                action.add_bool_property('executable',
                    new_tree.is_executable(file_id))
            if text_modified and kind == "symlink":
                action.add_property('target',
                    new_tree.get_symlink_target(file_id))
            if text_modified and kind == "file":
                do_diff(file_id, old_path, new_path, action, force_binary)
            else:
                action.write(self.to_file)

        delta = new_tree.changes_from(old_tree, want_unchanged=True,
                                      include_root=True)
        for path, file_id, kind in delta.removed:
            action = Action('removed', [kind, path]).write(self.to_file)

        for path, file_id, kind in delta.added:
            action = Action('added', [kind, path], [('file-id', file_id)])
            meta_modified = (kind=='file' and
                             new_tree.is_executable(file_id))
            finish_action(action, file_id, kind, meta_modified, True,
                          DEVNULL, path)

        for (old_path, new_path, file_id, kind,
             text_modified, meta_modified) in delta.renamed:
            action = Action('renamed', [kind, old_path], [(new_path,)])
            finish_action(action, file_id, kind, meta_modified, text_modified,
                          old_path, new_path)

        for (path, file_id, kind,
             text_modified, meta_modified) in delta.modified:
            action = Action('modified', [kind, path])
            finish_action(action, file_id, kind, meta_modified, text_modified,
                          path, path)

        for path, file_id, kind in delta.unchanged:
            new_rev = new_tree.get_file_revision(file_id)
            if new_rev is None:
                continue
            old_rev = old_tree.get_file_revision(file_id)
            if new_rev != old_rev:
                action = Action('modified', [new_tree.kind(file_id),
                                             new_tree.id2path(file_id)])
                action.add_utf8_property('last-changed', new_rev)
                action.write(self.to_file)


class BundleReader(object):
    """This class reads in a bundle from a file, and returns
    a Bundle object, which can then be applied against a tree.
    """
    def __init__(self, from_file):
        """Read in the bundle from the file.

        :param from_file: A file-like object (must have iterator support).
        """
        object.__init__(self)
        self.from_file = iter(from_file)
        self._next_line = None

        self.info = self._get_info()
        # We put the actual inventory ids in the footer, so that the patch
        # is easier to read for humans.
        # Unfortunately, that means we need to read everything before we
        # can create a proper bundle.
        self._read()
        self._validate()

    def _get_info(self):
        return BundleInfo08()

    def _read(self):
        self._next().next()
        while self._next_line is not None:
            if not self._read_revision_header():
                break
            if self._next_line is None:
                break
            self._read_patches()
            self._read_footer()

    def _validate(self):
        """Make sure that the information read in makes sense
        and passes appropriate checksums.
        """
        # Fill in all the missing blanks for the revisions
        # and generate the real_revisions list.
        self.info.complete_info()

    def _next(self):
        """yield the next line, but secretly
        keep 1 extra line for peeking.
        """
        for line in self.from_file:
            last = self._next_line
            self._next_line = line
            if last is not None:
                #mutter('yielding line: %r' % last)
                yield last
        last = self._next_line
        self._next_line = None
        #mutter('yielding line: %r' % last)
        yield last

    def _read_revision_header(self):
        found_something = False
        self.info.revisions.append(RevisionInfo(None))
        for line in self._next():
            # The bzr header is terminated with a blank line
            # which does not start with '#'
            if line is None or line == '\n':
                break
            if not line.startswith('#'):
                continue
            found_something = True
            self._handle_next(line)
        if not found_something:
            # Nothing was there, so remove the added revision
            self.info.revisions.pop()
        return found_something

    def _read_next_entry(self, line, indent=1):
        """Read in a key-value pair
        """
        if not line.startswith('#'):
            raise errors.MalformedHeader('Bzr header did not start with #')
        line = line[1:-1].decode('utf-8') # Remove the '#' and '\n'
        if line[:indent] == ' '*indent:
            line = line[indent:]
        if not line:
            return None, None# Ignore blank lines

        loc = line.find(': ')
        if loc != -1:
            key = line[:loc]
            value = line[loc+2:]
            if not value:
                value = self._read_many(indent=indent+2)
        elif line[-1:] == ':':
            key = line[:-1]
            value = self._read_many(indent=indent+2)
        else:
            raise errors.MalformedHeader('While looking for key: value pairs,'
                    ' did not find the colon %r' % (line))

        key = key.replace(' ', '_')
        #mutter('found %s: %s' % (key, value))
        return key, value

    def _handle_next(self, line):
        if line is None:
            return
        key, value = self._read_next_entry(line, indent=1)
        mutter('_handle_next %r => %r' % (key, value))
        if key is None:
            return

        revision_info = self.info.revisions[-1]
        if key in revision_info.__dict__:
            if getattr(revision_info, key) is None:
                if key in ('file_id', 'revision_id', 'base_id'):
                    value = value.encode('utf8')
                elif key in ('parent_ids'):
                    value = [v.encode('utf8') for v in value]
                setattr(revision_info, key, value)
            else:
                raise errors.MalformedHeader('Duplicated Key: %s' % key)
        else:
            # What do we do with a key we don't recognize
            raise errors.MalformedHeader('Unknown Key: "%s"' % key)

    def _read_many(self, indent):
        """If a line ends with no entry, that means that it should be
        followed with multiple lines of values.

        This detects the end of the list, because it will be a line that
        does not start properly indented.
        """
        values = []
        start = '#' + (' '*indent)

        if self._next_line is None or self._next_line[:len(start)] != start:
            return values

        for line in self._next():
            values.append(line[len(start):-1].decode('utf-8'))
            if self._next_line is None or self._next_line[:len(start)] != start:
                break
        return values

    def _read_one_patch(self):
        """Read in one patch, return the complete patch, along with
        the next line.

        :return: action, lines, do_continue
        """
        #mutter('_read_one_patch: %r' % self._next_line)
        # Peek and see if there are no patches
        if self._next_line is None or self._next_line.startswith('#'):
            return None, [], False

        first = True
        lines = []
        for line in self._next():
            if first:
                if not line.startswith('==='):
                    raise errors.MalformedPatches('The first line of all patches'
                        ' should be a bzr meta line "==="'
                        ': %r' % line)
                action = line[4:-1].decode('utf-8')
            elif line.startswith('... '):
                action += line[len('... '):-1].decode('utf-8')

            if (self._next_line is not None and
                self._next_line.startswith('===')):
                return action, lines, True
            elif self._next_line is None or self._next_line.startswith('#'):
                return action, lines, False

            if first:
                first = False
            elif not line.startswith('... '):
                lines.append(line)

        return action, lines, False

    def _read_patches(self):
        do_continue = True
        revision_actions = []
        while do_continue:
            action, lines, do_continue = self._read_one_patch()
            if action is not None:
                revision_actions.append((action, lines))
        if self.info.revisions[-1].tree_actions is not None:
            raise AssertionError()
        self.info.revisions[-1].tree_actions = revision_actions

    def _read_footer(self):
        """Read the rest of the meta information.

        :param first_line:  The previous step iterates past what it
                            can handle. That extra line is given here.
        """
        for line in self._next():
            self._handle_next(line)
            if self._next_line is None:
                break
            if not self._next_line.startswith('#'):
                # Consume the trailing \n and stop processing
                self._next().next()
                break

class BundleInfo08(BundleInfo):

    def _update_tree(self, bundle_tree, revision_id):
        bundle_tree.note_last_changed('', revision_id)
        BundleInfo._update_tree(self, bundle_tree, revision_id)

    def _testament_sha1_from_revision(self, repository, revision_id):
        testament = StrictTestament.from_revision(repository, revision_id)
        return testament.as_sha1()

    def _testament_sha1(self, revision, tree):
        return StrictTestament(revision, tree).as_sha1()<|MERGE_RESOLUTION|>--- conflicted
+++ resolved
@@ -287,15 +287,9 @@
 
         def finish_action(action, file_id, kind, meta_modified, text_modified,
                           old_path, new_path):
-<<<<<<< HEAD
-            entry = new_tree.root_inventory[file_id]
-            if entry.revision != default_revision_id:
-                action.add_utf8_property('last-changed', entry.revision)
-=======
             revision = new_tree.get_file_revision(file_id)
             if revision != default_revision_id:
                 action.add_utf8_property('last-changed', revision)
->>>>>>> fac7c142
             if meta_modified:
                 action.add_bool_property('executable',
                     new_tree.is_executable(file_id))
