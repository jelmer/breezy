# (C) 2005 Canonical Development Ltd
#
# This program is free software; you can redistribute it and/or modify
# it under the terms of the GNU General Public License as published by
# the Free Software Foundation; either version 2 of the License, or
# (at your option) any later version.
#
# This program is distributed in the hope that it will be useful,
# but WITHOUT ANY WARRANTY; without even the implied warranty of
# MERCHANTABILITY or FITNESS FOR A PARTICULAR PURPOSE.  See the
# GNU General Public License for more details.
#
# You should have received a copy of the GNU General Public License
# along with this program; if not, write to the Free Software
# Foundation, Inc., 59 Temple Place, Suite 330, Boston, MA  02111-1307  USA

"""Serializer factory for reading and writing bundles.
"""

import base64
from StringIO import StringIO
import re

import bzrlib.errors as errors
from bzrlib.diff import internal_diff
from bzrlib.revision import NULL_REVISION

# New bundles should try to use this header format
BUNDLE_HEADER = '# Bazaar revision bundle v'
BUNDLE_HEADER_RE = re.compile(
    r'^# Bazaar revision bundle v(?P<version>\d+[\w.]*)(?P<lineending>\r?)\n$')
CHANGESET_OLD_HEADER_RE = re.compile(
    r'^# Bazaar-NG changeset v(?P<version>\d+[\w.]*)(?P<lineending>\r?)\n$')


_serializers = {}


def _get_filename(f):
    if hasattr(f, 'name'):
        return f.name
    return '<unknown>'


def read_bundle(f):
    """Read in a bundle from a filelike object.

    :param f: A file-like object
    :return: A list of Bundle objects
    """
    version = None
    for line in f:
        m = BUNDLE_HEADER_RE.match(line)
        if m:
            if m.group('lineending') != '':
                raise errors.UnsupportedEOLMarker()
            version = m.group('version')
            break
        elif line.startswith(BUNDLE_HEADER):
            raise errors.MalformedHeader(
                'Extra characters after version number')
        m = CHANGESET_OLD_HEADER_RE.match(line)
        if m:
            version = m.group('version')
            raise errors.BundleNotSupported(version, 
                'old format bundles not supported')

    if version is None:
        raise errors.NotABundle('Did not find an opening header')

    # Now we have a version, to figure out how to read the bundle 
    if not _serializers.has_key(version):
        raise errors.BundleNotSupported(version, 
            'version not listed in known versions')

    serializer = _serializers[version](version)

    return serializer.read(f)


def write(source, revision_ids, f, version=None, forced_bases={}):
    """Serialize a list of bundles to a filelike object.

    :param source: A source for revision information
    :param revision_ids: The list of revision ids to serialize
    :param f: The file to output to
    :param version: [optional] target serialization version
    """

    if not _serializers.has_key(version):
        raise errors.BundleNotSupported(version, 'unknown bundle format')

    serializer = _serializers[version](version)
    source.lock_read()
    try:
        return serializer.write(source, revision_ids, forced_bases, f)
    finally:
        source.unlock()


def write_bundle(repository, revision_id, base_revision_id, out):
<<<<<<< HEAD
    """Write a bundle of revisions.

    :param repository: Repository containing revisions to serialize.
    :param revision_id: Head revision_id of the bundle.
    :param base_revision_id: Revision assumed to be present in repositories
         applying the bundle.
    :param out: Output file.
    """
=======
    """"""
    repository.lock_read()
    try:
        return _write_bundle(repository, revision_id, base_revision_id, out)
    finally:
        repository.unlock()


def _write_bundle(repository, revision_id, base_revision_id, out):
>>>>>>> 7401f697
    if base_revision_id is NULL_REVISION:
        base_revision_id = None
    base_ancestry = set(repository.get_ancestry(base_revision_id))
    revision_ids = [r for r in repository.get_ancestry(revision_id) if r
                    not in base_ancestry]
    revision_ids = list(reversed(revision_ids))
    write(repository, revision_ids, out, 
          forced_bases = {revision_id:base_revision_id})
    return revision_ids


def format_highres_date(t, offset=0):
    """Format a date, such that it includes higher precision in the
    seconds field.

    :param t:   The local time in fractional seconds since the epoch
    :type t: float
    :param offset:  The timezone offset in integer seconds
    :type offset: int

    Example: format_highres_date(time.time(), -time.timezone)
    this will return a date stamp for right now,
    formatted for the local timezone.

    >>> from bzrlib.osutils import format_date
    >>> format_date(1120153132.350850105, 0)
    'Thu 2005-06-30 17:38:52 +0000'
    >>> format_highres_date(1120153132.350850105, 0)
    'Thu 2005-06-30 17:38:52.350850105 +0000'
    >>> format_date(1120153132.350850105, -5*3600)
    'Thu 2005-06-30 12:38:52 -0500'
    >>> format_highres_date(1120153132.350850105, -5*3600)
    'Thu 2005-06-30 12:38:52.350850105 -0500'
    >>> format_highres_date(1120153132.350850105, 7200)
    'Thu 2005-06-30 19:38:52.350850105 +0200'
    >>> format_highres_date(1152428738.867522, 19800)
    'Sun 2006-07-09 12:35:38.867522001 +0530'
    """
    import time
    assert isinstance(t, float)
    
    # This has to be formatted for "original" date, so that the
    # revision XML entry will be reproduced faithfully.
    if offset == None:
        offset = 0
    tt = time.gmtime(t + offset)

    return (time.strftime("%a %Y-%m-%d %H:%M:%S", tt)
            + ('%.9f' % (t - int(t)))[1:] # Get the high-res seconds, but ignore the 0
            + ' %+03d%02d' % (offset / 3600, (offset / 60) % 60))


def unpack_highres_date(date):
    """This takes the high-resolution date stamp, and
    converts it back into the tuple (timestamp, timezone)
    Where timestamp is in real UTC since epoch seconds, and timezone is an integer
    number of seconds offset.

    :param date: A date formated by format_highres_date
    :type date: string

    >>> import time, random
    >>> unpack_highres_date('Thu 2005-06-30 12:38:52.350850105 -0500')
    (1120153132.3508501, -18000)
    >>> unpack_highres_date('Thu 2005-06-30 17:38:52.350850105 +0000')
    (1120153132.3508501, 0)
    >>> unpack_highres_date('Thu 2005-06-30 19:38:52.350850105 +0200')
    (1120153132.3508501, 7200)
    >>> unpack_highres_date('Sun 2006-07-09 12:35:38.867522001 +0530')
    (1152428738.867522, 19800)
    >>> from bzrlib.osutils import local_time_offset
    >>> t = time.time()
    >>> o = local_time_offset()
    >>> t2, o2 = unpack_highres_date(format_highres_date(t, o))
    >>> t == t2
    True
    >>> o == o2
    True
    >>> t -= 24*3600*365*2 # Start 2 years ago
    >>> o = -12*3600
    >>> for count in xrange(500):
    ...   t += random.random()*24*3600*30
    ...   o = ((o/3600 + 13) % 25 - 12)*3600 # Add 1 wrap around from [-12, 12]
    ...   date = format_highres_date(t, o)
    ...   t2, o2 = unpack_highres_date(date)
    ...   if t != t2 or o != o2:
    ...      print 'Failed on date %r, %s,%s diff:%s' % (date, t, o, t2-t)
    ...      break

    """
    import time, calendar
    # Up until the first period is a datestamp that is generated
    # as normal from time.strftime, so use time.strptime to
    # parse it
    dot_loc = date.find('.')
    if dot_loc == -1:
        raise ValueError(
            'Date string does not contain high-precision seconds: %r' % date)
    base_time = time.strptime(date[:dot_loc], "%a %Y-%m-%d %H:%M:%S")
    fract_seconds, offset = date[dot_loc:].split()
    fract_seconds = float(fract_seconds)

    offset = int(offset)

    hours = int(offset / 100)
    minutes = (offset % 100)
    seconds_offset = (hours * 3600) + (minutes * 60)
    
    # time.mktime returns localtime, but calendar.timegm returns UTC time
    timestamp = calendar.timegm(base_time)
    timestamp -= seconds_offset
    # Add back in the fractional seconds
    timestamp += fract_seconds
    return (timestamp, seconds_offset)


class BundleSerializer(object):
    """The base class for Serializers.

    Common functionality should be included here.
    """
    def __init__(self, version):
        self.version = version

    def read(self, f):
        """Read the rest of the bundles from the supplied file.

        :param f: The file to read from
        :return: A list of bundle trees
        """
        raise NotImplementedError

    def write(self, source, revision_ids, forced_bases, f):
        """Write the bundle to the supplied file.

        :param source: A source for revision information
        :param revision_ids: The list of revision ids to serialize
        :param forced_bases: A dict of revision -> base that overrides default
        :param f: The file to output to
        """
        raise NotImplementedError


def register(version, klass, overwrite=False):
    """Register a BundleSerializer version.

    :param version: The version associated with this format
    :param klass: The class to instantiate, which must take a version argument
    """
    global _serializers
    if overwrite:
        _serializers[version] = klass
        return

    if not _serializers.has_key(version):
        _serializers[version] = klass


def register_lazy(version, module, classname, overwrite=False):
    """Register lazy-loaded bundle serializer.

    :param version: The version associated with this reader
    :param module: String indicating what module should be loaded
    :param classname: Name of the class that will be instantiated
    :param overwrite: Should this version override a default
    """
    def _loader(version):
        mod = __import__(module, globals(), locals(), [classname])
        klass = getattr(mod, classname)
        return klass(version)
    register(version, _loader, overwrite=overwrite)


def binary_diff(old_filename, old_lines, new_filename, new_lines, to_file):
    temp = StringIO()
    internal_diff(old_filename, old_lines, new_filename, new_lines, temp,
                  allow_binary=True)
    temp.seek(0)
    base64.encode(temp, to_file)
    to_file.write('\n')

register_lazy('0.8', 'bzrlib.bundle.serializer.v08', 'BundleSerializerV08')
register_lazy(None, 'bzrlib.bundle.serializer.v08', 'BundleSerializerV08')
<|MERGE_RESOLUTION|>--- conflicted
+++ resolved
@@ -99,16 +99,6 @@
 
 
 def write_bundle(repository, revision_id, base_revision_id, out):
-<<<<<<< HEAD
-    """Write a bundle of revisions.
-
-    :param repository: Repository containing revisions to serialize.
-    :param revision_id: Head revision_id of the bundle.
-    :param base_revision_id: Revision assumed to be present in repositories
-         applying the bundle.
-    :param out: Output file.
-    """
-=======
     """"""
     repository.lock_read()
     try:
@@ -118,7 +108,14 @@
 
 
 def _write_bundle(repository, revision_id, base_revision_id, out):
->>>>>>> 7401f697
+    """Write a bundle of revisions.
+
+    :param repository: Repository containing revisions to serialize.
+    :param revision_id: Head revision_id of the bundle.
+    :param base_revision_id: Revision assumed to be present in repositories
+         applying the bundle.
+    :param out: Output file.
+    """
     if base_revision_id is NULL_REVISION:
         base_revision_id = None
     base_ancestry = set(repository.get_ancestry(base_revision_id))
