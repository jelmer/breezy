# Copyright (C) 2008 Canonical Ltd
#
# This program is free software; you can redistribute it and/or modify
# it under the terms of the GNU General Public License as published by
# the Free Software Foundation; either version 2 of the License, or
# (at your option) any later version.
#
# This program is distributed in the hope that it will be useful,
# but WITHOUT ANY WARRANTY; without even the implied warranty of
# MERCHANTABILITY or FITNESS FOR A PARTICULAR PURPOSE.  See the
# GNU General Public License for more details.
#
# You should have received a copy of the GNU General Public License
# along with this program; if not, write to the Free Software
# Foundation, Inc., 59 Temple Place, Suite 330, Boston, MA  02111-1307  USA


"""Foreign branch utilities."""


from bzrlib.branch import Branch
from bzrlib.commands import Command, Option
from bzrlib.repository import Repository
from bzrlib.revision import Revision
from bzrlib.lazy_import import lazy_import
lazy_import(globals(), """
from bzrlib import (
    errors,
    osutils,
    registry,
    )
""")

class VcsMapping(object):
    """Describes the mapping between the semantics of Bazaar and a foreign vcs.

    """
    # Whether this is an experimental mapping that is still open to changes.
    experimental = False

    # Whether this mapping supports exporting and importing all bzr semantics.
    roundtripping = False

    # Prefix used when importing native foreign revisions (not roundtripped)
    # using this mapping.
    revid_prefix = None

    def __init__(self, vcs):
        """Create a new VcsMapping.

        :param vcs: VCS that this mapping maps to Bazaar
        """
        self.vcs = vcs

    def revision_id_bzr_to_foreign(self, bzr_revid):
        """Parse a bzr revision id and convert it to a foreign revid.

        :param bzr_revid: The bzr revision id (a string).
        :return: A foreign revision id, can be any sort of object.
        """
        raise NotImplementedError(self.revision_id_bzr_to_foreign)

    def revision_id_foreign_to_bzr(self, foreign_revid):
        """Parse a foreign revision id and convert it to a bzr revid.

        :param foreign_revid: Foreign revision id, can be any sort of object.
        :return: A bzr revision id.
        """
        raise NotImplementedError(self.revision_id_foreign_to_bzr)

<<<<<<< HEAD
=======
    def show_foreign_revid(self, foreign_revid):
        """Prepare a foreign revision id for formatting using bzr log.

        :param foreign_revid: Foreign revision id.
        :return: Dictionary mapping string keys to string values.
        """
        # TODO: This could be on ForeignVcs instead
        return { }

>>>>>>> caf1e9df

class VcsMappingRegistry(registry.Registry):
    """Registry for Bazaar<->foreign VCS mappings.

    There should be one instance of this registry for every foreign VCS.
    """

    def register(self, key, factory, help):
        """Register a mapping between Bazaar and foreign VCS semantics.

        The factory must be a callable that takes one parameter: the key.
        It must produce an instance of VcsMapping when called.
        """
        if ":" in key:
            raise ValueError("mapping name can not contain colon (:)")
        registry.Registry.register(self, key, factory, help)

    def set_default(self, key):
        """Set the 'default' key to be a clone of the supplied key.

        This method must be called once and only once.
        """
        self._set_default_key(key)

    def get_default(self):
        """Convenience function for obtaining the default mapping to use."""
        return self.get(self._get_default_key())

    def revision_id_bzr_to_foreign(self, revid):
        """Convert a bzr revision id to a foreign revid."""
        raise NotImplementedError(self.revision_id_bzr_to_foreign)


class ForeignRevision(Revision):
    """A Revision from a Foreign repository. Remembers
    information about foreign revision id and mapping.

    """

    def __init__(self, foreign_revid, mapping, *args, **kwargs):
        if not "inventory_sha1" in kwargs:
            kwargs["inventory_sha1"] = ""
        super(ForeignRevision, self).__init__(*args, **kwargs)
        self.foreign_revid = foreign_revid
        self.mapping = mapping


def show_foreign_properties(rev):
    """Custom log displayer for foreign revision identifiers.

    :param rev: Revision object.
    """
    # Revision comes directly from a foreign repository
    if isinstance(rev, ForeignRevision):
        return rev.mapping.vcs.show_foreign_revid(rev.foreign_revid)

    # Revision was once imported from a foreign repository
    try:
        foreign_revid, mapping = \
            foreign_vcs_registry.parse_revision_id(rev.revision_id)
    except errors.InvalidRevisionId:
        return {}

    return mapping.vcs.show_foreign_revid(foreign_revid)


class ForeignVcs(object):
    """A foreign version control system."""

    def __init__(self, mapping_registry):
        self.mapping_registry = mapping_registry

    def show_foreign_revid(self, foreign_revid):
        """Prepare a foreign revision id for formatting using bzr log.
        
        :param foreign_revid: Foreign revision id.
        :return: Dictionary mapping string keys to string values.
        """
        return { }


class ForeignVcsRegistry(registry.Registry):
    """Registry for Foreign VCSes.

    There should be one entry per foreign VCS. Example entries would be
    "git", "svn", "hg", "darcs", etc.

    """

    def register(self, key, foreign_vcs, help):
        """Register a foreign VCS.

        :param key: Prefix of the foreign VCS in revision ids
        :param foreign_vcs: ForeignVCS instance
        :param help: Description of the foreign VCS
        """
        if ":" in key or "-" in key:
            raise ValueError("vcs name can not contain : or -")
        registry.Registry.register(self, key, foreign_vcs, help)

    def parse_revision_id(self, revid):
        """Parse a bzr revision and return the matching mapping and foreign
        revid.

        :param revid: The bzr revision id
        :return: tuple with foreign revid and vcs mapping
        """
        if not "-" in revid:
            raise errors.InvalidRevisionId(revid, None)
        try:
            foreign_vcs = self.get(revid.split("-")[0])
        except KeyError:
            raise errors.InvalidRevisionId(revid, None)
        return foreign_vcs.mapping_registry.revision_id_bzr_to_foreign(revid)


foreign_vcs_registry = ForeignVcsRegistry()


class ForeignRepository(Repository):
    """A Repository that exists in a foreign version control system.

    The data in this repository can not be represented natively using
    Bazaars internal datastructures, but have to converted using a VcsMapping.
    """

    # This repository's native version control system
    vcs = None

    def has_foreign_revision(self, foreign_revid):
        """Check whether the specified foreign revision is present.

        :param foreign_revid: A foreign revision id, in the format used
                              by this Repository's VCS.
        """
        raise NotImplementedError(self.has_foreign_revision)

    def lookup_bzr_revision_id(self, revid):
        """Lookup a mapped or roundtripped revision by revision id.

        :param revid: Bazaar revision id
        :return: Tuple with foreign revision id and mapping.
        """
        raise NotImplementedError(self.lookup_revision_id)

    def all_revision_ids(self, mapping=None):
        """See Repository.all_revision_ids()."""
        raise NotImplementedError(self.all_revision_ids)

    def get_default_mapping(self):
        """Get the default mapping for this repository."""
        raise NotImplementedError(self.get_default_mapping)

    def get_inventory_xml(self, revision_id):
        """See Repository.get_inventory_xml()."""
        return self.serialise_inventory(self.get_inventory(revision_id))

    def get_inventory_sha1(self, revision_id):
        """Get the sha1 for the XML representation of an inventory.

        :param revision_id: Revision id of the inventory for which to return
         the SHA1.
        :return: XML string
        """

        return osutils.sha_string(self.get_inventory_xml(revision_id))

    def get_revision_xml(self, revision_id):
        """Return the XML representation of a revision.

        :param revision_id: Revision for which to return the XML.
        :return: XML string
        """
        return self._serializer.write_revision_to_string(
            self.get_revision(revision_id))

<|MERGE_RESOLUTION|>--- conflicted
+++ resolved
@@ -68,18 +68,6 @@
         """
         raise NotImplementedError(self.revision_id_foreign_to_bzr)
 
-<<<<<<< HEAD
-=======
-    def show_foreign_revid(self, foreign_revid):
-        """Prepare a foreign revision id for formatting using bzr log.
-
-        :param foreign_revid: Foreign revision id.
-        :return: Dictionary mapping string keys to string values.
-        """
-        # TODO: This could be on ForeignVcs instead
-        return { }
-
->>>>>>> caf1e9df
 
 class VcsMappingRegistry(registry.Registry):
     """Registry for Bazaar<->foreign VCS mappings.
@@ -154,7 +142,7 @@
 
     def show_foreign_revid(self, foreign_revid):
         """Prepare a foreign revision id for formatting using bzr log.
-        
+
         :param foreign_revid: Foreign revision id.
         :return: Dictionary mapping string keys to string values.
         """
