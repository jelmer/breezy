# Copyright (C) 2008 Canonical Ltd
#
# This program is free software; you can redistribute it and/or modify
# it under the terms of the GNU General Public License as published by
# the Free Software Foundation; either version 2 of the License, or
# (at your option) any later version.
#
# This program is distributed in the hope that it will be useful,
# but WITHOUT ANY WARRANTY; without even the implied warranty of
# MERCHANTABILITY or FITNESS FOR A PARTICULAR PURPOSE.  See the
# GNU General Public License for more details.
#
# You should have received a copy of the GNU General Public License
# along with this program; if not, write to the Free Software
# Foundation, Inc., 51 Franklin Street, Fifth Floor, Boston, MA 02110-1301 USA


"""Foreign branch utilities."""


from bzrlib.branch import (
    Branch,
    InterBranch,
    )
from bzrlib.commands import Command, Option
from bzrlib.repository import Repository
from bzrlib.revision import Revision
from bzrlib.lazy_import import lazy_import
lazy_import(globals(), """
from bzrlib import (
    errors,
    osutils,
    registry,
    transform,
    )
""")

class VcsMapping(object):
    """Describes the mapping between the semantics of Bazaar and a foreign VCS.

    """
    # Whether this is an experimental mapping that is still open to changes.
    experimental = False

    # Whether this mapping supports exporting and importing all bzr semantics.
    roundtripping = False

    # Prefix used when importing revisions native to the foreign VCS (as
    # opposed to roundtripping bzr-native revisions) using this mapping.
    revid_prefix = None

    def __init__(self, vcs):
        """Create a new VcsMapping.

        :param vcs: VCS that this mapping maps to Bazaar
        """
        self.vcs = vcs

    def revision_id_bzr_to_foreign(self, bzr_revid):
        """Parse a bzr revision id and convert it to a foreign revid.

        :param bzr_revid: The bzr revision id (a string).
        :return: A foreign revision id, can be any sort of object.
        """
        raise NotImplementedError(self.revision_id_bzr_to_foreign)

    def revision_id_foreign_to_bzr(self, foreign_revid):
        """Parse a foreign revision id and convert it to a bzr revid.

        :param foreign_revid: Foreign revision id, can be any sort of object.
        :return: A bzr revision id.
        """
        raise NotImplementedError(self.revision_id_foreign_to_bzr)


class VcsMappingRegistry(registry.Registry):
    """Registry for Bazaar<->foreign VCS mappings.

    There should be one instance of this registry for every foreign VCS.
    """

    def register(self, key, factory, help):
        """Register a mapping between Bazaar and foreign VCS semantics.

        The factory must be a callable that takes one parameter: the key.
        It must produce an instance of VcsMapping when called.
        """
        if ":" in key:
            raise ValueError("mapping name can not contain colon (:)")
        registry.Registry.register(self, key, factory, help)

    def set_default(self, key):
        """Set the 'default' key to be a clone of the supplied key.

        This method must be called once and only once.
        """
        self._set_default_key(key)

    def get_default(self):
        """Convenience function for obtaining the default mapping to use."""
        return self.get(self._get_default_key())

    def revision_id_bzr_to_foreign(self, revid):
        """Convert a bzr revision id to a foreign revid."""
        raise NotImplementedError(self.revision_id_bzr_to_foreign)


class ForeignRevision(Revision):
    """A Revision from a Foreign repository. Remembers
    information about foreign revision id and mapping.

    """

    def __init__(self, foreign_revid, mapping, *args, **kwargs):
        if not "inventory_sha1" in kwargs:
            kwargs["inventory_sha1"] = ""
        super(ForeignRevision, self).__init__(*args, **kwargs)
        self.foreign_revid = foreign_revid
        self.mapping = mapping


class ForeignVcs(object):
    """A foreign version control system."""

    branch_format = None

<<<<<<< HEAD
    repository_format = None

    def __init__(self, mapping_registry):
=======
    def __init__(self, mapping_registry, abbreviation=None):
        """Create a new foreign vcs instance.

        :param mapping_registry: Registry with mappings for this VCS.
        :param abbreviation: Optional abbreviation ('bzr', 'svn', 'git', etc)
        """
        self.abbreviation = abbreviation
>>>>>>> 83948c8b
        self.mapping_registry = mapping_registry

    def show_foreign_revid(self, foreign_revid):
        """Prepare a foreign revision id for formatting using bzr log.

        :param foreign_revid: Foreign revision id.
        :return: Dictionary mapping string keys to string values.
        """
        return { }

    def serialize_foreign_revid(self, foreign_revid):
        """Serialize a foreign revision id for this VCS.

        :param foreign_revid: Foreign revision id
        :return: Bytestring with serialized revid, will not contain any 
            newlines.
        """
        raise NotImplementedError(self.serialize_foreign_revid)


class ForeignVcsRegistry(registry.Registry):
    """Registry for Foreign VCSes.

    There should be one entry per foreign VCS. Example entries would be
    "git", "svn", "hg", "darcs", etc.

    """

    def register(self, key, foreign_vcs, help):
        """Register a foreign VCS.

        :param key: Prefix of the foreign VCS in revision ids
        :param foreign_vcs: ForeignVCS instance
        :param help: Description of the foreign VCS
        """
        if ":" in key or "-" in key:
            raise ValueError("vcs name can not contain : or -")
        registry.Registry.register(self, key, foreign_vcs, help)

    def parse_revision_id(self, revid):
        """Parse a bzr revision and return the matching mapping and foreign
        revid.

        :param revid: The bzr revision id
        :return: tuple with foreign revid and vcs mapping
        """
        if not ":" in revid or not "-" in revid:
            raise errors.InvalidRevisionId(revid, None)
        try:
            foreign_vcs = self.get(revid.split("-")[0])
        except KeyError:
            raise errors.InvalidRevisionId(revid, None)
        return foreign_vcs.mapping_registry.revision_id_bzr_to_foreign(revid)


foreign_vcs_registry = ForeignVcsRegistry()


class ForeignRepository(Repository):
    """A Repository that exists in a foreign version control system.

    The data in this repository can not be represented natively using
    Bazaars internal datastructures, but have to converted using a VcsMapping.
    """

    # This repository's native version control system
    vcs = None

    def has_foreign_revision(self, foreign_revid):
        """Check whether the specified foreign revision is present.

        :param foreign_revid: A foreign revision id, in the format used
                              by this Repository's VCS.
        """
        raise NotImplementedError(self.has_foreign_revision)

    def lookup_bzr_revision_id(self, revid):
        """Lookup a mapped or roundtripped revision by revision id.

        :param revid: Bazaar revision id
        :return: Tuple with foreign revision id and mapping.
        """
        raise NotImplementedError(self.lookup_revision_id)

    def all_revision_ids(self, mapping=None):
        """See Repository.all_revision_ids()."""
        raise NotImplementedError(self.all_revision_ids)

    def get_default_mapping(self):
        """Get the default mapping for this repository."""
        raise NotImplementedError(self.get_default_mapping)

    def get_inventory_xml(self, revision_id):
        """See Repository.get_inventory_xml()."""
        return self.serialise_inventory(self.get_inventory(revision_id))

    def get_inventory_sha1(self, revision_id):
        """Get the sha1 for the XML representation of an inventory.

        :param revision_id: Revision id of the inventory for which to return
         the SHA1.
        :return: XML string
        """

        return osutils.sha_string(self.get_inventory_xml(revision_id))

    def get_revision_xml(self, revision_id):
        """Return the XML representation of a revision.

        :param revision_id: Revision for which to return the XML.
        :return: XML string
        """
        return self._serializer.write_revision_to_string(
            self.get_revision(revision_id))


class ForeignBranch(Branch):
    """Branch that exists in a foreign version control system."""

    def __init__(self, mapping):
        self.mapping = mapping
        super(ForeignBranch, self).__init__()


def update_workingtree_fileids(wt, target_tree):
    """Update the file ids in a working tree based on another tree.

    :param wt: Working tree in which to update file ids
    :param target_tree: Tree to retrieve new file ids from, based on path
    """
    tt = transform.TreeTransform(wt)
    try:
        for f, p, c, v, d, n, k, e in target_tree.iter_changes(wt):
            if v == (True, False):
                trans_id = tt.trans_id_tree_path(p[0])
                tt.unversion_file(trans_id)
            elif v == (False, True):
                trans_id = tt.trans_id_tree_path(p[1])
                tt.version_file(f, trans_id)
        tt.apply()
    finally:
        tt.finalize()
    if len(wt.get_parent_ids()) == 1:
        wt.set_parent_trees([(target_tree.get_revision_id(), target_tree)])
    else:
        wt.set_last_revision(target_tree.get_revision_id())


class cmd_dpush(Command):
    """Push into a different VCS without any custom bzr metadata.

    This will afterwards rebase the local branch on the remote
    branch unless the --no-rebase option is used, in which case 
    the two branches will be out of sync after the push. 
    """
    hidden = True
    takes_args = ['location?']
    takes_options = [
        'remember',
        Option('directory',
               help='Branch to push from, '
               'rather than the one containing the working directory.',
               short_name='d',
               type=unicode,
               ),
        Option('no-rebase', help="Do not rebase after push."),
        Option('strict',
               help='Refuse to push if there are uncommitted changes in'
               ' the working tree, --no-strict disables the check.'),
        ]

    def run(self, location=None, remember=False, directory=None,
            no_rebase=False, strict=None):
        from bzrlib import urlutils
        from bzrlib.bzrdir import BzrDir
        from bzrlib.errors import BzrCommandError, NoWorkingTree
        from bzrlib.workingtree import WorkingTree

        if directory is None:
            directory = "."
        try:
            source_wt = WorkingTree.open_containing(directory)[0]
            source_branch = source_wt.branch
        except NoWorkingTree:
            source_branch = Branch.open(directory)
            source_wt = None
        if strict is None:
            strict = source_branch.get_config(
                ).get_user_option_as_bool('dpush_strict')
        if strict is None: strict = True # default value
        if strict and source_wt is not None:
            if (source_wt.has_changes()):
                raise errors.UncommittedChanges(
                    source_wt, more='Use --no-strict to force the push.')
            if source_wt.last_revision() != source_wt.branch.last_revision():
                # The tree has lost sync with its branch, there is little
                # chance that the user is aware of it but he can still force
                # the push with --no-strict
                raise errors.OutOfDateTree(
                    source_wt, more='Use --no-strict to force the push.')
        stored_loc = source_branch.get_push_location()
        if location is None:
            if stored_loc is None:
                raise BzrCommandError("No push location known or specified.")
            else:
                display_url = urlutils.unescape_for_display(stored_loc,
                        self.outf.encoding)
                self.outf.write("Using saved location: %s\n" % display_url)
                location = stored_loc

        bzrdir = BzrDir.open(location)
        target_branch = bzrdir.open_branch()
        target_branch.lock_write()
        try:
            try:
                push_result = source_branch.lossy_push(target_branch)
            except errors.LossyPushToSameVCS:
                raise BzrCommandError("%r and %r are in the same VCS, lossy "
                    "push not necessary. Please use regular push." %
                    (source_branch, target_branch))
            # We successfully created the target, remember it
            if source_branch.get_push_location() is None or remember:
                source_branch.set_push_location(target_branch.base)
            if not no_rebase:
                old_last_revid = source_branch.last_revision()
                source_branch.pull(target_branch, overwrite=True)
                new_last_revid = source_branch.last_revision()
                if source_wt is not None and old_last_revid != new_last_revid:
                    source_wt.lock_write()
                    try:
                        target = source_wt.branch.repository.revision_tree(
                            new_last_revid)
                        update_workingtree_fileids(source_wt, target)
                    finally:
                        source_wt.unlock()
            push_result.report(self.outf)
        finally:
            target_branch.unlock()


class InterToForeignBranch(InterBranch):

    def lossy_push(self, stop_revision=None):
        """Push deltas into another branch.

        :note: This does not, like push, retain the revision ids from 
            the source branch and will, rather than adding bzr-specific 
            metadata, push only those semantics of the revision that can be 
            natively represented by this branch' VCS.

        :param target: Target branch
        :param stop_revision: Revision to push, defaults to last revision.
        :return: BranchPushResult with an extra member revidmap: 
            A dictionary mapping revision ids from the target branch 
            to new revision ids in the target branch, for each 
            revision that was pushed.
        """
        raise NotImplementedError(self.lossy_push)<|MERGE_RESOLUTION|>--- conflicted
+++ resolved
@@ -124,11 +124,8 @@
 
     branch_format = None
 
-<<<<<<< HEAD
     repository_format = None
 
-    def __init__(self, mapping_registry):
-=======
     def __init__(self, mapping_registry, abbreviation=None):
         """Create a new foreign vcs instance.
 
@@ -136,7 +133,6 @@
         :param abbreviation: Optional abbreviation ('bzr', 'svn', 'git', etc)
         """
         self.abbreviation = abbreviation
->>>>>>> 83948c8b
         self.mapping_registry = mapping_registry
 
     def show_foreign_revid(self, foreign_revid):
