# Copyright (C) 2006 Canonical Ltd
#
# This program is free software; you can redistribute it and/or modify
# it under the terms of the GNU General Public License as published by
# the Free Software Foundation; either version 2 of the License, or
# (at your option) any later version.
#
# This program is distributed in the hope that it will be useful,
# but WITHOUT ANY WARRANTY; without even the implied warranty of
# MERCHANTABILITY or FITNESS FOR A PARTICULAR PURPOSE.  See the
# GNU General Public License for more details.
#
# You should have received a copy of the GNU General Public License
# along with this program; if not, write to the Free Software
# Foundation, Inc., 59 Temple Place, Suite 330, Boston, MA  02111-1307  USA

"""Benchmark test suite for bzr."""

<<<<<<< HEAD
import bzrlib
from bzrlib.tests import TestLoader
=======
from bzrlib import (
    bzrdir,
    )
from bzrlib import plugin as _mod_plugin
import bzrlib.branch
from bzrlib.tests.TestUtil import TestLoader
>>>>>>> ebdefa04
from bzrlib.tests.blackbox import ExternalBase


class Benchmark(ExternalBase):
    """A Test class which provides helpers for writing benchmark tests."""

    def make_kernel_like_tree(self, url=None, root='.',
                              link_working=False):
        """Setup a temporary tree roughly like a kernel tree.

        :param url: Creat the kernel like tree as a lightweight checkout
            of a new branch created at url.
        :param root: Path where the tree will be created.
        :param link_working: instead of creating a new copy of all files
            just hardlink the working tree. Tests must request this, because
            they must break links if they want to change the files
        :return: A newly created tree.
        """
        from bzrlib.benchmarks.tree_creator.kernel_like import (
            KernelLikeTreeCreator,
            )
        creator = KernelLikeTreeCreator(self, link_working=link_working,
                                        url=url)
        return creator.create(root=root)

    def make_kernel_like_added_tree(self, root='.',
                                    link_working=True,
                                    hot_cache=True):
        """Make a kernel like tree, with all files added

        :param root: Where to create the files
        :param link_working: Instead of copying all of the working tree
            files, just hardlink them to the cached files. Tests can unlink
            files that they will change.
        :param hot_cache: Run through the newly created tree and make sure
            the stat-cache is correct. The old way of creating a freshly
            added tree always had a hot cache.
        """
        from bzrlib.benchmarks.tree_creator.kernel_like import (
            KernelLikeAddedTreeCreator,
            )
        creator = KernelLikeAddedTreeCreator(self, link_working=link_working,
                                             hot_cache=hot_cache)
        return creator.create(root=root)

    def make_kernel_like_committed_tree(self, root='.',
                                    link_working=True,
                                    link_bzr=False,
                                    hot_cache=True):
        """Make a kernel like tree, with all files added and committed

        :param root: Where to create the files
        :param link_working: Instead of copying all of the working tree
            files, just hardlink them to the cached files. Tests can unlink
            files that they will change.
        :param link_bzr: Hardlink the .bzr directory. For readonly 
            operations this is safe, and shaves off a lot of setup time
        """
        from bzrlib.benchmarks.tree_creator.kernel_like import (
            KernelLikeCommittedTreeCreator,
            )
        creator = KernelLikeCommittedTreeCreator(self,
                                                 link_working=link_working,
                                                 link_bzr=link_bzr,
                                                 hot_cache=hot_cache)
        return creator.create(root=root)

    def make_kernel_like_inventory(self):
        """Create an inventory with the properties of a kernel-like tree

<<<<<<< HEAD
    def make_kernel_like_tree(self, url=None):
        """Setup a temporary tree roughly like a kernel tree.
        
        :param url: Creat the kernel like tree as a lightweight checkout
        of a new branch created at url.
        """
        # a kernel tree has ~10000 and 500 directory, with most files around 
        # 3-4 levels deep. 
        # we simulate this by three levels of dirs named 0-7, givin 512 dirs,
        # and 20 files each.
        if url is not None:
            b = bzrlib.bzrdir.BzrDir.create_branch_convenience(url)
            d = bzrlib.bzrdir.BzrDir.create('.')
            bzrlib.branch.BranchReferenceFormat().initialize(d, b)
            d.create_workingtree()
        else:
            self.run_bzr('init')
        files = []
        for outer in range(8):
            files.append("%s/" % outer)
            for middle in range(8):
                files.append("%s/%s/" % (outer, middle))
                for inner in range(8):
                    prefix = "%s/%s/%s/" % (outer, middle, inner)
                    files.append(prefix)
                    files.extend([prefix + str(foo) for foo in range(20)])
        self.build_tree(files)
=======
        This should be equivalent to a committed kernel like tree, not
        just a working tree.
        """
        from bzrlib.benchmarks.tree_creator.kernel_like import (
            KernelLikeInventoryCreator,
            )
        creator = KernelLikeInventoryCreator(self)
        return creator.create()

    def make_many_commit_tree(self, directory_name='.',
                              hardlink=False):
        """Create a tree with many commits.
        
        No file changes are included. Not hardlinking the working tree, 
        because there are no working tree files.
        """
        from bzrlib.benchmarks.tree_creator.simple_many_commit import (
            SimpleManyCommitTreeCreator,
            )
        creator = SimpleManyCommitTreeCreator(self, link_bzr=hardlink)
        return creator.create(root=directory_name)

    def make_heavily_merged_tree(self, directory_name='.',
                                 hardlink=False):
        """Create a tree in which almost every commit is a merge.
       
        No file changes are included.  This produces two trees, 
        one of which is returned.  Except for the first commit, every
        commit in its revision-history is a merge another commit in the other
        tree.  Not hardlinking the working tree, because there are no working 
        tree files.
        """
        from bzrlib.benchmarks.tree_creator.heavily_merged import (
            HeavilyMergedTreeCreator,
            )
        creator = HeavilyMergedTreeCreator(self, link_bzr=hardlink)
        return creator.create(root=directory_name)

    def create_with_commits(self, num_files, num_commits, directory_name='.',
                            hardlink=False):
        """Create a tree with many files and many commits. Every commit changes
        exactly one file.

        :param num_files: number of files to be created
        :param num_commits: number of commits in the newly created tree
        """
        from bzrlib.benchmarks.tree_creator.many_commit import (
            ManyCommitTreeCreator,
            )
        creator = ManyCommitTreeCreator(self, link_bzr=hardlink,
                                        num_files=num_files,
                                        num_commits=num_commits)
        tree = creator.create(root=directory_name)
        files = ["%s/%s" % (directory_name, fn) for fn in creator.files]
        return tree, files

    def commit_some_revisions(self, tree, files, num_commits,
                              changes_per_commit):
        """Commit a specified number of revisions to some files in a tree,
        makeing a specified number of changes per commit.

        :param tree: The tree in which the changes happen.
        :param files: The list of files where changes should occur.
        :param num_commits: The number of commits
        :param changes_per_commit: The number of files that are touched in
            each commit.
        """
        for j in range(num_commits):
            for i in range(changes_per_commit):
                fn = files[(i + j) % changes_per_commit]
                content = range(i) + [i, i, i, '']
                f = open(fn, "w")
                try:
                    f.write("\n".join([str(k) for k in content]))
                finally:
                    f.close()
            tree.commit("new revision")
>>>>>>> ebdefa04


def test_suite():
    """Build and return a TestSuite which contains benchmark tests only."""
    testmod_names = [ \
                   'bzrlib.benchmarks.bench_add',
                   'bzrlib.benchmarks.bench_bench',
<<<<<<< HEAD
                   'bzrlib.benchmarks.bench_checkout',
                   'bzrlib.benchmarks.bench_commit',
                   'bzrlib.benchmarks.bench_rocks',
                   'bzrlib.benchmarks.bench_osutils',
=======
                   'bzrlib.benchmarks.bench_bundle',
                   'bzrlib.benchmarks.bench_cache_utf8',
                   'bzrlib.benchmarks.bench_checkout',
                   'bzrlib.benchmarks.bench_commit',
                   'bzrlib.benchmarks.bench_dirstate',
                   'bzrlib.benchmarks.bench_info',
                   'bzrlib.benchmarks.bench_inventory',
                   'bzrlib.benchmarks.bench_knit',
                   'bzrlib.benchmarks.bench_log',
                   'bzrlib.benchmarks.bench_pack',
                   'bzrlib.benchmarks.bench_osutils',
                   'bzrlib.benchmarks.bench_rocks',
                   'bzrlib.benchmarks.bench_startup',
>>>>>>> ebdefa04
                   'bzrlib.benchmarks.bench_status',
                   'bzrlib.benchmarks.bench_transform',
                   'bzrlib.benchmarks.bench_workingtree',
                   'bzrlib.benchmarks.bench_sftp',
                   'bzrlib.benchmarks.bench_xml',
                   ]
    suite = TestLoader().loadTestsFromModuleNames(testmod_names) 

    # Load any benchmarks from plugins
    for name, plugin in _mod_plugin.plugins().items():
        if getattr(plugin.module, 'bench_suite', None) is not None:
            suite.addTest(plugin.module.bench_suite())

    return suite<|MERGE_RESOLUTION|>--- conflicted
+++ resolved
@@ -16,17 +16,12 @@
 
 """Benchmark test suite for bzr."""
 
-<<<<<<< HEAD
-import bzrlib
-from bzrlib.tests import TestLoader
-=======
 from bzrlib import (
     bzrdir,
     )
 from bzrlib import plugin as _mod_plugin
 import bzrlib.branch
 from bzrlib.tests.TestUtil import TestLoader
->>>>>>> ebdefa04
 from bzrlib.tests.blackbox import ExternalBase
 
 
@@ -97,35 +92,6 @@
     def make_kernel_like_inventory(self):
         """Create an inventory with the properties of a kernel-like tree
 
-<<<<<<< HEAD
-    def make_kernel_like_tree(self, url=None):
-        """Setup a temporary tree roughly like a kernel tree.
-        
-        :param url: Creat the kernel like tree as a lightweight checkout
-        of a new branch created at url.
-        """
-        # a kernel tree has ~10000 and 500 directory, with most files around 
-        # 3-4 levels deep. 
-        # we simulate this by three levels of dirs named 0-7, givin 512 dirs,
-        # and 20 files each.
-        if url is not None:
-            b = bzrlib.bzrdir.BzrDir.create_branch_convenience(url)
-            d = bzrlib.bzrdir.BzrDir.create('.')
-            bzrlib.branch.BranchReferenceFormat().initialize(d, b)
-            d.create_workingtree()
-        else:
-            self.run_bzr('init')
-        files = []
-        for outer in range(8):
-            files.append("%s/" % outer)
-            for middle in range(8):
-                files.append("%s/%s/" % (outer, middle))
-                for inner in range(8):
-                    prefix = "%s/%s/%s/" % (outer, middle, inner)
-                    files.append(prefix)
-                    files.extend([prefix + str(foo) for foo in range(20)])
-        self.build_tree(files)
-=======
         This should be equivalent to a committed kernel like tree, not
         just a working tree.
         """
@@ -203,7 +169,6 @@
                 finally:
                     f.close()
             tree.commit("new revision")
->>>>>>> ebdefa04
 
 
 def test_suite():
@@ -211,12 +176,6 @@
     testmod_names = [ \
                    'bzrlib.benchmarks.bench_add',
                    'bzrlib.benchmarks.bench_bench',
-<<<<<<< HEAD
-                   'bzrlib.benchmarks.bench_checkout',
-                   'bzrlib.benchmarks.bench_commit',
-                   'bzrlib.benchmarks.bench_rocks',
-                   'bzrlib.benchmarks.bench_osutils',
-=======
                    'bzrlib.benchmarks.bench_bundle',
                    'bzrlib.benchmarks.bench_cache_utf8',
                    'bzrlib.benchmarks.bench_checkout',
@@ -230,7 +189,6 @@
                    'bzrlib.benchmarks.bench_osutils',
                    'bzrlib.benchmarks.bench_rocks',
                    'bzrlib.benchmarks.bench_startup',
->>>>>>> ebdefa04
                    'bzrlib.benchmarks.bench_status',
                    'bzrlib.benchmarks.bench_transform',
                    'bzrlib.benchmarks.bench_workingtree',
