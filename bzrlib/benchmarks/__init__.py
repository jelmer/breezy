--- conflicted
+++ resolved
@@ -17,11 +17,8 @@
 
 """Benchmark test suite for bzr."""
 
-<<<<<<< HEAD
+import bzrlib
 from bzrlib.bzrdir import BzrDir
-=======
-import bzrlib
->>>>>>> 849e26dd
 from bzrlib.tests import TestLoader
 from bzrlib.tests.blackbox import ExternalBase
 
