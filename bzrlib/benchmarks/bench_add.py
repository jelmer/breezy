# Copyright (C) 2006 by Canonical Ltd
#
# This program is free software; you can redistribute it and/or modify
# it under the terms of the GNU General Public License version 2 as published by
# the Free Software Foundation.
#
# This program is distributed in the hope that it will be useful,
# but WITHOUT ANY WARRANTY; without even the implied warranty of
# MERCHANTABILITY or FITNESS FOR A PARTICULAR PURPOSE.  See the
# GNU General Public License for more details.
#
# You should have received a copy of the GNU General Public License
# along with this program; if not, write to the Free Software
# Foundation, Inc., 59 Temple Place, Suite 330, Boston, MA  02111-1307  USA

"""Tests for bzr add performance."""


from bzrlib.benchmarks import Benchmark


class AddBenchmark(Benchmark):

    def test_one_add_kernel_like_tree(self):
        """Adding a kernel sized tree should be bearable (<5secs) fast.""" 
<<<<<<< HEAD
        self.make_kernel_like_tree()
        # on roberts machine this originally took: 25936ms/32244ms
        # after low hanging fruit                :  9692ms/13911ms
=======
        self.make_kernel_tree()
        # on roberts machine this originally took:  25936ms/32244ms
        # after making smart_add use the parent_ie:  5033ms/ 9368ms
>>>>>>> 707c6f4f
        self.time(self.run_bzr, 'add')<|MERGE_RESOLUTION|>--- conflicted
+++ resolved
@@ -23,13 +23,7 @@
 
     def test_one_add_kernel_like_tree(self):
         """Adding a kernel sized tree should be bearable (<5secs) fast.""" 
-<<<<<<< HEAD
         self.make_kernel_like_tree()
-        # on roberts machine this originally took: 25936ms/32244ms
-        # after low hanging fruit                :  9692ms/13911ms
-=======
-        self.make_kernel_tree()
         # on roberts machine this originally took:  25936ms/32244ms
         # after making smart_add use the parent_ie:  5033ms/ 9368ms
->>>>>>> 707c6f4f
         self.time(self.run_bzr, 'add')