# Copyright (C) 2005, 2006 Canonical Ltd
#
# This program is free software; you can redistribute it and/or modify
# it under the terms of the GNU General Public License as published by
# the Free Software Foundation; either version 2 of the License, or
# (at your option) any later version.
#
# This program is distributed in the hope that it will be useful,
# but WITHOUT ANY WARRANTY; without even the implied warranty of
# MERCHANTABILITY or FITNESS FOR A PARTICULAR PURPOSE.  See the
# GNU General Public License for more details.
#
# You should have received a copy of the GNU General Public License
# along with this program; if not, write to the Free Software
# Foundation, Inc., 59 Temple Place, Suite 330, Boston, MA  02111-1307  USA


"""Commit message editor support."""

import codecs
import errno
import os
from subprocess import call
import sys

from bzrlib import (
    config,
    osutils,
    trace,
    )
from bzrlib.errors import BzrError, BadCommitMessageEncoding
from bzrlib.hooks import Hooks


def _get_editor():
    """Return a sequence of possible editor binaries for the current platform"""
    try:
        yield os.environ["BZR_EDITOR"], '$BZR_EDITOR'
    except KeyError:
        pass

    e = config.GlobalConfig().get_editor()
    if e is not None:
        yield e, config.config_filename()

    for varname in 'VISUAL', 'EDITOR':
        if varname in os.environ:
            yield os.environ[varname], '$' + varname

    if sys.platform == 'win32':
        for editor in 'wordpad.exe', 'notepad.exe':
            yield editor, None
    else:
        for editor in ['/usr/bin/editor', 'vi', 'pico', 'nano', 'joe']:
            yield editor, None


def _run_editor(filename):
    """Try to execute an editor to edit the commit message."""
    for candidate, candidate_source in _get_editor():
        edargs = candidate.split(' ')
        try:
            ## mutter("trying editor: %r", (edargs +[filename]))
            x = call(edargs + [filename])
        except OSError, e:
            # We're searching for an editor, so catch safe errors and continue
            if e.errno in (errno.ENOENT, errno.EACCES):
                if candidate_source is not None:
                    # We tried this editor because some user configuration (an
                    # environment variable or config file) said to try it.  Let
                    # the user know their configuration is broken.
                    trace.warning(
                        'Could not start editor "%s" (specified by %s): %s\n'
                        % (candidate, candidate_source, str(e)))
                continue
            raise
        if x == 0:
            return True
        elif x == 127:
            continue
        else:
            break
    raise BzrError("Could not start any editor.\nPlease specify one with:\n"
                   " - $BZR_EDITOR\n - editor=/some/path in %s\n"
                   " - $VISUAL\n - $EDITOR" % \
                    config.config_filename())


DEFAULT_IGNORE_LINE = "%(bar)s %(msg)s %(bar)s" % \
    { 'bar' : '-' * 14, 'msg' : 'This line and the following will be ignored' }


def edit_commit_message(infotext, ignoreline=DEFAULT_IGNORE_LINE,
                        start_message=None):
    """Let the user edit a commit message in a temp file.

    This is run if they don't give a message or
    message-containing file on the command line.

    :param infotext:    Text to be displayed at bottom of message
                        for the user's reference;
                        currently similar to 'bzr status'.

    :param ignoreline:  The separator to use above the infotext.

    :param start_message:   The text to place above the separator, if any.
                            This will not be removed from the message
                            after the user has edited it.

    :return:    commit message or None.
    """

    if not start_message is None:
        start_message = start_message.encode(osutils.get_user_encoding())
    infotext = infotext.encode(osutils.get_user_encoding(), 'replace')
    return edit_commit_message_encoded(infotext, ignoreline, start_message)


def edit_commit_message_encoded(infotext, ignoreline=DEFAULT_IGNORE_LINE,
                                start_message=None):
    """Let the user edit a commit message in a temp file.

    This is run if they don't give a message or
    message-containing file on the command line.

    :param infotext:    Text to be displayed at bottom of message
                        for the user's reference;
                        currently similar to 'bzr status'.
                        The string is already encoded

    :param ignoreline:  The separator to use above the infotext.

    :param start_message:   The text to place above the separator, if any.
                            This will not be removed from the message
                            after the user has edited it.
                            The string is already encoded

    :return:    commit message or None.
    """
    msgfilename = None
    try:
        msgfilename, hasinfo = _create_temp_file_with_commit_template(
                                    infotext, ignoreline, start_message)

        if not msgfilename or not _run_editor(msgfilename):
            return None

        started = False
        msg = []
        lastline, nlines = 0, 0
        # codecs.open() ALWAYS opens file in binary mode but we need text mode
        # 'rU' mode useful when bzr.exe used on Cygwin (bialix 20070430)
        f = file(msgfilename, 'rU')
        try:
            try:
                for line in codecs.getreader(osutils.get_user_encoding())(f):
                    stripped_line = line.strip()
                    # strip empty line before the log message starts
                    if not started:
                        if stripped_line != "":
                            started = True
                        else:
                            continue
                    # check for the ignore line only if there
                    # is additional information at the end
                    if hasinfo and stripped_line == ignoreline:
                        break
                    nlines += 1
                    # keep track of the last line that had some content
                    if stripped_line != "":
                        lastline = nlines
                    msg.append(line)
            except UnicodeDecodeError:
                raise BadCommitMessageEncoding()
        finally:
            f.close()

        if len(msg) == 0:
            return ""
        # delete empty lines at the end
        del msg[lastline:]
        # add a newline at the end, if needed
        if not msg[-1].endswith("\n"):
            return "%s%s" % ("".join(msg), "\n")
        else:
            return "".join(msg)
    finally:
        # delete the msg file in any case
        if msgfilename is not None:
            try:
                os.unlink(msgfilename)
            except IOError, e:
                trace.warning(
                    "failed to unlink %s: %s; ignored", msgfilename, e)


def _create_temp_file_with_commit_template(infotext,
                                           ignoreline=DEFAULT_IGNORE_LINE,
                                           start_message=None):
    """Create temp file and write commit template in it.

    :param infotext:    Text to be displayed at bottom of message
                        for the user's reference;
                        currently similar to 'bzr status'.
                        The text is already encoded.

    :param ignoreline:  The separator to use above the infotext.

    :param start_message:   The text to place above the separator, if any.
                            This will not be removed from the message
                            after the user has edited it.
                            The string is already encoded

    :return:    2-tuple (temp file name, hasinfo)
    """
    import tempfile
    tmp_fileno, msgfilename = tempfile.mkstemp(prefix='bzr_log.',
                                               dir='.',
                                               text=True)
    msgfilename = osutils.basename(msgfilename)
    msgfile = os.fdopen(tmp_fileno, 'w')
    try:
        if start_message is not None:
            msgfile.write("%s\n" % start_message)

        if infotext is not None and infotext != "":
            hasinfo = True
            msgfile.write("\n\n%s\n\n%s" %(ignoreline, infotext))
        else:
            hasinfo = False
    finally:
        msgfile.close()

    return (msgfilename, hasinfo)


def make_commit_message_template(working_tree, specific_files):
    """Prepare a template file for a commit into a branch.

    Returns a unicode string containing the template.
    """
    # TODO: make provision for this to be overridden or modified by a hook
    #
    # TODO: Rather than running the status command, should prepare a draft of
    # the revision to be committed, then pause and ask the user to
    # confirm/write a message.
    from StringIO import StringIO       # must be unicode-safe
    from bzrlib.status import show_tree_status
    status_tmp = StringIO()
<<<<<<< HEAD
    show_tree_status(working_tree, specific_files=specific_files, 
                     to_file=status_tmp, verbose=True)
=======
    show_tree_status(working_tree, specific_files=specific_files,
                     to_file=status_tmp)
>>>>>>> caf1e9df
    return status_tmp.getvalue()


def make_commit_message_template_encoded(working_tree, specific_files,
                                         diff=None, output_encoding='utf-8'):
    """Prepare a template file for a commit into a branch.

    Returns an encoded string.
    """
    # TODO: make provision for this to be overridden or modified by a hook
    #
    # TODO: Rather than running the status command, should prepare a draft of
    # the revision to be committed, then pause and ask the user to
    # confirm/write a message.
    from StringIO import StringIO       # must be unicode-safe
    from bzrlib.diff import show_diff_trees

    template = make_commit_message_template(working_tree, specific_files)
    template = template.encode(output_encoding, "replace")

    if diff:
        stream = StringIO()
        show_diff_trees(working_tree.basis_tree(),
                        working_tree, stream, specific_files,
                        path_encoding=output_encoding)
        template = template + '\n' + stream.getvalue()

    return template


class MessageEditorHooks(Hooks):
    """A dictionary mapping hook name to a list of callables for message editor
    hooks.

    e.g. ['commit_message_template'] is the list of items to be called to
    generate a commit message template
    """

    def __init__(self):
        """Create the default hooks.

        These are all empty initially.
        """
        Hooks.__init__(self)
        # Introduced in 1.10:
        # Invoked to generate the commit message template shown in the editor
        # The api signature is:
        # (commit, message), and the function should return the new message
        # There is currently no way to modify the order in which
        # template hooks are invoked
        self['commit_message_template'] = []


hooks = MessageEditorHooks()


def generate_commit_message_template(commit, start_message=None):
    """Generate a commit message template.

    :param commit: Commit object for the active commit.
    :param start_message: Message to start with.
    :return: A start commit message or None for an empty start commit message.
    """
    start_message = None
    for hook in hooks['commit_message_template']:
        start_message = hook(commit, start_message)
    return start_message<|MERGE_RESOLUTION|>--- conflicted
+++ resolved
@@ -247,13 +247,8 @@
     from StringIO import StringIO       # must be unicode-safe
     from bzrlib.status import show_tree_status
     status_tmp = StringIO()
-<<<<<<< HEAD
-    show_tree_status(working_tree, specific_files=specific_files, 
+    show_tree_status(working_tree, specific_files=specific_files,
                      to_file=status_tmp, verbose=True)
-=======
-    show_tree_status(working_tree, specific_files=specific_files,
-                     to_file=status_tmp)
->>>>>>> caf1e9df
     return status_tmp.getvalue()
 
 
