--- conflicted
+++ resolved
@@ -17,12 +17,7 @@
 
 """Commit message editor support."""
 
-<<<<<<< HEAD
 import codecs
-import os
-=======
-
->>>>>>> 0e9652f7
 import errno
 import os
 from subprocess import call
@@ -102,12 +97,8 @@
         if infotext is not None and infotext != "":
             hasinfo = True
             msgfile = file(msgfilename, "w")
-<<<<<<< HEAD
             msgfile.write("\n\n%s\n\n%s" % (ignoreline,
                 infotext.encode(bzrlib.user_encoding, 'replace')))
-=======
-            msgfile.write("\n%s\n\n%s" % (ignoreline, infotext))
->>>>>>> 0e9652f7
             msgfile.close()
         else:
             hasinfo = False
