--- conflicted
+++ resolved
@@ -134,11 +134,7 @@
     def get_file_lines(self, file_id):
         ie = self._inventory[file_id]
         weave = self.get_weave(file_id)
-<<<<<<< HEAD
-        return weave.get(ie.text_version)
-=======
         return weave.get(ie.revision)
->>>>>>> 8cf6e7d4
         
 
     def get_file_text(self, file_id):
