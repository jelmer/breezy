--- conflicted
+++ resolved
@@ -288,12 +288,11 @@
 
             # If provided, ensure the specified files are versioned
             if self.specific_files is not None:
-                # Note: This routine
-                # is being called because it raises PathNotVerisonedError
-                # as a side effect of finding the IDs. We later use the ids we
-                # found as input to the working tree inventory iterator, so we
-                # only consider those ids rather than examining the whole tree
-                # again.
+                # Note: This routine is being called because it raises
+                # PathNotVerisonedError as a side effect of finding the IDs. We
+                # later use the ids we found as input to the working tree
+                # inventory iterator, so we only consider those ids rather than
+                # examining the whole tree again.
                 # XXX: Dont we have filter_unversioned to do this more
                 # cheaply?
                 self.specific_file_ids = tree.find_ids_across_trees(
@@ -649,28 +648,18 @@
         # recorded in their previous state. For more details, see
         # https://lists.ubuntu.com/archives/bazaar/2007q3/028476.html.
         if specific_files:
-<<<<<<< HEAD
-            for path, new_ie in self.basis_inv.iter_entries():
-                if new_ie.file_id in self.builder.new_inventory:
-                    # already added - skip.
-=======
             for path, old_ie in self.basis_inv.iter_entries():
                 if old_ie.file_id in self.builder.new_inventory:
->>>>>>> 9c2c5f5f
+                    # already added - skip.
                     continue
                 if is_inside_any(specific_files, path):
                     # was inside the selected path, if not present it has been
                     # deleted so skip.
                     continue
-<<<<<<< HEAD
+                if old_ie.kind == 'directory':
+                    self._next_progress_entry()
                 # not in final inv yet, was not in the selected files, so is an
                 # entry to be preserved unaltered.
-                ie = new_ie.copy()
-                self.builder.record_entry_contents(ie, self.parent_invs, path,
-                                                   self.basis_tree, None)
-=======
-                if old_ie.kind == 'directory':
-                    self._next_progress_entry()
                 ie = old_ie.copy()
                 # Note: specific file commits after a merge are currently
                 # prohibited. This test is for sanity/safety in case it's
@@ -678,9 +667,8 @@
                 if len(self.parents) > 1:
                     ie.revision = None
                 if self.builder.record_entry_contents(ie, self.parent_invs, path,
-                    self.basis_tree):
+                    self.basis_tree, None):
                     self.any_entries_changed = True
->>>>>>> 9c2c5f5f
 
         # note that deletes have occurred
         if set(self.basis_inv._byid.keys()) - set(self.builder.new_inventory._byid.keys()):
@@ -703,13 +691,9 @@
         deleted_paths = set()
         work_inv = self.work_tree.inventory
         assert work_inv.root is not None
-<<<<<<< HEAD
-        entries = work_inv.iter_entries()
         # XXX: Note that entries may have the wrong kind.
-=======
         entries = work_inv.iter_entries_by_dir(
             specific_file_ids=self.specific_file_ids, yield_parents=True)
->>>>>>> 9c2c5f5f
         if not self.builder.record_root_entry:
             entries.next()
         for path, existing_ie in entries:
@@ -726,7 +710,6 @@
             # deleted files matching that filter.
             if is_inside_any(deleted_paths, path):
                 continue
-<<<<<<< HEAD
             content_summary = self.work_tree.path_content_summary(path)
             if not specific_files or is_inside_any(specific_files, path):
                 if content_summary[0] == 'missing':
@@ -755,20 +738,6 @@
                 else:
                     content_summary = content_summary[:3] + (
                         self.work_tree.get_reference_revision(file_id),)
-=======
-            if not self.work_tree.has_filename(path):
-                deleted_paths.add(path)
-                self.reporter.missing(path)
-                deleted_ids.append(file_id)
-                continue
-            try:
-                kind = self.work_tree.kind(file_id)
-                # TODO: specific_files filtering before nested tree processing
-                if kind == 'tree-reference' and self.recursive == 'down':
-                    self._commit_nested_tree(file_id, path)
-            except errors.NoSuchFile:
-                pass
->>>>>>> 9c2c5f5f
 
             # Record an entry for this item
             # Note: I don't particularly want to have the existing_ie
@@ -816,27 +785,13 @@
         if definitely_changed or existing_ie is None:
             ie = inventory.make_entry(kind, name, parent_id, file_id)
         else:
-<<<<<<< HEAD
-            # mutter('%s not selected for commit', path)
-            if self.basis_inv.has_id(file_id):
-                ie = self.basis_inv[file_id].copy()
-            else:
-                # this entry is new and not being committed
-                ie = None
-        if ie is not None:
-            self.builder.record_entry_contents(ie, self.parent_invs,
-                path, self.work_tree, content_summary)
-            if report_changes:
-                self._report_change(ie, path)
-=======
             ie = existing_ie.copy()
             ie.revision = None
-        if self.builder.record_entry_contents(ie, self.parent_invs, 
-            path, self.work_tree):
+        if self.builder.record_entry_contents(ie, self.parent_invs,
+            path, self.work_tree, content_summary):
             self.any_entries_changed = True
         if report_changes:
             self._report_change(ie, path)
->>>>>>> 9c2c5f5f
         return ie
 
     def _report_change(self, ie, path):
