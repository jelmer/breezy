# Copyright (C) 2005, 2006, 2007 Canonical Ltd
#
# This program is free software; you can redistribute it and/or modify
# it under the terms of the GNU General Public License as published by
# the Free Software Foundation; either version 2 of the License, or
# (at your option) any later version.
#
# This program is distributed in the hope that it will be useful,
# but WITHOUT ANY WARRANTY; without even the implied warranty of
# MERCHANTABILITY or FITNESS FOR A PARTICULAR PURPOSE.  See the
# GNU General Public License for more details.
#
# You should have received a copy of the GNU General Public License
# along with this program; if not, write to the Free Software
# Foundation, Inc., 59 Temple Place, Suite 330, Boston, MA  02111-1307  USA


# The newly committed revision is going to have a shape corresponding
# to that of the working inventory.  Files that are not in the
# working tree and that were in the predecessor are reported as
# removed --- this can include files that were either removed from the
# inventory or deleted in the working tree.  If they were only
# deleted from disk, they are removed from the working inventory.

# We then consider the remaining entries, which will be in the new
# version.  Directory entries are simply copied across.  File entries
# must be checked to see if a new version of the file should be
# recorded.  For each parent revision inventory, we check to see what
# version of the file was present.  If the file was present in at
# least one tree, and if it was the same version in all the trees,
# then we can just refer to that version.  Otherwise, a new version
# representing the merger of the file versions must be added.

# TODO: Update hashcache before and after - or does the WorkingTree
# look after that?

# TODO: Rather than mashing together the ancestry and storing it back,
# perhaps the weave should have single method which does it all in one
# go, avoiding a lot of redundant work.

# TODO: Perhaps give a warning if one of the revisions marked as
# merged is already in the ancestry, and then don't record it as a
# distinct parent.

# TODO: If the file is newly merged but unchanged from the version it
# merges from, then it should still be reported as newly added
# relative to the basis revision.

# TODO: Change the parameter 'rev_id' to 'revision_id' to be consistent with
# the rest of the code; add a deprecation of the old name.

import os
import re
import sys
import time

from cStringIO import StringIO

from bzrlib import (
    debug,
    errors,
    inventory,
    tree,
    )
from bzrlib.branch import Branch
import bzrlib.config
from bzrlib.errors import (BzrError, PointlessCommit,
                           ConflictsInTree,
                           StrictCommitFailed
                           )
from bzrlib.osutils import (kind_marker, isdir,isfile, is_inside_any, 
                            is_inside_or_parent_of_any,
                            quotefn, sha_file, split_lines)
from bzrlib.testament import Testament
from bzrlib.trace import mutter, note, warning, is_quiet
from bzrlib.xml5 import serializer_v5
from bzrlib.inventory import Inventory, InventoryEntry
from bzrlib import symbol_versioning
from bzrlib.symbol_versioning import (deprecated_passed,
        deprecated_function,
        DEPRECATED_PARAMETER)
from bzrlib.workingtree import WorkingTree
from bzrlib.urlutils import unescape_for_display
import bzrlib.ui


class NullCommitReporter(object):
    """I report on progress of a commit."""

<<<<<<< HEAD
    def __init__(self, show_change_total=False):
        self.show_change_total = show_change_total
        self.changes = 0

    def _note(self, format, *args):
        """Output a message.

        Subclasses may choose to override this method.
        """
        note(format, *args)

    def _note_change(self, format, *args):
        self._note(format, *args)
        self.changes += 1
=======
    def started(self, revno, revid, location=None):
        pass
>>>>>>> 221e07d5

    def snapshot_change(self, change, path):
        pass

    def completed(self, revno, rev_id):
        pass

    def deleted(self, file_id):
        pass

    def escaped(self, escape_count, message):
        pass

    def missing(self, path):
        pass

    def renamed(self, change, old_path, new_path):
        pass

    def is_verbose(self):
        return False


class _InitialCommitReporter(NullCommitReporter):

    def snapshot_change(self, change, path):
        if path != '':
            self.changes += 1

    def completed(self, revno, rev_id):
        if not self.show_change_total:
            details = ''
        elif self.changes == 1:
            details = ' (%d change made)' % self.changes
        else:
            details = ' (%d changes made)' % self.changes
        self._note('Committed revision %d%s.', revno, details)


class ReportCommitToLog(_InitialCommitReporter):

    def snapshot_change(self, change, path):
        if change == 'unchanged':
            return
        if change == 'added' and path == '':
            return
        self._note_change("%s %s", change, path)

<<<<<<< HEAD
=======
    def started(self, revno, rev_id, location=None):
        if location is not None:
            location = ' to "' + unescape_for_display(location, 'utf-8') + '"'
        else:
            location = ''
        self._note('Committing revision %d%s.', revno, location)

    def completed(self, revno, rev_id):
        self._note('Committed revision %d.', revno)
    
>>>>>>> 221e07d5
    def deleted(self, file_id):
        self._note_change('deleted %s', file_id)

    def escaped(self, escape_count, message):
        self._note("replaced %d control characters in message", escape_count)

    def missing(self, path):
        self._note_change('missing %s', path)

    def renamed(self, change, old_path, new_path):
        self._note_change('%s %s => %s', change, old_path, new_path)

    def is_verbose(self):
        return True


# Provide an alias
VerboseCommitReporter = ReportCommitToLog


class Commit(object):
    """Task of committing a new revision.

    This is a MethodObject: it accumulates state as the commit is
    prepared, and then it is discarded.  It doesn't represent
    historical revisions, just the act of recording a new one.

            missing_ids
            Modified to hold a list of files that have been deleted from
            the working directory; these should be removed from the
            working inventory.
    """
    def __init__(self,
                 reporter=None,
                 config=None):
        """Create a Commit object.

        :param reporter: the default reporter to use or None to decide later
        """
        self.reporter = reporter
        self.config = config
 
    def commit(self,
               message=None,
               timestamp=None,
               timezone=None,
               committer=None,
               specific_files=None,
               rev_id=None,
               allow_pointless=True,
               strict=False,
               revprops=None,
               working_tree=None,
               local=False,
               reporter=None,
               verbose=False,
               config=None,
               message_callback=None,
               recursive='down'):
        """Commit working copy as a new revision.

        :param message: the commit message (it or message_callback is required)

        :param timestamp: if not None, seconds-since-epoch for a
            postdated/predated commit.

        :param specific_files: If true, commit only those files.

        :param rev_id: If set, use this as the new revision id.
            Useful for test or import commands that need to tightly
            control what revisions are assigned.  If you duplicate
            a revision id that exists elsewhere it is your own fault.
            If null (default), a time/random revision id is generated.

        :param allow_pointless: If true (default), commit even if nothing
            has changed and no merges are recorded.

        :param strict: If true, don't allow a commit if the working tree
            contains unknown files.

        :param revprops: Properties for new revision
        :param local: Perform a local only commit.
        :param reporter: the reporter to use or None for the default
        :param verbose: if True and the reporter is not None, report everything
        :param recursive: If set to 'down', commit in any subtrees that have
            pending changes of any sort during this commit.
        """
        mutter('preparing to commit')

        if working_tree is None:
            raise BzrError("working_tree must be passed into commit().")
        else:
            self.work_tree = working_tree
            self.branch = self.work_tree.branch
            if getattr(self.work_tree, 'requires_rich_root', lambda: False)():
                if not self.branch.repository.supports_rich_root():
                    raise errors.RootNotRich()
        if message_callback is None:
            if message is not None:
                if isinstance(message, str):
                    message = message.decode(bzrlib.user_encoding)
                message_callback = lambda x: message
            else:
                raise BzrError("The message or message_callback keyword"
                               " parameter is required for commit().")

        self.bound_branch = None
        self.local = local
        self.master_branch = None
        self.master_locked = False
        self.rev_id = None
        self.specific_files = specific_files
        self.allow_pointless = allow_pointless
        self.recursive = recursive
        self.revprops = revprops
        self.message_callback = message_callback
        self.timestamp = timestamp
        self.timezone = timezone
        self.committer = committer
        self.strict = strict
        self.verbose = verbose

        self.work_tree.lock_write()
        self.basis_tree = self.work_tree.basis_tree()
        self.pb = bzrlib.ui.ui_factory.nested_progress_bar()
        self.basis_tree.lock_read()
        try:
            # Cannot commit with conflicts present.
            if len(self.work_tree.conflicts()) > 0:
                raise ConflictsInTree

            # Setup the bound branch variables as needed.
            self._check_bound_branch()

            # Check that the working tree is up to date
            old_revno, new_revno = self._check_out_of_date_tree()

            # Complete configuration setup
            self.initial_commit = new_revno == 1
            if reporter is not None:
                self.reporter = reporter
            elif self.reporter is None:
                self.reporter = self._select_reporter()
            if self.config is None:
                self.config = self.branch.get_config()

            # If provided, ensure the specified files are versioned
            if specific_files is not None:
                # Note: We don't actually need the IDs here. This routine
                # is being called because it raises PathNotVerisonedError
                # as a side effect of finding the IDs.
                # XXX: Dont we have filter_unversioned to do this more
                # cheaply?
                tree.find_ids_across_trees(specific_files,
                                           [self.basis_tree, self.work_tree])

            # Setup the progress bar. As the number of files that need to be
            # committed in unknown, progress is reported as stages.
            # We keep track of entries separately though and include that
            # information in the progress bar during the relevant stages.
            self.pb_stage_name = ""
            self.pb_stage_count = 0
            self.pb_stage_total = 5
            if self.bound_branch:
                self.pb_stage_total += 1
            self.pb.show_pct = False
            self.pb.show_spinner = False
            self.pb.show_eta = False
            self.pb.show_count = True
            self.pb.show_bar = True

            # After a merge, a selected file commit is not supported.
            # See 'bzr help merge' for an explanation as to why.
            self.basis_inv = self.basis_tree.inventory
            self._gather_parents()
            if len(self.parents) > 1 and self.specific_files:
                raise errors.CannotCommitSelectedFileMerge(self.specific_files)

            # Collect the changes
            self._set_progress_stage("Collecting changes",
                    entries_title="Directory")
            self.builder = self.branch.get_commit_builder(self.parents,
                self.config, timestamp, timezone, committer, revprops, rev_id)
            
            try:
                # find the location being committed to
                if self.bound_branch:
                    master_location = self.master_branch.base
                else:
                    master_location = self.branch.base

                # report the start of the commit
                self.reporter.started(new_revno, self.rev_id, master_location)

                self._update_builder_with_changes()
                self._check_pointless()

                # TODO: Now the new inventory is known, check for conflicts.
                # ADHB 2006-08-08: If this is done, populate_new_inv should not add
                # weave lines, because nothing should be recorded until it is known
                # that commit will succeed.
                self._set_progress_stage("Saving data locally")
                self.builder.finish_inventory()

                # Prompt the user for a commit message if none provided
                message = message_callback(self)
                assert isinstance(message, unicode), type(message)
                self.message = message
                self._escape_commit_message()

                # Add revision data to the local branch
                self.rev_id = self.builder.commit(self.message)

            except:
                self.builder.abort()
                raise

            self._process_pre_hooks(old_revno, new_revno)

            # Upload revision data to the master.
            # this will propagate merged revisions too if needed.
            if self.bound_branch:
                self._set_progress_stage("Uploading data to master branch")
                self.master_branch.repository.fetch(self.branch.repository,
                                                    revision_id=self.rev_id)
                # now the master has the revision data
                # 'commit' to the master first so a timeout here causes the
                # local branch to be out of date
                self.master_branch.set_last_revision_info(new_revno,
                                                          self.rev_id)

            # and now do the commit locally.
            self.branch.set_last_revision_info(new_revno, self.rev_id)

            # Make the working tree up to date with the branch
            self._set_progress_stage("Updating the working tree")
            rev_tree = self.builder.revision_tree()
            self.work_tree.set_parent_trees([(self.rev_id, rev_tree)])
            self.reporter.completed(new_revno, self.rev_id)
            self._process_post_hooks(old_revno, new_revno)
        finally:
            self._cleanup()
        return self.rev_id

    def _select_reporter(self):
        """Select the CommitReporter to use."""
        if is_quiet():
            return NullCommitReporter()

        # For the initial commit in a branch which typically adds many files,
        # the filenames are not printed unless verbose is explicitly asked for.
        # We show the total number of changes regardless.
        if self.initial_commit:
            if self.verbose:
                return VerboseCommitReporter(True)
            else:
                return _InitialCommitReporter(True)

        # Otherwise, the changes are shown. In verbose mode, the total number
        # of changes is shown as well.
        return VerboseCommitReporter(self.verbose)

    def _any_real_changes(self):
        """Are there real changes between new_inventory and basis?

        For trees without rich roots, inv.root.revision changes every commit.
        But if that is the only change, we want to treat it as though there
        are *no* changes.
        """
        new_entries = self.builder.new_inventory.iter_entries()
        basis_entries = self.basis_inv.iter_entries()
        new_path, new_root_ie = new_entries.next()
        basis_path, basis_root_ie = basis_entries.next()

        # This is a copy of InventoryEntry.__eq__ only leaving out .revision
        def ie_equal_no_revision(this, other):
            return ((this.file_id == other.file_id)
                    and (this.name == other.name)
                    and (this.symlink_target == other.symlink_target)
                    and (this.text_sha1 == other.text_sha1)
                    and (this.text_size == other.text_size)
                    and (this.text_id == other.text_id)
                    and (this.parent_id == other.parent_id)
                    and (this.kind == other.kind)
                    and (this.executable == other.executable)
                    and (this.reference_revision == other.reference_revision)
                    )
        if not ie_equal_no_revision(new_root_ie, basis_root_ie):
            return True

        for new_ie, basis_ie in zip(new_entries, basis_entries):
            if new_ie != basis_ie:
                return True

        # No actual changes present
        return False

    def _check_pointless(self):
        if self.allow_pointless:
            return
        # A merge with no effect on files
        if len(self.parents) > 1:
            return
        # work around the fact that a newly-initted tree does differ from its
        # basis
        if len(self.basis_inv) == 0 and len(self.builder.new_inventory) == 1:
            raise PointlessCommit()
        # Shortcut, if the number of entries changes, then we obviously have
        # a change
        if len(self.builder.new_inventory) != len(self.basis_inv):
            return
        # If length == 1, then we only have the root entry. Which means
        # that there is no real difference (only the root could be different)
        if (len(self.builder.new_inventory) != 1 and self._any_real_changes()):
            return
        raise PointlessCommit()

    def _check_bound_branch(self):
        """Check to see if the local branch is bound.

        If it is bound, then most of the commit will actually be
        done using the remote branch as the target branch.
        Only at the end will the local branch be updated.
        """
        if self.local and not self.branch.get_bound_location():
            raise errors.LocalRequiresBoundBranch()

        if not self.local:
            self.master_branch = self.branch.get_master_branch()

        if not self.master_branch:
            # make this branch the reference branch for out of date checks.
            self.master_branch = self.branch
            return

        # If the master branch is bound, we must fail
        master_bound_location = self.master_branch.get_bound_location()
        if master_bound_location:
            raise errors.CommitToDoubleBoundBranch(self.branch,
                    self.master_branch, master_bound_location)

        # TODO: jam 20051230 We could automatically push local
        #       commits to the remote branch if they would fit.
        #       But for now, just require remote to be identical
        #       to local.
        
        # Make sure the local branch is identical to the master
        master_info = self.master_branch.last_revision_info()
        local_info = self.branch.last_revision_info()
        if local_info != master_info:
            raise errors.BoundBranchOutOfDate(self.branch,
                    self.master_branch)

        # Now things are ready to change the master branch
        # so grab the lock
        self.bound_branch = self.branch
        self.master_branch.lock_write()
        self.master_locked = True

    def _check_out_of_date_tree(self):
        """Check that the working tree is up to date.

        :return: old_revision_number,new_revision_number tuple
        """
        try:
            first_tree_parent = self.work_tree.get_parent_ids()[0]
        except IndexError:
            # if there are no parents, treat our parent as 'None'
            # this is so that we still consider the master branch
            # - in a checkout scenario the tree may have no
            # parents but the branch may do.
            first_tree_parent = bzrlib.revision.NULL_REVISION
        old_revno, master_last = self.master_branch.last_revision_info()
        if master_last != first_tree_parent:
            if master_last != bzrlib.revision.NULL_REVISION:
                raise errors.OutOfDateTree(self.work_tree)
        if self.branch.repository.has_revision(first_tree_parent):
            new_revno = old_revno + 1
        else:
            # ghost parents never appear in revision history.
            new_revno = 1
        return old_revno,new_revno

    def _process_pre_hooks(self, old_revno, new_revno):
        """Process any registered pre commit hooks."""
        self._set_progress_stage("Running pre_commit hooks")
        self._process_hooks("pre_commit", old_revno, new_revno)

    def _process_post_hooks(self, old_revno, new_revno):
        """Process any registered post commit hooks."""
        # Process the post commit hooks, if any
        self._set_progress_stage("Running post_commit hooks")
        # old style commit hooks - should be deprecated ? (obsoleted in
        # 0.15)
        if self.config.post_commit() is not None:
            hooks = self.config.post_commit().split(' ')
            # this would be nicer with twisted.python.reflect.namedAny
            for hook in hooks:
                result = eval(hook + '(branch, rev_id)',
                              {'branch':self.branch,
                               'bzrlib':bzrlib,
                               'rev_id':self.rev_id})
        # process new style post commit hooks
        self._process_hooks("post_commit", old_revno, new_revno)

    def _process_hooks(self, hook_name, old_revno, new_revno):
        if not Branch.hooks[hook_name]:
            return
        
        # new style commit hooks:
        if not self.bound_branch:
            hook_master = self.branch
            hook_local = None
        else:
            hook_master = self.master_branch
            hook_local = self.branch
        # With bound branches, when the master is behind the local branch,
        # the 'old_revno' and old_revid values here are incorrect.
        # XXX: FIXME ^. RBC 20060206
        if self.parents:
            old_revid = self.parents[0]
        else:
            old_revid = bzrlib.revision.NULL_REVISION
        
        if hook_name == "pre_commit":
            future_tree = self.builder.revision_tree()
            tree_delta = future_tree.changes_from(self.basis_tree,
                                             include_root=True)
        
        for hook in Branch.hooks[hook_name]:
            # show the running hook in the progress bar. As hooks may
            # end up doing nothing (e.g. because they are not configured by
            # the user) this is still showing progress, not showing overall
            # actions - its up to each plugin to show a UI if it want's to
            # (such as 'Emailing diff to foo@example.com').
            self.pb_stage_name = "Running %s hooks [%s]" % \
                (hook_name, Branch.hooks.get_hook_name(hook))
            self._emit_progress()
            if 'hooks' in debug.debug_flags:
                mutter("Invoking commit hook: %r", hook)
            if hook_name == "post_commit":
                hook(hook_local, hook_master, old_revno, old_revid, new_revno,
                     self.rev_id)
            elif hook_name == "pre_commit":
                hook(hook_local, hook_master,
                     old_revno, old_revid, new_revno, self.rev_id,
                     tree_delta, future_tree)

    def _cleanup(self):
        """Cleanup any open locks, progress bars etc."""
        cleanups = [self._cleanup_bound_branch,
                    self.basis_tree.unlock,
                    self.work_tree.unlock,
                    self.pb.finished]
        found_exception = None
        for cleanup in cleanups:
            try:
                cleanup()
            # we want every cleanup to run no matter what.
            # so we have a catchall here, but we will raise the
            # last encountered exception up the stack: and
            # typically this will be useful enough.
            except Exception, e:
                found_exception = e
        if found_exception is not None: 
            # don't do a plan raise, because the last exception may have been
            # trashed, e is our sure-to-work exception even though it loses the
            # full traceback. XXX: RBC 20060421 perhaps we could check the
            # exc_info and if its the same one do a plain raise otherwise 
            # 'raise e' as we do now.
            raise e

    def _cleanup_bound_branch(self):
        """Executed at the end of a try/finally to cleanup a bound branch.

        If the branch wasn't bound, this is a no-op.
        If it was, it resents self.branch to the local branch, instead
        of being the master.
        """
        if not self.bound_branch:
            return
        if self.master_locked:
            self.master_branch.unlock()

    def _escape_commit_message(self):
        """Replace xml-incompatible control characters."""
        # FIXME: RBC 20060419 this should be done by the revision
        # serialiser not by commit. Then we can also add an unescaper
        # in the deserializer and start roundtripping revision messages
        # precisely. See repository_implementations/test_repository.py
        
        # Python strings can include characters that can't be
        # represented in well-formed XML; escape characters that
        # aren't listed in the XML specification
        # (http://www.w3.org/TR/REC-xml/#NT-Char).
        self.message, escape_count = re.subn(
            u'[^\x09\x0A\x0D\u0020-\uD7FF\uE000-\uFFFD]+',
            lambda match: match.group(0).encode('unicode_escape'),
            self.message)
        if escape_count:
            self.reporter.escaped(escape_count, self.message)

    def _gather_parents(self):
        """Record the parents of a merge for merge detection."""
        # TODO: Make sure that this list doesn't contain duplicate 
        # entries and the order is preserved when doing this.
        self.parents = self.work_tree.get_parent_ids()
        self.parent_invs = [self.basis_inv]
        for revision in self.parents[1:]:
            if self.branch.repository.has_revision(revision):
                mutter('commit parent revision {%s}', revision)
                inventory = self.branch.repository.get_inventory(revision)
                self.parent_invs.append(inventory)
            else:
                mutter('commit parent ghost revision {%s}', revision)

    def _update_builder_with_changes(self):
        """Update the commit builder with the data about what has changed.
        """
        # Build the revision inventory.
        #
        # This starts by creating a new empty inventory. Depending on
        # which files are selected for commit, and what is present in the
        # current tree, the new inventory is populated. inventory entries 
        # which are candidates for modification have their revision set to
        # None; inventory entries that are carried over untouched have their
        # revision set to their prior value.
        #
        # ESEPARATIONOFCONCERNS: this function is diffing and using the diff
        # results to create a new inventory at the same time, which results
        # in bugs like #46635.  Any reason not to use/enhance Tree.changes_from?
        # ADHB 11-07-2006

        specific_files = self.specific_files
        mutter("Selecting files for commit with filter %s", specific_files)

        # Check and warn about old CommitBuilders
        if not self.builder.record_root_entry:
            symbol_versioning.warn('CommitBuilders should support recording'
                ' the root entry as of bzr 0.10.', DeprecationWarning, 
                stacklevel=1)
            self.builder.new_inventory.add(self.basis_inv.root.copy())

        # Build the new inventory
        self._populate_from_inventory(specific_files)

        # If specific files are selected, then all un-selected files must be
        # recorded in their previous state. For more details, see
        # https://lists.ubuntu.com/archives/bazaar/2007q3/028476.html.
        if specific_files:
            for path, new_ie in self.basis_inv.iter_entries():
                if new_ie.file_id in self.builder.new_inventory:
                    continue
                if is_inside_any(specific_files, path):
                    continue
                ie = new_ie.copy()
                ie.revision = None
                self.builder.record_entry_contents(ie, self.parent_invs, path,
                                                   self.basis_tree)

        # Report what was deleted.
        if self.reporter.is_verbose():
            for path, ie in self.basis_inv.iter_entries():
                if ie.file_id not in self.builder.new_inventory:
                    self.reporter.deleted(path)

    def _populate_from_inventory(self, specific_files):
        """Populate the CommitBuilder by walking the working tree inventory."""
        if self.strict:
            # raise an exception as soon as we find a single unknown.
            for unknown in self.work_tree.unknowns():
                raise StrictCommitFailed()
               
        deleted_ids = []
        deleted_paths = set()
        work_inv = self.work_tree.inventory
        assert work_inv.root is not None
        entries = work_inv.iter_entries()
        if not self.builder.record_root_entry:
            entries.next()
        report_changes = self.reporter.is_verbose()
        for path, existing_ie in entries:
            file_id = existing_ie.file_id
            name = existing_ie.name
            parent_id = existing_ie.parent_id
            kind = existing_ie.kind
            if kind == 'directory':
                self._next_progress_entry()

            # Skip files that have been deleted from the working tree.
            # The deleted files/directories are also recorded so they
            # can be explicitly unversioned later. Note that when a
            # filter of specific files is given, we must only skip/record
            # deleted files matching that filter.
            if is_inside_any(deleted_paths, path):
                continue
            if not specific_files or is_inside_any(specific_files, path):
                if not self.work_tree.has_filename(path):
                    deleted_paths.add(path)
                    self.reporter.missing(path)
                    deleted_ids.append(file_id)
                    continue
            try:
                kind = self.work_tree.kind(file_id)
                # TODO: specific_files filtering before nested tree processing
                if kind == 'tree-reference' and self.recursive == 'down':
                    self._commit_nested_tree(file_id, path)
            except errors.NoSuchFile:
                pass

            # Record an entry for this item
            # Note: I don't particularly want to have the existing_ie
            # parameter but the test suite currently (28-Jun-07) breaks
            # without it thanks to a unicode normalisation issue. :-(
            definitely_changed = kind != existing_ie.kind 
            self._record_entry(path, file_id, specific_files, kind, name,
                parent_id, definitely_changed, existing_ie, report_changes)

        # Unversion IDs that were found to be deleted
        self.work_tree.unversion(deleted_ids)

    def _commit_nested_tree(self, file_id, path):
        "Commit a nested tree."
        sub_tree = self.work_tree.get_nested_tree(file_id, path)
        # FIXME: be more comprehensive here:
        # this works when both trees are in --trees repository,
        # but when both are bound to a different repository,
        # it fails; a better way of approaching this is to 
        # finally implement the explicit-caches approach design
        # a while back - RBC 20070306.
        if sub_tree.branch.repository.has_same_location(
            self.work_tree.branch.repository):
            sub_tree.branch.repository = \
                self.work_tree.branch.repository
        try:
            sub_tree.commit(message=None, revprops=self.revprops,
                recursive=self.recursive,
                message_callback=self.message_callback,
                timestamp=self.timestamp, timezone=self.timezone,
                committer=self.committer,
                allow_pointless=self.allow_pointless,
                strict=self.strict, verbose=self.verbose,
                local=self.local, reporter=self.reporter)
        except errors.PointlessCommit:
            pass

    def _record_entry(self, path, file_id, specific_files, kind, name,
                      parent_id, definitely_changed, existing_ie=None,
                      report_changes=False):
        "Record the new inventory entry for a path if any."
        # mutter('check %s {%s}', path, file_id)
        if (not specific_files or 
            is_inside_or_parent_of_any(specific_files, path)):
                # mutter('%s selected for commit', path)
                if definitely_changed or existing_ie is None:
                    ie = inventory.make_entry(kind, name, parent_id, file_id)
                else:
                    ie = existing_ie.copy()
                    ie.revision = None
        else:
            # mutter('%s not selected for commit', path)
            if self.basis_inv.has_id(file_id):
                ie = self.basis_inv[file_id].copy()
            else:
                # this entry is new and not being committed
                ie = None
        if ie is not None:
            self.builder.record_entry_contents(ie, self.parent_invs, 
                path, self.work_tree)

            # Special case initial commit for performance and UI reasons
            if self.initial_commit:
                self.reporter.snapshot_change('added', path)
            elif report_changes:
                self._report_change(ie, path)
        return ie

    def _report_change(self, ie, path):
        """Report a change to the user.

        The change that has occurred is described relative to the basis
        inventory.
        """
        if (self.basis_inv.has_id(ie.file_id)):
            basis_ie = self.basis_inv[ie.file_id]
        else:
            basis_ie = None
        change = ie.describe_change(basis_ie, ie)
        if change in (InventoryEntry.RENAMED, 
            InventoryEntry.MODIFIED_AND_RENAMED):
            old_path = self.basis_inv.id2path(ie.file_id)
            self.reporter.renamed(change, old_path, path)
        else:
            self.reporter.snapshot_change(change, path)

    def _set_progress_stage(self, name, entries_title=None):
        """Set the progress stage and emit an update to the progress bar."""
        self.pb_stage_name = name
        self.pb_stage_count += 1
        self.pb_entries_title = entries_title
        if entries_title is not None:
            self.pb_entries_count = 0
            self.pb_entries_total = '?'
        self._emit_progress()

    def _next_progress_entry(self):
        """Emit an update to the progress bar and increment the entry count."""
        self.pb_entries_count += 1
        self._emit_progress()

    def _emit_progress(self):
        if self.pb_entries_title:
            if self.pb_entries_total == '?':
                text = "%s [%s %d] - Stage" % (self.pb_stage_name,
                    self.pb_entries_title, self.pb_entries_count)
            else:
                text = "%s [%s %d/%s] - Stage" % (self.pb_stage_name,
                    self.pb_entries_title, self.pb_entries_count,
                    str(self.pb_entries_total))
        else:
            text = "%s - Stage" % (self.pb_stage_name)
        self.pb.update(text, self.pb_stage_count, self.pb_stage_total)
<|MERGE_RESOLUTION|>--- conflicted
+++ resolved
@@ -87,7 +87,6 @@
 class NullCommitReporter(object):
     """I report on progress of a commit."""
 
-<<<<<<< HEAD
     def __init__(self, show_change_total=False):
         self.show_change_total = show_change_total
         self.changes = 0
@@ -102,10 +101,9 @@
     def _note_change(self, format, *args):
         self._note(format, *args)
         self.changes += 1
-=======
+
     def started(self, revno, revid, location=None):
         pass
->>>>>>> 221e07d5
 
     def snapshot_change(self, change, path):
         pass
@@ -134,6 +132,13 @@
     def snapshot_change(self, change, path):
         if path != '':
             self.changes += 1
+
+    def started(self, revno, rev_id, location=None):
+        if location is not None:
+            location = ' to "' + unescape_for_display(location, 'utf-8') + '"'
+        else:
+            location = ''
+        self._note('Committing revision %d%s.', revno, location)
 
     def completed(self, revno, rev_id):
         if not self.show_change_total:
@@ -154,19 +159,6 @@
             return
         self._note_change("%s %s", change, path)
 
-<<<<<<< HEAD
-=======
-    def started(self, revno, rev_id, location=None):
-        if location is not None:
-            location = ' to "' + unescape_for_display(location, 'utf-8') + '"'
-        else:
-            location = ''
-        self._note('Committing revision %d%s.', revno, location)
-
-    def completed(self, revno, rev_id):
-        self._note('Committed revision %d.', revno)
-    
->>>>>>> 221e07d5
     def deleted(self, file_id):
         self._note_change('deleted %s', file_id)
 
