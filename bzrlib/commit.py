--- conflicted
+++ resolved
@@ -297,29 +297,7 @@
                     entries_title="Directory")
             self.builder = self.branch.get_commit_builder(self.parents,
                 self.config, timestamp, timezone, committer, revprops, rev_id)
-<<<<<<< HEAD
-            self._update_builder_with_changes()
-            self._check_pointless()
-
-            # TODO: Now the new inventory is known, check for conflicts.
-            # ADHB 2006-08-08: If this is done, populate_new_inv should not add
-            # weave lines, because nothing should be recorded until it is known
-            # that commit will succeed.
-            self._set_progress_stage("Saving data locally")
-            self.builder.finish_inventory()
-
-            # Prompt the user for a commit message if none provided
-            message = message_callback(self)
-            assert isinstance(message, unicode), type(message)
-            self.message = message
-            self._escape_commit_message()
-
-            # Add revision data to the local branch
-            self.rev_id = self.builder.commit(self.message)
             
-            self._process_pre_hooks(old_revno, new_revno)
-            
-=======
             try:
                 self._update_builder_with_changes()
                 self._check_pointless()
@@ -339,12 +317,13 @@
 
                 # Add revision data to the local branch
                 self.rev_id = self.builder.commit(self.message)
+
+                self._process_pre_hooks(old_revno, new_revno)
             except:
                 # perhaps this should be done by the CommitBuilder ?
                 self.work_tree.branch.repository.abort_write_group()
                 raise
 
->>>>>>> d3b069a2
             # Upload revision data to the master.
             # this will propagate merged revisions too if needed.
             if self.bound_branch:
