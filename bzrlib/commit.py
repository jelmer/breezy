--- conflicted
+++ resolved
@@ -704,14 +704,6 @@
         # _populate_from_inventory?
         if (isinstance(self.basis_inv, Inventory)
             and isinstance(self.builder.new_inventory, Inventory)):
-<<<<<<< HEAD
-            # Performance with commit was profiled extensively, and it found that
-            # using the keys (rather than eg building a set from the dict, or
-            # from the key iterator) of the Inventory._byid was faster at the
-            # time. We want to move away from doing this, but until careful
-            # profiling is done, we're preserving the old behaviour.
-            # <lifeless, poolie>
-=======
             # the older Inventory classes provide a _byid dict, and building a
             # set from the keys of this dict is substantially faster than even
             # getting a set of ids from the inventory
@@ -719,7 +711,6 @@
             # <lifeless> set(dict) is roughly the same speed as
             # set(iter(dict)) and both are significantly slower than
             # set(dict.keys())
->>>>>>> d05864fc
             deleted_ids = set(self.basis_inv._byid.keys()) - \
                set(self.builder.new_inventory._byid.keys())
         else:
