--- conflicted
+++ resolved
@@ -56,9 +56,6 @@
 
 from cStringIO import StringIO
 
-<<<<<<< HEAD
-from bzrlib.atomicfile import AtomicFile
-=======
 from bzrlib import (
     debug,
     errors,
@@ -66,24 +63,17 @@
     tree,
     )
 from bzrlib.branch import Branch
->>>>>>> ebdefa04
 import bzrlib.config
 from bzrlib.errors import (BzrError, PointlessCommit,
                            ConflictsInTree,
                            StrictCommitFailed
                            )
-<<<<<<< HEAD
-from bzrlib.osutils import (kind_marker, isdir,isfile, is_inside_any, 
-                            is_inside_or_parent_of_any,
-                            quotefn, sha_file, split_lines)
-=======
 from bzrlib.osutils import (kind_marker, isdir,isfile, is_inside_any,
                             is_inside_or_parent_of_any,
                             minimum_path_selection,
                             quotefn, sha_file, split_lines,
                             splitpath,
                             )
->>>>>>> ebdefa04
 from bzrlib.testament import Testament
 from bzrlib.trace import mutter, note, warning, is_quiet
 from bzrlib.xml5 import serializer_v5
@@ -277,16 +267,6 @@
         self.local = local
         self.master_branch = None
         self.master_locked = False
-<<<<<<< HEAD
-        self.rev_id = None
-        self.specific_files = specific_files
-        self.allow_pointless = allow_pointless
-
-        if reporter is None and self.reporter is None:
-            self.reporter = NullCommitReporter()
-        elif reporter is not None:
-            self.reporter = reporter
-=======
         self.recursive = recursive
         self.rev_id = None
         if specific_files is not None:
@@ -306,7 +286,6 @@
         # accumulates an inventory delta to the basis entry, so we can make
         # just the necessary updates to the workingtree's cached basis.
         self._basis_delta = []
->>>>>>> ebdefa04
 
         self.work_tree.lock_write()
         self.pb = bzrlib.ui.ui_factory.nested_progress_bar()
@@ -321,38 +300,6 @@
             # Setup the bound branch variables as needed.
             self._check_bound_branch()
 
-<<<<<<< HEAD
-            # check for out of date working trees
-            # if we are bound, then self.branch is the master branch and this
-            # test is thus all we need.
-            if self.work_tree.last_revision() != self.master_branch.last_revision():
-                raise errors.OutOfDateTree(self.work_tree)
-    
-            if strict:
-                # raise an exception as soon as we find a single unknown.
-                for unknown in self.work_tree.unknowns():
-                    raise StrictCommitFailed()
-                   
-            if self.config is None:
-                self.config = bzrlib.config.BranchConfig(self.branch)
-      
-            if isinstance(message, str):
-                message = message.decode(bzrlib.user_encoding)
-            assert isinstance(message, unicode), type(message)
-            self.message = message
-            self._escape_commit_message()
-
-            self.work_inv = self.work_tree.inventory
-            self.basis_tree = self.work_tree.basis_tree()
-            self.basis_inv = self.basis_tree.inventory
-            # one to finish, one for rev and inventory, and one for each
-            # inventory entry, and the same for the new inventory.
-            # note that this estimate is too long when we do a partial tree
-            # commit which excludes some new files from being considered.
-            # The estimate is corrected when we populate the new inv.
-            self.pb_total = len(self.work_inv) + 5
-            self.pb_count = 0
-=======
             # Check that the working tree is up to date
             old_revno, new_revno = self._check_out_of_date_tree()
 
@@ -390,41 +337,12 @@
             self.pb.show_eta = False
             self.pb.show_count = True
             self.pb.show_bar = True
->>>>>>> ebdefa04
 
             self.basis_inv = self.basis_tree.inventory
             self._gather_parents()
             # After a merge, a selected file commit is not supported.
             # See 'bzr help merge' for an explanation as to why.
             if len(self.parents) > 1 and self.specific_files:
-<<<<<<< HEAD
-                raise NotImplementedError('selected-file commit of merges is not supported yet: files %r',
-                        self.specific_files)
-            self._check_parents_present()
-            self.builder = self.branch.get_commit_builder(self.parents, 
-                self.config, timestamp, timezone, committer, revprops, rev_id)
-            
-            self._remove_deleted()
-            self._populate_new_inv()
-            self._report_deletes()
-
-            if not (self.allow_pointless
-                    or len(self.parents) > 1
-                    or self.builder.new_inventory != self.basis_inv):
-                raise PointlessCommit()
-
-            self._emit_progress_update()
-            # TODO: Now the new inventory is known, check for conflicts and prompt the 
-            # user for a commit message.
-            self.builder.finish_inventory()
-            self._emit_progress_update()
-            self.rev_id = self.builder.commit(self.message)
-            self._emit_progress_update()
-            # revision data is in the local branch now.
-            
-            # upload revision data to the master.
-            # this will propogate merged revisions too if needed.
-=======
                 raise errors.CannotCommitSelectedFileMerge(self.specific_files)
             # Excludes are a form of selected file commit.
             if len(self.parents) > 1 and self.exclude:
@@ -473,7 +391,6 @@
 
             # Upload revision data to the master.
             # this will propagate merged revisions too if needed.
->>>>>>> ebdefa04
             if self.bound_branch:
                 if not self.master_branch.repository.has_same_location(
                         self.branch.repository):
@@ -716,122 +633,16 @@
         """Record the parents of a merge for merge detection."""
         # TODO: Make sure that this list doesn't contain duplicate 
         # entries and the order is preserved when doing this.
-<<<<<<< HEAD
-        pending_merges = self.work_tree.pending_merges()
-        self.parents = []
-        self.parent_invs = []
-        precursor_id = self.branch.last_revision()
-        if precursor_id:
-            self.parents.append(precursor_id)
-        self.parents += pending_merges
-        for revision in self.parents:
-=======
         self.parents = self.work_tree.get_parent_ids()
         self.parent_invs = [self.basis_inv]
         for revision in self.parents[1:]:
->>>>>>> ebdefa04
             if self.branch.repository.has_revision(revision):
                 mutter('commit parent revision {%s}', revision)
                 inventory = self.branch.repository.get_inventory(revision)
                 self.parent_invs.append(inventory)
-<<<<<<< HEAD
-
-    def _check_parents_present(self):
-        for parent_id in self.parents:
-            mutter('commit parent revision {%s}', parent_id)
-            if not self.branch.repository.has_revision(parent_id):
-                if parent_id == self.branch.last_revision():
-                    warning("parent is missing %r", parent_id)
-                    raise HistoryMissing(self.branch, 'revision', parent_id)
-                else:
-                    mutter("commit will ghost revision %r", parent_id)
-            
-    def _remove_deleted(self):
-        """Remove deleted files from the working inventories.
-
-        This is done prior to taking the working inventory as the
-        basis for the new committed inventory.
-
-        This returns true if any files
-        *that existed in the basis inventory* were deleted.
-        Files that were added and deleted
-        in the working copy don't matter.
-        """
-        specific = self.specific_files
-        deleted_ids = []
-        for path, ie in self.work_inv.iter_entries():
-            if specific and not is_inside_any(specific, path):
-                continue
-            if not self.work_tree.has_filename(path):
-                self.reporter.missing(path)
-                deleted_ids.append((path, ie.file_id))
-        if deleted_ids:
-            deleted_ids.sort(reverse=True)
-            for path, file_id in deleted_ids:
-                del self.work_inv[file_id]
-            self.work_tree._write_inventory(self.work_inv)
-
-    def _populate_new_inv(self):
-        """Build revision inventory.
-
-        This creates a new empty inventory. Depending on
-        which files are selected for commit, and what is present in the
-        current tree, the new inventory is populated. inventory entries 
-        which are candidates for modification have their revision set to
-        None; inventory entries that are carried over untouched have their
-        revision set to their prior value.
-        """
-        mutter("Selecting files for commit with filter %s", self.specific_files)
-        # iter_entries does not visit the ROOT_ID node so we need to call
-        # self._emit_progress_update once by hand.
-        self._emit_progress_update()
-        for path, new_ie in self.work_inv.iter_entries():
-            self._emit_progress_update()
-            file_id = new_ie.file_id
-            mutter('check %s {%s}', path, file_id)
-            if (not self.specific_files or 
-                is_inside_or_parent_of_any(self.specific_files, path)):
-                    mutter('%s selected for commit', path)
-                    ie = new_ie.copy()
-                    ie.revision = None
-            else:
-                mutter('%s not selected for commit', path)
-                if self.basis_inv.has_id(file_id):
-                    ie = self.basis_inv[file_id].copy()
-                else:
-                    # this entry is new and not being committed
-                    continue
-
-            self.builder.record_entry_contents(ie, self.parent_invs, 
-                path, self.work_tree)
-            # describe the nature of the change that has occured relative to
-            # the basis inventory.
-            if (self.basis_inv.has_id(ie.file_id)):
-                basis_ie = self.basis_inv[ie.file_id]
-            else:
-                basis_ie = None
-            change = ie.describe_change(basis_ie, ie)
-            if change in (InventoryEntry.RENAMED, 
-                InventoryEntry.MODIFIED_AND_RENAMED):
-                old_path = self.basis_inv.id2path(ie.file_id)
-                self.reporter.renamed(change, old_path, path)
-=======
->>>>>>> ebdefa04
             else:
                 mutter('commit parent ghost revision {%s}', revision)
 
-<<<<<<< HEAD
-    def _emit_progress_update(self):
-        """Emit an update to the progress bar."""
-        self.pb.update("Committing", self.pb_count, self.pb_total)
-        self.pb_count += 1
-
-    def _report_deletes(self):
-        for path, ie in self.basis_inv.iter_entries():
-            if ie.file_id not in self.builder.new_inventory:
-                self.reporter.deleted(path)
-
-=======
     def _update_builder_with_changes(self):
         """Update the commit builder with the data about what has changed.
         """
@@ -1087,4 +898,3 @@
         else:
             text = "%s - Stage" % (self.pb_stage_name)
         self.pb.update(text, self.pb_stage_count, self.pb_stage_total)
->>>>>>> ebdefa04
