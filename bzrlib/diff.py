# Copyright (C) 2004, 2005, 2006 Canonical Ltd.
#
# This program is free software; you can redistribute it and/or modify
# it under the terms of the GNU General Public License as published by
# the Free Software Foundation; either version 2 of the License, or
# (at your option) any later version.
#
# This program is distributed in the hope that it will be useful,
# but WITHOUT ANY WARRANTY; without even the implied warranty of
# MERCHANTABILITY or FITNESS FOR A PARTICULAR PURPOSE.  See the
# GNU General Public License for more details.
#
# You should have received a copy of the GNU General Public License
# along with this program; if not, write to the Free Software
# Foundation, Inc., 59 Temple Place, Suite 330, Boston, MA  02111-1307  USA

<<<<<<< HEAD
import time

from bzrlib.delta import compare_trees
from bzrlib.errors import BzrError
import bzrlib.errors as errors
from bzrlib.patiencediff import unified_diff
import bzrlib.patiencediff
from bzrlib.symbol_versioning import *
from bzrlib.textfile import check_text_lines
from bzrlib.trace import mutter
=======
import difflib
import os
import re
import shutil
import sys

from bzrlib.lazy_import import lazy_import
lazy_import(globals(), """
import errno
import subprocess
import tempfile
import time

from bzrlib import (
    branch as _mod_branch,
    bzrdir,
    commands,
    errors,
    osutils,
    patiencediff,
    textfile,
    timestamp,
    )
""")

from bzrlib.symbol_versioning import (
        deprecated_function,
        one_three
        )
from bzrlib.trace import mutter, warning
>>>>>>> ebdefa04


# TODO: Rather than building a changeset object, we should probably
# invoke callbacks on an object.  That object can either accumulate a
# list, write them out directly, etc etc.


class _PrematchedMatcher(difflib.SequenceMatcher):
    """Allow SequenceMatcher operations to use predetermined blocks"""

    def __init__(self, matching_blocks):
        difflib.SequenceMatcher(self, None, None)
        self.matching_blocks = matching_blocks
        self.opcodes = None


def internal_diff(old_filename, oldlines, new_filename, newlines, to_file,
                  allow_binary=False, sequence_matcher=None,
                  path_encoding='utf8'):
    # FIXME: difflib is wrong if there is no trailing newline.
    # The syntax used by patch seems to be "\ No newline at
    # end of file" following the last diff line from that
    # file.  This is not trivial to insert into the
    # unified_diff output and it might be better to just fix
    # or replace that function.

    # In the meantime we at least make sure the patch isn't
    # mangled.


    # Special workaround for Python2.3, where difflib fails if
    # both sequences are empty.
    if not oldlines and not newlines:
        return
    
    if allow_binary is False:
        textfile.check_text_lines(oldlines)
        textfile.check_text_lines(newlines)

    if sequence_matcher is None:
<<<<<<< HEAD
        sequence_matcher = bzrlib.patiencediff.PatienceSequenceMatcher
    ud = unified_diff(oldlines, newlines,
=======
        sequence_matcher = patiencediff.PatienceSequenceMatcher
    ud = patiencediff.unified_diff(oldlines, newlines,
>>>>>>> ebdefa04
                      fromfile=old_filename.encode(path_encoding),
                      tofile=new_filename.encode(path_encoding),
                      sequencematcher=sequence_matcher)

    ud = list(ud)
    if len(ud) == 0: # Identical contents, nothing to do
        return
    # work-around for difflib being too smart for its own good
    # if /dev/null is "1,0", patch won't recognize it as /dev/null
    if not oldlines:
        ud[2] = ud[2].replace('-1,0', '-0,0')
    elif not newlines:
        ud[2] = ud[2].replace('+1,0', '+0,0')
    # work around for difflib emitting random spaces after the label
    ud[0] = ud[0][:-2] + '\n'
    ud[1] = ud[1][:-2] + '\n'

    for line in ud:
        to_file.write(line)
        if not line.endswith('\n'):
            to_file.write("\n\\ No newline at end of file\n")
    to_file.write('\n')


def _spawn_external_diff(diffcmd, capture_errors=True):
    """Spawn the externall diff process, and return the child handle.

    :param diffcmd: The command list to spawn
    :param capture_errors: Capture stderr as well as setting LANG=C
        and LC_ALL=C. This lets us read and understand the output of diff,
        and respond to any errors.
    :return: A Popen object.
    """
    if capture_errors:
        # construct minimal environment
        env = {}
        path = os.environ.get('PATH')
        if path is not None:
            env['PATH'] = path
        env['LANGUAGE'] = 'C'   # on win32 only LANGUAGE has effect
        env['LANG'] = 'C'
        env['LC_ALL'] = 'C'
        stderr = subprocess.PIPE
    else:
        env = None
        stderr = None

    try:
        pipe = subprocess.Popen(diffcmd,
                                stdin=subprocess.PIPE,
                                stdout=subprocess.PIPE,
                                stderr=stderr,
                                env=env)
    except OSError, e:
        if e.errno == errno.ENOENT:
            raise errors.NoDiff(str(e))
        raise

    return pipe


def external_diff(old_filename, oldlines, new_filename, newlines, to_file,
                  diff_opts):
    """Display a diff by calling out to the external diff program."""
    # make sure our own output is properly ordered before the diff
    to_file.flush()

    oldtmp_fd, old_abspath = tempfile.mkstemp(prefix='bzr-diff-old-')
    newtmp_fd, new_abspath = tempfile.mkstemp(prefix='bzr-diff-new-')
    oldtmpf = os.fdopen(oldtmp_fd, 'wb')
    newtmpf = os.fdopen(newtmp_fd, 'wb')

    try:
        # TODO: perhaps a special case for comparing to or from the empty
        # sequence; can just use /dev/null on Unix

        # TODO: if either of the files being compared already exists as a
        # regular named file (e.g. in the working directory) then we can
        # compare directly to that, rather than copying it.

        oldtmpf.writelines(oldlines)
        newtmpf.writelines(newlines)

        oldtmpf.close()
        newtmpf.close()

        if not diff_opts:
            diff_opts = []
        diffcmd = ['diff',
                   '--label', old_filename,
<<<<<<< HEAD
                   oldtmpf.name,
                   '--label', new_filename,
                   newtmpf.name]
=======
                   old_abspath,
                   '--label', new_filename,
                   new_abspath,
                   '--binary',
                  ]
>>>>>>> ebdefa04

        # diff only allows one style to be specified; they don't override.
        # note that some of these take optargs, and the optargs can be
        # directly appended to the options.
        # this is only an approximate parser; it doesn't properly understand
        # the grammar.
        for s in ['-c', '-u', '-C', '-U',
                  '-e', '--ed',
                  '-q', '--brief',
                  '--normal',
                  '-n', '--rcs',
                  '-y', '--side-by-side',
                  '-D', '--ifdef']:
            for j in diff_opts:
                if j.startswith(s):
                    break
            else:
                continue
            break
        else:
            diffcmd.append('-u')
                  
        if diff_opts:
            diffcmd.extend(diff_opts)

        pipe = _spawn_external_diff(diffcmd, capture_errors=True)
        out,err = pipe.communicate()
        rc = pipe.returncode
        
        # internal_diff() adds a trailing newline, add one here for consistency
        out += '\n'
        if rc == 2:
            # 'diff' gives retcode == 2 for all sorts of errors
            # one of those is 'Binary files differ'.
            # Bad options could also be the problem.
            # 'Binary files' is not a real error, so we suppress that error.
            lang_c_out = out

            # Since we got here, we want to make sure to give an i18n error
            pipe = _spawn_external_diff(diffcmd, capture_errors=False)
            out, err = pipe.communicate()

            # Write out the new i18n diff response
            to_file.write(out+'\n')
            if pipe.returncode != 2:
                raise errors.BzrError(
                               'external diff failed with exit code 2'
                               ' when run with LANG=C and LC_ALL=C,'
                               ' but not when run natively: %r' % (diffcmd,))

            first_line = lang_c_out.split('\n', 1)[0]
            # Starting with diffutils 2.8.4 the word "binary" was dropped.
            m = re.match('^(binary )?files.*differ$', first_line, re.I)
            if m is None:
                raise errors.BzrError('external diff failed with exit code 2;'
                                      ' command: %r' % (diffcmd,))
            else:
                # Binary files differ, just return
                return

        # If we got to here, we haven't written out the output of diff
        # do so now
        to_file.write(out)
        if rc not in (0, 1):
            # returns 1 if files differ; that's OK
            if rc < 0:
                msg = 'signal %d' % (-rc)
            else:
                msg = 'exit code %d' % rc
                
            raise errors.BzrError('external diff failed with %s; command: %r' 
                                  % (rc, diffcmd))


    finally:
        oldtmpf.close()                 # and delete
        newtmpf.close()
        # Clean up. Warn in case the files couldn't be deleted
        # (in case windows still holds the file open, but not
        # if the files have already been deleted)
        try:
            os.remove(old_abspath)
        except OSError, e:
            if e.errno not in (errno.ENOENT,):
                warning('Failed to delete temporary file: %s %s',
                        old_abspath, e)
        try:
            os.remove(new_abspath)
        except OSError:
            if e.errno not in (errno.ENOENT,):
                warning('Failed to delete temporary file: %s %s',
                        new_abspath, e)


def _get_trees_to_diff(path_list, revision_specs, old_url, new_url):
    """Get the trees and specific files to diff given a list of paths.

    This method works out the trees to be diff'ed and the files of
    interest within those trees.

    :param path_list:
        the list of arguments passed to the diff command
    :param revision_specs:
        Zero, one or two RevisionSpecs from the diff command line,
        saying what revisions to compare.
    :param old_url:
        The url of the old branch or tree. If None, the tree to use is
        taken from the first path, if any, or the current working tree.
    :param new_url:
        The url of the new branch or tree. If None, the tree to use is
        taken from the first path, if any, or the current working tree.
    :returns:
        a tuple of (old_tree, new_tree, specific_files, extra_trees) where
        extra_trees is a sequence of additional trees to search in for
        file-ids.
    """
    # Get the old and new revision specs
    old_revision_spec = None
    new_revision_spec = None
    if revision_specs is not None:
        if len(revision_specs) > 0:
            old_revision_spec = revision_specs[0]
            if old_url is None:
                old_url = old_revision_spec.get_branch()
        if len(revision_specs) > 1:
            new_revision_spec = revision_specs[1]
            if new_url is None:
                new_url = new_revision_spec.get_branch()

    other_paths = []
    make_paths_wt_relative = True
    consider_relpath = True
    if path_list is None or len(path_list) == 0:
        # If no path is given, the current working tree is used
        default_location = u'.'
        consider_relpath = False
    elif old_url is not None and new_url is not None:
        other_paths = path_list
        make_paths_wt_relative = False
    else:
        default_location = path_list[0]
        other_paths = path_list[1:]

    # Get the old location
    specific_files = []
    if old_url is None:
        old_url = default_location
    working_tree, branch, relpath = \
        bzrdir.BzrDir.open_containing_tree_or_branch(old_url)
    if consider_relpath and relpath != '':
        specific_files.append(relpath)
    old_tree = _get_tree_to_diff(old_revision_spec, working_tree, branch)

    # Get the new location
    if new_url is None:
        new_url = default_location
    if new_url != old_url:
        working_tree, branch, relpath = \
            bzrdir.BzrDir.open_containing_tree_or_branch(new_url)
        if consider_relpath and relpath != '':
            specific_files.append(relpath)
    new_tree = _get_tree_to_diff(new_revision_spec, working_tree, branch,
        basis_is_default=working_tree is None)

    # Get the specific files (all files is None, no files is [])
    if make_paths_wt_relative and working_tree is not None:
        other_paths = _relative_paths_in_tree(working_tree, other_paths)
    specific_files.extend(other_paths)
    if len(specific_files) == 0:
        specific_files = None

    # Get extra trees that ought to be searched for file-ids
    extra_trees = None
    if working_tree is not None and working_tree not in (old_tree, new_tree):
        extra_trees = (working_tree,)
    return old_tree, new_tree, specific_files, extra_trees


def _get_tree_to_diff(spec, tree=None, branch=None, basis_is_default=True):
    if branch is None and tree is not None:
        branch = tree.branch
    if spec is None or spec.spec is None:
        if basis_is_default:
            if tree is not None:
                return tree.basis_tree()
            else:
                return branch.basis_tree()
        else:
            return tree
    if not spec.needs_branch():
        branch = _mod_branch.Branch.open(spec.get_branch())
    revision_id = spec.as_revision_id(branch)
    return branch.repository.revision_tree(revision_id)


def _relative_paths_in_tree(tree, paths):
    """Get the relative paths within a working tree.

    Each path may be either an absolute path or a path relative to the
    current working directory.
    """
    result = []
    for filename in paths:
        try:
            result.append(tree.relpath(osutils.dereference_path(filename)))
        except errors.PathNotChild:
            raise errors.BzrCommandError("Files are in different branches")
    return result


def show_diff_trees(old_tree, new_tree, to_file, specific_files=None,
                    external_diff_options=None,
                    old_label='a/', new_label='b/',
                    extra_trees=None,
                    path_encoding='utf8',
                    using=None):
    """Show in text form the changes from one tree to another.

    to_file
        The output stream.

    specific_files
        Include only changes to these files - None for all changes.

    external_diff_options
        If set, use an external GNU diff and pass these options.

    extra_trees
        If set, more Trees to use for looking up file ids

    path_encoding
        If set, the path will be encoded as specified, otherwise is supposed
        to be utf8
    """
    old_tree.lock_read()
    try:
        if extra_trees is not None:
            for tree in extra_trees:
                tree.lock_read()
        new_tree.lock_read()
        try:
            differ = DiffTree.from_trees_options(old_tree, new_tree, to_file,
                                                 path_encoding,
                                                 external_diff_options,
                                                 old_label, new_label, using)
            return differ.show_diff(specific_files, extra_trees)
        finally:
            new_tree.unlock()
            if extra_trees is not None:
                for tree in extra_trees:
                    tree.unlock()
    finally:
        old_tree.unlock()


<<<<<<< HEAD
def _show_diff_trees(old_tree, new_tree, to_file,
                     specific_files, external_diff_options, 
                     old_label='a/', new_label='b/' ):

    # GNU Patch uses the epoch date to detect files that are being added
    # or removed in a diff.
    EPOCH_DATE = '1970-01-01 00:00:00 +0000'

    # TODO: Generation of pseudo-diffs for added/deleted files could
    # be usefully made into a much faster special case.

    _raise_if_doubly_unversioned(specific_files, old_tree, new_tree)

    if external_diff_options:
        assert isinstance(external_diff_options, basestring)
        opts = external_diff_options.split()
        def diff_file(olab, olines, nlab, nlines, to_file):
            external_diff(olab, olines, nlab, nlines, to_file, opts)
    else:
        diff_file = internal_diff
    
    delta = compare_trees(old_tree, new_tree, want_unchanged=False,
                          specific_files=specific_files)

    has_changes = 0
    for path, file_id, kind in delta.removed:
        has_changes = 1
        print >>to_file, '=== removed %s %r' % (kind, path.encode('utf8'))
        old_name = '%s%s\t%s' % (old_label, path,
                                 _patch_header_date(old_tree, file_id, path))
        new_name = '%s%s\t%s' % (new_label, path, EPOCH_DATE)
        old_tree.inventory[file_id].diff(diff_file, old_name, old_tree,
                                         new_name, None, None, to_file)
    for path, file_id, kind in delta.added:
        has_changes = 1
        print >>to_file, '=== added %s %r' % (kind, path.encode('utf8'))
        old_name = '%s%s\t%s' % (old_label, path, EPOCH_DATE)
        new_name = '%s%s\t%s' % (new_label, path,
                                 _patch_header_date(new_tree, file_id, path))
        new_tree.inventory[file_id].diff(diff_file, new_name, new_tree,
                                         old_name, None, None, to_file, 
                                         reverse=True)
    for (old_path, new_path, file_id, kind,
         text_modified, meta_modified) in delta.renamed:
        has_changes = 1
        prop_str = get_prop_change(meta_modified)
        print >>to_file, '=== renamed %s %r => %r%s' % (
                    kind, old_path.encode('utf8'),
                    new_path.encode('utf8'), prop_str)
        old_name = '%s%s\t%s' % (old_label, old_path,
                                 _patch_header_date(old_tree, file_id,
                                                    old_path))
        new_name = '%s%s\t%s' % (new_label, new_path,
                                 _patch_header_date(new_tree, file_id,
                                                    new_path))
        _maybe_diff_file_or_symlink(old_name, old_tree, file_id,
                                    new_name, new_tree,
                                    text_modified, kind, to_file, diff_file)
    for path, file_id, kind, text_modified, meta_modified in delta.modified:
        has_changes = 1
        prop_str = get_prop_change(meta_modified)
        print >>to_file, '=== modified %s %r%s' % (kind, path.encode('utf8'), prop_str)
        old_name = '%s%s\t%s' % (old_label, path,
                                 _patch_header_date(old_tree, file_id, path))
        new_name = '%s%s\t%s' % (new_label, path,
                                 _patch_header_date(new_tree, file_id, path))
        if text_modified:
            _maybe_diff_file_or_symlink(old_name, old_tree, file_id,
                                        new_name, new_tree,
                                        True, kind, to_file, diff_file)

    return has_changes


def _patch_header_date(tree, file_id, path):
    """Returns a timestamp suitable for use in a patch header."""
    tm = time.gmtime(tree.get_file_mtime(file_id, path))
    return time.strftime('%Y-%m-%d %H:%M:%S +0000', tm)


def _raise_if_doubly_unversioned(specific_files, old_tree, new_tree):
    """Complain if paths are not versioned in either tree."""
    if not specific_files:
        return
    old_unversioned = old_tree.filter_unversioned_files(specific_files)
    new_unversioned = new_tree.filter_unversioned_files(specific_files)
    unversioned = old_unversioned.intersection(new_unversioned)
    if unversioned:
        raise errors.PathsNotVersionedError(sorted(unversioned))
    
=======
def _patch_header_date(tree, file_id, path):
    """Returns a timestamp suitable for use in a patch header."""
    mtime = tree.get_file_mtime(file_id, path)
    return timestamp.format_patch_date(mtime)

>>>>>>> ebdefa04

def _raise_if_nonexistent(paths, old_tree, new_tree):
    """Complain if paths are not in either inventory or tree.

    It's OK with the files exist in either tree's inventory, or 
    if they exist in the tree but are not versioned.
    
    This can be used by operations such as bzr status that can accept
    unknown or ignored files.
    """
    mutter("check paths: %r", paths)
    if not paths:
        return
    s = old_tree.filter_unversioned_files(paths)
    s = new_tree.filter_unversioned_files(s)
    s = [path for path in s if not new_tree.has_filename(path)]
    if s:
        raise errors.PathsDoNotExist(sorted(s))


@deprecated_function(one_three)
def get_prop_change(meta_modified):
    if meta_modified:
        return " (properties changed)"
    else:
        return  ""

def get_executable_change(old_is_x, new_is_x):
    descr = { True:"+x", False:"-x", None:"??" }
    if old_is_x != new_is_x:
        return ["%s to %s" % (descr[old_is_x], descr[new_is_x],)]
    else:
        return []


class DiffPath(object):
    """Base type for command object that compare files"""

    # The type or contents of the file were unsuitable for diffing
    CANNOT_DIFF = 'CANNOT_DIFF'
    # The file has changed in a semantic way
    CHANGED = 'CHANGED'
    # The file content may have changed, but there is no semantic change
    UNCHANGED = 'UNCHANGED'

    def __init__(self, old_tree, new_tree, to_file, path_encoding='utf-8'):
        """Constructor.

        :param old_tree: The tree to show as the old tree in the comparison
        :param new_tree: The tree to show as new in the comparison
        :param to_file: The file to write comparison data to
        :param path_encoding: The character encoding to write paths in
        """
        self.old_tree = old_tree
        self.new_tree = new_tree
        self.to_file = to_file
        self.path_encoding = path_encoding

    def finish(self):
        pass

    @classmethod
    def from_diff_tree(klass, diff_tree):
        return klass(diff_tree.old_tree, diff_tree.new_tree,
                     diff_tree.to_file, diff_tree.path_encoding)

    @staticmethod
    def _diff_many(differs, file_id, old_path, new_path, old_kind, new_kind):
        for file_differ in differs:
            result = file_differ.diff(file_id, old_path, new_path, old_kind,
                                      new_kind)
            if result is not DiffPath.CANNOT_DIFF:
                return result
        else:
            return DiffPath.CANNOT_DIFF


class DiffKindChange(object):
    """Special differ for file kind changes.

    Represents kind change as deletion + creation.  Uses the other differs
    to do this.
    """
    def __init__(self, differs):
        self.differs = differs

    def finish(self):
        pass

    @classmethod
    def from_diff_tree(klass, diff_tree):
        return klass(diff_tree.differs)

    def diff(self, file_id, old_path, new_path, old_kind, new_kind):
        """Perform comparison

        :param file_id: The file_id of the file to compare
        :param old_path: Path of the file in the old tree
        :param new_path: Path of the file in the new tree
        :param old_kind: Old file-kind of the file
        :param new_kind: New file-kind of the file
        """
        if None in (old_kind, new_kind):
            return DiffPath.CANNOT_DIFF
        result = DiffPath._diff_many(self.differs, file_id, old_path,
                                       new_path, old_kind, None)
        if result is DiffPath.CANNOT_DIFF:
            return result
        return DiffPath._diff_many(self.differs, file_id, old_path, new_path,
                                     None, new_kind)


class DiffDirectory(DiffPath):

    def diff(self, file_id, old_path, new_path, old_kind, new_kind):
        """Perform comparison between two directories.  (dummy)

        """
        if 'directory' not in (old_kind, new_kind):
            return self.CANNOT_DIFF
        if old_kind not in ('directory', None):
            return self.CANNOT_DIFF
        if new_kind not in ('directory', None):
            return self.CANNOT_DIFF
        return self.CHANGED


class DiffSymlink(DiffPath):

    def diff(self, file_id, old_path, new_path, old_kind, new_kind):
        """Perform comparison between two symlinks

        :param file_id: The file_id of the file to compare
        :param old_path: Path of the file in the old tree
        :param new_path: Path of the file in the new tree
        :param old_kind: Old file-kind of the file
        :param new_kind: New file-kind of the file
        """
        if 'symlink' not in (old_kind, new_kind):
            return self.CANNOT_DIFF
        if old_kind == 'symlink':
            old_target = self.old_tree.get_symlink_target(file_id)
        elif old_kind is None:
            old_target = None
        else:
            return self.CANNOT_DIFF
        if new_kind == 'symlink':
            new_target = self.new_tree.get_symlink_target(file_id)
        elif new_kind is None:
            new_target = None
        else:
            return self.CANNOT_DIFF
        return self.diff_symlink(old_target, new_target)

    def diff_symlink(self, old_target, new_target):
        if old_target is None:
            self.to_file.write('=== target is %r\n' % new_target)
        elif new_target is None:
            self.to_file.write('=== target was %r\n' % old_target)
        else:
            self.to_file.write('=== target changed %r => %r\n' %
                              (old_target, new_target))
        return self.CHANGED


class DiffText(DiffPath):

    # GNU Patch uses the epoch date to detect files that are being added
    # or removed in a diff.
    EPOCH_DATE = '1970-01-01 00:00:00 +0000'

    def __init__(self, old_tree, new_tree, to_file, path_encoding='utf-8',
                 old_label='', new_label='', text_differ=internal_diff):
        DiffPath.__init__(self, old_tree, new_tree, to_file, path_encoding)
        self.text_differ = text_differ
        self.old_label = old_label
        self.new_label = new_label
        self.path_encoding = path_encoding

    def diff(self, file_id, old_path, new_path, old_kind, new_kind):
        """Compare two files in unified diff format

        :param file_id: The file_id of the file to compare
        :param old_path: Path of the file in the old tree
        :param new_path: Path of the file in the new tree
        :param old_kind: Old file-kind of the file
        :param new_kind: New file-kind of the file
        """
        if 'file' not in (old_kind, new_kind):
            return self.CANNOT_DIFF
        from_file_id = to_file_id = file_id
        if old_kind == 'file':
            old_date = _patch_header_date(self.old_tree, file_id, old_path)
        elif old_kind is None:
            old_date = self.EPOCH_DATE
            from_file_id = None
        else:
            return self.CANNOT_DIFF
        if new_kind == 'file':
            new_date = _patch_header_date(self.new_tree, file_id, new_path)
        elif new_kind is None:
            new_date = self.EPOCH_DATE
            to_file_id = None
        else:
            return self.CANNOT_DIFF
        from_label = '%s%s\t%s' % (self.old_label, old_path, old_date)
        to_label = '%s%s\t%s' % (self.new_label, new_path, new_date)
        return self.diff_text(from_file_id, to_file_id, from_label, to_label)

    def diff_text(self, from_file_id, to_file_id, from_label, to_label):
        """Diff the content of given files in two trees

        :param from_file_id: The id of the file in the from tree.  If None,
            the file is not present in the from tree.
        :param to_file_id: The id of the file in the to tree.  This may refer
            to a different file from from_file_id.  If None,
            the file is not present in the to tree.
        """
        def _get_text(tree, file_id):
            if file_id is not None:
                return tree.get_file(file_id).readlines()
            else:
                return []
        try:
            from_text = _get_text(self.old_tree, from_file_id)
            to_text = _get_text(self.new_tree, to_file_id)
            self.text_differ(from_label, from_text, to_label, to_text,
                             self.to_file)
        except errors.BinaryFile:
            self.to_file.write(
                  ("Binary files %s and %s differ\n" %
                  (from_label, to_label)).encode(self.path_encoding))
        return self.CHANGED


class DiffFromTool(DiffPath):

    def __init__(self, command_template, old_tree, new_tree, to_file,
                 path_encoding='utf-8'):
        DiffPath.__init__(self, old_tree, new_tree, to_file, path_encoding)
        self.command_template = command_template
        self._root = tempfile.mkdtemp(prefix='bzr-diff-')

    @classmethod
    def from_string(klass, command_string, old_tree, new_tree, to_file,
                    path_encoding='utf-8'):
        command_template = commands.shlex_split_unicode(command_string)
        command_template.extend(['%(old_path)s', '%(new_path)s'])
        return klass(command_template, old_tree, new_tree, to_file,
                     path_encoding)

    @classmethod
    def make_from_diff_tree(klass, command_string):
        def from_diff_tree(diff_tree):
            return klass.from_string(command_string, diff_tree.old_tree,
                                     diff_tree.new_tree, diff_tree.to_file)
        return from_diff_tree

    def _get_command(self, old_path, new_path):
        my_map = {'old_path': old_path, 'new_path': new_path}
        return [t % my_map for t in self.command_template]

    def _execute(self, old_path, new_path):
        command = self._get_command(old_path, new_path)
        try:
            proc = subprocess.Popen(command, stdout=subprocess.PIPE,
                                    cwd=self._root)
        except OSError, e:
            if e.errno == errno.ENOENT:
                raise errors.ExecutableMissing(command[0])
            else:
                raise
        self.to_file.write(proc.stdout.read())
        return proc.wait()

    def _try_symlink_root(self, tree, prefix):
        if (getattr(tree, 'abspath', None) is None
            or not osutils.host_os_dereferences_symlinks()):
            return False
        try:
            os.symlink(tree.abspath(''), osutils.pathjoin(self._root, prefix))
        except OSError, e:
            if e.errno != errno.EEXIST:
                raise
        return True

    def _write_file(self, file_id, tree, prefix, relpath):
        full_path = osutils.pathjoin(self._root, prefix, relpath)
        if self._try_symlink_root(tree, prefix):
            return full_path
        parent_dir = osutils.dirname(full_path)
        try:
            os.makedirs(parent_dir)
        except OSError, e:
            if e.errno != errno.EEXIST:
                raise
        source = tree.get_file(file_id, relpath)
        try:
            target = open(full_path, 'wb')
            try:
                osutils.pumpfile(source, target)
            finally:
                target.close()
        finally:
            source.close()
        osutils.make_readonly(full_path)
        mtime = tree.get_file_mtime(file_id)
        os.utime(full_path, (mtime, mtime))
        return full_path

    def _prepare_files(self, file_id, old_path, new_path):
        old_disk_path = self._write_file(file_id, self.old_tree, 'old',
                                         old_path)
        new_disk_path = self._write_file(file_id, self.new_tree, 'new',
                                         new_path)
        return old_disk_path, new_disk_path

    def finish(self):
        osutils.rmtree(self._root)

    def diff(self, file_id, old_path, new_path, old_kind, new_kind):
        if (old_kind, new_kind) != ('file', 'file'):
            return DiffPath.CANNOT_DIFF
        self._prepare_files(file_id, old_path, new_path)
        self._execute(osutils.pathjoin('old', old_path),
                      osutils.pathjoin('new', new_path))


class DiffTree(object):
    """Provides textual representations of the difference between two trees.

    A DiffTree examines two trees and where a file-id has altered
    between them, generates a textual representation of the difference.
    DiffTree uses a sequence of DiffPath objects which are each
    given the opportunity to handle a given altered fileid. The list
    of DiffPath objects can be extended globally by appending to
    DiffTree.diff_factories, or for a specific diff operation by
    supplying the extra_factories option to the appropriate method.
    """

<<<<<<< HEAD
def _maybe_diff_file_or_symlink(old_path, old_tree, file_id,
                                new_path, new_tree, text_modified,
                                kind, to_file, diff_file):
    if text_modified:
        new_entry = new_tree.inventory[file_id]
        old_tree.inventory[file_id].diff(diff_file,
                                         old_path, old_tree,
                                         new_path, new_entry, 
                                         new_tree, to_file)
=======
    # list of factories that can provide instances of DiffPath objects
    # may be extended by plugins.
    diff_factories = [DiffSymlink.from_diff_tree,
                      DiffDirectory.from_diff_tree]

    def __init__(self, old_tree, new_tree, to_file, path_encoding='utf-8',
                 diff_text=None, extra_factories=None):
        """Constructor

        :param old_tree: Tree to show as old in the comparison
        :param new_tree: Tree to show as new in the comparison
        :param to_file: File to write comparision to
        :param path_encoding: Character encoding to write paths in
        :param diff_text: DiffPath-type object to use as a last resort for
            diffing text files.
        :param extra_factories: Factories of DiffPaths to try before any other
            DiffPaths"""
        if diff_text is None:
            diff_text = DiffText(old_tree, new_tree, to_file, path_encoding,
                                 '', '',  internal_diff)
        self.old_tree = old_tree
        self.new_tree = new_tree
        self.to_file = to_file
        self.path_encoding = path_encoding
        self.differs = []
        if extra_factories is not None:
            self.differs.extend(f(self) for f in extra_factories)
        self.differs.extend(f(self) for f in self.diff_factories)
        self.differs.extend([diff_text, DiffKindChange.from_diff_tree(self)])

    @classmethod
    def from_trees_options(klass, old_tree, new_tree, to_file,
                           path_encoding, external_diff_options, old_label,
                           new_label, using):
        """Factory for producing a DiffTree.

        Designed to accept options used by show_diff_trees.
        :param old_tree: The tree to show as old in the comparison
        :param new_tree: The tree to show as new in the comparison
        :param to_file: File to write comparisons to
        :param path_encoding: Character encoding to use for writing paths
        :param external_diff_options: If supplied, use the installed diff
            binary to perform file comparison, using supplied options.
        :param old_label: Prefix to use for old file labels
        :param new_label: Prefix to use for new file labels
        :param using: Commandline to use to invoke an external diff tool
        """
        if using is not None:
            extra_factories = [DiffFromTool.make_from_diff_tree(using)]
        else:
            extra_factories = []
        if external_diff_options:
            opts = external_diff_options.split()
            def diff_file(olab, olines, nlab, nlines, to_file):
                external_diff(olab, olines, nlab, nlines, to_file, opts)
        else:
            diff_file = internal_diff
        diff_text = DiffText(old_tree, new_tree, to_file, path_encoding,
                             old_label, new_label, diff_file)
        return klass(old_tree, new_tree, to_file, path_encoding, diff_text,
                     extra_factories)

    def show_diff(self, specific_files, extra_trees=None):
        """Write tree diff to self.to_file

        :param sepecific_files: the specific files to compare (recursive)
        :param extra_trees: extra trees to use for mapping paths to file_ids
        """
        try:
            return self._show_diff(specific_files, extra_trees)
        finally:
            for differ in self.differs:
                differ.finish()

    def _show_diff(self, specific_files, extra_trees):
        # TODO: Generation of pseudo-diffs for added/deleted files could
        # be usefully made into a much faster special case.
        iterator = self.new_tree.iter_changes(self.old_tree,
                                               specific_files=specific_files,
                                               extra_trees=extra_trees,
                                               require_versioned=True)
        has_changes = 0
        def changes_key(change):
            old_path, new_path = change[1]
            path = new_path
            if path is None:
                path = old_path
            return path
        def get_encoded_path(path):
            if path is not None:
                return path.encode(self.path_encoding, "replace")
        for (file_id, paths, changed_content, versioned, parent, name, kind,
             executable) in sorted(iterator, key=changes_key):
            # The root does not get diffed, and items with no known kind (that
            # is, missing) in both trees are skipped as well.
            if parent == (None, None) or kind == (None, None):
                continue
            oldpath, newpath = paths
            oldpath_encoded = get_encoded_path(paths[0])
            newpath_encoded = get_encoded_path(paths[1])
            old_present = (kind[0] is not None and versioned[0])
            new_present = (kind[1] is not None and versioned[1])
            renamed = (parent[0], name[0]) != (parent[1], name[1])

            properties_changed = []
            properties_changed.extend(get_executable_change(executable[0], executable[1]))

            if properties_changed:
                prop_str = " (properties changed: %s)" % (", ".join(properties_changed),)
            else:
                prop_str = ""

            if (old_present, new_present) == (True, False):
                self.to_file.write("=== removed %s '%s'\n" %
                                   (kind[0], oldpath_encoded))
                newpath = oldpath
            elif (old_present, new_present) == (False, True):
                self.to_file.write("=== added %s '%s'\n" %
                                   (kind[1], newpath_encoded))
                oldpath = newpath
            elif renamed:
                self.to_file.write("=== renamed %s '%s' => '%s'%s\n" %
                    (kind[0], oldpath_encoded, newpath_encoded, prop_str))
            else:
                # if it was produced by iter_changes, it must be
                # modified *somehow*, either content or execute bit.
                self.to_file.write("=== modified %s '%s'%s\n" % (kind[0],
                                   newpath_encoded, prop_str))
            if changed_content:
                self.diff(file_id, oldpath, newpath)
                has_changes = 1
            if renamed:
                has_changes = 1
        return has_changes

    def diff(self, file_id, old_path, new_path):
        """Perform a diff of a single file

        :param file_id: file-id of the file
        :param old_path: The path of the file in the old tree
        :param new_path: The path of the file in the new tree
        """
        try:
            old_kind = self.old_tree.kind(file_id)
        except (errors.NoSuchId, errors.NoSuchFile):
            old_kind = None
        try:
            new_kind = self.new_tree.kind(file_id)
        except (errors.NoSuchId, errors.NoSuchFile):
            new_kind = None

        result = DiffPath._diff_many(self.differs, file_id, old_path,
                                       new_path, old_kind, new_kind)
        if result is DiffPath.CANNOT_DIFF:
            error_path = new_path
            if error_path is None:
                error_path = old_path
            raise errors.NoDiffFound(error_path)
>>>>>>> ebdefa04
<|MERGE_RESOLUTION|>--- conflicted
+++ resolved
@@ -14,18 +14,6 @@
 # along with this program; if not, write to the Free Software
 # Foundation, Inc., 59 Temple Place, Suite 330, Boston, MA  02111-1307  USA
 
-<<<<<<< HEAD
-import time
-
-from bzrlib.delta import compare_trees
-from bzrlib.errors import BzrError
-import bzrlib.errors as errors
-from bzrlib.patiencediff import unified_diff
-import bzrlib.patiencediff
-from bzrlib.symbol_versioning import *
-from bzrlib.textfile import check_text_lines
-from bzrlib.trace import mutter
-=======
 import difflib
 import os
 import re
@@ -56,7 +44,6 @@
         one_three
         )
 from bzrlib.trace import mutter, warning
->>>>>>> ebdefa04
 
 
 # TODO: Rather than building a changeset object, we should probably
@@ -97,13 +84,8 @@
         textfile.check_text_lines(newlines)
 
     if sequence_matcher is None:
-<<<<<<< HEAD
-        sequence_matcher = bzrlib.patiencediff.PatienceSequenceMatcher
-    ud = unified_diff(oldlines, newlines,
-=======
         sequence_matcher = patiencediff.PatienceSequenceMatcher
     ud = patiencediff.unified_diff(oldlines, newlines,
->>>>>>> ebdefa04
                       fromfile=old_filename.encode(path_encoding),
                       tofile=new_filename.encode(path_encoding),
                       sequencematcher=sequence_matcher)
@@ -194,17 +176,11 @@
             diff_opts = []
         diffcmd = ['diff',
                    '--label', old_filename,
-<<<<<<< HEAD
-                   oldtmpf.name,
-                   '--label', new_filename,
-                   newtmpf.name]
-=======
                    old_abspath,
                    '--label', new_filename,
                    new_abspath,
                    '--binary',
                   ]
->>>>>>> ebdefa04
 
         # diff only allows one style to be specified; they don't override.
         # note that some of these take optargs, and the optargs can be
@@ -460,104 +436,11 @@
         old_tree.unlock()
 
 
-<<<<<<< HEAD
-def _show_diff_trees(old_tree, new_tree, to_file,
-                     specific_files, external_diff_options, 
-                     old_label='a/', new_label='b/' ):
-
-    # GNU Patch uses the epoch date to detect files that are being added
-    # or removed in a diff.
-    EPOCH_DATE = '1970-01-01 00:00:00 +0000'
-
-    # TODO: Generation of pseudo-diffs for added/deleted files could
-    # be usefully made into a much faster special case.
-
-    _raise_if_doubly_unversioned(specific_files, old_tree, new_tree)
-
-    if external_diff_options:
-        assert isinstance(external_diff_options, basestring)
-        opts = external_diff_options.split()
-        def diff_file(olab, olines, nlab, nlines, to_file):
-            external_diff(olab, olines, nlab, nlines, to_file, opts)
-    else:
-        diff_file = internal_diff
-    
-    delta = compare_trees(old_tree, new_tree, want_unchanged=False,
-                          specific_files=specific_files)
-
-    has_changes = 0
-    for path, file_id, kind in delta.removed:
-        has_changes = 1
-        print >>to_file, '=== removed %s %r' % (kind, path.encode('utf8'))
-        old_name = '%s%s\t%s' % (old_label, path,
-                                 _patch_header_date(old_tree, file_id, path))
-        new_name = '%s%s\t%s' % (new_label, path, EPOCH_DATE)
-        old_tree.inventory[file_id].diff(diff_file, old_name, old_tree,
-                                         new_name, None, None, to_file)
-    for path, file_id, kind in delta.added:
-        has_changes = 1
-        print >>to_file, '=== added %s %r' % (kind, path.encode('utf8'))
-        old_name = '%s%s\t%s' % (old_label, path, EPOCH_DATE)
-        new_name = '%s%s\t%s' % (new_label, path,
-                                 _patch_header_date(new_tree, file_id, path))
-        new_tree.inventory[file_id].diff(diff_file, new_name, new_tree,
-                                         old_name, None, None, to_file, 
-                                         reverse=True)
-    for (old_path, new_path, file_id, kind,
-         text_modified, meta_modified) in delta.renamed:
-        has_changes = 1
-        prop_str = get_prop_change(meta_modified)
-        print >>to_file, '=== renamed %s %r => %r%s' % (
-                    kind, old_path.encode('utf8'),
-                    new_path.encode('utf8'), prop_str)
-        old_name = '%s%s\t%s' % (old_label, old_path,
-                                 _patch_header_date(old_tree, file_id,
-                                                    old_path))
-        new_name = '%s%s\t%s' % (new_label, new_path,
-                                 _patch_header_date(new_tree, file_id,
-                                                    new_path))
-        _maybe_diff_file_or_symlink(old_name, old_tree, file_id,
-                                    new_name, new_tree,
-                                    text_modified, kind, to_file, diff_file)
-    for path, file_id, kind, text_modified, meta_modified in delta.modified:
-        has_changes = 1
-        prop_str = get_prop_change(meta_modified)
-        print >>to_file, '=== modified %s %r%s' % (kind, path.encode('utf8'), prop_str)
-        old_name = '%s%s\t%s' % (old_label, path,
-                                 _patch_header_date(old_tree, file_id, path))
-        new_name = '%s%s\t%s' % (new_label, path,
-                                 _patch_header_date(new_tree, file_id, path))
-        if text_modified:
-            _maybe_diff_file_or_symlink(old_name, old_tree, file_id,
-                                        new_name, new_tree,
-                                        True, kind, to_file, diff_file)
-
-    return has_changes
-
-
-def _patch_header_date(tree, file_id, path):
-    """Returns a timestamp suitable for use in a patch header."""
-    tm = time.gmtime(tree.get_file_mtime(file_id, path))
-    return time.strftime('%Y-%m-%d %H:%M:%S +0000', tm)
-
-
-def _raise_if_doubly_unversioned(specific_files, old_tree, new_tree):
-    """Complain if paths are not versioned in either tree."""
-    if not specific_files:
-        return
-    old_unversioned = old_tree.filter_unversioned_files(specific_files)
-    new_unversioned = new_tree.filter_unversioned_files(specific_files)
-    unversioned = old_unversioned.intersection(new_unversioned)
-    if unversioned:
-        raise errors.PathsNotVersionedError(sorted(unversioned))
-    
-=======
 def _patch_header_date(tree, file_id, path):
     """Returns a timestamp suitable for use in a patch header."""
     mtime = tree.get_file_mtime(file_id, path)
     return timestamp.format_patch_date(mtime)
 
->>>>>>> ebdefa04
 
 def _raise_if_nonexistent(paths, old_tree, new_tree):
     """Complain if paths are not in either inventory or tree.
@@ -898,17 +781,6 @@
     supplying the extra_factories option to the appropriate method.
     """
 
-<<<<<<< HEAD
-def _maybe_diff_file_or_symlink(old_path, old_tree, file_id,
-                                new_path, new_tree, text_modified,
-                                kind, to_file, diff_file):
-    if text_modified:
-        new_entry = new_tree.inventory[file_id]
-        old_tree.inventory[file_id].diff(diff_file,
-                                         old_path, old_tree,
-                                         new_path, new_entry, 
-                                         new_tree, to_file)
-=======
     # list of factories that can provide instances of DiffPath objects
     # may be extended by plugins.
     diff_factories = [DiffSymlink.from_diff_tree,
@@ -1066,5 +938,4 @@
             error_path = new_path
             if error_path is None:
                 error_path = old_path
-            raise errors.NoDiffFound(error_path)
->>>>>>> ebdefa04
+            raise errors.NoDiffFound(error_path)