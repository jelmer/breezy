# Copyright (C) 2004, 2005, 2006 Canonical Ltd.
#
# This program is free software; you can redistribute it and/or modify
# it under the terms of the GNU General Public License as published by
# the Free Software Foundation; either version 2 of the License, or
# (at your option) any later version.
#
# This program is distributed in the hope that it will be useful,
# but WITHOUT ANY WARRANTY; without even the implied warranty of
# MERCHANTABILITY or FITNESS FOR A PARTICULAR PURPOSE.  See the
# GNU General Public License for more details.
#
# You should have received a copy of the GNU General Public License
# along with this program; if not, write to the Free Software
# Foundation, Inc., 59 Temple Place, Suite 330, Boston, MA  02111-1307  USA

import difflib
import os
import re
import shutil
import sys

from bzrlib.lazy_import import lazy_import
lazy_import(globals(), """
import errno
import subprocess
import tempfile
import time

from bzrlib import (
    branch as _mod_branch,
    bzrdir,
    commands,
    errors,
    osutils,
    patiencediff,
    textfile,
    timestamp,
    )
""")

from bzrlib.symbol_versioning import (
        deprecated_function,
        one_three
        )
from bzrlib.trace import mutter, warning


# TODO: Rather than building a changeset object, we should probably
# invoke callbacks on an object.  That object can either accumulate a
# list, write them out directly, etc etc.


class _PrematchedMatcher(difflib.SequenceMatcher):
    """Allow SequenceMatcher operations to use predetermined blocks"""

    def __init__(self, matching_blocks):
        difflib.SequenceMatcher(self, None, None)
        self.matching_blocks = matching_blocks
        self.opcodes = None


def internal_diff(old_filename, oldlines, new_filename, newlines, to_file,
                  allow_binary=False, sequence_matcher=None,
                  path_encoding='utf8'):
    # FIXME: difflib is wrong if there is no trailing newline.
    # The syntax used by patch seems to be "\ No newline at
    # end of file" following the last diff line from that
    # file.  This is not trivial to insert into the
    # unified_diff output and it might be better to just fix
    # or replace that function.

    # In the meantime we at least make sure the patch isn't
    # mangled.


    # Special workaround for Python2.3, where difflib fails if
    # both sequences are empty.
    if not oldlines and not newlines:
        return
    
    if allow_binary is False:
        textfile.check_text_lines(oldlines)
        textfile.check_text_lines(newlines)

    if sequence_matcher is None:
        sequence_matcher = patiencediff.PatienceSequenceMatcher
    ud = patiencediff.unified_diff(oldlines, newlines,
                      fromfile=old_filename.encode(path_encoding),
                      tofile=new_filename.encode(path_encoding),
                      sequencematcher=sequence_matcher)

    ud = list(ud)
    if len(ud) == 0: # Identical contents, nothing to do
        return
    # work-around for difflib being too smart for its own good
    # if /dev/null is "1,0", patch won't recognize it as /dev/null
    if not oldlines:
        ud[2] = ud[2].replace('-1,0', '-0,0')
    elif not newlines:
        ud[2] = ud[2].replace('+1,0', '+0,0')
    # work around for difflib emitting random spaces after the label
    ud[0] = ud[0][:-2] + '\n'
    ud[1] = ud[1][:-2] + '\n'

    for line in ud:
        to_file.write(line)
        if not line.endswith('\n'):
            to_file.write("\n\\ No newline at end of file\n")
    to_file.write('\n')


def _spawn_external_diff(diffcmd, capture_errors=True):
    """Spawn the externall diff process, and return the child handle.

    :param diffcmd: The command list to spawn
    :param capture_errors: Capture stderr as well as setting LANG=C
        and LC_ALL=C. This lets us read and understand the output of diff,
        and respond to any errors.
    :return: A Popen object.
    """
    if capture_errors:
        # construct minimal environment
        env = {}
        path = os.environ.get('PATH')
        if path is not None:
            env['PATH'] = path
        env['LANGUAGE'] = 'C'   # on win32 only LANGUAGE has effect
        env['LANG'] = 'C'
        env['LC_ALL'] = 'C'
        stderr = subprocess.PIPE
    else:
        env = None
        stderr = None

    try:
        pipe = subprocess.Popen(diffcmd,
                                stdin=subprocess.PIPE,
                                stdout=subprocess.PIPE,
                                stderr=stderr,
                                env=env)
    except OSError, e:
        if e.errno == errno.ENOENT:
            raise errors.NoDiff(str(e))
        raise

    return pipe


def external_diff(old_filename, oldlines, new_filename, newlines, to_file,
                  diff_opts):
    """Display a diff by calling out to the external diff program."""
    # make sure our own output is properly ordered before the diff
    to_file.flush()

    oldtmp_fd, old_abspath = tempfile.mkstemp(prefix='bzr-diff-old-')
    newtmp_fd, new_abspath = tempfile.mkstemp(prefix='bzr-diff-new-')
    oldtmpf = os.fdopen(oldtmp_fd, 'wb')
    newtmpf = os.fdopen(newtmp_fd, 'wb')

    try:
        # TODO: perhaps a special case for comparing to or from the empty
        # sequence; can just use /dev/null on Unix

        # TODO: if either of the files being compared already exists as a
        # regular named file (e.g. in the working directory) then we can
        # compare directly to that, rather than copying it.

        oldtmpf.writelines(oldlines)
        newtmpf.writelines(newlines)

        oldtmpf.close()
        newtmpf.close()

        if not diff_opts:
            diff_opts = []
        diffcmd = ['diff',
                   '--label', old_filename,
                   old_abspath,
                   '--label', new_filename,
                   new_abspath,
                   '--binary',
                  ]

        # diff only allows one style to be specified; they don't override.
        # note that some of these take optargs, and the optargs can be
        # directly appended to the options.
        # this is only an approximate parser; it doesn't properly understand
        # the grammar.
        for s in ['-c', '-u', '-C', '-U',
                  '-e', '--ed',
                  '-q', '--brief',
                  '--normal',
                  '-n', '--rcs',
                  '-y', '--side-by-side',
                  '-D', '--ifdef']:
            for j in diff_opts:
                if j.startswith(s):
                    break
            else:
                continue
            break
        else:
            diffcmd.append('-u')
                  
        if diff_opts:
            diffcmd.extend(diff_opts)

        pipe = _spawn_external_diff(diffcmd, capture_errors=True)
        out,err = pipe.communicate()
        rc = pipe.returncode
        
        # internal_diff() adds a trailing newline, add one here for consistency
        out += '\n'
        if rc == 2:
            # 'diff' gives retcode == 2 for all sorts of errors
            # one of those is 'Binary files differ'.
            # Bad options could also be the problem.
            # 'Binary files' is not a real error, so we suppress that error.
            lang_c_out = out

            # Since we got here, we want to make sure to give an i18n error
            pipe = _spawn_external_diff(diffcmd, capture_errors=False)
            out, err = pipe.communicate()

            # Write out the new i18n diff response
            to_file.write(out+'\n')
            if pipe.returncode != 2:
                raise errors.BzrError(
                               'external diff failed with exit code 2'
                               ' when run with LANG=C and LC_ALL=C,'
                               ' but not when run natively: %r' % (diffcmd,))

            first_line = lang_c_out.split('\n', 1)[0]
            # Starting with diffutils 2.8.4 the word "binary" was dropped.
            m = re.match('^(binary )?files.*differ$', first_line, re.I)
            if m is None:
                raise errors.BzrError('external diff failed with exit code 2;'
                                      ' command: %r' % (diffcmd,))
            else:
                # Binary files differ, just return
                return

        # If we got to here, we haven't written out the output of diff
        # do so now
        to_file.write(out)
        if rc not in (0, 1):
            # returns 1 if files differ; that's OK
            if rc < 0:
                msg = 'signal %d' % (-rc)
            else:
                msg = 'exit code %d' % rc
                
            raise errors.BzrError('external diff failed with %s; command: %r' 
                                  % (rc, diffcmd))


    finally:
        oldtmpf.close()                 # and delete
        newtmpf.close()
        # Clean up. Warn in case the files couldn't be deleted
        # (in case windows still holds the file open, but not
        # if the files have already been deleted)
        try:
            os.remove(old_abspath)
        except OSError, e:
            if e.errno not in (errno.ENOENT,):
                warning('Failed to delete temporary file: %s %s',
                        old_abspath, e)
        try:
            os.remove(new_abspath)
        except OSError:
            if e.errno not in (errno.ENOENT,):
                warning('Failed to delete temporary file: %s %s',
                        new_abspath, e)


<<<<<<< HEAD
@deprecated_function(one_zero)
def diff_cmd_helper(tree, specific_files, external_diff_options, 
                    old_revision_spec=None, new_revision_spec=None,
                    revision_specs=None,
                    old_label='a/', new_label='b/'):
    """Helper for cmd_diff.

    :param tree:
        A WorkingTree

    :param specific_files:
        The specific files to compare, or None

    :param external_diff_options:
        If non-None, run an external diff, and pass it these options

    :param old_revision_spec:
        If None, use basis tree as old revision, otherwise use the tree for
        the specified revision. 

    :param new_revision_spec:
        If None, use working tree as new revision, otherwise use the tree for
        the specified revision.
    
    :param revision_specs: 
        Zero, one or two RevisionSpecs from the command line, saying what revisions 
        to compare.  This can be passed as an alternative to the old_revision_spec 
        and new_revision_spec parameters.

    The more general form is show_diff_trees(), where the caller
    supplies any two trees.
    """

    # TODO: perhaps remove the old parameters old_revision_spec and
    # new_revision_spec, since this is only really for use from cmd_diff and
    # it now always passes through a sequence of revision_specs -- mbp
    # 20061221

    def spec_tree(spec):
        if tree:
            revision = spec.in_store(tree.branch)
        else:
            revision = spec.in_store(None)
        revision_id = revision.rev_id
        branch = revision.branch
        return branch.repository.revision_tree(revision_id)

    if revision_specs is not None:
        if len(revision_specs) > 0:
            old_revision_spec = revision_specs[0]
        if len(revision_specs) > 1:
            new_revision_spec = revision_specs[1]

    if old_revision_spec is None:
        old_tree = tree.basis_tree()
    else:
        old_tree = spec_tree(old_revision_spec)

    if (new_revision_spec is None
        or new_revision_spec.spec is None):
        new_tree = tree
    else:
        new_tree = spec_tree(new_revision_spec)

    if new_tree is not tree:
        extra_trees = (tree,)
    else:
        extra_trees = None

    return show_diff_trees(old_tree, new_tree, sys.stdout, specific_files,
                           external_diff_options,
                           old_label=old_label, new_label=new_label,
                           extra_trees=extra_trees)


=======
>>>>>>> 1a876aeb
def _get_trees_to_diff(path_list, revision_specs, old_url, new_url):
    """Get the trees and specific files to diff given a list of paths.

    This method works out the trees to be diff'ed and the files of
    interest within those trees.

    :param path_list:
        the list of arguments passed to the diff command
    :param revision_specs:
        Zero, one or two RevisionSpecs from the diff command line,
        saying what revisions to compare.
    :param old_url:
        The url of the old branch or tree. If None, the tree to use is
        taken from the first path, if any, or the current working tree.
    :param new_url:
        The url of the new branch or tree. If None, the tree to use is
        taken from the first path, if any, or the current working tree.
    :returns:
        a tuple of (old_tree, new_tree, specific_files, extra_trees) where
        extra_trees is a sequence of additional trees to search in for
        file-ids.
    """
    # Get the old and new revision specs
    old_revision_spec = None
    new_revision_spec = None
    if revision_specs is not None:
        if len(revision_specs) > 0:
            old_revision_spec = revision_specs[0]
            if old_url is None:
                old_url = old_revision_spec.get_branch()
        if len(revision_specs) > 1:
            new_revision_spec = revision_specs[1]
            if new_url is None:
                new_url = new_revision_spec.get_branch()

    other_paths = []
    make_paths_wt_relative = True
    consider_relpath = True
    if path_list is None or len(path_list) == 0:
        # If no path is given, the current working tree is used
        default_location = u'.'
        consider_relpath = False
    elif old_url is not None and new_url is not None:
        other_paths = path_list
        make_paths_wt_relative = False
    else:
        default_location = path_list[0]
        other_paths = path_list[1:]

    # Get the old location
    specific_files = []
    if old_url is None:
        old_url = default_location
    working_tree, branch, relpath = \
        bzrdir.BzrDir.open_containing_tree_or_branch(old_url)
    if consider_relpath and relpath != '':
        specific_files.append(relpath)
    old_tree = _get_tree_to_diff(old_revision_spec, working_tree, branch)

    # Get the new location
    if new_url is None:
        new_url = default_location
    if new_url != old_url:
        working_tree, branch, relpath = \
            bzrdir.BzrDir.open_containing_tree_or_branch(new_url)
        if consider_relpath and relpath != '':
            specific_files.append(relpath)
    new_tree = _get_tree_to_diff(new_revision_spec, working_tree, branch,
        basis_is_default=working_tree is None)

    # Get the specific files (all files is None, no files is [])
    if make_paths_wt_relative and working_tree is not None:
        other_paths = _relative_paths_in_tree(working_tree, other_paths)
    specific_files.extend(other_paths)
    if len(specific_files) == 0:
        specific_files = None

    # Get extra trees that ought to be searched for file-ids
    extra_trees = None
    if working_tree is not None and working_tree not in (old_tree, new_tree):
        extra_trees = (working_tree,)
    return old_tree, new_tree, specific_files, extra_trees


def _get_tree_to_diff(spec, tree=None, branch=None, basis_is_default=True):
    if branch is None and tree is not None:
        branch = tree.branch
    if spec is None or spec.spec is None:
        if basis_is_default:
            if tree is not None:
                return tree.basis_tree()
            else:
                return branch.basis_tree()
        else:
            return tree
    if not spec.needs_branch():
        branch = _mod_branch.Branch.open(spec.get_branch())
    revision_id = spec.as_revision_id(branch)
    return branch.repository.revision_tree(revision_id)


def _relative_paths_in_tree(tree, paths):
    """Get the relative paths within a working tree.

    Each path may be either an absolute path or a path relative to the
    current working directory.
    """
    result = []
    for filename in paths:
        try:
            result.append(tree.relpath(osutils.dereference_path(filename)))
        except errors.PathNotChild:
            raise errors.BzrCommandError("Files are in different branches")
    return result


def show_diff_trees(old_tree, new_tree, to_file, specific_files=None,
                    external_diff_options=None,
                    old_label='a/', new_label='b/',
                    extra_trees=None,
                    path_encoding='utf8',
                    using=None):
    """Show in text form the changes from one tree to another.

    to_file
        The output stream.

    specific_files
        Include only changes to these files - None for all changes.

    external_diff_options
        If set, use an external GNU diff and pass these options.

    extra_trees
        If set, more Trees to use for looking up file ids

    path_encoding
        If set, the path will be encoded as specified, otherwise is supposed
        to be utf8
    """
    old_tree.lock_read()
    try:
        if extra_trees is not None:
            for tree in extra_trees:
                tree.lock_read()
        new_tree.lock_read()
        try:
            differ = DiffTree.from_trees_options(old_tree, new_tree, to_file,
                                                 path_encoding,
                                                 external_diff_options,
                                                 old_label, new_label, using)
            return differ.show_diff(specific_files, extra_trees)
        finally:
            new_tree.unlock()
            if extra_trees is not None:
                for tree in extra_trees:
                    tree.unlock()
    finally:
        old_tree.unlock()


def _patch_header_date(tree, file_id, path):
    """Returns a timestamp suitable for use in a patch header."""
    mtime = tree.get_file_mtime(file_id, path)
    return timestamp.format_patch_date(mtime)


def _raise_if_nonexistent(paths, old_tree, new_tree):
    """Complain if paths are not in either inventory or tree.

    It's OK with the files exist in either tree's inventory, or 
    if they exist in the tree but are not versioned.
    
    This can be used by operations such as bzr status that can accept
    unknown or ignored files.
    """
    mutter("check paths: %r", paths)
    if not paths:
        return
    s = old_tree.filter_unversioned_files(paths)
    s = new_tree.filter_unversioned_files(s)
    s = [path for path in s if not new_tree.has_filename(path)]
    if s:
        raise errors.PathsDoNotExist(sorted(s))


@deprecated_function(one_three)
def get_prop_change(meta_modified):
    if meta_modified:
        return " (properties changed)"
    else:
        return  ""

def get_executable_change(old_is_x, new_is_x):
    descr = { True:"+x", False:"-x", None:"??" }
    if old_is_x != new_is_x:
        return ["%s to %s" % (descr[old_is_x], descr[new_is_x],)]
    else:
        return []


class DiffPath(object):
    """Base type for command object that compare files"""

    # The type or contents of the file were unsuitable for diffing
    CANNOT_DIFF = 'CANNOT_DIFF'
    # The file has changed in a semantic way
    CHANGED = 'CHANGED'
    # The file content may have changed, but there is no semantic change
    UNCHANGED = 'UNCHANGED'

    def __init__(self, old_tree, new_tree, to_file, path_encoding='utf-8'):
        """Constructor.

        :param old_tree: The tree to show as the old tree in the comparison
        :param new_tree: The tree to show as new in the comparison
        :param to_file: The file to write comparison data to
        :param path_encoding: The character encoding to write paths in
        """
        self.old_tree = old_tree
        self.new_tree = new_tree
        self.to_file = to_file
        self.path_encoding = path_encoding

    def finish(self):
        pass

    @classmethod
    def from_diff_tree(klass, diff_tree):
        return klass(diff_tree.old_tree, diff_tree.new_tree,
                     diff_tree.to_file, diff_tree.path_encoding)

    @staticmethod
    def _diff_many(differs, file_id, old_path, new_path, old_kind, new_kind):
        for file_differ in differs:
            result = file_differ.diff(file_id, old_path, new_path, old_kind,
                                      new_kind)
            if result is not DiffPath.CANNOT_DIFF:
                return result
        else:
            return DiffPath.CANNOT_DIFF


class DiffKindChange(object):
    """Special differ for file kind changes.

    Represents kind change as deletion + creation.  Uses the other differs
    to do this.
    """
    def __init__(self, differs):
        self.differs = differs

    def finish(self):
        pass

    @classmethod
    def from_diff_tree(klass, diff_tree):
        return klass(diff_tree.differs)

    def diff(self, file_id, old_path, new_path, old_kind, new_kind):
        """Perform comparison

        :param file_id: The file_id of the file to compare
        :param old_path: Path of the file in the old tree
        :param new_path: Path of the file in the new tree
        :param old_kind: Old file-kind of the file
        :param new_kind: New file-kind of the file
        """
        if None in (old_kind, new_kind):
            return DiffPath.CANNOT_DIFF
        result = DiffPath._diff_many(self.differs, file_id, old_path,
                                       new_path, old_kind, None)
        if result is DiffPath.CANNOT_DIFF:
            return result
        return DiffPath._diff_many(self.differs, file_id, old_path, new_path,
                                     None, new_kind)


class DiffDirectory(DiffPath):

    def diff(self, file_id, old_path, new_path, old_kind, new_kind):
        """Perform comparison between two directories.  (dummy)

        """
        if 'directory' not in (old_kind, new_kind):
            return self.CANNOT_DIFF
        if old_kind not in ('directory', None):
            return self.CANNOT_DIFF
        if new_kind not in ('directory', None):
            return self.CANNOT_DIFF
        return self.CHANGED


class DiffSymlink(DiffPath):

    def diff(self, file_id, old_path, new_path, old_kind, new_kind):
        """Perform comparison between two symlinks

        :param file_id: The file_id of the file to compare
        :param old_path: Path of the file in the old tree
        :param new_path: Path of the file in the new tree
        :param old_kind: Old file-kind of the file
        :param new_kind: New file-kind of the file
        """
        if 'symlink' not in (old_kind, new_kind):
            return self.CANNOT_DIFF
        if old_kind == 'symlink':
            old_target = self.old_tree.get_symlink_target(file_id)
        elif old_kind is None:
            old_target = None
        else:
            return self.CANNOT_DIFF
        if new_kind == 'symlink':
            new_target = self.new_tree.get_symlink_target(file_id)
        elif new_kind is None:
            new_target = None
        else:
            return self.CANNOT_DIFF
        return self.diff_symlink(old_target, new_target)

    def diff_symlink(self, old_target, new_target):
        if old_target is None:
            self.to_file.write('=== target is %r\n' % new_target)
        elif new_target is None:
            self.to_file.write('=== target was %r\n' % old_target)
        else:
            self.to_file.write('=== target changed %r => %r\n' %
                              (old_target, new_target))
        return self.CHANGED


class DiffText(DiffPath):

    # GNU Patch uses the epoch date to detect files that are being added
    # or removed in a diff.
    EPOCH_DATE = '1970-01-01 00:00:00 +0000'

    def __init__(self, old_tree, new_tree, to_file, path_encoding='utf-8',
                 old_label='', new_label='', text_differ=internal_diff):
        DiffPath.__init__(self, old_tree, new_tree, to_file, path_encoding)
        self.text_differ = text_differ
        self.old_label = old_label
        self.new_label = new_label
        self.path_encoding = path_encoding

    def diff(self, file_id, old_path, new_path, old_kind, new_kind):
        """Compare two files in unified diff format

        :param file_id: The file_id of the file to compare
        :param old_path: Path of the file in the old tree
        :param new_path: Path of the file in the new tree
        :param old_kind: Old file-kind of the file
        :param new_kind: New file-kind of the file
        """
        if 'file' not in (old_kind, new_kind):
            return self.CANNOT_DIFF
        from_file_id = to_file_id = file_id
        if old_kind == 'file':
            old_date = _patch_header_date(self.old_tree, file_id, old_path)
        elif old_kind is None:
            old_date = self.EPOCH_DATE
            from_file_id = None
        else:
            return self.CANNOT_DIFF
        if new_kind == 'file':
            new_date = _patch_header_date(self.new_tree, file_id, new_path)
        elif new_kind is None:
            new_date = self.EPOCH_DATE
            to_file_id = None
        else:
            return self.CANNOT_DIFF
        from_label = '%s%s\t%s' % (self.old_label, old_path, old_date)
        to_label = '%s%s\t%s' % (self.new_label, new_path, new_date)
        return self.diff_text(from_file_id, to_file_id, from_label, to_label)

    def diff_text(self, from_file_id, to_file_id, from_label, to_label):
        """Diff the content of given files in two trees

        :param from_file_id: The id of the file in the from tree.  If None,
            the file is not present in the from tree.
        :param to_file_id: The id of the file in the to tree.  This may refer
            to a different file from from_file_id.  If None,
            the file is not present in the to tree.
        """
        def _get_text(tree, file_id):
            if file_id is not None:
                return tree.get_file(file_id).readlines()
            else:
                return []
        try:
            from_text = _get_text(self.old_tree, from_file_id)
            to_text = _get_text(self.new_tree, to_file_id)
            self.text_differ(from_label, from_text, to_label, to_text,
                             self.to_file)
        except errors.BinaryFile:
            self.to_file.write(
                  ("Binary files %s and %s differ\n" %
                  (from_label, to_label)).encode(self.path_encoding))
        return self.CHANGED


class DiffFromTool(DiffPath):

    def __init__(self, command_template, old_tree, new_tree, to_file,
                 path_encoding='utf-8'):
        DiffPath.__init__(self, old_tree, new_tree, to_file, path_encoding)
        self.command_template = command_template
        self._root = tempfile.mkdtemp(prefix='bzr-diff-')

    @classmethod
    def from_string(klass, command_string, old_tree, new_tree, to_file,
                    path_encoding='utf-8'):
        command_template = commands.shlex_split_unicode(command_string)
        command_template.extend(['%(old_path)s', '%(new_path)s'])
        return klass(command_template, old_tree, new_tree, to_file,
                     path_encoding)

    @classmethod
    def make_from_diff_tree(klass, command_string):
        def from_diff_tree(diff_tree):
            return klass.from_string(command_string, diff_tree.old_tree,
                                     diff_tree.new_tree, diff_tree.to_file)
        return from_diff_tree

    def _get_command(self, old_path, new_path):
        my_map = {'old_path': old_path, 'new_path': new_path}
        return [t % my_map for t in self.command_template]

    def _execute(self, old_path, new_path):
        command = self._get_command(old_path, new_path)
        try:
            proc = subprocess.Popen(command, stdout=subprocess.PIPE,
                                    cwd=self._root)
        except OSError, e:
            if e.errno == errno.ENOENT:
                raise errors.ExecutableMissing(command[0])
            else:
                raise
        self.to_file.write(proc.stdout.read())
        return proc.wait()

    def _try_symlink_root(self, tree, prefix):
        if not (getattr(tree, 'abspath', None) is not None
                and osutils.has_symlinks()):
            return False
        try:
            os.symlink(tree.abspath(''), osutils.pathjoin(self._root, prefix))
        except OSError, e:
            if e.errno != errno.EEXIST:
                raise
        return True

    def _write_file(self, file_id, tree, prefix, relpath):
        full_path = osutils.pathjoin(self._root, prefix, relpath)
        if self._try_symlink_root(tree, prefix):
            return full_path
        parent_dir = osutils.dirname(full_path)
        try:
            os.makedirs(parent_dir)
        except OSError, e:
            if e.errno != errno.EEXIST:
                raise
        source = tree.get_file(file_id, relpath)
        try:
            target = open(full_path, 'wb')
            try:
                osutils.pumpfile(source, target)
            finally:
                target.close()
        finally:
            source.close()
        osutils.make_readonly(full_path)
        mtime = tree.get_file_mtime(file_id)
        os.utime(full_path, (mtime, mtime))
        return full_path

    def _prepare_files(self, file_id, old_path, new_path):
        old_disk_path = self._write_file(file_id, self.old_tree, 'old',
                                         old_path)
        new_disk_path = self._write_file(file_id, self.new_tree, 'new',
                                         new_path)
        return old_disk_path, new_disk_path

    def finish(self):
        osutils.rmtree(self._root)

    def diff(self, file_id, old_path, new_path, old_kind, new_kind):
        if (old_kind, new_kind) != ('file', 'file'):
            return DiffPath.CANNOT_DIFF
        self._prepare_files(file_id, old_path, new_path)
        self._execute(osutils.pathjoin('old', old_path),
                      osutils.pathjoin('new', new_path))


class DiffTree(object):
    """Provides textual representations of the difference between two trees.

    A DiffTree examines two trees and where a file-id has altered
    between them, generates a textual representation of the difference.
    DiffTree uses a sequence of DiffPath objects which are each
    given the opportunity to handle a given altered fileid. The list
    of DiffPath objects can be extended globally by appending to
    DiffTree.diff_factories, or for a specific diff operation by
    supplying the extra_factories option to the appropriate method.
    """

    # list of factories that can provide instances of DiffPath objects
    # may be extended by plugins.
    diff_factories = [DiffSymlink.from_diff_tree,
                      DiffDirectory.from_diff_tree]

    def __init__(self, old_tree, new_tree, to_file, path_encoding='utf-8',
                 diff_text=None, extra_factories=None):
        """Constructor

        :param old_tree: Tree to show as old in the comparison
        :param new_tree: Tree to show as new in the comparison
        :param to_file: File to write comparision to
        :param path_encoding: Character encoding to write paths in
        :param diff_text: DiffPath-type object to use as a last resort for
            diffing text files.
        :param extra_factories: Factories of DiffPaths to try before any other
            DiffPaths"""
        if diff_text is None:
            diff_text = DiffText(old_tree, new_tree, to_file, path_encoding,
                                 '', '',  internal_diff)
        self.old_tree = old_tree
        self.new_tree = new_tree
        self.to_file = to_file
        self.path_encoding = path_encoding
        self.differs = []
        if extra_factories is not None:
            self.differs.extend(f(self) for f in extra_factories)
        self.differs.extend(f(self) for f in self.diff_factories)
        self.differs.extend([diff_text, DiffKindChange.from_diff_tree(self)])

    @classmethod
    def from_trees_options(klass, old_tree, new_tree, to_file,
                           path_encoding, external_diff_options, old_label,
                           new_label, using):
        """Factory for producing a DiffTree.

        Designed to accept options used by show_diff_trees.
        :param old_tree: The tree to show as old in the comparison
        :param new_tree: The tree to show as new in the comparison
        :param to_file: File to write comparisons to
        :param path_encoding: Character encoding to use for writing paths
        :param external_diff_options: If supplied, use the installed diff
            binary to perform file comparison, using supplied options.
        :param old_label: Prefix to use for old file labels
        :param new_label: Prefix to use for new file labels
        :param using: Commandline to use to invoke an external diff tool
        """
        if using is not None:
            extra_factories = [DiffFromTool.make_from_diff_tree(using)]
        else:
            extra_factories = []
        if external_diff_options:
            opts = external_diff_options.split()
            def diff_file(olab, olines, nlab, nlines, to_file):
                external_diff(olab, olines, nlab, nlines, to_file, opts)
        else:
            diff_file = internal_diff
        diff_text = DiffText(old_tree, new_tree, to_file, path_encoding,
                             old_label, new_label, diff_file)
        return klass(old_tree, new_tree, to_file, path_encoding, diff_text,
                     extra_factories)

    def show_diff(self, specific_files, extra_trees=None):
        """Write tree diff to self.to_file

        :param sepecific_files: the specific files to compare (recursive)
        :param extra_trees: extra trees to use for mapping paths to file_ids
        """
        try:
            return self._show_diff(specific_files, extra_trees)
        finally:
            for differ in self.differs:
                differ.finish()

    def _show_diff(self, specific_files, extra_trees):
        # TODO: Generation of pseudo-diffs for added/deleted files could
        # be usefully made into a much faster special case.
        iterator = self.new_tree.iter_changes(self.old_tree,
                                               specific_files=specific_files,
                                               extra_trees=extra_trees,
                                               require_versioned=True)
        has_changes = 0
        def changes_key(change):
            old_path, new_path = change[1]
            path = new_path
            if path is None:
                path = old_path
            return path
        def get_encoded_path(path):
            if path is not None:
                return path.encode(self.path_encoding, "replace")
        for (file_id, paths, changed_content, versioned, parent, name, kind,
             executable) in sorted(iterator, key=changes_key):
            if parent == (None, None):
                continue
            oldpath, newpath = paths
            oldpath_encoded = get_encoded_path(paths[0])
            newpath_encoded = get_encoded_path(paths[1])
            old_present = (kind[0] is not None and versioned[0])
            new_present = (kind[1] is not None and versioned[1])
            renamed = (parent[0], name[0]) != (parent[1], name[1])

            properties_changed = []
            properties_changed.extend(get_executable_change(executable[0], executable[1]))

            if properties_changed:
                prop_str = " (properties changed: %s)" % (", ".join(properties_changed),)
            else:
                prop_str = ""

            if (old_present, new_present) == (True, False):
                self.to_file.write("=== removed %s '%s'\n" %
                                   (kind[0], oldpath_encoded))
                newpath = oldpath
            elif (old_present, new_present) == (False, True):
                self.to_file.write("=== added %s '%s'\n" %
                                   (kind[1], newpath_encoded))
                oldpath = newpath
            elif renamed:
                self.to_file.write("=== renamed %s '%s' => '%s'%s\n" %
                    (kind[0], oldpath_encoded, newpath_encoded, prop_str))
            else:
                # if it was produced by iter_changes, it must be
                # modified *somehow*, either content or execute bit.
                self.to_file.write("=== modified %s '%s'%s\n" % (kind[0],
                                   newpath_encoded, prop_str))
            if changed_content:
                self.diff(file_id, oldpath, newpath)
                has_changes = 1
            if renamed:
                has_changes = 1
        return has_changes

    def diff(self, file_id, old_path, new_path):
        """Perform a diff of a single file

        :param file_id: file-id of the file
        :param old_path: The path of the file in the old tree
        :param new_path: The path of the file in the new tree
        """
        try:
            old_kind = self.old_tree.kind(file_id)
        except (errors.NoSuchId, errors.NoSuchFile):
            old_kind = None
        try:
            new_kind = self.new_tree.kind(file_id)
        except (errors.NoSuchId, errors.NoSuchFile):
            new_kind = None

        result = DiffPath._diff_many(self.differs, file_id, old_path,
                                       new_path, old_kind, new_kind)
        if result is DiffPath.CANNOT_DIFF:
            error_path = new_path
            if error_path is None:
                error_path = old_path
            raise errors.NoDiffFound(error_path)<|MERGE_RESOLUTION|>--- conflicted
+++ resolved
@@ -275,84 +275,6 @@
                         new_abspath, e)
 
 
-<<<<<<< HEAD
-@deprecated_function(one_zero)
-def diff_cmd_helper(tree, specific_files, external_diff_options, 
-                    old_revision_spec=None, new_revision_spec=None,
-                    revision_specs=None,
-                    old_label='a/', new_label='b/'):
-    """Helper for cmd_diff.
-
-    :param tree:
-        A WorkingTree
-
-    :param specific_files:
-        The specific files to compare, or None
-
-    :param external_diff_options:
-        If non-None, run an external diff, and pass it these options
-
-    :param old_revision_spec:
-        If None, use basis tree as old revision, otherwise use the tree for
-        the specified revision. 
-
-    :param new_revision_spec:
-        If None, use working tree as new revision, otherwise use the tree for
-        the specified revision.
-    
-    :param revision_specs: 
-        Zero, one or two RevisionSpecs from the command line, saying what revisions 
-        to compare.  This can be passed as an alternative to the old_revision_spec 
-        and new_revision_spec parameters.
-
-    The more general form is show_diff_trees(), where the caller
-    supplies any two trees.
-    """
-
-    # TODO: perhaps remove the old parameters old_revision_spec and
-    # new_revision_spec, since this is only really for use from cmd_diff and
-    # it now always passes through a sequence of revision_specs -- mbp
-    # 20061221
-
-    def spec_tree(spec):
-        if tree:
-            revision = spec.in_store(tree.branch)
-        else:
-            revision = spec.in_store(None)
-        revision_id = revision.rev_id
-        branch = revision.branch
-        return branch.repository.revision_tree(revision_id)
-
-    if revision_specs is not None:
-        if len(revision_specs) > 0:
-            old_revision_spec = revision_specs[0]
-        if len(revision_specs) > 1:
-            new_revision_spec = revision_specs[1]
-
-    if old_revision_spec is None:
-        old_tree = tree.basis_tree()
-    else:
-        old_tree = spec_tree(old_revision_spec)
-
-    if (new_revision_spec is None
-        or new_revision_spec.spec is None):
-        new_tree = tree
-    else:
-        new_tree = spec_tree(new_revision_spec)
-
-    if new_tree is not tree:
-        extra_trees = (tree,)
-    else:
-        extra_trees = None
-
-    return show_diff_trees(old_tree, new_tree, sys.stdout, specific_files,
-                           external_diff_options,
-                           old_label=old_label, new_label=new_label,
-                           extra_trees=extra_trees)
-
-
-=======
->>>>>>> 1a876aeb
 def _get_trees_to_diff(path_list, revision_specs, old_url, new_url):
     """Get the trees and specific files to diff given a list of paths.
 
