--- conflicted
+++ resolved
@@ -420,18 +420,9 @@
 
     # Get the specific files (all files is None, no files is [])
     if make_paths_wt_relative and working_tree is not None:
-<<<<<<< HEAD
-        try:
-            other_paths = working_tree.safe_relpath_files(
-                other_paths,
-                apply_view=apply_view)
-        except errors.FileInWrongBranch:
-            raise errors.BzrCommandError("Files are in different branches")
-=======
-        from bzrlib.builtins import safe_relpath_files
-        other_paths = safe_relpath_files(working_tree, other_paths,
-        apply_view=apply_view)
->>>>>>> 0880cbb1
+        other_paths = working_tree.safe_relpath_files(
+            other_paths,
+            apply_view=apply_view)
     specific_files.extend(other_paths)
     if len(specific_files) == 0:
         specific_files = None
