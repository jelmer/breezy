# Copyright (C) 2004, 2005, 2006 Canonical Ltd.
#
# This program is free software; you can redistribute it and/or modify
# it under the terms of the GNU General Public License as published by
# the Free Software Foundation; either version 2 of the License, or
# (at your option) any later version.
#
# This program is distributed in the hope that it will be useful,
# but WITHOUT ANY WARRANTY; without even the implied warranty of
# MERCHANTABILITY or FITNESS FOR A PARTICULAR PURPOSE.  See the
# GNU General Public License for more details.
#
# You should have received a copy of the GNU General Public License
# along with this program; if not, write to the Free Software
# Foundation, Inc., 59 Temple Place, Suite 330, Boston, MA  02111-1307  USA

import difflib
import os
import re
import shutil
import sys

from bzrlib.lazy_import import lazy_import
lazy_import(globals(), """
import errno
import subprocess
import tempfile
import time

from bzrlib import (
    branch as _mod_branch,
    bzrdir,
    commands,
    errors,
    osutils,
    patiencediff,
    textfile,
    timestamp,
    views,
    )
""")

from bzrlib.symbol_versioning import (
<<<<<<< HEAD
    deprecated_function,
    )
from bzrlib.trace import warning
=======
        deprecated_function,
        one_three
        )
from bzrlib.trace import mutter, note, warning
>>>>>>> fa2c9229


# TODO: Rather than building a changeset object, we should probably
# invoke callbacks on an object.  That object can either accumulate a
# list, write them out directly, etc etc.


class _PrematchedMatcher(difflib.SequenceMatcher):
    """Allow SequenceMatcher operations to use predetermined blocks"""

    def __init__(self, matching_blocks):
        difflib.SequenceMatcher(self, None, None)
        self.matching_blocks = matching_blocks
        self.opcodes = None


def internal_diff(old_filename, oldlines, new_filename, newlines, to_file,
                  allow_binary=False, sequence_matcher=None,
                  path_encoding='utf8'):
    # FIXME: difflib is wrong if there is no trailing newline.
    # The syntax used by patch seems to be "\ No newline at
    # end of file" following the last diff line from that
    # file.  This is not trivial to insert into the
    # unified_diff output and it might be better to just fix
    # or replace that function.

    # In the meantime we at least make sure the patch isn't
    # mangled.


    # Special workaround for Python2.3, where difflib fails if
    # both sequences are empty.
    if not oldlines and not newlines:
        return

    if allow_binary is False:
        textfile.check_text_lines(oldlines)
        textfile.check_text_lines(newlines)

    if sequence_matcher is None:
        sequence_matcher = patiencediff.PatienceSequenceMatcher
    ud = patiencediff.unified_diff(oldlines, newlines,
                      fromfile=old_filename.encode(path_encoding),
                      tofile=new_filename.encode(path_encoding),
                      sequencematcher=sequence_matcher)

    ud = list(ud)
    if len(ud) == 0: # Identical contents, nothing to do
        return
    # work-around for difflib being too smart for its own good
    # if /dev/null is "1,0", patch won't recognize it as /dev/null
    if not oldlines:
        ud[2] = ud[2].replace('-1,0', '-0,0')
    elif not newlines:
        ud[2] = ud[2].replace('+1,0', '+0,0')

    for line in ud:
        to_file.write(line)
        if not line.endswith('\n'):
            to_file.write("\n\\ No newline at end of file\n")
    to_file.write('\n')


def _spawn_external_diff(diffcmd, capture_errors=True):
    """Spawn the externall diff process, and return the child handle.

    :param diffcmd: The command list to spawn
    :param capture_errors: Capture stderr as well as setting LANG=C
        and LC_ALL=C. This lets us read and understand the output of diff,
        and respond to any errors.
    :return: A Popen object.
    """
    if capture_errors:
        # construct minimal environment
        env = {}
        path = os.environ.get('PATH')
        if path is not None:
            env['PATH'] = path
        env['LANGUAGE'] = 'C'   # on win32 only LANGUAGE has effect
        env['LANG'] = 'C'
        env['LC_ALL'] = 'C'
        stderr = subprocess.PIPE
    else:
        env = None
        stderr = None

    try:
        pipe = subprocess.Popen(diffcmd,
                                stdin=subprocess.PIPE,
                                stdout=subprocess.PIPE,
                                stderr=stderr,
                                env=env)
    except OSError, e:
        if e.errno == errno.ENOENT:
            raise errors.NoDiff(str(e))
        raise

    return pipe


def external_diff(old_filename, oldlines, new_filename, newlines, to_file,
                  diff_opts):
    """Display a diff by calling out to the external diff program."""
    # make sure our own output is properly ordered before the diff
    to_file.flush()

    oldtmp_fd, old_abspath = tempfile.mkstemp(prefix='bzr-diff-old-')
    newtmp_fd, new_abspath = tempfile.mkstemp(prefix='bzr-diff-new-')
    oldtmpf = os.fdopen(oldtmp_fd, 'wb')
    newtmpf = os.fdopen(newtmp_fd, 'wb')

    try:
        # TODO: perhaps a special case for comparing to or from the empty
        # sequence; can just use /dev/null on Unix

        # TODO: if either of the files being compared already exists as a
        # regular named file (e.g. in the working directory) then we can
        # compare directly to that, rather than copying it.

        oldtmpf.writelines(oldlines)
        newtmpf.writelines(newlines)

        oldtmpf.close()
        newtmpf.close()

        if not diff_opts:
            diff_opts = []
        diffcmd = ['diff',
                   '--label', old_filename,
                   old_abspath,
                   '--label', new_filename,
                   new_abspath,
                   '--binary',
                  ]

        # diff only allows one style to be specified; they don't override.
        # note that some of these take optargs, and the optargs can be
        # directly appended to the options.
        # this is only an approximate parser; it doesn't properly understand
        # the grammar.
        for s in ['-c', '-u', '-C', '-U',
                  '-e', '--ed',
                  '-q', '--brief',
                  '--normal',
                  '-n', '--rcs',
                  '-y', '--side-by-side',
                  '-D', '--ifdef']:
            for j in diff_opts:
                if j.startswith(s):
                    break
            else:
                continue
            break
        else:
            diffcmd.append('-u')

        if diff_opts:
            diffcmd.extend(diff_opts)

        pipe = _spawn_external_diff(diffcmd, capture_errors=True)
        out,err = pipe.communicate()
        rc = pipe.returncode

        # internal_diff() adds a trailing newline, add one here for consistency
        out += '\n'
        if rc == 2:
            # 'diff' gives retcode == 2 for all sorts of errors
            # one of those is 'Binary files differ'.
            # Bad options could also be the problem.
            # 'Binary files' is not a real error, so we suppress that error.
            lang_c_out = out

            # Since we got here, we want to make sure to give an i18n error
            pipe = _spawn_external_diff(diffcmd, capture_errors=False)
            out, err = pipe.communicate()

            # Write out the new i18n diff response
            to_file.write(out+'\n')
            if pipe.returncode != 2:
                raise errors.BzrError(
                               'external diff failed with exit code 2'
                               ' when run with LANG=C and LC_ALL=C,'
                               ' but not when run natively: %r' % (diffcmd,))

            first_line = lang_c_out.split('\n', 1)[0]
            # Starting with diffutils 2.8.4 the word "binary" was dropped.
            m = re.match('^(binary )?files.*differ$', first_line, re.I)
            if m is None:
                raise errors.BzrError('external diff failed with exit code 2;'
                                      ' command: %r' % (diffcmd,))
            else:
                # Binary files differ, just return
                return

        # If we got to here, we haven't written out the output of diff
        # do so now
        to_file.write(out)
        if rc not in (0, 1):
            # returns 1 if files differ; that's OK
            if rc < 0:
                msg = 'signal %d' % (-rc)
            else:
                msg = 'exit code %d' % rc

            raise errors.BzrError('external diff failed with %s; command: %r'
                                  % (rc, diffcmd))


    finally:
        oldtmpf.close()                 # and delete
        newtmpf.close()
        # Clean up. Warn in case the files couldn't be deleted
        # (in case windows still holds the file open, but not
        # if the files have already been deleted)
        try:
            os.remove(old_abspath)
        except OSError, e:
            if e.errno not in (errno.ENOENT,):
                warning('Failed to delete temporary file: %s %s',
                        old_abspath, e)
        try:
            os.remove(new_abspath)
        except OSError:
            if e.errno not in (errno.ENOENT,):
                warning('Failed to delete temporary file: %s %s',
                        new_abspath, e)


def _get_trees_to_diff(path_list, revision_specs, old_url, new_url,
    apply_view=True):
    """Get the trees and specific files to diff given a list of paths.

    This method works out the trees to be diff'ed and the files of
    interest within those trees.

    :param path_list:
        the list of arguments passed to the diff command
    :param revision_specs:
        Zero, one or two RevisionSpecs from the diff command line,
        saying what revisions to compare.
    :param old_url:
        The url of the old branch or tree. If None, the tree to use is
        taken from the first path, if any, or the current working tree.
    :param new_url:
        The url of the new branch or tree. If None, the tree to use is
        taken from the first path, if any, or the current working tree.
    :param apply_view:
        if True and a view is set, apply the view or check that the paths
        are within it
    :returns:
        a tuple of (old_tree, new_tree, specific_files, extra_trees) where
        extra_trees is a sequence of additional trees to search in for
        file-ids.
    """
    # Get the old and new revision specs
    old_revision_spec = None
    new_revision_spec = None
    if revision_specs is not None:
        if len(revision_specs) > 0:
            old_revision_spec = revision_specs[0]
            if old_url is None:
                old_url = old_revision_spec.get_branch()
        if len(revision_specs) > 1:
            new_revision_spec = revision_specs[1]
            if new_url is None:
                new_url = new_revision_spec.get_branch()

    other_paths = []
    make_paths_wt_relative = True
    consider_relpath = True
    if path_list is None or len(path_list) == 0:
        # If no path is given, the current working tree is used
        default_location = u'.'
        consider_relpath = False
    elif old_url is not None and new_url is not None:
        other_paths = path_list
        make_paths_wt_relative = False
    else:
        default_location = path_list[0]
        other_paths = path_list[1:]

    # Get the old location
    specific_files = []
    if old_url is None:
        old_url = default_location
    working_tree, branch, relpath = \
        bzrdir.BzrDir.open_containing_tree_or_branch(old_url)
    if consider_relpath and relpath != '':
        if working_tree is not None and apply_view:
            views.check_path_in_view(working_tree, relpath)
        specific_files.append(relpath)
    old_tree = _get_tree_to_diff(old_revision_spec, working_tree, branch)

    # Get the new location
    if new_url is None:
        new_url = default_location
    if new_url != old_url:
        working_tree, branch, relpath = \
            bzrdir.BzrDir.open_containing_tree_or_branch(new_url)
        if consider_relpath and relpath != '':
            if working_tree is not None and apply_view:
                views.check_path_in_view(working_tree, relpath)
            specific_files.append(relpath)
    new_tree = _get_tree_to_diff(new_revision_spec, working_tree, branch,
        basis_is_default=working_tree is None)

    # Get the specific files (all files is None, no files is [])
    if make_paths_wt_relative and working_tree is not None:
        try:
            from bzrlib.builtins import safe_relpath_files
            other_paths = safe_relpath_files(working_tree, other_paths,
            apply_view=apply_view)
        except errors.FileInWrongBranch:
            raise errors.BzrCommandError("Files are in different branches")
    specific_files.extend(other_paths)
    if len(specific_files) == 0:
        specific_files = None
        if (working_tree is not None and working_tree.supports_views()
            and apply_view):
            view_files = working_tree.views.lookup_view()
            if view_files:
                specific_files = view_files
                view_str = views.view_display_str(view_files)
                note("*** ignoring files outside view: %s" % view_str)

    # Get extra trees that ought to be searched for file-ids
    extra_trees = None
    if working_tree is not None and working_tree not in (old_tree, new_tree):
        extra_trees = (working_tree,)
    return old_tree, new_tree, specific_files, extra_trees

def _get_tree_to_diff(spec, tree=None, branch=None, basis_is_default=True):
    if branch is None and tree is not None:
        branch = tree.branch
    if spec is None or spec.spec is None:
        if basis_is_default:
            if tree is not None:
                return tree.basis_tree()
            else:
                return branch.basis_tree()
        else:
            return tree
    return spec.as_tree(branch)


def show_diff_trees(old_tree, new_tree, to_file, specific_files=None,
                    external_diff_options=None,
                    old_label='a/', new_label='b/',
                    extra_trees=None,
                    path_encoding='utf8',
                    using=None):
    """Show in text form the changes from one tree to another.

    to_file
        The output stream.

    specific_files
        Include only changes to these files - None for all changes.

    external_diff_options
        If set, use an external GNU diff and pass these options.

    extra_trees
        If set, more Trees to use for looking up file ids

    path_encoding
        If set, the path will be encoded as specified, otherwise is supposed
        to be utf8
    """
    old_tree.lock_read()
    try:
        if extra_trees is not None:
            for tree in extra_trees:
                tree.lock_read()
        new_tree.lock_read()
        try:
            differ = DiffTree.from_trees_options(old_tree, new_tree, to_file,
                                                 path_encoding,
                                                 external_diff_options,
                                                 old_label, new_label, using)
            return differ.show_diff(specific_files, extra_trees)
        finally:
            new_tree.unlock()
            if extra_trees is not None:
                for tree in extra_trees:
                    tree.unlock()
    finally:
        old_tree.unlock()


def _patch_header_date(tree, file_id, path):
    """Returns a timestamp suitable for use in a patch header."""
    mtime = tree.get_file_mtime(file_id, path)
    return timestamp.format_patch_date(mtime)


def get_executable_change(old_is_x, new_is_x):
    descr = { True:"+x", False:"-x", None:"??" }
    if old_is_x != new_is_x:
        return ["%s to %s" % (descr[old_is_x], descr[new_is_x],)]
    else:
        return []


class DiffPath(object):
    """Base type for command object that compare files"""

    # The type or contents of the file were unsuitable for diffing
    CANNOT_DIFF = 'CANNOT_DIFF'
    # The file has changed in a semantic way
    CHANGED = 'CHANGED'
    # The file content may have changed, but there is no semantic change
    UNCHANGED = 'UNCHANGED'

    def __init__(self, old_tree, new_tree, to_file, path_encoding='utf-8'):
        """Constructor.

        :param old_tree: The tree to show as the old tree in the comparison
        :param new_tree: The tree to show as new in the comparison
        :param to_file: The file to write comparison data to
        :param path_encoding: The character encoding to write paths in
        """
        self.old_tree = old_tree
        self.new_tree = new_tree
        self.to_file = to_file
        self.path_encoding = path_encoding

    def finish(self):
        pass

    @classmethod
    def from_diff_tree(klass, diff_tree):
        return klass(diff_tree.old_tree, diff_tree.new_tree,
                     diff_tree.to_file, diff_tree.path_encoding)

    @staticmethod
    def _diff_many(differs, file_id, old_path, new_path, old_kind, new_kind):
        for file_differ in differs:
            result = file_differ.diff(file_id, old_path, new_path, old_kind,
                                      new_kind)
            if result is not DiffPath.CANNOT_DIFF:
                return result
        else:
            return DiffPath.CANNOT_DIFF


class DiffKindChange(object):
    """Special differ for file kind changes.

    Represents kind change as deletion + creation.  Uses the other differs
    to do this.
    """
    def __init__(self, differs):
        self.differs = differs

    def finish(self):
        pass

    @classmethod
    def from_diff_tree(klass, diff_tree):
        return klass(diff_tree.differs)

    def diff(self, file_id, old_path, new_path, old_kind, new_kind):
        """Perform comparison

        :param file_id: The file_id of the file to compare
        :param old_path: Path of the file in the old tree
        :param new_path: Path of the file in the new tree
        :param old_kind: Old file-kind of the file
        :param new_kind: New file-kind of the file
        """
        if None in (old_kind, new_kind):
            return DiffPath.CANNOT_DIFF
        result = DiffPath._diff_many(self.differs, file_id, old_path,
                                       new_path, old_kind, None)
        if result is DiffPath.CANNOT_DIFF:
            return result
        return DiffPath._diff_many(self.differs, file_id, old_path, new_path,
                                     None, new_kind)


class DiffDirectory(DiffPath):

    def diff(self, file_id, old_path, new_path, old_kind, new_kind):
        """Perform comparison between two directories.  (dummy)

        """
        if 'directory' not in (old_kind, new_kind):
            return self.CANNOT_DIFF
        if old_kind not in ('directory', None):
            return self.CANNOT_DIFF
        if new_kind not in ('directory', None):
            return self.CANNOT_DIFF
        return self.CHANGED


class DiffSymlink(DiffPath):

    def diff(self, file_id, old_path, new_path, old_kind, new_kind):
        """Perform comparison between two symlinks

        :param file_id: The file_id of the file to compare
        :param old_path: Path of the file in the old tree
        :param new_path: Path of the file in the new tree
        :param old_kind: Old file-kind of the file
        :param new_kind: New file-kind of the file
        """
        if 'symlink' not in (old_kind, new_kind):
            return self.CANNOT_DIFF
        if old_kind == 'symlink':
            old_target = self.old_tree.get_symlink_target(file_id)
        elif old_kind is None:
            old_target = None
        else:
            return self.CANNOT_DIFF
        if new_kind == 'symlink':
            new_target = self.new_tree.get_symlink_target(file_id)
        elif new_kind is None:
            new_target = None
        else:
            return self.CANNOT_DIFF
        return self.diff_symlink(old_target, new_target)

    def diff_symlink(self, old_target, new_target):
        if old_target is None:
            self.to_file.write('=== target is %r\n' % new_target)
        elif new_target is None:
            self.to_file.write('=== target was %r\n' % old_target)
        else:
            self.to_file.write('=== target changed %r => %r\n' %
                              (old_target, new_target))
        return self.CHANGED


class DiffText(DiffPath):

    # GNU Patch uses the epoch date to detect files that are being added
    # or removed in a diff.
    EPOCH_DATE = '1970-01-01 00:00:00 +0000'

    def __init__(self, old_tree, new_tree, to_file, path_encoding='utf-8',
                 old_label='', new_label='', text_differ=internal_diff):
        DiffPath.__init__(self, old_tree, new_tree, to_file, path_encoding)
        self.text_differ = text_differ
        self.old_label = old_label
        self.new_label = new_label
        self.path_encoding = path_encoding

    def diff(self, file_id, old_path, new_path, old_kind, new_kind):
        """Compare two files in unified diff format

        :param file_id: The file_id of the file to compare
        :param old_path: Path of the file in the old tree
        :param new_path: Path of the file in the new tree
        :param old_kind: Old file-kind of the file
        :param new_kind: New file-kind of the file
        """
        if 'file' not in (old_kind, new_kind):
            return self.CANNOT_DIFF
        from_file_id = to_file_id = file_id
        if old_kind == 'file':
            old_date = _patch_header_date(self.old_tree, file_id, old_path)
        elif old_kind is None:
            old_date = self.EPOCH_DATE
            from_file_id = None
        else:
            return self.CANNOT_DIFF
        if new_kind == 'file':
            new_date = _patch_header_date(self.new_tree, file_id, new_path)
        elif new_kind is None:
            new_date = self.EPOCH_DATE
            to_file_id = None
        else:
            return self.CANNOT_DIFF
        from_label = '%s%s\t%s' % (self.old_label, old_path, old_date)
        to_label = '%s%s\t%s' % (self.new_label, new_path, new_date)
        return self.diff_text(from_file_id, to_file_id, from_label, to_label)

    def diff_text(self, from_file_id, to_file_id, from_label, to_label):
        """Diff the content of given files in two trees

        :param from_file_id: The id of the file in the from tree.  If None,
            the file is not present in the from tree.
        :param to_file_id: The id of the file in the to tree.  This may refer
            to a different file from from_file_id.  If None,
            the file is not present in the to tree.
        """
        def _get_text(tree, file_id):
            if file_id is not None:
                return tree.get_file(file_id).readlines()
            else:
                return []
        try:
            from_text = _get_text(self.old_tree, from_file_id)
            to_text = _get_text(self.new_tree, to_file_id)
            self.text_differ(from_label, from_text, to_label, to_text,
                             self.to_file)
        except errors.BinaryFile:
            self.to_file.write(
                  ("Binary files %s and %s differ\n" %
                  (from_label, to_label)).encode(self.path_encoding))
        return self.CHANGED


class DiffFromTool(DiffPath):

    def __init__(self, command_template, old_tree, new_tree, to_file,
                 path_encoding='utf-8'):
        DiffPath.__init__(self, old_tree, new_tree, to_file, path_encoding)
        self.command_template = command_template
        self._root = osutils.mkdtemp(prefix='bzr-diff-')

    @classmethod
    def from_string(klass, command_string, old_tree, new_tree, to_file,
                    path_encoding='utf-8'):
        command_template = commands.shlex_split_unicode(command_string)
        command_template.extend(['%(old_path)s', '%(new_path)s'])
        return klass(command_template, old_tree, new_tree, to_file,
                     path_encoding)

    @classmethod
    def make_from_diff_tree(klass, command_string):
        def from_diff_tree(diff_tree):
            return klass.from_string(command_string, diff_tree.old_tree,
                                     diff_tree.new_tree, diff_tree.to_file)
        return from_diff_tree

    def _get_command(self, old_path, new_path):
        my_map = {'old_path': old_path, 'new_path': new_path}
        return [t % my_map for t in self.command_template]

    def _execute(self, old_path, new_path):
        command = self._get_command(old_path, new_path)
        try:
            proc = subprocess.Popen(command, stdout=subprocess.PIPE,
                                    cwd=self._root)
        except OSError, e:
            if e.errno == errno.ENOENT:
                raise errors.ExecutableMissing(command[0])
            else:
                raise
        self.to_file.write(proc.stdout.read())
        return proc.wait()

    def _try_symlink_root(self, tree, prefix):
        if (getattr(tree, 'abspath', None) is None
            or not osutils.host_os_dereferences_symlinks()):
            return False
        try:
            os.symlink(tree.abspath(''), osutils.pathjoin(self._root, prefix))
        except OSError, e:
            if e.errno != errno.EEXIST:
                raise
        return True

    def _write_file(self, file_id, tree, prefix, relpath):
        full_path = osutils.pathjoin(self._root, prefix, relpath)
        if self._try_symlink_root(tree, prefix):
            return full_path
        parent_dir = osutils.dirname(full_path)
        try:
            os.makedirs(parent_dir)
        except OSError, e:
            if e.errno != errno.EEXIST:
                raise
        source = tree.get_file(file_id, relpath)
        try:
            target = open(full_path, 'wb')
            try:
                osutils.pumpfile(source, target)
            finally:
                target.close()
        finally:
            source.close()
        osutils.make_readonly(full_path)
        mtime = tree.get_file_mtime(file_id)
        os.utime(full_path, (mtime, mtime))
        return full_path

    def _prepare_files(self, file_id, old_path, new_path):
        old_disk_path = self._write_file(file_id, self.old_tree, 'old',
                                         old_path)
        new_disk_path = self._write_file(file_id, self.new_tree, 'new',
                                         new_path)
        return old_disk_path, new_disk_path

    def finish(self):
        osutils.rmtree(self._root)

    def diff(self, file_id, old_path, new_path, old_kind, new_kind):
        if (old_kind, new_kind) != ('file', 'file'):
            return DiffPath.CANNOT_DIFF
        self._prepare_files(file_id, old_path, new_path)
        self._execute(osutils.pathjoin('old', old_path),
                      osutils.pathjoin('new', new_path))


class DiffTree(object):
    """Provides textual representations of the difference between two trees.

    A DiffTree examines two trees and where a file-id has altered
    between them, generates a textual representation of the difference.
    DiffTree uses a sequence of DiffPath objects which are each
    given the opportunity to handle a given altered fileid. The list
    of DiffPath objects can be extended globally by appending to
    DiffTree.diff_factories, or for a specific diff operation by
    supplying the extra_factories option to the appropriate method.
    """

    # list of factories that can provide instances of DiffPath objects
    # may be extended by plugins.
    diff_factories = [DiffSymlink.from_diff_tree,
                      DiffDirectory.from_diff_tree]

    def __init__(self, old_tree, new_tree, to_file, path_encoding='utf-8',
                 diff_text=None, extra_factories=None):
        """Constructor

        :param old_tree: Tree to show as old in the comparison
        :param new_tree: Tree to show as new in the comparison
        :param to_file: File to write comparision to
        :param path_encoding: Character encoding to write paths in
        :param diff_text: DiffPath-type object to use as a last resort for
            diffing text files.
        :param extra_factories: Factories of DiffPaths to try before any other
            DiffPaths"""
        if diff_text is None:
            diff_text = DiffText(old_tree, new_tree, to_file, path_encoding,
                                 '', '',  internal_diff)
        self.old_tree = old_tree
        self.new_tree = new_tree
        self.to_file = to_file
        self.path_encoding = path_encoding
        self.differs = []
        if extra_factories is not None:
            self.differs.extend(f(self) for f in extra_factories)
        self.differs.extend(f(self) for f in self.diff_factories)
        self.differs.extend([diff_text, DiffKindChange.from_diff_tree(self)])

    @classmethod
    def from_trees_options(klass, old_tree, new_tree, to_file,
                           path_encoding, external_diff_options, old_label,
                           new_label, using):
        """Factory for producing a DiffTree.

        Designed to accept options used by show_diff_trees.
        :param old_tree: The tree to show as old in the comparison
        :param new_tree: The tree to show as new in the comparison
        :param to_file: File to write comparisons to
        :param path_encoding: Character encoding to use for writing paths
        :param external_diff_options: If supplied, use the installed diff
            binary to perform file comparison, using supplied options.
        :param old_label: Prefix to use for old file labels
        :param new_label: Prefix to use for new file labels
        :param using: Commandline to use to invoke an external diff tool
        """
        if using is not None:
            extra_factories = [DiffFromTool.make_from_diff_tree(using)]
        else:
            extra_factories = []
        if external_diff_options:
            opts = external_diff_options.split()
            def diff_file(olab, olines, nlab, nlines, to_file):
                external_diff(olab, olines, nlab, nlines, to_file, opts)
        else:
            diff_file = internal_diff
        diff_text = DiffText(old_tree, new_tree, to_file, path_encoding,
                             old_label, new_label, diff_file)
        return klass(old_tree, new_tree, to_file, path_encoding, diff_text,
                     extra_factories)

    def show_diff(self, specific_files, extra_trees=None):
        """Write tree diff to self.to_file

        :param sepecific_files: the specific files to compare (recursive)
        :param extra_trees: extra trees to use for mapping paths to file_ids
        """
        try:
            return self._show_diff(specific_files, extra_trees)
        finally:
            for differ in self.differs:
                differ.finish()

    def _show_diff(self, specific_files, extra_trees):
        # TODO: Generation of pseudo-diffs for added/deleted files could
        # be usefully made into a much faster special case.
        iterator = self.new_tree.iter_changes(self.old_tree,
                                               specific_files=specific_files,
                                               extra_trees=extra_trees,
                                               require_versioned=True)
        has_changes = 0
        def changes_key(change):
            old_path, new_path = change[1]
            path = new_path
            if path is None:
                path = old_path
            return path
        def get_encoded_path(path):
            if path is not None:
                return path.encode(self.path_encoding, "replace")
        for (file_id, paths, changed_content, versioned, parent, name, kind,
             executable) in sorted(iterator, key=changes_key):
            # The root does not get diffed, and items with no known kind (that
            # is, missing) in both trees are skipped as well.
            if parent == (None, None) or kind == (None, None):
                continue
            oldpath, newpath = paths
            oldpath_encoded = get_encoded_path(paths[0])
            newpath_encoded = get_encoded_path(paths[1])
            old_present = (kind[0] is not None and versioned[0])
            new_present = (kind[1] is not None and versioned[1])
            renamed = (parent[0], name[0]) != (parent[1], name[1])

            properties_changed = []
            properties_changed.extend(get_executable_change(executable[0], executable[1]))

            if properties_changed:
                prop_str = " (properties changed: %s)" % (", ".join(properties_changed),)
            else:
                prop_str = ""

            if (old_present, new_present) == (True, False):
                self.to_file.write("=== removed %s '%s'\n" %
                                   (kind[0], oldpath_encoded))
                newpath = oldpath
            elif (old_present, new_present) == (False, True):
                self.to_file.write("=== added %s '%s'\n" %
                                   (kind[1], newpath_encoded))
                oldpath = newpath
            elif renamed:
                self.to_file.write("=== renamed %s '%s' => '%s'%s\n" %
                    (kind[0], oldpath_encoded, newpath_encoded, prop_str))
            else:
                # if it was produced by iter_changes, it must be
                # modified *somehow*, either content or execute bit.
                self.to_file.write("=== modified %s '%s'%s\n" % (kind[0],
                                   newpath_encoded, prop_str))
            if changed_content:
                self.diff(file_id, oldpath, newpath)
                has_changes = 1
            if renamed:
                has_changes = 1
        return has_changes

    def diff(self, file_id, old_path, new_path):
        """Perform a diff of a single file

        :param file_id: file-id of the file
        :param old_path: The path of the file in the old tree
        :param new_path: The path of the file in the new tree
        """
        try:
            old_kind = self.old_tree.kind(file_id)
        except (errors.NoSuchId, errors.NoSuchFile):
            old_kind = None
        try:
            new_kind = self.new_tree.kind(file_id)
        except (errors.NoSuchId, errors.NoSuchFile):
            new_kind = None

        result = DiffPath._diff_many(self.differs, file_id, old_path,
                                       new_path, old_kind, new_kind)
        if result is DiffPath.CANNOT_DIFF:
            error_path = new_path
            if error_path is None:
                error_path = old_path
            raise errors.NoDiffFound(error_path)<|MERGE_RESOLUTION|>--- conflicted
+++ resolved
@@ -41,16 +41,9 @@
 """)
 
 from bzrlib.symbol_versioning import (
-<<<<<<< HEAD
     deprecated_function,
     )
-from bzrlib.trace import warning
-=======
-        deprecated_function,
-        one_three
-        )
 from bzrlib.trace import mutter, note, warning
->>>>>>> fa2c9229
 
 
 # TODO: Rather than building a changeset object, we should probably
