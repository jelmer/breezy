--- conflicted
+++ resolved
@@ -30,17 +30,15 @@
 
 class TestErrors(TestCaseWithTransport):
 
-<<<<<<< HEAD
     def test_disabled_method(self):
         error = errors.DisabledMethod("class name")
         self.assertEqualDiff(
             "The smart server method 'class name' is disabled.", str(error))
-=======
+
     def test_duplicate_file_id(self):
         error = errors.DuplicateFileId('a_file_id', 'foo')
         self.assertEqualDiff('File id {a_file_id} already exists in inventory'
                              ' as foo', str(error))
->>>>>>> 162df990
 
     def test_inventory_modified(self):
         error = errors.InventoryModified("a tree to be repred")
