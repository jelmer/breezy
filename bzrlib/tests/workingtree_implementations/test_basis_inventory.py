# Copyright (C) 2004, 2005 by Canonical Ltd
#
# This program is free software; you can redistribute it and/or modify
# it under the terms of the GNU General Public License as published by
# the Free Software Foundation; either version 2 of the License, or
# (at your option) any later version.
#
# This program is distributed in the hope that it will be useful,
# but WITHOUT ANY WARRANTY; without even the implied warranty of
# MERCHANTABILITY or FITNESS FOR A PARTICULAR PURPOSE.  See the
# GNU General Public License for more details.
#
# You should have received a copy of the GNU General Public License
# along with this program; if not, write to the Free Software
# Foundation, Inc., 59 Temple Place, Suite 330, Boston, MA  02111-1307  USA

import os

from bzrlib.tests.workingtree_implementations import TestCaseWithWorkingTree
from bzrlib.branch import Branch
from bzrlib import inventory
from bzrlib.revision import Revision
import bzrlib.xml6


class TestBasisInventory(TestCaseWithWorkingTree):

    def test_create(self):
        # TODO: jam 20051218 this probably should add more than just
        #                    a couple files to the inventory

        # Make sure the basis file is created by a commit
        t = self.make_branch_and_tree('.')
        b = t.branch
        open('a', 'wb').write('a\n')
        t.add('a')
        t.commit('a', rev_id='r1')

        t._control_files.get_utf8('basis-inventory-cache')

        basis_inv = t.basis_tree().inventory
        self.assertEquals('r1', basis_inv.revision_id)
        
        store_inv = b.repository.get_inventory('r1')
        self.assertEquals(store_inv._byid, basis_inv._byid)

        open('b', 'wb').write('b\n')
        t.add('b')
        t.commit('b', rev_id='r2')

        t._control_files.get_utf8('basis-inventory-cache')

        basis_inv_txt = t.read_basis_inventory()
        basis_inv = bzrlib.xml6.serializer_v6.read_inventory_from_string(basis_inv_txt)
        self.assertEquals('r2', basis_inv.revision_id)
        store_inv = b.repository.get_inventory('r2')

        self.assertEquals(store_inv._byid, basis_inv._byid)

    def test_wrong_format(self):
        """WorkingTree.basis safely ignores junk basis inventories"""
        t = self.make_branch_and_tree('.')
        b = t.branch
        open('a', 'wb').write('a\n')
        t.add('a')
        t.commit('a', rev_id='r1')
        t._control_files.put_utf8('basis-inventory-cache', 'booga')
        t.basis_tree()
        t._control_files.put_utf8('basis-inventory-cache', '<xml/>')
        t.basis_tree()
        t._control_files.put_utf8('basis-inventory-cache', '<inventory />')
        t.basis_tree()
        t._control_files.put_utf8('basis-inventory-cache', 
                                  '<inventory format="pi"/>')
        t.basis_tree()

    def test_basis_inv_gets_revision(self):
        """When the inventory of the basis tree has no revision id it gets set.

        It gets set during set_parent_trees() or set_parent_ids().
        """
        tree = self.make_branch_and_tree('.')
        tree.lock_write()
<<<<<<< HEAD
        inv = inventory.Inventory(revision_id='r1')
        inv.root.revision = 'r1'
        inv_lines = tree.branch.repository.serialise_inventory(inv).split('\n')
        inv_lines = [(l + '\n') for l in inv_lines if l is not None]
=======
        # TODO change this to use CommitBuilder
>>>>>>> 13ec04df
        tree.branch.repository.control_weaves.get_weave('inventory',
            tree.branch.repository.get_transaction()
            ).add_lines('r1', [], inv_lines)
        rev = Revision(timestamp=0,
                       timezone=None,
                       committer="Foo Bar <foo@example.com>",
                       message="Message",
                       inventory_sha1="",
                       revision_id='r1')
        rev.parent_ids = []
        tree.branch.repository.add_revision('r1', rev)
        tree.unlock()
        tree.branch.append_revision('r1')
        tree.set_parent_trees(
            [('r1', tree.branch.repository.revision_tree('r1'))])
        # TODO: we should deserialise the file here, rather than peeking
        # without parsing, but to do this properly needs a serialiser on the
        # tree object that abstracts whether it is xml/rio/etc.
        self.assertContainsRe(
            tree._control_files.get_utf8('basis-inventory-cache').read(),
            'revision_id="r1"')
        <|MERGE_RESOLUTION|>--- conflicted
+++ resolved
@@ -81,14 +81,11 @@
         """
         tree = self.make_branch_and_tree('.')
         tree.lock_write()
-<<<<<<< HEAD
+        # TODO change this to use CommitBuilder
         inv = inventory.Inventory(revision_id='r1')
         inv.root.revision = 'r1'
         inv_lines = tree.branch.repository.serialise_inventory(inv).split('\n')
         inv_lines = [(l + '\n') for l in inv_lines if l is not None]
-=======
-        # TODO change this to use CommitBuilder
->>>>>>> 13ec04df
         tree.branch.repository.control_weaves.get_weave('inventory',
             tree.branch.repository.get_transaction()
             ).add_lines('r1', [], inv_lines)
