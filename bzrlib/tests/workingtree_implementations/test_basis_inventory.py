--- conflicted
+++ resolved
@@ -19,14 +19,9 @@
 from bzrlib.tests import TestNotApplicable
 from bzrlib.tests.workingtree_implementations import TestCaseWithWorkingTree
 from bzrlib.branch import Branch
-<<<<<<< HEAD
-from bzrlib.revision import Revision
-import bzrlib.xml5
-=======
 from bzrlib import inventory
 from bzrlib.revision import Revision
 import bzrlib.xml6
->>>>>>> ebdefa04
 
 
 class TestBasisInventory(TestCaseWithWorkingTree):
@@ -69,38 +64,6 @@
 
         self.assertEquals(store_inv._byid, basis_inv._byid)
 
-<<<<<<< HEAD
-    def test_basis_inv_gets_revision(self):
-        """When the inventory of the basis tree has no revision id it gets set.
-
-        It gets set during set_last_revision.
-        """
-        tree = self.make_branch_and_tree('.')
-        tree.lock_write()
-        tree.branch.repository.control_weaves.get_weave('inventory',
-            tree.branch.repository.get_transaction()
-            ).add_lines('r1', [], [
-                '<inventory format="5">\n',
-                '</inventory>\n'])
-        rev = Revision(timestamp=0,
-                       timezone=None,
-                       committer="Foo Bar <foo@example.com>",
-                       message="Message",
-                       inventory_sha1="",
-                       revision_id='r1')
-        rev.parent_ids = []
-        tree.branch.repository.add_revision('r1', rev)
-        tree.unlock()
-        tree.branch.append_revision('r1')
-        tree.set_last_revision('r1')
-        # TODO: we should deserialise the file here, rather than peeking
-        # without parsing, but to do this properly needs a serialiser on the
-        # tree object that abstracts whether it is xml/rio/etc.
-        self.assertContainsRe(
-            tree._control_files.get_utf8('basis-inventory').read(),
-            'revision_id="r1"')
-        
-=======
     def test_wrong_format(self):
         """WorkingTree.basis safely ignores junk basis inventories"""
         # This test is not applicable to DirState based trees: the basis is
@@ -122,5 +85,4 @@
         t.basis_tree()
         t._transport.put_bytes('basis-inventory-cache',
             '<inventory format="pi"/>')
-        t.basis_tree()
->>>>>>> ebdefa04
+        t.basis_tree()