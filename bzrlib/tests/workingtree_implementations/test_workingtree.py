# Copyright (C) 2005, 2006 Canonical Ltd
# Authors:  Robert Collins <robert.collins@canonical.com>
#
# This program is free software; you can redistribute it and/or modify
# it under the terms of the GNU General Public License as published by
# the Free Software Foundation; either version 2 of the License, or
# (at your option) any later version.
#
# This program is distributed in the hope that it will be useful,
# but WITHOUT ANY WARRANTY; without even the implied warranty of
# MERCHANTABILITY or FITNESS FOR A PARTICULAR PURPOSE.  See the
# GNU General Public License for more details.
#
# You should have received a copy of the GNU General Public License
# along with this program; if not, write to the Free Software
# Foundation, Inc., 59 Temple Place, Suite 330, Boston, MA  02111-1307  USA

from cStringIO import StringIO
import os
import sys

import bzrlib
from bzrlib import branch, bzrdir, errors, urlutils, workingtree
from bzrlib.errors import (NotBranchError, NotVersionedError, 
<<<<<<< HEAD
                           UnsupportedOperation,
                          )
=======
                           UnsupportedOperation, PathsNotVersionedError)
>>>>>>> 182e665d
from bzrlib.osutils import pathjoin, getcwd, has_symlinks
from bzrlib.tests import TestSkipped
from bzrlib.tests.workingtree_implementations import TestCaseWithWorkingTree
from bzrlib.trace import mutter
from bzrlib.workingtree import (TreeEntry, TreeDirectory, TreeFile, TreeLink,
                                WorkingTree)
from bzrlib.conflicts import ConflictList, TextConflict, ContentsConflict



class TestWorkingTree(TestCaseWithWorkingTree):

    def test_list_files(self):
        tree = self.make_branch_and_tree('.')
        self.build_tree(['dir/', 'file'])
        if has_symlinks():
            os.symlink('target', 'symlink')
        files = list(tree.list_files())
        self.assertEqual(files[0], ('dir', '?', 'directory', None, TreeDirectory()))
        self.assertEqual(files[1], ('file', '?', 'file', None, TreeFile()))
        if has_symlinks():
            self.assertEqual(files[2], ('symlink', '?', 'symlink', None, TreeLink()))

    def test_list_files_sorted(self):
        tree = self.make_branch_and_tree('.')
        self.build_tree(['dir/', 'file', 'dir/file', 'dir/b', 'dir/subdir/', 'a', 'dir/subfile',
                'zz_dir/', 'zz_dir/subfile'])
        files = [(path, kind) for (path, versioned, kind, file_id, entry) in tree.list_files()]
        self.assertEqual([
            ('a', 'file'),
            ('dir', 'directory'),
            ('file', 'file'),
            ('zz_dir', 'directory'),
            ], files)

        tree.add(['dir', 'zz_dir'])
        files = [(path, kind) for (path, versioned, kind, file_id, entry) in tree.list_files()]
        self.assertEqual([
            ('a', 'file'),
            ('dir', 'directory'),
            ('dir/b', 'file'),
            ('dir/file', 'file'),
            ('dir/subdir', 'directory'),
            ('dir/subfile', 'file'),
            ('file', 'file'),
            ('zz_dir', 'directory'),
            ('zz_dir/subfile', 'file'),
            ], files)

    def test_open_containing(self):
        branch = self.make_branch_and_tree('.').branch
        local_base = urlutils.local_path_from_url(branch.base)

        # Empty opens '.'
        wt, relpath = WorkingTree.open_containing()
        self.assertEqual('', relpath)
        self.assertEqual(wt.basedir + '/', local_base)

        # '.' opens this dir
        wt, relpath = WorkingTree.open_containing(u'.')
        self.assertEqual('', relpath)
        self.assertEqual(wt.basedir + '/', local_base)

        # './foo' finds '.' and a relpath of 'foo'
        wt, relpath = WorkingTree.open_containing('./foo')
        self.assertEqual('foo', relpath)
        self.assertEqual(wt.basedir + '/', local_base)

        # abspath(foo) finds '.' and relpath of 'foo'
        wt, relpath = WorkingTree.open_containing('./foo')
        wt, relpath = WorkingTree.open_containing(getcwd() + '/foo')
        self.assertEqual('foo', relpath)
        self.assertEqual(wt.basedir + '/', local_base)

        # can even be a url: finds '.' and relpath of 'foo'
        wt, relpath = WorkingTree.open_containing('./foo')
        wt, relpath = WorkingTree.open_containing(
                    urlutils.local_path_to_url(getcwd() + '/foo'))
        self.assertEqual('foo', relpath)
        self.assertEqual(wt.basedir + '/', local_base)


    def test_basic_relpath(self):
        # for comprehensive relpath tests, see whitebox.py.
        tree = self.make_branch_and_tree('.')
        self.assertEqual('child',
                         tree.relpath(pathjoin(getcwd(), 'child')))

    def test_lock_locks_branch(self):
        tree = self.make_branch_and_tree('.')
        tree.lock_read()
        self.assertEqual('r', tree.branch.peek_lock_mode())
        tree.unlock()
        self.assertEqual(None, tree.branch.peek_lock_mode())
        tree.lock_write()
        self.assertEqual('w', tree.branch.peek_lock_mode())
        tree.unlock()
        self.assertEqual(None, tree.branch.peek_lock_mode())
 
    def test_revert(self):
        """Test selected-file revert"""
        tree = self.make_branch_and_tree('.')

        self.build_tree(['hello.txt'])
        file('hello.txt', 'w').write('initial hello')

        self.assertRaises(PathsNotVersionedError,
                          tree.revert, ['hello.txt'])
        tree.add(['hello.txt'])
        tree.commit('create initial hello.txt')

        self.check_file_contents('hello.txt', 'initial hello')
        file('hello.txt', 'w').write('new hello')
        self.check_file_contents('hello.txt', 'new hello')

        # revert file modified since last revision
        tree.revert(['hello.txt'])
        self.check_file_contents('hello.txt', 'initial hello')
        self.check_file_contents('hello.txt.~1~', 'new hello')

        # reverting again does not clobber the backup
        tree.revert(['hello.txt'])
        self.check_file_contents('hello.txt', 'initial hello')
        self.check_file_contents('hello.txt.~1~', 'new hello')
        
        # backup files are numbered
        file('hello.txt', 'w').write('new hello2')
        tree.revert(['hello.txt'])
        self.check_file_contents('hello.txt', 'initial hello')
        self.check_file_contents('hello.txt.~1~', 'new hello')
        self.check_file_contents('hello.txt.~2~', 'new hello2')

    def test_revert_missing(self):
        # Revert a file that has been deleted since last commit
        tree = self.make_branch_and_tree('.')
        file('hello.txt', 'w').write('initial hello')
        tree.add('hello.txt')
        tree.commit('added hello.txt')
        os.unlink('hello.txt')
        tree.remove('hello.txt')
        tree.revert(['hello.txt'])
        self.failUnlessExists('hello.txt')

    def test_versioned_files_not_unknown(self):
        tree = self.make_branch_and_tree('.')
        self.build_tree(['hello.txt'])
        tree.add('hello.txt')
        self.assertEquals(list(tree.unknowns()),
                          [])

    def test_unknowns(self):
        tree = self.make_branch_and_tree('.')
        self.build_tree(['hello.txt',
                         'hello.txt.~1~'])
        self.build_tree_contents([('.bzrignore', '*.~*\n')])
        tree.add('.bzrignore')
        self.assertEquals(list(tree.unknowns()),
                          ['hello.txt'])

    def test_hashcache(self):
        from bzrlib.tests.test_hashcache import pause
        tree = self.make_branch_and_tree('.')
        self.build_tree(['hello.txt',
                         'hello.txt.~1~'])
        tree.add('hello.txt')
        pause()
        sha = tree.get_file_sha1(tree.path2id('hello.txt'))
        self.assertEqual(1, tree._hashcache.miss_count)
        tree2 = WorkingTree.open('.')
        sha2 = tree2.get_file_sha1(tree2.path2id('hello.txt'))
        self.assertEqual(0, tree2._hashcache.miss_count)
        self.assertEqual(1, tree2._hashcache.hit_count)

    def test_initialize(self):
        # initialize should create a working tree and branch in an existing dir
        t = self.make_branch_and_tree('.')
        b = branch.Branch.open('.')
        self.assertEqual(t.branch.base, b.base)
        t2 = WorkingTree.open('.')
        self.assertEqual(t.basedir, t2.basedir)
        self.assertEqual(b.base, t2.branch.base)
        # TODO maybe we should check the branch format? not sure if its
        # appropriate here.

    def test_rename_dirs(self):
        """Test renaming directories and the files within them."""
        wt = self.make_branch_and_tree('.')
        b = wt.branch
        self.build_tree(['dir/', 'dir/sub/', 'dir/sub/file'])
        wt.add(['dir', 'dir/sub', 'dir/sub/file'])

        wt.commit('create initial state')

        revid = b.revision_history()[0]
        self.log('first revision_id is {%s}' % revid)
        
        inv = b.repository.get_revision_inventory(revid)
        self.log('contents of inventory: %r' % inv.entries())

        self.check_inventory_shape(inv,
                                   ['dir', 'dir/sub', 'dir/sub/file'])

        wt.rename_one('dir', 'newdir')

        self.check_inventory_shape(wt.read_working_inventory(),
                                   ['newdir', 'newdir/sub', 'newdir/sub/file'])

        wt.rename_one('newdir/sub', 'newdir/newsub')
        self.check_inventory_shape(wt.read_working_inventory(),
                                   ['newdir', 'newdir/newsub',
                                    'newdir/newsub/file'])

    def test_add_in_unversioned(self):
        """Try to add a file in an unversioned directory.

        "bzr add" adds the parent as necessary, but simple working tree add
        doesn't do that.
        """
        from bzrlib.errors import NotVersionedError
        wt = self.make_branch_and_tree('.')
        self.build_tree(['foo/',
                         'foo/hello'])
        self.assertRaises(NotVersionedError,
                          wt.add,
                          'foo/hello')

    def test_add_missing(self):
        # adding a msising file -> NoSuchFile
        wt = self.make_branch_and_tree('.')
        self.assertRaises(errors.NoSuchFile, wt.add, 'fpp')

    def test_remove_verbose(self):
        #FIXME the remove api should not print or otherwise depend on the
        # text UI - RBC 20060124
        wt = self.make_branch_and_tree('.')
        self.build_tree(['hello'])
        wt.add(['hello'])
        wt.commit(message='add hello')
        stdout = StringIO()
        stderr = StringIO()
        self.assertEqual(None, self.apply_redirected(None, stdout, stderr,
                                                     wt.remove,
                                                     ['hello'],
                                                     verbose=True))
        self.assertEqual('?       hello\n', stdout.getvalue())
        self.assertEqual('', stderr.getvalue())

    def test_clone_trivial(self):
        wt = self.make_branch_and_tree('source')
        cloned_dir = wt.bzrdir.clone('target')
        cloned = cloned_dir.open_workingtree()
        self.assertEqual(cloned.last_revision(), wt.last_revision())

    def test_last_revision(self):
        wt = self.make_branch_and_tree('source')
        self.assertEqual(None, wt.last_revision())
        wt.commit('A', allow_pointless=True, rev_id='A')
        self.assertEqual('A', wt.last_revision())

    def test_set_last_revision(self):
        wt = self.make_branch_and_tree('source')
        self.assertEqual(None, wt.last_revision())
        # cannot set the last revision to one not in the branch history.
        self.assertRaises(errors.NoSuchRevision, wt.set_last_revision, 'A')
        wt.commit('A', allow_pointless=True, rev_id='A')
        self.assertEqual('A', wt.last_revision())
        # None is aways in the branch
        wt.set_last_revision(None)
        self.assertEqual(None, wt.last_revision())
        # and now we can set it to 'A'
        # because some formats mutate the branch to set it on the tree
        # we need to alter the branch to let this pass.
        wt.branch.set_revision_history(['A', 'B'])
        wt.set_last_revision('A')
        self.assertEqual('A', wt.last_revision())

    def test_set_last_revision_different_to_branch(self):
        # working tree formats from the meta-dir format and newer support
        # setting the last revision on a tree independently of that on the 
        # branch. Its concievable that some future formats may want to 
        # couple them again (i.e. because its really a smart server and
        # the working tree will always match the branch). So we test
        # that formats where initialising a branch does not initialise a 
        # tree - and thus have separable entities - support skewing the 
        # two things.
        branch = self.make_branch('tree')
        try:
            # if there is a working tree now, this is not supported.
            branch.bzrdir.open_workingtree()
            return
        except errors.NoWorkingTree:
            pass
        wt = branch.bzrdir.create_workingtree()
        wt.commit('A', allow_pointless=True, rev_id='A')
        wt.set_last_revision(None)
        self.assertEqual(None, wt.last_revision())
        self.assertEqual('A', wt.branch.last_revision())
        # and now we can set it back to 'A'
        wt.set_last_revision('A')
        self.assertEqual('A', wt.last_revision())
        self.assertEqual('A', wt.branch.last_revision())

    def test_clone_and_commit_preserves_last_revision(self):
        wt = self.make_branch_and_tree('source')
        cloned_dir = wt.bzrdir.clone('target')
        wt.commit('A', allow_pointless=True, rev_id='A')
        self.assertNotEqual(cloned_dir.open_workingtree().last_revision(),
                            wt.last_revision())

    def test_clone_preserves_content(self):
        wt = self.make_branch_and_tree('source')
        self.build_tree(['added', 'deleted', 'notadded'], transport=wt.bzrdir.transport.clone('..'))
        wt.add('deleted', 'deleted')
        wt.commit('add deleted')
        wt.remove('deleted')
        wt.add('added', 'added')
        cloned_dir = wt.bzrdir.clone('target')
        cloned = cloned_dir.open_workingtree()
        cloned_transport = cloned.bzrdir.transport.clone('..')
        self.assertFalse(cloned_transport.has('deleted'))
        self.assertTrue(cloned_transport.has('added'))
        self.assertFalse(cloned_transport.has('notadded'))
        self.assertEqual('added', cloned.path2id('added'))
        self.assertEqual(None, cloned.path2id('deleted'))
        self.assertEqual(None, cloned.path2id('notadded'))
        
    def test_basis_tree_returns_last_revision(self):
        wt = self.make_branch_and_tree('.')
        self.build_tree(['foo'])
        wt.add('foo', 'foo-id')
        wt.commit('A', rev_id='A')
        wt.rename_one('foo', 'bar')
        wt.commit('B', rev_id='B')
        wt.set_last_revision('B')
        tree = wt.basis_tree()
        self.failUnless(tree.has_filename('bar'))
        wt.set_last_revision('A')
        tree = wt.basis_tree()
        self.failUnless(tree.has_filename('foo'))

    def test_clone_tree_revision(self):
        # make a tree with a last-revision,
        # and clone it with a different last-revision, this should switch
        # do it.
        #
        # also test that the content is merged
        # and conflicts recorded.
        # This should merge between the trees - local edits should be preserved
        # but other changes occured.
        # we test this by having one file that does
        # not change between two revisions, and another that does -
        # if the changed one is not changed, fail,
        # if the one that did not change has lost a local change, fail.
        # 
        raise TestSkipped('revision limiting is not implemented yet.')

    def test_initialize_with_revision_id(self):
        # a bzrdir can construct a working tree for itself @ a specific revision.
        source = self.make_branch_and_tree('source')
        source.commit('a', rev_id='a', allow_pointless=True)
        source.commit('b', rev_id='b', allow_pointless=True)
        self.build_tree(['new/'])
        made_control = self.bzrdir_format.initialize('new')
        source.branch.repository.clone(made_control)
        source.branch.clone(made_control)
        made_tree = self.workingtree_format.initialize(made_control, revision_id='a')
        self.assertEqual('a', made_tree.last_revision())

    def test_update_sets_last_revision(self):
        # working tree formats from the meta-dir format and newer support
        # setting the last revision on a tree independently of that on the 
        # branch. Its concievable that some future formats may want to 
        # couple them again (i.e. because its really a smart server and
        # the working tree will always match the branch). So we test
        # that formats where initialising a branch does not initialise a 
        # tree - and thus have separable entities - support skewing the 
        # two things.
        main_branch = self.make_branch('tree')
        try:
            # if there is a working tree now, this is not supported.
            main_branch.bzrdir.open_workingtree()
            return
        except errors.NoWorkingTree:
            pass
        wt = main_branch.bzrdir.create_workingtree()
        # create an out of date working tree by making a checkout in this
        # current format
        self.build_tree(['checkout/', 'tree/file'])
        checkout = bzrdir.BzrDirMetaFormat1().initialize('checkout')
        branch.BranchReferenceFormat().initialize(checkout, main_branch)
        old_tree = self.workingtree_format.initialize(checkout)
        # now commit to 'tree'
        wt.add('file')
        wt.commit('A', rev_id='A')
        # and update old_tree
        self.assertEqual(0, old_tree.update())
        self.failUnlessExists('checkout/file')
        self.assertEqual('A', old_tree.last_revision())

    def test_update_returns_conflict_count(self):
        # working tree formats from the meta-dir format and newer support
        # setting the last revision on a tree independently of that on the 
        # branch. Its concievable that some future formats may want to 
        # couple them again (i.e. because its really a smart server and
        # the working tree will always match the branch). So we test
        # that formats where initialising a branch does not initialise a 
        # tree - and thus have separable entities - support skewing the 
        # two things.
        main_branch = self.make_branch('tree')
        try:
            # if there is a working tree now, this is not supported.
            main_branch.bzrdir.open_workingtree()
            return
        except errors.NoWorkingTree:
            pass
        wt = main_branch.bzrdir.create_workingtree()
        # create an out of date working tree by making a checkout in this
        # current format
        self.build_tree(['checkout/', 'tree/file'])
        checkout = bzrdir.BzrDirMetaFormat1().initialize('checkout')
        branch.BranchReferenceFormat().initialize(checkout, main_branch)
        old_tree = self.workingtree_format.initialize(checkout)
        # now commit to 'tree'
        wt.add('file')
        wt.commit('A', rev_id='A')
        # and add a file file to the checkout
        self.build_tree(['checkout/file'])
        old_tree.add('file')
        # and update old_tree
        self.assertEqual(1, old_tree.update())
        self.assertEqual('A', old_tree.last_revision())

    def test_merge_revert(self):
        from bzrlib.merge import merge_inner
        this = self.make_branch_and_tree('b1')
        open('b1/a', 'wb').write('a test\n')
        this.add('a')
        open('b1/b', 'wb').write('b test\n')
        this.add('b')
        this.commit(message='')
        base = this.bzrdir.clone('b2').open_workingtree()
        open('b2/a', 'wb').write('b test\n')
        other = this.bzrdir.clone('b3').open_workingtree()
        open('b3/a', 'wb').write('c test\n')
        open('b3/c', 'wb').write('c test\n')
        other.add('c')

        open('b1/b', 'wb').write('q test\n')
        open('b1/d', 'wb').write('d test\n')
        merge_inner(this.branch, other, base, this_tree=this)
        self.assertNotEqual(open('b1/a', 'rb').read(), 'a test\n')
        this.revert([])
        self.assertEqual(open('b1/a', 'rb').read(), 'a test\n')
        self.assertIs(os.path.exists('b1/b.~1~'), True)
        self.assertIs(os.path.exists('b1/c'), False)
        self.assertIs(os.path.exists('b1/a.~1~'), False)
        self.assertIs(os.path.exists('b1/d'), True)

    def test_update_updates_bound_branch_no_local_commits(self):
        # doing an update in a tree updates the branch its bound to too.
        master_tree = self.make_branch_and_tree('master')
        tree = self.make_branch_and_tree('tree')
        try:
            tree.branch.bind(master_tree.branch)
        except errors.UpgradeRequired:
            # legacy branches cannot bind
            return
        master_tree.commit('foo', rev_id='foo', allow_pointless=True)
        tree.update()
        self.assertEqual('foo', tree.last_revision())
        self.assertEqual('foo', tree.branch.last_revision())

    def test_update_turns_local_commit_into_merge(self):
        # doing an update with a few local commits and no master commits
        # makes pending-merges. 
        # this is done so that 'bzr update; bzr revert' will always produce
        # an exact copy of the 'logical branch' - the referenced branch for
        # a checkout, and the master for a bound branch.
        # its possible that we should instead have 'bzr update' when there
        # is nothing new on the master leave the current commits intact and
        # alter 'revert' to revert to the master always. But for now, its
        # good.
        master_tree = self.make_branch_and_tree('master')
        tree = self.make_branch_and_tree('tree')
        try:
            tree.branch.bind(master_tree.branch)
        except errors.UpgradeRequired:
            # legacy branches cannot bind
            return
        tree.commit('foo', rev_id='foo', allow_pointless=True, local=True)
        tree.commit('bar', rev_id='bar', allow_pointless=True, local=True)
        tree.update()
        self.assertEqual(None, tree.last_revision())
        self.assertEqual([], tree.branch.revision_history())
        self.assertEqual(['bar'], tree.pending_merges())

    def test_merge_modified(self):
        tree = self.make_branch_and_tree('master')
        tree._control_files.put('merge-hashes', StringIO('asdfasdf'))
        self.assertRaises(errors.MergeModifiedFormatError, tree.merge_modified)

    def test_conflicts(self):
        from bzrlib.tests.test_conflicts import example_conflicts
        tree = self.make_branch_and_tree('master')
        try:
            tree.set_conflicts(example_conflicts)
        except UnsupportedOperation:
            raise TestSkipped('set_conflicts not supported')
            
        tree2 = WorkingTree.open('master')
        self.assertEqual(tree2.conflicts(), example_conflicts)
        tree2._control_files.put('conflicts', StringIO(''))
        self.assertRaises(errors.ConflictFormatError, 
                          tree2.conflicts)
        tree2._control_files.put('conflicts', StringIO('a'))
        self.assertRaises(errors.ConflictFormatError, 
                          tree2.conflicts)

    def make_merge_conflicts(self):
        from bzrlib.merge import merge_inner 
        tree = self.make_branch_and_tree('mine')
        file('mine/bloo', 'wb').write('one')
        tree.add('bloo')
        file('mine/blo', 'wb').write('on')
        tree.add('blo')
        tree.commit("blah", allow_pointless=False)
        base = tree.basis_tree()
        bzrdir.BzrDir.open("mine").sprout("other")
        file('other/bloo', 'wb').write('two')
        othertree = WorkingTree.open('other')
        othertree.commit('blah', allow_pointless=False)
        file('mine/bloo', 'wb').write('three')
        tree.commit("blah", allow_pointless=False)
        merge_inner(tree.branch, othertree, base, this_tree=tree)
        return tree

    def test_merge_conflicts(self):
        tree = self.make_merge_conflicts()
        self.assertEqual(len(tree.conflicts()), 1)

    def test_clear_merge_conflicts(self):
        tree = self.make_merge_conflicts()
        self.assertEqual(len(tree.conflicts()), 1)
        try:
            tree.set_conflicts(ConflictList())
        except UnsupportedOperation:
            raise TestSkipped
        self.assertEqual(tree.conflicts(), ConflictList())

    def test_add_conflicts(self):
        tree = self.make_branch_and_tree('tree')
        try:
            tree.add_conflicts([TextConflict('path_a')])
        except UnsupportedOperation:
            raise TestSkipped()
        self.assertEqual(ConflictList([TextConflict('path_a')]),
                         tree.conflicts())
        tree.add_conflicts([TextConflict('path_a')])
        self.assertEqual(ConflictList([TextConflict('path_a')]), 
                         tree.conflicts())
        tree.add_conflicts([ContentsConflict('path_a')])
        self.assertEqual(ConflictList([ContentsConflict('path_a'), 
                                       TextConflict('path_a')]),
                         tree.conflicts())
        tree.add_conflicts([TextConflict('path_b')])
        self.assertEqual(ConflictList([ContentsConflict('path_a'), 
                                       TextConflict('path_a'),
                                       TextConflict('path_b')]),
                         tree.conflicts())

    def test_revert_clear_conflicts(self):
        tree = self.make_merge_conflicts()
        self.assertEqual(len(tree.conflicts()), 1)
        tree.revert(["blo"])
        self.assertEqual(len(tree.conflicts()), 1)
        tree.revert(["bloo"])
        self.assertEqual(len(tree.conflicts()), 0)

    def test_revert_clear_conflicts2(self):
        tree = self.make_merge_conflicts()
        self.assertEqual(len(tree.conflicts()), 1)
        tree.revert([])
        self.assertEqual(len(tree.conflicts()), 0)

    def test_format_description(self):
        tree = self.make_branch_and_tree('tree')
        text = tree._format.get_format_description()
        self.failUnless(len(text))

    def test_branch_attribute_is_not_settable(self):
        # the branch attribute is an aspect of the working tree, not a
        # configurable attribute
        tree = self.make_branch_and_tree('tree')
        def set_branch():
            tree.branch = tree.branch
        self.assertRaises(AttributeError, set_branch)

    def test_list_files_versioned_before_ignored(self):
        """A versioned file matching an ignore rule should not be ignored."""
        tree = self.make_branch_and_tree('.')
        self.build_tree(['foo.pyc'])
        # ensure that foo.pyc is ignored
        self.build_tree_contents([('.bzrignore', 'foo.pyc')])
        tree.add('foo.pyc', 'anid')
        files = sorted(list(tree.list_files()))
        self.assertEqual((u'.bzrignore', '?', 'file', None), files[0][:-1])
        self.assertEqual((u'foo.pyc', 'V', 'file', 'anid'), files[1][:-1])
        self.assertEqual(2, len(files))

<|MERGE_RESOLUTION|>--- conflicted
+++ resolved
@@ -22,12 +22,7 @@
 import bzrlib
 from bzrlib import branch, bzrdir, errors, urlutils, workingtree
 from bzrlib.errors import (NotBranchError, NotVersionedError, 
-<<<<<<< HEAD
-                           UnsupportedOperation,
-                          )
-=======
                            UnsupportedOperation, PathsNotVersionedError)
->>>>>>> 182e665d
 from bzrlib.osutils import pathjoin, getcwd, has_symlinks
 from bzrlib.tests import TestSkipped
 from bzrlib.tests.workingtree_implementations import TestCaseWithWorkingTree
