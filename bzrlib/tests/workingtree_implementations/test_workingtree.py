--- conflicted
+++ resolved
@@ -37,11 +37,6 @@
 from bzrlib.tests import TestSkipped
 from bzrlib.tests.workingtree_implementations import TestCaseWithWorkingTree
 from bzrlib.trace import mutter
-<<<<<<< HEAD
-import bzrlib.urlutils as urlutils
-import bzrlib.workingtree as workingtree
-=======
->>>>>>> ebdefa04
 from bzrlib.workingtree import (TreeEntry, TreeDirectory, TreeFile, TreeLink,
                                 WorkingTree, WorkingTree2)
 from bzrlib.conflicts import ConflictList, TextConflict, ContentsConflict
@@ -115,18 +110,6 @@
         # Empty opens '.'
         wt, relpath = WorkingTree.open_containing()
         self.assertEqual('', relpath)
-<<<<<<< HEAD
-        self.assertEqual(wt.basedir + '/', urlutils.local_path_from_url(branch.base))
-        wt, relpath = WorkingTree.open_containing(u'.')
-        self.assertEqual('', relpath)
-        self.assertEqual(wt.basedir + '/', urlutils.local_path_from_url(branch.base))
-        wt, relpath = WorkingTree.open_containing('./foo')
-        self.assertEqual('foo', relpath)
-        self.assertEqual(wt.basedir + '/', urlutils.local_path_from_url(branch.base))
-        wt, relpath = WorkingTree.open_containing('file://' + getcwd() + '/foo')
-        self.assertEqual('foo', relpath)
-        self.assertEqual(wt.basedir + '/', urlutils.local_path_from_url(branch.base))
-=======
         self.assertEqual(wt.basedir + '/', local_base)
 
         # '.' opens this dir
@@ -151,7 +134,6 @@
                     urlutils.local_path_to_url(getcwd() + '/foo'))
         self.assertEqual('foo', relpath)
         self.assertEqual(wt.basedir + '/', local_base)
->>>>>>> ebdefa04
 
     def test_basic_relpath(self):
         # for comprehensive relpath tests, see whitebox.py.
