# Copyright (C) 2005, 2006 Canonical Ltd
# Authors:  Robert Collins <robert.collins@canonical.com>
#
# This program is free software; you can redistribute it and/or modify
# it under the terms of the GNU General Public License as published by
# the Free Software Foundation; either version 2 of the License, or
# (at your option) any later version.
#
# This program is distributed in the hope that it will be useful,
# but WITHOUT ANY WARRANTY; without even the implied warranty of
# MERCHANTABILITY or FITNESS FOR A PARTICULAR PURPOSE.  See the
# GNU General Public License for more details.
#
# You should have received a copy of the GNU General Public License
# along with this program; if not, write to the Free Software
# Foundation, Inc., 59 Temple Place, Suite 330, Boston, MA  02111-1307  USA

from cStringIO import StringIO
import os
import sys

import bzrlib
from bzrlib import branch, bzrdir, errors, osutils, urlutils, workingtree
from bzrlib.errors import (NotBranchError, NotVersionedError, 
                           UnsupportedOperation, PathsNotVersionedError)
from bzrlib.osutils import pathjoin, getcwd, has_symlinks
from bzrlib.tests import TestSkipped
from bzrlib.tests.workingtree_implementations import TestCaseWithWorkingTree
from bzrlib.trace import mutter
from bzrlib.workingtree import (TreeEntry, TreeDirectory, TreeFile, TreeLink,
                                WorkingTree)
from bzrlib.conflicts import ConflictList, TextConflict, ContentsConflict



class TestWorkingTree(TestCaseWithWorkingTree):

    def test_list_files(self):
        tree = self.make_branch_and_tree('.')
        self.build_tree(['dir/', 'file'])
        if has_symlinks():
            os.symlink('target', 'symlink')
        files = list(tree.list_files())
        self.assertEqual(files[0], ('dir', '?', 'directory', None, TreeDirectory()))
        self.assertEqual(files[1], ('file', '?', 'file', None, TreeFile()))
        if has_symlinks():
            self.assertEqual(files[2], ('symlink', '?', 'symlink', None, TreeLink()))

    def test_list_files_sorted(self):
        tree = self.make_branch_and_tree('.')
        self.build_tree(['dir/', 'file', 'dir/file', 'dir/b', 'dir/subdir/', 'a', 'dir/subfile',
                'zz_dir/', 'zz_dir/subfile'])
        files = [(path, kind) for (path, versioned, kind, file_id, entry) in tree.list_files()]
        self.assertEqual([
            ('a', 'file'),
            ('dir', 'directory'),
            ('file', 'file'),
            ('zz_dir', 'directory'),
            ], files)

        tree.add(['dir', 'zz_dir'])
        files = [(path, kind) for (path, versioned, kind, file_id, entry) in tree.list_files()]
        self.assertEqual([
            ('a', 'file'),
            ('dir', 'directory'),
            ('dir/b', 'file'),
            ('dir/file', 'file'),
            ('dir/subdir', 'directory'),
            ('dir/subfile', 'file'),
            ('file', 'file'),
            ('zz_dir', 'directory'),
            ('zz_dir/subfile', 'file'),
            ], files)

    def test_open_containing(self):
        branch = self.make_branch_and_tree('.').branch
        local_base = urlutils.local_path_from_url(branch.base)

        # Empty opens '.'
        wt, relpath = WorkingTree.open_containing()
        self.assertEqual('', relpath)
        self.assertEqual(wt.basedir + '/', local_base)

        # '.' opens this dir
        wt, relpath = WorkingTree.open_containing(u'.')
        self.assertEqual('', relpath)
        self.assertEqual(wt.basedir + '/', local_base)

        # './foo' finds '.' and a relpath of 'foo'
        wt, relpath = WorkingTree.open_containing('./foo')
        self.assertEqual('foo', relpath)
        self.assertEqual(wt.basedir + '/', local_base)

        # abspath(foo) finds '.' and relpath of 'foo'
        wt, relpath = WorkingTree.open_containing('./foo')
        wt, relpath = WorkingTree.open_containing(getcwd() + '/foo')
        self.assertEqual('foo', relpath)
        self.assertEqual(wt.basedir + '/', local_base)

        # can even be a url: finds '.' and relpath of 'foo'
        wt, relpath = WorkingTree.open_containing('./foo')
        wt, relpath = WorkingTree.open_containing(
                    urlutils.local_path_to_url(getcwd() + '/foo'))
        self.assertEqual('foo', relpath)
        self.assertEqual(wt.basedir + '/', local_base)


    def test_basic_relpath(self):
        # for comprehensive relpath tests, see whitebox.py.
        tree = self.make_branch_and_tree('.')
        self.assertEqual('child',
                         tree.relpath(pathjoin(getcwd(), 'child')))

    def test_lock_locks_branch(self):
        tree = self.make_branch_and_tree('.')
        tree.lock_read()
        self.assertEqual('r', tree.branch.peek_lock_mode())
        tree.unlock()
        self.assertEqual(None, tree.branch.peek_lock_mode())
        tree.lock_write()
        self.assertEqual('w', tree.branch.peek_lock_mode())
        tree.unlock()
        self.assertEqual(None, tree.branch.peek_lock_mode())
 
    def test_revert(self):
        """Test selected-file revert"""
        tree = self.make_branch_and_tree('.')

        self.build_tree(['hello.txt'])
        file('hello.txt', 'w').write('initial hello')

        self.assertRaises(PathsNotVersionedError,
                          tree.revert, ['hello.txt'])
        tree.add(['hello.txt'])
        tree.commit('create initial hello.txt')

        self.check_file_contents('hello.txt', 'initial hello')
        file('hello.txt', 'w').write('new hello')
        self.check_file_contents('hello.txt', 'new hello')

        # revert file modified since last revision
        tree.revert(['hello.txt'])
        self.check_file_contents('hello.txt', 'initial hello')
        self.check_file_contents('hello.txt.~1~', 'new hello')

        # reverting again does not clobber the backup
        tree.revert(['hello.txt'])
        self.check_file_contents('hello.txt', 'initial hello')
        self.check_file_contents('hello.txt.~1~', 'new hello')
        
        # backup files are numbered
        file('hello.txt', 'w').write('new hello2')
        tree.revert(['hello.txt'])
        self.check_file_contents('hello.txt', 'initial hello')
        self.check_file_contents('hello.txt.~1~', 'new hello')
        self.check_file_contents('hello.txt.~2~', 'new hello2')

    def test_revert_missing(self):
        # Revert a file that has been deleted since last commit
        tree = self.make_branch_and_tree('.')
        file('hello.txt', 'w').write('initial hello')
        tree.add('hello.txt')
        tree.commit('added hello.txt')
        os.unlink('hello.txt')
        tree.remove('hello.txt')
        tree.revert(['hello.txt'])
        self.failUnlessExists('hello.txt')

    def test_versioned_files_not_unknown(self):
        tree = self.make_branch_and_tree('.')
        self.build_tree(['hello.txt'])
        tree.add('hello.txt')
        self.assertEquals(list(tree.unknowns()),
                          [])

    def test_unknowns(self):
        tree = self.make_branch_and_tree('.')
        self.build_tree(['hello.txt',
                         'hello.txt.~1~'])
        self.build_tree_contents([('.bzrignore', '*.~*\n')])
        tree.add('.bzrignore')
        self.assertEquals(list(tree.unknowns()),
                          ['hello.txt'])

    def test_hashcache(self):
        from bzrlib.tests.test_hashcache import pause
        tree = self.make_branch_and_tree('.')
        self.build_tree(['hello.txt',
                         'hello.txt.~1~'])
        tree.add('hello.txt')
        pause()
        sha = tree.get_file_sha1(tree.path2id('hello.txt'))
        self.assertEqual(1, tree._hashcache.miss_count)
        tree2 = WorkingTree.open('.')
        sha2 = tree2.get_file_sha1(tree2.path2id('hello.txt'))
        self.assertEqual(0, tree2._hashcache.miss_count)
        self.assertEqual(1, tree2._hashcache.hit_count)

    def test_initialize(self):
        # initialize should create a working tree and branch in an existing dir
        t = self.make_branch_and_tree('.')
        b = branch.Branch.open('.')
        self.assertEqual(t.branch.base, b.base)
        t2 = WorkingTree.open('.')
        self.assertEqual(t.basedir, t2.basedir)
        self.assertEqual(b.base, t2.branch.base)
        # TODO maybe we should check the branch format? not sure if its
        # appropriate here.

    def test_rename_dirs(self):
        """Test renaming directories and the files within them."""
        wt = self.make_branch_and_tree('.')
        b = wt.branch
        self.build_tree(['dir/', 'dir/sub/', 'dir/sub/file'])
        wt.add(['dir', 'dir/sub', 'dir/sub/file'])

        wt.commit('create initial state')

        revid = b.revision_history()[0]
        self.log('first revision_id is {%s}' % revid)
        
        inv = b.repository.get_revision_inventory(revid)
        self.log('contents of inventory: %r' % inv.entries())

        self.check_inventory_shape(inv,
                                   ['dir', 'dir/sub', 'dir/sub/file'])

        wt.rename_one('dir', 'newdir')

        self.check_inventory_shape(wt.read_working_inventory(),
                                   ['newdir', 'newdir/sub', 'newdir/sub/file'])

        wt.rename_one('newdir/sub', 'newdir/newsub')
        self.check_inventory_shape(wt.read_working_inventory(),
                                   ['newdir', 'newdir/newsub',
                                    'newdir/newsub/file'])

    def test_add_in_unversioned(self):
        """Try to add a file in an unversioned directory.

        "bzr add" adds the parent as necessary, but simple working tree add
        doesn't do that.
        """
        from bzrlib.errors import NotVersionedError
        wt = self.make_branch_and_tree('.')
        self.build_tree(['foo/',
                         'foo/hello'])
        self.assertRaises(NotVersionedError,
                          wt.add,
                          'foo/hello')

    def test_add_missing(self):
        # adding a msising file -> NoSuchFile
        wt = self.make_branch_and_tree('.')
        self.assertRaises(errors.NoSuchFile, wt.add, 'fpp')

    def test_remove_verbose(self):
        #FIXME the remove api should not print or otherwise depend on the
        # text UI - RBC 20060124
        wt = self.make_branch_and_tree('.')
        self.build_tree(['hello'])
        wt.add(['hello'])
        wt.commit(message='add hello')
        stdout = StringIO()
        stderr = StringIO()
        self.assertEqual(None, self.apply_redirected(None, stdout, stderr,
                                                     wt.remove,
                                                     ['hello'],
                                                     verbose=True))
        self.assertEqual('?       hello\n', stdout.getvalue())
        self.assertEqual('', stderr.getvalue())

    def test_clone_trivial(self):
        wt = self.make_branch_and_tree('source')
        cloned_dir = wt.bzrdir.clone('target')
        cloned = cloned_dir.open_workingtree()
        self.assertEqual(cloned.last_revision(), wt.last_revision())

    def test_last_revision(self):
        wt = self.make_branch_and_tree('source')
        self.assertEqual(None, wt.last_revision())
        wt.commit('A', allow_pointless=True, rev_id='A')
        self.assertEqual('A', wt.last_revision())

    def test_set_last_revision(self):
        wt = self.make_branch_and_tree('source')
        self.assertEqual(None, wt.last_revision())
        # cannot set the last revision to one not in the branch history.
        self.assertRaises(errors.NoSuchRevision, wt.set_last_revision, 'A')
        wt.commit('A', allow_pointless=True, rev_id='A')
        self.assertEqual('A', wt.last_revision())
        # None is aways in the branch
        wt.set_last_revision(None)
        self.assertEqual(None, wt.last_revision())
        # and now we can set it to 'A'
        # because some formats mutate the branch to set it on the tree
        # we need to alter the branch to let this pass.
        wt.branch.set_revision_history(['A', 'B'])
        wt.set_last_revision('A')
        self.assertEqual('A', wt.last_revision())

    def test_set_last_revision_different_to_branch(self):
        # working tree formats from the meta-dir format and newer support
        # setting the last revision on a tree independently of that on the 
        # branch. Its concievable that some future formats may want to 
        # couple them again (i.e. because its really a smart server and
        # the working tree will always match the branch). So we test
        # that formats where initialising a branch does not initialise a 
        # tree - and thus have separable entities - support skewing the 
        # two things.
        branch = self.make_branch('tree')
        try:
            # if there is a working tree now, this is not supported.
            branch.bzrdir.open_workingtree()
            return
        except errors.NoWorkingTree:
            pass
        wt = branch.bzrdir.create_workingtree()
        wt.commit('A', allow_pointless=True, rev_id='A')
        wt.set_last_revision(None)
        self.assertEqual(None, wt.last_revision())
        self.assertEqual('A', wt.branch.last_revision())
        # and now we can set it back to 'A'
        wt.set_last_revision('A')
        self.assertEqual('A', wt.last_revision())
        self.assertEqual('A', wt.branch.last_revision())

    def test_clone_and_commit_preserves_last_revision(self):
        wt = self.make_branch_and_tree('source')
        cloned_dir = wt.bzrdir.clone('target')
        wt.commit('A', allow_pointless=True, rev_id='A')
        self.assertNotEqual(cloned_dir.open_workingtree().last_revision(),
                            wt.last_revision())

    def test_clone_preserves_content(self):
        wt = self.make_branch_and_tree('source')
        self.build_tree(['added', 'deleted', 'notadded'], transport=wt.bzrdir.transport.clone('..'))
        wt.add('deleted', 'deleted')
        wt.commit('add deleted')
        wt.remove('deleted')
        wt.add('added', 'added')
        cloned_dir = wt.bzrdir.clone('target')
        cloned = cloned_dir.open_workingtree()
        cloned_transport = cloned.bzrdir.transport.clone('..')
        self.assertFalse(cloned_transport.has('deleted'))
        self.assertTrue(cloned_transport.has('added'))
        self.assertFalse(cloned_transport.has('notadded'))
        self.assertEqual('added', cloned.path2id('added'))
        self.assertEqual(None, cloned.path2id('deleted'))
        self.assertEqual(None, cloned.path2id('notadded'))
        
    def test_basis_tree_returns_last_revision(self):
        wt = self.make_branch_and_tree('.')
        self.build_tree(['foo'])
        wt.add('foo', 'foo-id')
        wt.commit('A', rev_id='A')
        wt.rename_one('foo', 'bar')
        wt.commit('B', rev_id='B')
        wt.set_last_revision('B')
        tree = wt.basis_tree()
        self.failUnless(tree.has_filename('bar'))
        wt.set_last_revision('A')
        tree = wt.basis_tree()
        self.failUnless(tree.has_filename('foo'))

    def test_clone_tree_revision(self):
        # make a tree with a last-revision,
        # and clone it with a different last-revision, this should switch
        # do it.
        #
        # also test that the content is merged
        # and conflicts recorded.
        # This should merge between the trees - local edits should be preserved
        # but other changes occured.
        # we test this by having one file that does
        # not change between two revisions, and another that does -
        # if the changed one is not changed, fail,
        # if the one that did not change has lost a local change, fail.
        # 
        raise TestSkipped('revision limiting is not implemented yet.')

    def test_initialize_with_revision_id(self):
        # a bzrdir can construct a working tree for itself @ a specific revision.
        source = self.make_branch_and_tree('source')
        source.commit('a', rev_id='a', allow_pointless=True)
        source.commit('b', rev_id='b', allow_pointless=True)
        self.build_tree(['new/'])
        made_control = self.bzrdir_format.initialize('new')
        source.branch.repository.clone(made_control)
        source.branch.clone(made_control)
        made_tree = self.workingtree_format.initialize(made_control, revision_id='a')
        self.assertEqual('a', made_tree.last_revision())

    def test_update_sets_last_revision(self):
        # working tree formats from the meta-dir format and newer support
        # setting the last revision on a tree independently of that on the 
        # branch. Its concievable that some future formats may want to 
        # couple them again (i.e. because its really a smart server and
        # the working tree will always match the branch). So we test
        # that formats where initialising a branch does not initialise a 
        # tree - and thus have separable entities - support skewing the 
        # two things.
        main_branch = self.make_branch('tree')
        try:
            # if there is a working tree now, this is not supported.
            main_branch.bzrdir.open_workingtree()
            return
        except errors.NoWorkingTree:
            pass
        wt = main_branch.bzrdir.create_workingtree()
        # create an out of date working tree by making a checkout in this
        # current format
        self.build_tree(['checkout/', 'tree/file'])
        checkout = bzrdir.BzrDirMetaFormat1().initialize('checkout')
        branch.BranchReferenceFormat().initialize(checkout, main_branch)
        old_tree = self.workingtree_format.initialize(checkout)
        # now commit to 'tree'
        wt.add('file')
        wt.commit('A', rev_id='A')
        # and update old_tree
        self.assertEqual(0, old_tree.update())
        self.failUnlessExists('checkout/file')
        self.assertEqual('A', old_tree.last_revision())

    def test_update_returns_conflict_count(self):
        # working tree formats from the meta-dir format and newer support
        # setting the last revision on a tree independently of that on the 
        # branch. Its concievable that some future formats may want to 
        # couple them again (i.e. because its really a smart server and
        # the working tree will always match the branch). So we test
        # that formats where initialising a branch does not initialise a 
        # tree - and thus have separable entities - support skewing the 
        # two things.
        main_branch = self.make_branch('tree')
        try:
            # if there is a working tree now, this is not supported.
            main_branch.bzrdir.open_workingtree()
            return
        except errors.NoWorkingTree:
            pass
        wt = main_branch.bzrdir.create_workingtree()
        # create an out of date working tree by making a checkout in this
        # current format
        self.build_tree(['checkout/', 'tree/file'])
        checkout = bzrdir.BzrDirMetaFormat1().initialize('checkout')
        branch.BranchReferenceFormat().initialize(checkout, main_branch)
        old_tree = self.workingtree_format.initialize(checkout)
        # now commit to 'tree'
        wt.add('file')
        wt.commit('A', rev_id='A')
        # and add a file file to the checkout
        self.build_tree(['checkout/file'])
        old_tree.add('file')
        # and update old_tree
        self.assertEqual(1, old_tree.update())
        self.assertEqual('A', old_tree.last_revision())

    def test_merge_revert(self):
        from bzrlib.merge import merge_inner
        this = self.make_branch_and_tree('b1')
        open('b1/a', 'wb').write('a test\n')
        this.add('a')
        open('b1/b', 'wb').write('b test\n')
        this.add('b')
        this.commit(message='')
        base = this.bzrdir.clone('b2').open_workingtree()
        open('b2/a', 'wb').write('b test\n')
        other = this.bzrdir.clone('b3').open_workingtree()
        open('b3/a', 'wb').write('c test\n')
        open('b3/c', 'wb').write('c test\n')
        other.add('c')

        open('b1/b', 'wb').write('q test\n')
        open('b1/d', 'wb').write('d test\n')
        merge_inner(this.branch, other, base, this_tree=this)
        self.assertNotEqual(open('b1/a', 'rb').read(), 'a test\n')
        this.revert([])
        self.assertEqual(open('b1/a', 'rb').read(), 'a test\n')
        self.assertIs(os.path.exists('b1/b.~1~'), True)
        self.assertIs(os.path.exists('b1/c'), False)
        self.assertIs(os.path.exists('b1/a.~1~'), False)
        self.assertIs(os.path.exists('b1/d'), True)

    def test_update_updates_bound_branch_no_local_commits(self):
        # doing an update in a tree updates the branch its bound to too.
        master_tree = self.make_branch_and_tree('master')
        tree = self.make_branch_and_tree('tree')
        try:
            tree.branch.bind(master_tree.branch)
        except errors.UpgradeRequired:
            # legacy branches cannot bind
            return
        master_tree.commit('foo', rev_id='foo', allow_pointless=True)
        tree.update()
        self.assertEqual('foo', tree.last_revision())
        self.assertEqual('foo', tree.branch.last_revision())

    def test_update_turns_local_commit_into_merge(self):
        # doing an update with a few local commits and no master commits
        # makes pending-merges. 
        # this is done so that 'bzr update; bzr revert' will always produce
        # an exact copy of the 'logical branch' - the referenced branch for
        # a checkout, and the master for a bound branch.
        # its possible that we should instead have 'bzr update' when there
        # is nothing new on the master leave the current commits intact and
        # alter 'revert' to revert to the master always. But for now, its
        # good.
        master_tree = self.make_branch_and_tree('master')
        tree = self.make_branch_and_tree('tree')
        try:
            tree.branch.bind(master_tree.branch)
        except errors.UpgradeRequired:
            # legacy branches cannot bind
            return
        tree.commit('foo', rev_id='foo', allow_pointless=True, local=True)
        tree.commit('bar', rev_id='bar', allow_pointless=True, local=True)
        tree.update()
        self.assertEqual(None, tree.last_revision())
        self.assertEqual([], tree.branch.revision_history())
        self.assertEqual(['bar'], tree.pending_merges())

    def test_merge_modified(self):
        tree = self.make_branch_and_tree('master')
        tree._control_files.put('merge-hashes', StringIO('asdfasdf'))
        self.assertRaises(errors.MergeModifiedFormatError, tree.merge_modified)

    def test_conflicts(self):
        from bzrlib.tests.test_conflicts import example_conflicts
        tree = self.make_branch_and_tree('master')
        try:
            tree.set_conflicts(example_conflicts)
        except UnsupportedOperation:
            raise TestSkipped('set_conflicts not supported')
            
        tree2 = WorkingTree.open('master')
        self.assertEqual(tree2.conflicts(), example_conflicts)
        tree2._control_files.put('conflicts', StringIO(''))
        self.assertRaises(errors.ConflictFormatError, 
                          tree2.conflicts)
        tree2._control_files.put('conflicts', StringIO('a'))
        self.assertRaises(errors.ConflictFormatError, 
                          tree2.conflicts)

    def make_merge_conflicts(self):
        from bzrlib.merge import merge_inner 
        tree = self.make_branch_and_tree('mine')
        file('mine/bloo', 'wb').write('one')
        tree.add('bloo')
        file('mine/blo', 'wb').write('on')
        tree.add('blo')
        tree.commit("blah", allow_pointless=False)
        base = tree.basis_tree()
        bzrdir.BzrDir.open("mine").sprout("other")
        file('other/bloo', 'wb').write('two')
        othertree = WorkingTree.open('other')
        othertree.commit('blah', allow_pointless=False)
        file('mine/bloo', 'wb').write('three')
        tree.commit("blah", allow_pointless=False)
        merge_inner(tree.branch, othertree, base, this_tree=tree)
        return tree

    def test_merge_conflicts(self):
        tree = self.make_merge_conflicts()
        self.assertEqual(len(tree.conflicts()), 1)

    def test_clear_merge_conflicts(self):
        tree = self.make_merge_conflicts()
        self.assertEqual(len(tree.conflicts()), 1)
        try:
            tree.set_conflicts(ConflictList())
        except UnsupportedOperation:
            raise TestSkipped
        self.assertEqual(tree.conflicts(), ConflictList())

    def test_add_conflicts(self):
        tree = self.make_branch_and_tree('tree')
        try:
            tree.add_conflicts([TextConflict('path_a')])
        except UnsupportedOperation:
            raise TestSkipped()
        self.assertEqual(ConflictList([TextConflict('path_a')]),
                         tree.conflicts())
        tree.add_conflicts([TextConflict('path_a')])
        self.assertEqual(ConflictList([TextConflict('path_a')]), 
                         tree.conflicts())
        tree.add_conflicts([ContentsConflict('path_a')])
        self.assertEqual(ConflictList([ContentsConflict('path_a'), 
                                       TextConflict('path_a')]),
                         tree.conflicts())
        tree.add_conflicts([TextConflict('path_b')])
        self.assertEqual(ConflictList([ContentsConflict('path_a'), 
                                       TextConflict('path_a'),
                                       TextConflict('path_b')]),
                         tree.conflicts())

    def test_revert_clear_conflicts(self):
        tree = self.make_merge_conflicts()
        self.assertEqual(len(tree.conflicts()), 1)
        tree.revert(["blo"])
        self.assertEqual(len(tree.conflicts()), 1)
        tree.revert(["bloo"])
        self.assertEqual(len(tree.conflicts()), 0)

    def test_revert_clear_conflicts2(self):
        tree = self.make_merge_conflicts()
        self.assertEqual(len(tree.conflicts()), 1)
        tree.revert([])
        self.assertEqual(len(tree.conflicts()), 0)

    def test_format_description(self):
        tree = self.make_branch_and_tree('tree')
        text = tree._format.get_format_description()
        self.failUnless(len(text))

    def test_branch_attribute_is_not_settable(self):
        # the branch attribute is an aspect of the working tree, not a
        # configurable attribute
        tree = self.make_branch_and_tree('tree')
        def set_branch():
            tree.branch = tree.branch
        self.assertRaises(AttributeError, set_branch)

    def test_list_files_versioned_before_ignored(self):
        """A versioned file matching an ignore rule should not be ignored."""
        tree = self.make_branch_and_tree('.')
        self.build_tree(['foo.pyc'])
        # ensure that foo.pyc is ignored
        self.build_tree_contents([('.bzrignore', 'foo.pyc')])
        tree.add('foo.pyc', 'anid')
        files = sorted(list(tree.list_files()))
        self.assertEqual((u'.bzrignore', '?', 'file', None), files[0][:-1])
        self.assertEqual((u'foo.pyc', 'V', 'file', 'anid'), files[1][:-1])
        self.assertEqual(2, len(files))

<<<<<<< HEAD
    def test_non_normalized_add_accessible(self):
        try:
            self.build_tree([u'a\u030a'])
        except UnicodeError:
            raise TestSkipped('Filesystem does not support unicode filenames')
        tree = self.make_branch_and_tree('.')
        orig = osutils.normalized_filename
        osutils.normalized_filename = osutils._accessible_normalized_filename
        try:
            tree.add([u'a\u030a'])
            self.assertEqual([(u'\xe5', 'V', 'file')], 
                    [info[:3] for info in tree.list_files()])
        finally:
            osutils.normalized_filename = orig

    def test_non_normalized_add_inaccessible(self):
        try:
            self.build_tree([u'a\u030a'])
        except UnicodeError:
            raise TestSkipped('Filesystem does not support unicode filenames')
        tree = self.make_branch_and_tree('.')
        orig = osutils.normalized_filename
        osutils.normalized_filename = osutils._inaccessible_normalized_filename
        try:
            self.assertRaises(errors.InvalidNormalization,
                tree.add, [u'a\u030a'])
        finally:
            osutils.normalized_filename = orig
=======
>>>>>>> 3aadb0f7
<|MERGE_RESOLUTION|>--- conflicted
+++ resolved
@@ -632,7 +632,6 @@
         self.assertEqual((u'foo.pyc', 'V', 'file', 'anid'), files[1][:-1])
         self.assertEqual(2, len(files))
 
-<<<<<<< HEAD
     def test_non_normalized_add_accessible(self):
         try:
             self.build_tree([u'a\u030a'])
@@ -661,5 +660,4 @@
                 tree.add, [u'a\u030a'])
         finally:
             osutils.normalized_filename = orig
-=======
->>>>>>> 3aadb0f7
+
