--- conflicted
+++ resolved
@@ -55,11 +55,6 @@
     )
 from bzrlib.repofmt import (
     groupcompress_repo,
-<<<<<<< HEAD
-    pack_repo,
-=======
-    weaverepo,
->>>>>>> 46cb31bf
     )
 from bzrlib.symbol_versioning import (
     deprecated_function,
