--- conflicted
+++ resolved
@@ -613,19 +613,11 @@
         result = test.run()
         total_failures = result.errors + result.failures
         if self._lock_check_thorough:
-<<<<<<< HEAD
-            self.assertLength(1, total_failures)
-        else:
-            # When _lock_check_thorough is disabled, then we don't trigger a
-            # failure
-            self.assertLength(0, total_failures)
-=======
             self.assertEqual(1, len(total_failures))
         else:
             # When _lock_check_thorough is disabled, then we don't trigger a
             # failure
             self.assertEqual(0, len(total_failures))
->>>>>>> 7e3bdad9
 
 
 class TestTestCaseWithTransport(tests.TestCaseWithTransport):
