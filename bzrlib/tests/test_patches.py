--- conflicted
+++ resolved
@@ -1,9 +1,4 @@
-<<<<<<< HEAD
-# Copyright (C) 2004 - 2008, 2010 Aaron Bentley, Canonical Ltd
-=======
 # Copyright (C) 2005-2010 Aaron Bentley, Canonical Ltd
->>>>>>> 81fd1fc3
-# <aaron.bentley@utoronto.ca>
 #
 # This program is free software; you can redistribute it and/or modify
 # it under the terms of the GNU General Public License as published by
