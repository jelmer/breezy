--- conflicted
+++ resolved
@@ -153,10 +153,6 @@
             self.assertRaises(ConnectionError, t.has, 'foo/bar')
         finally:
             socket.setdefaulttimeout(default_timeout)
-<<<<<<< HEAD
-
-=======
->>>>>>> 19463ce4
 
 
 class TestHttpConnections_pycurl(TestCaseWithWebserver, TestHttpMixins):
