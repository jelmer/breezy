# Copyright (C) 2006-2010 Canonical Ltd
#
# This program is free software; you can redistribute it and/or modify
# it under the terms of the GNU General Public License as published by
# the Free Software Foundation; either version 2 of the License, or
# (at your option) any later version.
#
# This program is distributed in the hope that it will be useful,
# but WITHOUT ANY WARRANTY; without even the implied warranty of
# MERCHANTABILITY or FITNESS FOR A PARTICULAR PURPOSE.  See the
# GNU General Public License for more details.
#
# You should have received a copy of the GNU General Public License
# along with this program; if not, write to the Free Software
# Foundation, Inc., 51 Franklin Street, Fifth Floor, Boston, MA 02110-1301 USA

import errno
import httplib
import os
import posixpath
import random
import re
import select
import SimpleHTTPServer
import socket
import SocketServer
import sys
import threading
import time
import urllib
import urlparse

<<<<<<< HEAD
from bzrlib import transport
from bzrlib.tests import test_server
=======
from bzrlib import (
    errors,
    tests,
    transport,
    )
>>>>>>> 2fd0ec38
from bzrlib.transport import local


class BadWebserverPath(ValueError):
    def __str__(self):
        return 'path %s is not in %s' % self.args


class TestingHTTPRequestHandler(SimpleHTTPServer.SimpleHTTPRequestHandler):
    """Handles one request.

    A TestingHTTPRequestHandler is instantiated for every request received by
    the associated server. Note that 'request' here is inherited from the base
    TCPServer class, for the HTTP server it is really a connection which itself
    will handle one or several HTTP requests.
    """
    # Default protocol version
    protocol_version = 'HTTP/1.1'

    # The Message-like class used to parse the request headers
    MessageClass = httplib.HTTPMessage

    def setup(self):
        SimpleHTTPServer.SimpleHTTPRequestHandler.setup(self)
        self._cwd = self.server._home_dir
        tcs = self.server.test_case_server
        if tcs.protocol_version is not None:
            # If the test server forced a protocol version, use it
            self.protocol_version = tcs.protocol_version

    def log_message(self, format, *args):
        tcs = self.server.test_case_server
        tcs.log('webserver - %s - - [%s] %s "%s" "%s"',
                self.address_string(),
                self.log_date_time_string(),
                format % args,
                self.headers.get('referer', '-'),
                self.headers.get('user-agent', '-'))

    def handle_one_request(self):
        """Handle a single HTTP request.

        We catch all socket errors occurring when the client close the
        connection early to avoid polluting the test results.
        """
        try:
            self._handle_one_request()
        except socket.error, e:
            # Any socket error should close the connection, but some errors are
            # due to the client closing early and we don't want to pollute test
            # results, so we raise only the others.
            self.close_connection = 1
            if (len(e.args) == 0
                or e.args[0] not in (errno.EPIPE, errno.ECONNRESET,
                                     errno.ECONNABORTED, errno.EBADF)):
                raise

    def _handle_one_request(self):
        SimpleHTTPServer.SimpleHTTPRequestHandler.handle_one_request(self)

    _range_regexp = re.compile(r'^(?P<start>\d+)-(?P<end>\d+)$')
    _tail_regexp = re.compile(r'^-(?P<tail>\d+)$')

    def parse_ranges(self, ranges_header):
        """Parse the range header value and returns ranges and tail.

        RFC2616 14.35 says that syntactically invalid range
        specifiers MUST be ignored. In that case, we return 0 for
        tail and [] for ranges.
        """
        tail = 0
        ranges = []
        if not ranges_header.startswith('bytes='):
            # Syntactically invalid header
            return 0, []

        ranges_header = ranges_header[len('bytes='):]
        for range_str in ranges_header.split(','):
            # FIXME: RFC2616 says end is optional and default to file_size
            range_match = self._range_regexp.match(range_str)
            if range_match is not None:
                start = int(range_match.group('start'))
                end = int(range_match.group('end'))
                if start > end:
                    # Syntactically invalid range
                    return 0, []
                ranges.append((start, end))
            else:
                tail_match = self._tail_regexp.match(range_str)
                if tail_match is not None:
                    tail = int(tail_match.group('tail'))
                else:
                    # Syntactically invalid range
                    return 0, []
        return tail, ranges

    def _header_line_length(self, keyword, value):
        header_line = '%s: %s\r\n' % (keyword, value)
        return len(header_line)

    def send_head(self):
        """Overrides base implementation to work around a bug in python2.5."""
        path = self.translate_path(self.path)
        if os.path.isdir(path) and not self.path.endswith('/'):
            # redirect browser - doing basically what apache does when
            # DirectorySlash option is On which is quite common (braindead, but
            # common)
            self.send_response(301)
            self.send_header("Location", self.path + "/")
            # Indicates that the body is empty for HTTP/1.1 clients
            self.send_header('Content-Length', '0')
            self.end_headers()
            return None

        return SimpleHTTPServer.SimpleHTTPRequestHandler.send_head(self)

    def send_range_content(self, file, start, length):
        file.seek(start)
        self.wfile.write(file.read(length))

    def get_single_range(self, file, file_size, start, end):
        self.send_response(206)
        length = end - start + 1
        self.send_header('Accept-Ranges', 'bytes')
        self.send_header("Content-Length", "%d" % length)

        self.send_header("Content-Type", 'application/octet-stream')
        self.send_header("Content-Range", "bytes %d-%d/%d" % (start,
                                                              end,
                                                              file_size))
        self.end_headers()
        self.send_range_content(file, start, length)

    def get_multiple_ranges(self, file, file_size, ranges):
        self.send_response(206)
        self.send_header('Accept-Ranges', 'bytes')
        boundary = '%d' % random.randint(0,0x7FFFFFFF)
        self.send_header('Content-Type',
                         'multipart/byteranges; boundary=%s' % boundary)
        boundary_line = '--%s\r\n' % boundary
        # Calculate the Content-Length
        content_length = 0
        for (start, end) in ranges:
            content_length += len(boundary_line)
            content_length += self._header_line_length(
                'Content-type', 'application/octet-stream')
            content_length += self._header_line_length(
                'Content-Range', 'bytes %d-%d/%d' % (start, end, file_size))
            content_length += len('\r\n') # end headers
            content_length += end - start + 1
        content_length += len(boundary_line)
        self.send_header('Content-length', content_length)
        self.end_headers()

        # Send the multipart body
        for (start, end) in ranges:
            self.wfile.write(boundary_line)
            self.send_header('Content-type', 'application/octet-stream')
            self.send_header('Content-Range', 'bytes %d-%d/%d'
                             % (start, end, file_size))
            self.end_headers()
            self.send_range_content(file, start, end - start + 1)
        # Final boundary
        self.wfile.write(boundary_line)

    def do_GET(self):
        """Serve a GET request.

        Handles the Range header.
        """
        # Update statistics
        self.server.test_case_server.GET_request_nb += 1

        path = self.translate_path(self.path)
        ranges_header_value = self.headers.get('Range')
        if ranges_header_value is None or os.path.isdir(path):
            # Let the mother class handle most cases
            return SimpleHTTPServer.SimpleHTTPRequestHandler.do_GET(self)

        try:
            # Always read in binary mode. Opening files in text
            # mode may cause newline translations, making the
            # actual size of the content transmitted *less* than
            # the content-length!
            file = open(path, 'rb')
        except IOError:
            self.send_error(404, "File not found")
            return

        file_size = os.fstat(file.fileno())[6]
        tail, ranges = self.parse_ranges(ranges_header_value)
        # Normalize tail into ranges
        if tail != 0:
            ranges.append((file_size - tail, file_size))

        self._satisfiable_ranges = True
        if len(ranges) == 0:
            self._satisfiable_ranges = False
        else:
            def check_range(range_specifier):
                start, end = range_specifier
                # RFC2616 14.35, ranges are invalid if start >= file_size
                if start >= file_size:
                    self._satisfiable_ranges = False # Side-effect !
                    return 0, 0
                # RFC2616 14.35, end values should be truncated
                # to file_size -1 if they exceed it
                end = min(end, file_size - 1)
                return start, end

            ranges = map(check_range, ranges)

        if not self._satisfiable_ranges:
            # RFC2616 14.16 and 14.35 says that when a server
            # encounters unsatisfiable range specifiers, it
            # SHOULD return a 416.
            file.close()
            # FIXME: We SHOULD send a Content-Range header too,
            # but the implementation of send_error does not
            # allows that. So far.
            self.send_error(416, "Requested range not satisfiable")
            return

        if len(ranges) == 1:
            (start, end) = ranges[0]
            self.get_single_range(file, file_size, start, end)
        else:
            self.get_multiple_ranges(file, file_size, ranges)
        file.close()

    def translate_path(self, path):
        """Translate a /-separated PATH to the local filename syntax.

        If the server requires it, proxy the path before the usual translation
        """
        if self.server.test_case_server.proxy_requests:
            # We need to act as a proxy and accept absolute urls,
            # which SimpleHTTPRequestHandler (parent) is not
            # ready for. So we just drop the protocol://host:port
            # part in front of the request-url (because we know
            # we would not forward the request to *another*
            # proxy).

            # So we do what SimpleHTTPRequestHandler.translate_path
            # do beginning with python 2.4.3: abandon query
            # parameters, scheme, host port, etc (which ensure we
            # provide the right behaviour on all python versions).
            path = urlparse.urlparse(path)[2]
            # And now, we can apply *our* trick to proxy files
            path += '-proxied'

        return self._translate_path(path)

    def _translate_path(self, path):
        """Translate a /-separated PATH to the local filename syntax.

        Note that we're translating http URLs here, not file URLs.
        The URL root location is the server's startup directory.
        Components that mean special things to the local file system
        (e.g. drive or directory names) are ignored.  (XXX They should
        probably be diagnosed.)

        Override from python standard library to stop it calling os.getcwd()
        """
        # abandon query parameters
        path = urlparse.urlparse(path)[2]
        path = posixpath.normpath(urllib.unquote(path))
        path = path.decode('utf-8')
        words = path.split('/')
        words = filter(None, words)
        path = self._cwd
        for num, word in enumerate(words):
            if num == 0:
                drive, word = os.path.splitdrive(word)
            head, word = os.path.split(word)
            if word in (os.curdir, os.pardir): continue
            path = os.path.join(path, word)
        return path


class TestingHTTPServerMixin:

    def __init__(self, test_case_server):
        # test_case_server can be used to communicate between the
        # tests and the server (or the request handler and the
        # server), allowing dynamic behaviors to be defined from
        # the tests cases.
        self.test_case_server = test_case_server
        self._home_dir = test_case_server._home_dir
        self.serving = None
        self.is_shut_down = threading.Event()
        # We collect the sockets/threads used by the clients so we can
        # close/join them when shutting down
        self.clients = []

    def get_request (self):
        """Get the request and client address from the socket.
        """
        sock, addr = self._get_request()
        self.clients.append([sock, addr])
        return sock, addr

<<<<<<< HEAD
    def stop_server(self):
         """Called to clean-up the server.

         Since the server may be (surely is, even) in a blocking listen, we
         shutdown its socket before closing it.
         """
         # Note that is this executed as part of the implicit tear down in the
         # main thread while the server runs in its own thread. The clean way
         # to tear down the server is to instruct him to stop accepting
         # connections and wait for the current connection(s) to end
         # naturally. To end the connection naturally, the http transports
         # should close their socket when they do not need to talk to the
         # server anymore. This happens naturally during the garbage collection
         # phase of the test transport objetcs (the server clients), so we
         # don't have to worry about them.  So, for the server, we must tear
         # down here, from the main thread, when the test have ended.  Note
         # that since the server is in a blocking operation and since python
         # use select internally, shutting down the socket is reliable and
         # relatively clean.
         try:
             self.socket.shutdown(socket.SHUT_RDWR)
         except socket.error, e:
             # WSAENOTCONN (10057) 'Socket is not connected' is harmless on
             # windows (occurs before the first connection attempt
             # vila--20071230)

             # 'Socket is not connected' can also occur on OSX, with a
             # "regular" ENOTCONN (when something went wrong during test case
             # setup leading to self.setUp() *not* being called but
             # self.stop_server() still being called -- vila20081106
             if not len(e.args) or e.args[0] not in (errno.ENOTCONN, 10057):
                 raise
         # Let the server properly close the socket
         self.server_close()


class TestingHTTPServer(SocketServer.TCPServer, TestingHTTPServerMixin):
=======
    def verify_request(self, request, client_address):
        """Verify the request.

        Return True if we should proceed with this request, False if we should
        not even touch a single byte in the socket !
        """
        return self.serving is not None and self.serving.isSet()

    def handle_request(self):
        request, client_address = self.get_request()
        try:
            if self.verify_request(request, client_address):
                self.process_request(request, client_address)
        except:
            if self.serving is not None and self.serving.isSet():
                self.handle_error(request, client_address)
            else:
                # Exceptions raised while we shut down are just noise, but feel
                # free to put a breakpoint here if you suspect something
                # else. Such an example is the SSL handshake: it's automatic
                # once we start processing the request but the last connection
                # will close immediately and will not be able to correctly
                # reply.
                pass
            self.close_request(request)

    def server_bind(self):
        # The following has been fixed in 2.5 so we need to provide it for
        # older python versions.
        if sys.version < (2, 5):
            self.server_address = self.socket.getsockname()

    def serve(self, started):
        self.serving  = threading.Event()
        self.serving.set()
        self.is_shut_down.clear()
        if 'threads' in tests.selftest_debug_flags:
            print 'Starting %r' % (self.server_address,)
        # We are listening and ready to accept connections
        started.set()
        while self.serving.isSet():
            if 'threads' in tests.selftest_debug_flags:
                print 'Accepting on %r' % (self.server_address,)
            # Really a connection but the python framework is generic and
            # call them requests
            self.handle_request()
        if 'threads' in tests.selftest_debug_flags:
            print 'Closing  %r' % (self.server_address,)
        # Let's close the listening socket
        self.server_close()
        if 'threads' in tests.selftest_debug_flags:
            print 'Closed   %r' % (self.server_address,)
        self.is_shut_down.set()

    def connect_socket(self):
        err = socket.error('getaddrinfo returns an empty list')
        for res in socket.getaddrinfo(*self.server_address):
            af, socktype, proto, canonname, sa = res
            sock = None
            try:
                sock = socket.socket(af, socktype, proto)
                sock.connect(sa)
                return sock

            except socket.error, err:
                # 'err' is now the most recent error
                if sock is not None:
                    sock.close()
        raise err

    def join_thread(self, thread, timeout=2):
        thread.join(timeout)
        if thread.isAlive():
            # The timeout expired without joining the thread, the thread is
            # therefore stucked and that's a failure as far as the test is
            # concerned. We used to hang here.
            raise AssertionError('thread %s hung' % (thread.name,))

    def shutdown(self):
        """Stops the serve() loop.

        Blocks until the loop has finished. This must be called while serve()
        is running in another thread, or it will deadlock.
        """
        if self.serving is None:
            # If the server wasn't properly started, there is nothing to
            # shutdown.
            return
        # As soon as we stop serving, no more connection are accepted except
        # one to get out of the blocking listen.
        self.serving.clear()
        # The server is listening for a last connection, let's give it:
        last_conn = None
        try:
            last_conn = self.connect_socket()
        except socket.error, e:
            # But ignore connection errors as the point is to unblock the
            # server thread, it may happen that it's not blocked or even not
            # started (when something went wrong during test case setup
            # leading to self.setUp() *not* being called but self.tearDown()
            # still being called)
            pass
        # We don't have to wait for the server to shut down to start shutting
        # down the clients, so let's start now.
        for c in self.clients:
            self.shutdown_client(c)
        self.clients = []
        # Now we wait for the thread running serve() to finish
        self.is_shut_down.wait()
        if last_conn is not None:
            # Close the last connection without trying to use it. The server
            # will not process a single byte on that socket to avoid
            # complications (SSL starts with a handshake for example).
            last_conn.close()

    def shutdown_client(self, client):
        sock, addr = client[:2]
        self.shutdown_client_socket(sock)

    def shutdown_client_socket(self, sock):
        """Properly shutdown a client socket.

        Under some circumstances (as in bug #383920), we need to force the
        shutdown as python delays it until gc occur otherwise and the client
        may hang.

        This should be called only when no other thread is trying to use the
        socket.
        """
        try:
            # The request process has been completed, the thread is about to
            # die, let's shutdown the socket if we can.
            sock.shutdown(socket.SHUT_RDWR)
        except (socket.error, select.error), e:
            if e[0] in (errno.EBADF, errno.ENOTCONN):
                # Right, the socket is already down
                pass
            else:
                raise


class TestingHTTPServer(TestingHTTPServerMixin, SocketServer.TCPServer):
>>>>>>> 2fd0ec38

    def __init__(self, server_address, request_handler_class,
                 test_case_server):
        TestingHTTPServerMixin.__init__(self, test_case_server)
        SocketServer.TCPServer.__init__(self, server_address,
                                        request_handler_class)

    def _get_request (self):
        return SocketServer.TCPServer.get_request(self)

    def server_bind(self):
        SocketServer.TCPServer.server_bind(self)
        TestingHTTPServerMixin.server_bind(self)


class TestingThreadingHTTPServer(TestingHTTPServerMixin,
                                 SocketServer.ThreadingTCPServer,
                                 ):
    """A threading HTTP test server for HTTP 1.1.

    Since tests can initiate several concurrent connections to the same http
    server, we need an independent connection for each of them. We achieve that
    by spawning a new thread for each connection.
    """

    def __init__(self, server_address, request_handler_class,
                 test_case_server):
        TestingHTTPServerMixin.__init__(self, test_case_server)
        SocketServer.ThreadingTCPServer.__init__(self, server_address,
                                                 request_handler_class)
        # Decides how threads will act upon termination of the main
        # process. This is prophylactic as we should not leave the threads
        # lying around.
        self.daemon_threads = True

    def _get_request (self):
        return SocketServer.ThreadingTCPServer.get_request(self)

    def process_request_thread(self, started, request, client_address):
        if 'threads' in tests.selftest_debug_flags:
            print 'Processing: %s' % (threading.currentThread().name,)
        started.set()
        SocketServer.ThreadingTCPServer.process_request_thread(
            self, request, client_address)
        # Shutdown the socket as soon as possible, the thread will be joined
        # later if needed during server shutdown thread.
        self.shutdown_client_socket(request)

    def process_request(self, request, client_address):
        """Start a new thread to process the request."""
        client = self.clients.pop()
        started = threading.Event()
        t = threading.Thread(target = self.process_request_thread,
                             args = (started, request, client_address))
        t.name = '%s -> %s' % (client_address, self.server_address)
        client.append(t)
        self.clients.append(client)
        if self.daemon_threads:
            t.setDaemon (1)
        t.start()
        started.wait()

    def shutdown_client(self, client):
        TestingHTTPServerMixin.shutdown_client(self, client)
        if len(client) == 3:
            # The thread has been created only if the request is processed but
            # after the connection is inited. This could happne when the server
            # is shut down.
            sock, addr, thread = client
            if 'threads' in tests.selftest_debug_flags:
                print 'Try    joining: %s' % (thread.name,)
            self.join_thread(thread)

    def server_bind(self):
        SocketServer.ThreadingTCPServer.server_bind(self)
        TestingHTTPServerMixin.server_bind(self)


class HttpServer(transport.Server):
    """A test server for http transports.

    Subclasses can provide a specific request handler.
    """

    # The real servers depending on the protocol
    http_server_class = {'HTTP/1.0': TestingHTTPServer,
                         'HTTP/1.1': TestingThreadingHTTPServer,
                         }

    # Whether or not we proxy the requests (see
    # TestingHTTPRequestHandler.translate_path).
    proxy_requests = False

    # used to form the url that connects to this server
    _url_protocol = 'http'

    def __init__(self, request_handler=TestingHTTPRequestHandler,
                 protocol_version=None):
        """Constructor.

        :param request_handler: a class that will be instantiated to handle an
            http connection (one or several requests).

        :param protocol_version: if specified, will override the protocol
            version of the request handler.
        """
        transport.Server.__init__(self)
        self.request_handler = request_handler
        self.host = 'localhost'
        self.port = 0
        self._httpd = None
        self.protocol_version = protocol_version
        # Allows tests to verify number of GET requests issued
        self.GET_request_nb = 0

    def create_httpd(self, serv_cls, rhandler_cls):
        return serv_cls((self.host, self.port), self.request_handler, self)

    def __repr__(self):
        return "%s(%s:%s)" % \
            (self.__class__.__name__, self.host, self.port)

    def _get_httpd(self):
        if self._httpd is None:
            rhandler = self.request_handler
            # Depending on the protocol version, we will create the approriate
            # server
            if self.protocol_version is None:
                # Use the request handler one
                proto_vers = rhandler.protocol_version
            else:
                # Use our own, it will be used to override the request handler
                # one too.
                proto_vers = self.protocol_version
            # Create the appropriate server for the required protocol
            serv_cls = self.http_server_class.get(proto_vers, None)
            if serv_cls is None:
                raise httplib.UnknownProtocol(proto_vers)
            else:
                self._httpd = self.create_httpd(serv_cls, rhandler)
<<<<<<< HEAD
            self.host, self.port = self._httpd.socket.getsockname()
=======
            # Ensure we get the right port
            host, self.port = self._httpd.server_address
>>>>>>> 2fd0ec38
        return self._httpd

    def _http_start(self, started):
        """Server thread main entry point. """
        server = None
        try:
<<<<<<< HEAD
            try:
                httpd = self._get_httpd()
                self._http_base_url = '%s://%s:%s/' % (self._url_protocol,
                                                       self.host, self.port)
                self._http_running = True
            except:
                # Whatever goes wrong, we save the exception for the main
                # thread. Note that since we are running in a thread, no signal
                # can be received, so we don't care about KeyboardInterrupt.
                self._http_exception = sys.exc_info()
        finally:
            # Release the lock or the main thread will block and the whole
            # process will hang.
            self._http_starting.release()

        # From now on, exceptions are taken care of by the
        # SocketServer.BaseServer or the request handler.
        while self._http_running:
            try:
                # Really an HTTP connection but the python framework is generic
                # and call them requests
                httpd.handle_request()
            except socket.timeout:
                pass
            except (socket.error, select.error), e:
                if (e[0] == errno.EBADF
                    or (sys.platform == 'win32' and e[0] == 10038)):
                    # Starting with python-2.6, handle_request may raise socket
                    # or select exceptions when the server is shut down (as we
                    # do).
                    # 10038 = WSAENOTSOCK
                    # http://msdn.microsoft.com/en-us/library/ms740668%28VS.85%29.aspx
                    pass
                else:
                    raise
=======
            server = self._get_httpd()
            self._http_base_url = '%s://%s:%s/' % (self._url_protocol,
                                                   self.host, self.port)
        except:
            # Whatever goes wrong, we save the exception for the main
            # thread. Note that since we are running in a thread, no signal
            # can be received, so we don't care about KeyboardInterrupt.
            self._http_exception = sys.exc_info()

        if server is not None:
            # From now on, exceptions are taken care of by the
            # SocketServer.BaseServer or the request handler.
            server.serve(started)
        if not started.isSet():
            # Hmm, something went wrong, but we can release the caller anyway
            started.set()
>>>>>>> 2fd0ec38

    def _get_remote_url(self, path):
        path_parts = path.split(os.path.sep)
        if os.path.isabs(path):
            if path_parts[:len(self._local_path_parts)] != \
                   self._local_path_parts:
                raise BadWebserverPath(path, self.test_dir)
            remote_path = '/'.join(path_parts[len(self._local_path_parts):])
        else:
            remote_path = '/'.join(path_parts)

        return self._http_base_url + remote_path

    def log(self, format, *args):
        """Capture Server log output."""
        self.logs.append(format % args)

    def start_server(self, backing_transport_server=None):
        """See bzrlib.transport.Server.start_server.

        :param backing_transport_server: The transport that requests over this
            protocol should be forwarded to. Note that this is currently not
            supported for HTTP.
        """
        # XXX: TODO: make the server back onto vfs_server rather than local
        # disk.
        if not (backing_transport_server is None
<<<<<<< HEAD
                or isinstance(backing_transport_server,
                              test_server.LocalURLServer)):
=======
                or isinstance(backing_transport_server, local.LocalURLServer)):
>>>>>>> 2fd0ec38
            raise AssertionError(
                "HTTPServer currently assumes local transport, got %s" %
                backing_transport_server)
        self._home_dir = os.getcwdu()
        self._local_path_parts = self._home_dir.split(os.path.sep)
        self._http_base_url = None

        # Create the server thread
        started = threading.Event()
        self._http_thread = threading.Thread(target=self._http_start,
                                             args = (started,))
        self._http_thread.setDaemon(True)
        self._http_exception = None
        self._http_thread.start()
        # Wait for the server thread to start (i.e release the lock)
        started.wait()
        self._http_thread.name = self._http_base_url
        if 'threads' in tests.selftest_debug_flags:
            print 'Thread started: %s' % (self._http_thread.name,)


        if self._http_exception is not None:
            # Something went wrong during server start
            exc_class, exc_value, exc_tb = self._http_exception
            raise exc_class, exc_value, exc_tb
        self.logs = []

<<<<<<< HEAD
    def stop_server(self):
        self._httpd.stop_server()
        self._http_running = False
        # We don't need to 'self._http_thread.join()' here since the thread is
        # a daemonic one and will be garbage collected anyway. Joining just
        # slows us down for no added benefit.
=======
    def tearDown(self):
        """See bzrlib.transport.Server.tearDown."""
        self._httpd.shutdown()
        if 'threads' in tests.selftest_debug_flags:
            print 'Try    joining: %s' % (self._http_thread.name,)
        self._httpd.join_thread(self._http_thread)
        if 'threads' in tests.selftest_debug_flags:
            print 'Thread  joined: %s' % (self._http_thread.name,)
>>>>>>> 2fd0ec38

    def get_url(self):
        """See bzrlib.transport.Server.get_url."""
        return self._get_remote_url(self._home_dir)

    def get_bogus_url(self):
        """See bzrlib.transport.Server.get_bogus_url."""
        # this is chosen to try to prevent trouble with proxies, weird dns,
        # etc
        return self._url_protocol + '://127.0.0.1:1/'


class HttpServer_urllib(HttpServer):
    """Subclass of HttpServer that gives http+urllib urls.

    This is for use in testing: connections to this server will always go
    through urllib where possible.
    """

    # urls returned by this server should require the urllib client impl
    _url_protocol = 'http+urllib'


class HttpServer_PyCurl(HttpServer):
    """Subclass of HttpServer that gives http+pycurl urls.

    This is for use in testing: connections to this server will always go
    through pycurl where possible.
    """

    # We don't care about checking the pycurl availability as
    # this server will be required only when pycurl is present

    # urls returned by this server should require the pycurl client impl
    _url_protocol = 'http+pycurl'<|MERGE_RESOLUTION|>--- conflicted
+++ resolved
@@ -30,16 +30,11 @@
 import urllib
 import urlparse
 
-<<<<<<< HEAD
-from bzrlib import transport
-from bzrlib.tests import test_server
-=======
 from bzrlib import (
-    errors,
     tests,
     transport,
     )
->>>>>>> 2fd0ec38
+from bzrlib.tests import test_server
 from bzrlib.transport import local
 
 
@@ -342,45 +337,6 @@
         self.clients.append([sock, addr])
         return sock, addr
 
-<<<<<<< HEAD
-    def stop_server(self):
-         """Called to clean-up the server.
-
-         Since the server may be (surely is, even) in a blocking listen, we
-         shutdown its socket before closing it.
-         """
-         # Note that is this executed as part of the implicit tear down in the
-         # main thread while the server runs in its own thread. The clean way
-         # to tear down the server is to instruct him to stop accepting
-         # connections and wait for the current connection(s) to end
-         # naturally. To end the connection naturally, the http transports
-         # should close their socket when they do not need to talk to the
-         # server anymore. This happens naturally during the garbage collection
-         # phase of the test transport objetcs (the server clients), so we
-         # don't have to worry about them.  So, for the server, we must tear
-         # down here, from the main thread, when the test have ended.  Note
-         # that since the server is in a blocking operation and since python
-         # use select internally, shutting down the socket is reliable and
-         # relatively clean.
-         try:
-             self.socket.shutdown(socket.SHUT_RDWR)
-         except socket.error, e:
-             # WSAENOTCONN (10057) 'Socket is not connected' is harmless on
-             # windows (occurs before the first connection attempt
-             # vila--20071230)
-
-             # 'Socket is not connected' can also occur on OSX, with a
-             # "regular" ENOTCONN (when something went wrong during test case
-             # setup leading to self.setUp() *not* being called but
-             # self.stop_server() still being called -- vila20081106
-             if not len(e.args) or e.args[0] not in (errno.ENOTCONN, 10057):
-                 raise
-         # Let the server properly close the socket
-         self.server_close()
-
-
-class TestingHTTPServer(SocketServer.TCPServer, TestingHTTPServerMixin):
-=======
     def verify_request(self, request, client_address):
         """Verify the request.
 
@@ -523,7 +479,6 @@
 
 
 class TestingHTTPServer(TestingHTTPServerMixin, SocketServer.TCPServer):
->>>>>>> 2fd0ec38
 
     def __init__(self, server_address, request_handler_class,
                  test_case_server):
@@ -664,55 +619,14 @@
                 raise httplib.UnknownProtocol(proto_vers)
             else:
                 self._httpd = self.create_httpd(serv_cls, rhandler)
-<<<<<<< HEAD
-            self.host, self.port = self._httpd.socket.getsockname()
-=======
-            # Ensure we get the right port
-            host, self.port = self._httpd.server_address
->>>>>>> 2fd0ec38
+            # Ensure we get the right port and an updated host if needed
+            self.host, self.port = self._httpd.server_address
         return self._httpd
 
     def _http_start(self, started):
         """Server thread main entry point. """
         server = None
         try:
-<<<<<<< HEAD
-            try:
-                httpd = self._get_httpd()
-                self._http_base_url = '%s://%s:%s/' % (self._url_protocol,
-                                                       self.host, self.port)
-                self._http_running = True
-            except:
-                # Whatever goes wrong, we save the exception for the main
-                # thread. Note that since we are running in a thread, no signal
-                # can be received, so we don't care about KeyboardInterrupt.
-                self._http_exception = sys.exc_info()
-        finally:
-            # Release the lock or the main thread will block and the whole
-            # process will hang.
-            self._http_starting.release()
-
-        # From now on, exceptions are taken care of by the
-        # SocketServer.BaseServer or the request handler.
-        while self._http_running:
-            try:
-                # Really an HTTP connection but the python framework is generic
-                # and call them requests
-                httpd.handle_request()
-            except socket.timeout:
-                pass
-            except (socket.error, select.error), e:
-                if (e[0] == errno.EBADF
-                    or (sys.platform == 'win32' and e[0] == 10038)):
-                    # Starting with python-2.6, handle_request may raise socket
-                    # or select exceptions when the server is shut down (as we
-                    # do).
-                    # 10038 = WSAENOTSOCK
-                    # http://msdn.microsoft.com/en-us/library/ms740668%28VS.85%29.aspx
-                    pass
-                else:
-                    raise
-=======
             server = self._get_httpd()
             self._http_base_url = '%s://%s:%s/' % (self._url_protocol,
                                                    self.host, self.port)
@@ -729,7 +643,6 @@
         if not started.isSet():
             # Hmm, something went wrong, but we can release the caller anyway
             started.set()
->>>>>>> 2fd0ec38
 
     def _get_remote_url(self, path):
         path_parts = path.split(os.path.sep)
@@ -757,12 +670,8 @@
         # XXX: TODO: make the server back onto vfs_server rather than local
         # disk.
         if not (backing_transport_server is None
-<<<<<<< HEAD
                 or isinstance(backing_transport_server,
                               test_server.LocalURLServer)):
-=======
-                or isinstance(backing_transport_server, local.LocalURLServer)):
->>>>>>> 2fd0ec38
             raise AssertionError(
                 "HTTPServer currently assumes local transport, got %s" %
                 backing_transport_server)
@@ -790,15 +699,7 @@
             raise exc_class, exc_value, exc_tb
         self.logs = []
 
-<<<<<<< HEAD
     def stop_server(self):
-        self._httpd.stop_server()
-        self._http_running = False
-        # We don't need to 'self._http_thread.join()' here since the thread is
-        # a daemonic one and will be garbage collected anyway. Joining just
-        # slows us down for no added benefit.
-=======
-    def tearDown(self):
         """See bzrlib.transport.Server.tearDown."""
         self._httpd.shutdown()
         if 'threads' in tests.selftest_debug_flags:
@@ -806,7 +707,6 @@
         self._httpd.join_thread(self._http_thread)
         if 'threads' in tests.selftest_debug_flags:
             print 'Thread  joined: %s' % (self._http_thread.name,)
->>>>>>> 2fd0ec38
 
     def get_url(self):
         """See bzrlib.transport.Server.get_url."""
