--- conflicted
+++ resolved
@@ -92,10 +92,6 @@
                                      errno.ECONNABORTED, errno.EBADF)):
                 raise
 
-<<<<<<< HEAD
-    def _handle_one_request(self):
-        SimpleHTTPServer.SimpleHTTPRequestHandler.handle_one_request(self)
-=======
     error_content_type = 'text/plain'
     error_message_format = '''\
 Error code: %(code)s.
@@ -130,7 +126,9 @@
         self.end_headers()
         if self.command != 'HEAD' and code >= 200 and code not in (204, 304):
             self.wfile.write(content)
->>>>>>> 2c0be075
+
+    def _handle_one_request(self):
+        SimpleHTTPServer.SimpleHTTPRequestHandler.handle_one_request(self)
 
     _range_regexp = re.compile(r'^(?P<start>\d+)-(?P<end>\d+)$')
     _tail_regexp = re.compile(r'^-(?P<tail>\d+)$')
