# Copyright (C) 2004, 2005 by Canonical Ltd

# This program is free software; you can redistribute it and/or modify
# it under the terms of the GNU General Public License as published by
# the Free Software Foundation; either version 2 of the License, or
# (at your option) any later version.

# This program is distributed in the hope that it will be useful,
# but WITHOUT ANY WARRANTY; without even the implied warranty of
# MERCHANTABILITY or FITNESS FOR A PARTICULAR PURPOSE.  See the
# GNU General Public License for more details.

# You should have received a copy of the GNU General Public License
# along with this program; if not, write to the Free Software
# Foundation, Inc., 59 Temple Place, Suite 330, Boston, MA  02111-1307  USA

import os
import time

from bzrlib.branch import Branch
from bzrlib.tests import TestCaseInTempDir
from bzrlib.errors import NoCommonAncestor, NoCommits
from bzrlib.errors import NoSuchRevision
<<<<<<< HEAD
from bzrlib.merge import merge
=======
from bzrlib.clone import copy_branch
from bzrlib.builtins import merge
>>>>>>> 41ac2389
from bzrlib.revisionspec import RevisionSpec

class TestRevisionNamespaces(TestCaseInTempDir):

    def test_revision_namespaces(self):
        """Test revision specifiers.

        These identify revisions by date, etc."""

        b = Branch.initialize(u'.')

        b.working_tree().commit('Commit one', rev_id='a@r-0-1', timestamp=time.time() - 60*60*24)
        b.working_tree().commit('Commit two', rev_id='a@r-0-2')
        b.working_tree().commit('Commit three', rev_id='a@r-0-3')

        self.assertEquals(RevisionSpec(None).in_history(b), (0, None))
        self.assertEquals(RevisionSpec(1).in_history(b), (1, 'a@r-0-1'))
        self.assertEquals(RevisionSpec('revno:1').in_history(b),
                          (1, 'a@r-0-1'))
        self.assertEquals(RevisionSpec('revid:a@r-0-1').in_history(b),
                          (1, 'a@r-0-1'))
        self.assertRaises(NoSuchRevision,
                          RevisionSpec('revid:a@r-0-0').in_history, b)
        self.assertRaises(TypeError, RevisionSpec, object)

        self.assertEquals(RevisionSpec('date:today').in_history(b),
                          (2, 'a@r-0-2'))
        self.assertEquals(RevisionSpec('date:yesterday').in_history(b),
                          (1, 'a@r-0-1'))
        self.assertEquals(RevisionSpec('before:date:today').in_history(b),
                          (1, 'a@r-0-1'))

        self.assertEquals(RevisionSpec('last:1').in_history(b),
                          (3, 'a@r-0-3'))
        self.assertEquals(RevisionSpec('-1').in_history(b), (3, 'a@r-0-3'))
#        self.assertEquals(b.get_revision_info('last:1'), (3, 'a@r-0-3'))
#        self.assertEquals(b.get_revision_info('-1'), (3, 'a@r-0-3'))

        self.assertEquals(RevisionSpec('ancestor:.').in_history(b).rev_id,
                          'a@r-0-3')

        os.mkdir('newbranch')
        b2 = Branch.initialize('newbranch')
        self.assertRaises(NoCommits, RevisionSpec('ancestor:.').in_history, b2)

        os.mkdir('copy')
        b3 = b.clone('copy')
        b3.working_tree().commit('Commit four', rev_id='b@r-0-4')
        self.assertEquals(RevisionSpec('ancestor:.').in_history(b3).rev_id,
                          'a@r-0-3')
        merge(['copy', -1], [None, None])
        b.working_tree().commit('Commit five', rev_id='a@r-0-4')
        self.assertEquals(RevisionSpec('ancestor:copy').in_history(b).rev_id,
                          'b@r-0-4')
        self.assertEquals(RevisionSpec('ancestor:.').in_history(b3).rev_id,
                          'b@r-0-4')

        # This should be in the revision store, but not in revision-history
        self.assertEquals((None, 'b@r-0-4'),
                RevisionSpec('revid:b@r-0-4').in_history(b))

    def test_branch_namespace(self):
        """Ensure that the branch namespace pulls in the requisite content."""
        self.build_tree(['branch1/', 'branch1/file', 'branch2/'])
        branch = Branch.initialize('branch1')
        branch.working_tree().add(['file'])
        branch.working_tree().commit('add file')
        branch.clone('branch2')
        print >> open('branch2/file', 'w'), 'new content'
        branch2 = Branch.open('branch2')
        branch2.working_tree().commit('update file', rev_id='A')
        spec = RevisionSpec('branch:./branch2/.bzr/../')
        rev_info = spec.in_history(branch)
        self.assertEqual(rev_info, (None, 'A'))
<|MERGE_RESOLUTION|>--- conflicted
+++ resolved
@@ -17,16 +17,11 @@
 import os
 import time
 
+from bzrlib.builtins import merge
 from bzrlib.branch import Branch
 from bzrlib.tests import TestCaseInTempDir
 from bzrlib.errors import NoCommonAncestor, NoCommits
 from bzrlib.errors import NoSuchRevision
-<<<<<<< HEAD
-from bzrlib.merge import merge
-=======
-from bzrlib.clone import copy_branch
-from bzrlib.builtins import merge
->>>>>>> 41ac2389
 from bzrlib.revisionspec import RevisionSpec
 
 class TestRevisionNamespaces(TestCaseInTempDir):
