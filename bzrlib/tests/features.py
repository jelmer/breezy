# Copyright (C) 2009, 2010 Canonical Ltd
#
# This program is free software; you can redistribute it and/or modify
# it under the terms of the GNU General Public License as published by
# the Free Software Foundation; either version 2 of the License, or
# (at your option) any later version.
#
# This program is distributed in the hope that it will be useful,
# but WITHOUT ANY WARRANTY; without even the implied warranty of
# MERCHANTABILITY or FITNESS FOR A PARTICULAR PURPOSE.  See the
# GNU General Public License for more details.
#
# You should have received a copy of the GNU General Public License
# along with this program; if not, write to the Free Software
# Foundation, Inc., 51 Franklin Street, Fifth Floor, Boston, MA 02110-1301 USA

import os
<<<<<<< HEAD
import stat
=======
>>>>>>> 9a680276

from bzrlib import tests
from bzrlib.symbol_versioning import deprecated_in


apport = tests.ModuleAvailableFeature('apport')
paramiko = tests.ModuleAvailableFeature('paramiko')
pycurl = tests.ModuleAvailableFeature('pycurl')
subunit = tests.ModuleAvailableFeature('subunit')

<<<<<<< HEAD
class _PosixPermissionsFeature(tests.Feature):

    def _probe(self):
        def has_perms():
            # create temporary file and check if specified perms are maintained.
            import tempfile

            write_perms = stat.S_IRUSR | stat.S_IWUSR | stat.S_IXUSR
            f = tempfile.mkstemp(prefix='bzr_perms_chk_')
            fd, name = f
            os.close(fd)
            os.chmod(name, write_perms)

            read_perms = os.stat(name).st_mode & 0777
            os.unlink(name)
            return (write_perms == read_perms)

        return (os.name == 'posix') and has_perms()

    def feature_name(self):
        return 'POSIX permissions support'

PosixPermissionsFeature = _PosixPermissionsFeature()
=======
class _ChownFeature(tests.Feature):
    """os.chown is supported"""

    def _probe(self):
        return os.name == 'posix' and hasattr(os, 'chown')

chown_feature = _ChownFeature()
>>>>>>> 9a680276
<|MERGE_RESOLUTION|>--- conflicted
+++ resolved
@@ -15,10 +15,7 @@
 # Foundation, Inc., 51 Franklin Street, Fifth Floor, Boston, MA 02110-1301 USA
 
 import os
-<<<<<<< HEAD
 import stat
-=======
->>>>>>> 9a680276
 
 from bzrlib import tests
 from bzrlib.symbol_versioning import deprecated_in
@@ -29,7 +26,7 @@
 pycurl = tests.ModuleAvailableFeature('pycurl')
 subunit = tests.ModuleAvailableFeature('subunit')
 
-<<<<<<< HEAD
+
 class _PosixPermissionsFeature(tests.Feature):
 
     def _probe(self):
@@ -52,8 +49,10 @@
     def feature_name(self):
         return 'POSIX permissions support'
 
-PosixPermissionsFeature = _PosixPermissionsFeature()
-=======
+
+posix_permissions_feature = _PosixPermissionsFeature()
+
+
 class _ChownFeature(tests.Feature):
     """os.chown is supported"""
 
@@ -61,4 +60,3 @@
         return os.name == 'posix' and hasattr(os, 'chown')
 
 chown_feature = _ChownFeature()
->>>>>>> 9a680276
