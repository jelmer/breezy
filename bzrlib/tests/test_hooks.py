# Copyright (C) 2007-2010 Canonical Ltd
#
# This program is free software; you can redistribute it and/or modify
# it under the terms of the GNU General Public License as published by
# the Free Software Foundation; either version 2 of the License, or
# (at your option) any later version.
#
# This program is distributed in the hope that it will be useful,
# but WITHOUT ANY WARRANTY; without even the implied warranty of
# MERCHANTABILITY or FITNESS FOR A PARTICULAR PURPOSE.  See the
# GNU General Public License for more details.
#
# You should have received a copy of the GNU General Public License
# along with this program; if not, write to the Free Software
# Foundation, Inc., 51 Franklin Street, Fifth Floor, Boston, MA 02110-1301 USA

"""Tests for the core Hooks logic."""

from bzrlib import (
    branch,
    errors,
<<<<<<< HEAD
=======
    hooks as _mod_hooks,
>>>>>>> 7d335933
    pyutils,
    tests,
    )
from bzrlib.hooks import (
    HookPoint,
    Hooks,
    install_lazy_named_hook,
    known_hooks,
    known_hooks_key_to_object,
    known_hooks_key_to_parent_and_attribute,
    _lazy_hooks,
    )
from bzrlib.symbol_versioning import (
    deprecated_in,
    )


class TestHooks(tests.TestCase):

    def test_create_hook_first(self):
        hooks = Hooks("bzrlib.tests.test_hooks", "some_hooks")
        doc = ("Invoked after changing the tip of a branch object. Called with"
            "a bzrlib.branch.PostChangeBranchTipParams object")
        hook = HookPoint("post_tip_change", doc, (0, 15), None)
        self.applyDeprecated(deprecated_in((2, 4)), hooks.create_hook, hook)
        self.assertEqual(hook, hooks['post_tip_change'])

    def test_create_hook_name_collision_errors(self):
        hooks = Hooks("bzrlib.tests.test_hooks", "some_hooks")
        doc = ("Invoked after changing the tip of a branch object. Called with"
            "a bzrlib.branch.PostChangeBranchTipParams object")
        hook = HookPoint("post_tip_change", doc, (0, 15), None)
        hook2 = HookPoint("post_tip_change", None, None, None)
        self.applyDeprecated(deprecated_in((2, 4)), hooks.create_hook, hook)
        self.assertRaises(errors.DuplicateKey, self.applyDeprecated,
            deprecated_in((2, 4, 0)), hooks.create_hook, hook2)
        self.assertEqual(hook, hooks['post_tip_change'])

    def test_docs(self):
        """docs() should return something reasonable about the Hooks."""
        class MyHooks(Hooks):
            pass
        hooks = MyHooks("bzrlib.tests.test_hooks", "some_hooks")
        hooks['legacy'] = []
        hooks.add_hook('post_tip_change',
            "Invoked after the tip of a branch changes. Called with "
            "a ChangeBranchTipParams object.", (1, 4))
        hooks.add_hook('pre_tip_change',
            "Invoked before the tip of a branch changes. Called with "
            "a ChangeBranchTipParams object. Hooks should raise "
            "TipChangeRejected to signal that a tip change is not permitted.",
            (1, 6), None)
        self.assertEqualDiff(
            "MyHooks\n"
            "-------\n"
            "\n"
            "legacy\n"
            "~~~~~~\n"
            "\n"
            "An old-style hook. For documentation see the __init__ method of 'MyHooks'\n"
            "\n"
            "post_tip_change\n"
            "~~~~~~~~~~~~~~~\n"
            "\n"
            "Introduced in: 1.4\n"
            "\n"
            "Invoked after the tip of a branch changes. Called with a\n"
            "ChangeBranchTipParams object.\n"
            "\n"
            "pre_tip_change\n"
            "~~~~~~~~~~~~~~\n"
            "\n"
            "Introduced in: 1.6\n"
            "\n"
            "Invoked before the tip of a branch changes. Called with a\n"
            "ChangeBranchTipParams object. Hooks should raise TipChangeRejected to\n"
            "signal that a tip change is not permitted.\n", hooks.docs())

    def test_install_named_hook_raises_unknown_hook(self):
        hooks = Hooks("bzrlib.tests.test_hooks", "some_hooks")
        self.assertRaises(errors.UnknownHook, hooks.install_named_hook, 'silly',
                          None, "")

    def test_install_named_hook_appends_known_hook(self):
        hooks = Hooks("bzrlib.tests.test_hooks", "some_hooks")
        hooks['set_rh'] = []
        hooks.install_named_hook('set_rh', None, "demo")
        self.assertEqual(hooks['set_rh'], [None])

    def test_install_named_hook_and_retrieve_name(self):
        hooks = Hooks("bzrlib.tests.test_hooks", "somehooks")
        hooks['set_rh'] = []
        hooks.install_named_hook('set_rh', None, "demo")
        self.assertEqual("demo", hooks.get_hook_name(None))

<<<<<<< HEAD
=======
    def test_uninstall_named_hook(self):
        hooks = Hooks("bzrlib.tests.test_hooks", "some_hooks")
        hooks.add_hook('set_rh', "Set revision history", (2, 0))
        hooks.install_named_hook('set_rh', None, "demo")
        self.assertEqual(1, len(hooks["set_rh"]))
        hooks.uninstall_named_hook("set_rh", "demo")
        self.assertEqual(0, len(hooks["set_rh"]))

    def test_uninstall_multiple_named_hooks(self):
        # Multiple callbacks with the same label all get removed
        hooks = Hooks("bzrlib.tests.test_hooks", "some_hooks")
        hooks.add_hook('set_rh', "Set revision history", (2, 0))
        hooks.install_named_hook('set_rh', 1, "demo")
        hooks.install_named_hook('set_rh', 2, "demo")
        hooks.install_named_hook('set_rh', 3, "othername")
        self.assertEqual(3, len(hooks["set_rh"]))
        hooks.uninstall_named_hook("set_rh", "demo")
        self.assertEqual(1, len(hooks["set_rh"]))

    def test_uninstall_named_hook_unknown_callable(self):
        hooks = Hooks("bzrlib.tests.test_hooks", "some_hooks")
        hooks.add_hook('set_rh', "Set revision hsitory", (2, 0))
        self.assertRaises(KeyError, hooks.uninstall_named_hook, "set_rh",
            "demo")

    def test_uninstall_named_hook_raises_unknown_hook(self):
        hooks = Hooks("bzrlib.tests.test_hooks", "some_hooks")
        self.assertRaises(errors.UnknownHook, hooks.uninstall_named_hook,
            'silly', "")

    def test_uninstall_named_hook_old_style(self):
        hooks = Hooks("bzrlib.tests.test_hooks", "some_hooks")
        hooks["set_rh"] = []
        hooks.install_named_hook('set_rh', None, "demo")
        self.assertRaises(errors.UnsupportedOperation,
            hooks.uninstall_named_hook, "set_rh", "demo")

>>>>>>> 7d335933
    hooks = Hooks("bzrlib.tests.test_hooks", "TestHooks.hooks")

    def test_install_lazy_named_hook(self):
        # When the hook points are not yet registered the hook is
        # added to the _lazy_hooks dictionary in bzrlib.hooks.
        self.hooks.add_hook('set_rh', "doc", (0, 15))
        set_rh = lambda: None
        install_lazy_named_hook('bzrlib.tests.test_hooks',
            'TestHooks.hooks', 'set_rh', set_rh, "demo")
<<<<<<< HEAD
        set_rh_lazy_hooks = _lazy_hooks[
=======
        set_rh_lazy_hooks = _mod_hooks._lazy_hooks[
>>>>>>> 7d335933
            ('bzrlib.tests.test_hooks', 'TestHooks.hooks', 'set_rh')]
        self.assertEquals(1, len(set_rh_lazy_hooks))
        self.assertEquals(set_rh, set_rh_lazy_hooks[0][0].get_obj())
        self.assertEquals("demo", set_rh_lazy_hooks[0][1])
        self.assertEqual(list(TestHooks.hooks['set_rh']), [set_rh])

    set_rh = lambda: None

    def test_install_named_hook_lazy(self):
<<<<<<< HEAD
        hooks = Hooks()
=======
        hooks = Hooks("bzrlib.tests.hooks", "some_hooks")
>>>>>>> 7d335933
        hooks['set_rh'] = HookPoint("set_rh", "doc", (0, 15), None)
        hooks.install_named_hook_lazy('set_rh', 'bzrlib.tests.test_hooks',
            'TestHooks.set_rh', "demo")
        self.assertEqual(list(hooks['set_rh']), [TestHooks.set_rh])

    def test_install_named_hook_lazy_old(self):
        # An exception is raised if a lazy hook is raised for
        # an old style hook point.
<<<<<<< HEAD
        hooks = Hooks()
=======
        hooks = Hooks("bzrlib.tests.hooks", "some_hooks")
>>>>>>> 7d335933
        hooks['set_rh'] = []
        self.assertRaises(errors.UnsupportedOperation,
            hooks.install_named_hook_lazy,
            'set_rh', 'bzrlib.tests.test_hooks', 'TestHooks.set_rh',
            "demo")

    def test_valid_lazy_hooks(self):
        # Make sure that all the registered lazy hooks are referring to existing
        # hook points which allow lazy registration.
<<<<<<< HEAD
        for key, callbacks in _lazy_hooks.iteritems():
=======
        for key, callbacks in _mod_hooks._lazy_hooks.iteritems():
>>>>>>> 7d335933
            (module_name, member_name, hook_name) = key
            obj = pyutils.get_named_object(module_name, member_name)
            self.assertEquals(obj._module, module_name)
            self.assertEquals(obj._member_name, member_name)
            self.assertTrue(hook_name in obj)
            self.assertIs(callbacks, obj[hook_name]._callbacks)


class TestHook(tests.TestCase):

    def test___init__(self):
        doc = ("Invoked after changing the tip of a branch object. Called with"
            "a bzrlib.branch.PostChangeBranchTipParams object")
        hook = HookPoint("post_tip_change", doc, (0, 15), None)
        self.assertEqual(doc, hook.__doc__)
        self.assertEqual("post_tip_change", hook.name)
        self.assertEqual((0, 15), hook.introduced)
        self.assertEqual(None, hook.deprecated)
        self.assertEqual([], list(hook))

    def test_docs(self):
        doc = ("Invoked after changing the tip of a branch object. Called with"
            " a bzrlib.branch.PostChangeBranchTipParams object")
        hook = HookPoint("post_tip_change", doc, (0, 15), None)
        self.assertEqual("post_tip_change\n"
            "~~~~~~~~~~~~~~~\n"
            "\n"
            "Introduced in: 0.15\n"
            "\n"
            "Invoked after changing the tip of a branch object. Called with a\n"
            "bzrlib.branch.PostChangeBranchTipParams object\n", hook.docs())

    def test_hook(self):
        hook = HookPoint("foo", "no docs", None, None)
        def callback():
            pass
        hook.hook(callback, "my callback")
        self.assertEqual([callback], list(hook))

    def lazy_callback():
        pass

    def test_lazy_hook(self):
        hook = HookPoint("foo", "no docs", None, None)
        hook.hook_lazy(
            "bzrlib.tests.test_hooks", "TestHook.lazy_callback",
            "my callback")
        self.assertEqual([TestHook.lazy_callback], list(hook))

<<<<<<< HEAD
=======
    def test_uninstall(self):
        hook = HookPoint("foo", "no docs", None, None)
        hook.hook_lazy(
            "bzrlib.tests.test_hooks", "TestHook.lazy_callback",
            "my callback")
        self.assertEqual([TestHook.lazy_callback], list(hook))
        hook.uninstall("my callback")
        self.assertEqual([], list(hook))

    def test_uninstall_unknown(self):
        hook = HookPoint("foo", "no docs", None, None)
        self.assertRaises(KeyError, hook.uninstall, "my callback")

>>>>>>> 7d335933
    def test___repr(self):
        # The repr should list all the callbacks, with names.
        hook = HookPoint("foo", "no docs", None, None)
        def callback():
            pass
        hook.hook(callback, "my callback")
        callback_repr = repr(callback)
        self.assertEqual(
            '<HookPoint(foo), callbacks=[%s(my callback)]>' %
            callback_repr, repr(hook))


class TestHookRegistry(tests.TestCase):

    def test_items_are_reasonable_keys(self):
        # All the items in the known_hooks registry need to map from
        # (module_name, member_name) tuples to the callable used to get an
        # empty Hooks for that attribute. This is used to support the test
        # suite which needs to generate empty hooks (and HookPoints) to ensure
        # isolation and prevent tests failing spuriously.
        for key, factory in known_hooks.items():
            self.assertTrue(callable(factory),
                "The factory(%r) for %r is not callable" % (factory, key))
            obj = known_hooks_key_to_object(key)
            self.assertIsInstance(obj, Hooks)
            new_hooks = factory()
            self.assertIsInstance(obj, Hooks)
            self.assertEqual(type(obj), type(new_hooks))
            self.assertEqual("No hook name", new_hooks.get_hook_name(None))

    def test_known_hooks_key_to_object(self):
        self.assertIs(branch.Branch.hooks,
            known_hooks_key_to_object(('bzrlib.branch', 'Branch.hooks')))

    def test_known_hooks_key_to_parent_and_attribute_deprecated(self):
        self.assertEqual((branch.Branch, 'hooks'),
            self.applyDeprecated(deprecated_in((2,3)),
                known_hooks_key_to_parent_and_attribute,
                ('bzrlib.branch', 'Branch.hooks')))
        self.assertEqual((branch, 'Branch'),
            self.applyDeprecated(deprecated_in((2,3)),
                known_hooks_key_to_parent_and_attribute,
                ('bzrlib.branch', 'Branch')))

    def test_known_hooks_key_to_parent_and_attribute(self):
        self.assertEqual((branch.Branch, 'hooks'),
            known_hooks.key_to_parent_and_attribute(
            ('bzrlib.branch', 'Branch.hooks')))
        self.assertEqual((branch, 'Branch'),
            known_hooks.key_to_parent_and_attribute(
            ('bzrlib.branch', 'Branch')))<|MERGE_RESOLUTION|>--- conflicted
+++ resolved
@@ -19,10 +19,7 @@
 from bzrlib import (
     branch,
     errors,
-<<<<<<< HEAD
-=======
     hooks as _mod_hooks,
->>>>>>> 7d335933
     pyutils,
     tests,
     )
@@ -33,7 +30,6 @@
     known_hooks,
     known_hooks_key_to_object,
     known_hooks_key_to_parent_and_attribute,
-    _lazy_hooks,
     )
 from bzrlib.symbol_versioning import (
     deprecated_in,
@@ -118,8 +114,6 @@
         hooks.install_named_hook('set_rh', None, "demo")
         self.assertEqual("demo", hooks.get_hook_name(None))
 
-<<<<<<< HEAD
-=======
     def test_uninstall_named_hook(self):
         hooks = Hooks("bzrlib.tests.test_hooks", "some_hooks")
         hooks.add_hook('set_rh', "Set revision history", (2, 0))
@@ -157,7 +151,6 @@
         self.assertRaises(errors.UnsupportedOperation,
             hooks.uninstall_named_hook, "set_rh", "demo")
 
->>>>>>> 7d335933
     hooks = Hooks("bzrlib.tests.test_hooks", "TestHooks.hooks")
 
     def test_install_lazy_named_hook(self):
@@ -167,11 +160,7 @@
         set_rh = lambda: None
         install_lazy_named_hook('bzrlib.tests.test_hooks',
             'TestHooks.hooks', 'set_rh', set_rh, "demo")
-<<<<<<< HEAD
-        set_rh_lazy_hooks = _lazy_hooks[
-=======
         set_rh_lazy_hooks = _mod_hooks._lazy_hooks[
->>>>>>> 7d335933
             ('bzrlib.tests.test_hooks', 'TestHooks.hooks', 'set_rh')]
         self.assertEquals(1, len(set_rh_lazy_hooks))
         self.assertEquals(set_rh, set_rh_lazy_hooks[0][0].get_obj())
@@ -181,11 +170,7 @@
     set_rh = lambda: None
 
     def test_install_named_hook_lazy(self):
-<<<<<<< HEAD
-        hooks = Hooks()
-=======
         hooks = Hooks("bzrlib.tests.hooks", "some_hooks")
->>>>>>> 7d335933
         hooks['set_rh'] = HookPoint("set_rh", "doc", (0, 15), None)
         hooks.install_named_hook_lazy('set_rh', 'bzrlib.tests.test_hooks',
             'TestHooks.set_rh', "demo")
@@ -194,11 +179,7 @@
     def test_install_named_hook_lazy_old(self):
         # An exception is raised if a lazy hook is raised for
         # an old style hook point.
-<<<<<<< HEAD
-        hooks = Hooks()
-=======
         hooks = Hooks("bzrlib.tests.hooks", "some_hooks")
->>>>>>> 7d335933
         hooks['set_rh'] = []
         self.assertRaises(errors.UnsupportedOperation,
             hooks.install_named_hook_lazy,
@@ -208,11 +189,7 @@
     def test_valid_lazy_hooks(self):
         # Make sure that all the registered lazy hooks are referring to existing
         # hook points which allow lazy registration.
-<<<<<<< HEAD
-        for key, callbacks in _lazy_hooks.iteritems():
-=======
         for key, callbacks in _mod_hooks._lazy_hooks.iteritems():
->>>>>>> 7d335933
             (module_name, member_name, hook_name) = key
             obj = pyutils.get_named_object(module_name, member_name)
             self.assertEquals(obj._module, module_name)
@@ -262,8 +239,6 @@
             "my callback")
         self.assertEqual([TestHook.lazy_callback], list(hook))
 
-<<<<<<< HEAD
-=======
     def test_uninstall(self):
         hook = HookPoint("foo", "no docs", None, None)
         hook.hook_lazy(
@@ -277,7 +252,6 @@
         hook = HookPoint("foo", "no docs", None, None)
         self.assertRaises(KeyError, hook.uninstall, "my callback")
 
->>>>>>> 7d335933
     def test___repr(self):
         # The repr should list all the callbacks, with names.
         hook = HookPoint("foo", "no docs", None, None)
