# Copyright (C) 2006, 2007, 2008 Canonical Ltd
#
# This program is free software; you can redistribute it and/or modify
# it under the terms of the GNU General Public License as published by
# the Free Software Foundation; either version 2 of the License, or
# (at your option) any later version.
#
# This program is distributed in the hope that it will be useful,
# but WITHOUT ANY WARRANTY; without even the implied warranty of
# MERCHANTABILITY or FITNESS FOR A PARTICULAR PURPOSE.  See the
# GNU General Public License for more details.
#
# You should have received a copy of the GNU General Public License
# along with this program; if not, write to the Free Software
# Foundation, Inc., 59 Temple Place, Suite 330, Boston, MA  02111-1307  USA

import os
import stat
from StringIO import StringIO
import sys

from bzrlib import (
    errors,
    generate_ids,
    osutils,
    progress,
    revision as _mod_revision,
    symbol_versioning,
    tests,
    urlutils,
    )
from bzrlib.bzrdir import BzrDir
from bzrlib.conflicts import (DuplicateEntry, DuplicateID, MissingParent,
                              UnversionedParent, ParentLoop, DeletingParent,
                              NonDirectoryParent)
from bzrlib.diff import show_diff_trees
from bzrlib.errors import (DuplicateKey, MalformedTransform, NoSuchFile,
                           ReusingTransform, CantMoveRoot, 
                           PathsNotVersionedError, ExistingLimbo,
                           ExistingPendingDeletion, ImmortalLimbo,
                           ImmortalPendingDeletion, LockError)
from bzrlib.osutils import file_kind, pathjoin
from bzrlib.merge import Merge3Merger
from bzrlib.tests import (
    CaseInsensitiveFilesystemFeature,
    HardlinkFeature,
    SymlinkFeature,
    TestCase,
    TestCaseInTempDir,
    TestSkipped,
    )
from bzrlib.transform import (TreeTransform, ROOT_PARENT, FinalPaths, 
                              resolve_conflicts, cook_conflicts, 
                              build_tree, get_backup_name,
                              _FileMover, resolve_checkout,
                              TransformPreview)

class TestTreeTransform(tests.TestCaseWithTransport):

    def setUp(self):
        super(TestTreeTransform, self).setUp()
        self.wt = self.make_branch_and_tree('.', format='dirstate-with-subtree')
        os.chdir('..')

    def get_transform(self):
        transform = TreeTransform(self.wt)
        self.addCleanup(transform.finalize)
        return transform, transform.root

    def test_existing_limbo(self):
        transform, root = self.get_transform()
        limbo_name = transform._limbodir
        deletion_path = transform._deletiondir
        os.mkdir(pathjoin(limbo_name, 'hehe'))
        self.assertRaises(ImmortalLimbo, transform.apply)
        self.assertRaises(LockError, self.wt.unlock)
        self.assertRaises(ExistingLimbo, self.get_transform)
        self.assertRaises(LockError, self.wt.unlock)
        os.rmdir(pathjoin(limbo_name, 'hehe'))
        os.rmdir(limbo_name)
        os.rmdir(deletion_path)
        transform, root = self.get_transform()
        transform.apply()

    def test_existing_pending_deletion(self):
        transform, root = self.get_transform()
        deletion_path = self._limbodir = urlutils.local_path_from_url(
            transform._tree._transport.abspath('pending-deletion'))
        os.mkdir(pathjoin(deletion_path, 'blocking-directory'))
        self.assertRaises(ImmortalPendingDeletion, transform.apply)
        self.assertRaises(LockError, self.wt.unlock)
        self.assertRaises(ExistingPendingDeletion, self.get_transform)

    def test_build(self):
        transform, root = self.get_transform()
        self.wt.lock_tree_write()
        self.addCleanup(self.wt.unlock)
        self.assertIs(transform.get_tree_parent(root), ROOT_PARENT)
        imaginary_id = transform.trans_id_tree_path('imaginary')
        imaginary_id2 = transform.trans_id_tree_path('imaginary/')
        self.assertEqual(imaginary_id, imaginary_id2)
        self.assertEqual(transform.get_tree_parent(imaginary_id), root)
        self.assertEqual(transform.final_kind(root), 'directory')
        self.assertEqual(transform.final_file_id(root), self.wt.get_root_id())
        trans_id = transform.create_path('name', root)
        self.assertIs(transform.final_file_id(trans_id), None)
        self.assertRaises(NoSuchFile, transform.final_kind, trans_id)
        transform.create_file('contents', trans_id)
        transform.set_executability(True, trans_id)
        transform.version_file('my_pretties', trans_id)
        self.assertRaises(DuplicateKey, transform.version_file,
                          'my_pretties', trans_id)
        self.assertEqual(transform.final_file_id(trans_id), 'my_pretties')
        self.assertEqual(transform.final_parent(trans_id), root)
        self.assertIs(transform.final_parent(root), ROOT_PARENT)
        self.assertIs(transform.get_tree_parent(root), ROOT_PARENT)
        oz_id = transform.create_path('oz', root)
        transform.create_directory(oz_id)
        transform.version_file('ozzie', oz_id)
        trans_id2 = transform.create_path('name2', root)
        transform.create_file('contents', trans_id2)
        transform.set_executability(False, trans_id2)
        transform.version_file('my_pretties2', trans_id2)
        modified_paths = transform.apply().modified_paths
        self.assertEqual('contents', self.wt.get_file_byname('name').read())
        self.assertEqual(self.wt.path2id('name'), 'my_pretties')
        self.assertIs(self.wt.is_executable('my_pretties'), True)
        self.assertIs(self.wt.is_executable('my_pretties2'), False)
        self.assertEqual('directory', file_kind(self.wt.abspath('oz')))
        self.assertEqual(len(modified_paths), 3)
        tree_mod_paths = [self.wt.id2abspath(f) for f in 
                          ('ozzie', 'my_pretties', 'my_pretties2')]
        self.assertSubset(tree_mod_paths, modified_paths)
        # is it safe to finalize repeatedly?
        transform.finalize()
        transform.finalize()

    def test_hardlink(self):
        self.requireFeature(HardlinkFeature)
        transform, root = self.get_transform()
        transform.new_file('file1', root, 'contents')
        transform.apply()
        target = self.make_branch_and_tree('target')
        target_transform = TreeTransform(target)
        trans_id = target_transform.create_path('file1', target_transform.root)
        target_transform.create_hardlink(self.wt.abspath('file1'), trans_id)
        target_transform.apply()
        self.failUnlessExists('target/file1')
        source_stat = os.stat(self.wt.abspath('file1'))
        target_stat = os.stat('target/file1')
        self.assertEqual(source_stat, target_stat)

    def test_convenience(self):
        transform, root = self.get_transform()
        self.wt.lock_tree_write()
        self.addCleanup(self.wt.unlock)
        trans_id = transform.new_file('name', root, 'contents', 
                                      'my_pretties', True)
        oz = transform.new_directory('oz', root, 'oz-id')
        dorothy = transform.new_directory('dorothy', oz, 'dorothy-id')
        toto = transform.new_file('toto', dorothy, 'toto-contents', 
                                  'toto-id', False)

        self.assertEqual(len(transform.find_conflicts()), 0)
        transform.apply()
        self.assertRaises(ReusingTransform, transform.find_conflicts)
        self.assertEqual('contents', file(self.wt.abspath('name')).read())
        self.assertEqual(self.wt.path2id('name'), 'my_pretties')
        self.assertIs(self.wt.is_executable('my_pretties'), True)
        self.assertEqual(self.wt.path2id('oz'), 'oz-id')
        self.assertEqual(self.wt.path2id('oz/dorothy'), 'dorothy-id')
        self.assertEqual(self.wt.path2id('oz/dorothy/toto'), 'toto-id')

        self.assertEqual('toto-contents',
                         self.wt.get_file_byname('oz/dorothy/toto').read())
        self.assertIs(self.wt.is_executable('toto-id'), False)

    def test_tree_reference(self):
        transform, root = self.get_transform()
        tree = transform._tree
        trans_id = transform.new_directory('reference', root, 'subtree-id')
        transform.set_tree_reference('subtree-revision', trans_id)
        transform.apply()
        tree.lock_read()
        self.addCleanup(tree.unlock)
        self.assertEqual('subtree-revision',
                         tree.inventory['subtree-id'].reference_revision)

    def test_conflicts(self):
        transform, root = self.get_transform()
        trans_id = transform.new_file('name', root, 'contents', 
                                      'my_pretties')
        self.assertEqual(len(transform.find_conflicts()), 0)
        trans_id2 = transform.new_file('name', root, 'Crontents', 'toto')
        self.assertEqual(transform.find_conflicts(), 
                         [('duplicate', trans_id, trans_id2, 'name')])
        self.assertRaises(MalformedTransform, transform.apply)
        transform.adjust_path('name', trans_id, trans_id2)
        self.assertEqual(transform.find_conflicts(), 
                         [('non-directory parent', trans_id)])
        tinman_id = transform.trans_id_tree_path('tinman')
        transform.adjust_path('name', tinman_id, trans_id2)
        self.assertEqual(transform.find_conflicts(), 
                         [('unversioned parent', tinman_id), 
                          ('missing parent', tinman_id)])
        lion_id = transform.create_path('lion', root)
        self.assertEqual(transform.find_conflicts(), 
                         [('unversioned parent', tinman_id), 
                          ('missing parent', tinman_id)])
        transform.adjust_path('name', lion_id, trans_id2)
        self.assertEqual(transform.find_conflicts(), 
                         [('unversioned parent', lion_id),
                          ('missing parent', lion_id)])
        transform.version_file("Courage", lion_id)
        self.assertEqual(transform.find_conflicts(), 
                         [('missing parent', lion_id), 
                          ('versioning no contents', lion_id)])
        transform.adjust_path('name2', root, trans_id2)
        self.assertEqual(transform.find_conflicts(), 
                         [('versioning no contents', lion_id)])
        transform.create_file('Contents, okay?', lion_id)
        transform.adjust_path('name2', trans_id2, trans_id2)
        self.assertEqual(transform.find_conflicts(), 
                         [('parent loop', trans_id2), 
                          ('non-directory parent', trans_id2)])
        transform.adjust_path('name2', root, trans_id2)
        oz_id = transform.new_directory('oz', root)
        transform.set_executability(True, oz_id)
        self.assertEqual(transform.find_conflicts(), 
                         [('unversioned executability', oz_id)])
        transform.version_file('oz-id', oz_id)
        self.assertEqual(transform.find_conflicts(), 
                         [('non-file executability', oz_id)])
        transform.set_executability(None, oz_id)
        tip_id = transform.new_file('tip', oz_id, 'ozma', 'tip-id')
        transform.apply()
        self.assertEqual(self.wt.path2id('name'), 'my_pretties')
        self.assertEqual('contents', file(self.wt.abspath('name')).read())
        transform2, root = self.get_transform()
        oz_id = transform2.trans_id_tree_file_id('oz-id')
        newtip = transform2.new_file('tip', oz_id, 'other', 'tip-id')
        result = transform2.find_conflicts()
        fp = FinalPaths(transform2)
        self.assert_('oz/tip' in transform2._tree_path_ids)
        self.assertEqual(fp.get_path(newtip), pathjoin('oz', 'tip'))
        self.assertEqual(len(result), 2)
        self.assertEqual((result[0][0], result[0][1]), 
                         ('duplicate', newtip))
        self.assertEqual((result[1][0], result[1][2]), 
                         ('duplicate id', newtip))
        transform2.finalize()
        transform3 = TreeTransform(self.wt)
        self.addCleanup(transform3.finalize)
        oz_id = transform3.trans_id_tree_file_id('oz-id')
        transform3.delete_contents(oz_id)
        self.assertEqual(transform3.find_conflicts(), 
                         [('missing parent', oz_id)])
        root_id = transform3.root
        tip_id = transform3.trans_id_tree_file_id('tip-id')
        transform3.adjust_path('tip', root_id, tip_id)
        transform3.apply()

    def test_conflict_on_case_insensitive(self):
        tree = self.make_branch_and_tree('tree')
        # Don't try this at home, kids!
        # Force the tree to report that it is case sensitive, for conflict
        # resolution tests
        tree.case_sensitive = True
        transform = TreeTransform(tree)
        self.addCleanup(transform.finalize)
        transform.new_file('file', transform.root, 'content')
        transform.new_file('FiLe', transform.root, 'content')
        result = transform.find_conflicts()
        self.assertEqual([], result)
        transform.finalize()
        # Force the tree to report that it is case insensitive, for conflict
        # generation tests
        tree.case_sensitive = False
        transform = TreeTransform(tree)
        self.addCleanup(transform.finalize)
        transform.new_file('file', transform.root, 'content')
        transform.new_file('FiLe', transform.root, 'content')
        result = transform.find_conflicts()
        self.assertEqual([('duplicate', 'new-1', 'new-2', 'file')], result)

    def test_conflict_on_case_insensitive_existing(self):
        tree = self.make_branch_and_tree('tree')
        self.build_tree(['tree/FiLe'])
        # Don't try this at home, kids!
        # Force the tree to report that it is case sensitive, for conflict
        # resolution tests
        tree.case_sensitive = True
        transform = TreeTransform(tree)
        self.addCleanup(transform.finalize)
        transform.new_file('file', transform.root, 'content')
        result = transform.find_conflicts()
        self.assertEqual([], result)
        transform.finalize()
        # Force the tree to report that it is case insensitive, for conflict
        # generation tests
        tree.case_sensitive = False
        transform = TreeTransform(tree)
        self.addCleanup(transform.finalize)
        transform.new_file('file', transform.root, 'content')
        result = transform.find_conflicts()
        self.assertEqual([('duplicate', 'new-1', 'new-2', 'file')], result)

    def test_resolve_case_insensitive_conflict(self):
        tree = self.make_branch_and_tree('tree')
        # Don't try this at home, kids!
        # Force the tree to report that it is case insensitive, for conflict
        # resolution tests
        tree.case_sensitive = False
        transform = TreeTransform(tree)
        self.addCleanup(transform.finalize)
        transform.new_file('file', transform.root, 'content')
        transform.new_file('FiLe', transform.root, 'content')
        resolve_conflicts(transform)
        transform.apply()
        self.failUnlessExists('tree/file')
        self.failUnlessExists('tree/FiLe.moved')

    def test_resolve_checkout_case_conflict(self):
        tree = self.make_branch_and_tree('tree')
        # Don't try this at home, kids!
        # Force the tree to report that it is case insensitive, for conflict
        # resolution tests
        tree.case_sensitive = False
        transform = TreeTransform(tree)
        self.addCleanup(transform.finalize)
        transform.new_file('file', transform.root, 'content')
        transform.new_file('FiLe', transform.root, 'content')
        resolve_conflicts(transform,
                          pass_func=lambda t, c: resolve_checkout(t, c, []))
        transform.apply()
        self.failUnlessExists('tree/file')
        self.failUnlessExists('tree/FiLe.moved')

    def test_apply_case_conflict(self):
        """Ensure that a transform with case conflicts can always be applied"""
        tree = self.make_branch_and_tree('tree')
        transform = TreeTransform(tree)
        self.addCleanup(transform.finalize)
        transform.new_file('file', transform.root, 'content')
        transform.new_file('FiLe', transform.root, 'content')
        dir = transform.new_directory('dir', transform.root)
        transform.new_file('dirfile', dir, 'content')
        transform.new_file('dirFiLe', dir, 'content')
        resolve_conflicts(transform)
        transform.apply()
        self.failUnlessExists('tree/file')
        if not os.path.exists('tree/FiLe.moved'):
            self.failUnlessExists('tree/FiLe')
        self.failUnlessExists('tree/dir/dirfile')
        if not os.path.exists('tree/dir/dirFiLe.moved'):
            self.failUnlessExists('tree/dir/dirFiLe')

    def test_case_insensitive_limbo(self):
        tree = self.make_branch_and_tree('tree')
        # Don't try this at home, kids!
        # Force the tree to report that it is case insensitive
        tree.case_sensitive = False
        transform = TreeTransform(tree)
        self.addCleanup(transform.finalize)
        dir = transform.new_directory('dir', transform.root)
        first = transform.new_file('file', dir, 'content')
        second = transform.new_file('FiLe', dir, 'content')
        self.assertContainsRe(transform._limbo_name(first), 'new-1/file')
        self.assertNotContainsRe(transform._limbo_name(second), 'new-1/FiLe')

    def test_add_del(self):
        start, root = self.get_transform()
        start.new_directory('a', root, 'a')
        start.apply()
        transform, root = self.get_transform()
        transform.delete_versioned(transform.trans_id_tree_file_id('a'))
        transform.new_directory('a', root, 'a')
        transform.apply()

    def test_unversioning(self):
        create_tree, root = self.get_transform()
        parent_id = create_tree.new_directory('parent', root, 'parent-id')
        create_tree.new_file('child', parent_id, 'child', 'child-id')
        create_tree.apply()
        unversion = TreeTransform(self.wt)
        self.addCleanup(unversion.finalize)
        parent = unversion.trans_id_tree_path('parent')
        unversion.unversion_file(parent)
        self.assertEqual(unversion.find_conflicts(), 
                         [('unversioned parent', parent_id)])
        file_id = unversion.trans_id_tree_file_id('child-id')
        unversion.unversion_file(file_id)
        unversion.apply()

    def test_name_invariants(self):
        create_tree, root = self.get_transform()
        # prepare tree
        root = create_tree.root
        create_tree.new_file('name1', root, 'hello1', 'name1')
        create_tree.new_file('name2', root, 'hello2', 'name2')
        ddir = create_tree.new_directory('dying_directory', root, 'ddir')
        create_tree.new_file('dying_file', ddir, 'goodbye1', 'dfile')
        create_tree.new_file('moving_file', ddir, 'later1', 'mfile')
        create_tree.new_file('moving_file2', root, 'later2', 'mfile2')
        create_tree.apply()

        mangle_tree,root = self.get_transform()
        root = mangle_tree.root
        #swap names
        name1 = mangle_tree.trans_id_tree_file_id('name1')
        name2 = mangle_tree.trans_id_tree_file_id('name2')
        mangle_tree.adjust_path('name2', root, name1)
        mangle_tree.adjust_path('name1', root, name2)

        #tests for deleting parent directories 
        ddir = mangle_tree.trans_id_tree_file_id('ddir')
        mangle_tree.delete_contents(ddir)
        dfile = mangle_tree.trans_id_tree_file_id('dfile')
        mangle_tree.delete_versioned(dfile)
        mangle_tree.unversion_file(dfile)
        mfile = mangle_tree.trans_id_tree_file_id('mfile')
        mangle_tree.adjust_path('mfile', root, mfile)

        #tests for adding parent directories
        newdir = mangle_tree.new_directory('new_directory', root, 'newdir')
        mfile2 = mangle_tree.trans_id_tree_file_id('mfile2')
        mangle_tree.adjust_path('mfile2', newdir, mfile2)
        mangle_tree.new_file('newfile', newdir, 'hello3', 'dfile')
        self.assertEqual(mangle_tree.final_file_id(mfile2), 'mfile2')
        self.assertEqual(mangle_tree.final_parent(mfile2), newdir)
        self.assertEqual(mangle_tree.final_file_id(mfile2), 'mfile2')
        mangle_tree.apply()
        self.assertEqual(file(self.wt.abspath('name1')).read(), 'hello2')
        self.assertEqual(file(self.wt.abspath('name2')).read(), 'hello1')
        mfile2_path = self.wt.abspath(pathjoin('new_directory','mfile2'))
        self.assertEqual(mangle_tree.final_parent(mfile2), newdir)
        self.assertEqual(file(mfile2_path).read(), 'later2')
        self.assertEqual(self.wt.id2path('mfile2'), 'new_directory/mfile2')
        self.assertEqual(self.wt.path2id('new_directory/mfile2'), 'mfile2')
        newfile_path = self.wt.abspath(pathjoin('new_directory','newfile'))
        self.assertEqual(file(newfile_path).read(), 'hello3')
        self.assertEqual(self.wt.path2id('dying_directory'), 'ddir')
        self.assertIs(self.wt.path2id('dying_directory/dying_file'), None)
        mfile2_path = self.wt.abspath(pathjoin('new_directory','mfile2'))

    def test_both_rename(self):
        create_tree,root = self.get_transform()
        newdir = create_tree.new_directory('selftest', root, 'selftest-id')
        create_tree.new_file('blackbox.py', newdir, 'hello1', 'blackbox-id')
        create_tree.apply()        
        mangle_tree,root = self.get_transform()
        selftest = mangle_tree.trans_id_tree_file_id('selftest-id')
        blackbox = mangle_tree.trans_id_tree_file_id('blackbox-id')
        mangle_tree.adjust_path('test', root, selftest)
        mangle_tree.adjust_path('test_too_much', root, selftest)
        mangle_tree.set_executability(True, blackbox)
        mangle_tree.apply()

    def test_both_rename2(self):
        create_tree,root = self.get_transform()
        bzrlib = create_tree.new_directory('bzrlib', root, 'bzrlib-id')
        tests = create_tree.new_directory('tests', bzrlib, 'tests-id')
        blackbox = create_tree.new_directory('blackbox', tests, 'blackbox-id')
        create_tree.new_file('test_too_much.py', blackbox, 'hello1', 
                             'test_too_much-id')
        create_tree.apply()        
        mangle_tree,root = self.get_transform()
        bzrlib = mangle_tree.trans_id_tree_file_id('bzrlib-id')
        tests = mangle_tree.trans_id_tree_file_id('tests-id')
        test_too_much = mangle_tree.trans_id_tree_file_id('test_too_much-id')
        mangle_tree.adjust_path('selftest', bzrlib, tests)
        mangle_tree.adjust_path('blackbox.py', tests, test_too_much) 
        mangle_tree.set_executability(True, test_too_much)
        mangle_tree.apply()

    def test_both_rename3(self):
        create_tree,root = self.get_transform()
        tests = create_tree.new_directory('tests', root, 'tests-id')
        create_tree.new_file('test_too_much.py', tests, 'hello1', 
                             'test_too_much-id')
        create_tree.apply()        
        mangle_tree,root = self.get_transform()
        tests = mangle_tree.trans_id_tree_file_id('tests-id')
        test_too_much = mangle_tree.trans_id_tree_file_id('test_too_much-id')
        mangle_tree.adjust_path('selftest', root, tests)
        mangle_tree.adjust_path('blackbox.py', tests, test_too_much) 
        mangle_tree.set_executability(True, test_too_much)
        mangle_tree.apply()

    def test_move_dangling_ie(self):
        create_tree, root = self.get_transform()
        # prepare tree
        root = create_tree.root
        create_tree.new_file('name1', root, 'hello1', 'name1')
        create_tree.apply()
        delete_contents, root = self.get_transform()
        file = delete_contents.trans_id_tree_file_id('name1')
        delete_contents.delete_contents(file)
        delete_contents.apply()
        move_id, root = self.get_transform()
        name1 = move_id.trans_id_tree_file_id('name1')
        newdir = move_id.new_directory('dir', root, 'newdir')
        move_id.adjust_path('name2', newdir, name1)
        move_id.apply()
        
    def test_replace_dangling_ie(self):
        create_tree, root = self.get_transform()
        # prepare tree
        root = create_tree.root
        create_tree.new_file('name1', root, 'hello1', 'name1')
        create_tree.apply()
        delete_contents = TreeTransform(self.wt)
        self.addCleanup(delete_contents.finalize)
        file = delete_contents.trans_id_tree_file_id('name1')
        delete_contents.delete_contents(file)
        delete_contents.apply()
        delete_contents.finalize()
        replace = TreeTransform(self.wt)
        self.addCleanup(replace.finalize)
        name2 = replace.new_file('name2', root, 'hello2', 'name1')
        conflicts = replace.find_conflicts()
        name1 = replace.trans_id_tree_file_id('name1')
        self.assertEqual(conflicts, [('duplicate id', name1, name2)])
        resolve_conflicts(replace)
        replace.apply()

    def test_symlinks(self):
        self.requireFeature(SymlinkFeature)
        transform,root = self.get_transform()
        oz_id = transform.new_directory('oz', root, 'oz-id')
        wizard = transform.new_symlink('wizard', oz_id, 'wizard-target', 
                                       'wizard-id')
        wiz_id = transform.create_path('wizard2', oz_id)
        transform.create_symlink('behind_curtain', wiz_id)
        transform.version_file('wiz-id2', wiz_id)            
        transform.set_executability(True, wiz_id)
        self.assertEqual(transform.find_conflicts(), 
                         [('non-file executability', wiz_id)])
        transform.set_executability(None, wiz_id)
        transform.apply()
        self.assertEqual(self.wt.path2id('oz/wizard'), 'wizard-id')
        self.assertEqual(file_kind(self.wt.abspath('oz/wizard')), 'symlink')
        self.assertEqual(os.readlink(self.wt.abspath('oz/wizard2')), 
                         'behind_curtain')
        self.assertEqual(os.readlink(self.wt.abspath('oz/wizard')),
                         'wizard-target')

    def test_unable_create_symlink(self):
        def tt_helper():
            wt = self.make_branch_and_tree('.')
            tt = TreeTransform(wt)  # TreeTransform obtains write lock
            try:
                tt.new_symlink('foo', tt.root, 'bar')
                tt.apply()
            finally:
                wt.unlock()
        os_symlink = getattr(os, 'symlink', None)
        os.symlink = None
        try:
            err = self.assertRaises(errors.UnableCreateSymlink, tt_helper)
            self.assertEquals(
                "Unable to create symlink 'foo' on this platform",
                str(err))
        finally:
            if os_symlink:
                os.symlink = os_symlink

    def get_conflicted(self):
        create,root = self.get_transform()
        create.new_file('dorothy', root, 'dorothy', 'dorothy-id')
        oz = create.new_directory('oz', root, 'oz-id')
        create.new_directory('emeraldcity', oz, 'emerald-id')
        create.apply()
        conflicts,root = self.get_transform()
        # set up duplicate entry, duplicate id
        new_dorothy = conflicts.new_file('dorothy', root, 'dorothy', 
                                         'dorothy-id')
        old_dorothy = conflicts.trans_id_tree_file_id('dorothy-id')
        oz = conflicts.trans_id_tree_file_id('oz-id')
        # set up DeletedParent parent conflict
        conflicts.delete_versioned(oz)
        emerald = conflicts.trans_id_tree_file_id('emerald-id')
        # set up MissingParent conflict
        munchkincity = conflicts.trans_id_file_id('munchkincity-id')
        conflicts.adjust_path('munchkincity', root, munchkincity)
        conflicts.new_directory('auntem', munchkincity, 'auntem-id')
        # set up parent loop
        conflicts.adjust_path('emeraldcity', emerald, emerald)
        return conflicts, emerald, oz, old_dorothy, new_dorothy

    def test_conflict_resolution(self):
        conflicts, emerald, oz, old_dorothy, new_dorothy =\
            self.get_conflicted()
        resolve_conflicts(conflicts)
        self.assertEqual(conflicts.final_name(old_dorothy), 'dorothy.moved')
        self.assertIs(conflicts.final_file_id(old_dorothy), None)
        self.assertEqual(conflicts.final_name(new_dorothy), 'dorothy')
        self.assertEqual(conflicts.final_file_id(new_dorothy), 'dorothy-id')
        self.assertEqual(conflicts.final_parent(emerald), oz)
        conflicts.apply()

    def test_cook_conflicts(self):
        tt, emerald, oz, old_dorothy, new_dorothy = self.get_conflicted()
        raw_conflicts = resolve_conflicts(tt)
        cooked_conflicts = cook_conflicts(raw_conflicts, tt)
        duplicate = DuplicateEntry('Moved existing file to', 'dorothy.moved', 
                                   'dorothy', None, 'dorothy-id')
        self.assertEqual(cooked_conflicts[0], duplicate)
        duplicate_id = DuplicateID('Unversioned existing file', 
                                   'dorothy.moved', 'dorothy', None,
                                   'dorothy-id')
        self.assertEqual(cooked_conflicts[1], duplicate_id)
        missing_parent = MissingParent('Created directory', 'munchkincity',
                                       'munchkincity-id')
        deleted_parent = DeletingParent('Not deleting', 'oz', 'oz-id')
        self.assertEqual(cooked_conflicts[2], missing_parent)
        unversioned_parent = UnversionedParent('Versioned directory',
                                               'munchkincity',
                                               'munchkincity-id')
        unversioned_parent2 = UnversionedParent('Versioned directory', 'oz',
                                               'oz-id')
        self.assertEqual(cooked_conflicts[3], unversioned_parent)
        parent_loop = ParentLoop('Cancelled move', 'oz/emeraldcity', 
                                 'oz/emeraldcity', 'emerald-id', 'emerald-id')
        self.assertEqual(cooked_conflicts[4], deleted_parent)
        self.assertEqual(cooked_conflicts[5], unversioned_parent2)
        self.assertEqual(cooked_conflicts[6], parent_loop)
        self.assertEqual(len(cooked_conflicts), 7)
        tt.finalize()

    def test_string_conflicts(self):
        tt, emerald, oz, old_dorothy, new_dorothy = self.get_conflicted()
        raw_conflicts = resolve_conflicts(tt)
        cooked_conflicts = cook_conflicts(raw_conflicts, tt)
        tt.finalize()
        conflicts_s = [str(c) for c in cooked_conflicts]
        self.assertEqual(len(cooked_conflicts), len(conflicts_s))
        self.assertEqual(conflicts_s[0], 'Conflict adding file dorothy.  '
                                         'Moved existing file to '
                                         'dorothy.moved.')
        self.assertEqual(conflicts_s[1], 'Conflict adding id to dorothy.  '
                                         'Unversioned existing file '
                                         'dorothy.moved.')
        self.assertEqual(conflicts_s[2], 'Conflict adding files to'
                                         ' munchkincity.  Created directory.')
        self.assertEqual(conflicts_s[3], 'Conflict because munchkincity is not'
                                         ' versioned, but has versioned'
                                         ' children.  Versioned directory.')
        self.assertEqualDiff(conflicts_s[4], "Conflict: can't delete oz because it"
                                         " is not empty.  Not deleting.")
        self.assertEqual(conflicts_s[5], 'Conflict because oz is not'
                                         ' versioned, but has versioned'
                                         ' children.  Versioned directory.')
        self.assertEqual(conflicts_s[6], 'Conflict moving oz/emeraldcity into'
                                         ' oz/emeraldcity.  Cancelled move.')

    def prepare_wrong_parent_kind(self):
        tt, root = self.get_transform()
        tt.new_file('parent', root, 'contents', 'parent-id')
        tt.apply()
        tt, root = self.get_transform()
        parent_id = tt.trans_id_file_id('parent-id')
        tt.new_file('child,', parent_id, 'contents2', 'file-id')
        return tt

    def test_find_conflicts_wrong_parent_kind(self):
        tt = self.prepare_wrong_parent_kind()
        tt.find_conflicts()

    def test_resolve_conflicts_wrong_existing_parent_kind(self):
        tt = self.prepare_wrong_parent_kind()
        raw_conflicts = resolve_conflicts(tt)
        self.assertEqual(set([('non-directory parent', 'Created directory',
                         'new-3')]), raw_conflicts)
        cooked_conflicts = cook_conflicts(raw_conflicts, tt)
        self.assertEqual([NonDirectoryParent('Created directory', 'parent.new',
        'parent-id')], cooked_conflicts)
        tt.apply()
        self.assertEqual(None, self.wt.path2id('parent'))
        self.assertEqual('parent-id', self.wt.path2id('parent.new'))

    def test_resolve_conflicts_wrong_new_parent_kind(self):
        tt, root = self.get_transform()
        parent_id = tt.new_directory('parent', root, 'parent-id')
        tt.new_file('child,', parent_id, 'contents2', 'file-id')
        tt.apply()
        tt, root = self.get_transform()
        parent_id = tt.trans_id_file_id('parent-id')
        tt.delete_contents(parent_id)
        tt.create_file('contents', parent_id)
        raw_conflicts = resolve_conflicts(tt)
        self.assertEqual(set([('non-directory parent', 'Created directory',
                         'new-3')]), raw_conflicts)
        tt.apply()
        self.assertEqual(None, self.wt.path2id('parent'))
        self.assertEqual('parent-id', self.wt.path2id('parent.new'))

    def test_resolve_conflicts_wrong_parent_kind_unversioned(self):
        tt, root = self.get_transform()
        parent_id = tt.new_directory('parent', root)
        tt.new_file('child,', parent_id, 'contents2')
        tt.apply()
        tt, root = self.get_transform()
        parent_id = tt.trans_id_tree_path('parent')
        tt.delete_contents(parent_id)
        tt.create_file('contents', parent_id)
        resolve_conflicts(tt)
        tt.apply()
        self.assertIs(None, self.wt.path2id('parent'))
        self.assertIs(None, self.wt.path2id('parent.new'))

    def test_moving_versioned_directories(self):
        create, root = self.get_transform()
        kansas = create.new_directory('kansas', root, 'kansas-id')
        create.new_directory('house', kansas, 'house-id')
        create.new_directory('oz', root, 'oz-id')
        create.apply()
        cyclone, root = self.get_transform()
        oz = cyclone.trans_id_tree_file_id('oz-id')
        house = cyclone.trans_id_tree_file_id('house-id')
        cyclone.adjust_path('house', oz, house)
        cyclone.apply()

    def test_moving_root(self):
        create, root = self.get_transform()
        fun = create.new_directory('fun', root, 'fun-id')
        create.new_directory('sun', root, 'sun-id')
        create.new_directory('moon', root, 'moon')
        create.apply()
        transform, root = self.get_transform()
        transform.adjust_root_path('oldroot', fun)
        new_root=transform.trans_id_tree_path('')
        transform.version_file('new-root', new_root)
        transform.apply()

    def test_renames(self):
        create, root = self.get_transform()
        old = create.new_directory('old-parent', root, 'old-id')
        intermediate = create.new_directory('intermediate', old, 'im-id')
        myfile = create.new_file('myfile', intermediate, 'myfile-text',
                                 'myfile-id')
        create.apply()
        rename, root = self.get_transform()
        old = rename.trans_id_file_id('old-id')
        rename.adjust_path('new', root, old)
        myfile = rename.trans_id_file_id('myfile-id')
        rename.set_executability(True, myfile)
        rename.apply()

    def test_set_executability_order(self):
        """Ensure that executability behaves the same, no matter what order.
        
        - create file and set executability simultaneously
        - create file and set executability afterward
        - unsetting the executability of a file whose executability has not been
        declared should throw an exception (this may happen when a
        merge attempts to create a file with a duplicate ID)
        """
        transform, root = self.get_transform()
        wt = transform._tree
        wt.lock_read()
        self.addCleanup(wt.unlock)
        transform.new_file('set_on_creation', root, 'Set on creation', 'soc',
                           True)
        sac = transform.new_file('set_after_creation', root,
                                 'Set after creation', 'sac')
        transform.set_executability(True, sac)
        uws = transform.new_file('unset_without_set', root, 'Unset badly',
                                 'uws')
        self.assertRaises(KeyError, transform.set_executability, None, uws)
        transform.apply()
        self.assertTrue(wt.is_executable('soc'))
        self.assertTrue(wt.is_executable('sac'))

    def test_preserve_mode(self):
        """File mode is preserved when replacing content"""
        if sys.platform == 'win32':
            raise TestSkipped('chmod has no effect on win32')
        transform, root = self.get_transform()
        transform.new_file('file1', root, 'contents', 'file1-id', True)
        transform.apply()
        self.wt.lock_write()
        self.addCleanup(self.wt.unlock)
        self.assertTrue(self.wt.is_executable('file1-id'))
        transform, root = self.get_transform()
        file1_id = transform.trans_id_tree_file_id('file1-id')
        transform.delete_contents(file1_id)
        transform.create_file('contents2', file1_id)
        transform.apply()
        self.assertTrue(self.wt.is_executable('file1-id'))

    def test__set_mode_stats_correctly(self):
        """_set_mode stats to determine file mode."""
        if sys.platform == 'win32':
            raise TestSkipped('chmod has no effect on win32')

        stat_paths = []
        real_stat = os.stat
        def instrumented_stat(path):
            stat_paths.append(path)
            return real_stat(path)

        transform, root = self.get_transform()

        bar1_id = transform.new_file('bar', root, 'bar contents 1\n',
                                     file_id='bar-id-1', executable=False)
        transform.apply()

        transform, root = self.get_transform()
        bar1_id = transform.trans_id_tree_path('bar')
        bar2_id = transform.trans_id_tree_path('bar2')
        try:
            os.stat = instrumented_stat
            transform.create_file('bar2 contents\n', bar2_id, mode_id=bar1_id)
        finally:
            os.stat = real_stat
            transform.finalize()

        bar1_abspath = self.wt.abspath('bar')
        self.assertEqual([bar1_abspath], stat_paths)

    def test_iter_changes(self):
        self.wt.set_root_id('eert_toor')
        transform, root = self.get_transform()
        transform.new_file('old', root, 'blah', 'id-1', True)
        transform.apply()
        transform, root = self.get_transform()
        try:
            self.assertEqual([], list(transform.iter_changes()))
            old = transform.trans_id_tree_file_id('id-1')
            transform.unversion_file(old)
            self.assertEqual([('id-1', ('old', None), False, (True, False),
                ('eert_toor', 'eert_toor'), ('old', 'old'), ('file', 'file'),
                (True, True))], list(transform.iter_changes()))
            transform.new_directory('new', root, 'id-1')
            self.assertEqual([('id-1', ('old', 'new'), True, (True, True),
                ('eert_toor', 'eert_toor'), ('old', 'new'),
                ('file', 'directory'),
                (True, False))], list(transform.iter_changes()))
        finally:
            transform.finalize()

    def test_iter_changes_new(self):
        self.wt.set_root_id('eert_toor')
        transform, root = self.get_transform()
        transform.new_file('old', root, 'blah')
        transform.apply()
        transform, root = self.get_transform()
        try:
            old = transform.trans_id_tree_path('old')
            transform.version_file('id-1', old)
            self.assertEqual([('id-1', (None, 'old'), False, (False, True),
                ('eert_toor', 'eert_toor'), ('old', 'old'), ('file', 'file'),
                (False, False))], list(transform.iter_changes()))
        finally:
            transform.finalize()

    def test_iter_changes_modifications(self):
        self.wt.set_root_id('eert_toor')
        transform, root = self.get_transform()
        transform.new_file('old', root, 'blah', 'id-1')
        transform.new_file('new', root, 'blah')
        transform.new_directory('subdir', root, 'subdir-id')
        transform.apply()
        transform, root = self.get_transform()
        try:
            old = transform.trans_id_tree_path('old')
            subdir = transform.trans_id_tree_file_id('subdir-id')
            new = transform.trans_id_tree_path('new')
            self.assertEqual([], list(transform.iter_changes()))

            #content deletion
            transform.delete_contents(old)
            self.assertEqual([('id-1', ('old', 'old'), True, (True, True),
                ('eert_toor', 'eert_toor'), ('old', 'old'), ('file', None),
                (False, False))], list(transform.iter_changes()))

            #content change
            transform.create_file('blah', old)
            self.assertEqual([('id-1', ('old', 'old'), True, (True, True),
                ('eert_toor', 'eert_toor'), ('old', 'old'), ('file', 'file'),
                (False, False))], list(transform.iter_changes()))
            transform.cancel_deletion(old)
            self.assertEqual([('id-1', ('old', 'old'), True, (True, True),
                ('eert_toor', 'eert_toor'), ('old', 'old'), ('file', 'file'),
                (False, False))], list(transform.iter_changes()))
            transform.cancel_creation(old)

            # move file_id to a different file
            self.assertEqual([], list(transform.iter_changes()))
            transform.unversion_file(old)
            transform.version_file('id-1', new)
            transform.adjust_path('old', root, new)
            self.assertEqual([('id-1', ('old', 'old'), True, (True, True),
                ('eert_toor', 'eert_toor'), ('old', 'old'), ('file', 'file'),
                (False, False))], list(transform.iter_changes()))
            transform.cancel_versioning(new)
            transform._removed_id = set()

            #execute bit
            self.assertEqual([], list(transform.iter_changes()))
            transform.set_executability(True, old)
            self.assertEqual([('id-1', ('old', 'old'), False, (True, True),
                ('eert_toor', 'eert_toor'), ('old', 'old'), ('file', 'file'),
                (False, True))], list(transform.iter_changes()))
            transform.set_executability(None, old)

            # filename
            self.assertEqual([], list(transform.iter_changes()))
            transform.adjust_path('new', root, old)
            transform._new_parent = {}
            self.assertEqual([('id-1', ('old', 'new'), False, (True, True),
                ('eert_toor', 'eert_toor'), ('old', 'new'), ('file', 'file'),
                (False, False))], list(transform.iter_changes()))
            transform._new_name = {}

            # parent directory
            self.assertEqual([], list(transform.iter_changes()))
            transform.adjust_path('new', subdir, old)
            transform._new_name = {}
            self.assertEqual([('id-1', ('old', 'subdir/old'), False,
                (True, True), ('eert_toor', 'subdir-id'), ('old', 'old'),
                ('file', 'file'), (False, False))],
                list(transform.iter_changes()))
            transform._new_path = {}

        finally:
            transform.finalize()

    def test_iter_changes_modified_bleed(self):
        self.wt.set_root_id('eert_toor')
        """Modified flag should not bleed from one change to another"""
        # unfortunately, we have no guarantee that file1 (which is modified)
        # will be applied before file2.  And if it's applied after file2, it
        # obviously can't bleed into file2's change output.  But for now, it
        # works.
        transform, root = self.get_transform()
        transform.new_file('file1', root, 'blah', 'id-1')
        transform.new_file('file2', root, 'blah', 'id-2')
        transform.apply()
        transform, root = self.get_transform()
        try:
            transform.delete_contents(transform.trans_id_file_id('id-1'))
            transform.set_executability(True,
            transform.trans_id_file_id('id-2'))
            self.assertEqual([('id-1', (u'file1', u'file1'), True, (True, True),
                ('eert_toor', 'eert_toor'), ('file1', u'file1'),
                ('file', None), (False, False)),
                ('id-2', (u'file2', u'file2'), False, (True, True),
                ('eert_toor', 'eert_toor'), ('file2', u'file2'),
                ('file', 'file'), (False, True))],
                list(transform.iter_changes()))
        finally:
            transform.finalize()

    def test_iter_changes_move_missing(self):
        """Test moving ids with no files around"""
        self.wt.set_root_id('toor_eert')
        # Need two steps because versioning a non-existant file is a conflict.
        transform, root = self.get_transform()
        transform.new_directory('floater', root, 'floater-id')
        transform.apply()
        transform, root = self.get_transform()
        transform.delete_contents(transform.trans_id_tree_path('floater'))
        transform.apply()
        transform, root = self.get_transform()
        floater = transform.trans_id_tree_path('floater')
        try:
            transform.adjust_path('flitter', root, floater)
            self.assertEqual([('floater-id', ('floater', 'flitter'), False,
            (True, True), ('toor_eert', 'toor_eert'), ('floater', 'flitter'),
            (None, None), (False, False))], list(transform.iter_changes()))
        finally:
            transform.finalize()

    def test_iter_changes_pointless(self):
        """Ensure that no-ops are not treated as modifications"""
        self.wt.set_root_id('eert_toor')
        transform, root = self.get_transform()
        transform.new_file('old', root, 'blah', 'id-1')
        transform.new_directory('subdir', root, 'subdir-id')
        transform.apply()
        transform, root = self.get_transform()
        try:
            old = transform.trans_id_tree_path('old')
            subdir = transform.trans_id_tree_file_id('subdir-id')
            self.assertEqual([], list(transform.iter_changes()))
            transform.delete_contents(subdir)
            transform.create_directory(subdir)
            transform.set_executability(False, old)
            transform.unversion_file(old)
            transform.version_file('id-1', old)
            transform.adjust_path('old', root, old)
            self.assertEqual([], list(transform.iter_changes()))
        finally:
            transform.finalize()

    def test_rename_count(self):
        transform, root = self.get_transform()
        transform.new_file('name1', root, 'contents')
        self.assertEqual(transform.rename_count, 0)
        transform.apply()
        self.assertEqual(transform.rename_count, 1)
        transform2, root = self.get_transform()
        transform2.adjust_path('name2', root,
                               transform2.trans_id_tree_path('name1'))
        self.assertEqual(transform2.rename_count, 0)
        transform2.apply()
        self.assertEqual(transform2.rename_count, 2)

    def test_change_parent(self):
        """Ensure that after we change a parent, the results are still right.

        Renames and parent changes on pending transforms can happen as part
        of conflict resolution, and are explicitly permitted by the
        TreeTransform API.

        This test ensures they work correctly with the rename-avoidance
        optimization.
        """
        transform, root = self.get_transform()
        parent1 = transform.new_directory('parent1', root)
        child1 = transform.new_file('child1', parent1, 'contents')
        parent2 = transform.new_directory('parent2', root)
        transform.adjust_path('child1', parent2, child1)
        transform.apply()
        self.failIfExists(self.wt.abspath('parent1/child1'))
        self.failUnlessExists(self.wt.abspath('parent2/child1'))
        # rename limbo/new-1 => parent1, rename limbo/new-3 => parent2
        # no rename for child1 (counting only renames during apply)
        self.failUnlessEqual(2, transform.rename_count)

    def test_cancel_parent(self):
        """Cancelling a parent doesn't cause deletion of a non-empty directory

        This is like the test_change_parent, except that we cancel the parent
        before adjusting the path.  The transform must detect that the
        directory is non-empty, and move children to safe locations.
        """
        transform, root = self.get_transform()
        parent1 = transform.new_directory('parent1', root)
        child1 = transform.new_file('child1', parent1, 'contents')
        child2 = transform.new_file('child2', parent1, 'contents')
        try:
            transform.cancel_creation(parent1)
        except OSError:
            self.fail('Failed to move child1 before deleting parent1')
        transform.cancel_creation(child2)
        transform.create_directory(parent1)
        try:
            transform.cancel_creation(parent1)
        # If the transform incorrectly believes that child2 is still in
        # parent1's limbo directory, it will try to rename it and fail
        # because was already moved by the first cancel_creation.
        except OSError:
            self.fail('Transform still thinks child2 is a child of parent1')
        parent2 = transform.new_directory('parent2', root)
        transform.adjust_path('child1', parent2, child1)
        transform.apply()
        self.failIfExists(self.wt.abspath('parent1'))
        self.failUnlessExists(self.wt.abspath('parent2/child1'))
        # rename limbo/new-3 => parent2, rename limbo/new-2 => child1
        self.failUnlessEqual(2, transform.rename_count)

    def test_adjust_and_cancel(self):
        """Make sure adjust_path keeps track of limbo children properly"""
        transform, root = self.get_transform()
        parent1 = transform.new_directory('parent1', root)
        child1 = transform.new_file('child1', parent1, 'contents')
        parent2 = transform.new_directory('parent2', root)
        transform.adjust_path('child1', parent2, child1)
        transform.cancel_creation(child1)
        try:
            transform.cancel_creation(parent1)
        # if the transform thinks child1 is still in parent1's limbo
        # directory, it will attempt to move it and fail.
        except OSError:
            self.fail('Transform still thinks child1 is a child of parent1')
        transform.finalize()

    def test_noname_contents(self):
        """TreeTransform should permit deferring naming files."""
        transform, root = self.get_transform()
        parent = transform.trans_id_file_id('parent-id')
        try:
            transform.create_directory(parent)
        except KeyError:
            self.fail("Can't handle contents with no name")
        transform.finalize()

    def test_noname_contents_nested(self):
        """TreeTransform should permit deferring naming files."""
        transform, root = self.get_transform()
        parent = transform.trans_id_file_id('parent-id')
        try:
            transform.create_directory(parent)
        except KeyError:
            self.fail("Can't handle contents with no name")
        child = transform.new_directory('child', parent)
        transform.adjust_path('parent', root, parent)
        transform.apply()
        self.failUnlessExists(self.wt.abspath('parent/child'))
        self.assertEqual(1, transform.rename_count)

    def test_reuse_name(self):
        """Avoid reusing the same limbo name for different files"""
        transform, root = self.get_transform()
        parent = transform.new_directory('parent', root)
        child1 = transform.new_directory('child', parent)
        try:
            child2 = transform.new_directory('child', parent)
        except OSError:
            self.fail('Tranform tried to use the same limbo name twice')
        transform.adjust_path('child2', parent, child2)
        transform.apply()
        # limbo/new-1 => parent, limbo/new-3 => parent/child2
        # child2 is put into top-level limbo because child1 has already
        # claimed the direct limbo path when child2 is created.  There is no
        # advantage in renaming files once they're in top-level limbo, except
        # as part of apply.
        self.assertEqual(2, transform.rename_count)

    def test_reuse_when_first_moved(self):
        """Don't avoid direct paths when it is safe to use them"""
        transform, root = self.get_transform()
        parent = transform.new_directory('parent', root)
        child1 = transform.new_directory('child', parent)
        transform.adjust_path('child1', parent, child1)
        child2 = transform.new_directory('child', parent)
        transform.apply()
        # limbo/new-1 => parent
        self.assertEqual(1, transform.rename_count)

    def test_reuse_after_cancel(self):
        """Don't avoid direct paths when it is safe to use them"""
        transform, root = self.get_transform()
        parent2 = transform.new_directory('parent2', root)
        child1 = transform.new_directory('child1', parent2)
        transform.cancel_creation(parent2)
        transform.create_directory(parent2)
        child2 = transform.new_directory('child1', parent2)
        transform.adjust_path('child2', parent2, child1)
        transform.apply()
        # limbo/new-1 => parent2, limbo/new-2 => parent2/child1
        self.assertEqual(2, transform.rename_count)

    def test_finalize_order(self):
        """Finalize must be done in child-to-parent order"""
        transform, root = self.get_transform()
        parent = transform.new_directory('parent', root)
        child = transform.new_directory('child', parent)
        try:
            transform.finalize()
        except OSError:
            self.fail('Tried to remove parent before child1')

    def test_cancel_with_cancelled_child_should_succeed(self):
        transform, root = self.get_transform()
        parent = transform.new_directory('parent', root)
        child = transform.new_directory('child', parent)
        transform.cancel_creation(child)
        transform.cancel_creation(parent)
        transform.finalize()

    def test_case_insensitive_clash(self):
        self.requireFeature(CaseInsensitiveFilesystemFeature)
        def tt_helper():
            wt = self.make_branch_and_tree('.')
            tt = TreeTransform(wt)  # TreeTransform obtains write lock
            try:
                tt.new_file('foo', tt.root, 'bar')
                tt.new_file('Foo', tt.root, 'spam')
                # Lie to tt that we've already resolved all conflicts.
                tt.apply(no_conflicts=True)
            except:
                wt.unlock()
                raise
        err = self.assertRaises(errors.FileExists, tt_helper)
        self.assertContainsRe(str(err),
            "^File exists: .+/foo")

    def test_two_directories_clash(self):
        def tt_helper():
            wt = self.make_branch_and_tree('.')
            tt = TreeTransform(wt)  # TreeTransform obtains write lock
            try:
                foo_1 = tt.new_directory('foo', tt.root)
                tt.new_directory('bar', foo_1)
                foo_2 = tt.new_directory('foo', tt.root)
                tt.new_directory('baz', foo_2)
                # Lie to tt that we've already resolved all conflicts.
                tt.apply(no_conflicts=True)
            except:
                wt.unlock()
                raise
        err = self.assertRaises(errors.FileExists, tt_helper)
        self.assertContainsRe(str(err),
            "^File exists: .+/foo")

    def test_two_directories_clash_finalize(self):
        def tt_helper():
            wt = self.make_branch_and_tree('.')
            tt = TreeTransform(wt)  # TreeTransform obtains write lock
            try:
                foo_1 = tt.new_directory('foo', tt.root)
                tt.new_directory('bar', foo_1)
                foo_2 = tt.new_directory('foo', tt.root)
                tt.new_directory('baz', foo_2)
                # Lie to tt that we've already resolved all conflicts.
                tt.apply(no_conflicts=True)
            except:
                tt.finalize()
                raise
        err = self.assertRaises(errors.FileExists, tt_helper)
        self.assertContainsRe(str(err),
            "^File exists: .+/foo")

    def test_file_to_directory(self):
        wt = self.make_branch_and_tree('.')
        self.build_tree(['foo'])
        wt.add(['foo'])
        tt = TreeTransform(wt)
        self.addCleanup(tt.finalize)
        foo_trans_id = tt.trans_id_tree_path("foo")
        tt.delete_contents(foo_trans_id)
        tt.create_directory(foo_trans_id)
        bar_trans_id = tt.trans_id_tree_path("foo/bar")
        tt.create_file(["aa\n"], bar_trans_id)
        tt.version_file("bar-1", bar_trans_id)
        tt.apply()
        self.failUnlessExists("foo/bar")


class TransformGroup(object):

    def __init__(self, dirname, root_id):
        self.name = dirname
        os.mkdir(dirname)
        self.wt = BzrDir.create_standalone_workingtree(dirname)
        self.wt.set_root_id(root_id)
        self.b = self.wt.branch
        self.tt = TreeTransform(self.wt)
        self.root = self.tt.trans_id_tree_file_id(self.wt.get_root_id())


def conflict_text(tree, merge):
    template = '%s TREE\n%s%s\n%s%s MERGE-SOURCE\n'
    return template % ('<' * 7, tree, '=' * 7, merge, '>' * 7)


class TestTransformMerge(TestCaseInTempDir):

    def test_text_merge(self):
        root_id = generate_ids.gen_root_id()
        base = TransformGroup("base", root_id)
        base.tt.new_file('a', base.root, 'a\nb\nc\nd\be\n', 'a')
        base.tt.new_file('b', base.root, 'b1', 'b')
        base.tt.new_file('c', base.root, 'c', 'c')
        base.tt.new_file('d', base.root, 'd', 'd')
        base.tt.new_file('e', base.root, 'e', 'e')
        base.tt.new_file('f', base.root, 'f', 'f')
        base.tt.new_directory('g', base.root, 'g')
        base.tt.new_directory('h', base.root, 'h')
        base.tt.apply()
        other = TransformGroup("other", root_id)
        other.tt.new_file('a', other.root, 'y\nb\nc\nd\be\n', 'a')
        other.tt.new_file('b', other.root, 'b2', 'b')
        other.tt.new_file('c', other.root, 'c2', 'c')
        other.tt.new_file('d', other.root, 'd', 'd')
        other.tt.new_file('e', other.root, 'e2', 'e')
        other.tt.new_file('f', other.root, 'f', 'f')
        other.tt.new_file('g', other.root, 'g', 'g')
        other.tt.new_file('h', other.root, 'h\ni\nj\nk\n', 'h')
        other.tt.new_file('i', other.root, 'h\ni\nj\nk\n', 'i')
        other.tt.apply()
        this = TransformGroup("this", root_id)
        this.tt.new_file('a', this.root, 'a\nb\nc\nd\bz\n', 'a')
        this.tt.new_file('b', this.root, 'b', 'b')
        this.tt.new_file('c', this.root, 'c', 'c')
        this.tt.new_file('d', this.root, 'd2', 'd')
        this.tt.new_file('e', this.root, 'e2', 'e')
        this.tt.new_file('f', this.root, 'f', 'f')
        this.tt.new_file('g', this.root, 'g', 'g')
        this.tt.new_file('h', this.root, '1\n2\n3\n4\n', 'h')
        this.tt.new_file('i', this.root, '1\n2\n3\n4\n', 'i')
        this.tt.apply()
        Merge3Merger(this.wt, this.wt, base.wt, other.wt)

        # textual merge
        self.assertEqual(this.wt.get_file('a').read(), 'y\nb\nc\nd\bz\n')
        # three-way text conflict
        self.assertEqual(this.wt.get_file('b').read(), 
                         conflict_text('b', 'b2'))
        # OTHER wins
        self.assertEqual(this.wt.get_file('c').read(), 'c2')
        # THIS wins
        self.assertEqual(this.wt.get_file('d').read(), 'd2')
        # Ambigious clean merge
        self.assertEqual(this.wt.get_file('e').read(), 'e2')
        # No change
        self.assertEqual(this.wt.get_file('f').read(), 'f')
        # Correct correct results when THIS == OTHER 
        self.assertEqual(this.wt.get_file('g').read(), 'g')
        # Text conflict when THIS & OTHER are text and BASE is dir
        self.assertEqual(this.wt.get_file('h').read(), 
                         conflict_text('1\n2\n3\n4\n', 'h\ni\nj\nk\n'))
        self.assertEqual(this.wt.get_file_byname('h.THIS').read(),
                         '1\n2\n3\n4\n')
        self.assertEqual(this.wt.get_file_byname('h.OTHER').read(),
                         'h\ni\nj\nk\n')
        self.assertEqual(file_kind(this.wt.abspath('h.BASE')), 'directory')
        self.assertEqual(this.wt.get_file('i').read(), 
                         conflict_text('1\n2\n3\n4\n', 'h\ni\nj\nk\n'))
        self.assertEqual(this.wt.get_file_byname('i.THIS').read(),
                         '1\n2\n3\n4\n')
        self.assertEqual(this.wt.get_file_byname('i.OTHER').read(),
                         'h\ni\nj\nk\n')
        self.assertEqual(os.path.exists(this.wt.abspath('i.BASE')), False)
        modified = ['a', 'b', 'c', 'h', 'i']
        merge_modified = this.wt.merge_modified()
        self.assertSubset(merge_modified, modified)
        self.assertEqual(len(merge_modified), len(modified))
        file(this.wt.id2abspath('a'), 'wb').write('booga')
        modified.pop(0)
        merge_modified = this.wt.merge_modified()
        self.assertSubset(merge_modified, modified)
        self.assertEqual(len(merge_modified), len(modified))
        this.wt.remove('b')
        this.wt.revert()

    def test_file_merge(self):
        self.requireFeature(SymlinkFeature)
        root_id = generate_ids.gen_root_id()
        base = TransformGroup("BASE", root_id)
        this = TransformGroup("THIS", root_id)
        other = TransformGroup("OTHER", root_id)
        for tg in this, base, other:
            tg.tt.new_directory('a', tg.root, 'a')
            tg.tt.new_symlink('b', tg.root, 'b', 'b')
            tg.tt.new_file('c', tg.root, 'c', 'c')
            tg.tt.new_symlink('d', tg.root, tg.name, 'd')
        targets = ((base, 'base-e', 'base-f', None, None), 
                   (this, 'other-e', 'this-f', 'other-g', 'this-h'), 
                   (other, 'other-e', None, 'other-g', 'other-h'))
        for tg, e_target, f_target, g_target, h_target in targets:
            for link, target in (('e', e_target), ('f', f_target), 
                                 ('g', g_target), ('h', h_target)):
                if target is not None:
                    tg.tt.new_symlink(link, tg.root, target, link)

        for tg in this, base, other:
            tg.tt.apply()
        Merge3Merger(this.wt, this.wt, base.wt, other.wt)
        self.assertIs(os.path.isdir(this.wt.abspath('a')), True)
        self.assertIs(os.path.islink(this.wt.abspath('b')), True)
        self.assertIs(os.path.isfile(this.wt.abspath('c')), True)
        for suffix in ('THIS', 'BASE', 'OTHER'):
            self.assertEqual(os.readlink(this.wt.abspath('d.'+suffix)), suffix)
        self.assertIs(os.path.lexists(this.wt.abspath('d')), False)
        self.assertEqual(this.wt.id2path('d'), 'd.OTHER')
        self.assertEqual(this.wt.id2path('f'), 'f.THIS')
        self.assertEqual(os.readlink(this.wt.abspath('e')), 'other-e')
        self.assertIs(os.path.lexists(this.wt.abspath('e.THIS')), False)
        self.assertIs(os.path.lexists(this.wt.abspath('e.OTHER')), False)
        self.assertIs(os.path.lexists(this.wt.abspath('e.BASE')), False)
        self.assertIs(os.path.lexists(this.wt.abspath('g')), True)
        self.assertIs(os.path.lexists(this.wt.abspath('g.BASE')), False)
        self.assertIs(os.path.lexists(this.wt.abspath('h')), False)
        self.assertIs(os.path.lexists(this.wt.abspath('h.BASE')), False)
        self.assertIs(os.path.lexists(this.wt.abspath('h.THIS')), True)
        self.assertIs(os.path.lexists(this.wt.abspath('h.OTHER')), True)

    def test_filename_merge(self):
        root_id = generate_ids.gen_root_id()
        base = TransformGroup("BASE", root_id)
        this = TransformGroup("THIS", root_id)
        other = TransformGroup("OTHER", root_id)
        base_a, this_a, other_a = [t.tt.new_directory('a', t.root, 'a') 
                                   for t in [base, this, other]]
        base_b, this_b, other_b = [t.tt.new_directory('b', t.root, 'b') 
                                   for t in [base, this, other]]
        base.tt.new_directory('c', base_a, 'c')
        this.tt.new_directory('c1', this_a, 'c')
        other.tt.new_directory('c', other_b, 'c')

        base.tt.new_directory('d', base_a, 'd')
        this.tt.new_directory('d1', this_b, 'd')
        other.tt.new_directory('d', other_a, 'd')

        base.tt.new_directory('e', base_a, 'e')
        this.tt.new_directory('e', this_a, 'e')
        other.tt.new_directory('e1', other_b, 'e')

        base.tt.new_directory('f', base_a, 'f')
        this.tt.new_directory('f1', this_b, 'f')
        other.tt.new_directory('f1', other_b, 'f')

        for tg in [this, base, other]:
            tg.tt.apply()
        Merge3Merger(this.wt, this.wt, base.wt, other.wt)
        self.assertEqual(this.wt.id2path('c'), pathjoin('b/c1'))
        self.assertEqual(this.wt.id2path('d'), pathjoin('b/d1'))
        self.assertEqual(this.wt.id2path('e'), pathjoin('b/e1'))
        self.assertEqual(this.wt.id2path('f'), pathjoin('b/f1'))

    def test_filename_merge_conflicts(self):
        root_id = generate_ids.gen_root_id()
        base = TransformGroup("BASE", root_id)
        this = TransformGroup("THIS", root_id)
        other = TransformGroup("OTHER", root_id)
        base_a, this_a, other_a = [t.tt.new_directory('a', t.root, 'a') 
                                   for t in [base, this, other]]
        base_b, this_b, other_b = [t.tt.new_directory('b', t.root, 'b') 
                                   for t in [base, this, other]]

        base.tt.new_file('g', base_a, 'g', 'g')
        other.tt.new_file('g1', other_b, 'g1', 'g')

        base.tt.new_file('h', base_a, 'h', 'h')
        this.tt.new_file('h1', this_b, 'h1', 'h')

        base.tt.new_file('i', base.root, 'i', 'i')
        other.tt.new_directory('i1', this_b, 'i')

        for tg in [this, base, other]:
            tg.tt.apply()
        Merge3Merger(this.wt, this.wt, base.wt, other.wt)

        self.assertEqual(this.wt.id2path('g'), pathjoin('b/g1.OTHER'))
        self.assertIs(os.path.lexists(this.wt.abspath('b/g1.BASE')), True)
        self.assertIs(os.path.lexists(this.wt.abspath('b/g1.THIS')), False)
        self.assertEqual(this.wt.id2path('h'), pathjoin('b/h1.THIS'))
        self.assertIs(os.path.lexists(this.wt.abspath('b/h1.BASE')), True)
        self.assertIs(os.path.lexists(this.wt.abspath('b/h1.OTHER')), False)
        self.assertEqual(this.wt.id2path('i'), pathjoin('b/i1.OTHER'))


class TestBuildTree(tests.TestCaseWithTransport):

    def test_build_tree_with_symlinks(self):
        self.requireFeature(SymlinkFeature)
        os.mkdir('a')
        a = BzrDir.create_standalone_workingtree('a')
        os.mkdir('a/foo')
        file('a/foo/bar', 'wb').write('contents')
        os.symlink('a/foo/bar', 'a/foo/baz')
        a.add(['foo', 'foo/bar', 'foo/baz'])
        a.commit('initial commit')
        b = BzrDir.create_standalone_workingtree('b')
        basis = a.basis_tree()
        basis.lock_read()
        self.addCleanup(basis.unlock)
        build_tree(basis, b)
        self.assertIs(os.path.isdir('b/foo'), True)
        self.assertEqual(file('b/foo/bar', 'rb').read(), "contents")
        self.assertEqual(os.readlink('b/foo/baz'), 'a/foo/bar')

    def test_build_with_references(self):
        tree = self.make_branch_and_tree('source',
            format='dirstate-with-subtree')
        subtree = self.make_branch_and_tree('source/subtree',
            format='dirstate-with-subtree')
        tree.add_reference(subtree)
        tree.commit('a revision')
        tree.branch.create_checkout('target')
        self.failUnlessExists('target')
        self.failUnlessExists('target/subtree')

    def test_file_conflict_handling(self):
        """Ensure that when building trees, conflict handling is done"""
        source = self.make_branch_and_tree('source')
        target = self.make_branch_and_tree('target')
        self.build_tree(['source/file', 'target/file'])
        source.add('file', 'new-file')
        source.commit('added file')
        build_tree(source.basis_tree(), target)
        self.assertEqual([DuplicateEntry('Moved existing file to',
                          'file.moved', 'file', None, 'new-file')],
                         target.conflicts())
        target2 = self.make_branch_and_tree('target2')
        target_file = file('target2/file', 'wb')
        try:
            source_file = file('source/file', 'rb')
            try:
                target_file.write(source_file.read())
            finally:
                source_file.close()
        finally:
            target_file.close()
        build_tree(source.basis_tree(), target2)
        self.assertEqual([], target2.conflicts())

    def test_symlink_conflict_handling(self):
        """Ensure that when building trees, conflict handling is done"""
        self.requireFeature(SymlinkFeature)
        source = self.make_branch_and_tree('source')
        os.symlink('foo', 'source/symlink')
        source.add('symlink', 'new-symlink')
        source.commit('added file')
        target = self.make_branch_and_tree('target')
        os.symlink('bar', 'target/symlink')
        build_tree(source.basis_tree(), target)
        self.assertEqual([DuplicateEntry('Moved existing file to',
            'symlink.moved', 'symlink', None, 'new-symlink')],
            target.conflicts())
        target = self.make_branch_and_tree('target2')
        os.symlink('foo', 'target2/symlink')
        build_tree(source.basis_tree(), target)
        self.assertEqual([], target.conflicts())
        
    def test_directory_conflict_handling(self):
        """Ensure that when building trees, conflict handling is done"""
        source = self.make_branch_and_tree('source')
        target = self.make_branch_and_tree('target')
        self.build_tree(['source/dir1/', 'source/dir1/file', 'target/dir1/'])
        source.add(['dir1', 'dir1/file'], ['new-dir1', 'new-file'])
        source.commit('added file')
        build_tree(source.basis_tree(), target)
        self.assertEqual([], target.conflicts())
        self.failUnlessExists('target/dir1/file')

        # Ensure contents are merged
        target = self.make_branch_and_tree('target2')
        self.build_tree(['target2/dir1/', 'target2/dir1/file2'])
        build_tree(source.basis_tree(), target)
        self.assertEqual([], target.conflicts())
        self.failUnlessExists('target2/dir1/file2')
        self.failUnlessExists('target2/dir1/file')

        # Ensure new contents are suppressed for existing branches
        target = self.make_branch_and_tree('target3')
        self.make_branch('target3/dir1')
        self.build_tree(['target3/dir1/file2'])
        build_tree(source.basis_tree(), target)
        self.failIfExists('target3/dir1/file')
        self.failUnlessExists('target3/dir1/file2')
        self.failUnlessExists('target3/dir1.diverted/file')
        self.assertEqual([DuplicateEntry('Diverted to',
            'dir1.diverted', 'dir1', 'new-dir1', None)],
            target.conflicts())

        target = self.make_branch_and_tree('target4')
        self.build_tree(['target4/dir1/'])
        self.make_branch('target4/dir1/file')
        build_tree(source.basis_tree(), target)
        self.failUnlessExists('target4/dir1/file')
        self.assertEqual('directory', file_kind('target4/dir1/file'))
        self.failUnlessExists('target4/dir1/file.diverted')
        self.assertEqual([DuplicateEntry('Diverted to',
            'dir1/file.diverted', 'dir1/file', 'new-file', None)],
            target.conflicts())

    def test_mixed_conflict_handling(self):
        """Ensure that when building trees, conflict handling is done"""
        source = self.make_branch_and_tree('source')
        target = self.make_branch_and_tree('target')
        self.build_tree(['source/name', 'target/name/'])
        source.add('name', 'new-name')
        source.commit('added file')
        build_tree(source.basis_tree(), target)
        self.assertEqual([DuplicateEntry('Moved existing file to',
            'name.moved', 'name', None, 'new-name')], target.conflicts())

    def test_raises_in_populated(self):
        source = self.make_branch_and_tree('source')
        self.build_tree(['source/name'])
        source.add('name')
        source.commit('added name')
        target = self.make_branch_and_tree('target')
        self.build_tree(['target/name'])
        target.add('name')
        self.assertRaises(errors.WorkingTreeAlreadyPopulated, 
            build_tree, source.basis_tree(), target)

    def test_build_tree_rename_count(self):
        source = self.make_branch_and_tree('source')
        self.build_tree(['source/file1', 'source/dir1/'])
        source.add(['file1', 'dir1'])
        source.commit('add1')
        target1 = self.make_branch_and_tree('target1')
        transform_result = build_tree(source.basis_tree(), target1)
        self.assertEqual(2, transform_result.rename_count)

        self.build_tree(['source/dir1/file2'])
        source.add(['dir1/file2'])
        source.commit('add3')
        target2 = self.make_branch_and_tree('target2')
        transform_result = build_tree(source.basis_tree(), target2)
        # children of non-root directories should not be renamed
        self.assertEqual(2, transform_result.rename_count)

    def create_ab_tree(self):
        """Create a committed test tree with two files"""
        source = self.make_branch_and_tree('source')
        self.build_tree_contents([('source/file1', 'A')])
        self.build_tree_contents([('source/file2', 'B')])
        source.add(['file1', 'file2'], ['file1-id', 'file2-id'])
        source.commit('commit files')
        source.lock_write()
        self.addCleanup(source.unlock)
        return source

    def test_build_tree_accelerator_tree(self):
        source = self.create_ab_tree()
        self.build_tree_contents([('source/file2', 'C')])
        calls = []
        real_source_get_file = source.get_file
        def get_file(file_id, path=None):
            calls.append(file_id)
            return real_source_get_file(file_id, path)
        source.get_file = get_file
        target = self.make_branch_and_tree('target')
        revision_tree = source.basis_tree()
        revision_tree.lock_read()
        self.addCleanup(revision_tree.unlock)
        build_tree(revision_tree, target, source)
        self.assertEqual(['file1-id'], calls)
        target.lock_read()
        self.addCleanup(target.unlock)
        self.assertEqual([], list(target.iter_changes(revision_tree)))

    def test_build_tree_accelerator_tree_missing_file(self):
        source = self.create_ab_tree()
        os.unlink('source/file1')
        source.remove(['file2'])
        target = self.make_branch_and_tree('target')
        revision_tree = source.basis_tree()
        revision_tree.lock_read()
        self.addCleanup(revision_tree.unlock)
        build_tree(revision_tree, target, source)
        target.lock_read()
        self.addCleanup(target.unlock)
        self.assertEqual([], list(target.iter_changes(revision_tree)))

    def test_build_tree_accelerator_wrong_kind(self):
        self.requireFeature(SymlinkFeature)
        source = self.make_branch_and_tree('source')
        self.build_tree_contents([('source/file1', '')])
        self.build_tree_contents([('source/file2', '')])
        source.add(['file1', 'file2'], ['file1-id', 'file2-id'])
        source.commit('commit files')
        os.unlink('source/file2')
        self.build_tree_contents([('source/file2/', 'C')])
        os.unlink('source/file1')
        os.symlink('file2', 'source/file1')
        calls = []
        real_source_get_file = source.get_file
        def get_file(file_id, path=None):
            calls.append(file_id)
            return real_source_get_file(file_id, path)
        source.get_file = get_file
        target = self.make_branch_and_tree('target')
        revision_tree = source.basis_tree()
        revision_tree.lock_read()
        self.addCleanup(revision_tree.unlock)
        build_tree(revision_tree, target, source)
        self.assertEqual([], calls)
        target.lock_read()
        self.addCleanup(target.unlock)
        self.assertEqual([], list(target.iter_changes(revision_tree)))

    def test_build_tree_hardlink(self):
        self.requireFeature(HardlinkFeature)
        source = self.create_ab_tree()
        target = self.make_branch_and_tree('target')
        revision_tree = source.basis_tree()
        revision_tree.lock_read()
        self.addCleanup(revision_tree.unlock)
        build_tree(revision_tree, target, source, hardlink=True)
        target.lock_read()
        self.addCleanup(target.unlock)
        self.assertEqual([], list(target.iter_changes(revision_tree)))
        source_stat = os.stat('source/file1')
        target_stat = os.stat('target/file1')
        self.assertEqual(source_stat, target_stat)

        # Explicitly disallowing hardlinks should prevent them.
        target2 = self.make_branch_and_tree('target2')
        build_tree(revision_tree, target2, source, hardlink=False)
        target2.lock_read()
        self.addCleanup(target2.unlock)
        self.assertEqual([], list(target2.iter_changes(revision_tree)))
        source_stat = os.stat('source/file1')
        target2_stat = os.stat('target2/file1')
        self.assertNotEqual(source_stat, target2_stat)

    def test_build_tree_accelerator_tree_moved(self):
        source = self.make_branch_and_tree('source')
        self.build_tree_contents([('source/file1', 'A')])
        source.add(['file1'], ['file1-id'])
        source.commit('commit files')
        source.rename_one('file1', 'file2')
        source.lock_read()
        self.addCleanup(source.unlock)
        target = self.make_branch_and_tree('target')
        revision_tree = source.basis_tree()
        revision_tree.lock_read()
        self.addCleanup(revision_tree.unlock)
        build_tree(revision_tree, target, source)
        target.lock_read()
        self.addCleanup(target.unlock)
        self.assertEqual([], list(target.iter_changes(revision_tree)))

    def test_build_tree_hardlinks_preserve_execute(self):
        self.requireFeature(HardlinkFeature)
        source = self.create_ab_tree()
        tt = TreeTransform(source)
        trans_id = tt.trans_id_tree_file_id('file1-id')
        tt.set_executability(True, trans_id)
        tt.apply()
        self.assertTrue(source.is_executable('file1-id'))
        target = self.make_branch_and_tree('target')
        revision_tree = source.basis_tree()
        revision_tree.lock_read()
        self.addCleanup(revision_tree.unlock)
        build_tree(revision_tree, target, source, hardlink=True)
        target.lock_read()
        self.addCleanup(target.unlock)
        self.assertEqual([], list(target.iter_changes(revision_tree)))
        self.assertTrue(source.is_executable('file1-id'))

    def test_case_insensitive_build_tree_inventory(self):
        source = self.make_branch_and_tree('source')
        self.build_tree(['source/file', 'source/FILE'])
        source.add(['file', 'FILE'], ['lower-id', 'upper-id'])
        source.commit('added files')
        # Don't try this at home, kids!
        # Force the tree to report that it is case insensitive
        target = self.make_branch_and_tree('target')
        target.case_sensitive = False
        build_tree(source.basis_tree(), target, source, delta_from_tree=True)
        self.assertEqual('file.moved', target.id2path('lower-id'))
        self.assertEqual('FILE', target.id2path('upper-id'))


class MockTransform(object):

    def has_named_child(self, by_parent, parent_id, name):
        for child_id in by_parent[parent_id]:
            if child_id == '0':
                if name == "name~":
                    return True
            elif name == "name.~%s~" % child_id:
                return True
        return False


class MockEntry(object):
    def __init__(self):
        object.__init__(self)
        self.name = "name"


class TestGetBackupName(TestCase):
    def test_get_backup_name(self):
        tt = MockTransform()
        name = get_backup_name(MockEntry(), {'a':[]}, 'a', tt)
        self.assertEqual(name, 'name.~1~')
        name = get_backup_name(MockEntry(), {'a':['1']}, 'a', tt)
        self.assertEqual(name, 'name.~2~')
        name = get_backup_name(MockEntry(), {'a':['2']}, 'a', tt)
        self.assertEqual(name, 'name.~1~')
        name = get_backup_name(MockEntry(), {'a':['2'], 'b':[]}, 'b', tt)
        self.assertEqual(name, 'name.~1~')
        name = get_backup_name(MockEntry(), {'a':['1', '2', '3']}, 'a', tt)
        self.assertEqual(name, 'name.~4~')


class TestFileMover(tests.TestCaseWithTransport):

    def test_file_mover(self):
        self.build_tree(['a/', 'a/b', 'c/', 'c/d'])
        mover = _FileMover()
        mover.rename('a', 'q')
        self.failUnlessExists('q')
        self.failIfExists('a')
        self.failUnlessExists('q/b')
        self.failUnlessExists('c')
        self.failUnlessExists('c/d')

    def test_pre_delete_rollback(self):
        self.build_tree(['a/'])
        mover = _FileMover()
        mover.pre_delete('a', 'q')
        self.failUnlessExists('q')
        self.failIfExists('a')
        mover.rollback()
        self.failIfExists('q')
        self.failUnlessExists('a')

    def test_apply_deletions(self):
        self.build_tree(['a/', 'b/'])
        mover = _FileMover()
        mover.pre_delete('a', 'q')
        mover.pre_delete('b', 'r')
        self.failUnlessExists('q')
        self.failUnlessExists('r')
        self.failIfExists('a')
        self.failIfExists('b')
        mover.apply_deletions()
        self.failIfExists('q')
        self.failIfExists('r')
        self.failIfExists('a')
        self.failIfExists('b')

    def test_file_mover_rollback(self):
        self.build_tree(['a/', 'a/b', 'c/', 'c/d/', 'c/e/'])
        mover = _FileMover()
        mover.rename('c/d', 'c/f')
        mover.rename('c/e', 'c/d')
        try:
            mover.rename('a', 'c')
        except errors.FileExists, e:
            mover.rollback()
        self.failUnlessExists('a')
        self.failUnlessExists('c/d')


class Bogus(Exception):
    pass


class TestTransformRollback(tests.TestCaseWithTransport):

    class ExceptionFileMover(_FileMover):

        def __init__(self, bad_source=None, bad_target=None):
            _FileMover.__init__(self)
            self.bad_source = bad_source
            self.bad_target = bad_target

        def rename(self, source, target):
            if (self.bad_source is not None and
                source.endswith(self.bad_source)):
                raise Bogus
            elif (self.bad_target is not None and
                target.endswith(self.bad_target)):
                raise Bogus
            else:
                _FileMover.rename(self, source, target)

    def test_rollback_rename(self):
        tree = self.make_branch_and_tree('.')
        self.build_tree(['a/', 'a/b'])
        tt = TreeTransform(tree)
        self.addCleanup(tt.finalize)
        a_id = tt.trans_id_tree_path('a')
        tt.adjust_path('c', tt.root, a_id)
        tt.adjust_path('d', a_id, tt.trans_id_tree_path('a/b'))
        self.assertRaises(Bogus, tt.apply,
                          _mover=self.ExceptionFileMover(bad_source='a'))
        self.failUnlessExists('a')
        self.failUnlessExists('a/b')
        tt.apply()
        self.failUnlessExists('c')
        self.failUnlessExists('c/d')

    def test_rollback_rename_into_place(self):
        tree = self.make_branch_and_tree('.')
        self.build_tree(['a/', 'a/b'])
        tt = TreeTransform(tree)
        self.addCleanup(tt.finalize)
        a_id = tt.trans_id_tree_path('a')
        tt.adjust_path('c', tt.root, a_id)
        tt.adjust_path('d', a_id, tt.trans_id_tree_path('a/b'))
        self.assertRaises(Bogus, tt.apply,
                          _mover=self.ExceptionFileMover(bad_target='c/d'))
        self.failUnlessExists('a')
        self.failUnlessExists('a/b')
        tt.apply()
        self.failUnlessExists('c')
        self.failUnlessExists('c/d')

    def test_rollback_deletion(self):
        tree = self.make_branch_and_tree('.')
        self.build_tree(['a/', 'a/b'])
        tt = TreeTransform(tree)
        self.addCleanup(tt.finalize)
        a_id = tt.trans_id_tree_path('a')
        tt.delete_contents(a_id)
        tt.adjust_path('d', tt.root, tt.trans_id_tree_path('a/b'))
        self.assertRaises(Bogus, tt.apply,
                          _mover=self.ExceptionFileMover(bad_target='d'))
        self.failUnlessExists('a')
        self.failUnlessExists('a/b')

    def test_resolve_no_parent(self):
        wt = self.make_branch_and_tree('.')
        tt = TreeTransform(wt)
        self.addCleanup(tt.finalize)
        parent = tt.trans_id_file_id('parent-id')
        tt.new_file('file', parent, 'Contents')
        resolve_conflicts(tt)


class TestTransformPreview(tests.TestCaseWithTransport):

    def create_tree(self):
        tree = self.make_branch_and_tree('.')
        self.build_tree_contents([('a', 'content 1')])
        tree.add('a', 'a-id')
        tree.commit('rev1', rev_id='rev1')
        return tree.branch.repository.revision_tree('rev1')

    def get_empty_preview(self):
        repository = self.make_repository('repo')
        tree = repository.revision_tree(_mod_revision.NULL_REVISION)
        preview = TransformPreview(tree)
        self.addCleanup(preview.finalize)
        return preview

    def test_transform_preview(self):
        revision_tree = self.create_tree()
        preview = TransformPreview(revision_tree)
        self.addCleanup(preview.finalize)

    def test_transform_preview_tree(self):
        revision_tree = self.create_tree()
        preview = TransformPreview(revision_tree)
        self.addCleanup(preview.finalize)
        preview.get_preview_tree()

    def test_transform_new_file(self):
        revision_tree = self.create_tree()
        preview = TransformPreview(revision_tree)
        self.addCleanup(preview.finalize)
        preview.new_file('file2', preview.root, 'content B\n', 'file2-id')
        preview_tree = preview.get_preview_tree()
        self.assertEqual(preview_tree.kind('file2-id'), 'file')
        self.assertEqual(
            preview_tree.get_file('file2-id').read(), 'content B\n')

    def test_diff_preview_tree(self):
        revision_tree = self.create_tree()
        preview = TransformPreview(revision_tree)
        self.addCleanup(preview.finalize)
        preview.new_file('file2', preview.root, 'content B\n', 'file2-id')
        preview_tree = preview.get_preview_tree()
        out = StringIO()
        show_diff_trees(revision_tree, preview_tree, out)
        lines = out.getvalue().splitlines()
        self.assertEqual(lines[0], "=== added file 'file2'")
        # 3 lines of diff administrivia
        self.assertEqual(lines[4], "+content B")

    def test_transform_conflicts(self):
        revision_tree = self.create_tree()
        preview = TransformPreview(revision_tree)
        self.addCleanup(preview.finalize)
        preview.new_file('a', preview.root, 'content 2')
        resolve_conflicts(preview)
        trans_id = preview.trans_id_file_id('a-id')
        self.assertEqual('a.moved', preview.final_name(trans_id))

    def get_tree_and_preview_tree(self):
        revision_tree = self.create_tree()
        preview = TransformPreview(revision_tree)
        self.addCleanup(preview.finalize)
        a_trans_id = preview.trans_id_file_id('a-id')
        preview.delete_contents(a_trans_id)
        preview.create_file('b content', a_trans_id)
        preview_tree = preview.get_preview_tree()
        return revision_tree, preview_tree

    def test_iter_changes(self):
        revision_tree, preview_tree = self.get_tree_and_preview_tree()
        root = revision_tree.inventory.root.file_id
        self.assertEqual([('a-id', ('a', 'a'), True, (True, True),
                          (root, root), ('a', 'a'), ('file', 'file'),
                          (False, False))],
                          list(preview_tree.iter_changes(revision_tree)))

    def test_wrong_tree_value_error(self):
        revision_tree, preview_tree = self.get_tree_and_preview_tree()
        e = self.assertRaises(ValueError, preview_tree.iter_changes,
                              preview_tree)
        self.assertEqual('from_tree must be transform source tree.', str(e))

    def test_include_unchanged_value_error(self):
        revision_tree, preview_tree = self.get_tree_and_preview_tree()
        e = self.assertRaises(ValueError, preview_tree.iter_changes,
                              revision_tree, include_unchanged=True)
        self.assertEqual('include_unchanged is not supported', str(e))

    def test_specific_files(self):
        revision_tree, preview_tree = self.get_tree_and_preview_tree()
        e = self.assertRaises(ValueError, preview_tree.iter_changes,
                              revision_tree, specific_files=['pete'])
        self.assertEqual('specific_files is not supported', str(e))

    def test_want_unversioned_value_error(self):
        revision_tree, preview_tree = self.get_tree_and_preview_tree()
        e = self.assertRaises(ValueError, preview_tree.iter_changes,
                              revision_tree, want_unversioned=True)
        self.assertEqual('want_unversioned is not supported', str(e))

    def test_ignore_extra_trees_no_specific_files(self):
        # extra_trees is harmless without specific_files, so we'll silently
        # accept it, even though we won't use it.
        revision_tree, preview_tree = self.get_tree_and_preview_tree()
        preview_tree.iter_changes(revision_tree, extra_trees=[preview_tree])

    def test_ignore_require_versioned_no_specific_files(self):
        # require_versioned is meaningless without specific_files.
        revision_tree, preview_tree = self.get_tree_and_preview_tree()
        preview_tree.iter_changes(revision_tree, require_versioned=False)

    def test_ignore_pb(self):
        # pb could be supported, but TT.iter_changes doesn't support it.
        revision_tree, preview_tree = self.get_tree_and_preview_tree()
        preview_tree.iter_changes(revision_tree, pb=progress.DummyProgress())

    def test_kind(self):
        revision_tree = self.create_tree()
        preview = TransformPreview(revision_tree)
        self.addCleanup(preview.finalize)
        preview.new_file('file', preview.root, 'contents', 'file-id')
        preview.new_directory('directory', preview.root, 'dir-id')
        preview_tree = preview.get_preview_tree()
        self.assertEqual('file', preview_tree.kind('file-id'))
        self.assertEqual('directory', preview_tree.kind('dir-id'))

    def test_get_file_mtime(self):
        preview = self.get_empty_preview()
        file_trans_id = preview.new_file('file', preview.root, 'contents',
                                         'file-id')
        limbo_path = preview._limbo_name(file_trans_id)
        preview_tree = preview.get_preview_tree()
        self.assertEqual(os.stat(limbo_path).st_mtime,
                         preview_tree.get_file_mtime('file-id'))

    def test_get_file(self):
        preview = self.get_empty_preview()
        preview.new_file('file', preview.root, 'contents', 'file-id')
        preview_tree = preview.get_preview_tree()
        tree_file = preview_tree.get_file('file-id')
        try:
            self.assertEqual('contents', tree_file.read())
        finally:
            tree_file.close()

    def test_get_symlink_target(self):
        self.requireFeature(SymlinkFeature)
        preview = self.get_empty_preview()
        preview.new_symlink('symlink', preview.root, 'target', 'symlink-id')
        preview_tree = preview.get_preview_tree()
        self.assertEqual('target',
                         preview_tree.get_symlink_target('symlink-id'))

    def test_all_file_ids(self):
        tree = self.make_branch_and_tree('tree')
        self.build_tree(['tree/a', 'tree/b', 'tree/c'])
        tree.add(['a', 'b', 'c'], ['a-id', 'b-id', 'c-id'])
        preview = TransformPreview(tree)
        self.addCleanup(preview.finalize)
        preview.unversion_file(preview.trans_id_file_id('b-id'))
        c_trans_id = preview.trans_id_file_id('c-id')
        preview.unversion_file(c_trans_id)
        preview.version_file('c-id', c_trans_id)
        preview_tree = preview.get_preview_tree()
        self.assertEqual(set(['a-id', 'c-id', tree.get_root_id()]),
                         preview_tree.all_file_ids())

    def test_path2id_deleted_unchanged(self):
        tree = self.make_branch_and_tree('tree')
        self.build_tree(['tree/unchanged', 'tree/deleted'])
        tree.add(['unchanged', 'deleted'], ['unchanged-id', 'deleted-id'])
        preview = TransformPreview(tree)
        self.addCleanup(preview.finalize)
        preview.unversion_file(preview.trans_id_file_id('deleted-id'))
        preview_tree = preview.get_preview_tree()
        self.assertEqual('unchanged-id', preview_tree.path2id('unchanged'))
        self.assertIs(None, preview_tree.path2id('deleted'))

    def test_path2id_created(self):
        tree = self.make_branch_and_tree('tree')
        self.build_tree(['tree/unchanged'])
        tree.add(['unchanged'], ['unchanged-id'])
        preview = TransformPreview(tree)
        self.addCleanup(preview.finalize)
        preview.new_file('new', preview.trans_id_file_id('unchanged-id'),
            'contents', 'new-id')
        preview_tree = preview.get_preview_tree()
        self.assertEqual('new-id', preview_tree.path2id('unchanged/new'))

    def test_path2id_moved(self):
        tree = self.make_branch_and_tree('tree')
        self.build_tree(['tree/old_parent/', 'tree/old_parent/child'])
        tree.add(['old_parent', 'old_parent/child'],
                 ['old_parent-id', 'child-id'])
        preview = TransformPreview(tree)
        self.addCleanup(preview.finalize)
        new_parent = preview.new_directory('new_parent', preview.root,
                                           'new_parent-id')
        preview.adjust_path('child', new_parent,
                            preview.trans_id_file_id('child-id'))
        preview_tree = preview.get_preview_tree()
        self.assertIs(None, preview_tree.path2id('old_parent/child'))
        self.assertEqual('child-id', preview_tree.path2id('new_parent/child'))

    def test_path2id_renamed_parent(self):
        tree = self.make_branch_and_tree('tree')
        self.build_tree(['tree/old_name/', 'tree/old_name/child'])
        tree.add(['old_name', 'old_name/child'],
                 ['parent-id', 'child-id'])
        preview = TransformPreview(tree)
        self.addCleanup(preview.finalize)
        preview.adjust_path('new_name', preview.root,
                            preview.trans_id_file_id('parent-id'))
        preview_tree = preview.get_preview_tree()
        self.assertIs(None, preview_tree.path2id('old_name/child'))
        self.assertEqual('child-id', preview_tree.path2id('new_name/child'))

    def assertMatchingIterEntries(self, tt, specific_file_ids=None):
        preview_tree = tt.get_preview_tree()
        preview_result = list(preview_tree.iter_entries_by_dir(
                              specific_file_ids))
        tree = tt._tree
        tt.apply()
        actual_result = list(tree.iter_entries_by_dir(specific_file_ids))
        self.assertEqual(actual_result, preview_result)

    def test_iter_entries_by_dir_new(self):
        tree = self.make_branch_and_tree('tree')
        tt = TreeTransform(tree)
        tt.new_file('new', tt.root, 'contents', 'new-id')
        self.assertMatchingIterEntries(tt)

    def test_iter_entries_by_dir_deleted(self):
        tree = self.make_branch_and_tree('tree')
        self.build_tree(['tree/deleted'])
        tree.add('deleted', 'deleted-id')
        tt = TreeTransform(tree)
        tt.delete_contents(tt.trans_id_file_id('deleted-id'))
        self.assertMatchingIterEntries(tt)

    def test_iter_entries_by_dir_unversioned(self):
        tree = self.make_branch_and_tree('tree')
        self.build_tree(['tree/removed'])
        tree.add('removed', 'removed-id')
        tt = TreeTransform(tree)
        tt.unversion_file(tt.trans_id_file_id('removed-id'))
        self.assertMatchingIterEntries(tt)

    def test_iter_entries_by_dir_moved(self):
        tree = self.make_branch_and_tree('tree')
        self.build_tree(['tree/moved', 'tree/new_parent/'])
        tree.add(['moved', 'new_parent'], ['moved-id', 'new_parent-id'])
        tt = TreeTransform(tree)
        tt.adjust_path('moved', tt.trans_id_file_id('new_parent-id'),
                       tt.trans_id_file_id('moved-id'))
        self.assertMatchingIterEntries(tt)

    def test_iter_entries_by_dir_specific_file_ids(self):
        tree = self.make_branch_and_tree('tree')
        tree.set_root_id('tree-root-id')
        self.build_tree(['tree/parent/', 'tree/parent/child'])
        tree.add(['parent', 'parent/child'], ['parent-id', 'child-id'])
        tt = TreeTransform(tree)
        self.assertMatchingIterEntries(tt, ['tree-root-id', 'child-id'])

    def test_symlink_content_summary(self):
        self.requireFeature(SymlinkFeature)
        preview = self.get_empty_preview()
        preview.new_symlink('path', preview.root, 'target', 'path-id')
        summary = preview.get_preview_tree().path_content_summary('path')
        self.assertEqual(('symlink', None, None, 'target'), summary)

    def test_missing_content_summary(self):
        preview = self.get_empty_preview()
        summary = preview.get_preview_tree().path_content_summary('path')
        self.assertEqual(('missing', None, None, None), summary)

    def test_deleted_content_summary(self):
        tree = self.make_branch_and_tree('tree')
        self.build_tree(['tree/path/'])
        tree.add('path')
        preview = TransformPreview(tree)
        self.addCleanup(preview.finalize)
        preview.delete_contents(preview.trans_id_tree_path('path'))
        summary = preview.get_preview_tree().path_content_summary('path')
        self.assertEqual(('missing', None, None, None), summary)

    def test_file_content_summary_executable(self):
        if not osutils.supports_executable():
            raise TestNotApplicable()
        preview = self.get_empty_preview()
        path_id = preview.new_file('path', preview.root, 'contents', 'path-id')
        preview.set_executability(True, path_id)
        summary = preview.get_preview_tree().path_content_summary('path')
        self.assertEqual(4, len(summary))
        self.assertEqual('file', summary[0])
        # size must be known
        self.assertEqual(len('contents'), summary[1])
        # executable
        self.assertEqual(True, summary[2])
        # will not have hash (not cheap to determine)
        self.assertIs(None, summary[3])

    def test_change_executability(self):
        if not osutils.supports_executable():
            raise TestNotApplicable()
        tree = self.make_branch_and_tree('tree')
        self.build_tree(['tree/path'])
        tree.add('path')
        preview = TransformPreview(tree)
        self.addCleanup(preview.finalize)
        path_id = preview.trans_id_tree_path('path')
        preview.set_executability(True, path_id)
        summary = preview.get_preview_tree().path_content_summary('path')
        self.assertEqual(True, summary[2])

    def test_file_content_summary_non_exec(self):
        preview = self.get_empty_preview()
        preview.new_file('path', preview.root, 'contents', 'path-id')
        summary = preview.get_preview_tree().path_content_summary('path')
        self.assertEqual(4, len(summary))
        self.assertEqual('file', summary[0])
        # size must be known
        self.assertEqual(len('contents'), summary[1])
        # not executable
        if osutils.supports_executable():
            self.assertEqual(False, summary[2])
        else:
            self.assertEqual(None, summary[2])
        # will not have hash (not cheap to determine)
        self.assertIs(None, summary[3])

    def test_dir_content_summary(self):
        preview = self.get_empty_preview()
        preview.new_directory('path', preview.root, 'path-id')
        summary = preview.get_preview_tree().path_content_summary('path')
        self.assertEqual(('directory', None, None, None), summary)

    def test_tree_content_summary(self):
        preview = self.get_empty_preview()
        path = preview.new_directory('path', preview.root, 'path-id')
        preview.set_tree_reference('rev-1', path)
        summary = preview.get_preview_tree().path_content_summary('path')
        self.assertEqual(4, len(summary))
        self.assertEqual('tree-reference', summary[0])

    def test_annotate(self):
        tree = self.make_branch_and_tree('tree')
        self.build_tree_contents([('tree/file', 'a\n')])
        tree.add('file', 'file-id')
        tree.commit('a', rev_id='one')
        self.build_tree_contents([('tree/file', 'a\nb\n')])
        preview = TransformPreview(tree)
        self.addCleanup(preview.finalize)
        file_trans_id = preview.trans_id_file_id('file-id')
        preview.delete_contents(file_trans_id)
        preview.create_file('a\nb\nc\n', file_trans_id)
        preview_tree = preview.get_preview_tree()
        expected = [
            ('one', 'a\n'),
            ('me:', 'b\n'),
            ('me:', 'c\n'),
        ]
        annotation = preview_tree.annotate_iter('file-id', 'me:')
        self.assertEqual(expected, annotation)

    def test_annotate_missing(self):
        preview = self.get_empty_preview()
        preview.new_file('file', preview.root, 'a\nb\nc\n', 'file-id')
        preview_tree = preview.get_preview_tree()
        expected = [
            ('me:', 'a\n'),
            ('me:', 'b\n'),
            ('me:', 'c\n'),
         ]
        annotation = preview_tree.annotate_iter('file-id', 'me:')
        self.assertEqual(expected, annotation)

    def test_annotate_rename(self):
        tree = self.make_branch_and_tree('tree')
        self.build_tree_contents([('tree/file', 'a\n')])
        tree.add('file', 'file-id')
        tree.commit('a', rev_id='one')
        preview = TransformPreview(tree)
        self.addCleanup(preview.finalize)
        file_trans_id = preview.trans_id_file_id('file-id')
        preview.adjust_path('newname', preview.root, file_trans_id)
        preview_tree = preview.get_preview_tree()
        expected = [
            ('one', 'a\n'),
        ]
        annotation = preview_tree.annotate_iter('file-id', 'me:')
        self.assertEqual(expected, annotation)

    def test_annotate_deleted(self):
        tree = self.make_branch_and_tree('tree')
        self.build_tree_contents([('tree/file', 'a\n')])
        tree.add('file', 'file-id')
        tree.commit('a', rev_id='one')
        self.build_tree_contents([('tree/file', 'a\nb\n')])
        preview = TransformPreview(tree)
        self.addCleanup(preview.finalize)
        file_trans_id = preview.trans_id_file_id('file-id')
        preview.delete_contents(file_trans_id)
        preview_tree = preview.get_preview_tree()
        annotation = preview_tree.annotate_iter('file-id', 'me:')
        self.assertIs(None, annotation)

    def test_stored_kind(self):
        preview = self.get_empty_preview()
        preview.new_file('file', preview.root, 'a\nb\nc\n', 'file-id')
        preview_tree = preview.get_preview_tree()
        self.assertEqual('file', preview_tree.stored_kind('file-id'))

    def test_is_executable(self):
        preview = self.get_empty_preview()
        preview.new_file('file', preview.root, 'a\nb\nc\n', 'file-id')
        preview.set_executability(True, preview.trans_id_file_id('file-id'))
        preview_tree = preview.get_preview_tree()
        self.assertEqual(True, preview_tree.is_executable('file-id'))

<<<<<<< HEAD
    def test_plan_file_merge(self):
        work_a = self.make_branch_and_tree('wta')
        self.build_tree_contents([('wta/file', 'a\nb\nc\nd\n')])
        work_a.add('file', 'file-id')
        work_a.commit('base version')
        tree_b = work_a.bzrdir.sprout('wtb').open_workingtree()
        preview = TransformPreview(work_a)
        self.addCleanup(preview.finalize)
        trans_id = preview.trans_id_file_id('file-id')
        preview.delete_contents(trans_id)
        preview.create_file('b\nc\nd\ne\n', trans_id)
        self.build_tree_contents([('wtb/file', 'a\nc\nd\nf\n')])
        tree_a = preview.get_preview_tree()
        self.assertEqual([
            ('killed-a', 'a\n'),
            ('killed-b', 'b\n'),
            ('unchanged', 'c\n'),
            ('unchanged', 'd\n'),
            ('new-a', 'e\n'),
            ('new-b', 'f\n'),
        ], list(tree_a.plan_file_merge('file-id', tree_b)))
=======
    def test_get_set_parent_ids(self):
        revision_tree, preview_tree = self.get_tree_and_preview_tree()
        self.assertEqual([], preview_tree.get_parent_ids())
        preview_tree.set_parent_ids(['rev-1'])
        self.assertEqual(['rev-1'], preview_tree.get_parent_ids())
>>>>>>> 70ce5133
<|MERGE_RESOLUTION|>--- conflicted
+++ resolved
@@ -2315,7 +2315,12 @@
         preview_tree = preview.get_preview_tree()
         self.assertEqual(True, preview_tree.is_executable('file-id'))
 
-<<<<<<< HEAD
+    def test_get_set_parent_ids(self):
+        revision_tree, preview_tree = self.get_tree_and_preview_tree()
+        self.assertEqual([], preview_tree.get_parent_ids())
+        preview_tree.set_parent_ids(['rev-1'])
+        self.assertEqual(['rev-1'], preview_tree.get_parent_ids())
+
     def test_plan_file_merge(self):
         work_a = self.make_branch_and_tree('wta')
         self.build_tree_contents([('wta/file', 'a\nb\nc\nd\n')])
@@ -2336,11 +2341,4 @@
             ('unchanged', 'd\n'),
             ('new-a', 'e\n'),
             ('new-b', 'f\n'),
-        ], list(tree_a.plan_file_merge('file-id', tree_b)))
-=======
-    def test_get_set_parent_ids(self):
-        revision_tree, preview_tree = self.get_tree_and_preview_tree()
-        self.assertEqual([], preview_tree.get_parent_ids())
-        preview_tree.set_parent_ids(['rev-1'])
-        self.assertEqual(['rev-1'], preview_tree.get_parent_ids())
->>>>>>> 70ce5133
+        ], list(tree_a.plan_file_merge('file-id', tree_b)))