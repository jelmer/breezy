# Copyright (C) 2006, 2007, 2008 Canonical Ltd
#
# This program is free software; you can redistribute it and/or modify
# it under the terms of the GNU General Public License as published by
# the Free Software Foundation; either version 2 of the License, or
# (at your option) any later version.
#
# This program is distributed in the hope that it will be useful,
# but WITHOUT ANY WARRANTY; without even the implied warranty of
# MERCHANTABILITY or FITNESS FOR A PARTICULAR PURPOSE.  See the
# GNU General Public License for more details.
#
# You should have received a copy of the GNU General Public License
# along with this program; if not, write to the Free Software
# Foundation, Inc., 59 Temple Place, Suite 330, Boston, MA  02111-1307  USA

import os
import stat
from StringIO import StringIO
import sys

from bzrlib import (
    errors,
    generate_ids,
    osutils,
    progress,
    revision as _mod_revision,
    symbol_versioning,
    tests,
    urlutils,
    )
from bzrlib.bzrdir import BzrDir
from bzrlib.conflicts import (DuplicateEntry, DuplicateID, MissingParent,
                              UnversionedParent, ParentLoop, DeletingParent,
                              NonDirectoryParent)
from bzrlib.diff import show_diff_trees
from bzrlib.errors import (DuplicateKey, MalformedTransform, NoSuchFile,
                           ReusingTransform, CantMoveRoot, 
                           PathsNotVersionedError, ExistingLimbo,
                           ExistingPendingDeletion, ImmortalLimbo,
                           ImmortalPendingDeletion, LockError)
from bzrlib.osutils import file_kind, pathjoin
from bzrlib.merge import Merge3Merger
from bzrlib.tests import (
    CaseInsensitiveFilesystemFeature,
    HardlinkFeature,
    SymlinkFeature,
    TestCase,
    TestCaseInTempDir,
    TestSkipped,
    )
from bzrlib.transform import (TreeTransform, ROOT_PARENT, FinalPaths, 
                              resolve_conflicts, cook_conflicts, 
<<<<<<< HEAD
                              find_interesting, build_tree, get_backup_name)
import bzrlib.urlutils as urlutils

class TestTreeTransform(TestCaseInTempDir):

=======
                              build_tree, get_backup_name,
                              _FileMover, resolve_checkout,
                              TransformPreview)

class TestTreeTransform(tests.TestCaseWithTransport):

>>>>>>> ebdefa04
    def setUp(self):
        super(TestTreeTransform, self).setUp()
        self.wt = self.make_branch_and_tree('.', format='dirstate-with-subtree')
        os.chdir('..')

    def get_transform(self):
        transform = TreeTransform(self.wt)
        self.addCleanup(transform.finalize)
        return transform, transform.root

    def test_existing_limbo(self):
<<<<<<< HEAD
        limbo_name = urlutils.local_path_from_url(
            self.wt._control_files.controlfilename('limbo'))
=======
>>>>>>> ebdefa04
        transform, root = self.get_transform()
        limbo_name = transform._limbodir
        deletion_path = transform._deletiondir
        os.mkdir(pathjoin(limbo_name, 'hehe'))
        self.assertRaises(ImmortalLimbo, transform.apply)
        self.assertRaises(LockError, self.wt.unlock)
        self.assertRaises(ExistingLimbo, self.get_transform)
        self.assertRaises(LockError, self.wt.unlock)
        os.rmdir(pathjoin(limbo_name, 'hehe'))
        os.rmdir(limbo_name)
        os.rmdir(deletion_path)
        transform, root = self.get_transform()
        transform.apply()

    def test_existing_pending_deletion(self):
        transform, root = self.get_transform()
        deletion_path = self._limbodir = urlutils.local_path_from_url(
            transform._tree._transport.abspath('pending-deletion'))
        os.mkdir(pathjoin(deletion_path, 'blocking-directory'))
        self.assertRaises(ImmortalPendingDeletion, transform.apply)
        self.assertRaises(LockError, self.wt.unlock)
        self.assertRaises(ExistingPendingDeletion, self.get_transform)

    def test_build(self):
        transform, root = self.get_transform()
        self.wt.lock_tree_write()
        self.addCleanup(self.wt.unlock)
        self.assertIs(transform.get_tree_parent(root), ROOT_PARENT)
        imaginary_id = transform.trans_id_tree_path('imaginary')
        imaginary_id2 = transform.trans_id_tree_path('imaginary/')
        self.assertEqual(imaginary_id, imaginary_id2)
        self.assertEqual(transform.get_tree_parent(imaginary_id), root)
        self.assertEqual(transform.final_kind(root), 'directory')
        self.assertEqual(transform.final_file_id(root), self.wt.get_root_id())
        trans_id = transform.create_path('name', root)
        self.assertIs(transform.final_file_id(trans_id), None)
        self.assertRaises(NoSuchFile, transform.final_kind, trans_id)
        transform.create_file('contents', trans_id)
        transform.set_executability(True, trans_id)
        transform.version_file('my_pretties', trans_id)
        self.assertRaises(DuplicateKey, transform.version_file,
                          'my_pretties', trans_id)
        self.assertEqual(transform.final_file_id(trans_id), 'my_pretties')
        self.assertEqual(transform.final_parent(trans_id), root)
        self.assertIs(transform.final_parent(root), ROOT_PARENT)
        self.assertIs(transform.get_tree_parent(root), ROOT_PARENT)
        oz_id = transform.create_path('oz', root)
        transform.create_directory(oz_id)
        transform.version_file('ozzie', oz_id)
        trans_id2 = transform.create_path('name2', root)
        transform.create_file('contents', trans_id2)
        transform.set_executability(False, trans_id2)
        transform.version_file('my_pretties2', trans_id2)
        modified_paths = transform.apply().modified_paths
        self.assertEqual('contents', self.wt.get_file_byname('name').read())
        self.assertEqual(self.wt.path2id('name'), 'my_pretties')
        self.assertIs(self.wt.is_executable('my_pretties'), True)
        self.assertIs(self.wt.is_executable('my_pretties2'), False)
        self.assertEqual('directory', file_kind(self.wt.abspath('oz')))
        self.assertEqual(len(modified_paths), 3)
        tree_mod_paths = [self.wt.id2abspath(f) for f in 
                          ('ozzie', 'my_pretties', 'my_pretties2')]
        self.assertSubset(tree_mod_paths, modified_paths)
        # is it safe to finalize repeatedly?
        transform.finalize()
        transform.finalize()

    def test_hardlink(self):
        self.requireFeature(HardlinkFeature)
        transform, root = self.get_transform()
        transform.new_file('file1', root, 'contents')
        transform.apply()
        target = self.make_branch_and_tree('target')
        target_transform = TreeTransform(target)
        trans_id = target_transform.create_path('file1', target_transform.root)
        target_transform.create_hardlink(self.wt.abspath('file1'), trans_id)
        target_transform.apply()
        self.failUnlessExists('target/file1')
        source_stat = os.stat(self.wt.abspath('file1'))
        target_stat = os.stat('target/file1')
        self.assertEqual(source_stat, target_stat)

    def test_convenience(self):
        transform, root = self.get_transform()
        self.wt.lock_tree_write()
        self.addCleanup(self.wt.unlock)
        trans_id = transform.new_file('name', root, 'contents', 
                                      'my_pretties', True)
        oz = transform.new_directory('oz', root, 'oz-id')
        dorothy = transform.new_directory('dorothy', oz, 'dorothy-id')
        toto = transform.new_file('toto', dorothy, 'toto-contents', 
                                  'toto-id', False)

        self.assertEqual(len(transform.find_conflicts()), 0)
        transform.apply()
        self.assertRaises(ReusingTransform, transform.find_conflicts)
        self.assertEqual('contents', file(self.wt.abspath('name')).read())
        self.assertEqual(self.wt.path2id('name'), 'my_pretties')
        self.assertIs(self.wt.is_executable('my_pretties'), True)
        self.assertEqual(self.wt.path2id('oz'), 'oz-id')
        self.assertEqual(self.wt.path2id('oz/dorothy'), 'dorothy-id')
        self.assertEqual(self.wt.path2id('oz/dorothy/toto'), 'toto-id')

        self.assertEqual('toto-contents',
                         self.wt.get_file_byname('oz/dorothy/toto').read())
        self.assertIs(self.wt.is_executable('toto-id'), False)

    def test_tree_reference(self):
        transform, root = self.get_transform()
        tree = transform._tree
        trans_id = transform.new_directory('reference', root, 'subtree-id')
        transform.set_tree_reference('subtree-revision', trans_id)
        transform.apply()
        tree.lock_read()
        self.addCleanup(tree.unlock)
        self.assertEqual('subtree-revision',
                         tree.inventory['subtree-id'].reference_revision)

    def test_conflicts(self):
        transform, root = self.get_transform()
        trans_id = transform.new_file('name', root, 'contents', 
                                      'my_pretties')
        self.assertEqual(len(transform.find_conflicts()), 0)
        trans_id2 = transform.new_file('name', root, 'Crontents', 'toto')
        self.assertEqual(transform.find_conflicts(), 
                         [('duplicate', trans_id, trans_id2, 'name')])
        self.assertRaises(MalformedTransform, transform.apply)
        transform.adjust_path('name', trans_id, trans_id2)
        self.assertEqual(transform.find_conflicts(), 
                         [('non-directory parent', trans_id)])
        tinman_id = transform.trans_id_tree_path('tinman')
        transform.adjust_path('name', tinman_id, trans_id2)
        self.assertEqual(transform.find_conflicts(), 
                         [('unversioned parent', tinman_id), 
                          ('missing parent', tinman_id)])
        lion_id = transform.create_path('lion', root)
        self.assertEqual(transform.find_conflicts(), 
                         [('unversioned parent', tinman_id), 
                          ('missing parent', tinman_id)])
        transform.adjust_path('name', lion_id, trans_id2)
        self.assertEqual(transform.find_conflicts(), 
                         [('unversioned parent', lion_id),
                          ('missing parent', lion_id)])
        transform.version_file("Courage", lion_id)
        self.assertEqual(transform.find_conflicts(), 
                         [('missing parent', lion_id), 
                          ('versioning no contents', lion_id)])
        transform.adjust_path('name2', root, trans_id2)
        self.assertEqual(transform.find_conflicts(), 
                         [('versioning no contents', lion_id)])
        transform.create_file('Contents, okay?', lion_id)
        transform.adjust_path('name2', trans_id2, trans_id2)
        self.assertEqual(transform.find_conflicts(), 
                         [('parent loop', trans_id2), 
                          ('non-directory parent', trans_id2)])
        transform.adjust_path('name2', root, trans_id2)
        oz_id = transform.new_directory('oz', root)
        transform.set_executability(True, oz_id)
        self.assertEqual(transform.find_conflicts(), 
                         [('unversioned executability', oz_id)])
        transform.version_file('oz-id', oz_id)
        self.assertEqual(transform.find_conflicts(), 
                         [('non-file executability', oz_id)])
        transform.set_executability(None, oz_id)
        tip_id = transform.new_file('tip', oz_id, 'ozma', 'tip-id')
        transform.apply()
        self.assertEqual(self.wt.path2id('name'), 'my_pretties')
        self.assertEqual('contents', file(self.wt.abspath('name')).read())
        transform2, root = self.get_transform()
        oz_id = transform2.trans_id_tree_file_id('oz-id')
        newtip = transform2.new_file('tip', oz_id, 'other', 'tip-id')
        result = transform2.find_conflicts()
        fp = FinalPaths(transform2)
        self.assert_('oz/tip' in transform2._tree_path_ids)
        self.assertEqual(fp.get_path(newtip), pathjoin('oz', 'tip'))
        self.assertEqual(len(result), 2)
        self.assertEqual((result[0][0], result[0][1]), 
                         ('duplicate', newtip))
        self.assertEqual((result[1][0], result[1][2]), 
                         ('duplicate id', newtip))
        transform2.finalize()
        transform3 = TreeTransform(self.wt)
        self.addCleanup(transform3.finalize)
        oz_id = transform3.trans_id_tree_file_id('oz-id')
        transform3.delete_contents(oz_id)
        self.assertEqual(transform3.find_conflicts(), 
                         [('missing parent', oz_id)])
        root_id = transform3.root
        tip_id = transform3.trans_id_tree_file_id('tip-id')
        transform3.adjust_path('tip', root_id, tip_id)
        transform3.apply()

    def test_conflict_on_case_insensitive(self):
        tree = self.make_branch_and_tree('tree')
        # Don't try this at home, kids!
        # Force the tree to report that it is case sensitive, for conflict
        # resolution tests
        tree.case_sensitive = True
        transform = TreeTransform(tree)
        self.addCleanup(transform.finalize)
        transform.new_file('file', transform.root, 'content')
        transform.new_file('FiLe', transform.root, 'content')
        result = transform.find_conflicts()
        self.assertEqual([], result)
        transform.finalize()
        # Force the tree to report that it is case insensitive, for conflict
        # generation tests
        tree.case_sensitive = False
        transform = TreeTransform(tree)
        self.addCleanup(transform.finalize)
        transform.new_file('file', transform.root, 'content')
        transform.new_file('FiLe', transform.root, 'content')
        result = transform.find_conflicts()
        self.assertEqual([('duplicate', 'new-1', 'new-2', 'file')], result)

    def test_conflict_on_case_insensitive_existing(self):
        tree = self.make_branch_and_tree('tree')
        self.build_tree(['tree/FiLe'])
        # Don't try this at home, kids!
        # Force the tree to report that it is case sensitive, for conflict
        # resolution tests
        tree.case_sensitive = True
        transform = TreeTransform(tree)
        self.addCleanup(transform.finalize)
        transform.new_file('file', transform.root, 'content')
        result = transform.find_conflicts()
        self.assertEqual([], result)
        transform.finalize()
        # Force the tree to report that it is case insensitive, for conflict
        # generation tests
        tree.case_sensitive = False
        transform = TreeTransform(tree)
        self.addCleanup(transform.finalize)
        transform.new_file('file', transform.root, 'content')
        result = transform.find_conflicts()
        self.assertEqual([('duplicate', 'new-1', 'new-2', 'file')], result)

    def test_resolve_case_insensitive_conflict(self):
        tree = self.make_branch_and_tree('tree')
        # Don't try this at home, kids!
        # Force the tree to report that it is case insensitive, for conflict
        # resolution tests
        tree.case_sensitive = False
        transform = TreeTransform(tree)
        self.addCleanup(transform.finalize)
        transform.new_file('file', transform.root, 'content')
        transform.new_file('FiLe', transform.root, 'content')
        resolve_conflicts(transform)
        transform.apply()
        self.failUnlessExists('tree/file')
        self.failUnlessExists('tree/FiLe.moved')

    def test_resolve_checkout_case_conflict(self):
        tree = self.make_branch_and_tree('tree')
        # Don't try this at home, kids!
        # Force the tree to report that it is case insensitive, for conflict
        # resolution tests
        tree.case_sensitive = False
        transform = TreeTransform(tree)
        self.addCleanup(transform.finalize)
        transform.new_file('file', transform.root, 'content')
        transform.new_file('FiLe', transform.root, 'content')
        resolve_conflicts(transform,
                          pass_func=lambda t, c: resolve_checkout(t, c, []))
        transform.apply()
        self.failUnlessExists('tree/file')
        self.failUnlessExists('tree/FiLe.moved')

    def test_apply_case_conflict(self):
        """Ensure that a transform with case conflicts can always be applied"""
        tree = self.make_branch_and_tree('tree')
        transform = TreeTransform(tree)
        self.addCleanup(transform.finalize)
        transform.new_file('file', transform.root, 'content')
        transform.new_file('FiLe', transform.root, 'content')
        dir = transform.new_directory('dir', transform.root)
        transform.new_file('dirfile', dir, 'content')
        transform.new_file('dirFiLe', dir, 'content')
        resolve_conflicts(transform)
        transform.apply()
        self.failUnlessExists('tree/file')
        if not os.path.exists('tree/FiLe.moved'):
            self.failUnlessExists('tree/FiLe')
        self.failUnlessExists('tree/dir/dirfile')
        if not os.path.exists('tree/dir/dirFiLe.moved'):
            self.failUnlessExists('tree/dir/dirFiLe')

    def test_case_insensitive_limbo(self):
        tree = self.make_branch_and_tree('tree')
        # Don't try this at home, kids!
        # Force the tree to report that it is case insensitive
        tree.case_sensitive = False
        transform = TreeTransform(tree)
        self.addCleanup(transform.finalize)
        dir = transform.new_directory('dir', transform.root)
        first = transform.new_file('file', dir, 'content')
        second = transform.new_file('FiLe', dir, 'content')
        self.assertContainsRe(transform._limbo_name(first), 'new-1/file')
        self.assertNotContainsRe(transform._limbo_name(second), 'new-1/FiLe')

    def test_add_del(self):
        start, root = self.get_transform()
        start.new_directory('a', root, 'a')
        start.apply()
        transform, root = self.get_transform()
        transform.delete_versioned(transform.trans_id_tree_file_id('a'))
        transform.new_directory('a', root, 'a')
        transform.apply()

    def test_unversioning(self):
        create_tree, root = self.get_transform()
        parent_id = create_tree.new_directory('parent', root, 'parent-id')
        create_tree.new_file('child', parent_id, 'child', 'child-id')
        create_tree.apply()
        unversion = TreeTransform(self.wt)
        self.addCleanup(unversion.finalize)
        parent = unversion.trans_id_tree_path('parent')
        unversion.unversion_file(parent)
        self.assertEqual(unversion.find_conflicts(), 
                         [('unversioned parent', parent_id)])
        file_id = unversion.trans_id_tree_file_id('child-id')
        unversion.unversion_file(file_id)
        unversion.apply()

    def test_name_invariants(self):
        create_tree, root = self.get_transform()
        # prepare tree
        root = create_tree.root
        create_tree.new_file('name1', root, 'hello1', 'name1')
        create_tree.new_file('name2', root, 'hello2', 'name2')
        ddir = create_tree.new_directory('dying_directory', root, 'ddir')
        create_tree.new_file('dying_file', ddir, 'goodbye1', 'dfile')
        create_tree.new_file('moving_file', ddir, 'later1', 'mfile')
        create_tree.new_file('moving_file2', root, 'later2', 'mfile2')
        create_tree.apply()

        mangle_tree,root = self.get_transform()
        root = mangle_tree.root
        #swap names
        name1 = mangle_tree.trans_id_tree_file_id('name1')
        name2 = mangle_tree.trans_id_tree_file_id('name2')
        mangle_tree.adjust_path('name2', root, name1)
        mangle_tree.adjust_path('name1', root, name2)

        #tests for deleting parent directories 
        ddir = mangle_tree.trans_id_tree_file_id('ddir')
        mangle_tree.delete_contents(ddir)
        dfile = mangle_tree.trans_id_tree_file_id('dfile')
        mangle_tree.delete_versioned(dfile)
        mangle_tree.unversion_file(dfile)
        mfile = mangle_tree.trans_id_tree_file_id('mfile')
        mangle_tree.adjust_path('mfile', root, mfile)

        #tests for adding parent directories
        newdir = mangle_tree.new_directory('new_directory', root, 'newdir')
        mfile2 = mangle_tree.trans_id_tree_file_id('mfile2')
        mangle_tree.adjust_path('mfile2', newdir, mfile2)
        mangle_tree.new_file('newfile', newdir, 'hello3', 'dfile')
        self.assertEqual(mangle_tree.final_file_id(mfile2), 'mfile2')
        self.assertEqual(mangle_tree.final_parent(mfile2), newdir)
        self.assertEqual(mangle_tree.final_file_id(mfile2), 'mfile2')
        mangle_tree.apply()
        self.assertEqual(file(self.wt.abspath('name1')).read(), 'hello2')
        self.assertEqual(file(self.wt.abspath('name2')).read(), 'hello1')
        mfile2_path = self.wt.abspath(pathjoin('new_directory','mfile2'))
        self.assertEqual(mangle_tree.final_parent(mfile2), newdir)
        self.assertEqual(file(mfile2_path).read(), 'later2')
        self.assertEqual(self.wt.id2path('mfile2'), 'new_directory/mfile2')
        self.assertEqual(self.wt.path2id('new_directory/mfile2'), 'mfile2')
        newfile_path = self.wt.abspath(pathjoin('new_directory','newfile'))
        self.assertEqual(file(newfile_path).read(), 'hello3')
        self.assertEqual(self.wt.path2id('dying_directory'), 'ddir')
        self.assertIs(self.wt.path2id('dying_directory/dying_file'), None)
        mfile2_path = self.wt.abspath(pathjoin('new_directory','mfile2'))

    def test_both_rename(self):
        create_tree,root = self.get_transform()
        newdir = create_tree.new_directory('selftest', root, 'selftest-id')
        create_tree.new_file('blackbox.py', newdir, 'hello1', 'blackbox-id')
        create_tree.apply()        
        mangle_tree,root = self.get_transform()
        selftest = mangle_tree.trans_id_tree_file_id('selftest-id')
        blackbox = mangle_tree.trans_id_tree_file_id('blackbox-id')
        mangle_tree.adjust_path('test', root, selftest)
        mangle_tree.adjust_path('test_too_much', root, selftest)
        mangle_tree.set_executability(True, blackbox)
        mangle_tree.apply()

    def test_both_rename2(self):
        create_tree,root = self.get_transform()
        bzrlib = create_tree.new_directory('bzrlib', root, 'bzrlib-id')
        tests = create_tree.new_directory('tests', bzrlib, 'tests-id')
        blackbox = create_tree.new_directory('blackbox', tests, 'blackbox-id')
        create_tree.new_file('test_too_much.py', blackbox, 'hello1', 
                             'test_too_much-id')
        create_tree.apply()        
        mangle_tree,root = self.get_transform()
        bzrlib = mangle_tree.trans_id_tree_file_id('bzrlib-id')
        tests = mangle_tree.trans_id_tree_file_id('tests-id')
        test_too_much = mangle_tree.trans_id_tree_file_id('test_too_much-id')
        mangle_tree.adjust_path('selftest', bzrlib, tests)
        mangle_tree.adjust_path('blackbox.py', tests, test_too_much) 
        mangle_tree.set_executability(True, test_too_much)
        mangle_tree.apply()

    def test_both_rename3(self):
        create_tree,root = self.get_transform()
        tests = create_tree.new_directory('tests', root, 'tests-id')
        create_tree.new_file('test_too_much.py', tests, 'hello1', 
                             'test_too_much-id')
        create_tree.apply()        
        mangle_tree,root = self.get_transform()
        tests = mangle_tree.trans_id_tree_file_id('tests-id')
        test_too_much = mangle_tree.trans_id_tree_file_id('test_too_much-id')
        mangle_tree.adjust_path('selftest', root, tests)
        mangle_tree.adjust_path('blackbox.py', tests, test_too_much) 
        mangle_tree.set_executability(True, test_too_much)
        mangle_tree.apply()

    def test_move_dangling_ie(self):
        create_tree, root = self.get_transform()
        # prepare tree
        root = create_tree.root
        create_tree.new_file('name1', root, 'hello1', 'name1')
        create_tree.apply()
        delete_contents, root = self.get_transform()
        file = delete_contents.trans_id_tree_file_id('name1')
        delete_contents.delete_contents(file)
        delete_contents.apply()
        move_id, root = self.get_transform()
        name1 = move_id.trans_id_tree_file_id('name1')
        newdir = move_id.new_directory('dir', root, 'newdir')
        move_id.adjust_path('name2', newdir, name1)
        move_id.apply()
        
    def test_replace_dangling_ie(self):
        create_tree, root = self.get_transform()
        # prepare tree
        root = create_tree.root
        create_tree.new_file('name1', root, 'hello1', 'name1')
        create_tree.apply()
        delete_contents = TreeTransform(self.wt)
        self.addCleanup(delete_contents.finalize)
        file = delete_contents.trans_id_tree_file_id('name1')
        delete_contents.delete_contents(file)
        delete_contents.apply()
        delete_contents.finalize()
        replace = TreeTransform(self.wt)
        self.addCleanup(replace.finalize)
        name2 = replace.new_file('name2', root, 'hello2', 'name1')
        conflicts = replace.find_conflicts()
        name1 = replace.trans_id_tree_file_id('name1')
        self.assertEqual(conflicts, [('duplicate id', name1, name2)])
        resolve_conflicts(replace)
        replace.apply()

    def test_symlinks(self):
        self.requireFeature(SymlinkFeature)
        transform,root = self.get_transform()
        oz_id = transform.new_directory('oz', root, 'oz-id')
        wizard = transform.new_symlink('wizard', oz_id, 'wizard-target', 
                                       'wizard-id')
        wiz_id = transform.create_path('wizard2', oz_id)
        transform.create_symlink('behind_curtain', wiz_id)
        transform.version_file('wiz-id2', wiz_id)            
        transform.set_executability(True, wiz_id)
        self.assertEqual(transform.find_conflicts(), 
                         [('non-file executability', wiz_id)])
        transform.set_executability(None, wiz_id)
        transform.apply()
        self.assertEqual(self.wt.path2id('oz/wizard'), 'wizard-id')
        self.assertEqual(file_kind(self.wt.abspath('oz/wizard')), 'symlink')
        self.assertEqual(os.readlink(self.wt.abspath('oz/wizard2')), 
                         'behind_curtain')
        self.assertEqual(os.readlink(self.wt.abspath('oz/wizard')),
                         'wizard-target')

    def test_unable_create_symlink(self):
        def tt_helper():
            wt = self.make_branch_and_tree('.')
            tt = TreeTransform(wt)  # TreeTransform obtains write lock
            try:
                tt.new_symlink('foo', tt.root, 'bar')
                tt.apply()
            finally:
                wt.unlock()
        os_symlink = getattr(os, 'symlink', None)
        os.symlink = None
        try:
            err = self.assertRaises(errors.UnableCreateSymlink, tt_helper)
            self.assertEquals(
                "Unable to create symlink 'foo' on this platform",
                str(err))
        finally:
            if os_symlink:
                os.symlink = os_symlink

    def get_conflicted(self):
        create,root = self.get_transform()
        create.new_file('dorothy', root, 'dorothy', 'dorothy-id')
        oz = create.new_directory('oz', root, 'oz-id')
        create.new_directory('emeraldcity', oz, 'emerald-id')
        create.apply()
        conflicts,root = self.get_transform()
        # set up duplicate entry, duplicate id
        new_dorothy = conflicts.new_file('dorothy', root, 'dorothy', 
                                         'dorothy-id')
        old_dorothy = conflicts.trans_id_tree_file_id('dorothy-id')
        oz = conflicts.trans_id_tree_file_id('oz-id')
        # set up DeletedParent parent conflict
        conflicts.delete_versioned(oz)
        emerald = conflicts.trans_id_tree_file_id('emerald-id')
        # set up MissingParent conflict
        munchkincity = conflicts.trans_id_file_id('munchkincity-id')
        conflicts.adjust_path('munchkincity', root, munchkincity)
        conflicts.new_directory('auntem', munchkincity, 'auntem-id')
        # set up parent loop
        conflicts.adjust_path('emeraldcity', emerald, emerald)
        return conflicts, emerald, oz, old_dorothy, new_dorothy

    def test_conflict_resolution(self):
        conflicts, emerald, oz, old_dorothy, new_dorothy =\
            self.get_conflicted()
        resolve_conflicts(conflicts)
        self.assertEqual(conflicts.final_name(old_dorothy), 'dorothy.moved')
        self.assertIs(conflicts.final_file_id(old_dorothy), None)
        self.assertEqual(conflicts.final_name(new_dorothy), 'dorothy')
        self.assertEqual(conflicts.final_file_id(new_dorothy), 'dorothy-id')
        self.assertEqual(conflicts.final_parent(emerald), oz)
        conflicts.apply()

    def test_cook_conflicts(self):
        tt, emerald, oz, old_dorothy, new_dorothy = self.get_conflicted()
        raw_conflicts = resolve_conflicts(tt)
        cooked_conflicts = cook_conflicts(raw_conflicts, tt)
        duplicate = DuplicateEntry('Moved existing file to', 'dorothy.moved', 
                                   'dorothy', None, 'dorothy-id')
        self.assertEqual(cooked_conflicts[0], duplicate)
        duplicate_id = DuplicateID('Unversioned existing file', 
                                   'dorothy.moved', 'dorothy', None,
                                   'dorothy-id')
        self.assertEqual(cooked_conflicts[1], duplicate_id)
        missing_parent = MissingParent('Created directory', 'munchkincity',
                                       'munchkincity-id')
        deleted_parent = DeletingParent('Not deleting', 'oz', 'oz-id')
        self.assertEqual(cooked_conflicts[2], missing_parent)
        unversioned_parent = UnversionedParent('Versioned directory',
                                               'munchkincity',
                                               'munchkincity-id')
        unversioned_parent2 = UnversionedParent('Versioned directory', 'oz',
                                               'oz-id')
        self.assertEqual(cooked_conflicts[3], unversioned_parent)
        parent_loop = ParentLoop('Cancelled move', 'oz/emeraldcity', 
                                 'oz/emeraldcity', 'emerald-id', 'emerald-id')
        self.assertEqual(cooked_conflicts[4], deleted_parent)
        self.assertEqual(cooked_conflicts[5], unversioned_parent2)
        self.assertEqual(cooked_conflicts[6], parent_loop)
        self.assertEqual(len(cooked_conflicts), 7)
        tt.finalize()

    def test_string_conflicts(self):
        tt, emerald, oz, old_dorothy, new_dorothy = self.get_conflicted()
        raw_conflicts = resolve_conflicts(tt)
        cooked_conflicts = cook_conflicts(raw_conflicts, tt)
        tt.finalize()
        conflicts_s = [str(c) for c in cooked_conflicts]
        self.assertEqual(len(cooked_conflicts), len(conflicts_s))
        self.assertEqual(conflicts_s[0], 'Conflict adding file dorothy.  '
                                         'Moved existing file to '
                                         'dorothy.moved.')
        self.assertEqual(conflicts_s[1], 'Conflict adding id to dorothy.  '
                                         'Unversioned existing file '
                                         'dorothy.moved.')
        self.assertEqual(conflicts_s[2], 'Conflict adding files to'
                                         ' munchkincity.  Created directory.')
        self.assertEqual(conflicts_s[3], 'Conflict because munchkincity is not'
                                         ' versioned, but has versioned'
                                         ' children.  Versioned directory.')
        self.assertEqualDiff(conflicts_s[4], "Conflict: can't delete oz because it"
                                         " is not empty.  Not deleting.")
        self.assertEqual(conflicts_s[5], 'Conflict because oz is not'
                                         ' versioned, but has versioned'
                                         ' children.  Versioned directory.')
        self.assertEqual(conflicts_s[6], 'Conflict moving oz/emeraldcity into'
                                         ' oz/emeraldcity.  Cancelled move.')

    def prepare_wrong_parent_kind(self):
        tt, root = self.get_transform()
        tt.new_file('parent', root, 'contents', 'parent-id')
        tt.apply()
        tt, root = self.get_transform()
        parent_id = tt.trans_id_file_id('parent-id')
        tt.new_file('child,', parent_id, 'contents2', 'file-id')
        return tt

    def test_find_conflicts_wrong_parent_kind(self):
        tt = self.prepare_wrong_parent_kind()
        tt.find_conflicts()

    def test_resolve_conflicts_wrong_existing_parent_kind(self):
        tt = self.prepare_wrong_parent_kind()
        raw_conflicts = resolve_conflicts(tt)
        self.assertEqual(set([('non-directory parent', 'Created directory',
                         'new-3')]), raw_conflicts)
        cooked_conflicts = cook_conflicts(raw_conflicts, tt)
        self.assertEqual([NonDirectoryParent('Created directory', 'parent.new',
        'parent-id')], cooked_conflicts)
        tt.apply()
        self.assertEqual(None, self.wt.path2id('parent'))
        self.assertEqual('parent-id', self.wt.path2id('parent.new'))

    def test_resolve_conflicts_wrong_new_parent_kind(self):
        tt, root = self.get_transform()
        parent_id = tt.new_directory('parent', root, 'parent-id')
        tt.new_file('child,', parent_id, 'contents2', 'file-id')
        tt.apply()
        tt, root = self.get_transform()
        parent_id = tt.trans_id_file_id('parent-id')
        tt.delete_contents(parent_id)
        tt.create_file('contents', parent_id)
        raw_conflicts = resolve_conflicts(tt)
        self.assertEqual(set([('non-directory parent', 'Created directory',
                         'new-3')]), raw_conflicts)
        tt.apply()
        self.assertEqual(None, self.wt.path2id('parent'))
        self.assertEqual('parent-id', self.wt.path2id('parent.new'))

    def test_resolve_conflicts_wrong_parent_kind_unversioned(self):
        tt, root = self.get_transform()
        parent_id = tt.new_directory('parent', root)
        tt.new_file('child,', parent_id, 'contents2')
        tt.apply()
        tt, root = self.get_transform()
        parent_id = tt.trans_id_tree_path('parent')
        tt.delete_contents(parent_id)
        tt.create_file('contents', parent_id)
        resolve_conflicts(tt)
        tt.apply()
        self.assertIs(None, self.wt.path2id('parent'))
        self.assertIs(None, self.wt.path2id('parent.new'))

    def test_moving_versioned_directories(self):
        create, root = self.get_transform()
        kansas = create.new_directory('kansas', root, 'kansas-id')
        create.new_directory('house', kansas, 'house-id')
        create.new_directory('oz', root, 'oz-id')
        create.apply()
        cyclone, root = self.get_transform()
        oz = cyclone.trans_id_tree_file_id('oz-id')
        house = cyclone.trans_id_tree_file_id('house-id')
        cyclone.adjust_path('house', oz, house)
        cyclone.apply()

    def test_moving_root(self):
        create, root = self.get_transform()
        fun = create.new_directory('fun', root, 'fun-id')
        create.new_directory('sun', root, 'sun-id')
        create.new_directory('moon', root, 'moon')
        create.apply()
        transform, root = self.get_transform()
        transform.adjust_root_path('oldroot', fun)
        new_root=transform.trans_id_tree_path('')
        transform.version_file('new-root', new_root)
        transform.apply()

    def test_renames(self):
        create, root = self.get_transform()
        old = create.new_directory('old-parent', root, 'old-id')
        intermediate = create.new_directory('intermediate', old, 'im-id')
        myfile = create.new_file('myfile', intermediate, 'myfile-text',
                                 'myfile-id')
        create.apply()
        rename, root = self.get_transform()
        old = rename.trans_id_file_id('old-id')
        rename.adjust_path('new', root, old)
        myfile = rename.trans_id_file_id('myfile-id')
        rename.set_executability(True, myfile)
        rename.apply()

    def test_set_executability_order(self):
        """Ensure that executability behaves the same, no matter what order.
        
        - create file and set executability simultaneously
        - create file and set executability afterward
        - unsetting the executability of a file whose executability has not been
        declared should throw an exception (this may happen when a
        merge attempts to create a file with a duplicate ID)
        """
        transform, root = self.get_transform()
        wt = transform._tree
        wt.lock_read()
        self.addCleanup(wt.unlock)
        transform.new_file('set_on_creation', root, 'Set on creation', 'soc',
                           True)
        sac = transform.new_file('set_after_creation', root,
                                 'Set after creation', 'sac')
        transform.set_executability(True, sac)
        uws = transform.new_file('unset_without_set', root, 'Unset badly',
                                 'uws')
        self.assertRaises(KeyError, transform.set_executability, None, uws)
        transform.apply()
        self.assertTrue(wt.is_executable('soc'))
        self.assertTrue(wt.is_executable('sac'))

    def test_preserve_mode(self):
        """File mode is preserved when replacing content"""
        if sys.platform == 'win32':
            raise TestSkipped('chmod has no effect on win32')
        transform, root = self.get_transform()
        transform.new_file('file1', root, 'contents', 'file1-id', True)
        transform.apply()
        self.wt.lock_write()
        self.addCleanup(self.wt.unlock)
        self.assertTrue(self.wt.is_executable('file1-id'))
        transform, root = self.get_transform()
        file1_id = transform.trans_id_tree_file_id('file1-id')
        transform.delete_contents(file1_id)
        transform.create_file('contents2', file1_id)
        transform.apply()
        self.assertTrue(self.wt.is_executable('file1-id'))

    def test__set_mode_stats_correctly(self):
        """_set_mode stats to determine file mode."""
        if sys.platform == 'win32':
            raise TestSkipped('chmod has no effect on win32')

        stat_paths = []
        real_stat = os.stat
        def instrumented_stat(path):
            stat_paths.append(path)
            return real_stat(path)

        transform, root = self.get_transform()

        bar1_id = transform.new_file('bar', root, 'bar contents 1\n',
                                     file_id='bar-id-1', executable=False)
        transform.apply()

        transform, root = self.get_transform()
        bar1_id = transform.trans_id_tree_path('bar')
        bar2_id = transform.trans_id_tree_path('bar2')
        try:
            os.stat = instrumented_stat
            transform.create_file('bar2 contents\n', bar2_id, mode_id=bar1_id)
        finally:
            os.stat = real_stat
            transform.finalize()

        bar1_abspath = self.wt.abspath('bar')
        self.assertEqual([bar1_abspath], stat_paths)

    def test_iter_changes(self):
        self.wt.set_root_id('eert_toor')
        transform, root = self.get_transform()
        transform.new_file('old', root, 'blah', 'id-1', True)
        transform.apply()
        transform, root = self.get_transform()
        try:
            self.assertEqual([], list(transform.iter_changes()))
            old = transform.trans_id_tree_file_id('id-1')
            transform.unversion_file(old)
            self.assertEqual([('id-1', ('old', None), False, (True, False),
                ('eert_toor', 'eert_toor'), ('old', 'old'), ('file', 'file'),
                (True, True))], list(transform.iter_changes()))
            transform.new_directory('new', root, 'id-1')
            self.assertEqual([('id-1', ('old', 'new'), True, (True, True),
                ('eert_toor', 'eert_toor'), ('old', 'new'),
                ('file', 'directory'),
                (True, False))], list(transform.iter_changes()))
        finally:
            transform.finalize()

    def test_iter_changes_new(self):
        self.wt.set_root_id('eert_toor')
        transform, root = self.get_transform()
        transform.new_file('old', root, 'blah')
        transform.apply()
        transform, root = self.get_transform()
        try:
            old = transform.trans_id_tree_path('old')
            transform.version_file('id-1', old)
            self.assertEqual([('id-1', (None, 'old'), False, (False, True),
                ('eert_toor', 'eert_toor'), ('old', 'old'), ('file', 'file'),
                (False, False))], list(transform.iter_changes()))
        finally:
            transform.finalize()

    def test_iter_changes_modifications(self):
        self.wt.set_root_id('eert_toor')
        transform, root = self.get_transform()
        transform.new_file('old', root, 'blah', 'id-1')
        transform.new_file('new', root, 'blah')
        transform.new_directory('subdir', root, 'subdir-id')
        transform.apply()
        transform, root = self.get_transform()
        try:
            old = transform.trans_id_tree_path('old')
            subdir = transform.trans_id_tree_file_id('subdir-id')
            new = transform.trans_id_tree_path('new')
            self.assertEqual([], list(transform.iter_changes()))

            #content deletion
            transform.delete_contents(old)
            self.assertEqual([('id-1', ('old', 'old'), True, (True, True),
                ('eert_toor', 'eert_toor'), ('old', 'old'), ('file', None),
                (False, False))], list(transform.iter_changes()))

            #content change
            transform.create_file('blah', old)
            self.assertEqual([('id-1', ('old', 'old'), True, (True, True),
                ('eert_toor', 'eert_toor'), ('old', 'old'), ('file', 'file'),
                (False, False))], list(transform.iter_changes()))
            transform.cancel_deletion(old)
            self.assertEqual([('id-1', ('old', 'old'), True, (True, True),
                ('eert_toor', 'eert_toor'), ('old', 'old'), ('file', 'file'),
                (False, False))], list(transform.iter_changes()))
            transform.cancel_creation(old)

            # move file_id to a different file
            self.assertEqual([], list(transform.iter_changes()))
            transform.unversion_file(old)
            transform.version_file('id-1', new)
            transform.adjust_path('old', root, new)
            self.assertEqual([('id-1', ('old', 'old'), True, (True, True),
                ('eert_toor', 'eert_toor'), ('old', 'old'), ('file', 'file'),
                (False, False))], list(transform.iter_changes()))
            transform.cancel_versioning(new)
            transform._removed_id = set()

            #execute bit
            self.assertEqual([], list(transform.iter_changes()))
            transform.set_executability(True, old)
            self.assertEqual([('id-1', ('old', 'old'), False, (True, True),
                ('eert_toor', 'eert_toor'), ('old', 'old'), ('file', 'file'),
                (False, True))], list(transform.iter_changes()))
            transform.set_executability(None, old)

            # filename
            self.assertEqual([], list(transform.iter_changes()))
            transform.adjust_path('new', root, old)
            transform._new_parent = {}
            self.assertEqual([('id-1', ('old', 'new'), False, (True, True),
                ('eert_toor', 'eert_toor'), ('old', 'new'), ('file', 'file'),
                (False, False))], list(transform.iter_changes()))
            transform._new_name = {}

            # parent directory
            self.assertEqual([], list(transform.iter_changes()))
            transform.adjust_path('new', subdir, old)
            transform._new_name = {}
            self.assertEqual([('id-1', ('old', 'subdir/old'), False,
                (True, True), ('eert_toor', 'subdir-id'), ('old', 'old'),
                ('file', 'file'), (False, False))],
                list(transform.iter_changes()))
            transform._new_path = {}

        finally:
            transform.finalize()

    def test_iter_changes_modified_bleed(self):
        self.wt.set_root_id('eert_toor')
        """Modified flag should not bleed from one change to another"""
        # unfortunately, we have no guarantee that file1 (which is modified)
        # will be applied before file2.  And if it's applied after file2, it
        # obviously can't bleed into file2's change output.  But for now, it
        # works.
        transform, root = self.get_transform()
        transform.new_file('file1', root, 'blah', 'id-1')
        transform.new_file('file2', root, 'blah', 'id-2')
        transform.apply()
        transform, root = self.get_transform()
        try:
            transform.delete_contents(transform.trans_id_file_id('id-1'))
            transform.set_executability(True,
            transform.trans_id_file_id('id-2'))
            self.assertEqual([('id-1', (u'file1', u'file1'), True, (True, True),
                ('eert_toor', 'eert_toor'), ('file1', u'file1'),
                ('file', None), (False, False)),
                ('id-2', (u'file2', u'file2'), False, (True, True),
                ('eert_toor', 'eert_toor'), ('file2', u'file2'),
                ('file', 'file'), (False, True))],
                list(transform.iter_changes()))
        finally:
            transform.finalize()

    def test_iter_changes_move_missing(self):
        """Test moving ids with no files around"""
        self.wt.set_root_id('toor_eert')
        # Need two steps because versioning a non-existant file is a conflict.
        transform, root = self.get_transform()
        transform.new_directory('floater', root, 'floater-id')
        transform.apply()
        transform, root = self.get_transform()
        transform.delete_contents(transform.trans_id_tree_path('floater'))
        transform.apply()
        transform, root = self.get_transform()
        floater = transform.trans_id_tree_path('floater')
        try:
            transform.adjust_path('flitter', root, floater)
            self.assertEqual([('floater-id', ('floater', 'flitter'), False,
            (True, True), ('toor_eert', 'toor_eert'), ('floater', 'flitter'),
            (None, None), (False, False))], list(transform.iter_changes()))
        finally:
            transform.finalize()

    def test_iter_changes_pointless(self):
        """Ensure that no-ops are not treated as modifications"""
        self.wt.set_root_id('eert_toor')
        transform, root = self.get_transform()
        transform.new_file('old', root, 'blah', 'id-1')
        transform.new_directory('subdir', root, 'subdir-id')
        transform.apply()
        transform, root = self.get_transform()
        try:
            old = transform.trans_id_tree_path('old')
            subdir = transform.trans_id_tree_file_id('subdir-id')
            self.assertEqual([], list(transform.iter_changes()))
            transform.delete_contents(subdir)
            transform.create_directory(subdir)
            transform.set_executability(False, old)
            transform.unversion_file(old)
            transform.version_file('id-1', old)
            transform.adjust_path('old', root, old)
            self.assertEqual([], list(transform.iter_changes()))
        finally:
            transform.finalize()

    def test_rename_count(self):
        transform, root = self.get_transform()
        transform.new_file('name1', root, 'contents')
        self.assertEqual(transform.rename_count, 0)
        transform.apply()
        self.assertEqual(transform.rename_count, 1)
        transform2, root = self.get_transform()
        transform2.adjust_path('name2', root,
                               transform2.trans_id_tree_path('name1'))
        self.assertEqual(transform2.rename_count, 0)
        transform2.apply()
        self.assertEqual(transform2.rename_count, 2)

    def test_change_parent(self):
        """Ensure that after we change a parent, the results are still right.

        Renames and parent changes on pending transforms can happen as part
        of conflict resolution, and are explicitly permitted by the
        TreeTransform API.

        This test ensures they work correctly with the rename-avoidance
        optimization.
        """
        transform, root = self.get_transform()
        parent1 = transform.new_directory('parent1', root)
        child1 = transform.new_file('child1', parent1, 'contents')
        parent2 = transform.new_directory('parent2', root)
        transform.adjust_path('child1', parent2, child1)
        transform.apply()
        self.failIfExists(self.wt.abspath('parent1/child1'))
        self.failUnlessExists(self.wt.abspath('parent2/child1'))
        # rename limbo/new-1 => parent1, rename limbo/new-3 => parent2
        # no rename for child1 (counting only renames during apply)
        self.failUnlessEqual(2, transform.rename_count)

    def test_cancel_parent(self):
        """Cancelling a parent doesn't cause deletion of a non-empty directory

        This is like the test_change_parent, except that we cancel the parent
        before adjusting the path.  The transform must detect that the
        directory is non-empty, and move children to safe locations.
        """
        transform, root = self.get_transform()
        parent1 = transform.new_directory('parent1', root)
        child1 = transform.new_file('child1', parent1, 'contents')
        child2 = transform.new_file('child2', parent1, 'contents')
        try:
            transform.cancel_creation(parent1)
        except OSError:
            self.fail('Failed to move child1 before deleting parent1')
        transform.cancel_creation(child2)
        transform.create_directory(parent1)
        try:
            transform.cancel_creation(parent1)
        # If the transform incorrectly believes that child2 is still in
        # parent1's limbo directory, it will try to rename it and fail
        # because was already moved by the first cancel_creation.
        except OSError:
            self.fail('Transform still thinks child2 is a child of parent1')
        parent2 = transform.new_directory('parent2', root)
        transform.adjust_path('child1', parent2, child1)
        transform.apply()
        self.failIfExists(self.wt.abspath('parent1'))
        self.failUnlessExists(self.wt.abspath('parent2/child1'))
        # rename limbo/new-3 => parent2, rename limbo/new-2 => child1
        self.failUnlessEqual(2, transform.rename_count)

    def test_adjust_and_cancel(self):
        """Make sure adjust_path keeps track of limbo children properly"""
        transform, root = self.get_transform()
        parent1 = transform.new_directory('parent1', root)
        child1 = transform.new_file('child1', parent1, 'contents')
        parent2 = transform.new_directory('parent2', root)
        transform.adjust_path('child1', parent2, child1)
        transform.cancel_creation(child1)
        try:
            transform.cancel_creation(parent1)
        # if the transform thinks child1 is still in parent1's limbo
        # directory, it will attempt to move it and fail.
        except OSError:
            self.fail('Transform still thinks child1 is a child of parent1')
        transform.finalize()

    def test_noname_contents(self):
        """TreeTransform should permit deferring naming files."""
        transform, root = self.get_transform()
        parent = transform.trans_id_file_id('parent-id')
        try:
            transform.create_directory(parent)
        except KeyError:
            self.fail("Can't handle contents with no name")
        transform.finalize()

    def test_noname_contents_nested(self):
        """TreeTransform should permit deferring naming files."""
        transform, root = self.get_transform()
        parent = transform.trans_id_file_id('parent-id')
        try:
            transform.create_directory(parent)
        except KeyError:
            self.fail("Can't handle contents with no name")
        child = transform.new_directory('child', parent)
        transform.adjust_path('parent', root, parent)
        transform.apply()
        self.failUnlessExists(self.wt.abspath('parent/child'))
        self.assertEqual(1, transform.rename_count)

    def test_reuse_name(self):
        """Avoid reusing the same limbo name for different files"""
        transform, root = self.get_transform()
        parent = transform.new_directory('parent', root)
        child1 = transform.new_directory('child', parent)
        try:
            child2 = transform.new_directory('child', parent)
        except OSError:
            self.fail('Tranform tried to use the same limbo name twice')
        transform.adjust_path('child2', parent, child2)
        transform.apply()
        # limbo/new-1 => parent, limbo/new-3 => parent/child2
        # child2 is put into top-level limbo because child1 has already
        # claimed the direct limbo path when child2 is created.  There is no
        # advantage in renaming files once they're in top-level limbo, except
        # as part of apply.
        self.assertEqual(2, transform.rename_count)

    def test_reuse_when_first_moved(self):
        """Don't avoid direct paths when it is safe to use them"""
        transform, root = self.get_transform()
        parent = transform.new_directory('parent', root)
        child1 = transform.new_directory('child', parent)
        transform.adjust_path('child1', parent, child1)
        child2 = transform.new_directory('child', parent)
        transform.apply()
        # limbo/new-1 => parent
        self.assertEqual(1, transform.rename_count)

    def test_reuse_after_cancel(self):
        """Don't avoid direct paths when it is safe to use them"""
        transform, root = self.get_transform()
        parent2 = transform.new_directory('parent2', root)
        child1 = transform.new_directory('child1', parent2)
        transform.cancel_creation(parent2)
        transform.create_directory(parent2)
        child2 = transform.new_directory('child1', parent2)
        transform.adjust_path('child2', parent2, child1)
        transform.apply()
        # limbo/new-1 => parent2, limbo/new-2 => parent2/child1
        self.assertEqual(2, transform.rename_count)

    def test_finalize_order(self):
        """Finalize must be done in child-to-parent order"""
        transform, root = self.get_transform()
        parent = transform.new_directory('parent', root)
        child = transform.new_directory('child', parent)
        try:
            transform.finalize()
        except OSError:
            self.fail('Tried to remove parent before child1')

    def test_cancel_with_cancelled_child_should_succeed(self):
        transform, root = self.get_transform()
        parent = transform.new_directory('parent', root)
        child = transform.new_directory('child', parent)
        transform.cancel_creation(child)
        transform.cancel_creation(parent)
        transform.finalize()

    def test_case_insensitive_clash(self):
        self.requireFeature(CaseInsensitiveFilesystemFeature)
        def tt_helper():
            wt = self.make_branch_and_tree('.')
            tt = TreeTransform(wt)  # TreeTransform obtains write lock
            try:
                tt.new_file('foo', tt.root, 'bar')
                tt.new_file('Foo', tt.root, 'spam')
                # Lie to tt that we've already resolved all conflicts.
                tt.apply(no_conflicts=True)
            except:
                wt.unlock()
                raise
        err = self.assertRaises(errors.FileExists, tt_helper)
        self.assertContainsRe(str(err),
            "^File exists: .+/foo")

    def test_two_directories_clash(self):
        def tt_helper():
            wt = self.make_branch_and_tree('.')
            tt = TreeTransform(wt)  # TreeTransform obtains write lock
            try:
                foo_1 = tt.new_directory('foo', tt.root)
                tt.new_directory('bar', foo_1)
                foo_2 = tt.new_directory('foo', tt.root)
                tt.new_directory('baz', foo_2)
                # Lie to tt that we've already resolved all conflicts.
                tt.apply(no_conflicts=True)
            except:
                wt.unlock()
                raise
        err = self.assertRaises(errors.FileExists, tt_helper)
        self.assertContainsRe(str(err),
            "^File exists: .+/foo")

    def test_two_directories_clash_finalize(self):
        def tt_helper():
            wt = self.make_branch_and_tree('.')
            tt = TreeTransform(wt)  # TreeTransform obtains write lock
            try:
                foo_1 = tt.new_directory('foo', tt.root)
                tt.new_directory('bar', foo_1)
                foo_2 = tt.new_directory('foo', tt.root)
                tt.new_directory('baz', foo_2)
                # Lie to tt that we've already resolved all conflicts.
                tt.apply(no_conflicts=True)
            except:
                tt.finalize()
                raise
        err = self.assertRaises(errors.FileExists, tt_helper)
        self.assertContainsRe(str(err),
            "^File exists: .+/foo")

    def test_file_to_directory(self):
        wt = self.make_branch_and_tree('.')
        self.build_tree(['foo'])
        wt.add(['foo'])
        wt.commit("one")
        tt = TreeTransform(wt)
        self.addCleanup(tt.finalize)
        foo_trans_id = tt.trans_id_tree_path("foo")
        tt.delete_contents(foo_trans_id)
        tt.create_directory(foo_trans_id)
        bar_trans_id = tt.trans_id_tree_path("foo/bar")
        tt.create_file(["aa\n"], bar_trans_id)
        tt.version_file("bar-1", bar_trans_id)
        tt.apply()
        self.failUnlessExists("foo/bar")
        wt.lock_read()
        try:
            self.assertEqual(wt.inventory.get_file_kind(wt.path2id("foo")),
                    "directory")
        finally:
            wt.unlock()
        wt.commit("two")
        changes = wt.changes_from(wt.basis_tree())
        self.assertFalse(changes.has_changed(), changes)

    def test_file_to_symlink(self):
        self.requireFeature(SymlinkFeature)
        wt = self.make_branch_and_tree('.')
        self.build_tree(['foo'])
        wt.add(['foo'])
        wt.commit("one")
        tt = TreeTransform(wt)
        self.addCleanup(tt.finalize)
        foo_trans_id = tt.trans_id_tree_path("foo")
        tt.delete_contents(foo_trans_id)
        tt.create_symlink("bar", foo_trans_id)
        tt.apply()
        self.failUnlessExists("foo")
        wt.lock_read()
        self.addCleanup(wt.unlock)
        self.assertEqual(wt.inventory.get_file_kind(wt.path2id("foo")),
                "symlink")

    def test_dir_to_file(self):
        wt = self.make_branch_and_tree('.')
        self.build_tree(['foo/', 'foo/bar'])
        wt.add(['foo', 'foo/bar'])
        wt.commit("one")
        tt = TreeTransform(wt)
        self.addCleanup(tt.finalize)
        foo_trans_id = tt.trans_id_tree_path("foo")
        bar_trans_id = tt.trans_id_tree_path("foo/bar")
        tt.delete_contents(foo_trans_id)
        tt.delete_versioned(bar_trans_id)
        tt.create_file(["aa\n"], foo_trans_id)
        tt.apply()
        self.failUnlessExists("foo")
        wt.lock_read()
        self.addCleanup(wt.unlock)
        self.assertEqual(wt.inventory.get_file_kind(wt.path2id("foo")),
                "file")

    def test_dir_to_hardlink(self):
        self.requireFeature(HardlinkFeature)
        wt = self.make_branch_and_tree('.')
        self.build_tree(['foo/', 'foo/bar'])
        wt.add(['foo', 'foo/bar'])
        wt.commit("one")
        tt = TreeTransform(wt)
        self.addCleanup(tt.finalize)
        foo_trans_id = tt.trans_id_tree_path("foo")
        bar_trans_id = tt.trans_id_tree_path("foo/bar")
        tt.delete_contents(foo_trans_id)
        tt.delete_versioned(bar_trans_id)
        self.build_tree(['baz'])
        tt.create_hardlink("baz", foo_trans_id)
        tt.apply()
        self.failUnlessExists("foo")
        self.failUnlessExists("baz")
        wt.lock_read()
        self.addCleanup(wt.unlock)
        self.assertEqual(wt.inventory.get_file_kind(wt.path2id("foo")),
                "file")

    def test_no_final_path(self):
        transform, root = self.get_transform()
        trans_id = transform.trans_id_file_id('foo')
        transform.create_file('bar', trans_id)
        transform.cancel_creation(trans_id)
        transform.apply()

    def test_set_executability_order(self):
        """Ensure that executability behaves the same, no matter what order.
        
        - create file and set executability simultaneously
        - create file and set executability afterward
        - unsetting the executability of a file whose executability has not been
        declared should throw an exception (this may happen when a
        merge attempts to create a file with a duplicate ID)
        """
        transform, root = self.get_transform()
        wt = transform._tree
        transform.new_file('set_on_creation', root, 'Set on creation', 'soc',
                           True)
        sac = transform.new_file('set_after_creation', root, 'Set after creation', 'sac')
        transform.set_executability(True, sac)
        uws = transform.new_file('unset_without_set', root, 'Unset badly', 'uws')
        self.assertRaises(KeyError, transform.set_executability, None, uws)
        transform.apply()
        self.assertTrue(wt.is_executable('soc'))
        self.assertTrue(wt.is_executable('sac'))


class TransformGroup(object):

    def __init__(self, dirname, root_id):
        self.name = dirname
        os.mkdir(dirname)
        self.wt = BzrDir.create_standalone_workingtree(dirname)
        self.wt.set_root_id(root_id)
        self.b = self.wt.branch
        self.tt = TreeTransform(self.wt)
        self.root = self.tt.trans_id_tree_file_id(self.wt.get_root_id())


def conflict_text(tree, merge):
    template = '%s TREE\n%s%s\n%s%s MERGE-SOURCE\n'
    return template % ('<' * 7, tree, '=' * 7, merge, '>' * 7)


class TestTransformMerge(TestCaseInTempDir):

    def test_text_merge(self):
        root_id = generate_ids.gen_root_id()
        base = TransformGroup("base", root_id)
        base.tt.new_file('a', base.root, 'a\nb\nc\nd\be\n', 'a')
        base.tt.new_file('b', base.root, 'b1', 'b')
        base.tt.new_file('c', base.root, 'c', 'c')
        base.tt.new_file('d', base.root, 'd', 'd')
        base.tt.new_file('e', base.root, 'e', 'e')
        base.tt.new_file('f', base.root, 'f', 'f')
        base.tt.new_directory('g', base.root, 'g')
        base.tt.new_directory('h', base.root, 'h')
        base.tt.apply()
        other = TransformGroup("other", root_id)
        other.tt.new_file('a', other.root, 'y\nb\nc\nd\be\n', 'a')
        other.tt.new_file('b', other.root, 'b2', 'b')
        other.tt.new_file('c', other.root, 'c2', 'c')
        other.tt.new_file('d', other.root, 'd', 'd')
        other.tt.new_file('e', other.root, 'e2', 'e')
        other.tt.new_file('f', other.root, 'f', 'f')
        other.tt.new_file('g', other.root, 'g', 'g')
        other.tt.new_file('h', other.root, 'h\ni\nj\nk\n', 'h')
        other.tt.new_file('i', other.root, 'h\ni\nj\nk\n', 'i')
        other.tt.apply()
        this = TransformGroup("this", root_id)
        this.tt.new_file('a', this.root, 'a\nb\nc\nd\bz\n', 'a')
        this.tt.new_file('b', this.root, 'b', 'b')
        this.tt.new_file('c', this.root, 'c', 'c')
        this.tt.new_file('d', this.root, 'd2', 'd')
        this.tt.new_file('e', this.root, 'e2', 'e')
        this.tt.new_file('f', this.root, 'f', 'f')
        this.tt.new_file('g', this.root, 'g', 'g')
        this.tt.new_file('h', this.root, '1\n2\n3\n4\n', 'h')
        this.tt.new_file('i', this.root, '1\n2\n3\n4\n', 'i')
        this.tt.apply()
        Merge3Merger(this.wt, this.wt, base.wt, other.wt)

        # textual merge
        self.assertEqual(this.wt.get_file('a').read(), 'y\nb\nc\nd\bz\n')
        # three-way text conflict
        self.assertEqual(this.wt.get_file('b').read(), 
                         conflict_text('b', 'b2'))
        # OTHER wins
        self.assertEqual(this.wt.get_file('c').read(), 'c2')
        # THIS wins
        self.assertEqual(this.wt.get_file('d').read(), 'd2')
        # Ambigious clean merge
        self.assertEqual(this.wt.get_file('e').read(), 'e2')
        # No change
        self.assertEqual(this.wt.get_file('f').read(), 'f')
        # Correct correct results when THIS == OTHER 
        self.assertEqual(this.wt.get_file('g').read(), 'g')
        # Text conflict when THIS & OTHER are text and BASE is dir
        self.assertEqual(this.wt.get_file('h').read(), 
                         conflict_text('1\n2\n3\n4\n', 'h\ni\nj\nk\n'))
        self.assertEqual(this.wt.get_file_byname('h.THIS').read(),
                         '1\n2\n3\n4\n')
        self.assertEqual(this.wt.get_file_byname('h.OTHER').read(),
                         'h\ni\nj\nk\n')
        self.assertEqual(file_kind(this.wt.abspath('h.BASE')), 'directory')
        self.assertEqual(this.wt.get_file('i').read(), 
                         conflict_text('1\n2\n3\n4\n', 'h\ni\nj\nk\n'))
        self.assertEqual(this.wt.get_file_byname('i.THIS').read(),
                         '1\n2\n3\n4\n')
        self.assertEqual(this.wt.get_file_byname('i.OTHER').read(),
                         'h\ni\nj\nk\n')
        self.assertEqual(os.path.exists(this.wt.abspath('i.BASE')), False)
        modified = ['a', 'b', 'c', 'h', 'i']
        merge_modified = this.wt.merge_modified()
        self.assertSubset(merge_modified, modified)
        self.assertEqual(len(merge_modified), len(modified))
        file(this.wt.id2abspath('a'), 'wb').write('booga')
        modified.pop(0)
        merge_modified = this.wt.merge_modified()
        self.assertSubset(merge_modified, modified)
        self.assertEqual(len(merge_modified), len(modified))
        this.wt.remove('b')
        this.wt.revert()

    def test_file_merge(self):
        self.requireFeature(SymlinkFeature)
        root_id = generate_ids.gen_root_id()
        base = TransformGroup("BASE", root_id)
        this = TransformGroup("THIS", root_id)
        other = TransformGroup("OTHER", root_id)
        for tg in this, base, other:
            tg.tt.new_directory('a', tg.root, 'a')
            tg.tt.new_symlink('b', tg.root, 'b', 'b')
            tg.tt.new_file('c', tg.root, 'c', 'c')
            tg.tt.new_symlink('d', tg.root, tg.name, 'd')
        targets = ((base, 'base-e', 'base-f', None, None), 
                   (this, 'other-e', 'this-f', 'other-g', 'this-h'), 
                   (other, 'other-e', None, 'other-g', 'other-h'))
        for tg, e_target, f_target, g_target, h_target in targets:
            for link, target in (('e', e_target), ('f', f_target), 
                                 ('g', g_target), ('h', h_target)):
                if target is not None:
                    tg.tt.new_symlink(link, tg.root, target, link)

        for tg in this, base, other:
            tg.tt.apply()
        Merge3Merger(this.wt, this.wt, base.wt, other.wt)
        self.assertIs(os.path.isdir(this.wt.abspath('a')), True)
        self.assertIs(os.path.islink(this.wt.abspath('b')), True)
        self.assertIs(os.path.isfile(this.wt.abspath('c')), True)
        for suffix in ('THIS', 'BASE', 'OTHER'):
            self.assertEqual(os.readlink(this.wt.abspath('d.'+suffix)), suffix)
        self.assertIs(os.path.lexists(this.wt.abspath('d')), False)
        self.assertEqual(this.wt.id2path('d'), 'd.OTHER')
        self.assertEqual(this.wt.id2path('f'), 'f.THIS')
        self.assertEqual(os.readlink(this.wt.abspath('e')), 'other-e')
        self.assertIs(os.path.lexists(this.wt.abspath('e.THIS')), False)
        self.assertIs(os.path.lexists(this.wt.abspath('e.OTHER')), False)
        self.assertIs(os.path.lexists(this.wt.abspath('e.BASE')), False)
        self.assertIs(os.path.lexists(this.wt.abspath('g')), True)
        self.assertIs(os.path.lexists(this.wt.abspath('g.BASE')), False)
        self.assertIs(os.path.lexists(this.wt.abspath('h')), False)
        self.assertIs(os.path.lexists(this.wt.abspath('h.BASE')), False)
        self.assertIs(os.path.lexists(this.wt.abspath('h.THIS')), True)
        self.assertIs(os.path.lexists(this.wt.abspath('h.OTHER')), True)

    def test_filename_merge(self):
        root_id = generate_ids.gen_root_id()
        base = TransformGroup("BASE", root_id)
        this = TransformGroup("THIS", root_id)
        other = TransformGroup("OTHER", root_id)
        base_a, this_a, other_a = [t.tt.new_directory('a', t.root, 'a') 
                                   for t in [base, this, other]]
        base_b, this_b, other_b = [t.tt.new_directory('b', t.root, 'b') 
                                   for t in [base, this, other]]
        base.tt.new_directory('c', base_a, 'c')
        this.tt.new_directory('c1', this_a, 'c')
        other.tt.new_directory('c', other_b, 'c')

        base.tt.new_directory('d', base_a, 'd')
        this.tt.new_directory('d1', this_b, 'd')
        other.tt.new_directory('d', other_a, 'd')

        base.tt.new_directory('e', base_a, 'e')
        this.tt.new_directory('e', this_a, 'e')
        other.tt.new_directory('e1', other_b, 'e')

        base.tt.new_directory('f', base_a, 'f')
        this.tt.new_directory('f1', this_b, 'f')
        other.tt.new_directory('f1', other_b, 'f')

        for tg in [this, base, other]:
            tg.tt.apply()
        Merge3Merger(this.wt, this.wt, base.wt, other.wt)
        self.assertEqual(this.wt.id2path('c'), pathjoin('b/c1'))
        self.assertEqual(this.wt.id2path('d'), pathjoin('b/d1'))
        self.assertEqual(this.wt.id2path('e'), pathjoin('b/e1'))
        self.assertEqual(this.wt.id2path('f'), pathjoin('b/f1'))

    def test_filename_merge_conflicts(self):
        root_id = generate_ids.gen_root_id()
        base = TransformGroup("BASE", root_id)
        this = TransformGroup("THIS", root_id)
        other = TransformGroup("OTHER", root_id)
        base_a, this_a, other_a = [t.tt.new_directory('a', t.root, 'a') 
                                   for t in [base, this, other]]
        base_b, this_b, other_b = [t.tt.new_directory('b', t.root, 'b') 
                                   for t in [base, this, other]]

        base.tt.new_file('g', base_a, 'g', 'g')
        other.tt.new_file('g1', other_b, 'g1', 'g')

        base.tt.new_file('h', base_a, 'h', 'h')
        this.tt.new_file('h1', this_b, 'h1', 'h')

        base.tt.new_file('i', base.root, 'i', 'i')
        other.tt.new_directory('i1', this_b, 'i')

        for tg in [this, base, other]:
            tg.tt.apply()
        Merge3Merger(this.wt, this.wt, base.wt, other.wt)

        self.assertEqual(this.wt.id2path('g'), pathjoin('b/g1.OTHER'))
        self.assertIs(os.path.lexists(this.wt.abspath('b/g1.BASE')), True)
        self.assertIs(os.path.lexists(this.wt.abspath('b/g1.THIS')), False)
        self.assertEqual(this.wt.id2path('h'), pathjoin('b/h1.THIS'))
        self.assertIs(os.path.lexists(this.wt.abspath('b/h1.BASE')), True)
        self.assertIs(os.path.lexists(this.wt.abspath('b/h1.OTHER')), False)
        self.assertEqual(this.wt.id2path('i'), pathjoin('b/i1.OTHER'))


class TestBuildTree(tests.TestCaseWithTransport):

    def test_build_tree_with_symlinks(self):
        self.requireFeature(SymlinkFeature)
        os.mkdir('a')
        a = BzrDir.create_standalone_workingtree('a')
        os.mkdir('a/foo')
        file('a/foo/bar', 'wb').write('contents')
        os.symlink('a/foo/bar', 'a/foo/baz')
        a.add(['foo', 'foo/bar', 'foo/baz'])
        a.commit('initial commit')
        b = BzrDir.create_standalone_workingtree('b')
        basis = a.basis_tree()
        basis.lock_read()
        self.addCleanup(basis.unlock)
        build_tree(basis, b)
        self.assertIs(os.path.isdir('b/foo'), True)
        self.assertEqual(file('b/foo/bar', 'rb').read(), "contents")
        self.assertEqual(os.readlink('b/foo/baz'), 'a/foo/bar')

    def test_build_with_references(self):
        tree = self.make_branch_and_tree('source',
            format='dirstate-with-subtree')
        subtree = self.make_branch_and_tree('source/subtree',
            format='dirstate-with-subtree')
        tree.add_reference(subtree)
        tree.commit('a revision')
        tree.branch.create_checkout('target')
        self.failUnlessExists('target')
        self.failUnlessExists('target/subtree')

    def test_file_conflict_handling(self):
        """Ensure that when building trees, conflict handling is done"""
        source = self.make_branch_and_tree('source')
        target = self.make_branch_and_tree('target')
        self.build_tree(['source/file', 'target/file'])
        source.add('file', 'new-file')
        source.commit('added file')
        build_tree(source.basis_tree(), target)
        self.assertEqual([DuplicateEntry('Moved existing file to',
                          'file.moved', 'file', None, 'new-file')],
                         target.conflicts())
        target2 = self.make_branch_and_tree('target2')
        target_file = file('target2/file', 'wb')
        try:
            source_file = file('source/file', 'rb')
            try:
                target_file.write(source_file.read())
            finally:
                source_file.close()
        finally:
            target_file.close()
        build_tree(source.basis_tree(), target2)
        self.assertEqual([], target2.conflicts())

    def test_symlink_conflict_handling(self):
        """Ensure that when building trees, conflict handling is done"""
        self.requireFeature(SymlinkFeature)
        source = self.make_branch_and_tree('source')
        os.symlink('foo', 'source/symlink')
        source.add('symlink', 'new-symlink')
        source.commit('added file')
        target = self.make_branch_and_tree('target')
        os.symlink('bar', 'target/symlink')
        build_tree(source.basis_tree(), target)
        self.assertEqual([DuplicateEntry('Moved existing file to',
            'symlink.moved', 'symlink', None, 'new-symlink')],
            target.conflicts())
        target = self.make_branch_and_tree('target2')
        os.symlink('foo', 'target2/symlink')
        build_tree(source.basis_tree(), target)
        self.assertEqual([], target.conflicts())
        
    def test_directory_conflict_handling(self):
        """Ensure that when building trees, conflict handling is done"""
        source = self.make_branch_and_tree('source')
        target = self.make_branch_and_tree('target')
        self.build_tree(['source/dir1/', 'source/dir1/file', 'target/dir1/'])
        source.add(['dir1', 'dir1/file'], ['new-dir1', 'new-file'])
        source.commit('added file')
        build_tree(source.basis_tree(), target)
        self.assertEqual([], target.conflicts())
        self.failUnlessExists('target/dir1/file')

        # Ensure contents are merged
        target = self.make_branch_and_tree('target2')
        self.build_tree(['target2/dir1/', 'target2/dir1/file2'])
        build_tree(source.basis_tree(), target)
        self.assertEqual([], target.conflicts())
        self.failUnlessExists('target2/dir1/file2')
        self.failUnlessExists('target2/dir1/file')

        # Ensure new contents are suppressed for existing branches
        target = self.make_branch_and_tree('target3')
        self.make_branch('target3/dir1')
        self.build_tree(['target3/dir1/file2'])
        build_tree(source.basis_tree(), target)
        self.failIfExists('target3/dir1/file')
        self.failUnlessExists('target3/dir1/file2')
        self.failUnlessExists('target3/dir1.diverted/file')
        self.assertEqual([DuplicateEntry('Diverted to',
            'dir1.diverted', 'dir1', 'new-dir1', None)],
            target.conflicts())

        target = self.make_branch_and_tree('target4')
        self.build_tree(['target4/dir1/'])
        self.make_branch('target4/dir1/file')
        build_tree(source.basis_tree(), target)
        self.failUnlessExists('target4/dir1/file')
        self.assertEqual('directory', file_kind('target4/dir1/file'))
        self.failUnlessExists('target4/dir1/file.diverted')
        self.assertEqual([DuplicateEntry('Diverted to',
            'dir1/file.diverted', 'dir1/file', 'new-file', None)],
            target.conflicts())

    def test_mixed_conflict_handling(self):
        """Ensure that when building trees, conflict handling is done"""
        source = self.make_branch_and_tree('source')
        target = self.make_branch_and_tree('target')
        self.build_tree(['source/name', 'target/name/'])
        source.add('name', 'new-name')
        source.commit('added file')
        build_tree(source.basis_tree(), target)
        self.assertEqual([DuplicateEntry('Moved existing file to',
            'name.moved', 'name', None, 'new-name')], target.conflicts())

    def test_raises_in_populated(self):
        source = self.make_branch_and_tree('source')
        self.build_tree(['source/name'])
        source.add('name')
        source.commit('added name')
        target = self.make_branch_and_tree('target')
        self.build_tree(['target/name'])
        target.add('name')
        self.assertRaises(errors.WorkingTreeAlreadyPopulated, 
            build_tree, source.basis_tree(), target)

    def test_build_tree_rename_count(self):
        source = self.make_branch_and_tree('source')
        self.build_tree(['source/file1', 'source/dir1/'])
        source.add(['file1', 'dir1'])
        source.commit('add1')
        target1 = self.make_branch_and_tree('target1')
        transform_result = build_tree(source.basis_tree(), target1)
        self.assertEqual(2, transform_result.rename_count)

        self.build_tree(['source/dir1/file2'])
        source.add(['dir1/file2'])
        source.commit('add3')
        target2 = self.make_branch_and_tree('target2')
        transform_result = build_tree(source.basis_tree(), target2)
        # children of non-root directories should not be renamed
        self.assertEqual(2, transform_result.rename_count)

    def create_ab_tree(self):
        """Create a committed test tree with two files"""
        source = self.make_branch_and_tree('source')
        self.build_tree_contents([('source/file1', 'A')])
        self.build_tree_contents([('source/file2', 'B')])
        source.add(['file1', 'file2'], ['file1-id', 'file2-id'])
        source.commit('commit files')
        source.lock_write()
        self.addCleanup(source.unlock)
        return source

    def test_build_tree_accelerator_tree(self):
        source = self.create_ab_tree()
        self.build_tree_contents([('source/file2', 'C')])
        calls = []
        real_source_get_file = source.get_file
        def get_file(file_id, path=None):
            calls.append(file_id)
            return real_source_get_file(file_id, path)
        source.get_file = get_file
        target = self.make_branch_and_tree('target')
        revision_tree = source.basis_tree()
        revision_tree.lock_read()
        self.addCleanup(revision_tree.unlock)
        build_tree(revision_tree, target, source)
        self.assertEqual(['file1-id'], calls)
        target.lock_read()
        self.addCleanup(target.unlock)
        self.assertEqual([], list(target.iter_changes(revision_tree)))

    def test_build_tree_accelerator_tree_missing_file(self):
        source = self.create_ab_tree()
        os.unlink('source/file1')
        source.remove(['file2'])
        target = self.make_branch_and_tree('target')
        revision_tree = source.basis_tree()
        revision_tree.lock_read()
        self.addCleanup(revision_tree.unlock)
        build_tree(revision_tree, target, source)
        target.lock_read()
        self.addCleanup(target.unlock)
        self.assertEqual([], list(target.iter_changes(revision_tree)))

    def test_build_tree_accelerator_wrong_kind(self):
        self.requireFeature(SymlinkFeature)
        source = self.make_branch_and_tree('source')
        self.build_tree_contents([('source/file1', '')])
        self.build_tree_contents([('source/file2', '')])
        source.add(['file1', 'file2'], ['file1-id', 'file2-id'])
        source.commit('commit files')
        os.unlink('source/file2')
        self.build_tree_contents([('source/file2/', 'C')])
        os.unlink('source/file1')
        os.symlink('file2', 'source/file1')
        calls = []
        real_source_get_file = source.get_file
        def get_file(file_id, path=None):
            calls.append(file_id)
            return real_source_get_file(file_id, path)
        source.get_file = get_file
        target = self.make_branch_and_tree('target')
        revision_tree = source.basis_tree()
        revision_tree.lock_read()
        self.addCleanup(revision_tree.unlock)
        build_tree(revision_tree, target, source)
        self.assertEqual([], calls)
        target.lock_read()
        self.addCleanup(target.unlock)
        self.assertEqual([], list(target.iter_changes(revision_tree)))

    def test_build_tree_hardlink(self):
        self.requireFeature(HardlinkFeature)
        source = self.create_ab_tree()
        target = self.make_branch_and_tree('target')
        revision_tree = source.basis_tree()
        revision_tree.lock_read()
        self.addCleanup(revision_tree.unlock)
        build_tree(revision_tree, target, source, hardlink=True)
        target.lock_read()
        self.addCleanup(target.unlock)
        self.assertEqual([], list(target.iter_changes(revision_tree)))
        source_stat = os.stat('source/file1')
        target_stat = os.stat('target/file1')
        self.assertEqual(source_stat, target_stat)

        # Explicitly disallowing hardlinks should prevent them.
        target2 = self.make_branch_and_tree('target2')
        build_tree(revision_tree, target2, source, hardlink=False)
        target2.lock_read()
        self.addCleanup(target2.unlock)
        self.assertEqual([], list(target2.iter_changes(revision_tree)))
        source_stat = os.stat('source/file1')
        target2_stat = os.stat('target2/file1')
        self.assertNotEqual(source_stat, target2_stat)

    def test_build_tree_accelerator_tree_moved(self):
        source = self.make_branch_and_tree('source')
        self.build_tree_contents([('source/file1', 'A')])
        source.add(['file1'], ['file1-id'])
        source.commit('commit files')
        source.rename_one('file1', 'file2')
        source.lock_read()
        self.addCleanup(source.unlock)
        target = self.make_branch_and_tree('target')
        revision_tree = source.basis_tree()
        revision_tree.lock_read()
        self.addCleanup(revision_tree.unlock)
        build_tree(revision_tree, target, source)
        target.lock_read()
        self.addCleanup(target.unlock)
        self.assertEqual([], list(target.iter_changes(revision_tree)))

    def test_build_tree_hardlinks_preserve_execute(self):
        self.requireFeature(HardlinkFeature)
        source = self.create_ab_tree()
        tt = TreeTransform(source)
        trans_id = tt.trans_id_tree_file_id('file1-id')
        tt.set_executability(True, trans_id)
        tt.apply()
        self.assertTrue(source.is_executable('file1-id'))
        target = self.make_branch_and_tree('target')
        revision_tree = source.basis_tree()
        revision_tree.lock_read()
        self.addCleanup(revision_tree.unlock)
        build_tree(revision_tree, target, source, hardlink=True)
        target.lock_read()
        self.addCleanup(target.unlock)
        self.assertEqual([], list(target.iter_changes(revision_tree)))
        self.assertTrue(source.is_executable('file1-id'))

    def test_case_insensitive_build_tree_inventory(self):
        source = self.make_branch_and_tree('source')
        self.build_tree(['source/file', 'source/FILE'])
        source.add(['file', 'FILE'], ['lower-id', 'upper-id'])
        source.commit('added files')
        # Don't try this at home, kids!
        # Force the tree to report that it is case insensitive
        target = self.make_branch_and_tree('target')
        target.case_sensitive = False
        build_tree(source.basis_tree(), target, source, delta_from_tree=True)
        self.assertEqual('file.moved', target.id2path('lower-id'))
        self.assertEqual('FILE', target.id2path('upper-id'))


class MockTransform(object):

    def has_named_child(self, by_parent, parent_id, name):
        for child_id in by_parent[parent_id]:
            if child_id == '0':
                if name == "name~":
                    return True
            elif name == "name.~%s~" % child_id:
                return True
        return False


class MockEntry(object):
    def __init__(self):
        object.__init__(self)
        self.name = "name"


class TestGetBackupName(TestCase):
    def test_get_backup_name(self):
        tt = MockTransform()
        name = get_backup_name(MockEntry(), {'a':[]}, 'a', tt)
        self.assertEqual(name, 'name.~1~')
        name = get_backup_name(MockEntry(), {'a':['1']}, 'a', tt)
        self.assertEqual(name, 'name.~2~')
        name = get_backup_name(MockEntry(), {'a':['2']}, 'a', tt)
        self.assertEqual(name, 'name.~1~')
        name = get_backup_name(MockEntry(), {'a':['2'], 'b':[]}, 'b', tt)
        self.assertEqual(name, 'name.~1~')
        name = get_backup_name(MockEntry(), {'a':['1', '2', '3']}, 'a', tt)
        self.assertEqual(name, 'name.~4~')


class TestFileMover(tests.TestCaseWithTransport):

    def test_file_mover(self):
        self.build_tree(['a/', 'a/b', 'c/', 'c/d'])
        mover = _FileMover()
        mover.rename('a', 'q')
        self.failUnlessExists('q')
        self.failIfExists('a')
        self.failUnlessExists('q/b')
        self.failUnlessExists('c')
        self.failUnlessExists('c/d')

    def test_pre_delete_rollback(self):
        self.build_tree(['a/'])
        mover = _FileMover()
        mover.pre_delete('a', 'q')
        self.failUnlessExists('q')
        self.failIfExists('a')
        mover.rollback()
        self.failIfExists('q')
        self.failUnlessExists('a')

    def test_apply_deletions(self):
        self.build_tree(['a/', 'b/'])
        mover = _FileMover()
        mover.pre_delete('a', 'q')
        mover.pre_delete('b', 'r')
        self.failUnlessExists('q')
        self.failUnlessExists('r')
        self.failIfExists('a')
        self.failIfExists('b')
        mover.apply_deletions()
        self.failIfExists('q')
        self.failIfExists('r')
        self.failIfExists('a')
        self.failIfExists('b')

    def test_file_mover_rollback(self):
        self.build_tree(['a/', 'a/b', 'c/', 'c/d/', 'c/e/'])
        mover = _FileMover()
        mover.rename('c/d', 'c/f')
        mover.rename('c/e', 'c/d')
        try:
            mover.rename('a', 'c')
        except errors.FileExists, e:
            mover.rollback()
        self.failUnlessExists('a')
        self.failUnlessExists('c/d')


class Bogus(Exception):
    pass


class TestTransformRollback(tests.TestCaseWithTransport):

    class ExceptionFileMover(_FileMover):

        def __init__(self, bad_source=None, bad_target=None):
            _FileMover.__init__(self)
            self.bad_source = bad_source
            self.bad_target = bad_target

        def rename(self, source, target):
            if (self.bad_source is not None and
                source.endswith(self.bad_source)):
                raise Bogus
            elif (self.bad_target is not None and
                target.endswith(self.bad_target)):
                raise Bogus
            else:
                _FileMover.rename(self, source, target)

    def test_rollback_rename(self):
        tree = self.make_branch_and_tree('.')
        self.build_tree(['a/', 'a/b'])
        tt = TreeTransform(tree)
        self.addCleanup(tt.finalize)
        a_id = tt.trans_id_tree_path('a')
        tt.adjust_path('c', tt.root, a_id)
        tt.adjust_path('d', a_id, tt.trans_id_tree_path('a/b'))
        self.assertRaises(Bogus, tt.apply,
                          _mover=self.ExceptionFileMover(bad_source='a'))
        self.failUnlessExists('a')
        self.failUnlessExists('a/b')
        tt.apply()
        self.failUnlessExists('c')
        self.failUnlessExists('c/d')

    def test_rollback_rename_into_place(self):
        tree = self.make_branch_and_tree('.')
        self.build_tree(['a/', 'a/b'])
        tt = TreeTransform(tree)
        self.addCleanup(tt.finalize)
        a_id = tt.trans_id_tree_path('a')
        tt.adjust_path('c', tt.root, a_id)
        tt.adjust_path('d', a_id, tt.trans_id_tree_path('a/b'))
        self.assertRaises(Bogus, tt.apply,
                          _mover=self.ExceptionFileMover(bad_target='c/d'))
        self.failUnlessExists('a')
        self.failUnlessExists('a/b')
        tt.apply()
        self.failUnlessExists('c')
        self.failUnlessExists('c/d')

    def test_rollback_deletion(self):
        tree = self.make_branch_and_tree('.')
        self.build_tree(['a/', 'a/b'])
        tt = TreeTransform(tree)
        self.addCleanup(tt.finalize)
        a_id = tt.trans_id_tree_path('a')
        tt.delete_contents(a_id)
        tt.adjust_path('d', tt.root, tt.trans_id_tree_path('a/b'))
        self.assertRaises(Bogus, tt.apply,
                          _mover=self.ExceptionFileMover(bad_target='d'))
        self.failUnlessExists('a')
        self.failUnlessExists('a/b')

    def test_resolve_no_parent(self):
        wt = self.make_branch_and_tree('.')
        tt = TreeTransform(wt)
        self.addCleanup(tt.finalize)
        parent = tt.trans_id_file_id('parent-id')
        tt.new_file('file', parent, 'Contents')
        resolve_conflicts(tt)


class TestTransformPreview(tests.TestCaseWithTransport):

    def create_tree(self):
        tree = self.make_branch_and_tree('.')
        self.build_tree_contents([('a', 'content 1')])
        tree.add('a', 'a-id')
        tree.commit('rev1', rev_id='rev1')
        return tree.branch.repository.revision_tree('rev1')

    def get_empty_preview(self):
        repository = self.make_repository('repo')
        tree = repository.revision_tree(_mod_revision.NULL_REVISION)
        preview = TransformPreview(tree)
        self.addCleanup(preview.finalize)
        return preview

    def test_transform_preview(self):
        revision_tree = self.create_tree()
        preview = TransformPreview(revision_tree)
        self.addCleanup(preview.finalize)

    def test_transform_preview_tree(self):
        revision_tree = self.create_tree()
        preview = TransformPreview(revision_tree)
        self.addCleanup(preview.finalize)
        preview.get_preview_tree()

    def test_transform_new_file(self):
        revision_tree = self.create_tree()
        preview = TransformPreview(revision_tree)
        self.addCleanup(preview.finalize)
        preview.new_file('file2', preview.root, 'content B\n', 'file2-id')
        preview_tree = preview.get_preview_tree()
        self.assertEqual(preview_tree.kind('file2-id'), 'file')
        self.assertEqual(
            preview_tree.get_file('file2-id').read(), 'content B\n')

    def test_diff_preview_tree(self):
        revision_tree = self.create_tree()
        preview = TransformPreview(revision_tree)
        self.addCleanup(preview.finalize)
        preview.new_file('file2', preview.root, 'content B\n', 'file2-id')
        preview_tree = preview.get_preview_tree()
        out = StringIO()
        show_diff_trees(revision_tree, preview_tree, out)
        lines = out.getvalue().splitlines()
        self.assertEqual(lines[0], "=== added file 'file2'")
        # 3 lines of diff administrivia
        self.assertEqual(lines[4], "+content B")

    def test_transform_conflicts(self):
        revision_tree = self.create_tree()
        preview = TransformPreview(revision_tree)
        self.addCleanup(preview.finalize)
        preview.new_file('a', preview.root, 'content 2')
        resolve_conflicts(preview)
        trans_id = preview.trans_id_file_id('a-id')
        self.assertEqual('a.moved', preview.final_name(trans_id))

    def get_tree_and_preview_tree(self):
        revision_tree = self.create_tree()
        preview = TransformPreview(revision_tree)
        self.addCleanup(preview.finalize)
        a_trans_id = preview.trans_id_file_id('a-id')
        preview.delete_contents(a_trans_id)
        preview.create_file('b content', a_trans_id)
        preview_tree = preview.get_preview_tree()
        return revision_tree, preview_tree

    def test_iter_changes(self):
        revision_tree, preview_tree = self.get_tree_and_preview_tree()
        root = revision_tree.inventory.root.file_id
        self.assertEqual([('a-id', ('a', 'a'), True, (True, True),
                          (root, root), ('a', 'a'), ('file', 'file'),
                          (False, False))],
                          list(preview_tree.iter_changes(revision_tree)))

    def test_wrong_tree_value_error(self):
        revision_tree, preview_tree = self.get_tree_and_preview_tree()
        e = self.assertRaises(ValueError, preview_tree.iter_changes,
                              preview_tree)
        self.assertEqual('from_tree must be transform source tree.', str(e))

    def test_include_unchanged_value_error(self):
        revision_tree, preview_tree = self.get_tree_and_preview_tree()
        e = self.assertRaises(ValueError, preview_tree.iter_changes,
                              revision_tree, include_unchanged=True)
        self.assertEqual('include_unchanged is not supported', str(e))

    def test_specific_files(self):
        revision_tree, preview_tree = self.get_tree_and_preview_tree()
        e = self.assertRaises(ValueError, preview_tree.iter_changes,
                              revision_tree, specific_files=['pete'])
        self.assertEqual('specific_files is not supported', str(e))

    def test_want_unversioned_value_error(self):
        revision_tree, preview_tree = self.get_tree_and_preview_tree()
        e = self.assertRaises(ValueError, preview_tree.iter_changes,
                              revision_tree, want_unversioned=True)
        self.assertEqual('want_unversioned is not supported', str(e))

    def test_ignore_extra_trees_no_specific_files(self):
        # extra_trees is harmless without specific_files, so we'll silently
        # accept it, even though we won't use it.
        revision_tree, preview_tree = self.get_tree_and_preview_tree()
        preview_tree.iter_changes(revision_tree, extra_trees=[preview_tree])

    def test_ignore_require_versioned_no_specific_files(self):
        # require_versioned is meaningless without specific_files.
        revision_tree, preview_tree = self.get_tree_and_preview_tree()
        preview_tree.iter_changes(revision_tree, require_versioned=False)

    def test_ignore_pb(self):
        # pb could be supported, but TT.iter_changes doesn't support it.
        revision_tree, preview_tree = self.get_tree_and_preview_tree()
        preview_tree.iter_changes(revision_tree, pb=progress.DummyProgress())

    def test_kind(self):
        revision_tree = self.create_tree()
        preview = TransformPreview(revision_tree)
        self.addCleanup(preview.finalize)
        preview.new_file('file', preview.root, 'contents', 'file-id')
        preview.new_directory('directory', preview.root, 'dir-id')
        preview_tree = preview.get_preview_tree()
        self.assertEqual('file', preview_tree.kind('file-id'))
        self.assertEqual('directory', preview_tree.kind('dir-id'))

    def test_get_file_mtime(self):
        preview = self.get_empty_preview()
        file_trans_id = preview.new_file('file', preview.root, 'contents',
                                         'file-id')
        limbo_path = preview._limbo_name(file_trans_id)
        preview_tree = preview.get_preview_tree()
        self.assertEqual(os.stat(limbo_path).st_mtime,
                         preview_tree.get_file_mtime('file-id'))

    def test_get_file(self):
        preview = self.get_empty_preview()
        preview.new_file('file', preview.root, 'contents', 'file-id')
        preview_tree = preview.get_preview_tree()
        tree_file = preview_tree.get_file('file-id')
        try:
            self.assertEqual('contents', tree_file.read())
        finally:
            tree_file.close()

    def test_get_symlink_target(self):
        self.requireFeature(SymlinkFeature)
        preview = self.get_empty_preview()
        preview.new_symlink('symlink', preview.root, 'target', 'symlink-id')
        preview_tree = preview.get_preview_tree()
        self.assertEqual('target',
                         preview_tree.get_symlink_target('symlink-id'))

    def test_all_file_ids(self):
        tree = self.make_branch_and_tree('tree')
        self.build_tree(['tree/a', 'tree/b', 'tree/c'])
        tree.add(['a', 'b', 'c'], ['a-id', 'b-id', 'c-id'])
        preview = TransformPreview(tree)
        self.addCleanup(preview.finalize)
        preview.unversion_file(preview.trans_id_file_id('b-id'))
        c_trans_id = preview.trans_id_file_id('c-id')
        preview.unversion_file(c_trans_id)
        preview.version_file('c-id', c_trans_id)
        preview_tree = preview.get_preview_tree()
        self.assertEqual(set(['a-id', 'c-id', tree.get_root_id()]),
                         preview_tree.all_file_ids())

    def test_path2id_deleted_unchanged(self):
        tree = self.make_branch_and_tree('tree')
        self.build_tree(['tree/unchanged', 'tree/deleted'])
        tree.add(['unchanged', 'deleted'], ['unchanged-id', 'deleted-id'])
        preview = TransformPreview(tree)
        self.addCleanup(preview.finalize)
        preview.unversion_file(preview.trans_id_file_id('deleted-id'))
        preview_tree = preview.get_preview_tree()
        self.assertEqual('unchanged-id', preview_tree.path2id('unchanged'))
        self.assertIs(None, preview_tree.path2id('deleted'))

    def test_path2id_created(self):
        tree = self.make_branch_and_tree('tree')
        self.build_tree(['tree/unchanged'])
        tree.add(['unchanged'], ['unchanged-id'])
        preview = TransformPreview(tree)
        self.addCleanup(preview.finalize)
        preview.new_file('new', preview.trans_id_file_id('unchanged-id'),
            'contents', 'new-id')
        preview_tree = preview.get_preview_tree()
        self.assertEqual('new-id', preview_tree.path2id('unchanged/new'))

    def test_path2id_moved(self):
        tree = self.make_branch_and_tree('tree')
        self.build_tree(['tree/old_parent/', 'tree/old_parent/child'])
        tree.add(['old_parent', 'old_parent/child'],
                 ['old_parent-id', 'child-id'])
        preview = TransformPreview(tree)
        self.addCleanup(preview.finalize)
        new_parent = preview.new_directory('new_parent', preview.root,
                                           'new_parent-id')
        preview.adjust_path('child', new_parent,
                            preview.trans_id_file_id('child-id'))
        preview_tree = preview.get_preview_tree()
        self.assertIs(None, preview_tree.path2id('old_parent/child'))
        self.assertEqual('child-id', preview_tree.path2id('new_parent/child'))

    def test_path2id_renamed_parent(self):
        tree = self.make_branch_and_tree('tree')
        self.build_tree(['tree/old_name/', 'tree/old_name/child'])
        tree.add(['old_name', 'old_name/child'],
                 ['parent-id', 'child-id'])
        preview = TransformPreview(tree)
        self.addCleanup(preview.finalize)
        preview.adjust_path('new_name', preview.root,
                            preview.trans_id_file_id('parent-id'))
        preview_tree = preview.get_preview_tree()
        self.assertIs(None, preview_tree.path2id('old_name/child'))
        self.assertEqual('child-id', preview_tree.path2id('new_name/child'))

    def assertMatchingIterEntries(self, tt, specific_file_ids=None):
        preview_tree = tt.get_preview_tree()
        preview_result = list(preview_tree.iter_entries_by_dir(
                              specific_file_ids))
        tree = tt._tree
        tt.apply()
        actual_result = list(tree.iter_entries_by_dir(specific_file_ids))
        self.assertEqual(actual_result, preview_result)

    def test_iter_entries_by_dir_new(self):
        tree = self.make_branch_and_tree('tree')
        tt = TreeTransform(tree)
        tt.new_file('new', tt.root, 'contents', 'new-id')
        self.assertMatchingIterEntries(tt)

    def test_iter_entries_by_dir_deleted(self):
        tree = self.make_branch_and_tree('tree')
        self.build_tree(['tree/deleted'])
        tree.add('deleted', 'deleted-id')
        tt = TreeTransform(tree)
        tt.delete_contents(tt.trans_id_file_id('deleted-id'))
        self.assertMatchingIterEntries(tt)

    def test_iter_entries_by_dir_unversioned(self):
        tree = self.make_branch_and_tree('tree')
        self.build_tree(['tree/removed'])
        tree.add('removed', 'removed-id')
        tt = TreeTransform(tree)
        tt.unversion_file(tt.trans_id_file_id('removed-id'))
        self.assertMatchingIterEntries(tt)

    def test_iter_entries_by_dir_moved(self):
        tree = self.make_branch_and_tree('tree')
        self.build_tree(['tree/moved', 'tree/new_parent/'])
        tree.add(['moved', 'new_parent'], ['moved-id', 'new_parent-id'])
        tt = TreeTransform(tree)
        tt.adjust_path('moved', tt.trans_id_file_id('new_parent-id'),
                       tt.trans_id_file_id('moved-id'))
        self.assertMatchingIterEntries(tt)

    def test_iter_entries_by_dir_specific_file_ids(self):
        tree = self.make_branch_and_tree('tree')
        tree.set_root_id('tree-root-id')
        self.build_tree(['tree/parent/', 'tree/parent/child'])
        tree.add(['parent', 'parent/child'], ['parent-id', 'child-id'])
        tt = TreeTransform(tree)
        self.assertMatchingIterEntries(tt, ['tree-root-id', 'child-id'])

    def test_symlink_content_summary(self):
        self.requireFeature(SymlinkFeature)
        preview = self.get_empty_preview()
        preview.new_symlink('path', preview.root, 'target', 'path-id')
        summary = preview.get_preview_tree().path_content_summary('path')
        self.assertEqual(('symlink', None, None, 'target'), summary)

    def test_missing_content_summary(self):
        preview = self.get_empty_preview()
        summary = preview.get_preview_tree().path_content_summary('path')
        self.assertEqual(('missing', None, None, None), summary)

    def test_deleted_content_summary(self):
        tree = self.make_branch_and_tree('tree')
        self.build_tree(['tree/path/'])
        tree.add('path')
        preview = TransformPreview(tree)
        self.addCleanup(preview.finalize)
        preview.delete_contents(preview.trans_id_tree_path('path'))
        summary = preview.get_preview_tree().path_content_summary('path')
        self.assertEqual(('missing', None, None, None), summary)

    def test_file_content_summary_executable(self):
        if not osutils.supports_executable():
            raise TestNotApplicable()
        preview = self.get_empty_preview()
        path_id = preview.new_file('path', preview.root, 'contents', 'path-id')
        preview.set_executability(True, path_id)
        summary = preview.get_preview_tree().path_content_summary('path')
        self.assertEqual(4, len(summary))
        self.assertEqual('file', summary[0])
        # size must be known
        self.assertEqual(len('contents'), summary[1])
        # executable
        self.assertEqual(True, summary[2])
        # will not have hash (not cheap to determine)
        self.assertIs(None, summary[3])

    def test_change_executability(self):
        if not osutils.supports_executable():
            raise TestNotApplicable()
        tree = self.make_branch_and_tree('tree')
        self.build_tree(['tree/path'])
        tree.add('path')
        preview = TransformPreview(tree)
        self.addCleanup(preview.finalize)
        path_id = preview.trans_id_tree_path('path')
        preview.set_executability(True, path_id)
        summary = preview.get_preview_tree().path_content_summary('path')
        self.assertEqual(True, summary[2])

    def test_file_content_summary_non_exec(self):
        preview = self.get_empty_preview()
        preview.new_file('path', preview.root, 'contents', 'path-id')
        summary = preview.get_preview_tree().path_content_summary('path')
        self.assertEqual(4, len(summary))
        self.assertEqual('file', summary[0])
        # size must be known
        self.assertEqual(len('contents'), summary[1])
        # not executable
        if osutils.supports_executable():
            self.assertEqual(False, summary[2])
        else:
            self.assertEqual(None, summary[2])
        # will not have hash (not cheap to determine)
        self.assertIs(None, summary[3])

    def test_dir_content_summary(self):
        preview = self.get_empty_preview()
        preview.new_directory('path', preview.root, 'path-id')
        summary = preview.get_preview_tree().path_content_summary('path')
        self.assertEqual(('directory', None, None, None), summary)

    def test_tree_content_summary(self):
        preview = self.get_empty_preview()
        path = preview.new_directory('path', preview.root, 'path-id')
        preview.set_tree_reference('rev-1', path)
        summary = preview.get_preview_tree().path_content_summary('path')
        self.assertEqual(4, len(summary))
        self.assertEqual('tree-reference', summary[0])

    def test_annotate(self):
        tree = self.make_branch_and_tree('tree')
        self.build_tree_contents([('tree/file', 'a\n')])
        tree.add('file', 'file-id')
        tree.commit('a', rev_id='one')
        self.build_tree_contents([('tree/file', 'a\nb\n')])
        preview = TransformPreview(tree)
        self.addCleanup(preview.finalize)
        file_trans_id = preview.trans_id_file_id('file-id')
        preview.delete_contents(file_trans_id)
        preview.create_file('a\nb\nc\n', file_trans_id)
        preview_tree = preview.get_preview_tree()
        expected = [
            ('one', 'a\n'),
            ('me:', 'b\n'),
            ('me:', 'c\n'),
        ]
        annotation = preview_tree.annotate_iter('file-id', 'me:')
        self.assertEqual(expected, annotation)

    def test_annotate_missing(self):
        preview = self.get_empty_preview()
        preview.new_file('file', preview.root, 'a\nb\nc\n', 'file-id')
        preview_tree = preview.get_preview_tree()
        expected = [
            ('me:', 'a\n'),
            ('me:', 'b\n'),
            ('me:', 'c\n'),
         ]
        annotation = preview_tree.annotate_iter('file-id', 'me:')
        self.assertEqual(expected, annotation)

    def test_annotate_rename(self):
        tree = self.make_branch_and_tree('tree')
        self.build_tree_contents([('tree/file', 'a\n')])
        tree.add('file', 'file-id')
        tree.commit('a', rev_id='one')
        preview = TransformPreview(tree)
        self.addCleanup(preview.finalize)
        file_trans_id = preview.trans_id_file_id('file-id')
        preview.adjust_path('newname', preview.root, file_trans_id)
        preview_tree = preview.get_preview_tree()
        expected = [
            ('one', 'a\n'),
        ]
        annotation = preview_tree.annotate_iter('file-id', 'me:')
        self.assertEqual(expected, annotation)

    def test_annotate_deleted(self):
        tree = self.make_branch_and_tree('tree')
        self.build_tree_contents([('tree/file', 'a\n')])
        tree.add('file', 'file-id')
        tree.commit('a', rev_id='one')
        self.build_tree_contents([('tree/file', 'a\nb\n')])
        preview = TransformPreview(tree)
        self.addCleanup(preview.finalize)
        file_trans_id = preview.trans_id_file_id('file-id')
        preview.delete_contents(file_trans_id)
        preview_tree = preview.get_preview_tree()
        annotation = preview_tree.annotate_iter('file-id', 'me:')
        self.assertIs(None, annotation)

    def test_stored_kind(self):
        preview = self.get_empty_preview()
        preview.new_file('file', preview.root, 'a\nb\nc\n', 'file-id')
        preview_tree = preview.get_preview_tree()
        self.assertEqual('file', preview_tree.stored_kind('file-id'))

    def test_is_executable(self):
        preview = self.get_empty_preview()
        preview.new_file('file', preview.root, 'a\nb\nc\n', 'file-id')
        preview.set_executability(True, preview.trans_id_file_id('file-id'))
        preview_tree = preview.get_preview_tree()
        self.assertEqual(True, preview_tree.is_executable('file-id'))

    def test_get_set_parent_ids(self):
        revision_tree, preview_tree = self.get_tree_and_preview_tree()
        self.assertEqual([], preview_tree.get_parent_ids())
        preview_tree.set_parent_ids(['rev-1'])
        self.assertEqual(['rev-1'], preview_tree.get_parent_ids())

    def test_plan_file_merge(self):
        work_a = self.make_branch_and_tree('wta')
        self.build_tree_contents([('wta/file', 'a\nb\nc\nd\n')])
        work_a.add('file', 'file-id')
        base_id = work_a.commit('base version')
        tree_b = work_a.bzrdir.sprout('wtb').open_workingtree()
        preview = TransformPreview(work_a)
        self.addCleanup(preview.finalize)
        trans_id = preview.trans_id_file_id('file-id')
        preview.delete_contents(trans_id)
        preview.create_file('b\nc\nd\ne\n', trans_id)
        self.build_tree_contents([('wtb/file', 'a\nc\nd\nf\n')])
        tree_a = preview.get_preview_tree()
        tree_a.set_parent_ids([base_id])
        self.assertEqual([
            ('killed-a', 'a\n'),
            ('killed-b', 'b\n'),
            ('unchanged', 'c\n'),
            ('unchanged', 'd\n'),
            ('new-a', 'e\n'),
            ('new-b', 'f\n'),
        ], list(tree_a.plan_file_merge('file-id', tree_b)))

    def test_plan_file_merge_revision_tree(self):
        work_a = self.make_branch_and_tree('wta')
        self.build_tree_contents([('wta/file', 'a\nb\nc\nd\n')])
        work_a.add('file', 'file-id')
        base_id = work_a.commit('base version')
        tree_b = work_a.bzrdir.sprout('wtb').open_workingtree()
        preview = TransformPreview(work_a.basis_tree())
        self.addCleanup(preview.finalize)
        trans_id = preview.trans_id_file_id('file-id')
        preview.delete_contents(trans_id)
        preview.create_file('b\nc\nd\ne\n', trans_id)
        self.build_tree_contents([('wtb/file', 'a\nc\nd\nf\n')])
        tree_a = preview.get_preview_tree()
        tree_a.set_parent_ids([base_id])
        self.assertEqual([
            ('killed-a', 'a\n'),
            ('killed-b', 'b\n'),
            ('unchanged', 'c\n'),
            ('unchanged', 'd\n'),
            ('new-a', 'e\n'),
            ('new-b', 'f\n'),
        ], list(tree_a.plan_file_merge('file-id', tree_b)))<|MERGE_RESOLUTION|>--- conflicted
+++ resolved
@@ -51,20 +51,12 @@
     )
 from bzrlib.transform import (TreeTransform, ROOT_PARENT, FinalPaths, 
                               resolve_conflicts, cook_conflicts, 
-<<<<<<< HEAD
-                              find_interesting, build_tree, get_backup_name)
-import bzrlib.urlutils as urlutils
-
-class TestTreeTransform(TestCaseInTempDir):
-
-=======
                               build_tree, get_backup_name,
                               _FileMover, resolve_checkout,
                               TransformPreview)
 
 class TestTreeTransform(tests.TestCaseWithTransport):
 
->>>>>>> ebdefa04
     def setUp(self):
         super(TestTreeTransform, self).setUp()
         self.wt = self.make_branch_and_tree('.', format='dirstate-with-subtree')
@@ -76,11 +68,6 @@
         return transform, transform.root
 
     def test_existing_limbo(self):
-<<<<<<< HEAD
-        limbo_name = urlutils.local_path_from_url(
-            self.wt._control_files.controlfilename('limbo'))
-=======
->>>>>>> ebdefa04
         transform, root = self.get_transform()
         limbo_name = transform._limbodir
         deletion_path = transform._deletiondir
@@ -1319,27 +1306,6 @@
         transform.cancel_creation(trans_id)
         transform.apply()
 
-    def test_set_executability_order(self):
-        """Ensure that executability behaves the same, no matter what order.
-        
-        - create file and set executability simultaneously
-        - create file and set executability afterward
-        - unsetting the executability of a file whose executability has not been
-        declared should throw an exception (this may happen when a
-        merge attempts to create a file with a duplicate ID)
-        """
-        transform, root = self.get_transform()
-        wt = transform._tree
-        transform.new_file('set_on_creation', root, 'Set on creation', 'soc',
-                           True)
-        sac = transform.new_file('set_after_creation', root, 'Set after creation', 'sac')
-        transform.set_executability(True, sac)
-        uws = transform.new_file('unset_without_set', root, 'Unset badly', 'uws')
-        self.assertRaises(KeyError, transform.set_executability, None, uws)
-        transform.apply()
-        self.assertTrue(wt.is_executable('soc'))
-        self.assertTrue(wt.is_executable('sac'))
-
 
 class TransformGroup(object):
 
