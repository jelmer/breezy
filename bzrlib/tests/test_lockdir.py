--- conflicted
+++ resolved
@@ -38,10 +38,7 @@
     )
 from bzrlib.lockdir import LockDir
 from bzrlib.tests import (
-<<<<<<< HEAD
-=======
     features,
->>>>>>> 0f9b4de8
     TestCaseWithTransport,
     )
 from bzrlib.trace import note
