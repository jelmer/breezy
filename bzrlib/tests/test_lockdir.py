--- conflicted
+++ resolved
@@ -409,7 +409,30 @@
         finally:
             bzrlib.ui.ui_factory = orig_factory
 
-<<<<<<< HEAD
+    def test_create_missing_base_directory(self):
+        """If LockDir.path doesn't exist, it can be created
+
+        Some people manually remove the entire lock/ directory trying
+        to unlock a stuck repository/branch/etc. Rather than failing
+        after that, just create the lock directory when needed.
+        """
+        t = self.get_transport()
+        lf1 = LockDir(t, 'test_lock')
+
+        lf1.create()
+        self.failUnless(t.has('test_lock'))
+
+        t.rmdir('test_lock')
+        self.failIf(t.has('test_lock'))
+
+        # This will create 'test_lock' if it needs to
+        lf1.lock_write()
+        self.failUnless(t.has('test_lock'))
+        self.failUnless(t.has('test_lock/held/info'))
+
+        lf1.unlock()
+        self.failIf(t.has('test_lock/held/info'))
+
     def test__format_lock_info(self):
         ld1 = self.get_lock()
         ld1.create()
@@ -422,29 +445,4 @@
                          info_list[0])
         self.assertContainsRe(info_list[1],
                               r'^held by .* on host .* \[process #\d*\]$')
-        self.assertContainsRe(info_list[2], r'locked \d+ seconds? ago$')
-=======
-    def test_create_missing_base_directory(self):
-        """If LockDir.path doesn't exist, it can be created
-
-        Some people manually remove the entire lock/ directory trying
-        to unlock a stuck repository/branch/etc. Rather than failing
-        after that, just create the lock directory when needed.
-        """
-        t = self.get_transport()
-        lf1 = LockDir(t, 'test_lock')
-
-        lf1.create()
-        self.failUnless(t.has('test_lock'))
-
-        t.rmdir('test_lock')
-        self.failIf(t.has('test_lock'))
-
-        # This will create 'test_lock' if it needs to
-        lf1.lock_write()
-        self.failUnless(t.has('test_lock'))
-        self.failUnless(t.has('test_lock/held/info'))
-
-        lf1.unlock()
-        self.failIf(t.has('test_lock/held/info'))
->>>>>>> b6bfc28a
+        self.assertContainsRe(info_list[2], r'locked \d+ seconds? ago$')