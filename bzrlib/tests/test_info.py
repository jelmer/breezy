# Copyright (C) 2007 Canonical Ltd
#
# This program is free software; you can redistribute it and/or modify
# it under the terms of the GNU General Public License as published by
# the Free Software Foundation; either version 2 of the License, or
# (at your option) any later version.
#
# This program is distributed in the hope that it will be useful,
# but WITHOUT ANY WARRANTY; without even the implied warranty of
# MERCHANTABILITY or FITNESS FOR A PARTICULAR PURPOSE.  See the
# GNU General Public License for more details.
#
# You should have received a copy of the GNU General Public License
# along with this program; if not, write to the Free Software
# Foundation, Inc., 59 Temple Place, Suite 330, Boston, MA  02111-1307  USA

import sys
from urllib import quote

from bzrlib import (
    branch as _mod_branch,
    bzrdir,
    info,
    tests,
    workingtree,
    repository as _mod_repository,
    )


class TestInfo(tests.TestCaseWithTransport):

    def test_describe_standalone_layout(self):
        tree = self.make_branch_and_tree('tree')
        self.assertEqual('Empty control directory', info.describe_layout())
        self.assertEqual('Unshared repository with trees',
            info.describe_layout(tree.branch.repository))
        tree.branch.repository.set_make_working_trees(False)
        self.assertEqual('Unshared repository',
            info.describe_layout(tree.branch.repository))
        self.assertEqual('Standalone branch',
            info.describe_layout(tree.branch.repository, tree.branch))
        self.assertEqual('Standalone branchless tree',
            info.describe_layout(tree.branch.repository, None, tree))
        self.assertEqual('Standalone tree',
            info.describe_layout(tree.branch.repository, tree.branch, tree))
        tree.branch.bind(tree.branch)
        self.assertEqual('Bound branch',
            info.describe_layout(tree.branch.repository, tree.branch))
        self.assertEqual('Checkout',
            info.describe_layout(tree.branch.repository, tree.branch, tree))
        checkout = tree.branch.create_checkout('checkout', lightweight=True)
        self.assertEqual('Lightweight checkout',
            info.describe_layout(checkout.branch.repository, checkout.branch,
                                 checkout))

    def test_describe_repository_layout(self):
        repository = self.make_repository('.', shared=True)
        tree = bzrdir.BzrDir.create_branch_convenience('tree',
            force_new_tree=True).bzrdir.open_workingtree()
        self.assertEqual('Shared repository with trees',
            info.describe_layout(tree.branch.repository))
        repository.set_make_working_trees(False)
        self.assertEqual('Shared repository',
            info.describe_layout(tree.branch.repository))
        self.assertEqual('Repository branch',
            info.describe_layout(tree.branch.repository, tree.branch))
        self.assertEqual('Repository branchless tree',
            info.describe_layout(tree.branch.repository, None, tree))
        self.assertEqual('Repository tree',
            info.describe_layout(tree.branch.repository, tree.branch, tree))
        tree.branch.bind(tree.branch)
        self.assertEqual('Repository checkout',
            info.describe_layout(tree.branch.repository, tree.branch, tree))
        checkout = tree.branch.create_checkout('checkout', lightweight=True)
        self.assertEqual('Lightweight checkout',
            info.describe_layout(checkout.branch.repository, checkout.branch,
                                 checkout))

    def assertTreeDescription(self, format):
        """Assert a tree's format description matches expectations"""
        self.make_branch_and_tree('%s_tree' % format, format=format)
        tree = workingtree.WorkingTree.open('%s_tree' % format)
        self.assertEqual(format, info.describe_format(tree.bzrdir,
            tree.branch.repository, tree.branch, tree))

    def assertCheckoutDescription(self, format, expected=None):
        """Assert a checkout's format description matches expectations"""
        if expected is None:
            expected = format
        branch = self.make_branch('%s_cobranch' % format, format=format)
        # this ought to be easier...
        branch.create_checkout('%s_co' % format,
            lightweight=True).bzrdir.destroy_workingtree()
        control = bzrdir.BzrDir.open('%s_co' % format)
        old_format = control._format.workingtree_format
        try:
            control._format.workingtree_format = \
                bzrdir.format_registry.make_bzrdir(format).workingtree_format
            control.create_workingtree()
            tree = workingtree.WorkingTree.open('%s_co' % format)
            format_description = info.describe_format(tree.bzrdir,
                    tree.branch.repository, tree.branch, tree)
            self.assertEqual(expected, format_description,
                "checkout of format called %r was described as %r" %
                (expected, format_description))
        finally:
            control._format.workingtree_format = old_format

    def assertBranchDescription(self, format, expected=None):
        """Assert branch's format description matches expectations"""
        if expected is None:
            expected = format
        self.make_branch('%s_branch' % format, format=format)
        branch = _mod_branch.Branch.open('%s_branch' % format)
        self.assertEqual(expected, info.describe_format(branch.bzrdir,
            branch.repository, branch, None))

    def assertRepoDescription(self, format, expected=None):
        """Assert repository's format description matches expectations"""
        if expected is None:
            expected = format
        self.make_repository('%s_repo' % format, format=format)
        repo = _mod_repository.Repository.open('%s_repo' % format)
        self.assertEqual(expected, info.describe_format(repo.bzrdir,
            repo, None, None))

    def test_describe_tree_format(self):
        for key in bzrdir.format_registry.keys():
            if key == 'default':
                continue
            self.assertTreeDescription(key)

    def test_describe_checkout_format(self):
        for key in bzrdir.format_registry.keys():
            if key in ('default', 'weave', 'experimental'):
                continue
            if key.startswith('experimental-'):
                # these are typically hidden or aliases for other formats
                continue
            expected = None
            if key in ('dirstate', 'dirstate-tags', 'dirstate-with-subtree',
<<<<<<< HEAD
                'pack0.92', 'pack0.92-subtree',):
                expected = 'dirstate or dirstate-tags or pack0.92'
=======
                'knitpack-experimental', 'knitpack-subtree-experimental',
                'rich-root'):
                expected = 'dirstate or dirstate-tags or'\
                    ' knitpack-experimental or rich-root'
>>>>>>> d7538890
            if key in ('knit', 'metaweave'):
                expected = 'knit or metaweave'
            self.assertCheckoutDescription(key, expected)

    def test_describe_branch_format(self):
        for key in bzrdir.format_registry.keys():
            if key == 'default':
                continue
            expected = None
            if key in ('dirstate', 'knit'):
                expected = 'dirstate or knit'
            self.assertBranchDescription(key, expected)

    def test_describe_repo_format(self):
        for key in bzrdir.format_registry.keys():
            if key == 'default':
                continue
            expected = None
            if key in ('dirstate', 'knit', 'dirstate-tags'):
                expected = 'dirstate or dirstate-tags or knit'
            self.assertRepoDescription(key, expected)

        format = bzrdir.format_registry.make_bzrdir('metaweave')
        format.set_branch_format(_mod_branch.BzrBranchFormat6())
        tree = self.make_branch_and_tree('unknown', format=format)
        self.assertEqual('unnamed', info.describe_format(tree.bzrdir,
            tree.branch.repository, tree.branch, tree))

    def test_gather_location_standalone(self):
        tree = self.make_branch_and_tree('tree')
        self.assertEqual([('branch root', tree.bzrdir.root_transport.base)],
            info.gather_location_info(tree.branch.repository, tree.branch,
                                      tree))
        self.assertEqual([('branch root', tree.bzrdir.root_transport.base)],
            info.gather_location_info(tree.branch.repository, tree.branch))
        return tree

    def test_gather_location_repo(self):
        srepo = self.make_repository('shared', shared=True)
        self.assertEqual([('shared repository',
                          srepo.bzrdir.root_transport.base)],
                          info.gather_location_info(srepo))
        urepo = self.make_repository('unshared')
        self.assertEqual([('repository',
                          urepo.bzrdir.root_transport.base)],
                          info.gather_location_info(urepo))

    def test_gather_location_repo_branch(self):
        srepo = self.make_repository('shared', shared=True)
        self.assertEqual([('shared repository',
                          srepo.bzrdir.root_transport.base)],
                          info.gather_location_info(srepo))
        tree = self.make_branch_and_tree('shared/tree')
        self.assertEqual([('shared repository',
                          srepo.bzrdir.root_transport.base),
                          ('repository branch', tree.branch.base)],
                          info.gather_location_info(srepo, tree.branch, tree))

    def test_gather_location_light_checkout(self):
        tree = self.make_branch_and_tree('tree')
        lcheckout = tree.branch.create_checkout('lcheckout', lightweight=True)
        self.assertEqual(
            [('light checkout root', lcheckout.bzrdir.root_transport.base),
             ('checkout of branch', tree.bzrdir.root_transport.base)],
            self.gather_tree_location_info(lcheckout))

    def test_gather_location_heavy_checkout(self):
        tree = self.make_branch_and_tree('tree')
        checkout = tree.branch.create_checkout('checkout')
        self.assertEqual(
            [('checkout root', checkout.bzrdir.root_transport.base),
             ('checkout of branch', tree.bzrdir.root_transport.base)],
            self.gather_tree_location_info(checkout))
        light_checkout = checkout.branch.create_checkout('light_checkout',
                                                         lightweight=True)
        self.assertEqual(
            [('light checkout root',
              light_checkout.bzrdir.root_transport.base),
             ('checkout root', checkout.bzrdir.root_transport.base),
             ('checkout of branch', tree.bzrdir.root_transport.base)],
             self.gather_tree_location_info(light_checkout)
             )

    def test_gather_location_shared_repo_checkout(self):
        tree = self.make_branch_and_tree('tree')
        srepo = self.make_repository('shared', shared=True)
        shared_checkout = tree.branch.create_checkout('shared/checkout')
        self.assertEqual(
            [('repository checkout root',
              shared_checkout.bzrdir.root_transport.base),
             ('checkout of branch', tree.bzrdir.root_transport.base),
             ('shared repository', srepo.bzrdir.root_transport.base)],
             self.gather_tree_location_info(shared_checkout))

    def gather_tree_location_info(self, tree):
        return info.gather_location_info(tree.branch.repository, tree.branch,
                                         tree)

    def test_gather_location_bound(self):
        branch = self.make_branch('branch')
        bound_branch = self.make_branch('bound_branch')
        bound_branch.bind(branch)
        self.assertEqual(
            [('branch root', bound_branch.bzrdir.root_transport.base),
             ('bound to branch', branch.bzrdir.root_transport.base)],
            info.gather_location_info(bound_branch.repository, bound_branch)
        )

    def test_location_list(self):
        if sys.platform == 'win32':
            raise tests.TestSkipped('Windows-unfriendly test')
        locs = info.LocationList('/home/foo')
        locs.add_url('a', 'file:///home/foo/')
        locs.add_url('b', 'file:///home/foo/bar/')
        locs.add_url('c', 'file:///home/bar/bar')
        locs.add_url('d', 'http://example.com/example/')
        locs.add_url('e', None)
        self.assertEqual(locs.locs, [('a', '.'),
                                     ('b', 'bar'),
                                     ('c', '/home/bar/bar'),
                                     ('d', 'http://example.com/example/')])
        self.assertEqualDiff('  a: .\n  b: bar\n  c: /home/bar/bar\n'
                             '  d: http://example.com/example/\n',
                             ''.join(locs.get_lines()))

    def test_gather_related_braches(self):
        branch = self.make_branch('.')
        branch.set_public_branch('baz')
        branch.set_push_location('bar')
        branch.set_parent('foo')
        branch.set_submit_branch('qux')
        self.assertEqual(
            [('public branch', 'baz'), ('push branch', 'bar'),
             ('parent branch', 'foo'), ('submit branch', 'qux')],
            info._gather_related_branches(branch).locs)<|MERGE_RESOLUTION|>--- conflicted
+++ resolved
@@ -139,15 +139,8 @@
                 continue
             expected = None
             if key in ('dirstate', 'dirstate-tags', 'dirstate-with-subtree',
-<<<<<<< HEAD
-                'pack0.92', 'pack0.92-subtree',):
-                expected = 'dirstate or dirstate-tags or pack0.92'
-=======
-                'knitpack-experimental', 'knitpack-subtree-experimental',
-                'rich-root'):
-                expected = 'dirstate or dirstate-tags or'\
-                    ' knitpack-experimental or rich-root'
->>>>>>> d7538890
+                'pack-0.92', 'pack-0.92-subtree', 'rich-root'):
+                expected = 'dirstate or dirstate-tags or pack-0.92 or rich-root'
             if key in ('knit', 'metaweave'):
                 expected = 'knit or metaweave'
             self.assertCheckoutDescription(key, expected)
