# Copyright (C) 2006-2010 Canonical Ltd
#
# This program is free software; you can redistribute it and/or modify
# it under the terms of the GNU General Public License as published by
# the Free Software Foundation; either version 2 of the License, or
# (at your option) any later version.
#
# This program is distributed in the hope that it will be useful,
# but WITHOUT ANY WARRANTY; without even the implied warranty of
# MERCHANTABILITY or FITNESS FOR A PARTICULAR PURPOSE.  See the
# GNU General Public License for more details.
#
# You should have received a copy of the GNU General Public License
# along with this program; if not, write to the Free Software
# Foundation, Inc., 51 Franklin Street, Fifth Floor, Boston, MA 02110-1301 USA

"""Tests for the Repository facility that are not interface tests.

For interface tests see tests/per_repository/*.py.

For concrete class tests see this file, and for storage formats tests
also see this file.
"""

from stat import S_ISDIR

import bzrlib
<<<<<<< HEAD
from bzrlib.errors import (UnknownFormatError,
                           UnsupportedFormatError,
                           )
=======
from bzrlib.errors import (
    NoSuchFile,
    UnknownFormatError,
    UnsupportedFormatError,
    )
>>>>>>> 35854293
from bzrlib import (
    btree_index,
    graph,
    symbol_versioning,
    tests,
    transport,
    )
from bzrlib.btree_index import BTreeBuilder, BTreeGraphIndex
from bzrlib.index import GraphIndex
from bzrlib.repository import RepositoryFormat
from bzrlib.tests import (
    TestCase,
    TestCaseWithTransport,
    )
from bzrlib import (
    bzrdir,
    errors,
    inventory,
    osutils,
    repository,
    revision as _mod_revision,
    upgrade,
    versionedfile,
    workingtree,
    )
from bzrlib.repofmt import (
    groupcompress_repo,
    knitrepo,
    pack_repo,
    )


class TestDefaultFormat(TestCase):

    def test_get_set_default_format(self):
        old_default = bzrdir.format_registry.get('default')
        private_default = old_default().repository_format.__class__
        old_format = repository.format_registry.get_default()
        self.assertTrue(isinstance(old_format, private_default))
        def make_sample_bzrdir():
            my_bzrdir = bzrdir.BzrDirMetaFormat1()
            my_bzrdir.repository_format = SampleRepositoryFormat()
            return my_bzrdir
        bzrdir.format_registry.remove('default')
        bzrdir.format_registry.register('sample', make_sample_bzrdir, '')
        bzrdir.format_registry.set_default('sample')
        # creating a repository should now create an instrumented dir.
        try:
            # the default branch format is used by the meta dir format
            # which is not the default bzrdir format at this point
            dir = bzrdir.BzrDirMetaFormat1().initialize('memory:///')
            result = dir.create_repository()
            self.assertEqual(result, 'A bzr repository dir')
        finally:
            bzrdir.format_registry.remove('default')
            bzrdir.format_registry.remove('sample')
            bzrdir.format_registry.register('default', old_default, '')
        self.assertIsInstance(repository.format_registry.get_default(),
                              old_format.__class__)


class SampleRepositoryFormat(repository.RepositoryFormat):
    """A sample format

    this format is initializable, unsupported to aid in testing the
    open and open(unsupported=True) routines.
    """

    def get_format_string(self):
        """See RepositoryFormat.get_format_string()."""
        return "Sample .bzr repository format."

    def initialize(self, a_bzrdir, shared=False):
        """Initialize a repository in a BzrDir"""
        t = a_bzrdir.get_repository_transport(self)
        t.put_bytes('format', self.get_format_string())
        return 'A bzr repository dir'

    def is_supported(self):
        return False

    def open(self, a_bzrdir, _found=False):
        return "opened repository."


class SampleExtraRepositoryFormat(repository.RepositoryFormat):
    """A sample format that can not be used in a metadir

    """

    def get_format_string(self):
        raise NotImplementedError


class TestRepositoryFormat(TestCaseWithTransport):
    """Tests for the Repository format detection used by the bzr meta dir facility.BzrBranchFormat facility."""

    def test_find_format(self):
        # is the right format object found for a repository?
        # create a branch with a few known format objects.
        # this is not quite the same as
        self.build_tree(["foo/", "bar/"])
        def check_format(format, url):
            dir = format._matchingbzrdir.initialize(url)
            format.initialize(dir)
            t = transport.get_transport(url)
            found_format = repository.RepositoryFormat.find_format(dir)
            self.failUnless(isinstance(found_format, format.__class__))
        from bzrlib.plugins.weave_fmt.repository import RepositoryFormat7
        check_format(RepositoryFormat7(), "bar")

    def test_find_format_no_repository(self):
        dir = bzrdir.BzrDirMetaFormat1().initialize(self.get_url())
        self.assertRaises(errors.NoRepositoryPresent,
                          repository.RepositoryFormat.find_format,
                          dir)

    def test_find_format_unknown_format(self):
        dir = bzrdir.BzrDirMetaFormat1().initialize(self.get_url())
        SampleRepositoryFormat().initialize(dir)
        self.assertRaises(UnknownFormatError,
                          repository.RepositoryFormat.find_format,
                          dir)

    def test_register_unregister_format(self):
        # Test deprecated format registration functions
        format = SampleRepositoryFormat()
        # make a control dir
        dir = bzrdir.BzrDirMetaFormat1().initialize(self.get_url())
        # make a repo
        format.initialize(dir)
        # register a format for it.
        self.applyDeprecated(symbol_versioning.deprecated_in((2, 4, 0)),
            repository.RepositoryFormat.register_format, format)
        # which repository.Open will refuse (not supported)
        self.assertRaises(UnsupportedFormatError, repository.Repository.open,
            self.get_url())
        # but open(unsupported) will work
        self.assertEqual(format.open(dir), "opened repository.")
        # unregister the format
        self.applyDeprecated(symbol_versioning.deprecated_in((2, 4, 0)),
            repository.RepositoryFormat.unregister_format, format)


class TestRepositoryFormatRegistry(TestCase):

    def setUp(self):
        super(TestRepositoryFormatRegistry, self).setUp()
        self.registry = repository.RepositoryFormatRegistry()

    def test_register_unregister_format(self):
        format = SampleRepositoryFormat()
        self.registry.register(format)
        self.assertEquals(format, self.registry.get("Sample .bzr repository format."))
        self.registry.remove(format)
        self.assertRaises(KeyError, self.registry.get, "Sample .bzr repository format.")

    def test_get_all(self):
        format = SampleRepositoryFormat()
        self.assertEquals([], self.registry.get_all())
        self.registry.register(format)
        self.assertEquals([format], self.registry.get_all())

    def test_register_extra(self):
        format = SampleExtraRepositoryFormat()
        self.assertEquals([], self.registry.get_all())
        self.registry.register_extra(format)
        self.assertEquals([format], self.registry.get_all())

    def test_register_extra_lazy(self):
        self.assertEquals([], self.registry.get_all())
        self.registry.register_extra_lazy("bzrlib.tests.test_repository",
            "SampleExtraRepositoryFormat")
        formats = self.registry.get_all()
        self.assertEquals(1, len(formats))
        self.assertIsInstance(formats[0], SampleExtraRepositoryFormat)


class TestFormatKnit1(TestCaseWithTransport):

    def test_attribute__fetch_order(self):
        """Knits need topological data insertion."""
        repo = self.make_repository('.',
                format=bzrdir.format_registry.get('knit')())
        self.assertEqual('topological', repo._format._fetch_order)

    def test_attribute__fetch_uses_deltas(self):
        """Knits reuse deltas."""
        repo = self.make_repository('.',
                format=bzrdir.format_registry.get('knit')())
        self.assertEqual(True, repo._format._fetch_uses_deltas)

    def test_disk_layout(self):
        control = bzrdir.BzrDirMetaFormat1().initialize(self.get_url())
        repo = knitrepo.RepositoryFormatKnit1().initialize(control)
        # in case of side effects of locking.
        repo.lock_write()
        repo.unlock()
        # we want:
        # format 'Bazaar-NG Knit Repository Format 1'
        # lock: is a directory
        # inventory.weave == empty_weave
        # empty revision-store directory
        # empty weaves directory
        t = control.get_repository_transport(None)
        self.assertEqualDiff('Bazaar-NG Knit Repository Format 1',
                             t.get('format').read())
        # XXX: no locks left when unlocked at the moment
        # self.assertEqualDiff('', t.get('lock').read())
        self.assertTrue(S_ISDIR(t.stat('knits').st_mode))
        self.check_knits(t)
        # Check per-file knits.
        branch = control.create_branch()
        tree = control.create_workingtree()
        tree.add(['foo'], ['Nasty-IdC:'], ['file'])
        tree.put_file_bytes_non_atomic('Nasty-IdC:', '')
        tree.commit('1st post', rev_id='foo')
        self.assertHasKnit(t, 'knits/e8/%254easty-%2549d%2543%253a',
            '\nfoo fulltext 0 81  :')

    def assertHasKnit(self, t, knit_name, extra_content=''):
        """Assert that knit_name exists on t."""
        self.assertEqualDiff('# bzr knit index 8\n' + extra_content,
                             t.get(knit_name + '.kndx').read())

    def check_knits(self, t):
        """check knit content for a repository."""
        self.assertHasKnit(t, 'inventory')
        self.assertHasKnit(t, 'revisions')
        self.assertHasKnit(t, 'signatures')

    def test_shared_disk_layout(self):
        control = bzrdir.BzrDirMetaFormat1().initialize(self.get_url())
        repo = knitrepo.RepositoryFormatKnit1().initialize(control, shared=True)
        # we want:
        # format 'Bazaar-NG Knit Repository Format 1'
        # lock: is a directory
        # inventory.weave == empty_weave
        # empty revision-store directory
        # empty weaves directory
        # a 'shared-storage' marker file.
        t = control.get_repository_transport(None)
        self.assertEqualDiff('Bazaar-NG Knit Repository Format 1',
                             t.get('format').read())
        # XXX: no locks left when unlocked at the moment
        # self.assertEqualDiff('', t.get('lock').read())
        self.assertEqualDiff('', t.get('shared-storage').read())
        self.assertTrue(S_ISDIR(t.stat('knits').st_mode))
        self.check_knits(t)

    def test_shared_no_tree_disk_layout(self):
        control = bzrdir.BzrDirMetaFormat1().initialize(self.get_url())
        repo = knitrepo.RepositoryFormatKnit1().initialize(control, shared=True)
        repo.set_make_working_trees(False)
        # we want:
        # format 'Bazaar-NG Knit Repository Format 1'
        # lock ''
        # inventory.weave == empty_weave
        # empty revision-store directory
        # empty weaves directory
        # a 'shared-storage' marker file.
        t = control.get_repository_transport(None)
        self.assertEqualDiff('Bazaar-NG Knit Repository Format 1',
                             t.get('format').read())
        # XXX: no locks left when unlocked at the moment
        # self.assertEqualDiff('', t.get('lock').read())
        self.assertEqualDiff('', t.get('shared-storage').read())
        self.assertEqualDiff('', t.get('no-working-trees').read())
        repo.set_make_working_trees(True)
        self.assertFalse(t.has('no-working-trees'))
        self.assertTrue(S_ISDIR(t.stat('knits').st_mode))
        self.check_knits(t)

    def test_deserialise_sets_root_revision(self):
        """We must have a inventory.root.revision

        Old versions of the XML5 serializer did not set the revision_id for
        the whole inventory. So we grab the one from the expected text. Which
        is valid when the api is not being abused.
        """
        repo = self.make_repository('.',
                format=bzrdir.format_registry.get('knit')())
        inv_xml = '<inventory format="5">\n</inventory>\n'
        inv = repo._deserialise_inventory('test-rev-id', inv_xml)
        self.assertEqual('test-rev-id', inv.root.revision)

    def test_deserialise_uses_global_revision_id(self):
        """If it is set, then we re-use the global revision id"""
        repo = self.make_repository('.',
                format=bzrdir.format_registry.get('knit')())
        inv_xml = ('<inventory format="5" revision_id="other-rev-id">\n'
                   '</inventory>\n')
        # Arguably, the deserialise_inventory should detect a mismatch, and
        # raise an error, rather than silently using one revision_id over the
        # other.
        self.assertRaises(AssertionError, repo._deserialise_inventory,
            'test-rev-id', inv_xml)
        inv = repo._deserialise_inventory('other-rev-id', inv_xml)
        self.assertEqual('other-rev-id', inv.root.revision)

    def test_supports_external_lookups(self):
        repo = self.make_repository('.',
                format=bzrdir.format_registry.get('knit')())
        self.assertFalse(repo._format.supports_external_lookups)


class DummyRepository(object):
    """A dummy repository for testing."""

    _format = None
    _serializer = None

    def supports_rich_root(self):
        if self._format is not None:
            return self._format.rich_root_data
        return False

    def get_graph(self):
        raise NotImplementedError

    def get_parent_map(self, revision_ids):
        raise NotImplementedError


class InterDummy(repository.InterRepository):
    """An inter-repository optimised code path for DummyRepository.

    This is for use during testing where we use DummyRepository as repositories
    so that none of the default regsitered inter-repository classes will
    MATCH.
    """

    @staticmethod
    def is_compatible(repo_source, repo_target):
        """InterDummy is compatible with DummyRepository."""
        return (isinstance(repo_source, DummyRepository) and
            isinstance(repo_target, DummyRepository))


class TestInterRepository(TestCaseWithTransport):

    def test_get_default_inter_repository(self):
        # test that the InterRepository.get(repo_a, repo_b) probes
        # for a inter_repo class where is_compatible(repo_a, repo_b) returns
        # true and returns a default inter_repo otherwise.
        # This also tests that the default registered optimised interrepository
        # classes do not barf inappropriately when a surprising repository type
        # is handed to them.
        dummy_a = DummyRepository()
        dummy_b = DummyRepository()
        self.assertGetsDefaultInterRepository(dummy_a, dummy_b)

    def assertGetsDefaultInterRepository(self, repo_a, repo_b):
        """Asserts that InterRepository.get(repo_a, repo_b) -> the default.

        The effective default is now InterSameDataRepository because there is
        no actual sane default in the presence of incompatible data models.
        """
        inter_repo = repository.InterRepository.get(repo_a, repo_b)
        self.assertEqual(repository.InterSameDataRepository,
                         inter_repo.__class__)
        self.assertEqual(repo_a, inter_repo.source)
        self.assertEqual(repo_b, inter_repo.target)

    def test_register_inter_repository_class(self):
        # test that a optimised code path provider - a
        # InterRepository subclass can be registered and unregistered
        # and that it is correctly selected when given a repository
        # pair that it returns true on for the is_compatible static method
        # check
        dummy_a = DummyRepository()
        dummy_a._format = RepositoryFormat()
        dummy_b = DummyRepository()
        dummy_b._format = RepositoryFormat()
        repo = self.make_repository('.')
        # hack dummies to look like repo somewhat.
        dummy_a._serializer = repo._serializer
        dummy_a._format.supports_tree_reference = repo._format.supports_tree_reference
        dummy_a._format.rich_root_data = repo._format.rich_root_data
        dummy_b._serializer = repo._serializer
        dummy_b._format.supports_tree_reference = repo._format.supports_tree_reference
        dummy_b._format.rich_root_data = repo._format.rich_root_data
        repository.InterRepository.register_optimiser(InterDummy)
        try:
            # we should get the default for something InterDummy returns False
            # to
            self.assertFalse(InterDummy.is_compatible(dummy_a, repo))
            self.assertGetsDefaultInterRepository(dummy_a, repo)
            # and we should get an InterDummy for a pair it 'likes'
            self.assertTrue(InterDummy.is_compatible(dummy_a, dummy_b))
            inter_repo = repository.InterRepository.get(dummy_a, dummy_b)
            self.assertEqual(InterDummy, inter_repo.__class__)
            self.assertEqual(dummy_a, inter_repo.source)
            self.assertEqual(dummy_b, inter_repo.target)
        finally:
            repository.InterRepository.unregister_optimiser(InterDummy)
        # now we should get the default InterRepository object again.
        self.assertGetsDefaultInterRepository(dummy_a, dummy_b)


class TestRepositoryConverter(TestCaseWithTransport):

    def test_convert_empty(self):
        from bzrlib.plugins.weave_fmt.repository import RepositoryFormat7
        t = transport.get_transport()
        t.mkdir('repository')
        repo_dir = bzrdir.BzrDirMetaFormat1().initialize('repository')
        repo = RepositoryFormat7().initialize(repo_dir)
        target_format = knitrepo.RepositoryFormatKnit1()
        converter = repository.CopyConverter(target_format)
        pb = bzrlib.ui.ui_factory.nested_progress_bar()
        try:
            converter.convert(repo, pb)
        finally:
            pb.finished()
        repo = repo_dir.open_repository()
        self.assertTrue(isinstance(target_format, repo._format.__class__))


class TestMisc(TestCase):

    def test_unescape_xml(self):
        """We get some kind of error when malformed entities are passed"""
        self.assertRaises(KeyError, repository._unescape_xml, 'foo&bar;')


class TestRepositoryFormatKnit3(TestCaseWithTransport):

    def test_attribute__fetch_order(self):
        """Knits need topological data insertion."""
        format = bzrdir.BzrDirMetaFormat1()
        format.repository_format = knitrepo.RepositoryFormatKnit3()
        repo = self.make_repository('.', format=format)
        self.assertEqual('topological', repo._format._fetch_order)

    def test_attribute__fetch_uses_deltas(self):
        """Knits reuse deltas."""
        format = bzrdir.BzrDirMetaFormat1()
        format.repository_format = knitrepo.RepositoryFormatKnit3()
        repo = self.make_repository('.', format=format)
        self.assertEqual(True, repo._format._fetch_uses_deltas)

    def test_convert(self):
        """Ensure the upgrade adds weaves for roots"""
        format = bzrdir.BzrDirMetaFormat1()
        format.repository_format = knitrepo.RepositoryFormatKnit1()
        tree = self.make_branch_and_tree('.', format)
        tree.commit("Dull commit", rev_id="dull")
        revision_tree = tree.branch.repository.revision_tree('dull')
        revision_tree.lock_read()
        try:
            self.assertRaises(errors.NoSuchFile, revision_tree.get_file_lines,
                revision_tree.inventory.root.file_id)
        finally:
            revision_tree.unlock()
        format = bzrdir.BzrDirMetaFormat1()
        format.repository_format = knitrepo.RepositoryFormatKnit3()
        upgrade.Convert('.', format)
        tree = workingtree.WorkingTree.open('.')
        revision_tree = tree.branch.repository.revision_tree('dull')
        revision_tree.lock_read()
        try:
            revision_tree.get_file_lines(revision_tree.inventory.root.file_id)
        finally:
            revision_tree.unlock()
        tree.commit("Another dull commit", rev_id='dull2')
        revision_tree = tree.branch.repository.revision_tree('dull2')
        revision_tree.lock_read()
        self.addCleanup(revision_tree.unlock)
        self.assertEqual('dull', revision_tree.inventory.root.revision)

    def test_supports_external_lookups(self):
        format = bzrdir.BzrDirMetaFormat1()
        format.repository_format = knitrepo.RepositoryFormatKnit3()
        repo = self.make_repository('.', format=format)
        self.assertFalse(repo._format.supports_external_lookups)


class Test2a(tests.TestCaseWithMemoryTransport):

    def test_chk_bytes_uses_custom_btree_parser(self):
        mt = self.make_branch_and_memory_tree('test', format='2a')
        mt.lock_write()
        self.addCleanup(mt.unlock)
        mt.add([''], ['root-id'])
        mt.commit('first')
        index = mt.branch.repository.chk_bytes._index._graph_index._indices[0]
        self.assertEqual(btree_index._gcchk_factory, index._leaf_factory)
        # It should also work if we re-open the repo
        repo = mt.branch.repository.bzrdir.open_repository()
        repo.lock_read()
        self.addCleanup(repo.unlock)
        index = repo.chk_bytes._index._graph_index._indices[0]
        self.assertEqual(btree_index._gcchk_factory, index._leaf_factory)

    def test_fetch_combines_groups(self):
        builder = self.make_branch_builder('source', format='2a')
        builder.start_series()
        builder.build_snapshot('1', None, [
            ('add', ('', 'root-id', 'directory', '')),
            ('add', ('file', 'file-id', 'file', 'content\n'))])
        builder.build_snapshot('2', ['1'], [
            ('modify', ('file-id', 'content-2\n'))])
        builder.finish_series()
        source = builder.get_branch()
        target = self.make_repository('target', format='2a')
        target.fetch(source.repository)
        target.lock_read()
        self.addCleanup(target.unlock)
        details = target.texts._index.get_build_details(
            [('file-id', '1',), ('file-id', '2',)])
        file_1_details = details[('file-id', '1')]
        file_2_details = details[('file-id', '2')]
        # The index, and what to read off disk, should be the same for both
        # versions of the file.
        self.assertEqual(file_1_details[0][:3], file_2_details[0][:3])

    def test_fetch_combines_groups(self):
        builder = self.make_branch_builder('source', format='2a')
        builder.start_series()
        builder.build_snapshot('1', None, [
            ('add', ('', 'root-id', 'directory', '')),
            ('add', ('file', 'file-id', 'file', 'content\n'))])
        builder.build_snapshot('2', ['1'], [
            ('modify', ('file-id', 'content-2\n'))])
        builder.finish_series()
        source = builder.get_branch()
        target = self.make_repository('target', format='2a')
        target.fetch(source.repository)
        target.lock_read()
        self.addCleanup(target.unlock)
        details = target.texts._index.get_build_details(
            [('file-id', '1',), ('file-id', '2',)])
        file_1_details = details[('file-id', '1')]
        file_2_details = details[('file-id', '2')]
        # The index, and what to read off disk, should be the same for both
        # versions of the file.
        self.assertEqual(file_1_details[0][:3], file_2_details[0][:3])

    def test_fetch_combines_groups(self):
        builder = self.make_branch_builder('source', format='2a')
        builder.start_series()
        builder.build_snapshot('1', None, [
            ('add', ('', 'root-id', 'directory', '')),
            ('add', ('file', 'file-id', 'file', 'content\n'))])
        builder.build_snapshot('2', ['1'], [
            ('modify', ('file-id', 'content-2\n'))])
        builder.finish_series()
        source = builder.get_branch()
        target = self.make_repository('target', format='2a')
        target.fetch(source.repository)
        target.lock_read()
        self.addCleanup(target.unlock)
        details = target.texts._index.get_build_details(
            [('file-id', '1',), ('file-id', '2',)])
        file_1_details = details[('file-id', '1')]
        file_2_details = details[('file-id', '2')]
        # The index, and what to read off disk, should be the same for both
        # versions of the file.
        self.assertEqual(file_1_details[0][:3], file_2_details[0][:3])

    def test_format_pack_compresses_True(self):
        repo = self.make_repository('repo', format='2a')
        self.assertTrue(repo._format.pack_compresses)

    def test_inventories_use_chk_map_with_parent_base_dict(self):
        tree = self.make_branch_and_memory_tree('repo', format="2a")
        tree.lock_write()
        tree.add([''], ['TREE_ROOT'])
        revid = tree.commit("foo")
        tree.unlock()
        tree.lock_read()
        self.addCleanup(tree.unlock)
        inv = tree.branch.repository.get_inventory(revid)
        self.assertNotEqual(None, inv.parent_id_basename_to_file_id)
        inv.parent_id_basename_to_file_id._ensure_root()
        inv.id_to_entry._ensure_root()
        self.assertEqual(65536, inv.id_to_entry._root_node.maximum_size)
        self.assertEqual(65536,
            inv.parent_id_basename_to_file_id._root_node.maximum_size)

    def test_autopack_unchanged_chk_nodes(self):
        # at 20 unchanged commits, chk pages are packed that are split into
        # two groups such that the new pack being made doesn't have all its
        # pages in the source packs (though they are in the repository).
        # Use a memory backed repository, we don't need to hit disk for this
        tree = self.make_branch_and_memory_tree('tree', format='2a')
        tree.lock_write()
        self.addCleanup(tree.unlock)
        tree.add([''], ['TREE_ROOT'])
        for pos in range(20):
            tree.commit(str(pos))

    def test_pack_with_hint(self):
        tree = self.make_branch_and_memory_tree('tree', format='2a')
        tree.lock_write()
        self.addCleanup(tree.unlock)
        tree.add([''], ['TREE_ROOT'])
        # 1 commit to leave untouched
        tree.commit('1')
        to_keep = tree.branch.repository._pack_collection.names()
        # 2 to combine
        tree.commit('2')
        tree.commit('3')
        all = tree.branch.repository._pack_collection.names()
        combine = list(set(all) - set(to_keep))
        self.assertLength(3, all)
        self.assertLength(2, combine)
        tree.branch.repository.pack(hint=combine)
        final = tree.branch.repository._pack_collection.names()
        self.assertLength(2, final)
        self.assertFalse(combine[0] in final)
        self.assertFalse(combine[1] in final)
        self.assertSubset(to_keep, final)

    def test_stream_source_to_gc(self):
        source = self.make_repository('source', format='2a')
        target = self.make_repository('target', format='2a')
        stream = source._get_source(target._format)
        self.assertIsInstance(stream, groupcompress_repo.GroupCHKStreamSource)

    def test_stream_source_to_non_gc(self):
        source = self.make_repository('source', format='2a')
        target = self.make_repository('target', format='rich-root-pack')
        stream = source._get_source(target._format)
        # We don't want the child GroupCHKStreamSource
        self.assertIs(type(stream), repository.StreamSource)

    def test_get_stream_for_missing_keys_includes_all_chk_refs(self):
        source_builder = self.make_branch_builder('source',
                            format='2a')
        # We have to build a fairly large tree, so that we are sure the chk
        # pages will have split into multiple pages.
        entries = [('add', ('', 'a-root-id', 'directory', None))]
        for i in 'abcdefghijklmnopqrstuvwxyz123456789':
            for j in 'abcdefghijklmnopqrstuvwxyz123456789':
                fname = i + j
                fid = fname + '-id'
                content = 'content for %s\n' % (fname,)
                entries.append(('add', (fname, fid, 'file', content)))
        source_builder.start_series()
        source_builder.build_snapshot('rev-1', None, entries)
        # Now change a few of them, so we get a few new pages for the second
        # revision
        source_builder.build_snapshot('rev-2', ['rev-1'], [
            ('modify', ('aa-id', 'new content for aa-id\n')),
            ('modify', ('cc-id', 'new content for cc-id\n')),
            ('modify', ('zz-id', 'new content for zz-id\n')),
            ])
        source_builder.finish_series()
        source_branch = source_builder.get_branch()
        source_branch.lock_read()
        self.addCleanup(source_branch.unlock)
        target = self.make_repository('target', format='2a')
        source = source_branch.repository._get_source(target._format)
        self.assertIsInstance(source, groupcompress_repo.GroupCHKStreamSource)

        # On a regular pass, getting the inventories and chk pages for rev-2
        # would only get the newly created chk pages
        search = graph.SearchResult(set(['rev-2']), set(['rev-1']), 1,
                                    set(['rev-2']))
        simple_chk_records = []
        for vf_name, substream in source.get_stream(search):
            if vf_name == 'chk_bytes':
                for record in substream:
                    simple_chk_records.append(record.key)
            else:
                for _ in substream:
                    continue
        # 3 pages, the root (InternalNode), + 2 pages which actually changed
        self.assertEqual([('sha1:91481f539e802c76542ea5e4c83ad416bf219f73',),
                          ('sha1:4ff91971043668583985aec83f4f0ab10a907d3f',),
                          ('sha1:81e7324507c5ca132eedaf2d8414ee4bb2226187',),
                          ('sha1:b101b7da280596c71a4540e9a1eeba8045985ee0',)],
                         simple_chk_records)
        # Now, when we do a similar call using 'get_stream_for_missing_keys'
        # we should get a much larger set of pages.
        missing = [('inventories', 'rev-2')]
        full_chk_records = []
        for vf_name, substream in source.get_stream_for_missing_keys(missing):
            if vf_name == 'inventories':
                for record in substream:
                    self.assertEqual(('rev-2',), record.key)
            elif vf_name == 'chk_bytes':
                for record in substream:
                    full_chk_records.append(record.key)
            else:
                self.fail('Should not be getting a stream of %s' % (vf_name,))
        # We have 257 records now. This is because we have 1 root page, and 256
        # leaf pages in a complete listing.
        self.assertEqual(257, len(full_chk_records))
        self.assertSubset(simple_chk_records, full_chk_records)

    def test_inconsistency_fatal(self):
        repo = self.make_repository('repo', format='2a')
        self.assertTrue(repo.revisions._index._inconsistency_fatal)
        self.assertFalse(repo.texts._index._inconsistency_fatal)
        self.assertFalse(repo.inventories._index._inconsistency_fatal)
        self.assertFalse(repo.signatures._index._inconsistency_fatal)
        self.assertFalse(repo.chk_bytes._index._inconsistency_fatal)


class TestKnitPackStreamSource(tests.TestCaseWithMemoryTransport):

    def test_source_to_exact_pack_092(self):
        source = self.make_repository('source', format='pack-0.92')
        target = self.make_repository('target', format='pack-0.92')
        stream_source = source._get_source(target._format)
        self.assertIsInstance(stream_source, pack_repo.KnitPackStreamSource)

    def test_source_to_exact_pack_rich_root_pack(self):
        source = self.make_repository('source', format='rich-root-pack')
        target = self.make_repository('target', format='rich-root-pack')
        stream_source = source._get_source(target._format)
        self.assertIsInstance(stream_source, pack_repo.KnitPackStreamSource)

    def test_source_to_exact_pack_19(self):
        source = self.make_repository('source', format='1.9')
        target = self.make_repository('target', format='1.9')
        stream_source = source._get_source(target._format)
        self.assertIsInstance(stream_source, pack_repo.KnitPackStreamSource)

    def test_source_to_exact_pack_19_rich_root(self):
        source = self.make_repository('source', format='1.9-rich-root')
        target = self.make_repository('target', format='1.9-rich-root')
        stream_source = source._get_source(target._format)
        self.assertIsInstance(stream_source, pack_repo.KnitPackStreamSource)

    def test_source_to_remote_exact_pack_19(self):
        trans = self.make_smart_server('target')
        trans.ensure_base()
        source = self.make_repository('source', format='1.9')
        target = self.make_repository('target', format='1.9')
        target = repository.Repository.open(trans.base)
        stream_source = source._get_source(target._format)
        self.assertIsInstance(stream_source, pack_repo.KnitPackStreamSource)

    def test_stream_source_to_non_exact(self):
        source = self.make_repository('source', format='pack-0.92')
        target = self.make_repository('target', format='1.9')
        stream = source._get_source(target._format)
        self.assertIs(type(stream), repository.StreamSource)

    def test_stream_source_to_non_exact_rich_root(self):
        source = self.make_repository('source', format='1.9')
        target = self.make_repository('target', format='1.9-rich-root')
        stream = source._get_source(target._format)
        self.assertIs(type(stream), repository.StreamSource)

    def test_source_to_remote_non_exact_pack_19(self):
        trans = self.make_smart_server('target')
        trans.ensure_base()
        source = self.make_repository('source', format='1.9')
        target = self.make_repository('target', format='1.6')
        target = repository.Repository.open(trans.base)
        stream_source = source._get_source(target._format)
        self.assertIs(type(stream_source), repository.StreamSource)

    def test_stream_source_to_knit(self):
        source = self.make_repository('source', format='pack-0.92')
        target = self.make_repository('target', format='dirstate')
        stream = source._get_source(target._format)
        self.assertIs(type(stream), repository.StreamSource)


class TestDevelopment6FindParentIdsOfRevisions(TestCaseWithTransport):
    """Tests for _find_parent_ids_of_revisions."""

    def setUp(self):
        super(TestDevelopment6FindParentIdsOfRevisions, self).setUp()
        self.builder = self.make_branch_builder('source')
        self.builder.start_series()
        self.builder.build_snapshot('initial', None,
            [('add', ('', 'tree-root', 'directory', None))])
        self.repo = self.builder.get_branch().repository
        self.addCleanup(self.builder.finish_series)

    def assertParentIds(self, expected_result, rev_set):
        self.assertEqual(sorted(expected_result),
            sorted(self.repo._find_parent_ids_of_revisions(rev_set)))

    def test_simple(self):
        self.builder.build_snapshot('revid1', None, [])
        self.builder.build_snapshot('revid2', ['revid1'], [])
        rev_set = ['revid2']
        self.assertParentIds(['revid1'], rev_set)

    def test_not_first_parent(self):
        self.builder.build_snapshot('revid1', None, [])
        self.builder.build_snapshot('revid2', ['revid1'], [])
        self.builder.build_snapshot('revid3', ['revid2'], [])
        rev_set = ['revid3', 'revid2']
        self.assertParentIds(['revid1'], rev_set)

    def test_not_null(self):
        rev_set = ['initial']
        self.assertParentIds([], rev_set)

    def test_not_null_set(self):
        self.builder.build_snapshot('revid1', None, [])
        rev_set = [_mod_revision.NULL_REVISION]
        self.assertParentIds([], rev_set)

    def test_ghost(self):
        self.builder.build_snapshot('revid1', None, [])
        rev_set = ['ghost', 'revid1']
        self.assertParentIds(['initial'], rev_set)

    def test_ghost_parent(self):
        self.builder.build_snapshot('revid1', None, [])
        self.builder.build_snapshot('revid2', ['revid1', 'ghost'], [])
        rev_set = ['revid2', 'revid1']
        self.assertParentIds(['ghost', 'initial'], rev_set)

    def test_righthand_parent(self):
        self.builder.build_snapshot('revid1', None, [])
        self.builder.build_snapshot('revid2a', ['revid1'], [])
        self.builder.build_snapshot('revid2b', ['revid1'], [])
        self.builder.build_snapshot('revid3', ['revid2a', 'revid2b'], [])
        rev_set = ['revid3', 'revid2a']
        self.assertParentIds(['revid1', 'revid2b'], rev_set)


class TestWithBrokenRepo(TestCaseWithTransport):
    """These tests seem to be more appropriate as interface tests?"""

    def make_broken_repository(self):
        # XXX: This function is borrowed from Aaron's "Reconcile can fix bad
        # parent references" branch which is due to land in bzr.dev soon.  Once
        # it does, this duplication should be removed.
        repo = self.make_repository('broken-repo')
        cleanups = []
        try:
            repo.lock_write()
            cleanups.append(repo.unlock)
            repo.start_write_group()
            cleanups.append(repo.commit_write_group)
            # make rev1a: A well-formed revision, containing 'file1'
            inv = inventory.Inventory(revision_id='rev1a')
            inv.root.revision = 'rev1a'
            self.add_file(repo, inv, 'file1', 'rev1a', [])
            repo.texts.add_lines((inv.root.file_id, 'rev1a'), [], [])
            repo.add_inventory('rev1a', inv, [])
            revision = _mod_revision.Revision('rev1a',
                committer='jrandom@example.com', timestamp=0,
                inventory_sha1='', timezone=0, message='foo', parent_ids=[])
            repo.add_revision('rev1a',revision, inv)

            # make rev1b, which has no Revision, but has an Inventory, and
            # file1
            inv = inventory.Inventory(revision_id='rev1b')
            inv.root.revision = 'rev1b'
            self.add_file(repo, inv, 'file1', 'rev1b', [])
            repo.add_inventory('rev1b', inv, [])

            # make rev2, with file1 and file2
            # file2 is sane
            # file1 has 'rev1b' as an ancestor, even though this is not
            # mentioned by 'rev1a', making it an unreferenced ancestor
            inv = inventory.Inventory()
            self.add_file(repo, inv, 'file1', 'rev2', ['rev1a', 'rev1b'])
            self.add_file(repo, inv, 'file2', 'rev2', [])
            self.add_revision(repo, 'rev2', inv, ['rev1a'])

            # make ghost revision rev1c
            inv = inventory.Inventory()
            self.add_file(repo, inv, 'file2', 'rev1c', [])

            # make rev3 with file2
            # file2 refers to 'rev1c', which is a ghost in this repository, so
            # file2 cannot have rev1c as its ancestor.
            inv = inventory.Inventory()
            self.add_file(repo, inv, 'file2', 'rev3', ['rev1c'])
            self.add_revision(repo, 'rev3', inv, ['rev1c'])
            return repo
        finally:
            for cleanup in reversed(cleanups):
                cleanup()

    def add_revision(self, repo, revision_id, inv, parent_ids):
        inv.revision_id = revision_id
        inv.root.revision = revision_id
        repo.texts.add_lines((inv.root.file_id, revision_id), [], [])
        repo.add_inventory(revision_id, inv, parent_ids)
        revision = _mod_revision.Revision(revision_id,
            committer='jrandom@example.com', timestamp=0, inventory_sha1='',
            timezone=0, message='foo', parent_ids=parent_ids)
        repo.add_revision(revision_id,revision, inv)

    def add_file(self, repo, inv, filename, revision, parents):
        file_id = filename + '-id'
        entry = inventory.InventoryFile(file_id, filename, 'TREE_ROOT')
        entry.revision = revision
        entry.text_size = 0
        inv.add(entry)
        text_key = (file_id, revision)
        parent_keys = [(file_id, parent) for parent in parents]
        repo.texts.add_lines(text_key, parent_keys, ['line\n'])

    def test_insert_from_broken_repo(self):
        """Inserting a data stream from a broken repository won't silently
        corrupt the target repository.
        """
        broken_repo = self.make_broken_repository()
        empty_repo = self.make_repository('empty-repo')
        try:
            empty_repo.fetch(broken_repo)
        except (errors.RevisionNotPresent, errors.BzrCheckError):
            # Test successful: compression parent not being copied leads to
            # error.
            return
        empty_repo.lock_read()
        self.addCleanup(empty_repo.unlock)
        text = empty_repo.texts.get_record_stream(
            [('file2-id', 'rev3')], 'topological', True).next()
        self.assertEqual('line\n', text.get_bytes_as('fulltext'))


class TestRepositoryPackCollection(TestCaseWithTransport):

    def get_format(self):
        return bzrdir.format_registry.make_bzrdir('pack-0.92')

    def get_packs(self):
        format = self.get_format()
        repo = self.make_repository('.', format=format)
        return repo._pack_collection

    def make_packs_and_alt_repo(self, write_lock=False):
        """Create a pack repo with 3 packs, and access it via a second repo."""
        tree = self.make_branch_and_tree('.', format=self.get_format())
        tree.lock_write()
        self.addCleanup(tree.unlock)
        rev1 = tree.commit('one')
        rev2 = tree.commit('two')
        rev3 = tree.commit('three')
        r = repository.Repository.open('.')
        if write_lock:
            r.lock_write()
        else:
            r.lock_read()
        self.addCleanup(r.unlock)
        packs = r._pack_collection
        packs.ensure_loaded()
        return tree, r, packs, [rev1, rev2, rev3]

    def test__clear_obsolete_packs(self):
        packs = self.get_packs()
        obsolete_pack_trans = packs.transport.clone('obsolete_packs')
        obsolete_pack_trans.put_bytes('a-pack.pack', 'content\n')
        obsolete_pack_trans.put_bytes('a-pack.rix', 'content\n')
        obsolete_pack_trans.put_bytes('a-pack.iix', 'content\n')
        obsolete_pack_trans.put_bytes('another-pack.pack', 'foo\n')
        obsolete_pack_trans.put_bytes('not-a-pack.rix', 'foo\n')
        res = packs._clear_obsolete_packs()
        self.assertEqual(['a-pack', 'another-pack'], sorted(res))
        self.assertEqual([], obsolete_pack_trans.list_dir('.'))

    def test__clear_obsolete_packs_preserve(self):
        packs = self.get_packs()
        obsolete_pack_trans = packs.transport.clone('obsolete_packs')
        obsolete_pack_trans.put_bytes('a-pack.pack', 'content\n')
        obsolete_pack_trans.put_bytes('a-pack.rix', 'content\n')
        obsolete_pack_trans.put_bytes('a-pack.iix', 'content\n')
        obsolete_pack_trans.put_bytes('another-pack.pack', 'foo\n')
        obsolete_pack_trans.put_bytes('not-a-pack.rix', 'foo\n')
        res = packs._clear_obsolete_packs(preserve=set(['a-pack']))
        self.assertEqual(['a-pack', 'another-pack'], sorted(res))
        self.assertEqual(['a-pack.iix', 'a-pack.pack', 'a-pack.rix'],
                         sorted(obsolete_pack_trans.list_dir('.')))

    def test__max_pack_count(self):
        """The maximum pack count is a function of the number of revisions."""
        # no revisions - one pack, so that we can have a revision free repo
        # without it blowing up
        packs = self.get_packs()
        self.assertEqual(1, packs._max_pack_count(0))
        # after that the sum of the digits, - check the first 1-9
        self.assertEqual(1, packs._max_pack_count(1))
        self.assertEqual(2, packs._max_pack_count(2))
        self.assertEqual(3, packs._max_pack_count(3))
        self.assertEqual(4, packs._max_pack_count(4))
        self.assertEqual(5, packs._max_pack_count(5))
        self.assertEqual(6, packs._max_pack_count(6))
        self.assertEqual(7, packs._max_pack_count(7))
        self.assertEqual(8, packs._max_pack_count(8))
        self.assertEqual(9, packs._max_pack_count(9))
        # check the boundary cases with two digits for the next decade
        self.assertEqual(1, packs._max_pack_count(10))
        self.assertEqual(2, packs._max_pack_count(11))
        self.assertEqual(10, packs._max_pack_count(19))
        self.assertEqual(2, packs._max_pack_count(20))
        self.assertEqual(3, packs._max_pack_count(21))
        # check some arbitrary big numbers
        self.assertEqual(25, packs._max_pack_count(112894))

    def test_repr(self):
        packs = self.get_packs()
        self.assertContainsRe(repr(packs),
            'RepositoryPackCollection(.*Repository(.*))')

    def test__obsolete_packs(self):
        tree, r, packs, revs = self.make_packs_and_alt_repo(write_lock=True)
        names = packs.names()
        pack = packs.get_pack_by_name(names[0])
        # Schedule this one for removal
        packs._remove_pack_from_memory(pack)
        # Simulate a concurrent update by renaming the .pack file and one of
        # the indices
        packs.transport.rename('packs/%s.pack' % (names[0],),
                               'obsolete_packs/%s.pack' % (names[0],))
        packs.transport.rename('indices/%s.iix' % (names[0],),
                               'obsolete_packs/%s.iix' % (names[0],))
        # Now trigger the obsoletion, and ensure that all the remaining files
        # are still renamed
        packs._obsolete_packs([pack])
        self.assertEqual([n + '.pack' for n in names[1:]],
                         sorted(packs._pack_transport.list_dir('.')))
        # names[0] should not be present in the index anymore
        self.assertEqual(names[1:],
            sorted(set([osutils.splitext(n)[0] for n in
                        packs._index_transport.list_dir('.')])))

    def test_pack_distribution_zero(self):
        packs = self.get_packs()
        self.assertEqual([0], packs.pack_distribution(0))

    def test_ensure_loaded_unlocked(self):
        packs = self.get_packs()
        self.assertRaises(errors.ObjectNotLocked,
                          packs.ensure_loaded)

    def test_pack_distribution_one_to_nine(self):
        packs = self.get_packs()
        self.assertEqual([1],
            packs.pack_distribution(1))
        self.assertEqual([1, 1],
            packs.pack_distribution(2))
        self.assertEqual([1, 1, 1],
            packs.pack_distribution(3))
        self.assertEqual([1, 1, 1, 1],
            packs.pack_distribution(4))
        self.assertEqual([1, 1, 1, 1, 1],
            packs.pack_distribution(5))
        self.assertEqual([1, 1, 1, 1, 1, 1],
            packs.pack_distribution(6))
        self.assertEqual([1, 1, 1, 1, 1, 1, 1],
            packs.pack_distribution(7))
        self.assertEqual([1, 1, 1, 1, 1, 1, 1, 1],
            packs.pack_distribution(8))
        self.assertEqual([1, 1, 1, 1, 1, 1, 1, 1, 1],
            packs.pack_distribution(9))

    def test_pack_distribution_stable_at_boundaries(self):
        """When there are multi-rev packs the counts are stable."""
        packs = self.get_packs()
        # in 10s:
        self.assertEqual([10], packs.pack_distribution(10))
        self.assertEqual([10, 1], packs.pack_distribution(11))
        self.assertEqual([10, 10], packs.pack_distribution(20))
        self.assertEqual([10, 10, 1], packs.pack_distribution(21))
        # 100s
        self.assertEqual([100], packs.pack_distribution(100))
        self.assertEqual([100, 1], packs.pack_distribution(101))
        self.assertEqual([100, 10, 1], packs.pack_distribution(111))
        self.assertEqual([100, 100], packs.pack_distribution(200))
        self.assertEqual([100, 100, 1], packs.pack_distribution(201))
        self.assertEqual([100, 100, 10, 1], packs.pack_distribution(211))

    def test_plan_pack_operations_2009_revisions_skip_all_packs(self):
        packs = self.get_packs()
        existing_packs = [(2000, "big"), (9, "medium")]
        # rev count - 2009 -> 2x1000 + 9x1
        pack_operations = packs.plan_autopack_combinations(
            existing_packs, [1000, 1000, 1, 1, 1, 1, 1, 1, 1, 1, 1])
        self.assertEqual([], pack_operations)

    def test_plan_pack_operations_2010_revisions_skip_all_packs(self):
        packs = self.get_packs()
        existing_packs = [(2000, "big"), (9, "medium"), (1, "single")]
        # rev count - 2010 -> 2x1000 + 1x10
        pack_operations = packs.plan_autopack_combinations(
            existing_packs, [1000, 1000, 10])
        self.assertEqual([], pack_operations)

    def test_plan_pack_operations_2010_combines_smallest_two(self):
        packs = self.get_packs()
        existing_packs = [(1999, "big"), (9, "medium"), (1, "single2"),
            (1, "single1")]
        # rev count - 2010 -> 2x1000 + 1x10 (3)
        pack_operations = packs.plan_autopack_combinations(
            existing_packs, [1000, 1000, 10])
        self.assertEqual([[2, ["single2", "single1"]]], pack_operations)

    def test_plan_pack_operations_creates_a_single_op(self):
        packs = self.get_packs()
        existing_packs = [(50, 'a'), (40, 'b'), (30, 'c'), (10, 'd'),
                          (10, 'e'), (6, 'f'), (4, 'g')]
        # rev count 150 -> 1x100 and 5x10
        # The two size 10 packs do not need to be touched. The 50, 40, 30 would
        # be combined into a single 120 size pack, and the 6 & 4 would
        # becombined into a size 10 pack. However, if we have to rewrite them,
        # we save a pack file with no increased I/O by putting them into the
        # same file.
        distribution = packs.pack_distribution(150)
        pack_operations = packs.plan_autopack_combinations(existing_packs,
                                                           distribution)
        self.assertEqual([[130, ['a', 'b', 'c', 'f', 'g']]], pack_operations)

    def test_all_packs_none(self):
        format = self.get_format()
        tree = self.make_branch_and_tree('.', format=format)
        tree.lock_read()
        self.addCleanup(tree.unlock)
        packs = tree.branch.repository._pack_collection
        packs.ensure_loaded()
        self.assertEqual([], packs.all_packs())

    def test_all_packs_one(self):
        format = self.get_format()
        tree = self.make_branch_and_tree('.', format=format)
        tree.commit('start')
        tree.lock_read()
        self.addCleanup(tree.unlock)
        packs = tree.branch.repository._pack_collection
        packs.ensure_loaded()
        self.assertEqual([
            packs.get_pack_by_name(packs.names()[0])],
            packs.all_packs())

    def test_all_packs_two(self):
        format = self.get_format()
        tree = self.make_branch_and_tree('.', format=format)
        tree.commit('start')
        tree.commit('continue')
        tree.lock_read()
        self.addCleanup(tree.unlock)
        packs = tree.branch.repository._pack_collection
        packs.ensure_loaded()
        self.assertEqual([
            packs.get_pack_by_name(packs.names()[0]),
            packs.get_pack_by_name(packs.names()[1]),
            ], packs.all_packs())

    def test_get_pack_by_name(self):
        format = self.get_format()
        tree = self.make_branch_and_tree('.', format=format)
        tree.commit('start')
        tree.lock_read()
        self.addCleanup(tree.unlock)
        packs = tree.branch.repository._pack_collection
        packs.reset()
        packs.ensure_loaded()
        name = packs.names()[0]
        pack_1 = packs.get_pack_by_name(name)
        # the pack should be correctly initialised
        sizes = packs._names[name]
        rev_index = GraphIndex(packs._index_transport, name + '.rix', sizes[0])
        inv_index = GraphIndex(packs._index_transport, name + '.iix', sizes[1])
        txt_index = GraphIndex(packs._index_transport, name + '.tix', sizes[2])
        sig_index = GraphIndex(packs._index_transport, name + '.six', sizes[3])
        self.assertEqual(pack_repo.ExistingPack(packs._pack_transport,
            name, rev_index, inv_index, txt_index, sig_index), pack_1)
        # and the same instance should be returned on successive calls.
        self.assertTrue(pack_1 is packs.get_pack_by_name(name))

    def test_reload_pack_names_new_entry(self):
        tree, r, packs, revs = self.make_packs_and_alt_repo()
        names = packs.names()
        # Add a new pack file into the repository
        rev4 = tree.commit('four')
        new_names = tree.branch.repository._pack_collection.names()
        new_name = set(new_names).difference(names)
        self.assertEqual(1, len(new_name))
        new_name = new_name.pop()
        # The old collection hasn't noticed yet
        self.assertEqual(names, packs.names())
        self.assertTrue(packs.reload_pack_names())
        self.assertEqual(new_names, packs.names())
        # And the repository can access the new revision
        self.assertEqual({rev4:(revs[-1],)}, r.get_parent_map([rev4]))
        self.assertFalse(packs.reload_pack_names())

    def test_reload_pack_names_added_and_removed(self):
        tree, r, packs, revs = self.make_packs_and_alt_repo()
        names = packs.names()
        # Now repack the whole thing
        tree.branch.repository.pack()
        new_names = tree.branch.repository._pack_collection.names()
        # The other collection hasn't noticed yet
        self.assertEqual(names, packs.names())
        self.assertTrue(packs.reload_pack_names())
        self.assertEqual(new_names, packs.names())
        self.assertEqual({revs[-1]:(revs[-2],)}, r.get_parent_map([revs[-1]]))
        self.assertFalse(packs.reload_pack_names())

    def test_reload_pack_names_preserves_pending(self):
        # TODO: Update this to also test for pending-deleted names
        tree, r, packs, revs = self.make_packs_and_alt_repo(write_lock=True)
        # We will add one pack (via start_write_group + insert_record_stream),
        # and remove another pack (via _remove_pack_from_memory)
        orig_names = packs.names()
        orig_at_load = packs._packs_at_load
        to_remove_name = iter(orig_names).next()
        r.start_write_group()
        self.addCleanup(r.abort_write_group)
        r.texts.insert_record_stream([versionedfile.FulltextContentFactory(
            ('text', 'rev'), (), None, 'content\n')])
        new_pack = packs._new_pack
        self.assertTrue(new_pack.data_inserted())
        new_pack.finish()
        packs.allocate(new_pack)
        packs._new_pack = None
        removed_pack = packs.get_pack_by_name(to_remove_name)
        packs._remove_pack_from_memory(removed_pack)
        names = packs.names()
        all_nodes, deleted_nodes, new_nodes, _ = packs._diff_pack_names()
        new_names = set([x[0][0] for x in new_nodes])
        self.assertEqual(names, sorted([x[0][0] for x in all_nodes]))
        self.assertEqual(set(names) - set(orig_names), new_names)
        self.assertEqual(set([new_pack.name]), new_names)
        self.assertEqual([to_remove_name],
                         sorted([x[0][0] for x in deleted_nodes]))
        packs.reload_pack_names()
        reloaded_names = packs.names()
        self.assertEqual(orig_at_load, packs._packs_at_load)
        self.assertEqual(names, reloaded_names)
        all_nodes, deleted_nodes, new_nodes, _ = packs._diff_pack_names()
        new_names = set([x[0][0] for x in new_nodes])
        self.assertEqual(names, sorted([x[0][0] for x in all_nodes]))
        self.assertEqual(set(names) - set(orig_names), new_names)
        self.assertEqual(set([new_pack.name]), new_names)
        self.assertEqual([to_remove_name],
                         sorted([x[0][0] for x in deleted_nodes]))

    def test_autopack_obsoletes_new_pack(self):
        tree, r, packs, revs = self.make_packs_and_alt_repo(write_lock=True)
        packs._max_pack_count = lambda x: 1
        packs.pack_distribution = lambda x: [10]
        r.start_write_group()
        r.revisions.insert_record_stream([versionedfile.FulltextContentFactory(
            ('bogus-rev',), (), None, 'bogus-content\n')])
        # This should trigger an autopack, which will combine everything into a
        # single pack file.
        new_names = r.commit_write_group()
        names = packs.names()
        self.assertEqual(1, len(names))
        self.assertEqual([names[0] + '.pack'],
                         packs._pack_transport.list_dir('.'))

    def test_autopack_reloads_and_stops(self):
        tree, r, packs, revs = self.make_packs_and_alt_repo(write_lock=True)
        # After we have determined what needs to be autopacked, trigger a
        # full-pack via the other repo which will cause us to re-evaluate and
        # decide we don't need to do anything
        orig_execute = packs._execute_pack_operations
        def _munged_execute_pack_ops(*args, **kwargs):
            tree.branch.repository.pack()
            return orig_execute(*args, **kwargs)
        packs._execute_pack_operations = _munged_execute_pack_ops
        packs._max_pack_count = lambda x: 1
        packs.pack_distribution = lambda x: [10]
        self.assertFalse(packs.autopack())
        self.assertEqual(1, len(packs.names()))
        self.assertEqual(tree.branch.repository._pack_collection.names(),
                         packs.names())

    def test__save_pack_names(self):
        tree, r, packs, revs = self.make_packs_and_alt_repo(write_lock=True)
        names = packs.names()
        pack = packs.get_pack_by_name(names[0])
        packs._remove_pack_from_memory(pack)
        packs._save_pack_names(obsolete_packs=[pack])
        cur_packs = packs._pack_transport.list_dir('.')
        self.assertEqual([n + '.pack' for n in names[1:]], sorted(cur_packs))
        # obsolete_packs will also have stuff like .rix and .iix present.
        obsolete_packs = packs.transport.list_dir('obsolete_packs')
        obsolete_names = set([osutils.splitext(n)[0] for n in obsolete_packs])
        self.assertEqual([pack.name], sorted(obsolete_names))

    def test__save_pack_names_already_obsoleted(self):
        tree, r, packs, revs = self.make_packs_and_alt_repo(write_lock=True)
        names = packs.names()
        pack = packs.get_pack_by_name(names[0])
        packs._remove_pack_from_memory(pack)
        # We are going to simulate a concurrent autopack by manually obsoleting
        # the pack directly.
        packs._obsolete_packs([pack])
        packs._save_pack_names(clear_obsolete_packs=True,
                               obsolete_packs=[pack])
        cur_packs = packs._pack_transport.list_dir('.')
        self.assertEqual([n + '.pack' for n in names[1:]], sorted(cur_packs))
        # Note that while we set clear_obsolete_packs=True, it should not
        # delete a pack file that we have also scheduled for obsoletion.
        obsolete_packs = packs.transport.list_dir('obsolete_packs')
        obsolete_names = set([osutils.splitext(n)[0] for n in obsolete_packs])
        self.assertEqual([pack.name], sorted(obsolete_names))



class TestPack(TestCaseWithTransport):
    """Tests for the Pack object."""

    def assertCurrentlyEqual(self, left, right):
        self.assertTrue(left == right)
        self.assertTrue(right == left)
        self.assertFalse(left != right)
        self.assertFalse(right != left)

    def assertCurrentlyNotEqual(self, left, right):
        self.assertFalse(left == right)
        self.assertFalse(right == left)
        self.assertTrue(left != right)
        self.assertTrue(right != left)

    def test___eq____ne__(self):
        left = pack_repo.ExistingPack('', '', '', '', '', '')
        right = pack_repo.ExistingPack('', '', '', '', '', '')
        self.assertCurrentlyEqual(left, right)
        # change all attributes and ensure equality changes as we do.
        left.revision_index = 'a'
        self.assertCurrentlyNotEqual(left, right)
        right.revision_index = 'a'
        self.assertCurrentlyEqual(left, right)
        left.inventory_index = 'a'
        self.assertCurrentlyNotEqual(left, right)
        right.inventory_index = 'a'
        self.assertCurrentlyEqual(left, right)
        left.text_index = 'a'
        self.assertCurrentlyNotEqual(left, right)
        right.text_index = 'a'
        self.assertCurrentlyEqual(left, right)
        left.signature_index = 'a'
        self.assertCurrentlyNotEqual(left, right)
        right.signature_index = 'a'
        self.assertCurrentlyEqual(left, right)
        left.name = 'a'
        self.assertCurrentlyNotEqual(left, right)
        right.name = 'a'
        self.assertCurrentlyEqual(left, right)
        left.transport = 'a'
        self.assertCurrentlyNotEqual(left, right)
        right.transport = 'a'
        self.assertCurrentlyEqual(left, right)

    def test_file_name(self):
        pack = pack_repo.ExistingPack('', 'a_name', '', '', '', '')
        self.assertEqual('a_name.pack', pack.file_name())


class TestNewPack(TestCaseWithTransport):
    """Tests for pack_repo.NewPack."""

    def test_new_instance_attributes(self):
        upload_transport = self.get_transport('upload')
        pack_transport = self.get_transport('pack')
        index_transport = self.get_transport('index')
        upload_transport.mkdir('.')
        collection = pack_repo.RepositoryPackCollection(
            repo=None,
            transport=self.get_transport('.'),
            index_transport=index_transport,
            upload_transport=upload_transport,
            pack_transport=pack_transport,
            index_builder_class=BTreeBuilder,
            index_class=BTreeGraphIndex,
            use_chk_index=False)
        pack = pack_repo.NewPack(collection)
        self.addCleanup(pack.abort) # Make sure the write stream gets closed
        self.assertIsInstance(pack.revision_index, BTreeBuilder)
        self.assertIsInstance(pack.inventory_index, BTreeBuilder)
        self.assertIsInstance(pack._hash, type(osutils.md5()))
        self.assertTrue(pack.upload_transport is upload_transport)
        self.assertTrue(pack.index_transport is index_transport)
        self.assertTrue(pack.pack_transport is pack_transport)
        self.assertEqual(None, pack.index_sizes)
        self.assertEqual(20, len(pack.random_name))
        self.assertIsInstance(pack.random_name, str)
        self.assertIsInstance(pack.start_time, float)


class TestPacker(TestCaseWithTransport):
    """Tests for the packs repository Packer class."""

    def test_pack_optimizes_pack_order(self):
        builder = self.make_branch_builder('.', format="1.9")
        builder.start_series()
        builder.build_snapshot('A', None, [
            ('add', ('', 'root-id', 'directory', None)),
            ('add', ('f', 'f-id', 'file', 'content\n'))])
        builder.build_snapshot('B', ['A'],
            [('modify', ('f-id', 'new-content\n'))])
        builder.build_snapshot('C', ['B'],
            [('modify', ('f-id', 'third-content\n'))])
        builder.build_snapshot('D', ['C'],
            [('modify', ('f-id', 'fourth-content\n'))])
        b = builder.get_branch()
        b.lock_read()
        builder.finish_series()
        self.addCleanup(b.unlock)
        # At this point, we should have 4 pack files available
        # Because of how they were built, they correspond to
        # ['D', 'C', 'B', 'A']
        packs = b.repository._pack_collection.packs
        packer = pack_repo.Packer(b.repository._pack_collection,
                                  packs, 'testing',
                                  revision_ids=['B', 'C'])
        # Now, when we are copying the B & C revisions, their pack files should
        # be moved to the front of the stack
        # The new ordering moves B & C to the front of the .packs attribute,
        # and leaves the others in the original order.
        new_packs = [packs[1], packs[2], packs[0], packs[3]]
        new_pack = packer.pack()
        self.assertEqual(new_packs, packer.packs)


class TestOptimisingPacker(TestCaseWithTransport):
    """Tests for the OptimisingPacker class."""

    def get_pack_collection(self):
        repo = self.make_repository('.')
        return repo._pack_collection

    def test_open_pack_will_optimise(self):
        packer = pack_repo.OptimisingPacker(self.get_pack_collection(),
                                            [], '.test')
        new_pack = packer.open_pack()
        self.addCleanup(new_pack.abort) # ensure cleanup
        self.assertIsInstance(new_pack, pack_repo.NewPack)
        self.assertTrue(new_pack.revision_index._optimize_for_size)
        self.assertTrue(new_pack.inventory_index._optimize_for_size)
        self.assertTrue(new_pack.text_index._optimize_for_size)
        self.assertTrue(new_pack.signature_index._optimize_for_size)


class TestCrossFormatPacks(TestCaseWithTransport):

    def log_pack(self, hint=None):
        self.calls.append(('pack', hint))
        self.orig_pack(hint=hint)
        if self.expect_hint:
            self.assertTrue(hint)

    def run_stream(self, src_fmt, target_fmt, expect_pack_called):
        self.expect_hint = expect_pack_called
        self.calls = []
        source_tree = self.make_branch_and_tree('src', format=src_fmt)
        source_tree.lock_write()
        self.addCleanup(source_tree.unlock)
        tip = source_tree.commit('foo')
        target = self.make_repository('target', format=target_fmt)
        target.lock_write()
        self.addCleanup(target.unlock)
        source = source_tree.branch.repository._get_source(target._format)
        self.orig_pack = target.pack
        target.pack = self.log_pack
        search = target.search_missing_revision_ids(
            source_tree.branch.repository, revision_ids=[tip])
        stream = source.get_stream(search)
        from_format = source_tree.branch.repository._format
        sink = target._get_sink()
        sink.insert_stream(stream, from_format, [])
        if expect_pack_called:
            self.assertLength(1, self.calls)
        else:
            self.assertLength(0, self.calls)

    def run_fetch(self, src_fmt, target_fmt, expect_pack_called):
        self.expect_hint = expect_pack_called
        self.calls = []
        source_tree = self.make_branch_and_tree('src', format=src_fmt)
        source_tree.lock_write()
        self.addCleanup(source_tree.unlock)
        tip = source_tree.commit('foo')
        target = self.make_repository('target', format=target_fmt)
        target.lock_write()
        self.addCleanup(target.unlock)
        source = source_tree.branch.repository
        self.orig_pack = target.pack
        target.pack = self.log_pack
        target.fetch(source)
        if expect_pack_called:
            self.assertLength(1, self.calls)
        else:
            self.assertLength(0, self.calls)

    def test_sink_format_hint_no(self):
        # When the target format says packing makes no difference, pack is not
        # called.
        self.run_stream('1.9', 'rich-root-pack', False)

    def test_sink_format_hint_yes(self):
        # When the target format says packing makes a difference, pack is
        # called.
        self.run_stream('1.9', '2a', True)

    def test_sink_format_same_no(self):
        # When the formats are the same, pack is not called.
        self.run_stream('2a', '2a', False)

    def test_IDS_format_hint_no(self):
        # When the target format says packing makes no difference, pack is not
        # called.
        self.run_fetch('1.9', 'rich-root-pack', False)

    def test_IDS_format_hint_yes(self):
        # When the target format says packing makes a difference, pack is
        # called.
        self.run_fetch('1.9', '2a', True)

    def test_IDS_format_same_no(self):
        # When the formats are the same, pack is not called.
        self.run_fetch('2a', '2a', False)<|MERGE_RESOLUTION|>--- conflicted
+++ resolved
@@ -25,17 +25,10 @@
 from stat import S_ISDIR
 
 import bzrlib
-<<<<<<< HEAD
-from bzrlib.errors import (UnknownFormatError,
-                           UnsupportedFormatError,
-                           )
-=======
 from bzrlib.errors import (
-    NoSuchFile,
     UnknownFormatError,
     UnsupportedFormatError,
     )
->>>>>>> 35854293
 from bzrlib import (
     btree_index,
     graph,
