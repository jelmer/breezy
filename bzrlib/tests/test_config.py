# Copyright (C) 2005-2011 Canonical Ltd
#
# This program is free software; you can redistribute it and/or modify
# it under the terms of the GNU General Public License as published by
# the Free Software Foundation; either version 2 of the License, or
# (at your option) any later version.
#
# This program is distributed in the hope that it will be useful,
# but WITHOUT ANY WARRANTY; without even the implied warranty of
# MERCHANTABILITY or FITNESS FOR A PARTICULAR PURPOSE.  See the
# GNU General Public License for more details.
#
# You should have received a copy of the GNU General Public License
# along with this program; if not, write to the Free Software
# Foundation, Inc., 51 Franklin Street, Fifth Floor, Boston, MA 02110-1301 USA

"""Tests for finding and reading the bzr config file[s]."""
# import system imports here
from cStringIO import StringIO
import os
import sys
import threading


from testtools import matchers

#import bzrlib specific imports here
from bzrlib import (
    branch,
    bzrdir,
    config,
    diff,
    errors,
    osutils,
    mail_client,
    mergetools,
    ui,
    urlutils,
    tests,
    trace,
    transport,
    )
from bzrlib.tests import (
    features,
    TestSkipped,
    scenarios,
    )
from bzrlib.util.configobj import configobj


def lockable_config_scenarios():
    return [
        ('global',
         {'config_class': config.GlobalConfig,
          'config_args': [],
          'config_section': 'DEFAULT'}),
        ('locations',
         {'config_class': config.LocationConfig,
          'config_args': ['.'],
          'config_section': '.'}),]


load_tests = scenarios.load_tests_apply_scenarios


sample_long_alias="log -r-15..-1 --line"
sample_config_text = u"""
[DEFAULT]
email=Erik B\u00e5gfors <erik@bagfors.nu>
editor=vim
change_editor=vimdiff -of @new_path @old_path
gpg_signing_command=gnome-gpg
log_format=short
user_global_option=something
bzr.mergetool.sometool=sometool {base} {this} {other} -o {result}
bzr.mergetool.funkytool=funkytool "arg with spaces" {this_temp}
bzr.default_mergetool=sometool
[ALIASES]
h=help
ll=""" + sample_long_alias + "\n"


sample_always_signatures = """
[DEFAULT]
check_signatures=ignore
create_signatures=always
"""

sample_ignore_signatures = """
[DEFAULT]
check_signatures=require
create_signatures=never
"""

sample_maybe_signatures = """
[DEFAULT]
check_signatures=ignore
create_signatures=when-required
"""

sample_branches_text = """
[http://www.example.com]
# Top level policy
email=Robert Collins <robertc@example.org>
normal_option = normal
appendpath_option = append
appendpath_option:policy = appendpath
norecurse_option = norecurse
norecurse_option:policy = norecurse
[http://www.example.com/ignoreparent]
# different project: ignore parent dir config
ignore_parents=true
[http://www.example.com/norecurse]
# configuration items that only apply to this dir
recurse=false
normal_option = norecurse
[http://www.example.com/dir]
appendpath_option = normal
[/b/]
check_signatures=require
# test trailing / matching with no children
[/a/]
check_signatures=check-available
gpg_signing_command=false
user_local_option=local
# test trailing / matching
[/a/*]
#subdirs will match but not the parent
[/a/c]
check_signatures=ignore
post_commit=bzrlib.tests.test_config.post_commit
#testing explicit beats globs
"""


def create_configs(test):
    """Create configuration files for a given test.

    This requires creating a tree (and populate the ``test.tree`` attribute)
    and its associated branch and will populate the following attributes:

    - branch_config: A BranchConfig for the associated branch.

    - locations_config : A LocationConfig for the associated branch

    - bazaar_config: A GlobalConfig.

    The tree and branch are created in a 'tree' subdirectory so the tests can
    still use the test directory to stay outside of the branch.
    """
    tree = test.make_branch_and_tree('tree')
    test.tree = tree
    test.branch_config = config.BranchConfig(tree.branch)
    test.locations_config = config.LocationConfig(tree.basedir)
    test.bazaar_config = config.GlobalConfig()


def create_configs_with_file_option(test):
    """Create configuration files with a ``file`` option set in each.

    This builds on ``create_configs`` and add one ``file`` option in each
    configuration with a value which allows identifying the configuration file.
    """
    create_configs(test)
    test.bazaar_config.set_user_option('file', 'bazaar')
    test.locations_config.set_user_option('file', 'locations')
    test.branch_config.set_user_option('file', 'branch')


class TestOptionsMixin:

    def assertOptions(self, expected, conf):
        # We don't care about the parser (as it will make tests hard to write
        # and error-prone anyway)
        self.assertThat([opt[:4] for opt in conf._get_options()],
                        matchers.Equals(expected))


class InstrumentedConfigObj(object):
    """A config obj look-enough-alike to record calls made to it."""

    def __contains__(self, thing):
        self._calls.append(('__contains__', thing))
        return False

    def __getitem__(self, key):
        self._calls.append(('__getitem__', key))
        return self

    def __init__(self, input, encoding=None):
        self._calls = [('__init__', input, encoding)]

    def __setitem__(self, key, value):
        self._calls.append(('__setitem__', key, value))

    def __delitem__(self, key):
        self._calls.append(('__delitem__', key))

    def keys(self):
        self._calls.append(('keys',))
        return []

    def reload(self):
        self._calls.append(('reload',))

    def write(self, arg):
        self._calls.append(('write',))

    def as_bool(self, value):
        self._calls.append(('as_bool', value))
        return False

    def get_value(self, section, name):
        self._calls.append(('get_value', section, name))
        return None


class FakeBranch(object):

    def __init__(self, base=None, user_id=None):
        if base is None:
            self.base = "http://example.com/branches/demo"
        else:
            self.base = base
        self._transport = self.control_files = \
            FakeControlFilesAndTransport(user_id=user_id)

    def _get_config(self):
        return config.TransportConfig(self._transport, 'branch.conf')

    def lock_write(self):
        pass

    def unlock(self):
        pass


class FakeControlFilesAndTransport(object):

    def __init__(self, user_id=None):
        self.files = {}
        if user_id:
            self.files['email'] = user_id
        self._transport = self

    def get_utf8(self, filename):
        # from LockableFiles
        raise AssertionError("get_utf8 should no longer be used")

    def get(self, filename):
        # from Transport
        try:
            return StringIO(self.files[filename])
        except KeyError:
            raise errors.NoSuchFile(filename)

    def get_bytes(self, filename):
        # from Transport
        try:
            return self.files[filename]
        except KeyError:
            raise errors.NoSuchFile(filename)

    def put(self, filename, fileobj):
        self.files[filename] = fileobj.read()

    def put_file(self, filename, fileobj):
        return self.put(filename, fileobj)


class InstrumentedConfig(config.Config):
    """An instrumented config that supplies stubs for template methods."""

    def __init__(self):
        super(InstrumentedConfig, self).__init__()
        self._calls = []
        self._signatures = config.CHECK_NEVER

    def _get_user_id(self):
        self._calls.append('_get_user_id')
        return "Robert Collins <robert.collins@example.org>"

    def _get_signature_checking(self):
        self._calls.append('_get_signature_checking')
        return self._signatures

    def _get_change_editor(self):
        self._calls.append('_get_change_editor')
        return 'vimdiff -fo @new_path @old_path'


bool_config = """[DEFAULT]
active = true
inactive = false
[UPPERCASE]
active = True
nonactive = False
"""


class TestConfigObj(tests.TestCase):

    def test_get_bool(self):
        co = config.ConfigObj(StringIO(bool_config))
        self.assertIs(co.get_bool('DEFAULT', 'active'), True)
        self.assertIs(co.get_bool('DEFAULT', 'inactive'), False)
        self.assertIs(co.get_bool('UPPERCASE', 'active'), True)
        self.assertIs(co.get_bool('UPPERCASE', 'nonactive'), False)

    def test_hash_sign_in_value(self):
        """
        Before 4.5.0, ConfigObj did not quote # signs in values, so they'd be
        treated as comments when read in again. (#86838)
        """
        co = config.ConfigObj()
        co['test'] = 'foo#bar'
        outfile = StringIO()
        co.write(outfile=outfile)
        lines = outfile.getvalue().splitlines()
        self.assertEqual(lines, ['test = "foo#bar"'])
        co2 = config.ConfigObj(lines)
        self.assertEqual(co2['test'], 'foo#bar')

    def test_triple_quotes(self):
        # Bug #710410: if the value string has triple quotes
        # then ConfigObj versions up to 4.7.2 will quote them wrong
        # and won't able to read them back
        triple_quotes_value = '''spam
""" that's my spam """
eggs'''
        co = config.ConfigObj()
        co['test'] = triple_quotes_value
        # While writing this test another bug in ConfigObj has been found:
        # method co.write() without arguments produces list of lines
        # one option per line, and multiline values are not split
        # across multiple lines,
        # and that breaks the parsing these lines back by ConfigObj.
        # This issue only affects test, but it's better to avoid
        # `co.write()` construct at all.
        # [bialix 20110222] bug report sent to ConfigObj's author
        outfile = StringIO()
        co.write(outfile=outfile)
        output = outfile.getvalue()
        # now we're trying to read it back
        co2 = config.ConfigObj(StringIO(output))
        self.assertEquals(triple_quotes_value, co2['test'])


erroneous_config = """[section] # line 1
good=good # line 2
[section] # line 3
whocares=notme # line 4
"""


class TestConfigObjErrors(tests.TestCase):

    def test_duplicate_section_name_error_line(self):
        try:
            co = configobj.ConfigObj(StringIO(erroneous_config),
                                     raise_errors=True)
        except config.configobj.DuplicateError, e:
            self.assertEqual(3, e.line_number)
        else:
            self.fail('Error in config file not detected')


class TestConfig(tests.TestCase):

    def test_constructs(self):
        config.Config()

    def test_no_default_editor(self):
        self.assertRaises(NotImplementedError, config.Config().get_editor)

    def test_user_email(self):
        my_config = InstrumentedConfig()
        self.assertEqual('robert.collins@example.org', my_config.user_email())
        self.assertEqual(['_get_user_id'], my_config._calls)

    def test_username(self):
        my_config = InstrumentedConfig()
        self.assertEqual('Robert Collins <robert.collins@example.org>',
                         my_config.username())
        self.assertEqual(['_get_user_id'], my_config._calls)

    def test_signatures_default(self):
        my_config = config.Config()
        self.assertFalse(my_config.signature_needed())
        self.assertEqual(config.CHECK_IF_POSSIBLE,
                         my_config.signature_checking())
        self.assertEqual(config.SIGN_WHEN_REQUIRED,
                         my_config.signing_policy())

    def test_signatures_template_method(self):
        my_config = InstrumentedConfig()
        self.assertEqual(config.CHECK_NEVER, my_config.signature_checking())
        self.assertEqual(['_get_signature_checking'], my_config._calls)

    def test_signatures_template_method_none(self):
        my_config = InstrumentedConfig()
        my_config._signatures = None
        self.assertEqual(config.CHECK_IF_POSSIBLE,
                         my_config.signature_checking())
        self.assertEqual(['_get_signature_checking'], my_config._calls)

    def test_gpg_signing_command_default(self):
        my_config = config.Config()
        self.assertEqual('gpg', my_config.gpg_signing_command())

    def test_get_user_option_default(self):
        my_config = config.Config()
        self.assertEqual(None, my_config.get_user_option('no_option'))

    def test_post_commit_default(self):
        my_config = config.Config()
        self.assertEqual(None, my_config.post_commit())

    def test_log_format_default(self):
        my_config = config.Config()
        self.assertEqual('long', my_config.log_format())

    def test_get_change_editor(self):
        my_config = InstrumentedConfig()
        change_editor = my_config.get_change_editor('old_tree', 'new_tree')
        self.assertEqual(['_get_change_editor'], my_config._calls)
        self.assertIs(diff.DiffFromTool, change_editor.__class__)
        self.assertEqual(['vimdiff', '-fo', '@new_path', '@old_path'],
                         change_editor.command_template)


class TestConfigPath(tests.TestCase):

    def setUp(self):
        super(TestConfigPath, self).setUp()
        self.overrideEnv('HOME', '/home/bogus')
        self.overrideEnv('XDG_CACHE_DIR', '')
        if sys.platform == 'win32':
            self.overrideEnv(
                'BZR_HOME', r'C:\Documents and Settings\bogus\Application Data')
            self.bzr_home = \
                'C:/Documents and Settings/bogus/Application Data/bazaar/2.0'
        else:
            self.bzr_home = '/home/bogus/.bazaar'

    def test_config_dir(self):
        self.assertEqual(config.config_dir(), self.bzr_home)

    def test_config_filename(self):
        self.assertEqual(config.config_filename(),
                         self.bzr_home + '/bazaar.conf')

    def test_locations_config_filename(self):
        self.assertEqual(config.locations_config_filename(),
                         self.bzr_home + '/locations.conf')

    def test_authentication_config_filename(self):
        self.assertEqual(config.authentication_config_filename(),
                         self.bzr_home + '/authentication.conf')

    def test_xdg_cache_dir(self):
        self.assertEqual(config.xdg_cache_dir(),
            '/home/bogus/.cache')


class TestXDGConfigDir(tests.TestCaseInTempDir):
    # must be in temp dir because config tests for the existence of the bazaar
    # subdirectory of $XDG_CONFIG_HOME

    def setUp(self):
        if sys.platform in ('darwin', 'win32'):
            raise tests.TestNotApplicable(
                'XDG config dir not used on this platform')
        super(TestXDGConfigDir, self).setUp()
        self.overrideEnv('HOME', self.test_home_dir)
        # BZR_HOME overrides everything we want to test so unset it.
        self.overrideEnv('BZR_HOME', None)

    def test_xdg_config_dir_exists(self):
        """When ~/.config/bazaar exists, use it as the config dir."""
        newdir = osutils.pathjoin(self.test_home_dir, '.config', 'bazaar')
        os.makedirs(newdir)
        self.assertEqual(config.config_dir(), newdir)

    def test_xdg_config_home(self):
        """When XDG_CONFIG_HOME is set, use it."""
        xdgconfigdir = osutils.pathjoin(self.test_home_dir, 'xdgconfig')
        self.overrideEnv('XDG_CONFIG_HOME', xdgconfigdir)
        newdir = osutils.pathjoin(xdgconfigdir, 'bazaar')
        os.makedirs(newdir)
        self.assertEqual(config.config_dir(), newdir)


class TestIniConfig(tests.TestCaseInTempDir):

    def make_config_parser(self, s):
        conf = config.IniBasedConfig.from_string(s)
        return conf, conf._get_parser()


class TestIniConfigBuilding(TestIniConfig):

    def test_contructs(self):
        my_config = config.IniBasedConfig()

    def test_from_fp(self):
        my_config = config.IniBasedConfig.from_string(sample_config_text)
        self.assertIsInstance(my_config._get_parser(), configobj.ConfigObj)

    def test_cached(self):
        my_config = config.IniBasedConfig.from_string(sample_config_text)
        parser = my_config._get_parser()
        self.failUnless(my_config._get_parser() is parser)

    def _dummy_chown(self, path, uid, gid):
        self.path, self.uid, self.gid = path, uid, gid

    def test_ini_config_ownership(self):
        """Ensure that chown is happening during _write_config_file"""
        self.requireFeature(features.chown_feature)
        self.overrideAttr(os, 'chown', self._dummy_chown)
        self.path = self.uid = self.gid = None
        conf = config.IniBasedConfig(file_name='./foo.conf')
        conf._write_config_file()
        self.assertEquals(self.path, './foo.conf')
        self.assertTrue(isinstance(self.uid, int))
        self.assertTrue(isinstance(self.gid, int))

    def test_get_filename_parameter_is_deprecated_(self):
        conf = self.callDeprecated([
            'IniBasedConfig.__init__(get_filename) was deprecated in 2.3.'
            ' Use file_name instead.'],
            config.IniBasedConfig, lambda: 'ini.conf')
        self.assertEqual('ini.conf', conf.file_name)

    def test_get_parser_file_parameter_is_deprecated_(self):
        config_file = StringIO(sample_config_text.encode('utf-8'))
        conf = config.IniBasedConfig.from_string(sample_config_text)
        conf = self.callDeprecated([
            'IniBasedConfig._get_parser(file=xxx) was deprecated in 2.3.'
            ' Use IniBasedConfig(_content=xxx) instead.'],
            conf._get_parser, file=config_file)


class TestIniConfigSaving(tests.TestCaseInTempDir):

    def test_cant_save_without_a_file_name(self):
        conf = config.IniBasedConfig()
        self.assertRaises(AssertionError, conf._write_config_file)

    def test_saved_with_content(self):
        content = 'foo = bar\n'
        conf = config.IniBasedConfig.from_string(
            content, file_name='./test.conf', save=True)
        self.assertFileEqual(content, 'test.conf')


class TestIniConfigOptionExpansionDefaultValue(tests.TestCaseInTempDir):
    """What is the default value of expand for config options.

    This is an opt-in beta feature used to evaluate whether or not option
    references can appear in dangerous place raising exceptions, disapearing
    (and as such corrupting data) or if it's safe to activate the option by
    default.

    Note that these tests relies on config._expand_default_value being already
    overwritten in the parent class setUp.
    """

    def setUp(self):
        super(TestIniConfigOptionExpansionDefaultValue, self).setUp()
        self.config = None
        self.warnings = []
        def warning(*args):
            self.warnings.append(args[0] % args[1:])
        self.overrideAttr(trace, 'warning', warning)

    def get_config(self, expand):
        c = config.GlobalConfig.from_string('bzr.config.expand=%s' % (expand,),
                                            save=True)
        return c

    def assertExpandIs(self, expected):
        actual = config._get_expand_default_value()
        #self.config.get_user_option_as_bool('bzr.config.expand')
        self.assertEquals(expected, actual)

    def test_default_is_None(self):
        self.assertEquals(None, config._expand_default_value)

    def test_default_is_False_even_if_None(self):
        self.config = self.get_config(None)
        self.assertExpandIs(False)

    def test_default_is_False_even_if_invalid(self):
        self.config = self.get_config('<your choice>')
        self.assertExpandIs(False)
        # ...
        # Huh ? My choice is False ? Thanks, always happy to hear that :D
        # Wait, you've been warned !
        self.assertLength(1, self.warnings)
        self.assertEquals(
            'Value "<your choice>" is not a boolean for "bzr.config.expand"',
            self.warnings[0])

    def test_default_is_True(self):
        self.config = self.get_config(True)
        self.assertExpandIs(True)
        
    def test_default_is_False(self):
        self.config = self.get_config(False)
        self.assertExpandIs(False)
        

class TestIniConfigOptionExpansion(tests.TestCase):
    """Test option expansion from the IniConfig level.

    What we really want here is to test the Config level, but the class being
    abstract as far as storing values is concerned, this can't be done
    properly (yet).
    """
    # FIXME: This should be rewritten when all configs share a storage
    # implementation -- vila 2011-02-18

    def get_config(self, string=None):
        if string is None:
            string = ''
        c = config.IniBasedConfig.from_string(string)
        return c

    def assertExpansion(self, expected, conf, string, env=None):
        self.assertEquals(expected, conf.expand_options(string, env))

    def test_no_expansion(self):
        c = self.get_config('')
        self.assertExpansion('foo', c, 'foo')

    def test_env_adding_options(self):
        c = self.get_config('')
        self.assertExpansion('bar', c, '{foo}', {'foo': 'bar'})

    def test_env_overriding_options(self):
        c = self.get_config('foo=baz')
        self.assertExpansion('bar', c, '{foo}', {'foo': 'bar'})

    def test_simple_ref(self):
        c = self.get_config('foo=xxx')
        self.assertExpansion('xxx', c, '{foo}')

    def test_unknown_ref(self):
        c = self.get_config('')
        self.assertRaises(errors.ExpandingUnknownOption,
                          c.expand_options, '{foo}')

    def test_indirect_ref(self):
        c = self.get_config('''
foo=xxx
bar={foo}
''')
        self.assertExpansion('xxx', c, '{bar}')

    def test_embedded_ref(self):
        c = self.get_config('''
foo=xxx
bar=foo
''')
        self.assertExpansion('xxx', c, '{{bar}}')

    def test_simple_loop(self):
        c = self.get_config('foo={foo}')
        self.assertRaises(errors.OptionExpansionLoop, c.expand_options, '{foo}')

    def test_indirect_loop(self):
        c = self.get_config('''
foo={bar}
bar={baz}
baz={foo}''')
        e = self.assertRaises(errors.OptionExpansionLoop,
                              c.expand_options, '{foo}')
        self.assertEquals('foo->bar->baz', e.refs)
        self.assertEquals('{foo}', e.string)

    def test_list(self):
        conf = self.get_config('''
foo=start
bar=middle
baz=end
list={foo},{bar},{baz}
''')
        self.assertEquals(['start', 'middle', 'end'],
                           conf.get_user_option('list', expand=True))

    def test_cascading_list(self):
        conf = self.get_config('''
foo=start,{bar}
bar=middle,{baz}
baz=end
list={foo}
''')
        self.assertEquals(['start', 'middle', 'end'],
                           conf.get_user_option('list', expand=True))

    def test_pathological_hidden_list(self):
        conf = self.get_config('''
foo=bin
bar=go
start={foo
middle=},{
end=bar}
hidden={start}{middle}{end}
''')
        # Nope, it's either a string or a list, and the list wins as soon as a
        # ',' appears, so the string concatenation never occur.
        self.assertEquals(['{foo', '}', '{', 'bar}'],
                          conf.get_user_option('hidden', expand=True))

class TestLocationConfigOptionExpansion(tests.TestCaseInTempDir):

    def get_config(self, location, string=None):
        if string is None:
            string = ''
        # Since we don't save the config we won't strictly require to inherit
        # from TestCaseInTempDir, but an error occurs so quickly...
        c = config.LocationConfig.from_string(string, location)
        return c

    def test_dont_cross_unrelated_section(self):
        c = self.get_config('/another/branch/path','''
[/one/branch/path]
foo = hello
bar = {foo}/2

[/another/branch/path]
bar = {foo}/2
''')
        self.assertRaises(errors.ExpandingUnknownOption,
                          c.get_user_option, 'bar', expand=True)

    def test_cross_related_sections(self):
        c = self.get_config('/project/branch/path','''
[/project]
foo = qu

[/project/branch/path]
bar = {foo}ux
''')
        self.assertEquals('quux', c.get_user_option('bar', expand=True))


class TestIniBaseConfigOnDisk(tests.TestCaseInTempDir):

    def test_cannot_reload_without_name(self):
        conf = config.IniBasedConfig.from_string(sample_config_text)
        self.assertRaises(AssertionError, conf.reload)

    def test_reload_see_new_value(self):
        c1 = config.IniBasedConfig.from_string('editor=vim\n',
                                               file_name='./test/conf')
        c1._write_config_file()
        c2 = config.IniBasedConfig.from_string('editor=emacs\n',
                                               file_name='./test/conf')
        c2._write_config_file()
        self.assertEqual('vim', c1.get_user_option('editor'))
        self.assertEqual('emacs', c2.get_user_option('editor'))
        # Make sure we get the Right value
        c1.reload()
        self.assertEqual('emacs', c1.get_user_option('editor'))


class TestLockableConfig(tests.TestCaseInTempDir):

    scenarios = lockable_config_scenarios()

    # Set by load_tests
    config_class = None
    config_args = None
    config_section = None

    def setUp(self):
        super(TestLockableConfig, self).setUp()
        self._content = '[%s]\none=1\ntwo=2\n' % (self.config_section,)
        self.config = self.create_config(self._content)

    def get_existing_config(self):
        return self.config_class(*self.config_args)

    def create_config(self, content):
        kwargs = dict(save=True)
        c = self.config_class.from_string(content, *self.config_args, **kwargs)
        return c

    def test_simple_read_access(self):
        self.assertEquals('1', self.config.get_user_option('one'))

    def test_simple_write_access(self):
        self.config.set_user_option('one', 'one')
        self.assertEquals('one', self.config.get_user_option('one'))

    def test_listen_to_the_last_speaker(self):
        c1 = self.config
        c2 = self.get_existing_config()
        c1.set_user_option('one', 'ONE')
        c2.set_user_option('two', 'TWO')
        self.assertEquals('ONE', c1.get_user_option('one'))
        self.assertEquals('TWO', c2.get_user_option('two'))
        # The second update respect the first one
        self.assertEquals('ONE', c2.get_user_option('one'))

    def test_last_speaker_wins(self):
        # If the same config is not shared, the same variable modified twice
        # can only see a single result.
        c1 = self.config
        c2 = self.get_existing_config()
        c1.set_user_option('one', 'c1')
        c2.set_user_option('one', 'c2')
        self.assertEquals('c2', c2._get_user_option('one'))
        # The first modification is still available until another refresh
        # occur
        self.assertEquals('c1', c1._get_user_option('one'))
        c1.set_user_option('two', 'done')
        self.assertEquals('c2', c1._get_user_option('one'))

    def test_writes_are_serialized(self):
        c1 = self.config
        c2 = self.get_existing_config()

        # We spawn a thread that will pause *during* the write
        before_writing = threading.Event()
        after_writing = threading.Event()
        writing_done = threading.Event()
        c1_orig = c1._write_config_file
        def c1_write_config_file():
            before_writing.set()
            c1_orig()
            # The lock is held. We wait for the main thread to decide when to
            # continue
            after_writing.wait()
        c1._write_config_file = c1_write_config_file
        def c1_set_option():
            c1.set_user_option('one', 'c1')
            writing_done.set()
        t1 = threading.Thread(target=c1_set_option)
        # Collect the thread after the test
        self.addCleanup(t1.join)
        # Be ready to unblock the thread if the test goes wrong
        self.addCleanup(after_writing.set)
        t1.start()
        before_writing.wait()
        self.assertTrue(c1._lock.is_held)
        self.assertRaises(errors.LockContention,
                          c2.set_user_option, 'one', 'c2')
        self.assertEquals('c1', c1.get_user_option('one'))
        # Let the lock be released
        after_writing.set()
        writing_done.wait()
        c2.set_user_option('one', 'c2')
        self.assertEquals('c2', c2.get_user_option('one'))

    def test_read_while_writing(self):
       c1 = self.config
       # We spawn a thread that will pause *during* the write
       ready_to_write = threading.Event()
       do_writing = threading.Event()
       writing_done = threading.Event()
       c1_orig = c1._write_config_file
       def c1_write_config_file():
           ready_to_write.set()
           # The lock is held. We wait for the main thread to decide when to
           # continue
           do_writing.wait()
           c1_orig()
           writing_done.set()
       c1._write_config_file = c1_write_config_file
       def c1_set_option():
           c1.set_user_option('one', 'c1')
       t1 = threading.Thread(target=c1_set_option)
       # Collect the thread after the test
       self.addCleanup(t1.join)
       # Be ready to unblock the thread if the test goes wrong
       self.addCleanup(do_writing.set)
       t1.start()
       # Ensure the thread is ready to write
       ready_to_write.wait()
       self.assertTrue(c1._lock.is_held)
       self.assertEquals('c1', c1.get_user_option('one'))
       # If we read during the write, we get the old value
       c2 = self.get_existing_config()
       self.assertEquals('1', c2.get_user_option('one'))
       # Let the writing occur and ensure it occurred
       do_writing.set()
       writing_done.wait()
       # Now we get the updated value
       c3 = self.get_existing_config()
       self.assertEquals('c1', c3.get_user_option('one'))


class TestGetUserOptionAs(TestIniConfig):

    def test_get_user_option_as_bool(self):
        conf, parser = self.make_config_parser("""
a_true_bool = true
a_false_bool = 0
an_invalid_bool = maybe
a_list = hmm, who knows ? # This is interpreted as a list !
""")
        get_bool = conf.get_user_option_as_bool
        self.assertEqual(True, get_bool('a_true_bool'))
        self.assertEqual(False, get_bool('a_false_bool'))
        warnings = []
        def warning(*args):
            warnings.append(args[0] % args[1:])
        self.overrideAttr(trace, 'warning', warning)
        msg = 'Value "%s" is not a boolean for "%s"'
        self.assertIs(None, get_bool('an_invalid_bool'))
        self.assertEquals(msg % ('maybe', 'an_invalid_bool'), warnings[0])
        warnings = []
        self.assertIs(None, get_bool('not_defined_in_this_config'))
        self.assertEquals([], warnings)

    def test_get_user_option_as_list(self):
        conf, parser = self.make_config_parser("""
a_list = a,b,c
length_1 = 1,
one_item = x
""")
        get_list = conf.get_user_option_as_list
        self.assertEqual(['a', 'b', 'c'], get_list('a_list'))
        self.assertEqual(['1'], get_list('length_1'))
        self.assertEqual('x', conf.get_user_option('one_item'))
        # automatically cast to list
        self.assertEqual(['x'], get_list('one_item'))


class TestSupressWarning(TestIniConfig):

    def make_warnings_config(self, s):
        conf, parser = self.make_config_parser(s)
        return conf.suppress_warning

    def test_suppress_warning_unknown(self):
        suppress_warning = self.make_warnings_config('')
        self.assertEqual(False, suppress_warning('unknown_warning'))

    def test_suppress_warning_known(self):
        suppress_warning = self.make_warnings_config('suppress_warnings=a,b')
        self.assertEqual(False, suppress_warning('c'))
        self.assertEqual(True, suppress_warning('a'))
        self.assertEqual(True, suppress_warning('b'))


class TestGetConfig(tests.TestCase):

    def test_constructs(self):
        my_config = config.GlobalConfig()

    def test_calls_read_filenames(self):
        # replace the class that is constructed, to check its parameters
        oldparserclass = config.ConfigObj
        config.ConfigObj = InstrumentedConfigObj
        my_config = config.GlobalConfig()
        try:
            parser = my_config._get_parser()
        finally:
            config.ConfigObj = oldparserclass
        self.failUnless(isinstance(parser, InstrumentedConfigObj))
        self.assertEqual(parser._calls, [('__init__', config.config_filename(),
                                          'utf-8')])


class TestBranchConfig(tests.TestCaseWithTransport):

    def test_constructs(self):
        branch = FakeBranch()
        my_config = config.BranchConfig(branch)
        self.assertRaises(TypeError, config.BranchConfig)

    def test_get_location_config(self):
        branch = FakeBranch()
        my_config = config.BranchConfig(branch)
        location_config = my_config._get_location_config()
        self.assertEqual(branch.base, location_config.location)
        self.failUnless(location_config is my_config._get_location_config())

    def test_get_config(self):
        """The Branch.get_config method works properly"""
        b = bzrdir.BzrDir.create_standalone_workingtree('.').branch
        my_config = b.get_config()
        self.assertIs(my_config.get_user_option('wacky'), None)
        my_config.set_user_option('wacky', 'unlikely')
        self.assertEqual(my_config.get_user_option('wacky'), 'unlikely')

        # Ensure we get the same thing if we start again
        b2 = branch.Branch.open('.')
        my_config2 = b2.get_config()
        self.assertEqual(my_config2.get_user_option('wacky'), 'unlikely')

    def test_has_explicit_nickname(self):
        b = self.make_branch('.')
        self.assertFalse(b.get_config().has_explicit_nickname())
        b.nick = 'foo'
        self.assertTrue(b.get_config().has_explicit_nickname())

    def test_config_url(self):
        """The Branch.get_config will use section that uses a local url"""
        branch = self.make_branch('branch')
        self.assertEqual('branch', branch.nick)

        local_url = urlutils.local_path_to_url('branch')
        conf = config.LocationConfig.from_string(
            '[%s]\nnickname = foobar' % (local_url,),
            local_url, save=True)
        self.assertEqual('foobar', branch.nick)

    def test_config_local_path(self):
        """The Branch.get_config will use a local system path"""
        branch = self.make_branch('branch')
        self.assertEqual('branch', branch.nick)

        local_path = osutils.getcwd().encode('utf8')
        conf = config.LocationConfig.from_string(
            '[%s/branch]\nnickname = barry' % (local_path,),
            'branch',  save=True)
        self.assertEqual('barry', branch.nick)

    def test_config_creates_local(self):
        """Creating a new entry in config uses a local path."""
        branch = self.make_branch('branch', format='knit')
        branch.set_push_location('http://foobar')
        local_path = osutils.getcwd().encode('utf8')
        # Surprisingly ConfigObj doesn't create a trailing newline
        self.check_file_contents(config.locations_config_filename(),
                                 '[%s/branch]\n'
                                 'push_location = http://foobar\n'
                                 'push_location:policy = norecurse\n'
                                 % (local_path,))

    def test_autonick_urlencoded(self):
        b = self.make_branch('!repo')
        self.assertEqual('!repo', b.get_config().get_nickname())

    def test_warn_if_masked(self):
        warnings = []
        def warning(*args):
            warnings.append(args[0] % args[1:])
        self.overrideAttr(trace, 'warning', warning)

        def set_option(store, warn_masked=True):
            warnings[:] = []
            conf.set_user_option('example_option', repr(store), store=store,
                                 warn_masked=warn_masked)
        def assertWarning(warning):
            if warning is None:
                self.assertEqual(0, len(warnings))
            else:
                self.assertEqual(1, len(warnings))
                self.assertEqual(warning, warnings[0])
        branch = self.make_branch('.')
        conf = branch.get_config()
        set_option(config.STORE_GLOBAL)
        assertWarning(None)
        set_option(config.STORE_BRANCH)
        assertWarning(None)
        set_option(config.STORE_GLOBAL)
        assertWarning('Value "4" is masked by "3" from branch.conf')
        set_option(config.STORE_GLOBAL, warn_masked=False)
        assertWarning(None)
        set_option(config.STORE_LOCATION)
        assertWarning(None)
        set_option(config.STORE_BRANCH)
        assertWarning('Value "3" is masked by "0" from locations.conf')
        set_option(config.STORE_BRANCH, warn_masked=False)
        assertWarning(None)


class TestGlobalConfigItems(tests.TestCaseInTempDir):

    def test_user_id(self):
        my_config = config.GlobalConfig.from_string(sample_config_text)
        self.assertEqual(u"Erik B\u00e5gfors <erik@bagfors.nu>",
                         my_config._get_user_id())

    def test_absent_user_id(self):
        my_config = config.GlobalConfig()
        self.assertEqual(None, my_config._get_user_id())

    def test_configured_editor(self):
        my_config = config.GlobalConfig.from_string(sample_config_text)
        self.assertEqual("vim", my_config.get_editor())

    def test_signatures_always(self):
        my_config = config.GlobalConfig.from_string(sample_always_signatures)
        self.assertEqual(config.CHECK_NEVER,
                         my_config.signature_checking())
        self.assertEqual(config.SIGN_ALWAYS,
                         my_config.signing_policy())
        self.assertEqual(True, my_config.signature_needed())

    def test_signatures_if_possible(self):
        my_config = config.GlobalConfig.from_string(sample_maybe_signatures)
        self.assertEqual(config.CHECK_NEVER,
                         my_config.signature_checking())
        self.assertEqual(config.SIGN_WHEN_REQUIRED,
                         my_config.signing_policy())
        self.assertEqual(False, my_config.signature_needed())

    def test_signatures_ignore(self):
        my_config = config.GlobalConfig.from_string(sample_ignore_signatures)
        self.assertEqual(config.CHECK_ALWAYS,
                         my_config.signature_checking())
        self.assertEqual(config.SIGN_NEVER,
                         my_config.signing_policy())
        self.assertEqual(False, my_config.signature_needed())

    def _get_sample_config(self):
        my_config = config.GlobalConfig.from_string(sample_config_text)
        return my_config

    def test_gpg_signing_command(self):
        my_config = self._get_sample_config()
        self.assertEqual("gnome-gpg", my_config.gpg_signing_command())
        self.assertEqual(False, my_config.signature_needed())

    def _get_empty_config(self):
        my_config = config.GlobalConfig()
        return my_config

    def test_gpg_signing_command_unset(self):
        my_config = self._get_empty_config()
        self.assertEqual("gpg", my_config.gpg_signing_command())

    def test_get_user_option_default(self):
        my_config = self._get_empty_config()
        self.assertEqual(None, my_config.get_user_option('no_option'))

    def test_get_user_option_global(self):
        my_config = self._get_sample_config()
        self.assertEqual("something",
                         my_config.get_user_option('user_global_option'))

    def test_post_commit_default(self):
        my_config = self._get_sample_config()
        self.assertEqual(None, my_config.post_commit())

    def test_configured_logformat(self):
        my_config = self._get_sample_config()
        self.assertEqual("short", my_config.log_format())

    def test_get_alias(self):
        my_config = self._get_sample_config()
        self.assertEqual('help', my_config.get_alias('h'))

    def test_get_aliases(self):
        my_config = self._get_sample_config()
        aliases = my_config.get_aliases()
        self.assertEqual(2, len(aliases))
        sorted_keys = sorted(aliases)
        self.assertEqual('help', aliases[sorted_keys[0]])
        self.assertEqual(sample_long_alias, aliases[sorted_keys[1]])

    def test_get_no_alias(self):
        my_config = self._get_sample_config()
        self.assertEqual(None, my_config.get_alias('foo'))

    def test_get_long_alias(self):
        my_config = self._get_sample_config()
        self.assertEqual(sample_long_alias, my_config.get_alias('ll'))

    def test_get_change_editor(self):
        my_config = self._get_sample_config()
        change_editor = my_config.get_change_editor('old', 'new')
        self.assertIs(diff.DiffFromTool, change_editor.__class__)
        self.assertEqual('vimdiff -of @new_path @old_path',
                         ' '.join(change_editor.command_template))

    def test_get_no_change_editor(self):
        my_config = self._get_empty_config()
        change_editor = my_config.get_change_editor('old', 'new')
        self.assertIs(None, change_editor)

    def test_get_merge_tools(self):
        conf = self._get_sample_config()
        tools = conf.get_merge_tools()
        self.log(repr(tools))
        self.assertEqual(
            {u'funkytool' : u'funkytool "arg with spaces" {this_temp}',
            u'sometool' : u'sometool {base} {this} {other} -o {result}'},
            tools)

    def test_get_merge_tools_empty(self):
        conf = self._get_empty_config()
        tools = conf.get_merge_tools()
        self.assertEqual({}, tools)

    def test_find_merge_tool(self):
        conf = self._get_sample_config()
        cmdline = conf.find_merge_tool('sometool')
        self.assertEqual('sometool {base} {this} {other} -o {result}', cmdline)

    def test_find_merge_tool_not_found(self):
        conf = self._get_sample_config()
        cmdline = conf.find_merge_tool('DOES NOT EXIST')
        self.assertIs(cmdline, None)

    def test_find_merge_tool_known(self):
        conf = self._get_empty_config()
        cmdline = conf.find_merge_tool('kdiff3')
        self.assertEquals('kdiff3 {base} {this} {other} -o {result}', cmdline)

    def test_find_merge_tool_override_known(self):
        conf = self._get_empty_config()
        conf.set_user_option('bzr.mergetool.kdiff3', 'kdiff3 blah')
        cmdline = conf.find_merge_tool('kdiff3')
        self.assertEqual('kdiff3 blah', cmdline)


class TestGlobalConfigSavingOptions(tests.TestCaseInTempDir):

    def test_empty(self):
        my_config = config.GlobalConfig()
        self.assertEqual(0, len(my_config.get_aliases()))

    def test_set_alias(self):
        my_config = config.GlobalConfig()
        alias_value = 'commit --strict'
        my_config.set_alias('commit', alias_value)
        new_config = config.GlobalConfig()
        self.assertEqual(alias_value, new_config.get_alias('commit'))

    def test_remove_alias(self):
        my_config = config.GlobalConfig()
        my_config.set_alias('commit', 'commit --strict')
        # Now remove the alias again.
        my_config.unset_alias('commit')
        new_config = config.GlobalConfig()
        self.assertIs(None, new_config.get_alias('commit'))


class TestLocationConfig(tests.TestCaseInTempDir, TestOptionsMixin):

    def test_constructs(self):
        my_config = config.LocationConfig('http://example.com')
        self.assertRaises(TypeError, config.LocationConfig)

    def test_branch_calls_read_filenames(self):
        # This is testing the correct file names are provided.
        # TODO: consolidate with the test for GlobalConfigs filename checks.
        #
        # replace the class that is constructed, to check its parameters
        oldparserclass = config.ConfigObj
        config.ConfigObj = InstrumentedConfigObj
        try:
            my_config = config.LocationConfig('http://www.example.com')
            parser = my_config._get_parser()
        finally:
            config.ConfigObj = oldparserclass
        self.failUnless(isinstance(parser, InstrumentedConfigObj))
        self.assertEqual(parser._calls,
                         [('__init__', config.locations_config_filename(),
                           'utf-8')])

    def test_get_global_config(self):
        my_config = config.BranchConfig(FakeBranch('http://example.com'))
        global_config = my_config._get_global_config()
        self.failUnless(isinstance(global_config, config.GlobalConfig))
        self.failUnless(global_config is my_config._get_global_config())

    def assertLocationMatching(self, expected):
        self.assertEqual(expected,
                         list(self.my_location_config._get_matching_sections()))

    def test__get_matching_sections_no_match(self):
        self.get_branch_config('/')
        self.assertLocationMatching([])

    def test__get_matching_sections_exact(self):
        self.get_branch_config('http://www.example.com')
        self.assertLocationMatching([('http://www.example.com', '')])

    def test__get_matching_sections_suffix_does_not(self):
        self.get_branch_config('http://www.example.com-com')
        self.assertLocationMatching([])

    def test__get_matching_sections_subdir_recursive(self):
        self.get_branch_config('http://www.example.com/com')
        self.assertLocationMatching([('http://www.example.com', 'com')])

    def test__get_matching_sections_ignoreparent(self):
        self.get_branch_config('http://www.example.com/ignoreparent')
        self.assertLocationMatching([('http://www.example.com/ignoreparent',
                                      '')])

    def test__get_matching_sections_ignoreparent_subdir(self):
        self.get_branch_config(
            'http://www.example.com/ignoreparent/childbranch')
        self.assertLocationMatching([('http://www.example.com/ignoreparent',
                                      'childbranch')])

    def test__get_matching_sections_subdir_trailing_slash(self):
        self.get_branch_config('/b')
        self.assertLocationMatching([('/b/', '')])

    def test__get_matching_sections_subdir_child(self):
        self.get_branch_config('/a/foo')
        self.assertLocationMatching([('/a/*', ''), ('/a/', 'foo')])

    def test__get_matching_sections_subdir_child_child(self):
        self.get_branch_config('/a/foo/bar')
        self.assertLocationMatching([('/a/*', 'bar'), ('/a/', 'foo/bar')])

    def test__get_matching_sections_trailing_slash_with_children(self):
        self.get_branch_config('/a/')
        self.assertLocationMatching([('/a/', '')])

    def test__get_matching_sections_explicit_over_glob(self):
        # XXX: 2006-09-08 jamesh
        # This test only passes because ord('c') > ord('*').  If there
        # was a config section for '/a/?', it would get precedence
        # over '/a/c'.
        self.get_branch_config('/a/c')
        self.assertLocationMatching([('/a/c', ''), ('/a/*', ''), ('/a/', 'c')])

    def test__get_option_policy_normal(self):
        self.get_branch_config('http://www.example.com')
        self.assertEqual(
            self.my_location_config._get_config_policy(
            'http://www.example.com', 'normal_option'),
            config.POLICY_NONE)

    def test__get_option_policy_norecurse(self):
        self.get_branch_config('http://www.example.com')
        self.assertEqual(
            self.my_location_config._get_option_policy(
            'http://www.example.com', 'norecurse_option'),
            config.POLICY_NORECURSE)
        # Test old recurse=False setting:
        self.assertEqual(
            self.my_location_config._get_option_policy(
            'http://www.example.com/norecurse', 'normal_option'),
            config.POLICY_NORECURSE)

    def test__get_option_policy_normal(self):
        self.get_branch_config('http://www.example.com')
        self.assertEqual(
            self.my_location_config._get_option_policy(
            'http://www.example.com', 'appendpath_option'),
            config.POLICY_APPENDPATH)

    def test__get_options_with_policy(self):
        self.get_branch_config('/dir/subdir',
                               location_config="""\
[/dir]
other_url = /other-dir
other_url:policy = appendpath
[/dir/subdir]
other_url = /other-subdir
""")
        self.assertOptions(
            [(u'other_url', u'/other-subdir', u'/dir/subdir', 'locations'),
             (u'other_url', u'/other-dir', u'/dir', 'locations'),
             (u'other_url:policy', u'appendpath', u'/dir', 'locations')],
            self.my_location_config)

    def test_location_without_username(self):
        self.get_branch_config('http://www.example.com/ignoreparent')
        self.assertEqual(u'Erik B\u00e5gfors <erik@bagfors.nu>',
                         self.my_config.username())

    def test_location_not_listed(self):
        """Test that the global username is used when no location matches"""
        self.get_branch_config('/home/robertc/sources')
        self.assertEqual(u'Erik B\u00e5gfors <erik@bagfors.nu>',
                         self.my_config.username())

    def test_overriding_location(self):
        self.get_branch_config('http://www.example.com/foo')
        self.assertEqual('Robert Collins <robertc@example.org>',
                         self.my_config.username())

    def test_signatures_not_set(self):
        self.get_branch_config('http://www.example.com',
                                 global_config=sample_ignore_signatures)
        self.assertEqual(config.CHECK_ALWAYS,
                         self.my_config.signature_checking())
        self.assertEqual(config.SIGN_NEVER,
                         self.my_config.signing_policy())

    def test_signatures_never(self):
        self.get_branch_config('/a/c')
        self.assertEqual(config.CHECK_NEVER,
                         self.my_config.signature_checking())

    def test_signatures_when_available(self):
        self.get_branch_config('/a/', global_config=sample_ignore_signatures)
        self.assertEqual(config.CHECK_IF_POSSIBLE,
                         self.my_config.signature_checking())

    def test_signatures_always(self):
        self.get_branch_config('/b')
        self.assertEqual(config.CHECK_ALWAYS,
                         self.my_config.signature_checking())

    def test_gpg_signing_command(self):
        self.get_branch_config('/b')
        self.assertEqual("gnome-gpg", self.my_config.gpg_signing_command())

    def test_gpg_signing_command_missing(self):
        self.get_branch_config('/a')
        self.assertEqual("false", self.my_config.gpg_signing_command())

    def test_get_user_option_global(self):
        self.get_branch_config('/a')
        self.assertEqual('something',
                         self.my_config.get_user_option('user_global_option'))

    def test_get_user_option_local(self):
        self.get_branch_config('/a')
        self.assertEqual('local',
                         self.my_config.get_user_option('user_local_option'))

    def test_get_user_option_appendpath(self):
        # returned as is for the base path:
        self.get_branch_config('http://www.example.com')
        self.assertEqual('append',
                         self.my_config.get_user_option('appendpath_option'))
        # Extra path components get appended:
        self.get_branch_config('http://www.example.com/a/b/c')
        self.assertEqual('append/a/b/c',
                         self.my_config.get_user_option('appendpath_option'))
        # Overriden for http://www.example.com/dir, where it is a
        # normal option:
        self.get_branch_config('http://www.example.com/dir/a/b/c')
        self.assertEqual('normal',
                         self.my_config.get_user_option('appendpath_option'))

    def test_get_user_option_norecurse(self):
        self.get_branch_config('http://www.example.com')
        self.assertEqual('norecurse',
                         self.my_config.get_user_option('norecurse_option'))
        self.get_branch_config('http://www.example.com/dir')
        self.assertEqual(None,
                         self.my_config.get_user_option('norecurse_option'))
        # http://www.example.com/norecurse is a recurse=False section
        # that redefines normal_option.  Subdirectories do not pick up
        # this redefinition.
        self.get_branch_config('http://www.example.com/norecurse')
        self.assertEqual('norecurse',
                         self.my_config.get_user_option('normal_option'))
        self.get_branch_config('http://www.example.com/norecurse/subdir')
        self.assertEqual('normal',
                         self.my_config.get_user_option('normal_option'))

    def test_set_user_option_norecurse(self):
        self.get_branch_config('http://www.example.com')
        self.my_config.set_user_option('foo', 'bar',
                                       store=config.STORE_LOCATION_NORECURSE)
        self.assertEqual(
            self.my_location_config._get_option_policy(
            'http://www.example.com', 'foo'),
            config.POLICY_NORECURSE)

    def test_set_user_option_appendpath(self):
        self.get_branch_config('http://www.example.com')
        self.my_config.set_user_option('foo', 'bar',
                                       store=config.STORE_LOCATION_APPENDPATH)
        self.assertEqual(
            self.my_location_config._get_option_policy(
            'http://www.example.com', 'foo'),
            config.POLICY_APPENDPATH)

    def test_set_user_option_change_policy(self):
        self.get_branch_config('http://www.example.com')
        self.my_config.set_user_option('norecurse_option', 'normal',
                                       store=config.STORE_LOCATION)
        self.assertEqual(
            self.my_location_config._get_option_policy(
            'http://www.example.com', 'norecurse_option'),
            config.POLICY_NONE)

    def test_set_user_option_recurse_false_section(self):
        # The following section has recurse=False set.  The test is to
        # make sure that a normal option can be added to the section,
        # converting recurse=False to the norecurse policy.
        self.get_branch_config('http://www.example.com/norecurse')
        self.callDeprecated(['The recurse option is deprecated as of 0.14.  '
                             'The section "http://www.example.com/norecurse" '
                             'has been converted to use policies.'],
                            self.my_config.set_user_option,
                            'foo', 'bar', store=config.STORE_LOCATION)
        self.assertEqual(
            self.my_location_config._get_option_policy(
            'http://www.example.com/norecurse', 'foo'),
            config.POLICY_NONE)
        # The previously existing option is still norecurse:
        self.assertEqual(
            self.my_location_config._get_option_policy(
            'http://www.example.com/norecurse', 'normal_option'),
            config.POLICY_NORECURSE)

    def test_post_commit_default(self):
        self.get_branch_config('/a/c')
        self.assertEqual('bzrlib.tests.test_config.post_commit',
                         self.my_config.post_commit())

    def get_branch_config(self, location, global_config=None,
                          location_config=None):
        my_branch = FakeBranch(location)
        if global_config is None:
            global_config = sample_config_text
        if location_config is None:
            location_config = sample_branches_text

        my_global_config = config.GlobalConfig.from_string(global_config,
                                                           save=True)
        my_location_config = config.LocationConfig.from_string(
            location_config, my_branch.base, save=True)
        my_config = config.BranchConfig(my_branch)
        self.my_config = my_config
        self.my_location_config = my_config._get_location_config()

    def test_set_user_setting_sets_and_saves(self):
        self.get_branch_config('/a/c')
        record = InstrumentedConfigObj("foo")
        self.my_location_config._parser = record

        self.callDeprecated(['The recurse option is deprecated as of '
                             '0.14.  The section "/a/c" has been '
                             'converted to use policies.'],
                            self.my_config.set_user_option,
                            'foo', 'bar', store=config.STORE_LOCATION)
        self.assertEqual([('reload',),
                          ('__contains__', '/a/c'),
                          ('__contains__', '/a/c/'),
                          ('__setitem__', '/a/c', {}),
                          ('__getitem__', '/a/c'),
                          ('__setitem__', 'foo', 'bar'),
                          ('__getitem__', '/a/c'),
                          ('as_bool', 'recurse'),
                          ('__getitem__', '/a/c'),
                          ('__delitem__', 'recurse'),
                          ('__getitem__', '/a/c'),
                          ('keys',),
                          ('__getitem__', '/a/c'),
                          ('__contains__', 'foo:policy'),
                          ('write',)],
                         record._calls[1:])

    def test_set_user_setting_sets_and_saves2(self):
        self.get_branch_config('/a/c')
        self.assertIs(self.my_config.get_user_option('foo'), None)
        self.my_config.set_user_option('foo', 'bar')
        self.assertEqual(
            self.my_config.branch.control_files.files['branch.conf'].strip(),
            'foo = bar')
        self.assertEqual(self.my_config.get_user_option('foo'), 'bar')
        self.my_config.set_user_option('foo', 'baz',
                                       store=config.STORE_LOCATION)
        self.assertEqual(self.my_config.get_user_option('foo'), 'baz')
        self.my_config.set_user_option('foo', 'qux')
        self.assertEqual(self.my_config.get_user_option('foo'), 'baz')

    def test_get_bzr_remote_path(self):
        my_config = config.LocationConfig('/a/c')
        self.assertEqual('bzr', my_config.get_bzr_remote_path())
        my_config.set_user_option('bzr_remote_path', '/path-bzr')
        self.assertEqual('/path-bzr', my_config.get_bzr_remote_path())
        self.overrideEnv('BZR_REMOTE_PATH', '/environ-bzr')
        self.assertEqual('/environ-bzr', my_config.get_bzr_remote_path())


precedence_global = 'option = global'
precedence_branch = 'option = branch'
precedence_location = """
[http://]
recurse = true
option = recurse
[http://example.com/specific]
option = exact
"""

class TestBranchConfigItems(tests.TestCaseInTempDir):

    def get_branch_config(self, global_config=None, location=None,
                          location_config=None, branch_data_config=None):
        my_branch = FakeBranch(location)
        if global_config is not None:
            my_global_config = config.GlobalConfig.from_string(global_config,
                                                               save=True)
        if location_config is not None:
            my_location_config = config.LocationConfig.from_string(
                location_config, my_branch.base, save=True)
        my_config = config.BranchConfig(my_branch)
        if branch_data_config is not None:
            my_config.branch.control_files.files['branch.conf'] = \
                branch_data_config
        return my_config

    def test_user_id(self):
        branch = FakeBranch(user_id='Robert Collins <robertc@example.net>')
        my_config = config.BranchConfig(branch)
        self.assertEqual("Robert Collins <robertc@example.net>",
                         my_config.username())
        my_config.branch.control_files.files['email'] = "John"
        my_config.set_user_option('email',
                                  "Robert Collins <robertc@example.org>")
        self.assertEqual("John", my_config.username())
        del my_config.branch.control_files.files['email']
        self.assertEqual("Robert Collins <robertc@example.org>",
                         my_config.username())

    def test_not_set_in_branch(self):
        my_config = self.get_branch_config(global_config=sample_config_text)
        self.assertEqual(u"Erik B\u00e5gfors <erik@bagfors.nu>",
                         my_config._get_user_id())
        my_config.branch.control_files.files['email'] = "John"
        self.assertEqual("John", my_config._get_user_id())

    def test_BZR_EMAIL_OVERRIDES(self):
        self.overrideEnv('BZR_EMAIL', "Robert Collins <robertc@example.org>")
        branch = FakeBranch()
        my_config = config.BranchConfig(branch)
        self.assertEqual("Robert Collins <robertc@example.org>",
                         my_config.username())

    def test_signatures_forced(self):
        my_config = self.get_branch_config(
            global_config=sample_always_signatures)
        self.assertEqual(config.CHECK_NEVER, my_config.signature_checking())
        self.assertEqual(config.SIGN_ALWAYS, my_config.signing_policy())
        self.assertTrue(my_config.signature_needed())

    def test_signatures_forced_branch(self):
        my_config = self.get_branch_config(
            global_config=sample_ignore_signatures,
            branch_data_config=sample_always_signatures)
        self.assertEqual(config.CHECK_NEVER, my_config.signature_checking())
        self.assertEqual(config.SIGN_ALWAYS, my_config.signing_policy())
        self.assertTrue(my_config.signature_needed())

    def test_gpg_signing_command(self):
        my_config = self.get_branch_config(
            global_config=sample_config_text,
            # branch data cannot set gpg_signing_command
            branch_data_config="gpg_signing_command=pgp")
        self.assertEqual('gnome-gpg', my_config.gpg_signing_command())

    def test_get_user_option_global(self):
        my_config = self.get_branch_config(global_config=sample_config_text)
        self.assertEqual('something',
                         my_config.get_user_option('user_global_option'))

    def test_post_commit_default(self):
        my_config = self.get_branch_config(global_config=sample_config_text,
                                      location='/a/c',
                                      location_config=sample_branches_text)
        self.assertEqual(my_config.branch.base, '/a/c')
        self.assertEqual('bzrlib.tests.test_config.post_commit',
                         my_config.post_commit())
        my_config.set_user_option('post_commit', 'rmtree_root')
        # post-commit is ignored when present in branch data
        self.assertEqual('bzrlib.tests.test_config.post_commit',
                         my_config.post_commit())
        my_config.set_user_option('post_commit', 'rmtree_root',
                                  store=config.STORE_LOCATION)
        self.assertEqual('rmtree_root', my_config.post_commit())

    def test_config_precedence(self):
        # FIXME: eager test, luckily no persitent config file makes it fail
        # -- vila 20100716
        my_config = self.get_branch_config(global_config=precedence_global)
        self.assertEqual(my_config.get_user_option('option'), 'global')
        my_config = self.get_branch_config(global_config=precedence_global,
                                           branch_data_config=precedence_branch)
        self.assertEqual(my_config.get_user_option('option'), 'branch')
        my_config = self.get_branch_config(
            global_config=precedence_global,
            branch_data_config=precedence_branch,
            location_config=precedence_location)
        self.assertEqual(my_config.get_user_option('option'), 'recurse')
        my_config = self.get_branch_config(
            global_config=precedence_global,
            branch_data_config=precedence_branch,
            location_config=precedence_location,
            location='http://example.com/specific')
        self.assertEqual(my_config.get_user_option('option'), 'exact')

    def test_get_mail_client(self):
        config = self.get_branch_config()
        client = config.get_mail_client()
        self.assertIsInstance(client, mail_client.DefaultMail)

        # Specific clients
        config.set_user_option('mail_client', 'evolution')
        client = config.get_mail_client()
        self.assertIsInstance(client, mail_client.Evolution)

        config.set_user_option('mail_client', 'kmail')
        client = config.get_mail_client()
        self.assertIsInstance(client, mail_client.KMail)

        config.set_user_option('mail_client', 'mutt')
        client = config.get_mail_client()
        self.assertIsInstance(client, mail_client.Mutt)

        config.set_user_option('mail_client', 'thunderbird')
        client = config.get_mail_client()
        self.assertIsInstance(client, mail_client.Thunderbird)

        # Generic options
        config.set_user_option('mail_client', 'default')
        client = config.get_mail_client()
        self.assertIsInstance(client, mail_client.DefaultMail)

        config.set_user_option('mail_client', 'editor')
        client = config.get_mail_client()
        self.assertIsInstance(client, mail_client.Editor)

        config.set_user_option('mail_client', 'mapi')
        client = config.get_mail_client()
        self.assertIsInstance(client, mail_client.MAPIClient)

        config.set_user_option('mail_client', 'xdg-email')
        client = config.get_mail_client()
        self.assertIsInstance(client, mail_client.XDGEmail)

        config.set_user_option('mail_client', 'firebird')
        self.assertRaises(errors.UnknownMailClient, config.get_mail_client)


class TestMailAddressExtraction(tests.TestCase):

    def test_extract_email_address(self):
        self.assertEqual('jane@test.com',
                         config.extract_email_address('Jane <jane@test.com>'))
        self.assertRaises(errors.NoEmailInUsername,
                          config.extract_email_address, 'Jane Tester')

    def test_parse_username(self):
        self.assertEqual(('', 'jdoe@example.com'),
                         config.parse_username('jdoe@example.com'))
        self.assertEqual(('', 'jdoe@example.com'),
                         config.parse_username('<jdoe@example.com>'))
        self.assertEqual(('John Doe', 'jdoe@example.com'),
                         config.parse_username('John Doe <jdoe@example.com>'))
        self.assertEqual(('John Doe', ''),
                         config.parse_username('John Doe'))
        self.assertEqual(('John Doe', 'jdoe@example.com'),
                         config.parse_username('John Doe jdoe@example.com'))

class TestTreeConfig(tests.TestCaseWithTransport):

    def test_get_value(self):
        """Test that retreiving a value from a section is possible"""
        branch = self.make_branch('.')
        tree_config = config.TreeConfig(branch)
        tree_config.set_option('value', 'key', 'SECTION')
        tree_config.set_option('value2', 'key2')
        tree_config.set_option('value3-top', 'key3')
        tree_config.set_option('value3-section', 'key3', 'SECTION')
        value = tree_config.get_option('key', 'SECTION')
        self.assertEqual(value, 'value')
        value = tree_config.get_option('key2')
        self.assertEqual(value, 'value2')
        self.assertEqual(tree_config.get_option('non-existant'), None)
        value = tree_config.get_option('non-existant', 'SECTION')
        self.assertEqual(value, None)
        value = tree_config.get_option('non-existant', default='default')
        self.assertEqual(value, 'default')
        self.assertEqual(tree_config.get_option('key2', 'NOSECTION'), None)
        value = tree_config.get_option('key2', 'NOSECTION', default='default')
        self.assertEqual(value, 'default')
        value = tree_config.get_option('key3')
        self.assertEqual(value, 'value3-top')
        value = tree_config.get_option('key3', 'SECTION')
        self.assertEqual(value, 'value3-section')


class TestTransportConfig(tests.TestCaseWithTransport):

    def test_get_value(self):
        """Test that retreiving a value from a section is possible"""
        bzrdir_config = config.TransportConfig(transport.get_transport('.'),
                                               'control.conf')
        bzrdir_config.set_option('value', 'key', 'SECTION')
        bzrdir_config.set_option('value2', 'key2')
        bzrdir_config.set_option('value3-top', 'key3')
        bzrdir_config.set_option('value3-section', 'key3', 'SECTION')
        value = bzrdir_config.get_option('key', 'SECTION')
        self.assertEqual(value, 'value')
        value = bzrdir_config.get_option('key2')
        self.assertEqual(value, 'value2')
        self.assertEqual(bzrdir_config.get_option('non-existant'), None)
        value = bzrdir_config.get_option('non-existant', 'SECTION')
        self.assertEqual(value, None)
        value = bzrdir_config.get_option('non-existant', default='default')
        self.assertEqual(value, 'default')
        self.assertEqual(bzrdir_config.get_option('key2', 'NOSECTION'), None)
        value = bzrdir_config.get_option('key2', 'NOSECTION',
                                         default='default')
        self.assertEqual(value, 'default')
        value = bzrdir_config.get_option('key3')
        self.assertEqual(value, 'value3-top')
        value = bzrdir_config.get_option('key3', 'SECTION')
        self.assertEqual(value, 'value3-section')

    def test_set_unset_default_stack_on(self):
        my_dir = self.make_bzrdir('.')
        bzrdir_config = config.BzrDirConfig(my_dir)
        self.assertIs(None, bzrdir_config.get_default_stack_on())
        bzrdir_config.set_default_stack_on('Foo')
        self.assertEqual('Foo', bzrdir_config._config.get_option(
                         'default_stack_on'))
        self.assertEqual('Foo', bzrdir_config.get_default_stack_on())
        bzrdir_config.set_default_stack_on(None)
        self.assertIs(None, bzrdir_config.get_default_stack_on())


class TestConfigReadOnlySection(tests.TestCase):

    # FIXME: Parametrize so that all sections produced by Stores run these
    # tests -- vila 2011-04-01

    def test_get_a_value(self):
        a_dict = dict(foo='bar')
        section = config.ReadOnlySection('myID', a_dict)
        self.assertEquals('bar', section.get('foo'))

    def test_get_unkown_option(self):
        a_dict = dict()
        section = config.ReadOnlySection(None, a_dict)
        self.assertEquals('out of thin air',
                          section.get('foo', 'out of thin air'))

    def test_options_is_shared(self):
        a_dict = dict()
        section = config.ReadOnlySection(None, a_dict)
        self.assertIs(a_dict, section.options)


class TestConfigMutableSection(tests.TestCase):

<<<<<<< HEAD
    # FIXME: Parametrize so that all sections (includind os.environ and the
=======
    # FIXME: Parametrize so that all sections (including os.environ and the
>>>>>>> 54c62510
    # ones produced by Stores) run these tests -- vila 2011-04-01

    def test_set(self):
        a_dict = dict(foo='bar')
        section = config.MutableSection('myID', a_dict)
        section.set('foo', 'new_value')
        self.assertEquals('new_value', section.get('foo'))
        # The change appears in the shared section
        self.assertEquals('new_value', a_dict.get('foo'))
        # We keep track of the change
        self.assertTrue('foo' in section.orig)
        self.assertEquals('bar', section.orig.get('foo'))

    def test_set_preserve_original_once(self):
        a_dict = dict(foo='bar')
        section = config.MutableSection('myID', a_dict)
        section.set('foo', 'first_value')
        section.set('foo', 'second_value')
        # We keep track of the original value
        self.assertTrue('foo' in section.orig)
        self.assertEquals('bar', section.orig.get('foo'))

    def test_remove(self):
        a_dict = dict(foo='bar')
        section = config.MutableSection('myID', a_dict)
        section.remove('foo')
        # We get None for unknown options via the default value
        self.assertEquals(None, section.get('foo'))
        # Or we just get the default value
        self.assertEquals('unknown', section.get('foo', 'unknown'))
        self.assertFalse('foo' in section.options)
        # We keep track of the deletion
        self.assertTrue('foo' in section.orig)
        self.assertEquals('bar', section.orig.get('foo'))

    def test_remove_new_option(self):
        a_dict = dict()
        section = config.MutableSection('myID', a_dict)
        section.set('foo', 'bar')
        section.remove('foo')
        self.assertFalse('foo' in section.options)
        # The option didn't exist initially so it we need to keep track of it
        # with a special value
        self.assertTrue('foo' in section.orig)
        self.assertEquals(config._NewlyCreatedOption, section.orig['foo'])


def get_ConfigObjStore(transport, file_name, content=None):
    """Build a ConfigObjStore.

    :param transport: The transport where the store lives.

    :param file_name: The name of the store.

    :param content: A provided content to inject into the built store.

    If provided, the content is added to the store but without saving it on
    disk. It should be a string or a unicode string in the ConfigObj syntax.
    While this poses a constraint on other store implementations, it keeps a
    simple syntax usable by test writers. Note that the other store
    implementations can rely on ConfigObj to parse the content and get the
    option definitions and values from it.
    """
    store = config.ConfigObjStore(transport, file_name)
    if content is not None:
        store._load_from_string(content)
    return store


class TestStore(tests.TestCaseWithTransport):

    def assertSectionContent(self, expected, section):
        """Assert that some options have the proper values in a section."""
        expected_name, expected_options = expected
        self.assertEquals(expected_name, section.id)
        self.assertEquals(
            expected_options,
            dict([(k, section.get(k)) for k in expected_options.keys()]))


class TestReadonlyStore(TestStore):

    scenarios = [('configobj', {'_get_store': get_ConfigObjStore})]

    def get_store(self, file_name, content=None):
        return self._get_store(
            self.get_readonly_transport(), file_name, content=content)

    def test_delayed_load(self):
        self.build_tree_contents([('foo.conf', '')])
        store = self.get_store('foo.conf')
        self.assertEquals(False, store.loaded)
        store.load()
        self.assertEquals(True, store.loaded)

    def test_get_no_sections_for_empty(self):
        store = self.get_store('foo.conf', '')
        store.load()
        self.assertEquals([], list(store.get_sections()))

    def test_get_default_section(self):
        store = self.get_store('foo.conf', 'foo=bar')
        sections = list(store.get_sections())
        self.assertLength(1, sections)
        self.assertSectionContent((None, {'foo': 'bar'}), sections[0])

    def test_get_named_section(self):
        store = self.get_store('foo.conf', '[baz]\nfoo=bar')
        sections = list(store.get_sections())
        self.assertLength(1, sections)
        self.assertSectionContent(('baz', {'foo': 'bar'}), sections[0])

    def test_load_from_string_fails_for_non_empty_store(self):
        store = self.get_store('foo.conf', 'foo=bar')
        self.assertRaises(AssertionError, store._load_from_string, 'bar=baz')


class TestMutableStore(TestStore):

    scenarios = [('configobj', {'_get_store': get_ConfigObjStore})]

    def get_store(self, file_name, content=None):
        return self._get_store(
            self.get_transport(), file_name, content=content)

    def test_save_empty_creates_no_file(self):
        store = self.get_store('foo.conf')
        store.save()
        self.assertEquals(False, self.get_transport().has('foo.conf'))

    def test_save_emptied_succeeds(self):
        store = self.get_store('foo.conf', 'foo=bar\n')
        section = store.get_mutable_section(None)
        section.remove('foo')
        store.save()
        self.assertEquals(True, self.get_transport().has('foo.conf'))
        modified_store = self.get_store('foo.conf')
        sections = list(modified_store.get_sections())
        self.assertLength(0, sections)

    def test_save_with_content_succeeds(self):
        store = self.get_store('foo.conf', 'foo=bar\n')
        store.load()
        self.assertEquals(False, self.get_transport().has('foo.conf'))
        store.save()
        self.assertEquals(True, self.get_transport().has('foo.conf'))
        modified_store = self.get_store('foo.conf')
        sections = list(modified_store.get_sections())
        self.assertLength(1, sections)
        self.assertSectionContent((None, {'foo': 'bar'}), sections[0])

    def test_set_option_in_empty_store(self):
        store = self.get_store('foo.conf')
        section = store.get_mutable_section(None)
        section.set('foo', 'bar')
        store.save()
        modified_store = self.get_store('foo.conf')
        sections = list(modified_store.get_sections())
        self.assertLength(1, sections)
        self.assertSectionContent((None, {'foo': 'bar'}), sections[0])

    def test_set_option_in_default_section(self):
        store = self.get_store('foo.conf', '')
        section = store.get_mutable_section(None)
        section.set('foo', 'bar')
        store.save()
        modified_store = self.get_store('foo.conf')
        sections = list(modified_store.get_sections())
        self.assertLength(1, sections)
        self.assertSectionContent((None, {'foo': 'bar'}), sections[0])

    def test_set_option_in_named_section(self):
        store = self.get_store('foo.conf', '')
        section = store.get_mutable_section('baz')
        section.set('foo', 'bar')
        store.save()
        modified_store = self.get_store('foo.conf')
        sections = list(modified_store.get_sections())
        self.assertLength(1, sections)
        self.assertSectionContent(('baz', {'foo': 'bar'}), sections[0])


class TestConfigObjStore(TestStore):

    def test_loading_unknown_file_fails(self):
        store = config.ConfigObjStore(self.get_transport(), 'I-do-not-exist')
        self.assertRaises(errors.NoSuchFile, store.load)

    def test_invalid_content(self):
        store = config.ConfigObjStore(self.get_transport(), 'foo.conf', )
        self.assertEquals(False, store.loaded)
        exc = self.assertRaises(
            errors.ParseConfigError, store._load_from_string,
            'this is invalid !')
        self.assertEndsWith(exc.filename, 'foo.conf')
        # And the load failed
        self.assertEquals(False, store.loaded)

    def test_get_embedded_sections(self):
        # A more complicated example (which also shows that section names and
        # option names share the same name space...)
        # FIXME: This should be fixed by forbidding dicts as values ?
        # -- vila 2011-04-05
        store = config.ConfigObjStore(self.get_transport(), 'foo.conf', )
        store._load_from_string('''
foo=bar
l=1,2
[DEFAULT]
foo_in_DEFAULT=foo_DEFAULT
[bar]
foo_in_bar=barbar
[baz]
foo_in_baz=barbaz
[[qux]]
foo_in_qux=quux
''')
        sections = list(store.get_sections())
        self.assertLength(4, sections)
        # The default section has no name.
        # List values are provided as lists
        self.assertSectionContent((None, {'foo': 'bar', 'l': ['1', '2']}),
                                  sections[0])
        self.assertSectionContent(
            ('DEFAULT', {'foo_in_DEFAULT': 'foo_DEFAULT'}), sections[1])
        self.assertSectionContent(
            ('bar', {'foo_in_bar': 'barbar'}), sections[2])
        # sub sections are provided as embedded dicts.
        self.assertSectionContent(
            ('baz', {'foo_in_baz': 'barbaz', 'qux': {'foo_in_qux': 'quux'}}),
            sections[3])


class TestLockableConfigObjStore(TestStore):

    def test_create_store_in_created_dir(self):
        t = self.get_transport('dir/subdir')
        store = config.LockableConfigObjStore(t, 'foo.conf')
        store.get_mutable_section(None).set('foo', 'bar')
        store.save()

    # FIXME: We should adapt the tests in TestLockableConfig about concurrent
    # writes. Since this requires a clearer rewrite, I'll just rely on using
    # the same code in LockableConfigObjStore (copied from LockableConfig, but
    # trivial enough, the main difference is that we add @needs_write_lock on
    # save() instead of set_user_option() and remove_user_option()). The intent
    # is to ensure that we always get a valid content for the store even when
    # concurrent accesses occur, read/write, write/write. It may be worth
    # looking into removing the lock dir when it;s not needed anymore and look
    # at possible fallouts for concurrent lockers -- vila 20110-04-06


class TestConcreteConfigObjStores(tests.TestCaseWithTransport):

    def test_global_store(self):
        store = config.GlobalStore()

    def test_location_store(self):
        store = config.LocationStore()

    def test_branch_store(self):
        b = self.make_branch('.')
        store = config.BranchStore(b)


class TestConfigGetOptions(tests.TestCaseWithTransport, TestOptionsMixin):

    def setUp(self):
        super(TestConfigGetOptions, self).setUp()
        create_configs(self)

    # One variable in none of the above
    def test_no_variable(self):
        # Using branch should query branch, locations and bazaar
        self.assertOptions([], self.branch_config)

    def test_option_in_bazaar(self):
        self.bazaar_config.set_user_option('file', 'bazaar')
        self.assertOptions([('file', 'bazaar', 'DEFAULT', 'bazaar')],
                           self.bazaar_config)

    def test_option_in_locations(self):
        self.locations_config.set_user_option('file', 'locations')
        self.assertOptions(
            [('file', 'locations', self.tree.basedir, 'locations')],
            self.locations_config)

    def test_option_in_branch(self):
        self.branch_config.set_user_option('file', 'branch')
        self.assertOptions([('file', 'branch', 'DEFAULT', 'branch')],
                           self.branch_config)

    def test_option_in_bazaar_and_branch(self):
        self.bazaar_config.set_user_option('file', 'bazaar')
        self.branch_config.set_user_option('file', 'branch')
        self.assertOptions([('file', 'branch', 'DEFAULT', 'branch'),
                            ('file', 'bazaar', 'DEFAULT', 'bazaar'),],
                           self.branch_config)

    def test_option_in_branch_and_locations(self):
        # Hmm, locations override branch :-/
        self.locations_config.set_user_option('file', 'locations')
        self.branch_config.set_user_option('file', 'branch')
        self.assertOptions(
            [('file', 'locations', self.tree.basedir, 'locations'),
             ('file', 'branch', 'DEFAULT', 'branch'),],
            self.branch_config)

    def test_option_in_bazaar_locations_and_branch(self):
        self.bazaar_config.set_user_option('file', 'bazaar')
        self.locations_config.set_user_option('file', 'locations')
        self.branch_config.set_user_option('file', 'branch')
        self.assertOptions(
            [('file', 'locations', self.tree.basedir, 'locations'),
             ('file', 'branch', 'DEFAULT', 'branch'),
             ('file', 'bazaar', 'DEFAULT', 'bazaar'),],
            self.branch_config)


class TestConfigRemoveOption(tests.TestCaseWithTransport, TestOptionsMixin):

    def setUp(self):
        super(TestConfigRemoveOption, self).setUp()
        create_configs_with_file_option(self)

    def test_remove_in_locations(self):
        self.locations_config.remove_user_option('file', self.tree.basedir)
        self.assertOptions(
            [('file', 'branch', 'DEFAULT', 'branch'),
             ('file', 'bazaar', 'DEFAULT', 'bazaar'),],
            self.branch_config)

    def test_remove_in_branch(self):
        self.branch_config.remove_user_option('file')
        self.assertOptions(
            [('file', 'locations', self.tree.basedir, 'locations'),
             ('file', 'bazaar', 'DEFAULT', 'bazaar'),],
            self.branch_config)

    def test_remove_in_bazaar(self):
        self.bazaar_config.remove_user_option('file')
        self.assertOptions(
            [('file', 'locations', self.tree.basedir, 'locations'),
             ('file', 'branch', 'DEFAULT', 'branch'),],
            self.branch_config)


class TestConfigGetSections(tests.TestCaseWithTransport):

    def setUp(self):
        super(TestConfigGetSections, self).setUp()
        create_configs(self)

    def assertSectionNames(self, expected, conf, name=None):
        """Check which sections are returned for a given config.

        If fallback configurations exist their sections can be included.

        :param expected: A list of section names.

        :param conf: The configuration that will be queried.

        :param name: An optional section name that will be passed to
            get_sections().
        """
        sections = list(conf._get_sections(name))
        self.assertLength(len(expected), sections)
        self.assertEqual(expected, [name for name, _, _ in sections])

    def test_bazaar_default_section(self):
        self.assertSectionNames(['DEFAULT'], self.bazaar_config)

    def test_locations_default_section(self):
        # No sections are defined in an empty file
        self.assertSectionNames([], self.locations_config)

    def test_locations_named_section(self):
        self.locations_config.set_user_option('file', 'locations')
        self.assertSectionNames([self.tree.basedir], self.locations_config)

    def test_locations_matching_sections(self):
        loc_config = self.locations_config
        loc_config.set_user_option('file', 'locations')
        # We need to cheat a bit here to create an option in sections above and
        # below the 'location' one.
        parser = loc_config._get_parser()
        # locations.cong deals with '/' ignoring native os.sep
        location_names = self.tree.basedir.split('/')
        parent = '/'.join(location_names[:-1])
        child = '/'.join(location_names + ['child'])
        parser[parent] = {}
        parser[parent]['file'] = 'parent'
        parser[child] = {}
        parser[child]['file'] = 'child'
        self.assertSectionNames([self.tree.basedir, parent], loc_config)

    def test_branch_data_default_section(self):
        self.assertSectionNames([None],
                                self.branch_config._get_branch_data_config())

    def test_branch_default_sections(self):
        # No sections are defined in an empty locations file
        self.assertSectionNames([None, 'DEFAULT'],
                                self.branch_config)
        # Unless we define an option
        self.branch_config._get_location_config().set_user_option(
            'file', 'locations')
        self.assertSectionNames([self.tree.basedir, None, 'DEFAULT'],
                                self.branch_config)

    def test_bazaar_named_section(self):
        # We need to cheat as the API doesn't give direct access to sections
        # other than DEFAULT.
        self.bazaar_config.set_alias('bazaar', 'bzr')
        self.assertSectionNames(['ALIASES'], self.bazaar_config, 'ALIASES')


class TestAuthenticationConfigFile(tests.TestCase):
    """Test the authentication.conf file matching"""

    def _got_user_passwd(self, expected_user, expected_password,
                         config, *args, **kwargs):
        credentials = config.get_credentials(*args, **kwargs)
        if credentials is None:
            user = None
            password = None
        else:
            user = credentials['user']
            password = credentials['password']
        self.assertEquals(expected_user, user)
        self.assertEquals(expected_password, password)

    def test_empty_config(self):
        conf = config.AuthenticationConfig(_file=StringIO())
        self.assertEquals({}, conf._get_config())
        self._got_user_passwd(None, None, conf, 'http', 'foo.net')

    def test_missing_auth_section_header(self):
        conf = config.AuthenticationConfig(_file=StringIO('foo = bar'))
        self.assertRaises(ValueError, conf.get_credentials, 'ftp', 'foo.net')

    def test_auth_section_header_not_closed(self):
        conf = config.AuthenticationConfig(_file=StringIO('[DEF'))
        self.assertRaises(errors.ParseConfigError, conf._get_config)

    def test_auth_value_not_boolean(self):
        conf = config.AuthenticationConfig(_file=StringIO(
                """[broken]
scheme=ftp
user=joe
verify_certificates=askme # Error: Not a boolean
"""))
        self.assertRaises(ValueError, conf.get_credentials, 'ftp', 'foo.net')

    def test_auth_value_not_int(self):
        conf = config.AuthenticationConfig(_file=StringIO(
                """[broken]
scheme=ftp
user=joe
port=port # Error: Not an int
"""))
        self.assertRaises(ValueError, conf.get_credentials, 'ftp', 'foo.net')

    def test_unknown_password_encoding(self):
        conf = config.AuthenticationConfig(_file=StringIO(
                """[broken]
scheme=ftp
user=joe
password_encoding=unknown
"""))
        self.assertRaises(ValueError, conf.get_password,
                          'ftp', 'foo.net', 'joe')

    def test_credentials_for_scheme_host(self):
        conf = config.AuthenticationConfig(_file=StringIO(
                """# Identity on foo.net
[ftp definition]
scheme=ftp
host=foo.net
user=joe
password=secret-pass
"""))
        # Basic matching
        self._got_user_passwd('joe', 'secret-pass', conf, 'ftp', 'foo.net')
        # different scheme
        self._got_user_passwd(None, None, conf, 'http', 'foo.net')
        # different host
        self._got_user_passwd(None, None, conf, 'ftp', 'bar.net')

    def test_credentials_for_host_port(self):
        conf = config.AuthenticationConfig(_file=StringIO(
                """# Identity on foo.net
[ftp definition]
scheme=ftp
port=10021
host=foo.net
user=joe
password=secret-pass
"""))
        # No port
        self._got_user_passwd('joe', 'secret-pass',
                              conf, 'ftp', 'foo.net', port=10021)
        # different port
        self._got_user_passwd(None, None, conf, 'ftp', 'foo.net')

    def test_for_matching_host(self):
        conf = config.AuthenticationConfig(_file=StringIO(
                """# Identity on foo.net
[sourceforge]
scheme=bzr
host=bzr.sf.net
user=joe
password=joepass
[sourceforge domain]
scheme=bzr
host=.bzr.sf.net
user=georges
password=bendover
"""))
        # matching domain
        self._got_user_passwd('georges', 'bendover',
                              conf, 'bzr', 'foo.bzr.sf.net')
        # phishing attempt
        self._got_user_passwd(None, None,
                              conf, 'bzr', 'bbzr.sf.net')

    def test_for_matching_host_None(self):
        conf = config.AuthenticationConfig(_file=StringIO(
                """# Identity on foo.net
[catchup bzr]
scheme=bzr
user=joe
password=joepass
[DEFAULT]
user=georges
password=bendover
"""))
        # match no host
        self._got_user_passwd('joe', 'joepass',
                              conf, 'bzr', 'quux.net')
        # no host but different scheme
        self._got_user_passwd('georges', 'bendover',
                              conf, 'ftp', 'quux.net')

    def test_credentials_for_path(self):
        conf = config.AuthenticationConfig(_file=StringIO(
                """
[http dir1]
scheme=http
host=bar.org
path=/dir1
user=jim
password=jimpass
[http dir2]
scheme=http
host=bar.org
path=/dir2
user=georges
password=bendover
"""))
        # no path no dice
        self._got_user_passwd(None, None,
                              conf, 'http', host='bar.org', path='/dir3')
        # matching path
        self._got_user_passwd('georges', 'bendover',
                              conf, 'http', host='bar.org', path='/dir2')
        # matching subdir
        self._got_user_passwd('jim', 'jimpass',
                              conf, 'http', host='bar.org',path='/dir1/subdir')

    def test_credentials_for_user(self):
        conf = config.AuthenticationConfig(_file=StringIO(
                """
[with user]
scheme=http
host=bar.org
user=jim
password=jimpass
"""))
        # Get user
        self._got_user_passwd('jim', 'jimpass',
                              conf, 'http', 'bar.org')
        # Get same user
        self._got_user_passwd('jim', 'jimpass',
                              conf, 'http', 'bar.org', user='jim')
        # Don't get a different user if one is specified
        self._got_user_passwd(None, None,
                              conf, 'http', 'bar.org', user='georges')

    def test_credentials_for_user_without_password(self):
        conf = config.AuthenticationConfig(_file=StringIO(
                """
[without password]
scheme=http
host=bar.org
user=jim
"""))
        # Get user but no password
        self._got_user_passwd('jim', None,
                              conf, 'http', 'bar.org')

    def test_verify_certificates(self):
        conf = config.AuthenticationConfig(_file=StringIO(
                """
[self-signed]
scheme=https
host=bar.org
user=jim
password=jimpass
verify_certificates=False
[normal]
scheme=https
host=foo.net
user=georges
password=bendover
"""))
        credentials = conf.get_credentials('https', 'bar.org')
        self.assertEquals(False, credentials.get('verify_certificates'))
        credentials = conf.get_credentials('https', 'foo.net')
        self.assertEquals(True, credentials.get('verify_certificates'))


class TestAuthenticationStorage(tests.TestCaseInTempDir):

    def test_set_credentials(self):
        conf = config.AuthenticationConfig()
        conf.set_credentials('name', 'host', 'user', 'scheme', 'password',
        99, path='/foo', verify_certificates=False, realm='realm')
        credentials = conf.get_credentials(host='host', scheme='scheme',
                                           port=99, path='/foo',
                                           realm='realm')
        CREDENTIALS = {'name': 'name', 'user': 'user', 'password': 'password',
                       'verify_certificates': False, 'scheme': 'scheme', 
                       'host': 'host', 'port': 99, 'path': '/foo', 
                       'realm': 'realm'}
        self.assertEqual(CREDENTIALS, credentials)
        credentials_from_disk = config.AuthenticationConfig().get_credentials(
            host='host', scheme='scheme', port=99, path='/foo', realm='realm')
        self.assertEqual(CREDENTIALS, credentials_from_disk)

    def test_reset_credentials_different_name(self):
        conf = config.AuthenticationConfig()
        conf.set_credentials('name', 'host', 'user', 'scheme', 'password'),
        conf.set_credentials('name2', 'host', 'user2', 'scheme', 'password'),
        self.assertIs(None, conf._get_config().get('name'))
        credentials = conf.get_credentials(host='host', scheme='scheme')
        CREDENTIALS = {'name': 'name2', 'user': 'user2', 'password':
                       'password', 'verify_certificates': True, 
                       'scheme': 'scheme', 'host': 'host', 'port': None, 
                       'path': None, 'realm': None}
        self.assertEqual(CREDENTIALS, credentials)


class TestAuthenticationConfig(tests.TestCase):
    """Test AuthenticationConfig behaviour"""

    def _check_default_password_prompt(self, expected_prompt_format, scheme,
                                       host=None, port=None, realm=None,
                                       path=None):
        if host is None:
            host = 'bar.org'
        user, password = 'jim', 'precious'
        expected_prompt = expected_prompt_format % {
            'scheme': scheme, 'host': host, 'port': port,
            'user': user, 'realm': realm}

        stdout = tests.StringIOWrapper()
        stderr = tests.StringIOWrapper()
        ui.ui_factory = tests.TestUIFactory(stdin=password + '\n',
                                            stdout=stdout, stderr=stderr)
        # We use an empty conf so that the user is always prompted
        conf = config.AuthenticationConfig()
        self.assertEquals(password,
                          conf.get_password(scheme, host, user, port=port,
                                            realm=realm, path=path))
        self.assertEquals(expected_prompt, stderr.getvalue())
        self.assertEquals('', stdout.getvalue())

    def _check_default_username_prompt(self, expected_prompt_format, scheme,
                                       host=None, port=None, realm=None,
                                       path=None):
        if host is None:
            host = 'bar.org'
        username = 'jim'
        expected_prompt = expected_prompt_format % {
            'scheme': scheme, 'host': host, 'port': port,
            'realm': realm}
        stdout = tests.StringIOWrapper()
        stderr = tests.StringIOWrapper()
        ui.ui_factory = tests.TestUIFactory(stdin=username+ '\n',
                                            stdout=stdout, stderr=stderr)
        # We use an empty conf so that the user is always prompted
        conf = config.AuthenticationConfig()
        self.assertEquals(username, conf.get_user(scheme, host, port=port,
                          realm=realm, path=path, ask=True))
        self.assertEquals(expected_prompt, stderr.getvalue())
        self.assertEquals('', stdout.getvalue())

    def test_username_defaults_prompts(self):
        # HTTP prompts can't be tested here, see test_http.py
        self._check_default_username_prompt('FTP %(host)s username: ', 'ftp')
        self._check_default_username_prompt(
            'FTP %(host)s:%(port)d username: ', 'ftp', port=10020)
        self._check_default_username_prompt(
            'SSH %(host)s:%(port)d username: ', 'ssh', port=12345)

    def test_username_default_no_prompt(self):
        conf = config.AuthenticationConfig()
        self.assertEquals(None,
            conf.get_user('ftp', 'example.com'))
        self.assertEquals("explicitdefault",
            conf.get_user('ftp', 'example.com', default="explicitdefault"))

    def test_password_default_prompts(self):
        # HTTP prompts can't be tested here, see test_http.py
        self._check_default_password_prompt(
            'FTP %(user)s@%(host)s password: ', 'ftp')
        self._check_default_password_prompt(
            'FTP %(user)s@%(host)s:%(port)d password: ', 'ftp', port=10020)
        self._check_default_password_prompt(
            'SSH %(user)s@%(host)s:%(port)d password: ', 'ssh', port=12345)
        # SMTP port handling is a bit special (it's handled if embedded in the
        # host too)
        # FIXME: should we: forbid that, extend it to other schemes, leave
        # things as they are that's fine thank you ?
        self._check_default_password_prompt('SMTP %(user)s@%(host)s password: ',
                                            'smtp')
        self._check_default_password_prompt('SMTP %(user)s@%(host)s password: ',
                                            'smtp', host='bar.org:10025')
        self._check_default_password_prompt(
            'SMTP %(user)s@%(host)s:%(port)d password: ',
            'smtp', port=10025)

    def test_ssh_password_emits_warning(self):
        conf = config.AuthenticationConfig(_file=StringIO(
                """
[ssh with password]
scheme=ssh
host=bar.org
user=jim
password=jimpass
"""))
        entered_password = 'typed-by-hand'
        stdout = tests.StringIOWrapper()
        stderr = tests.StringIOWrapper()
        ui.ui_factory = tests.TestUIFactory(stdin=entered_password + '\n',
                                            stdout=stdout, stderr=stderr)

        # Since the password defined in the authentication config is ignored,
        # the user is prompted
        self.assertEquals(entered_password,
                          conf.get_password('ssh', 'bar.org', user='jim'))
        self.assertContainsRe(
            self.get_log(),
            'password ignored in section \[ssh with password\]')

    def test_ssh_without_password_doesnt_emit_warning(self):
        conf = config.AuthenticationConfig(_file=StringIO(
                """
[ssh with password]
scheme=ssh
host=bar.org
user=jim
"""))
        entered_password = 'typed-by-hand'
        stdout = tests.StringIOWrapper()
        stderr = tests.StringIOWrapper()
        ui.ui_factory = tests.TestUIFactory(stdin=entered_password + '\n',
                                            stdout=stdout,
                                            stderr=stderr)

        # Since the password defined in the authentication config is ignored,
        # the user is prompted
        self.assertEquals(entered_password,
                          conf.get_password('ssh', 'bar.org', user='jim'))
        # No warning shoud be emitted since there is no password. We are only
        # providing "user".
        self.assertNotContainsRe(
            self.get_log(),
            'password ignored in section \[ssh with password\]')

    def test_uses_fallback_stores(self):
        self.overrideAttr(config, 'credential_store_registry',
                          config.CredentialStoreRegistry())
        store = StubCredentialStore()
        store.add_credentials("http", "example.com", "joe", "secret")
        config.credential_store_registry.register("stub", store, fallback=True)
        conf = config.AuthenticationConfig(_file=StringIO())
        creds = conf.get_credentials("http", "example.com")
        self.assertEquals("joe", creds["user"])
        self.assertEquals("secret", creds["password"])


class StubCredentialStore(config.CredentialStore):

    def __init__(self):
        self._username = {}
        self._password = {}

    def add_credentials(self, scheme, host, user, password=None):
        self._username[(scheme, host)] = user
        self._password[(scheme, host)] = password

    def get_credentials(self, scheme, host, port=None, user=None,
        path=None, realm=None):
        key = (scheme, host)
        if not key in self._username:
            return None
        return { "scheme": scheme, "host": host, "port": port,
                "user": self._username[key], "password": self._password[key]}


class CountingCredentialStore(config.CredentialStore):

    def __init__(self):
        self._calls = 0

    def get_credentials(self, scheme, host, port=None, user=None,
        path=None, realm=None):
        self._calls += 1
        return None


class TestCredentialStoreRegistry(tests.TestCase):

    def _get_cs_registry(self):
        return config.credential_store_registry

    def test_default_credential_store(self):
        r = self._get_cs_registry()
        default = r.get_credential_store(None)
        self.assertIsInstance(default, config.PlainTextCredentialStore)

    def test_unknown_credential_store(self):
        r = self._get_cs_registry()
        # It's hard to imagine someone creating a credential store named
        # 'unknown' so we use that as an never registered key.
        self.assertRaises(KeyError, r.get_credential_store, 'unknown')

    def test_fallback_none_registered(self):
        r = config.CredentialStoreRegistry()
        self.assertEquals(None,
                          r.get_fallback_credentials("http", "example.com"))

    def test_register(self):
        r = config.CredentialStoreRegistry()
        r.register("stub", StubCredentialStore(), fallback=False)
        r.register("another", StubCredentialStore(), fallback=True)
        self.assertEquals(["another", "stub"], r.keys())

    def test_register_lazy(self):
        r = config.CredentialStoreRegistry()
        r.register_lazy("stub", "bzrlib.tests.test_config",
                        "StubCredentialStore", fallback=False)
        self.assertEquals(["stub"], r.keys())
        self.assertIsInstance(r.get_credential_store("stub"),
                              StubCredentialStore)

    def test_is_fallback(self):
        r = config.CredentialStoreRegistry()
        r.register("stub1", None, fallback=False)
        r.register("stub2", None, fallback=True)
        self.assertEquals(False, r.is_fallback("stub1"))
        self.assertEquals(True, r.is_fallback("stub2"))

    def test_no_fallback(self):
        r = config.CredentialStoreRegistry()
        store = CountingCredentialStore()
        r.register("count", store, fallback=False)
        self.assertEquals(None,
                          r.get_fallback_credentials("http", "example.com"))
        self.assertEquals(0, store._calls)

    def test_fallback_credentials(self):
        r = config.CredentialStoreRegistry()
        store = StubCredentialStore()
        store.add_credentials("http", "example.com",
                              "somebody", "geheim")
        r.register("stub", store, fallback=True)
        creds = r.get_fallback_credentials("http", "example.com")
        self.assertEquals("somebody", creds["user"])
        self.assertEquals("geheim", creds["password"])

    def test_fallback_first_wins(self):
        r = config.CredentialStoreRegistry()
        stub1 = StubCredentialStore()
        stub1.add_credentials("http", "example.com",
                              "somebody", "stub1")
        r.register("stub1", stub1, fallback=True)
        stub2 = StubCredentialStore()
        stub2.add_credentials("http", "example.com",
                              "somebody", "stub2")
        r.register("stub2", stub1, fallback=True)
        creds = r.get_fallback_credentials("http", "example.com")
        self.assertEquals("somebody", creds["user"])
        self.assertEquals("stub1", creds["password"])


class TestPlainTextCredentialStore(tests.TestCase):

    def test_decode_password(self):
        r = config.credential_store_registry
        plain_text = r.get_credential_store()
        decoded = plain_text.decode_password(dict(password='secret'))
        self.assertEquals('secret', decoded)


# FIXME: Once we have a way to declare authentication to all test servers, we
# can implement generic tests.
# test_user_password_in_url
# test_user_in_url_password_from_config
# test_user_in_url_password_prompted
# test_user_in_config
# test_user_getpass.getuser
# test_user_prompted ?
class TestAuthenticationRing(tests.TestCaseWithTransport):
    pass


class TestAutoUserId(tests.TestCase):
    """Test inferring an automatic user name."""

    def test_auto_user_id(self):
        """Automatic inference of user name.
        
        This is a bit hard to test in an isolated way, because it depends on
        system functions that go direct to /etc or perhaps somewhere else.
        But it's reasonable to say that on Unix, with an /etc/mailname, we ought
        to be able to choose a user name with no configuration.
        """
        if sys.platform == 'win32':
            raise TestSkipped("User name inference not implemented on win32")
        realname, address = config._auto_user_id()
        if os.path.exists('/etc/mailname'):
            self.assertTrue(realname)
            self.assertTrue(address)
        else:
            self.assertEquals((None, None), (realname, address))
<|MERGE_RESOLUTION|>--- conflicted
+++ resolved
@@ -1838,11 +1838,7 @@
 
 class TestConfigMutableSection(tests.TestCase):
 
-<<<<<<< HEAD
-    # FIXME: Parametrize so that all sections (includind os.environ and the
-=======
     # FIXME: Parametrize so that all sections (including os.environ and the
->>>>>>> 54c62510
     # ones produced by Stores) run these tests -- vila 2011-04-01
 
     def test_set(self):
