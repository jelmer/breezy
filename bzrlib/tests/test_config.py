# Copyright (C) 2005-2011 Canonical Ltd
#
# This program is free software; you can redistribute it and/or modify
# it under the terms of the GNU General Public License as published by
# the Free Software Foundation; either version 2 of the License, or
# (at your option) any later version.
#
# This program is distributed in the hope that it will be useful,
# but WITHOUT ANY WARRANTY; without even the implied warranty of
# MERCHANTABILITY or FITNESS FOR A PARTICULAR PURPOSE.  See the
# GNU General Public License for more details.
#
# You should have received a copy of the GNU General Public License
# along with this program; if not, write to the Free Software
# Foundation, Inc., 51 Franklin Street, Fifth Floor, Boston, MA 02110-1301 USA

"""Tests for finding and reading the bzr config file[s]."""
# import system imports here
from cStringIO import StringIO
import os
import sys
import threading


from testtools import matchers

#import bzrlib specific imports here
from bzrlib import (
    branch,
    bzrdir,
    config,
    diff,
    errors,
    osutils,
    mail_client,
    ui,
    urlutils,
    tests,
    trace,
    transport,
    )
from bzrlib.tests import (
    features,
<<<<<<< HEAD
    TestSkipped,
=======
    scenarios,
>>>>>>> 0c327d09
    )
from bzrlib.util.configobj import configobj


def lockable_config_scenarios():
    return [
        ('global',
         {'config_class': config.GlobalConfig,
          'config_args': [],
          'config_section': 'DEFAULT'}),
        ('locations',
         {'config_class': config.LocationConfig,
          'config_args': ['.'],
          'config_section': '.'}),]


load_tests = scenarios.load_tests_apply_scenarios


sample_long_alias="log -r-15..-1 --line"
sample_config_text = u"""
[DEFAULT]
email=Erik B\u00e5gfors <erik@bagfors.nu>
editor=vim
change_editor=vimdiff -of @new_path @old_path
gpg_signing_command=gnome-gpg
log_format=short
user_global_option=something
[ALIASES]
h=help
ll=""" + sample_long_alias + "\n"


sample_always_signatures = """
[DEFAULT]
check_signatures=ignore
create_signatures=always
"""

sample_ignore_signatures = """
[DEFAULT]
check_signatures=require
create_signatures=never
"""

sample_maybe_signatures = """
[DEFAULT]
check_signatures=ignore
create_signatures=when-required
"""

sample_branches_text = """
[http://www.example.com]
# Top level policy
email=Robert Collins <robertc@example.org>
normal_option = normal
appendpath_option = append
appendpath_option:policy = appendpath
norecurse_option = norecurse
norecurse_option:policy = norecurse
[http://www.example.com/ignoreparent]
# different project: ignore parent dir config
ignore_parents=true
[http://www.example.com/norecurse]
# configuration items that only apply to this dir
recurse=false
normal_option = norecurse
[http://www.example.com/dir]
appendpath_option = normal
[/b/]
check_signatures=require
# test trailing / matching with no children
[/a/]
check_signatures=check-available
gpg_signing_command=false
user_local_option=local
# test trailing / matching
[/a/*]
#subdirs will match but not the parent
[/a/c]
check_signatures=ignore
post_commit=bzrlib.tests.test_config.post_commit
#testing explicit beats globs
"""


def create_configs(test):
    """Create configuration files for a given test.

    This requires creating a tree (and populate the ``test.tree`` attribute)
    and its associated branch and will populate the following attributes:

    - branch_config: A BranchConfig for the associated branch.

    - locations_config : A LocationConfig for the associated branch

    - bazaar_config: A GlobalConfig.

    The tree and branch are created in a 'tree' subdirectory so the tests can
    still use the test directory to stay outside of the branch.
    """
    tree = test.make_branch_and_tree('tree')
    test.tree = tree
    test.branch_config = config.BranchConfig(tree.branch)
    test.locations_config = config.LocationConfig(tree.basedir)
    test.bazaar_config = config.GlobalConfig()


def create_configs_with_file_option(test):
    """Create configuration files with a ``file`` option set in each.

    This builds on ``create_configs`` and add one ``file`` option in each
    configuration with a value which allows identifying the configuration file.
    """
    create_configs(test)
    test.bazaar_config.set_user_option('file', 'bazaar')
    test.locations_config.set_user_option('file', 'locations')
    test.branch_config.set_user_option('file', 'branch')


class TestOptionsMixin:

    def assertOptions(self, expected, conf):
        # We don't care about the parser (as it will make tests hard to write
        # and error-prone anyway)
        self.assertThat([opt[:4] for opt in conf._get_options()],
                        matchers.Equals(expected))


class InstrumentedConfigObj(object):
    """A config obj look-enough-alike to record calls made to it."""

    def __contains__(self, thing):
        self._calls.append(('__contains__', thing))
        return False

    def __getitem__(self, key):
        self._calls.append(('__getitem__', key))
        return self

    def __init__(self, input, encoding=None):
        self._calls = [('__init__', input, encoding)]

    def __setitem__(self, key, value):
        self._calls.append(('__setitem__', key, value))

    def __delitem__(self, key):
        self._calls.append(('__delitem__', key))

    def keys(self):
        self._calls.append(('keys',))
        return []

    def reload(self):
        self._calls.append(('reload',))

    def write(self, arg):
        self._calls.append(('write',))

    def as_bool(self, value):
        self._calls.append(('as_bool', value))
        return False

    def get_value(self, section, name):
        self._calls.append(('get_value', section, name))
        return None


class FakeBranch(object):

    def __init__(self, base=None, user_id=None):
        if base is None:
            self.base = "http://example.com/branches/demo"
        else:
            self.base = base
        self._transport = self.control_files = \
            FakeControlFilesAndTransport(user_id=user_id)

    def _get_config(self):
        return config.TransportConfig(self._transport, 'branch.conf')

    def lock_write(self):
        pass

    def unlock(self):
        pass


class FakeControlFilesAndTransport(object):

    def __init__(self, user_id=None):
        self.files = {}
        if user_id:
            self.files['email'] = user_id
        self._transport = self

    def get_utf8(self, filename):
        # from LockableFiles
        raise AssertionError("get_utf8 should no longer be used")

    def get(self, filename):
        # from Transport
        try:
            return StringIO(self.files[filename])
        except KeyError:
            raise errors.NoSuchFile(filename)

    def get_bytes(self, filename):
        # from Transport
        try:
            return self.files[filename]
        except KeyError:
            raise errors.NoSuchFile(filename)

    def put(self, filename, fileobj):
        self.files[filename] = fileobj.read()

    def put_file(self, filename, fileobj):
        return self.put(filename, fileobj)


class InstrumentedConfig(config.Config):
    """An instrumented config that supplies stubs for template methods."""

    def __init__(self):
        super(InstrumentedConfig, self).__init__()
        self._calls = []
        self._signatures = config.CHECK_NEVER

    def _get_user_id(self):
        self._calls.append('_get_user_id')
        return "Robert Collins <robert.collins@example.org>"

    def _get_signature_checking(self):
        self._calls.append('_get_signature_checking')
        return self._signatures

    def _get_change_editor(self):
        self._calls.append('_get_change_editor')
        return 'vimdiff -fo @new_path @old_path'


bool_config = """[DEFAULT]
active = true
inactive = false
[UPPERCASE]
active = True
nonactive = False
"""


class TestConfigObj(tests.TestCase):

    def test_get_bool(self):
        co = config.ConfigObj(StringIO(bool_config))
        self.assertIs(co.get_bool('DEFAULT', 'active'), True)
        self.assertIs(co.get_bool('DEFAULT', 'inactive'), False)
        self.assertIs(co.get_bool('UPPERCASE', 'active'), True)
        self.assertIs(co.get_bool('UPPERCASE', 'nonactive'), False)

    def test_hash_sign_in_value(self):
        """
        Before 4.5.0, ConfigObj did not quote # signs in values, so they'd be
        treated as comments when read in again. (#86838)
        """
        co = config.ConfigObj()
        co['test'] = 'foo#bar'
        outfile = StringIO()
        co.write(outfile=outfile)
        lines = outfile.getvalue().splitlines()
        self.assertEqual(lines, ['test = "foo#bar"'])
        co2 = config.ConfigObj(lines)
        self.assertEqual(co2['test'], 'foo#bar')

    def test_triple_quotes(self):
        # Bug #710410: if the value string has triple quotes
        # then ConfigObj versions up to 4.7.2 will quote them wrong
        # and won't able to read them back
        triple_quotes_value = '''spam
""" that's my spam """
eggs'''
        co = config.ConfigObj()
        co['test'] = triple_quotes_value
        # While writing this test another bug in ConfigObj has been found:
        # method co.write() without arguments produces list of lines
        # one option per line, and multiline values are not split
        # across multiple lines,
        # and that breaks the parsing these lines back by ConfigObj.
        # This issue only affects test, but it's better to avoid
        # `co.write()` construct at all.
        # [bialix 20110222] bug report sent to ConfigObj's author
        outfile = StringIO()
        co.write(outfile=outfile)
        output = outfile.getvalue()
        # now we're trying to read it back
        co2 = config.ConfigObj(StringIO(output))
        self.assertEquals(triple_quotes_value, co2['test'])


erroneous_config = """[section] # line 1
good=good # line 2
[section] # line 3
whocares=notme # line 4
"""


class TestConfigObjErrors(tests.TestCase):

    def test_duplicate_section_name_error_line(self):
        try:
            co = configobj.ConfigObj(StringIO(erroneous_config),
                                     raise_errors=True)
        except config.configobj.DuplicateError, e:
            self.assertEqual(3, e.line_number)
        else:
            self.fail('Error in config file not detected')


class TestConfig(tests.TestCase):

    def test_constructs(self):
        config.Config()

    def test_no_default_editor(self):
        self.assertRaises(NotImplementedError, config.Config().get_editor)

    def test_user_email(self):
        my_config = InstrumentedConfig()
        self.assertEqual('robert.collins@example.org', my_config.user_email())
        self.assertEqual(['_get_user_id'], my_config._calls)

    def test_username(self):
        my_config = InstrumentedConfig()
        self.assertEqual('Robert Collins <robert.collins@example.org>',
                         my_config.username())
        self.assertEqual(['_get_user_id'], my_config._calls)

    def test_signatures_default(self):
        my_config = config.Config()
        self.assertFalse(my_config.signature_needed())
        self.assertEqual(config.CHECK_IF_POSSIBLE,
                         my_config.signature_checking())
        self.assertEqual(config.SIGN_WHEN_REQUIRED,
                         my_config.signing_policy())

    def test_signatures_template_method(self):
        my_config = InstrumentedConfig()
        self.assertEqual(config.CHECK_NEVER, my_config.signature_checking())
        self.assertEqual(['_get_signature_checking'], my_config._calls)

    def test_signatures_template_method_none(self):
        my_config = InstrumentedConfig()
        my_config._signatures = None
        self.assertEqual(config.CHECK_IF_POSSIBLE,
                         my_config.signature_checking())
        self.assertEqual(['_get_signature_checking'], my_config._calls)

    def test_gpg_signing_command_default(self):
        my_config = config.Config()
        self.assertEqual('gpg', my_config.gpg_signing_command())

    def test_get_user_option_default(self):
        my_config = config.Config()
        self.assertEqual(None, my_config.get_user_option('no_option'))

    def test_post_commit_default(self):
        my_config = config.Config()
        self.assertEqual(None, my_config.post_commit())

    def test_log_format_default(self):
        my_config = config.Config()
        self.assertEqual('long', my_config.log_format())

    def test_get_change_editor(self):
        my_config = InstrumentedConfig()
        change_editor = my_config.get_change_editor('old_tree', 'new_tree')
        self.assertEqual(['_get_change_editor'], my_config._calls)
        self.assertIs(diff.DiffFromTool, change_editor.__class__)
        self.assertEqual(['vimdiff', '-fo', '@new_path', '@old_path'],
                         change_editor.command_template)


class TestConfigPath(tests.TestCase):

    def setUp(self):
        super(TestConfigPath, self).setUp()
        self.overrideEnv('HOME', '/home/bogus')
        self.overrideEnv('XDG_CACHE_DIR', '')
        if sys.platform == 'win32':
            self.overrideEnv(
                'BZR_HOME', r'C:\Documents and Settings\bogus\Application Data')
            self.bzr_home = \
                'C:/Documents and Settings/bogus/Application Data/bazaar/2.0'
        else:
            self.bzr_home = '/home/bogus/.bazaar'

    def test_config_dir(self):
        self.assertEqual(config.config_dir(), self.bzr_home)

    def test_config_filename(self):
        self.assertEqual(config.config_filename(),
                         self.bzr_home + '/bazaar.conf')

    def test_locations_config_filename(self):
        self.assertEqual(config.locations_config_filename(),
                         self.bzr_home + '/locations.conf')

    def test_authentication_config_filename(self):
        self.assertEqual(config.authentication_config_filename(),
                         self.bzr_home + '/authentication.conf')

    def test_xdg_cache_dir(self):
        self.assertEqual(config.xdg_cache_dir(),
            '/home/bogus/.cache')


class TestXDGConfigDir(tests.TestCaseInTempDir):
    # must be in temp dir because config tests for the existence of the bazaar
    # subdirectory of $XDG_CONFIG_HOME

    def setUp(self):
        if sys.platform in ('darwin', 'win32'):
            raise tests.TestNotApplicable(
                'XDG config dir not used on this platform')
        super(TestXDGConfigDir, self).setUp()
        self.overrideEnv('HOME', self.test_home_dir)
        # BZR_HOME overrides everything we want to test so unset it.
        self.overrideEnv('BZR_HOME', None)

    def test_xdg_config_dir_exists(self):
        """When ~/.config/bazaar exists, use it as the config dir."""
        newdir = osutils.pathjoin(self.test_home_dir, '.config', 'bazaar')
        os.makedirs(newdir)
        self.assertEqual(config.config_dir(), newdir)

    def test_xdg_config_home(self):
        """When XDG_CONFIG_HOME is set, use it."""
        xdgconfigdir = osutils.pathjoin(self.test_home_dir, 'xdgconfig')
        self.overrideEnv('XDG_CONFIG_HOME', xdgconfigdir)
        newdir = osutils.pathjoin(xdgconfigdir, 'bazaar')
        os.makedirs(newdir)
        self.assertEqual(config.config_dir(), newdir)


class TestIniConfig(tests.TestCaseInTempDir):

    def make_config_parser(self, s):
        conf = config.IniBasedConfig.from_string(s)
        return conf, conf._get_parser()


class TestIniConfigBuilding(TestIniConfig):

    def test_contructs(self):
        my_config = config.IniBasedConfig()

    def test_from_fp(self):
        my_config = config.IniBasedConfig.from_string(sample_config_text)
        self.assertIsInstance(my_config._get_parser(), configobj.ConfigObj)

    def test_cached(self):
        my_config = config.IniBasedConfig.from_string(sample_config_text)
        parser = my_config._get_parser()
        self.failUnless(my_config._get_parser() is parser)

    def _dummy_chown(self, path, uid, gid):
        self.path, self.uid, self.gid = path, uid, gid

    def test_ini_config_ownership(self):
        """Ensure that chown is happening during _write_config_file"""
        self.requireFeature(features.chown_feature)
        self.overrideAttr(os, 'chown', self._dummy_chown)
        self.path = self.uid = self.gid = None
        conf = config.IniBasedConfig(file_name='./foo.conf')
        conf._write_config_file()
        self.assertEquals(self.path, './foo.conf')
        self.assertTrue(isinstance(self.uid, int))
        self.assertTrue(isinstance(self.gid, int))

    def test_get_filename_parameter_is_deprecated_(self):
        conf = self.callDeprecated([
            'IniBasedConfig.__init__(get_filename) was deprecated in 2.3.'
            ' Use file_name instead.'],
            config.IniBasedConfig, lambda: 'ini.conf')
        self.assertEqual('ini.conf', conf.file_name)

    def test_get_parser_file_parameter_is_deprecated_(self):
        config_file = StringIO(sample_config_text.encode('utf-8'))
        conf = config.IniBasedConfig.from_string(sample_config_text)
        conf = self.callDeprecated([
            'IniBasedConfig._get_parser(file=xxx) was deprecated in 2.3.'
            ' Use IniBasedConfig(_content=xxx) instead.'],
            conf._get_parser, file=config_file)

class TestIniConfigSaving(tests.TestCaseInTempDir):

    def test_cant_save_without_a_file_name(self):
        conf = config.IniBasedConfig()
        self.assertRaises(AssertionError, conf._write_config_file)

    def test_saved_with_content(self):
        content = 'foo = bar\n'
        conf = config.IniBasedConfig.from_string(
            content, file_name='./test.conf', save=True)
        self.assertFileEqual(content, 'test.conf')


class TestIniBaseConfigOnDisk(tests.TestCaseInTempDir):

    def test_cannot_reload_without_name(self):
        conf = config.IniBasedConfig.from_string(sample_config_text)
        self.assertRaises(AssertionError, conf.reload)

    def test_reload_see_new_value(self):
        c1 = config.IniBasedConfig.from_string('editor=vim\n',
                                               file_name='./test/conf')
        c1._write_config_file()
        c2 = config.IniBasedConfig.from_string('editor=emacs\n',
                                               file_name='./test/conf')
        c2._write_config_file()
        self.assertEqual('vim', c1.get_user_option('editor'))
        self.assertEqual('emacs', c2.get_user_option('editor'))
        # Make sure we get the Right value
        c1.reload()
        self.assertEqual('emacs', c1.get_user_option('editor'))


class TestLockableConfig(tests.TestCaseInTempDir):

    scenarios = lockable_config_scenarios()

    # Set by load_tests
    config_class = None
    config_args = None
    config_section = None

    def setUp(self):
        super(TestLockableConfig, self).setUp()
        self._content = '[%s]\none=1\ntwo=2\n' % (self.config_section,)
        self.config = self.create_config(self._content)

    def get_existing_config(self):
        return self.config_class(*self.config_args)

    def create_config(self, content):
        kwargs = dict(save=True)
        c = self.config_class.from_string(content, *self.config_args, **kwargs)
        return c

    def test_simple_read_access(self):
        self.assertEquals('1', self.config.get_user_option('one'))

    def test_simple_write_access(self):
        self.config.set_user_option('one', 'one')
        self.assertEquals('one', self.config.get_user_option('one'))

    def test_listen_to_the_last_speaker(self):
        c1 = self.config
        c2 = self.get_existing_config()
        c1.set_user_option('one', 'ONE')
        c2.set_user_option('two', 'TWO')
        self.assertEquals('ONE', c1.get_user_option('one'))
        self.assertEquals('TWO', c2.get_user_option('two'))
        # The second update respect the first one
        self.assertEquals('ONE', c2.get_user_option('one'))

    def test_last_speaker_wins(self):
        # If the same config is not shared, the same variable modified twice
        # can only see a single result.
        c1 = self.config
        c2 = self.get_existing_config()
        c1.set_user_option('one', 'c1')
        c2.set_user_option('one', 'c2')
        self.assertEquals('c2', c2._get_user_option('one'))
        # The first modification is still available until another refresh
        # occur
        self.assertEquals('c1', c1._get_user_option('one'))
        c1.set_user_option('two', 'done')
        self.assertEquals('c2', c1._get_user_option('one'))

    def test_writes_are_serialized(self):
        c1 = self.config
        c2 = self.get_existing_config()

        # We spawn a thread that will pause *during* the write
        before_writing = threading.Event()
        after_writing = threading.Event()
        writing_done = threading.Event()
        c1_orig = c1._write_config_file
        def c1_write_config_file():
            before_writing.set()
            c1_orig()
            # The lock is held we wait for the main thread to decide when to
            # continue
            after_writing.wait()
        c1._write_config_file = c1_write_config_file
        def c1_set_option():
            c1.set_user_option('one', 'c1')
            writing_done.set()
        t1 = threading.Thread(target=c1_set_option)
        # Collect the thread after the test
        self.addCleanup(t1.join)
        # Be ready to unblock the thread if the test goes wrong
        self.addCleanup(after_writing.set)
        t1.start()
        before_writing.wait()
        self.assertTrue(c1._lock.is_held)
        self.assertRaises(errors.LockContention,
                          c2.set_user_option, 'one', 'c2')
        self.assertEquals('c1', c1.get_user_option('one'))
        # Let the lock be released
        after_writing.set()
        writing_done.wait()
        c2.set_user_option('one', 'c2')
        self.assertEquals('c2', c2.get_user_option('one'))

    def test_read_while_writing(self):
       c1 = self.config
       # We spawn a thread that will pause *during* the write
       ready_to_write = threading.Event()
       do_writing = threading.Event()
       writing_done = threading.Event()
       c1_orig = c1._write_config_file
       def c1_write_config_file():
           ready_to_write.set()
           # The lock is held we wait for the main thread to decide when to
           # continue
           do_writing.wait()
           c1_orig()
           writing_done.set()
       c1._write_config_file = c1_write_config_file
       def c1_set_option():
           c1.set_user_option('one', 'c1')
       t1 = threading.Thread(target=c1_set_option)
       # Collect the thread after the test
       self.addCleanup(t1.join)
       # Be ready to unblock the thread if the test goes wrong
       self.addCleanup(do_writing.set)
       t1.start()
       # Ensure the thread is ready to write
       ready_to_write.wait()
       self.assertTrue(c1._lock.is_held)
       self.assertEquals('c1', c1.get_user_option('one'))
       # If we read during the write, we get the old value
       c2 = self.get_existing_config()
       self.assertEquals('1', c2.get_user_option('one'))
       # Let the writing occur and ensure it occurred
       do_writing.set()
       writing_done.wait()
       # Now we get the updated value
       c3 = self.get_existing_config()
       self.assertEquals('c1', c3.get_user_option('one'))


class TestGetUserOptionAs(TestIniConfig):

    def test_get_user_option_as_bool(self):
        conf, parser = self.make_config_parser("""
a_true_bool = true
a_false_bool = 0
an_invalid_bool = maybe
a_list = hmm, who knows ? # This is interpreted as a list !
""")
        get_bool = conf.get_user_option_as_bool
        self.assertEqual(True, get_bool('a_true_bool'))
        self.assertEqual(False, get_bool('a_false_bool'))
        warnings = []
        def warning(*args):
            warnings.append(args[0] % args[1:])
        self.overrideAttr(trace, 'warning', warning)
        msg = 'Value "%s" is not a boolean for "%s"'
        self.assertIs(None, get_bool('an_invalid_bool'))
        self.assertEquals(msg % ('maybe', 'an_invalid_bool'), warnings[0])
        warnings = []
        self.assertIs(None, get_bool('not_defined_in_this_config'))
        self.assertEquals([], warnings)

    def test_get_user_option_as_list(self):
        conf, parser = self.make_config_parser("""
a_list = a,b,c
length_1 = 1,
one_item = x
""")
        get_list = conf.get_user_option_as_list
        self.assertEqual(['a', 'b', 'c'], get_list('a_list'))
        self.assertEqual(['1'], get_list('length_1'))
        self.assertEqual('x', conf.get_user_option('one_item'))
        # automatically cast to list
        self.assertEqual(['x'], get_list('one_item'))


class TestSupressWarning(TestIniConfig):

    def make_warnings_config(self, s):
        conf, parser = self.make_config_parser(s)
        return conf.suppress_warning

    def test_suppress_warning_unknown(self):
        suppress_warning = self.make_warnings_config('')
        self.assertEqual(False, suppress_warning('unknown_warning'))

    def test_suppress_warning_known(self):
        suppress_warning = self.make_warnings_config('suppress_warnings=a,b')
        self.assertEqual(False, suppress_warning('c'))
        self.assertEqual(True, suppress_warning('a'))
        self.assertEqual(True, suppress_warning('b'))


class TestGetConfig(tests.TestCase):

    def test_constructs(self):
        my_config = config.GlobalConfig()

    def test_calls_read_filenames(self):
        # replace the class that is constructed, to check its parameters
        oldparserclass = config.ConfigObj
        config.ConfigObj = InstrumentedConfigObj
        my_config = config.GlobalConfig()
        try:
            parser = my_config._get_parser()
        finally:
            config.ConfigObj = oldparserclass
        self.failUnless(isinstance(parser, InstrumentedConfigObj))
        self.assertEqual(parser._calls, [('__init__', config.config_filename(),
                                          'utf-8')])


class TestBranchConfig(tests.TestCaseWithTransport):

    def test_constructs(self):
        branch = FakeBranch()
        my_config = config.BranchConfig(branch)
        self.assertRaises(TypeError, config.BranchConfig)

    def test_get_location_config(self):
        branch = FakeBranch()
        my_config = config.BranchConfig(branch)
        location_config = my_config._get_location_config()
        self.assertEqual(branch.base, location_config.location)
        self.failUnless(location_config is my_config._get_location_config())

    def test_get_config(self):
        """The Branch.get_config method works properly"""
        b = bzrdir.BzrDir.create_standalone_workingtree('.').branch
        my_config = b.get_config()
        self.assertIs(my_config.get_user_option('wacky'), None)
        my_config.set_user_option('wacky', 'unlikely')
        self.assertEqual(my_config.get_user_option('wacky'), 'unlikely')

        # Ensure we get the same thing if we start again
        b2 = branch.Branch.open('.')
        my_config2 = b2.get_config()
        self.assertEqual(my_config2.get_user_option('wacky'), 'unlikely')

    def test_has_explicit_nickname(self):
        b = self.make_branch('.')
        self.assertFalse(b.get_config().has_explicit_nickname())
        b.nick = 'foo'
        self.assertTrue(b.get_config().has_explicit_nickname())

    def test_config_url(self):
        """The Branch.get_config will use section that uses a local url"""
        branch = self.make_branch('branch')
        self.assertEqual('branch', branch.nick)

        local_url = urlutils.local_path_to_url('branch')
        conf = config.LocationConfig.from_string(
            '[%s]\nnickname = foobar' % (local_url,),
            local_url, save=True)
        self.assertEqual('foobar', branch.nick)

    def test_config_local_path(self):
        """The Branch.get_config will use a local system path"""
        branch = self.make_branch('branch')
        self.assertEqual('branch', branch.nick)

        local_path = osutils.getcwd().encode('utf8')
        conf = config.LocationConfig.from_string(
            '[%s/branch]\nnickname = barry' % (local_path,),
            'branch',  save=True)
        self.assertEqual('barry', branch.nick)

    def test_config_creates_local(self):
        """Creating a new entry in config uses a local path."""
        branch = self.make_branch('branch', format='knit')
        branch.set_push_location('http://foobar')
        local_path = osutils.getcwd().encode('utf8')
        # Surprisingly ConfigObj doesn't create a trailing newline
        self.check_file_contents(config.locations_config_filename(),
                                 '[%s/branch]\n'
                                 'push_location = http://foobar\n'
                                 'push_location:policy = norecurse\n'
                                 % (local_path,))

    def test_autonick_urlencoded(self):
        b = self.make_branch('!repo')
        self.assertEqual('!repo', b.get_config().get_nickname())

    def test_warn_if_masked(self):
        warnings = []
        def warning(*args):
            warnings.append(args[0] % args[1:])
        self.overrideAttr(trace, 'warning', warning)

        def set_option(store, warn_masked=True):
            warnings[:] = []
            conf.set_user_option('example_option', repr(store), store=store,
                                 warn_masked=warn_masked)
        def assertWarning(warning):
            if warning is None:
                self.assertEqual(0, len(warnings))
            else:
                self.assertEqual(1, len(warnings))
                self.assertEqual(warning, warnings[0])
        branch = self.make_branch('.')
        conf = branch.get_config()
        set_option(config.STORE_GLOBAL)
        assertWarning(None)
        set_option(config.STORE_BRANCH)
        assertWarning(None)
        set_option(config.STORE_GLOBAL)
        assertWarning('Value "4" is masked by "3" from branch.conf')
        set_option(config.STORE_GLOBAL, warn_masked=False)
        assertWarning(None)
        set_option(config.STORE_LOCATION)
        assertWarning(None)
        set_option(config.STORE_BRANCH)
        assertWarning('Value "3" is masked by "0" from locations.conf')
        set_option(config.STORE_BRANCH, warn_masked=False)
        assertWarning(None)


class TestGlobalConfigItems(tests.TestCaseInTempDir):

    def test_user_id(self):
        my_config = config.GlobalConfig.from_string(sample_config_text)
        self.assertEqual(u"Erik B\u00e5gfors <erik@bagfors.nu>",
                         my_config._get_user_id())

    def test_absent_user_id(self):
        my_config = config.GlobalConfig()
        self.assertEqual(None, my_config._get_user_id())

    def test_configured_editor(self):
        my_config = config.GlobalConfig.from_string(sample_config_text)
        self.assertEqual("vim", my_config.get_editor())

    def test_signatures_always(self):
        my_config = config.GlobalConfig.from_string(sample_always_signatures)
        self.assertEqual(config.CHECK_NEVER,
                         my_config.signature_checking())
        self.assertEqual(config.SIGN_ALWAYS,
                         my_config.signing_policy())
        self.assertEqual(True, my_config.signature_needed())

    def test_signatures_if_possible(self):
        my_config = config.GlobalConfig.from_string(sample_maybe_signatures)
        self.assertEqual(config.CHECK_NEVER,
                         my_config.signature_checking())
        self.assertEqual(config.SIGN_WHEN_REQUIRED,
                         my_config.signing_policy())
        self.assertEqual(False, my_config.signature_needed())

    def test_signatures_ignore(self):
        my_config = config.GlobalConfig.from_string(sample_ignore_signatures)
        self.assertEqual(config.CHECK_ALWAYS,
                         my_config.signature_checking())
        self.assertEqual(config.SIGN_NEVER,
                         my_config.signing_policy())
        self.assertEqual(False, my_config.signature_needed())

    def _get_sample_config(self):
        my_config = config.GlobalConfig.from_string(sample_config_text)
        return my_config

    def test_gpg_signing_command(self):
        my_config = self._get_sample_config()
        self.assertEqual("gnome-gpg", my_config.gpg_signing_command())
        self.assertEqual(False, my_config.signature_needed())

    def _get_empty_config(self):
        my_config = config.GlobalConfig()
        return my_config

    def test_gpg_signing_command_unset(self):
        my_config = self._get_empty_config()
        self.assertEqual("gpg", my_config.gpg_signing_command())

    def test_get_user_option_default(self):
        my_config = self._get_empty_config()
        self.assertEqual(None, my_config.get_user_option('no_option'))

    def test_get_user_option_global(self):
        my_config = self._get_sample_config()
        self.assertEqual("something",
                         my_config.get_user_option('user_global_option'))

    def test_post_commit_default(self):
        my_config = self._get_sample_config()
        self.assertEqual(None, my_config.post_commit())

    def test_configured_logformat(self):
        my_config = self._get_sample_config()
        self.assertEqual("short", my_config.log_format())

    def test_get_alias(self):
        my_config = self._get_sample_config()
        self.assertEqual('help', my_config.get_alias('h'))

    def test_get_aliases(self):
        my_config = self._get_sample_config()
        aliases = my_config.get_aliases()
        self.assertEqual(2, len(aliases))
        sorted_keys = sorted(aliases)
        self.assertEqual('help', aliases[sorted_keys[0]])
        self.assertEqual(sample_long_alias, aliases[sorted_keys[1]])

    def test_get_no_alias(self):
        my_config = self._get_sample_config()
        self.assertEqual(None, my_config.get_alias('foo'))

    def test_get_long_alias(self):
        my_config = self._get_sample_config()
        self.assertEqual(sample_long_alias, my_config.get_alias('ll'))

    def test_get_change_editor(self):
        my_config = self._get_sample_config()
        change_editor = my_config.get_change_editor('old', 'new')
        self.assertIs(diff.DiffFromTool, change_editor.__class__)
        self.assertEqual('vimdiff -of @new_path @old_path',
                         ' '.join(change_editor.command_template))

    def test_get_no_change_editor(self):
        my_config = self._get_empty_config()
        change_editor = my_config.get_change_editor('old', 'new')
        self.assertIs(None, change_editor)


class TestGlobalConfigSavingOptions(tests.TestCaseInTempDir):

    def test_empty(self):
        my_config = config.GlobalConfig()
        self.assertEqual(0, len(my_config.get_aliases()))

    def test_set_alias(self):
        my_config = config.GlobalConfig()
        alias_value = 'commit --strict'
        my_config.set_alias('commit', alias_value)
        new_config = config.GlobalConfig()
        self.assertEqual(alias_value, new_config.get_alias('commit'))

    def test_remove_alias(self):
        my_config = config.GlobalConfig()
        my_config.set_alias('commit', 'commit --strict')
        # Now remove the alias again.
        my_config.unset_alias('commit')
        new_config = config.GlobalConfig()
        self.assertIs(None, new_config.get_alias('commit'))


class TestLocationConfig(tests.TestCaseInTempDir, TestOptionsMixin):

    def test_constructs(self):
        my_config = config.LocationConfig('http://example.com')
        self.assertRaises(TypeError, config.LocationConfig)

    def test_branch_calls_read_filenames(self):
        # This is testing the correct file names are provided.
        # TODO: consolidate with the test for GlobalConfigs filename checks.
        #
        # replace the class that is constructed, to check its parameters
        oldparserclass = config.ConfigObj
        config.ConfigObj = InstrumentedConfigObj
        try:
            my_config = config.LocationConfig('http://www.example.com')
            parser = my_config._get_parser()
        finally:
            config.ConfigObj = oldparserclass
        self.failUnless(isinstance(parser, InstrumentedConfigObj))
        self.assertEqual(parser._calls,
                         [('__init__', config.locations_config_filename(),
                           'utf-8')])

    def test_get_global_config(self):
        my_config = config.BranchConfig(FakeBranch('http://example.com'))
        global_config = my_config._get_global_config()
        self.failUnless(isinstance(global_config, config.GlobalConfig))
        self.failUnless(global_config is my_config._get_global_config())

    def test__get_matching_sections_no_match(self):
        self.get_branch_config('/')
        self.assertEqual([], self.my_location_config._get_matching_sections())

    def test__get_matching_sections_exact(self):
        self.get_branch_config('http://www.example.com')
        self.assertEqual([('http://www.example.com', '')],
                         self.my_location_config._get_matching_sections())

    def test__get_matching_sections_suffix_does_not(self):
        self.get_branch_config('http://www.example.com-com')
        self.assertEqual([], self.my_location_config._get_matching_sections())

    def test__get_matching_sections_subdir_recursive(self):
        self.get_branch_config('http://www.example.com/com')
        self.assertEqual([('http://www.example.com', 'com')],
                         self.my_location_config._get_matching_sections())

    def test__get_matching_sections_ignoreparent(self):
        self.get_branch_config('http://www.example.com/ignoreparent')
        self.assertEqual([('http://www.example.com/ignoreparent', '')],
                         self.my_location_config._get_matching_sections())

    def test__get_matching_sections_ignoreparent_subdir(self):
        self.get_branch_config(
            'http://www.example.com/ignoreparent/childbranch')
        self.assertEqual([('http://www.example.com/ignoreparent',
                           'childbranch')],
                         self.my_location_config._get_matching_sections())

    def test__get_matching_sections_subdir_trailing_slash(self):
        self.get_branch_config('/b')
        self.assertEqual([('/b/', '')],
                         self.my_location_config._get_matching_sections())

    def test__get_matching_sections_subdir_child(self):
        self.get_branch_config('/a/foo')
        self.assertEqual([('/a/*', ''), ('/a/', 'foo')],
                         self.my_location_config._get_matching_sections())

    def test__get_matching_sections_subdir_child_child(self):
        self.get_branch_config('/a/foo/bar')
        self.assertEqual([('/a/*', 'bar'), ('/a/', 'foo/bar')],
                         self.my_location_config._get_matching_sections())

    def test__get_matching_sections_trailing_slash_with_children(self):
        self.get_branch_config('/a/')
        self.assertEqual([('/a/', '')],
                         self.my_location_config._get_matching_sections())

    def test__get_matching_sections_explicit_over_glob(self):
        # XXX: 2006-09-08 jamesh
        # This test only passes because ord('c') > ord('*').  If there
        # was a config section for '/a/?', it would get precedence
        # over '/a/c'.
        self.get_branch_config('/a/c')
        self.assertEqual([('/a/c', ''), ('/a/*', ''), ('/a/', 'c')],
                         self.my_location_config._get_matching_sections())

    def test__get_option_policy_normal(self):
        self.get_branch_config('http://www.example.com')
        self.assertEqual(
            self.my_location_config._get_config_policy(
            'http://www.example.com', 'normal_option'),
            config.POLICY_NONE)

    def test__get_option_policy_norecurse(self):
        self.get_branch_config('http://www.example.com')
        self.assertEqual(
            self.my_location_config._get_option_policy(
            'http://www.example.com', 'norecurse_option'),
            config.POLICY_NORECURSE)
        # Test old recurse=False setting:
        self.assertEqual(
            self.my_location_config._get_option_policy(
            'http://www.example.com/norecurse', 'normal_option'),
            config.POLICY_NORECURSE)

    def test__get_option_policy_normal(self):
        self.get_branch_config('http://www.example.com')
        self.assertEqual(
            self.my_location_config._get_option_policy(
            'http://www.example.com', 'appendpath_option'),
            config.POLICY_APPENDPATH)

    def test__get_options_with_policy(self):
        self.get_branch_config('/dir/subdir',
                               location_config="""\
[/dir]
other_url = /other-dir
other_url:policy = appendpath
[/dir/subdir]
other_url = /other-subdir
""")
        self.assertOptions(
            [(u'other_url', u'/other-subdir', u'/dir/subdir', 'locations'),
             (u'other_url', u'/other-dir', u'/dir', 'locations'),
             (u'other_url:policy', u'appendpath', u'/dir', 'locations')],
            self.my_location_config)

    def test_location_without_username(self):
        self.get_branch_config('http://www.example.com/ignoreparent')
        self.assertEqual(u'Erik B\u00e5gfors <erik@bagfors.nu>',
                         self.my_config.username())

    def test_location_not_listed(self):
        """Test that the global username is used when no location matches"""
        self.get_branch_config('/home/robertc/sources')
        self.assertEqual(u'Erik B\u00e5gfors <erik@bagfors.nu>',
                         self.my_config.username())

    def test_overriding_location(self):
        self.get_branch_config('http://www.example.com/foo')
        self.assertEqual('Robert Collins <robertc@example.org>',
                         self.my_config.username())

    def test_signatures_not_set(self):
        self.get_branch_config('http://www.example.com',
                                 global_config=sample_ignore_signatures)
        self.assertEqual(config.CHECK_ALWAYS,
                         self.my_config.signature_checking())
        self.assertEqual(config.SIGN_NEVER,
                         self.my_config.signing_policy())

    def test_signatures_never(self):
        self.get_branch_config('/a/c')
        self.assertEqual(config.CHECK_NEVER,
                         self.my_config.signature_checking())

    def test_signatures_when_available(self):
        self.get_branch_config('/a/', global_config=sample_ignore_signatures)
        self.assertEqual(config.CHECK_IF_POSSIBLE,
                         self.my_config.signature_checking())

    def test_signatures_always(self):
        self.get_branch_config('/b')
        self.assertEqual(config.CHECK_ALWAYS,
                         self.my_config.signature_checking())

    def test_gpg_signing_command(self):
        self.get_branch_config('/b')
        self.assertEqual("gnome-gpg", self.my_config.gpg_signing_command())

    def test_gpg_signing_command_missing(self):
        self.get_branch_config('/a')
        self.assertEqual("false", self.my_config.gpg_signing_command())

    def test_get_user_option_global(self):
        self.get_branch_config('/a')
        self.assertEqual('something',
                         self.my_config.get_user_option('user_global_option'))

    def test_get_user_option_local(self):
        self.get_branch_config('/a')
        self.assertEqual('local',
                         self.my_config.get_user_option('user_local_option'))

    def test_get_user_option_appendpath(self):
        # returned as is for the base path:
        self.get_branch_config('http://www.example.com')
        self.assertEqual('append',
                         self.my_config.get_user_option('appendpath_option'))
        # Extra path components get appended:
        self.get_branch_config('http://www.example.com/a/b/c')
        self.assertEqual('append/a/b/c',
                         self.my_config.get_user_option('appendpath_option'))
        # Overriden for http://www.example.com/dir, where it is a
        # normal option:
        self.get_branch_config('http://www.example.com/dir/a/b/c')
        self.assertEqual('normal',
                         self.my_config.get_user_option('appendpath_option'))

    def test_get_user_option_norecurse(self):
        self.get_branch_config('http://www.example.com')
        self.assertEqual('norecurse',
                         self.my_config.get_user_option('norecurse_option'))
        self.get_branch_config('http://www.example.com/dir')
        self.assertEqual(None,
                         self.my_config.get_user_option('norecurse_option'))
        # http://www.example.com/norecurse is a recurse=False section
        # that redefines normal_option.  Subdirectories do not pick up
        # this redefinition.
        self.get_branch_config('http://www.example.com/norecurse')
        self.assertEqual('norecurse',
                         self.my_config.get_user_option('normal_option'))
        self.get_branch_config('http://www.example.com/norecurse/subdir')
        self.assertEqual('normal',
                         self.my_config.get_user_option('normal_option'))

    def test_set_user_option_norecurse(self):
        self.get_branch_config('http://www.example.com')
        self.my_config.set_user_option('foo', 'bar',
                                       store=config.STORE_LOCATION_NORECURSE)
        self.assertEqual(
            self.my_location_config._get_option_policy(
            'http://www.example.com', 'foo'),
            config.POLICY_NORECURSE)

    def test_set_user_option_appendpath(self):
        self.get_branch_config('http://www.example.com')
        self.my_config.set_user_option('foo', 'bar',
                                       store=config.STORE_LOCATION_APPENDPATH)
        self.assertEqual(
            self.my_location_config._get_option_policy(
            'http://www.example.com', 'foo'),
            config.POLICY_APPENDPATH)

    def test_set_user_option_change_policy(self):
        self.get_branch_config('http://www.example.com')
        self.my_config.set_user_option('norecurse_option', 'normal',
                                       store=config.STORE_LOCATION)
        self.assertEqual(
            self.my_location_config._get_option_policy(
            'http://www.example.com', 'norecurse_option'),
            config.POLICY_NONE)

    def test_set_user_option_recurse_false_section(self):
        # The following section has recurse=False set.  The test is to
        # make sure that a normal option can be added to the section,
        # converting recurse=False to the norecurse policy.
        self.get_branch_config('http://www.example.com/norecurse')
        self.callDeprecated(['The recurse option is deprecated as of 0.14.  '
                             'The section "http://www.example.com/norecurse" '
                             'has been converted to use policies.'],
                            self.my_config.set_user_option,
                            'foo', 'bar', store=config.STORE_LOCATION)
        self.assertEqual(
            self.my_location_config._get_option_policy(
            'http://www.example.com/norecurse', 'foo'),
            config.POLICY_NONE)
        # The previously existing option is still norecurse:
        self.assertEqual(
            self.my_location_config._get_option_policy(
            'http://www.example.com/norecurse', 'normal_option'),
            config.POLICY_NORECURSE)

    def test_post_commit_default(self):
        self.get_branch_config('/a/c')
        self.assertEqual('bzrlib.tests.test_config.post_commit',
                         self.my_config.post_commit())

    def get_branch_config(self, location, global_config=None,
                          location_config=None):
        my_branch = FakeBranch(location)
        if global_config is None:
            global_config = sample_config_text
        if location_config is None:
            location_config = sample_branches_text

        my_global_config = config.GlobalConfig.from_string(global_config,
                                                           save=True)
        my_location_config = config.LocationConfig.from_string(
            location_config, my_branch.base, save=True)
        my_config = config.BranchConfig(my_branch)
        self.my_config = my_config
        self.my_location_config = my_config._get_location_config()

    def test_set_user_setting_sets_and_saves(self):
        self.get_branch_config('/a/c')
        record = InstrumentedConfigObj("foo")
        self.my_location_config._parser = record

        self.callDeprecated(['The recurse option is deprecated as of '
                             '0.14.  The section "/a/c" has been '
                             'converted to use policies.'],
                            self.my_config.set_user_option,
                            'foo', 'bar', store=config.STORE_LOCATION)
        self.assertEqual([('reload',),
                          ('__contains__', '/a/c'),
                          ('__contains__', '/a/c/'),
                          ('__setitem__', '/a/c', {}),
                          ('__getitem__', '/a/c'),
                          ('__setitem__', 'foo', 'bar'),
                          ('__getitem__', '/a/c'),
                          ('as_bool', 'recurse'),
                          ('__getitem__', '/a/c'),
                          ('__delitem__', 'recurse'),
                          ('__getitem__', '/a/c'),
                          ('keys',),
                          ('__getitem__', '/a/c'),
                          ('__contains__', 'foo:policy'),
                          ('write',)],
                         record._calls[1:])

    def test_set_user_setting_sets_and_saves2(self):
        self.get_branch_config('/a/c')
        self.assertIs(self.my_config.get_user_option('foo'), None)
        self.my_config.set_user_option('foo', 'bar')
        self.assertEqual(
            self.my_config.branch.control_files.files['branch.conf'].strip(),
            'foo = bar')
        self.assertEqual(self.my_config.get_user_option('foo'), 'bar')
        self.my_config.set_user_option('foo', 'baz',
                                       store=config.STORE_LOCATION)
        self.assertEqual(self.my_config.get_user_option('foo'), 'baz')
        self.my_config.set_user_option('foo', 'qux')
        self.assertEqual(self.my_config.get_user_option('foo'), 'baz')

    def test_get_bzr_remote_path(self):
        my_config = config.LocationConfig('/a/c')
        self.assertEqual('bzr', my_config.get_bzr_remote_path())
        my_config.set_user_option('bzr_remote_path', '/path-bzr')
        self.assertEqual('/path-bzr', my_config.get_bzr_remote_path())
        self.overrideEnv('BZR_REMOTE_PATH', '/environ-bzr')
        self.assertEqual('/environ-bzr', my_config.get_bzr_remote_path())


precedence_global = 'option = global'
precedence_branch = 'option = branch'
precedence_location = """
[http://]
recurse = true
option = recurse
[http://example.com/specific]
option = exact
"""

class TestBranchConfigItems(tests.TestCaseInTempDir):

    def get_branch_config(self, global_config=None, location=None,
                          location_config=None, branch_data_config=None):
        my_branch = FakeBranch(location)
        if global_config is not None:
            my_global_config = config.GlobalConfig.from_string(global_config,
                                                               save=True)
        if location_config is not None:
            my_location_config = config.LocationConfig.from_string(
                location_config, my_branch.base, save=True)
        my_config = config.BranchConfig(my_branch)
        if branch_data_config is not None:
            my_config.branch.control_files.files['branch.conf'] = \
                branch_data_config
        return my_config

    def test_user_id(self):
        branch = FakeBranch(user_id='Robert Collins <robertc@example.net>')
        my_config = config.BranchConfig(branch)
        self.assertEqual("Robert Collins <robertc@example.net>",
                         my_config.username())
        my_config.branch.control_files.files['email'] = "John"
        my_config.set_user_option('email',
                                  "Robert Collins <robertc@example.org>")
        self.assertEqual("John", my_config.username())
        del my_config.branch.control_files.files['email']
        self.assertEqual("Robert Collins <robertc@example.org>",
                         my_config.username())

    def test_not_set_in_branch(self):
        my_config = self.get_branch_config(global_config=sample_config_text)
        self.assertEqual(u"Erik B\u00e5gfors <erik@bagfors.nu>",
                         my_config._get_user_id())
        my_config.branch.control_files.files['email'] = "John"
        self.assertEqual("John", my_config._get_user_id())

    def test_BZR_EMAIL_OVERRIDES(self):
        self.overrideEnv('BZR_EMAIL', "Robert Collins <robertc@example.org>")
        branch = FakeBranch()
        my_config = config.BranchConfig(branch)
        self.assertEqual("Robert Collins <robertc@example.org>",
                         my_config.username())

    def test_signatures_forced(self):
        my_config = self.get_branch_config(
            global_config=sample_always_signatures)
        self.assertEqual(config.CHECK_NEVER, my_config.signature_checking())
        self.assertEqual(config.SIGN_ALWAYS, my_config.signing_policy())
        self.assertTrue(my_config.signature_needed())

    def test_signatures_forced_branch(self):
        my_config = self.get_branch_config(
            global_config=sample_ignore_signatures,
            branch_data_config=sample_always_signatures)
        self.assertEqual(config.CHECK_NEVER, my_config.signature_checking())
        self.assertEqual(config.SIGN_ALWAYS, my_config.signing_policy())
        self.assertTrue(my_config.signature_needed())

    def test_gpg_signing_command(self):
        my_config = self.get_branch_config(
            global_config=sample_config_text,
            # branch data cannot set gpg_signing_command
            branch_data_config="gpg_signing_command=pgp")
        self.assertEqual('gnome-gpg', my_config.gpg_signing_command())

    def test_get_user_option_global(self):
        my_config = self.get_branch_config(global_config=sample_config_text)
        self.assertEqual('something',
                         my_config.get_user_option('user_global_option'))

    def test_post_commit_default(self):
        my_config = self.get_branch_config(global_config=sample_config_text,
                                      location='/a/c',
                                      location_config=sample_branches_text)
        self.assertEqual(my_config.branch.base, '/a/c')
        self.assertEqual('bzrlib.tests.test_config.post_commit',
                         my_config.post_commit())
        my_config.set_user_option('post_commit', 'rmtree_root')
        # post-commit is ignored when present in branch data
        self.assertEqual('bzrlib.tests.test_config.post_commit',
                         my_config.post_commit())
        my_config.set_user_option('post_commit', 'rmtree_root',
                                  store=config.STORE_LOCATION)
        self.assertEqual('rmtree_root', my_config.post_commit())

    def test_config_precedence(self):
        # FIXME: eager test, luckily no persitent config file makes it fail
        # -- vila 20100716
        my_config = self.get_branch_config(global_config=precedence_global)
        self.assertEqual(my_config.get_user_option('option'), 'global')
        my_config = self.get_branch_config(global_config=precedence_global,
                                           branch_data_config=precedence_branch)
        self.assertEqual(my_config.get_user_option('option'), 'branch')
        my_config = self.get_branch_config(
            global_config=precedence_global,
            branch_data_config=precedence_branch,
            location_config=precedence_location)
        self.assertEqual(my_config.get_user_option('option'), 'recurse')
        my_config = self.get_branch_config(
            global_config=precedence_global,
            branch_data_config=precedence_branch,
            location_config=precedence_location,
            location='http://example.com/specific')
        self.assertEqual(my_config.get_user_option('option'), 'exact')

    def test_get_mail_client(self):
        config = self.get_branch_config()
        client = config.get_mail_client()
        self.assertIsInstance(client, mail_client.DefaultMail)

        # Specific clients
        config.set_user_option('mail_client', 'evolution')
        client = config.get_mail_client()
        self.assertIsInstance(client, mail_client.Evolution)

        config.set_user_option('mail_client', 'kmail')
        client = config.get_mail_client()
        self.assertIsInstance(client, mail_client.KMail)

        config.set_user_option('mail_client', 'mutt')
        client = config.get_mail_client()
        self.assertIsInstance(client, mail_client.Mutt)

        config.set_user_option('mail_client', 'thunderbird')
        client = config.get_mail_client()
        self.assertIsInstance(client, mail_client.Thunderbird)

        # Generic options
        config.set_user_option('mail_client', 'default')
        client = config.get_mail_client()
        self.assertIsInstance(client, mail_client.DefaultMail)

        config.set_user_option('mail_client', 'editor')
        client = config.get_mail_client()
        self.assertIsInstance(client, mail_client.Editor)

        config.set_user_option('mail_client', 'mapi')
        client = config.get_mail_client()
        self.assertIsInstance(client, mail_client.MAPIClient)

        config.set_user_option('mail_client', 'xdg-email')
        client = config.get_mail_client()
        self.assertIsInstance(client, mail_client.XDGEmail)

        config.set_user_option('mail_client', 'firebird')
        self.assertRaises(errors.UnknownMailClient, config.get_mail_client)


class TestMailAddressExtraction(tests.TestCase):

    def test_extract_email_address(self):
        self.assertEqual('jane@test.com',
                         config.extract_email_address('Jane <jane@test.com>'))
        self.assertRaises(errors.NoEmailInUsername,
                          config.extract_email_address, 'Jane Tester')

    def test_parse_username(self):
        self.assertEqual(('', 'jdoe@example.com'),
                         config.parse_username('jdoe@example.com'))
        self.assertEqual(('', 'jdoe@example.com'),
                         config.parse_username('<jdoe@example.com>'))
        self.assertEqual(('John Doe', 'jdoe@example.com'),
                         config.parse_username('John Doe <jdoe@example.com>'))
        self.assertEqual(('John Doe', ''),
                         config.parse_username('John Doe'))
        self.assertEqual(('John Doe', 'jdoe@example.com'),
                         config.parse_username('John Doe jdoe@example.com'))

class TestTreeConfig(tests.TestCaseWithTransport):

    def test_get_value(self):
        """Test that retreiving a value from a section is possible"""
        branch = self.make_branch('.')
        tree_config = config.TreeConfig(branch)
        tree_config.set_option('value', 'key', 'SECTION')
        tree_config.set_option('value2', 'key2')
        tree_config.set_option('value3-top', 'key3')
        tree_config.set_option('value3-section', 'key3', 'SECTION')
        value = tree_config.get_option('key', 'SECTION')
        self.assertEqual(value, 'value')
        value = tree_config.get_option('key2')
        self.assertEqual(value, 'value2')
        self.assertEqual(tree_config.get_option('non-existant'), None)
        value = tree_config.get_option('non-existant', 'SECTION')
        self.assertEqual(value, None)
        value = tree_config.get_option('non-existant', default='default')
        self.assertEqual(value, 'default')
        self.assertEqual(tree_config.get_option('key2', 'NOSECTION'), None)
        value = tree_config.get_option('key2', 'NOSECTION', default='default')
        self.assertEqual(value, 'default')
        value = tree_config.get_option('key3')
        self.assertEqual(value, 'value3-top')
        value = tree_config.get_option('key3', 'SECTION')
        self.assertEqual(value, 'value3-section')


class TestTransportConfig(tests.TestCaseWithTransport):

    def test_get_value(self):
        """Test that retreiving a value from a section is possible"""
        bzrdir_config = config.TransportConfig(transport.get_transport('.'),
                                               'control.conf')
        bzrdir_config.set_option('value', 'key', 'SECTION')
        bzrdir_config.set_option('value2', 'key2')
        bzrdir_config.set_option('value3-top', 'key3')
        bzrdir_config.set_option('value3-section', 'key3', 'SECTION')
        value = bzrdir_config.get_option('key', 'SECTION')
        self.assertEqual(value, 'value')
        value = bzrdir_config.get_option('key2')
        self.assertEqual(value, 'value2')
        self.assertEqual(bzrdir_config.get_option('non-existant'), None)
        value = bzrdir_config.get_option('non-existant', 'SECTION')
        self.assertEqual(value, None)
        value = bzrdir_config.get_option('non-existant', default='default')
        self.assertEqual(value, 'default')
        self.assertEqual(bzrdir_config.get_option('key2', 'NOSECTION'), None)
        value = bzrdir_config.get_option('key2', 'NOSECTION',
                                         default='default')
        self.assertEqual(value, 'default')
        value = bzrdir_config.get_option('key3')
        self.assertEqual(value, 'value3-top')
        value = bzrdir_config.get_option('key3', 'SECTION')
        self.assertEqual(value, 'value3-section')

    def test_set_unset_default_stack_on(self):
        my_dir = self.make_bzrdir('.')
        bzrdir_config = config.BzrDirConfig(my_dir)
        self.assertIs(None, bzrdir_config.get_default_stack_on())
        bzrdir_config.set_default_stack_on('Foo')
        self.assertEqual('Foo', bzrdir_config._config.get_option(
                         'default_stack_on'))
        self.assertEqual('Foo', bzrdir_config.get_default_stack_on())
        bzrdir_config.set_default_stack_on(None)
        self.assertIs(None, bzrdir_config.get_default_stack_on())


class TestConfigGetOptions(tests.TestCaseWithTransport, TestOptionsMixin):

    def setUp(self):
        super(TestConfigGetOptions, self).setUp()
        create_configs(self)

    # One variable in none of the above
    def test_no_variable(self):
        # Using branch should query branch, locations and bazaar
        self.assertOptions([], self.branch_config)

    def test_option_in_bazaar(self):
        self.bazaar_config.set_user_option('file', 'bazaar')
        self.assertOptions([('file', 'bazaar', 'DEFAULT', 'bazaar')],
                           self.bazaar_config)

    def test_option_in_locations(self):
        self.locations_config.set_user_option('file', 'locations')
        self.assertOptions(
            [('file', 'locations', self.tree.basedir, 'locations')],
            self.locations_config)

    def test_option_in_branch(self):
        self.branch_config.set_user_option('file', 'branch')
        self.assertOptions([('file', 'branch', 'DEFAULT', 'branch')],
                           self.branch_config)

    def test_option_in_bazaar_and_branch(self):
        self.bazaar_config.set_user_option('file', 'bazaar')
        self.branch_config.set_user_option('file', 'branch')
        self.assertOptions([('file', 'branch', 'DEFAULT', 'branch'),
                            ('file', 'bazaar', 'DEFAULT', 'bazaar'),],
                           self.branch_config)

    def test_option_in_branch_and_locations(self):
        # Hmm, locations override branch :-/
        self.locations_config.set_user_option('file', 'locations')
        self.branch_config.set_user_option('file', 'branch')
        self.assertOptions(
            [('file', 'locations', self.tree.basedir, 'locations'),
             ('file', 'branch', 'DEFAULT', 'branch'),],
            self.branch_config)

    def test_option_in_bazaar_locations_and_branch(self):
        self.bazaar_config.set_user_option('file', 'bazaar')
        self.locations_config.set_user_option('file', 'locations')
        self.branch_config.set_user_option('file', 'branch')
        self.assertOptions(
            [('file', 'locations', self.tree.basedir, 'locations'),
             ('file', 'branch', 'DEFAULT', 'branch'),
             ('file', 'bazaar', 'DEFAULT', 'bazaar'),],
            self.branch_config)


class TestConfigRemoveOption(tests.TestCaseWithTransport, TestOptionsMixin):

    def setUp(self):
        super(TestConfigRemoveOption, self).setUp()
        create_configs_with_file_option(self)

    def test_remove_in_locations(self):
        self.locations_config.remove_user_option('file', self.tree.basedir)
        self.assertOptions(
            [('file', 'branch', 'DEFAULT', 'branch'),
             ('file', 'bazaar', 'DEFAULT', 'bazaar'),],
            self.branch_config)

    def test_remove_in_branch(self):
        self.branch_config.remove_user_option('file')
        self.assertOptions(
            [('file', 'locations', self.tree.basedir, 'locations'),
             ('file', 'bazaar', 'DEFAULT', 'bazaar'),],
            self.branch_config)

    def test_remove_in_bazaar(self):
        self.bazaar_config.remove_user_option('file')
        self.assertOptions(
            [('file', 'locations', self.tree.basedir, 'locations'),
             ('file', 'branch', 'DEFAULT', 'branch'),],
            self.branch_config)


class TestConfigGetSections(tests.TestCaseWithTransport):

    def setUp(self):
        super(TestConfigGetSections, self).setUp()
        create_configs(self)

    def assertSectionNames(self, expected, conf, name=None):
        """Check which sections are returned for a given config.

        If fallback configurations exist their sections can be included.

        :param expected: A list of section names.

        :param conf: The configuration that will be queried.

        :param name: An optional section name that will be passed to
            get_sections().
        """
        sections = list(conf._get_sections(name))
        self.assertLength(len(expected), sections)
        self.assertEqual(expected, [name for name, _, _ in sections])

    def test_bazaar_default_section(self):
        self.assertSectionNames(['DEFAULT'], self.bazaar_config)

    def test_locations_default_section(self):
        # No sections are defined in an empty file
        self.assertSectionNames([], self.locations_config)

    def test_locations_named_section(self):
        self.locations_config.set_user_option('file', 'locations')
        self.assertSectionNames([self.tree.basedir], self.locations_config)

    def test_locations_matching_sections(self):
        loc_config = self.locations_config
        loc_config.set_user_option('file', 'locations')
        # We need to cheat a bit here to create an option in sections above and
        # below the 'location' one.
        parser = loc_config._get_parser()
        # locations.cong deals with '/' ignoring native os.sep
        location_names = self.tree.basedir.split('/')
        parent = '/'.join(location_names[:-1])
        child = '/'.join(location_names + ['child'])
        parser[parent] = {}
        parser[parent]['file'] = 'parent'
        parser[child] = {}
        parser[child]['file'] = 'child'
        self.assertSectionNames([self.tree.basedir, parent], loc_config)

    def test_branch_data_default_section(self):
        self.assertSectionNames([None],
                                self.branch_config._get_branch_data_config())

    def test_branch_default_sections(self):
        # No sections are defined in an empty locations file
        self.assertSectionNames([None, 'DEFAULT'],
                                self.branch_config)
        # Unless we define an option
        self.branch_config._get_location_config().set_user_option(
            'file', 'locations')
        self.assertSectionNames([self.tree.basedir, None, 'DEFAULT'],
                                self.branch_config)

    def test_bazaar_named_section(self):
        # We need to cheat as the API doesn't give direct access to sections
        # other than DEFAULT.
        self.bazaar_config.set_alias('bazaar', 'bzr')
        self.assertSectionNames(['ALIASES'], self.bazaar_config, 'ALIASES')


class TestAuthenticationConfigFile(tests.TestCase):
    """Test the authentication.conf file matching"""

    def _got_user_passwd(self, expected_user, expected_password,
                         config, *args, **kwargs):
        credentials = config.get_credentials(*args, **kwargs)
        if credentials is None:
            user = None
            password = None
        else:
            user = credentials['user']
            password = credentials['password']
        self.assertEquals(expected_user, user)
        self.assertEquals(expected_password, password)

    def test_empty_config(self):
        conf = config.AuthenticationConfig(_file=StringIO())
        self.assertEquals({}, conf._get_config())
        self._got_user_passwd(None, None, conf, 'http', 'foo.net')

    def test_missing_auth_section_header(self):
        conf = config.AuthenticationConfig(_file=StringIO('foo = bar'))
        self.assertRaises(ValueError, conf.get_credentials, 'ftp', 'foo.net')

    def test_auth_section_header_not_closed(self):
        conf = config.AuthenticationConfig(_file=StringIO('[DEF'))
        self.assertRaises(errors.ParseConfigError, conf._get_config)

    def test_auth_value_not_boolean(self):
        conf = config.AuthenticationConfig(_file=StringIO(
                """[broken]
scheme=ftp
user=joe
verify_certificates=askme # Error: Not a boolean
"""))
        self.assertRaises(ValueError, conf.get_credentials, 'ftp', 'foo.net')

    def test_auth_value_not_int(self):
        conf = config.AuthenticationConfig(_file=StringIO(
                """[broken]
scheme=ftp
user=joe
port=port # Error: Not an int
"""))
        self.assertRaises(ValueError, conf.get_credentials, 'ftp', 'foo.net')

    def test_unknown_password_encoding(self):
        conf = config.AuthenticationConfig(_file=StringIO(
                """[broken]
scheme=ftp
user=joe
password_encoding=unknown
"""))
        self.assertRaises(ValueError, conf.get_password,
                          'ftp', 'foo.net', 'joe')

    def test_credentials_for_scheme_host(self):
        conf = config.AuthenticationConfig(_file=StringIO(
                """# Identity on foo.net
[ftp definition]
scheme=ftp
host=foo.net
user=joe
password=secret-pass
"""))
        # Basic matching
        self._got_user_passwd('joe', 'secret-pass', conf, 'ftp', 'foo.net')
        # different scheme
        self._got_user_passwd(None, None, conf, 'http', 'foo.net')
        # different host
        self._got_user_passwd(None, None, conf, 'ftp', 'bar.net')

    def test_credentials_for_host_port(self):
        conf = config.AuthenticationConfig(_file=StringIO(
                """# Identity on foo.net
[ftp definition]
scheme=ftp
port=10021
host=foo.net
user=joe
password=secret-pass
"""))
        # No port
        self._got_user_passwd('joe', 'secret-pass',
                              conf, 'ftp', 'foo.net', port=10021)
        # different port
        self._got_user_passwd(None, None, conf, 'ftp', 'foo.net')

    def test_for_matching_host(self):
        conf = config.AuthenticationConfig(_file=StringIO(
                """# Identity on foo.net
[sourceforge]
scheme=bzr
host=bzr.sf.net
user=joe
password=joepass
[sourceforge domain]
scheme=bzr
host=.bzr.sf.net
user=georges
password=bendover
"""))
        # matching domain
        self._got_user_passwd('georges', 'bendover',
                              conf, 'bzr', 'foo.bzr.sf.net')
        # phishing attempt
        self._got_user_passwd(None, None,
                              conf, 'bzr', 'bbzr.sf.net')

    def test_for_matching_host_None(self):
        conf = config.AuthenticationConfig(_file=StringIO(
                """# Identity on foo.net
[catchup bzr]
scheme=bzr
user=joe
password=joepass
[DEFAULT]
user=georges
password=bendover
"""))
        # match no host
        self._got_user_passwd('joe', 'joepass',
                              conf, 'bzr', 'quux.net')
        # no host but different scheme
        self._got_user_passwd('georges', 'bendover',
                              conf, 'ftp', 'quux.net')

    def test_credentials_for_path(self):
        conf = config.AuthenticationConfig(_file=StringIO(
                """
[http dir1]
scheme=http
host=bar.org
path=/dir1
user=jim
password=jimpass
[http dir2]
scheme=http
host=bar.org
path=/dir2
user=georges
password=bendover
"""))
        # no path no dice
        self._got_user_passwd(None, None,
                              conf, 'http', host='bar.org', path='/dir3')
        # matching path
        self._got_user_passwd('georges', 'bendover',
                              conf, 'http', host='bar.org', path='/dir2')
        # matching subdir
        self._got_user_passwd('jim', 'jimpass',
                              conf, 'http', host='bar.org',path='/dir1/subdir')

    def test_credentials_for_user(self):
        conf = config.AuthenticationConfig(_file=StringIO(
                """
[with user]
scheme=http
host=bar.org
user=jim
password=jimpass
"""))
        # Get user
        self._got_user_passwd('jim', 'jimpass',
                              conf, 'http', 'bar.org')
        # Get same user
        self._got_user_passwd('jim', 'jimpass',
                              conf, 'http', 'bar.org', user='jim')
        # Don't get a different user if one is specified
        self._got_user_passwd(None, None,
                              conf, 'http', 'bar.org', user='georges')

    def test_credentials_for_user_without_password(self):
        conf = config.AuthenticationConfig(_file=StringIO(
                """
[without password]
scheme=http
host=bar.org
user=jim
"""))
        # Get user but no password
        self._got_user_passwd('jim', None,
                              conf, 'http', 'bar.org')

    def test_verify_certificates(self):
        conf = config.AuthenticationConfig(_file=StringIO(
                """
[self-signed]
scheme=https
host=bar.org
user=jim
password=jimpass
verify_certificates=False
[normal]
scheme=https
host=foo.net
user=georges
password=bendover
"""))
        credentials = conf.get_credentials('https', 'bar.org')
        self.assertEquals(False, credentials.get('verify_certificates'))
        credentials = conf.get_credentials('https', 'foo.net')
        self.assertEquals(True, credentials.get('verify_certificates'))


class TestAuthenticationStorage(tests.TestCaseInTempDir):

    def test_set_credentials(self):
        conf = config.AuthenticationConfig()
        conf.set_credentials('name', 'host', 'user', 'scheme', 'password',
        99, path='/foo', verify_certificates=False, realm='realm')
        credentials = conf.get_credentials(host='host', scheme='scheme',
                                           port=99, path='/foo',
                                           realm='realm')
        CREDENTIALS = {'name': 'name', 'user': 'user', 'password': 'password',
                       'verify_certificates': False, 'scheme': 'scheme', 
                       'host': 'host', 'port': 99, 'path': '/foo', 
                       'realm': 'realm'}
        self.assertEqual(CREDENTIALS, credentials)
        credentials_from_disk = config.AuthenticationConfig().get_credentials(
            host='host', scheme='scheme', port=99, path='/foo', realm='realm')
        self.assertEqual(CREDENTIALS, credentials_from_disk)

    def test_reset_credentials_different_name(self):
        conf = config.AuthenticationConfig()
        conf.set_credentials('name', 'host', 'user', 'scheme', 'password'),
        conf.set_credentials('name2', 'host', 'user2', 'scheme', 'password'),
        self.assertIs(None, conf._get_config().get('name'))
        credentials = conf.get_credentials(host='host', scheme='scheme')
        CREDENTIALS = {'name': 'name2', 'user': 'user2', 'password':
                       'password', 'verify_certificates': True, 
                       'scheme': 'scheme', 'host': 'host', 'port': None, 
                       'path': None, 'realm': None}
        self.assertEqual(CREDENTIALS, credentials)


class TestAuthenticationConfig(tests.TestCase):
    """Test AuthenticationConfig behaviour"""

    def _check_default_password_prompt(self, expected_prompt_format, scheme,
                                       host=None, port=None, realm=None,
                                       path=None):
        if host is None:
            host = 'bar.org'
        user, password = 'jim', 'precious'
        expected_prompt = expected_prompt_format % {
            'scheme': scheme, 'host': host, 'port': port,
            'user': user, 'realm': realm}

        stdout = tests.StringIOWrapper()
        stderr = tests.StringIOWrapper()
        ui.ui_factory = tests.TestUIFactory(stdin=password + '\n',
                                            stdout=stdout, stderr=stderr)
        # We use an empty conf so that the user is always prompted
        conf = config.AuthenticationConfig()
        self.assertEquals(password,
                          conf.get_password(scheme, host, user, port=port,
                                            realm=realm, path=path))
        self.assertEquals(expected_prompt, stderr.getvalue())
        self.assertEquals('', stdout.getvalue())

    def _check_default_username_prompt(self, expected_prompt_format, scheme,
                                       host=None, port=None, realm=None,
                                       path=None):
        if host is None:
            host = 'bar.org'
        username = 'jim'
        expected_prompt = expected_prompt_format % {
            'scheme': scheme, 'host': host, 'port': port,
            'realm': realm}
        stdout = tests.StringIOWrapper()
        stderr = tests.StringIOWrapper()
        ui.ui_factory = tests.TestUIFactory(stdin=username+ '\n',
                                            stdout=stdout, stderr=stderr)
        # We use an empty conf so that the user is always prompted
        conf = config.AuthenticationConfig()
        self.assertEquals(username, conf.get_user(scheme, host, port=port,
                          realm=realm, path=path, ask=True))
        self.assertEquals(expected_prompt, stderr.getvalue())
        self.assertEquals('', stdout.getvalue())

    def test_username_defaults_prompts(self):
        # HTTP prompts can't be tested here, see test_http.py
        self._check_default_username_prompt('FTP %(host)s username: ', 'ftp')
        self._check_default_username_prompt(
            'FTP %(host)s:%(port)d username: ', 'ftp', port=10020)
        self._check_default_username_prompt(
            'SSH %(host)s:%(port)d username: ', 'ssh', port=12345)

    def test_username_default_no_prompt(self):
        conf = config.AuthenticationConfig()
        self.assertEquals(None,
            conf.get_user('ftp', 'example.com'))
        self.assertEquals("explicitdefault",
            conf.get_user('ftp', 'example.com', default="explicitdefault"))

    def test_password_default_prompts(self):
        # HTTP prompts can't be tested here, see test_http.py
        self._check_default_password_prompt(
            'FTP %(user)s@%(host)s password: ', 'ftp')
        self._check_default_password_prompt(
            'FTP %(user)s@%(host)s:%(port)d password: ', 'ftp', port=10020)
        self._check_default_password_prompt(
            'SSH %(user)s@%(host)s:%(port)d password: ', 'ssh', port=12345)
        # SMTP port handling is a bit special (it's handled if embedded in the
        # host too)
        # FIXME: should we: forbid that, extend it to other schemes, leave
        # things as they are that's fine thank you ?
        self._check_default_password_prompt('SMTP %(user)s@%(host)s password: ',
                                            'smtp')
        self._check_default_password_prompt('SMTP %(user)s@%(host)s password: ',
                                            'smtp', host='bar.org:10025')
        self._check_default_password_prompt(
            'SMTP %(user)s@%(host)s:%(port)d password: ',
            'smtp', port=10025)

    def test_ssh_password_emits_warning(self):
        conf = config.AuthenticationConfig(_file=StringIO(
                """
[ssh with password]
scheme=ssh
host=bar.org
user=jim
password=jimpass
"""))
        entered_password = 'typed-by-hand'
        stdout = tests.StringIOWrapper()
        stderr = tests.StringIOWrapper()
        ui.ui_factory = tests.TestUIFactory(stdin=entered_password + '\n',
                                            stdout=stdout, stderr=stderr)

        # Since the password defined in the authentication config is ignored,
        # the user is prompted
        self.assertEquals(entered_password,
                          conf.get_password('ssh', 'bar.org', user='jim'))
        self.assertContainsRe(
            self.get_log(),
            'password ignored in section \[ssh with password\]')

    def test_ssh_without_password_doesnt_emit_warning(self):
        conf = config.AuthenticationConfig(_file=StringIO(
                """
[ssh with password]
scheme=ssh
host=bar.org
user=jim
"""))
        entered_password = 'typed-by-hand'
        stdout = tests.StringIOWrapper()
        stderr = tests.StringIOWrapper()
        ui.ui_factory = tests.TestUIFactory(stdin=entered_password + '\n',
                                            stdout=stdout,
                                            stderr=stderr)

        # Since the password defined in the authentication config is ignored,
        # the user is prompted
        self.assertEquals(entered_password,
                          conf.get_password('ssh', 'bar.org', user='jim'))
        # No warning shoud be emitted since there is no password. We are only
        # providing "user".
        self.assertNotContainsRe(
            self.get_log(),
            'password ignored in section \[ssh with password\]')

    def test_uses_fallback_stores(self):
        self.overrideAttr(config, 'credential_store_registry',
                          config.CredentialStoreRegistry())
        store = StubCredentialStore()
        store.add_credentials("http", "example.com", "joe", "secret")
        config.credential_store_registry.register("stub", store, fallback=True)
        conf = config.AuthenticationConfig(_file=StringIO())
        creds = conf.get_credentials("http", "example.com")
        self.assertEquals("joe", creds["user"])
        self.assertEquals("secret", creds["password"])


class StubCredentialStore(config.CredentialStore):

    def __init__(self):
        self._username = {}
        self._password = {}

    def add_credentials(self, scheme, host, user, password=None):
        self._username[(scheme, host)] = user
        self._password[(scheme, host)] = password

    def get_credentials(self, scheme, host, port=None, user=None,
        path=None, realm=None):
        key = (scheme, host)
        if not key in self._username:
            return None
        return { "scheme": scheme, "host": host, "port": port,
                "user": self._username[key], "password": self._password[key]}


class CountingCredentialStore(config.CredentialStore):

    def __init__(self):
        self._calls = 0

    def get_credentials(self, scheme, host, port=None, user=None,
        path=None, realm=None):
        self._calls += 1
        return None


class TestCredentialStoreRegistry(tests.TestCase):

    def _get_cs_registry(self):
        return config.credential_store_registry

    def test_default_credential_store(self):
        r = self._get_cs_registry()
        default = r.get_credential_store(None)
        self.assertIsInstance(default, config.PlainTextCredentialStore)

    def test_unknown_credential_store(self):
        r = self._get_cs_registry()
        # It's hard to imagine someone creating a credential store named
        # 'unknown' so we use that as an never registered key.
        self.assertRaises(KeyError, r.get_credential_store, 'unknown')

    def test_fallback_none_registered(self):
        r = config.CredentialStoreRegistry()
        self.assertEquals(None,
                          r.get_fallback_credentials("http", "example.com"))

    def test_register(self):
        r = config.CredentialStoreRegistry()
        r.register("stub", StubCredentialStore(), fallback=False)
        r.register("another", StubCredentialStore(), fallback=True)
        self.assertEquals(["another", "stub"], r.keys())

    def test_register_lazy(self):
        r = config.CredentialStoreRegistry()
        r.register_lazy("stub", "bzrlib.tests.test_config",
                        "StubCredentialStore", fallback=False)
        self.assertEquals(["stub"], r.keys())
        self.assertIsInstance(r.get_credential_store("stub"),
                              StubCredentialStore)

    def test_is_fallback(self):
        r = config.CredentialStoreRegistry()
        r.register("stub1", None, fallback=False)
        r.register("stub2", None, fallback=True)
        self.assertEquals(False, r.is_fallback("stub1"))
        self.assertEquals(True, r.is_fallback("stub2"))

    def test_no_fallback(self):
        r = config.CredentialStoreRegistry()
        store = CountingCredentialStore()
        r.register("count", store, fallback=False)
        self.assertEquals(None,
                          r.get_fallback_credentials("http", "example.com"))
        self.assertEquals(0, store._calls)

    def test_fallback_credentials(self):
        r = config.CredentialStoreRegistry()
        store = StubCredentialStore()
        store.add_credentials("http", "example.com",
                              "somebody", "geheim")
        r.register("stub", store, fallback=True)
        creds = r.get_fallback_credentials("http", "example.com")
        self.assertEquals("somebody", creds["user"])
        self.assertEquals("geheim", creds["password"])

    def test_fallback_first_wins(self):
        r = config.CredentialStoreRegistry()
        stub1 = StubCredentialStore()
        stub1.add_credentials("http", "example.com",
                              "somebody", "stub1")
        r.register("stub1", stub1, fallback=True)
        stub2 = StubCredentialStore()
        stub2.add_credentials("http", "example.com",
                              "somebody", "stub2")
        r.register("stub2", stub1, fallback=True)
        creds = r.get_fallback_credentials("http", "example.com")
        self.assertEquals("somebody", creds["user"])
        self.assertEquals("stub1", creds["password"])


class TestPlainTextCredentialStore(tests.TestCase):

    def test_decode_password(self):
        r = config.credential_store_registry
        plain_text = r.get_credential_store()
        decoded = plain_text.decode_password(dict(password='secret'))
        self.assertEquals('secret', decoded)


# FIXME: Once we have a way to declare authentication to all test servers, we
# can implement generic tests.
# test_user_password_in_url
# test_user_in_url_password_from_config
# test_user_in_url_password_prompted
# test_user_in_config
# test_user_getpass.getuser
# test_user_prompted ?
class TestAuthenticationRing(tests.TestCaseWithTransport):
    pass


class TestAutoUserId(tests.TestCase):
    """Test inferring an automatic user name."""

    def test_auto_user_id(self):
        """Automatic inference of user name.
        
        This is a bit hard to test in an isolated way, because it depends on
        system functions that go direct to /etc or perhaps somewhere else.
        But it's reasonable to say that on Unix, with an /etc/mailname, we ought
        to be able to choose a user name with no configuration.
        """
        if sys.platform == 'win32':
            raise TestSkipped("User name inference not implemented on win32")
        realname, address = config._auto_user_id()
        if os.path.exists('/etc/mailname'):
            self.assertTrue(realname)
            self.assertTrue(address)
        else:
            self.assertEquals((None, None), (realname, address))
<|MERGE_RESOLUTION|>--- conflicted
+++ resolved
@@ -41,11 +41,8 @@
     )
 from bzrlib.tests import (
     features,
-<<<<<<< HEAD
     TestSkipped,
-=======
     scenarios,
->>>>>>> 0c327d09
     )
 from bzrlib.util.configobj import configobj
 
