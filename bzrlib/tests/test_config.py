--- conflicted
+++ resolved
@@ -2105,20 +2105,6 @@
     # at possible fallouts for concurrent lockers -- vila 20110-04-06
 
 
-<<<<<<< HEAD
-class TestConcreteConfigObjStores(tests.TestCaseWithTransport):
-
-    def test_global_store(self):
-        store = config.GlobalStore()
-
-    def test_location_store(self):
-        store = config.LocationStore()
-
-    def test_branch_store(self):
-        b = self.make_branch('.')
-        store = config.BranchStore(b)
-
-
 class TestSectionMatcher(TestStore):
 
     scenarios = [('location', {'matcher': config.LocationMatcher})]
@@ -2186,8 +2172,6 @@
                           [section.extra_path for section in sections])
 
 
-=======
->>>>>>> 5afa87e0
 class TestConfigGetOptions(tests.TestCaseWithTransport, TestOptionsMixin):
 
     def setUp(self):
