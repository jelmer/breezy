# Copyright (C) 2005-2010 Canonical Ltd
#
# This program is free software; you can redistribute it and/or modify
# it under the terms of the GNU General Public License as published by
# the Free Software Foundation; either version 2 of the License, or
# (at your option) any later version.
#
# This program is distributed in the hope that it will be useful,
# but WITHOUT ANY WARRANTY; without even the implied warranty of
# MERCHANTABILITY or FITNESS FOR A PARTICULAR PURPOSE.  See the
# GNU General Public License for more details.
#
# You should have received a copy of the GNU General Public License
# along with this program; if not, write to the Free Software
# Foundation, Inc., 51 Franklin Street, Fifth Floor, Boston, MA 02110-1301 USA

"""Tests for finding and reading the bzr config file[s]."""
# import system imports here
from cStringIO import StringIO
import os
import sys
import threading

#import bzrlib specific imports here
from bzrlib import (
    branch,
    bzrdir,
    config,
    diff,
    errors,
    osutils,
    mail_client,
    ui,
    urlutils,
    tests,
    trace,
    transport,
    )
from bzrlib.tests import features
from bzrlib.util.configobj import configobj


def lockable_config_scenarios():
    return [
        ('global',
         {'config_class': config.GlobalConfig,
          'config_args': [],
          'config_section': 'DEFAULT'}),
        ('locations',
         {'config_class': config.LocationConfig,
          'config_args': ['.'],
          'config_section': '.'}),]


def load_tests(standard_tests, module, loader):
    suite = loader.suiteClass()

    lc_tests, remaining_tests = tests.split_suite_by_condition(
        standard_tests, tests.condition_isinstance((
                TestLockableConfig,
                )))
    tests.multiply_tests(lc_tests, lockable_config_scenarios(), suite)
    suite.addTest(remaining_tests)
    return suite


sample_long_alias="log -r-15..-1 --line"
sample_config_text = u"""
[DEFAULT]
email=Erik B\u00e5gfors <erik@bagfors.nu>
editor=vim
change_editor=vimdiff -of @new_path @old_path
gpg_signing_command=gnome-gpg
log_format=short
user_global_option=something
[ALIASES]
h=help
ll=""" + sample_long_alias + "\n"


sample_always_signatures = """
[DEFAULT]
check_signatures=ignore
create_signatures=always
"""

sample_ignore_signatures = """
[DEFAULT]
check_signatures=require
create_signatures=never
"""

sample_maybe_signatures = """
[DEFAULT]
check_signatures=ignore
create_signatures=when-required
"""

sample_branches_text = """
[http://www.example.com]
# Top level policy
email=Robert Collins <robertc@example.org>
normal_option = normal
appendpath_option = append
appendpath_option:policy = appendpath
norecurse_option = norecurse
norecurse_option:policy = norecurse
[http://www.example.com/ignoreparent]
# different project: ignore parent dir config
ignore_parents=true
[http://www.example.com/norecurse]
# configuration items that only apply to this dir
recurse=false
normal_option = norecurse
[http://www.example.com/dir]
appendpath_option = normal
[/b/]
check_signatures=require
# test trailing / matching with no children
[/a/]
check_signatures=check-available
gpg_signing_command=false
user_local_option=local
# test trailing / matching
[/a/*]
#subdirs will match but not the parent
[/a/c]
check_signatures=ignore
post_commit=bzrlib.tests.test_config.post_commit
#testing explicit beats globs
"""


class InstrumentedConfigObj(object):
    """A config obj look-enough-alike to record calls made to it."""

    def __contains__(self, thing):
        self._calls.append(('__contains__', thing))
        return False

    def __getitem__(self, key):
        self._calls.append(('__getitem__', key))
        return self

    def __init__(self, input, encoding=None):
        self._calls = [('__init__', input, encoding)]

    def __setitem__(self, key, value):
        self._calls.append(('__setitem__', key, value))

    def __delitem__(self, key):
        self._calls.append(('__delitem__', key))

    def keys(self):
        self._calls.append(('keys',))
        return []

    def reload(self):
        self._calls.append(('reload',))

    def write(self, arg):
        self._calls.append(('write',))

    def as_bool(self, value):
        self._calls.append(('as_bool', value))
        return False

    def get_value(self, section, name):
        self._calls.append(('get_value', section, name))
        return None


class FakeBranch(object):

    def __init__(self, base=None, user_id=None):
        if base is None:
            self.base = "http://example.com/branches/demo"
        else:
            self.base = base
        self._transport = self.control_files = \
            FakeControlFilesAndTransport(user_id=user_id)

    def _get_config(self):
        return config.TransportConfig(self._transport, 'branch.conf')

    def lock_write(self):
        pass

    def unlock(self):
        pass


class FakeControlFilesAndTransport(object):

    def __init__(self, user_id=None):
        self.files = {}
        if user_id:
            self.files['email'] = user_id
        self._transport = self

    def get_utf8(self, filename):
        # from LockableFiles
        raise AssertionError("get_utf8 should no longer be used")

    def get(self, filename):
        # from Transport
        try:
            return StringIO(self.files[filename])
        except KeyError:
            raise errors.NoSuchFile(filename)

    def get_bytes(self, filename):
        # from Transport
        try:
            return self.files[filename]
        except KeyError:
            raise errors.NoSuchFile(filename)

    def put(self, filename, fileobj):
        self.files[filename] = fileobj.read()

    def put_file(self, filename, fileobj):
        return self.put(filename, fileobj)


class InstrumentedConfig(config.Config):
    """An instrumented config that supplies stubs for template methods."""

    def __init__(self):
        super(InstrumentedConfig, self).__init__()
        self._calls = []
        self._signatures = config.CHECK_NEVER

    def _get_user_id(self):
        self._calls.append('_get_user_id')
        return "Robert Collins <robert.collins@example.org>"

    def _get_signature_checking(self):
        self._calls.append('_get_signature_checking')
        return self._signatures

    def _get_change_editor(self):
        self._calls.append('_get_change_editor')
        return 'vimdiff -fo @new_path @old_path'


bool_config = """[DEFAULT]
active = true
inactive = false
[UPPERCASE]
active = True
nonactive = False
"""


class TestConfigObj(tests.TestCase):

    def test_get_bool(self):
        co = config.ConfigObj(StringIO(bool_config))
        self.assertIs(co.get_bool('DEFAULT', 'active'), True)
        self.assertIs(co.get_bool('DEFAULT', 'inactive'), False)
        self.assertIs(co.get_bool('UPPERCASE', 'active'), True)
        self.assertIs(co.get_bool('UPPERCASE', 'nonactive'), False)

    def test_hash_sign_in_value(self):
        """
        Before 4.5.0, ConfigObj did not quote # signs in values, so they'd be
        treated as comments when read in again. (#86838)
        """
        co = config.ConfigObj()
        co['test'] = 'foo#bar'
        lines = co.write()
        self.assertEqual(lines, ['test = "foo#bar"'])
        co2 = config.ConfigObj(lines)
        self.assertEqual(co2['test'], 'foo#bar')


erroneous_config = """[section] # line 1
good=good # line 2
[section] # line 3
whocares=notme # line 4
"""


class TestConfigObjErrors(tests.TestCase):

    def test_duplicate_section_name_error_line(self):
        try:
            co = configobj.ConfigObj(StringIO(erroneous_config),
                                     raise_errors=True)
        except config.configobj.DuplicateError, e:
            self.assertEqual(3, e.line_number)
        else:
            self.fail('Error in config file not detected')


class TestConfig(tests.TestCase):

    def test_constructs(self):
        config.Config()

    def test_no_default_editor(self):
        self.assertRaises(NotImplementedError, config.Config().get_editor)

    def test_user_email(self):
        my_config = InstrumentedConfig()
        self.assertEqual('robert.collins@example.org', my_config.user_email())
        self.assertEqual(['_get_user_id'], my_config._calls)

    def test_username(self):
        my_config = InstrumentedConfig()
        self.assertEqual('Robert Collins <robert.collins@example.org>',
                         my_config.username())
        self.assertEqual(['_get_user_id'], my_config._calls)

    def test_signatures_default(self):
        my_config = config.Config()
        self.assertFalse(my_config.signature_needed())
        self.assertEqual(config.CHECK_IF_POSSIBLE,
                         my_config.signature_checking())
        self.assertEqual(config.SIGN_WHEN_REQUIRED,
                         my_config.signing_policy())

    def test_signatures_template_method(self):
        my_config = InstrumentedConfig()
        self.assertEqual(config.CHECK_NEVER, my_config.signature_checking())
        self.assertEqual(['_get_signature_checking'], my_config._calls)

    def test_signatures_template_method_none(self):
        my_config = InstrumentedConfig()
        my_config._signatures = None
        self.assertEqual(config.CHECK_IF_POSSIBLE,
                         my_config.signature_checking())
        self.assertEqual(['_get_signature_checking'], my_config._calls)

    def test_gpg_signing_command_default(self):
        my_config = config.Config()
        self.assertEqual('gpg', my_config.gpg_signing_command())

    def test_get_user_option_default(self):
        my_config = config.Config()
        self.assertEqual(None, my_config.get_user_option('no_option'))

    def test_post_commit_default(self):
        my_config = config.Config()
        self.assertEqual(None, my_config.post_commit())

    def test_log_format_default(self):
        my_config = config.Config()
        self.assertEqual('long', my_config.log_format())

    def test_get_change_editor(self):
        my_config = InstrumentedConfig()
        change_editor = my_config.get_change_editor('old_tree', 'new_tree')
        self.assertEqual(['_get_change_editor'], my_config._calls)
        self.assertIs(diff.DiffFromTool, change_editor.__class__)
        self.assertEqual(['vimdiff', '-fo', '@new_path', '@old_path'],
                         change_editor.command_template)


class TestConfigPath(tests.TestCase):

    def setUp(self):
        super(TestConfigPath, self).setUp()
        os.environ['HOME'] = '/home/bogus'
        os.environ['XDG_CACHE_DIR'] = ''
        if sys.platform == 'win32':
            os.environ['BZR_HOME'] = \
                r'C:\Documents and Settings\bogus\Application Data'
            self.bzr_home = \
                'C:/Documents and Settings/bogus/Application Data/bazaar/2.0'
        else:
            self.bzr_home = '/home/bogus/.bazaar'

    def test_config_dir(self):
        self.assertEqual(config.config_dir(), self.bzr_home)

    def test_config_filename(self):
        self.assertEqual(config.config_filename(),
                         self.bzr_home + '/bazaar.conf')

    def test_locations_config_filename(self):
        self.assertEqual(config.locations_config_filename(),
                         self.bzr_home + '/locations.conf')

    def test_authentication_config_filename(self):
        self.assertEqual(config.authentication_config_filename(),
                         self.bzr_home + '/authentication.conf')

    def test_xdg_cache_dir(self):
        self.assertEqual(config.xdg_cache_dir(),
            '/home/bogus/.cache')


class TestIniConfig(tests.TestCaseInTempDir):

    def make_config_parser(self, s):
        conf = config.IniBasedConfig.from_string(s)
        return conf, conf._get_parser()


class TestIniConfigBuilding(TestIniConfig):

    def test_contructs(self):
        my_config = config.IniBasedConfig()

    def test_from_fp(self):
        my_config = config.IniBasedConfig.from_string(sample_config_text)
        self.assertIsInstance(my_config._get_parser(), configobj.ConfigObj)

    def test_cached(self):
        my_config = config.IniBasedConfig.from_string(sample_config_text)
        parser = my_config._get_parser()
        self.failUnless(my_config._get_parser() is parser)

    def _dummy_chown(self, path, uid, gid):
        self.path, self.uid, self.gid = path, uid, gid

    def test_ini_config_ownership(self):
        """Ensure that chown is happening during _write_config_file"""
        self.requireFeature(features.chown_feature)
        self.overrideAttr(os, 'chown', self._dummy_chown)
        self.path = self.uid = self.gid = None
        conf = config.IniBasedConfig(file_name='./foo.conf')
        conf._write_config_file()
        self.assertEquals(self.path, './foo.conf')
        self.assertTrue(isinstance(self.uid, int))
        self.assertTrue(isinstance(self.gid, int))

    def test_get_filename_parameter_is_deprecated_(self):
        conf = self.callDeprecated([
            'IniBasedConfig.__init__(get_filename) was deprecated in 2.3.'
            ' Use file_name instead.'],
            config.IniBasedConfig, lambda: 'ini.conf')
        self.assertEqual('ini.conf', conf.file_name)

    def test_get_parser_file_parameter_is_deprecated_(self):
        config_file = StringIO(sample_config_text.encode('utf-8'))
        conf = config.IniBasedConfig.from_string(sample_config_text)
        conf = self.callDeprecated([
            'IniBasedConfig._get_parser(file=xxx) was deprecated in 2.3.'
            ' Use IniBasedConfig(_content=xxx) instead.'],
            conf._get_parser, file=config_file)

class TestIniConfigSaving(tests.TestCaseInTempDir):

    def test_cant_save_without_a_file_name(self):
        conf = config.IniBasedConfig()
        self.assertRaises(AssertionError, conf._write_config_file)

    def test_saved_with_content(self):
        content = 'foo = bar\n'
        conf = config.IniBasedConfig.from_bytes(
            content, file_name='./test.conf', save=True)
        self.assertFileEqual(content, 'test.conf')


class TestIniBaseConfigOnDisk(tests.TestCaseInTempDir):

    def test_cannot_reload_without_name(self):
<<<<<<< HEAD
        conf = config.IniBasedConfig.from_bytes(sample_config_text)
        self.assertRaises(AssertionError, conf.reload)

    def test_reload_see_new_value(self):
        c1 = config.IniBasedConfig.from_bytes('editor=vim\n',
                                              file_name='./test/conf')
        c1._write_config_file()
        c2 = config.IniBasedConfig.from_bytes('editor=emacs\n',
                                              file_name='./test/conf')
=======
        conf = config.IniBasedConfig.from_string(sample_config_text)
        self.assertRaises(AssertionError, conf.reload)

    def test_reload_see_new_value(self):
        c1 = config.IniBasedConfig.from_string('editor=vim\n',
                                               file_name='./test/conf')
        c1._write_config_file()
        c2 = config.IniBasedConfig.from_string('editor=emacs\n',
                                               file_name='./test/conf')
>>>>>>> 79cf0dc1
        c2._write_config_file()
        self.assertEqual('vim', c1.get_user_option('editor'))
        self.assertEqual('emacs', c2.get_user_option('editor'))
        # Make sure we get the Right value
        c1.reload()
        self.assertEqual('emacs', c1.get_user_option('editor'))


class TestLockableConfig(tests.TestCaseInTempDir):

    # Set by load_tests
    config_class = None
    config_args = None
    config_section = None

    def setUp(self):
        super(TestLockableConfig, self).setUp()
        self._content = '[%s]\none=1\ntwo=2\n' % (self.config_section,)
        self.config = self.create_config(self._content)

    def get_existing_config(self):
        return self.config_class(*self.config_args)

    def create_config(self, content):
<<<<<<< HEAD
        c = self.config_class.from_bytes(content, *self.config_args, save=True)
=======
        c = self.config_class.from_string(content, *self.config_args)
        c.lock_write()
        c._write_config_file()
        c.unlock()
>>>>>>> 79cf0dc1
        return c

    def test_simple_read_access(self):
        self.assertEquals('1', self.config.get_user_option('one'))

    def test_simple_write_access(self):
        self.config.set_user_option('one', 'one')
        self.assertEquals('one', self.config.get_user_option('one'))

    def test_listen_to_the_last_speaker(self):
        c1 = self.config
        c2 = self.get_existing_config()
        c1.set_user_option('one', 'ONE')
        c2.set_user_option('two', 'TWO')
        self.assertEquals('ONE', c1.get_user_option('one'))
        self.assertEquals('TWO', c2.get_user_option('two'))
        # The second update respect the first one
        self.assertEquals('ONE', c2.get_user_option('one'))

    def test_last_speaker_wins(self):
        # If the same config is not shared, the same variable modified twice
        # can only see a single result.
        c1 = self.config
        c2 = self.get_existing_config()
        c1.set_user_option('one', 'c1')
        c2.set_user_option('one', 'c2')
        self.assertEquals('c2', c2._get_user_option('one'))
        # The first modification is still available until another refresh
        # occur
        self.assertEquals('c1', c1._get_user_option('one'))
        c1.set_user_option('two', 'done')
        self.assertEquals('c2', c1._get_user_option('one'))

    def test_writes_are_serialized(self):
        c1 = self.config
        c2 = self.get_existing_config()

        # We spawn a thread that will pause *during* the write
        before_writing = threading.Event()
        after_writing = threading.Event()
        writing_done = threading.Event()
        c1_orig = c1._write_config_file
        def c1_write_config_file():
            before_writing.set()
            c1_orig()
            # The lock is held we wait for the main thread to decide when to
            # continue
            after_writing.wait()
        c1._write_config_file = c1_write_config_file
        def c1_set_option():
            c1.set_user_option('one', 'c1')
            writing_done.set()
        t1 = threading.Thread(target=c1_set_option)
        # Collect the thread after the test
        self.addCleanup(t1.join)
        # Be ready to unblock the thread if the test goes wrong
        self.addCleanup(after_writing.set)
        t1.start()
        before_writing.wait()
        self.assertTrue(c1._lock.is_held)
        self.assertRaises(errors.LockContention,
                          c2.set_user_option, 'one', 'c2')
        self.assertEquals('c1', c1.get_user_option('one'))
        # Let the lock be released
        after_writing.set()
        writing_done.wait()
        c2.set_user_option('one', 'c2')
        self.assertEquals('c2', c2.get_user_option('one'))

    def test_read_while_writing(self):
       c1 = self.config
       # We spawn a thread that will pause *during* the write
       ready_to_write = threading.Event()
       do_writing = threading.Event()
       writing_done = threading.Event()
       c1_orig = c1._write_config_file
       def c1_write_config_file():
           ready_to_write.set()
           # The lock is held we wait for the main thread to decide when to
           # continue
           do_writing.wait()
           c1_orig()
           writing_done.set()
       c1._write_config_file = c1_write_config_file
       def c1_set_option():
           c1.set_user_option('one', 'c1')
       t1 = threading.Thread(target=c1_set_option)
       # Collect the thread after the test
       self.addCleanup(t1.join)
       # Be ready to unblock the thread if the test goes wrong
       self.addCleanup(do_writing.set)
       t1.start()
       # Ensure the thread is ready to write
       ready_to_write.wait()
       self.assertTrue(c1._lock.is_held)
       self.assertEquals('c1', c1.get_user_option('one'))
       # If we read during the write, we get the old value
       c2 = self.get_existing_config()
       self.assertEquals('1', c2.get_user_option('one'))
       # Let the writing occur and ensure it occurred
       do_writing.set()
       writing_done.wait()
       # Now we get the updated value
       c3 = self.get_existing_config()
       self.assertEquals('c1', c3.get_user_option('one'))


class TestGetUserOptionAs(TestIniConfig):

    def test_get_user_option_as_bool(self):
        conf, parser = self.make_config_parser("""
a_true_bool = true
a_false_bool = 0
an_invalid_bool = maybe
a_list = hmm, who knows ? # This is interpreted as a list !
""")
        get_bool = conf.get_user_option_as_bool
        self.assertEqual(True, get_bool('a_true_bool'))
        self.assertEqual(False, get_bool('a_false_bool'))
        warnings = []
        def warning(*args):
            warnings.append(args[0] % args[1:])
        self.overrideAttr(trace, 'warning', warning)
        msg = 'Value "%s" is not a boolean for "%s"'
        self.assertIs(None, get_bool('an_invalid_bool'))
        self.assertEquals(msg % ('maybe', 'an_invalid_bool'), warnings[0])
        warnings = []
        self.assertIs(None, get_bool('not_defined_in_this_config'))
        self.assertEquals([], warnings)

    def test_get_user_option_as_list(self):
        conf, parser = self.make_config_parser("""
a_list = a,b,c
length_1 = 1,
one_item = x
""")
        get_list = conf.get_user_option_as_list
        self.assertEqual(['a', 'b', 'c'], get_list('a_list'))
        self.assertEqual(['1'], get_list('length_1'))
        self.assertEqual('x', conf.get_user_option('one_item'))
        # automatically cast to list
        self.assertEqual(['x'], get_list('one_item'))


class TestSupressWarning(TestIniConfig):

    def make_warnings_config(self, s):
        conf, parser = self.make_config_parser(s)
        return conf.suppress_warning

    def test_suppress_warning_unknown(self):
        suppress_warning = self.make_warnings_config('')
        self.assertEqual(False, suppress_warning('unknown_warning'))

    def test_suppress_warning_known(self):
        suppress_warning = self.make_warnings_config('suppress_warnings=a,b')
        self.assertEqual(False, suppress_warning('c'))
        self.assertEqual(True, suppress_warning('a'))
        self.assertEqual(True, suppress_warning('b'))


class TestGetConfig(tests.TestCase):

    def test_constructs(self):
        my_config = config.GlobalConfig()

    def test_calls_read_filenames(self):
        # replace the class that is constructed, to check its parameters
        oldparserclass = config.ConfigObj
        config.ConfigObj = InstrumentedConfigObj
        my_config = config.GlobalConfig()
        try:
            parser = my_config._get_parser()
        finally:
            config.ConfigObj = oldparserclass
        self.failUnless(isinstance(parser, InstrumentedConfigObj))
        self.assertEqual(parser._calls, [('__init__', config.config_filename(),
                                          'utf-8')])


class TestBranchConfig(tests.TestCaseWithTransport):

    def test_constructs(self):
        branch = FakeBranch()
        my_config = config.BranchConfig(branch)
        self.assertRaises(TypeError, config.BranchConfig)

    def test_get_location_config(self):
        branch = FakeBranch()
        my_config = config.BranchConfig(branch)
        location_config = my_config._get_location_config()
        self.assertEqual(branch.base, location_config.location)
        self.failUnless(location_config is my_config._get_location_config())

    def test_get_config(self):
        """The Branch.get_config method works properly"""
        b = bzrdir.BzrDir.create_standalone_workingtree('.').branch
        my_config = b.get_config()
        self.assertIs(my_config.get_user_option('wacky'), None)
        my_config.set_user_option('wacky', 'unlikely')
        self.assertEqual(my_config.get_user_option('wacky'), 'unlikely')

        # Ensure we get the same thing if we start again
        b2 = branch.Branch.open('.')
        my_config2 = b2.get_config()
        self.assertEqual(my_config2.get_user_option('wacky'), 'unlikely')

    def test_has_explicit_nickname(self):
        b = self.make_branch('.')
        self.assertFalse(b.get_config().has_explicit_nickname())
        b.nick = 'foo'
        self.assertTrue(b.get_config().has_explicit_nickname())

    def test_config_url(self):
        """The Branch.get_config will use section that uses a local url"""
        branch = self.make_branch('branch')
        self.assertEqual('branch', branch.nick)

        local_url = urlutils.local_path_to_url('branch')
        conf = config.LocationConfig.from_bytes(
            '[%s]\nnickname = foobar' % (local_url,),
            local_url, save=True)
        self.assertEqual('foobar', branch.nick)

    def test_config_local_path(self):
        """The Branch.get_config will use a local system path"""
        branch = self.make_branch('branch')
        self.assertEqual('branch', branch.nick)

        local_path = osutils.getcwd().encode('utf8')
        conf = config.LocationConfig.from_bytes(
            '[%s/branch]\nnickname = barry' % (local_path,),
            'branch',  save=True)
        self.assertEqual('barry', branch.nick)

    def test_config_creates_local(self):
        """Creating a new entry in config uses a local path."""
        branch = self.make_branch('branch', format='knit')
        branch.set_push_location('http://foobar')
        local_path = osutils.getcwd().encode('utf8')
        # Surprisingly ConfigObj doesn't create a trailing newline
        self.check_file_contents(config.locations_config_filename(),
                                 '[%s/branch]\n'
                                 'push_location = http://foobar\n'
                                 'push_location:policy = norecurse\n'
                                 % (local_path,))

    def test_autonick_urlencoded(self):
        b = self.make_branch('!repo')
        self.assertEqual('!repo', b.get_config().get_nickname())

    def test_warn_if_masked(self):
        warnings = []
        def warning(*args):
            warnings.append(args[0] % args[1:])
        self.overrideAttr(trace, 'warning', warning)

        def set_option(store, warn_masked=True):
            warnings[:] = []
            conf.set_user_option('example_option', repr(store), store=store,
                                 warn_masked=warn_masked)
        def assertWarning(warning):
            if warning is None:
                self.assertEqual(0, len(warnings))
            else:
                self.assertEqual(1, len(warnings))
                self.assertEqual(warning, warnings[0])
        branch = self.make_branch('.')
        conf = branch.get_config()
        set_option(config.STORE_GLOBAL)
        assertWarning(None)
        set_option(config.STORE_BRANCH)
        assertWarning(None)
        set_option(config.STORE_GLOBAL)
        assertWarning('Value "4" is masked by "3" from branch.conf')
        set_option(config.STORE_GLOBAL, warn_masked=False)
        assertWarning(None)
        set_option(config.STORE_LOCATION)
        assertWarning(None)
        set_option(config.STORE_BRANCH)
        assertWarning('Value "3" is masked by "0" from locations.conf')
        set_option(config.STORE_BRANCH, warn_masked=False)
        assertWarning(None)


class TestGlobalConfigItems(tests.TestCase):

    def test_user_id(self):
        my_config = config.GlobalConfig.from_string(sample_config_text)
        self.assertEqual(u"Erik B\u00e5gfors <erik@bagfors.nu>",
                         my_config._get_user_id())

    def test_absent_user_id(self):
        my_config = config.GlobalConfig()
        self.assertEqual(None, my_config._get_user_id())

    def test_configured_editor(self):
        my_config = config.GlobalConfig.from_string(sample_config_text)
        self.assertEqual("vim", my_config.get_editor())

    def test_signatures_always(self):
        my_config = config.GlobalConfig.from_string(sample_always_signatures)
        self.assertEqual(config.CHECK_NEVER,
                         my_config.signature_checking())
        self.assertEqual(config.SIGN_ALWAYS,
                         my_config.signing_policy())
        self.assertEqual(True, my_config.signature_needed())

    def test_signatures_if_possible(self):
        my_config = config.GlobalConfig.from_string(sample_maybe_signatures)
        self.assertEqual(config.CHECK_NEVER,
                         my_config.signature_checking())
        self.assertEqual(config.SIGN_WHEN_REQUIRED,
                         my_config.signing_policy())
        self.assertEqual(False, my_config.signature_needed())

    def test_signatures_ignore(self):
        my_config = config.GlobalConfig.from_string(sample_ignore_signatures)
        self.assertEqual(config.CHECK_ALWAYS,
                         my_config.signature_checking())
        self.assertEqual(config.SIGN_NEVER,
                         my_config.signing_policy())
        self.assertEqual(False, my_config.signature_needed())

    def _get_sample_config(self):
        my_config = config.GlobalConfig.from_string(sample_config_text)
        return my_config

    def test_gpg_signing_command(self):
        my_config = self._get_sample_config()
        self.assertEqual("gnome-gpg", my_config.gpg_signing_command())
        self.assertEqual(False, my_config.signature_needed())

    def _get_empty_config(self):
        my_config = config.GlobalConfig()
        return my_config

    def test_gpg_signing_command_unset(self):
        my_config = self._get_empty_config()
        self.assertEqual("gpg", my_config.gpg_signing_command())

    def test_get_user_option_default(self):
        my_config = self._get_empty_config()
        self.assertEqual(None, my_config.get_user_option('no_option'))

    def test_get_user_option_global(self):
        my_config = self._get_sample_config()
        self.assertEqual("something",
                         my_config.get_user_option('user_global_option'))

    def test_post_commit_default(self):
        my_config = self._get_sample_config()
        self.assertEqual(None, my_config.post_commit())

    def test_configured_logformat(self):
        my_config = self._get_sample_config()
        self.assertEqual("short", my_config.log_format())

    def test_get_alias(self):
        my_config = self._get_sample_config()
        self.assertEqual('help', my_config.get_alias('h'))

    def test_get_aliases(self):
        my_config = self._get_sample_config()
        aliases = my_config.get_aliases()
        self.assertEqual(2, len(aliases))
        sorted_keys = sorted(aliases)
        self.assertEqual('help', aliases[sorted_keys[0]])
        self.assertEqual(sample_long_alias, aliases[sorted_keys[1]])

    def test_get_no_alias(self):
        my_config = self._get_sample_config()
        self.assertEqual(None, my_config.get_alias('foo'))

    def test_get_long_alias(self):
        my_config = self._get_sample_config()
        self.assertEqual(sample_long_alias, my_config.get_alias('ll'))

    def test_get_change_editor(self):
        my_config = self._get_sample_config()
        change_editor = my_config.get_change_editor('old', 'new')
        self.assertIs(diff.DiffFromTool, change_editor.__class__)
        self.assertEqual('vimdiff -of @new_path @old_path',
                         ' '.join(change_editor.command_template))

    def test_get_no_change_editor(self):
        my_config = self._get_empty_config()
        change_editor = my_config.get_change_editor('old', 'new')
        self.assertIs(None, change_editor)


class TestGlobalConfigSavingOptions(tests.TestCaseInTempDir):

    def test_empty(self):
        my_config = config.GlobalConfig()
        self.assertEqual(0, len(my_config.get_aliases()))

    def test_set_alias(self):
        my_config = config.GlobalConfig()
        alias_value = 'commit --strict'
        my_config.set_alias('commit', alias_value)
        new_config = config.GlobalConfig()
        self.assertEqual(alias_value, new_config.get_alias('commit'))

    def test_remove_alias(self):
        my_config = config.GlobalConfig()
        my_config.set_alias('commit', 'commit --strict')
        # Now remove the alias again.
        my_config.unset_alias('commit')
        new_config = config.GlobalConfig()
        self.assertIs(None, new_config.get_alias('commit'))


class TestLocationConfig(tests.TestCaseInTempDir):

    def test_constructs(self):
        my_config = config.LocationConfig('http://example.com')
        self.assertRaises(TypeError, config.LocationConfig)

    def test_branch_calls_read_filenames(self):
        # This is testing the correct file names are provided.
        # TODO: consolidate with the test for GlobalConfigs filename checks.
        #
        # replace the class that is constructed, to check its parameters
        oldparserclass = config.ConfigObj
        config.ConfigObj = InstrumentedConfigObj
        try:
            my_config = config.LocationConfig('http://www.example.com')
            parser = my_config._get_parser()
        finally:
            config.ConfigObj = oldparserclass
        self.failUnless(isinstance(parser, InstrumentedConfigObj))
        self.assertEqual(parser._calls,
                         [('__init__', config.locations_config_filename(),
                           'utf-8')])

    def test_get_global_config(self):
        my_config = config.BranchConfig(FakeBranch('http://example.com'))
        global_config = my_config._get_global_config()
        self.failUnless(isinstance(global_config, config.GlobalConfig))
        self.failUnless(global_config is my_config._get_global_config())

    def test__get_matching_sections_no_match(self):
        self.get_branch_config('/')
        self.assertEqual([], self.my_location_config._get_matching_sections())

    def test__get_matching_sections_exact(self):
        self.get_branch_config('http://www.example.com')
        self.assertEqual([('http://www.example.com', '')],
                         self.my_location_config._get_matching_sections())

    def test__get_matching_sections_suffix_does_not(self):
        self.get_branch_config('http://www.example.com-com')
        self.assertEqual([], self.my_location_config._get_matching_sections())

    def test__get_matching_sections_subdir_recursive(self):
        self.get_branch_config('http://www.example.com/com')
        self.assertEqual([('http://www.example.com', 'com')],
                         self.my_location_config._get_matching_sections())

    def test__get_matching_sections_ignoreparent(self):
        self.get_branch_config('http://www.example.com/ignoreparent')
        self.assertEqual([('http://www.example.com/ignoreparent', '')],
                         self.my_location_config._get_matching_sections())

    def test__get_matching_sections_ignoreparent_subdir(self):
        self.get_branch_config(
            'http://www.example.com/ignoreparent/childbranch')
        self.assertEqual([('http://www.example.com/ignoreparent',
                           'childbranch')],
                         self.my_location_config._get_matching_sections())

    def test__get_matching_sections_subdir_trailing_slash(self):
        self.get_branch_config('/b')
        self.assertEqual([('/b/', '')],
                         self.my_location_config._get_matching_sections())

    def test__get_matching_sections_subdir_child(self):
        self.get_branch_config('/a/foo')
        self.assertEqual([('/a/*', ''), ('/a/', 'foo')],
                         self.my_location_config._get_matching_sections())

    def test__get_matching_sections_subdir_child_child(self):
        self.get_branch_config('/a/foo/bar')
        self.assertEqual([('/a/*', 'bar'), ('/a/', 'foo/bar')],
                         self.my_location_config._get_matching_sections())

    def test__get_matching_sections_trailing_slash_with_children(self):
        self.get_branch_config('/a/')
        self.assertEqual([('/a/', '')],
                         self.my_location_config._get_matching_sections())

    def test__get_matching_sections_explicit_over_glob(self):
        # XXX: 2006-09-08 jamesh
        # This test only passes because ord('c') > ord('*').  If there
        # was a config section for '/a/?', it would get precedence
        # over '/a/c'.
        self.get_branch_config('/a/c')
        self.assertEqual([('/a/c', ''), ('/a/*', ''), ('/a/', 'c')],
                         self.my_location_config._get_matching_sections())

    def test__get_option_policy_normal(self):
        self.get_branch_config('http://www.example.com')
        self.assertEqual(
            self.my_location_config._get_config_policy(
            'http://www.example.com', 'normal_option'),
            config.POLICY_NONE)

    def test__get_option_policy_norecurse(self):
        self.get_branch_config('http://www.example.com')
        self.assertEqual(
            self.my_location_config._get_option_policy(
            'http://www.example.com', 'norecurse_option'),
            config.POLICY_NORECURSE)
        # Test old recurse=False setting:
        self.assertEqual(
            self.my_location_config._get_option_policy(
            'http://www.example.com/norecurse', 'normal_option'),
            config.POLICY_NORECURSE)

    def test__get_option_policy_normal(self):
        self.get_branch_config('http://www.example.com')
        self.assertEqual(
            self.my_location_config._get_option_policy(
            'http://www.example.com', 'appendpath_option'),
            config.POLICY_APPENDPATH)

    def test_location_without_username(self):
        self.get_branch_config('http://www.example.com/ignoreparent')
        self.assertEqual(u'Erik B\u00e5gfors <erik@bagfors.nu>',
                         self.my_config.username())

    def test_location_not_listed(self):
        """Test that the global username is used when no location matches"""
        self.get_branch_config('/home/robertc/sources')
        self.assertEqual(u'Erik B\u00e5gfors <erik@bagfors.nu>',
                         self.my_config.username())

    def test_overriding_location(self):
        self.get_branch_config('http://www.example.com/foo')
        self.assertEqual('Robert Collins <robertc@example.org>',
                         self.my_config.username())

    def test_signatures_not_set(self):
        self.get_branch_config('http://www.example.com',
                                 global_config=sample_ignore_signatures)
        self.assertEqual(config.CHECK_ALWAYS,
                         self.my_config.signature_checking())
        self.assertEqual(config.SIGN_NEVER,
                         self.my_config.signing_policy())

    def test_signatures_never(self):
        self.get_branch_config('/a/c')
        self.assertEqual(config.CHECK_NEVER,
                         self.my_config.signature_checking())

    def test_signatures_when_available(self):
        self.get_branch_config('/a/', global_config=sample_ignore_signatures)
        self.assertEqual(config.CHECK_IF_POSSIBLE,
                         self.my_config.signature_checking())

    def test_signatures_always(self):
        self.get_branch_config('/b')
        self.assertEqual(config.CHECK_ALWAYS,
                         self.my_config.signature_checking())

    def test_gpg_signing_command(self):
        self.get_branch_config('/b')
        self.assertEqual("gnome-gpg", self.my_config.gpg_signing_command())

    def test_gpg_signing_command_missing(self):
        self.get_branch_config('/a')
        self.assertEqual("false", self.my_config.gpg_signing_command())

    def test_get_user_option_global(self):
        self.get_branch_config('/a')
        self.assertEqual('something',
                         self.my_config.get_user_option('user_global_option'))

    def test_get_user_option_local(self):
        self.get_branch_config('/a')
        self.assertEqual('local',
                         self.my_config.get_user_option('user_local_option'))

    def test_get_user_option_appendpath(self):
        # returned as is for the base path:
        self.get_branch_config('http://www.example.com')
        self.assertEqual('append',
                         self.my_config.get_user_option('appendpath_option'))
        # Extra path components get appended:
        self.get_branch_config('http://www.example.com/a/b/c')
        self.assertEqual('append/a/b/c',
                         self.my_config.get_user_option('appendpath_option'))
        # Overriden for http://www.example.com/dir, where it is a
        # normal option:
        self.get_branch_config('http://www.example.com/dir/a/b/c')
        self.assertEqual('normal',
                         self.my_config.get_user_option('appendpath_option'))

    def test_get_user_option_norecurse(self):
        self.get_branch_config('http://www.example.com')
        self.assertEqual('norecurse',
                         self.my_config.get_user_option('norecurse_option'))
        self.get_branch_config('http://www.example.com/dir')
        self.assertEqual(None,
                         self.my_config.get_user_option('norecurse_option'))
        # http://www.example.com/norecurse is a recurse=False section
        # that redefines normal_option.  Subdirectories do not pick up
        # this redefinition.
        self.get_branch_config('http://www.example.com/norecurse')
        self.assertEqual('norecurse',
                         self.my_config.get_user_option('normal_option'))
        self.get_branch_config('http://www.example.com/norecurse/subdir')
        self.assertEqual('normal',
                         self.my_config.get_user_option('normal_option'))

    def test_set_user_option_norecurse(self):
        self.get_branch_config('http://www.example.com')
        self.my_config.set_user_option('foo', 'bar',
                                       store=config.STORE_LOCATION_NORECURSE)
        self.assertEqual(
            self.my_location_config._get_option_policy(
            'http://www.example.com', 'foo'),
            config.POLICY_NORECURSE)

    def test_set_user_option_appendpath(self):
        self.get_branch_config('http://www.example.com')
        self.my_config.set_user_option('foo', 'bar',
                                       store=config.STORE_LOCATION_APPENDPATH)
        self.assertEqual(
            self.my_location_config._get_option_policy(
            'http://www.example.com', 'foo'),
            config.POLICY_APPENDPATH)

    def test_set_user_option_change_policy(self):
        self.get_branch_config('http://www.example.com')
        self.my_config.set_user_option('norecurse_option', 'normal',
                                       store=config.STORE_LOCATION)
        self.assertEqual(
            self.my_location_config._get_option_policy(
            'http://www.example.com', 'norecurse_option'),
            config.POLICY_NONE)

    def test_set_user_option_recurse_false_section(self):
        # The following section has recurse=False set.  The test is to
        # make sure that a normal option can be added to the section,
        # converting recurse=False to the norecurse policy.
        self.get_branch_config('http://www.example.com/norecurse')
        self.callDeprecated(['The recurse option is deprecated as of 0.14.  '
                             'The section "http://www.example.com/norecurse" '
                             'has been converted to use policies.'],
                            self.my_config.set_user_option,
                            'foo', 'bar', store=config.STORE_LOCATION)
        self.assertEqual(
            self.my_location_config._get_option_policy(
            'http://www.example.com/norecurse', 'foo'),
            config.POLICY_NONE)
        # The previously existing option is still norecurse:
        self.assertEqual(
            self.my_location_config._get_option_policy(
            'http://www.example.com/norecurse', 'normal_option'),
            config.POLICY_NORECURSE)

    def test_post_commit_default(self):
        self.get_branch_config('/a/c')
        self.assertEqual('bzrlib.tests.test_config.post_commit',
                         self.my_config.post_commit())

    def get_branch_config(self, location, global_config=None):
        my_branch = FakeBranch(location)
        if global_config is None:
            global_config = sample_config_text

<<<<<<< HEAD
        my_global_config = config.GlobalConfig.from_bytes(global_config,
                                                          save=True)
        my_location_config = config.LocationConfig.from_bytes(
            sample_branches_text, my_branch.base, save=True)
=======
        config.ensure_config_dir_exists()
        my_global_config = config.GlobalConfig.from_string(global_config)
        my_global_config.lock_write()
        my_global_config._write_config_file()
        my_global_config.unlock()
        my_location_config = config.LocationConfig.from_string(
            sample_branches_text, my_branch.base)
        my_location_config.lock_write()
        my_location_config._write_config_file()
        my_location_config.unlock()

>>>>>>> 79cf0dc1
        my_config = config.BranchConfig(my_branch)
        self.my_config = my_config
        self.my_location_config = my_config._get_location_config()

    def test_set_user_setting_sets_and_saves(self):
        self.get_branch_config('/a/c')
        record = InstrumentedConfigObj("foo")
        self.my_location_config._parser = record

        self.callDeprecated(['The recurse option is deprecated as of '
                             '0.14.  The section "/a/c" has been '
                             'converted to use policies.'],
                            self.my_config.set_user_option,
                            'foo', 'bar', store=config.STORE_LOCATION)
        self.assertEqual([('reload',),
                          ('__contains__', '/a/c'),
                          ('__contains__', '/a/c/'),
                          ('__setitem__', '/a/c', {}),
                          ('__getitem__', '/a/c'),
                          ('__setitem__', 'foo', 'bar'),
                          ('__getitem__', '/a/c'),
                          ('as_bool', 'recurse'),
                          ('__getitem__', '/a/c'),
                          ('__delitem__', 'recurse'),
                          ('__getitem__', '/a/c'),
                          ('keys',),
                          ('__getitem__', '/a/c'),
                          ('__contains__', 'foo:policy'),
                          ('write',)],
                         record._calls[1:])

    def test_set_user_setting_sets_and_saves2(self):
        self.get_branch_config('/a/c')
        self.assertIs(self.my_config.get_user_option('foo'), None)
        self.my_config.set_user_option('foo', 'bar')
        self.assertEqual(
            self.my_config.branch.control_files.files['branch.conf'].strip(),
            'foo = bar')
        self.assertEqual(self.my_config.get_user_option('foo'), 'bar')
        self.my_config.set_user_option('foo', 'baz',
                                       store=config.STORE_LOCATION)
        self.assertEqual(self.my_config.get_user_option('foo'), 'baz')
        self.my_config.set_user_option('foo', 'qux')
        self.assertEqual(self.my_config.get_user_option('foo'), 'baz')

    def test_get_bzr_remote_path(self):
        my_config = config.LocationConfig('/a/c')
        self.assertEqual('bzr', my_config.get_bzr_remote_path())
        my_config.set_user_option('bzr_remote_path', '/path-bzr')
        self.assertEqual('/path-bzr', my_config.get_bzr_remote_path())
        os.environ['BZR_REMOTE_PATH'] = '/environ-bzr'
        self.assertEqual('/environ-bzr', my_config.get_bzr_remote_path())


precedence_global = 'option = global'
precedence_branch = 'option = branch'
precedence_location = """
[http://]
recurse = true
option = recurse
[http://example.com/specific]
option = exact
"""

class TestBranchConfigItems(tests.TestCaseInTempDir):

    def get_branch_config(self, global_config=None, location=None,
                          location_config=None, branch_data_config=None):
        my_branch = FakeBranch(location)
        if global_config is not None:
<<<<<<< HEAD
            my_global_config = config.GlobalConfig.from_bytes(global_config,
                                                              save=True)
        if location_config is not None:
            my_location_config = config.LocationConfig.from_bytes(
                location_config, my_branch.base, save=True)
=======
            my_global_config = config.GlobalConfig.from_string(global_config)
            config.ensure_config_dir_exists()
            my_global_config.lock_write()
            my_global_config._write_config_file()
            my_global_config.unlock()
        if location_config is not None:
            my_location_config = config.LocationConfig.from_string(
                location_config, my_branch.base)
            config.ensure_config_dir_exists()
            my_location_config.lock_write()
            my_location_config._write_config_file()
            my_location_config.unlock()
>>>>>>> 79cf0dc1
        my_config = config.BranchConfig(my_branch)
        if branch_data_config is not None:
            my_config.branch.control_files.files['branch.conf'] = \
                branch_data_config
        return my_config

    def test_user_id(self):
        branch = FakeBranch(user_id='Robert Collins <robertc@example.net>')
        my_config = config.BranchConfig(branch)
        self.assertEqual("Robert Collins <robertc@example.net>",
                         my_config.username())
        my_config.branch.control_files.files['email'] = "John"
        my_config.set_user_option('email',
                                  "Robert Collins <robertc@example.org>")
        self.assertEqual("John", my_config.username())
        del my_config.branch.control_files.files['email']
        self.assertEqual("Robert Collins <robertc@example.org>",
                         my_config.username())

    def test_not_set_in_branch(self):
        my_config = self.get_branch_config(global_config=sample_config_text)
        self.assertEqual(u"Erik B\u00e5gfors <erik@bagfors.nu>",
                         my_config._get_user_id())
        my_config.branch.control_files.files['email'] = "John"
        self.assertEqual("John", my_config._get_user_id())

    def test_BZR_EMAIL_OVERRIDES(self):
        os.environ['BZR_EMAIL'] = "Robert Collins <robertc@example.org>"
        branch = FakeBranch()
        my_config = config.BranchConfig(branch)
        self.assertEqual("Robert Collins <robertc@example.org>",
                         my_config.username())

    def test_signatures_forced(self):
        my_config = self.get_branch_config(
            global_config=sample_always_signatures)
        self.assertEqual(config.CHECK_NEVER, my_config.signature_checking())
        self.assertEqual(config.SIGN_ALWAYS, my_config.signing_policy())
        self.assertTrue(my_config.signature_needed())

    def test_signatures_forced_branch(self):
        my_config = self.get_branch_config(
            global_config=sample_ignore_signatures,
            branch_data_config=sample_always_signatures)
        self.assertEqual(config.CHECK_NEVER, my_config.signature_checking())
        self.assertEqual(config.SIGN_ALWAYS, my_config.signing_policy())
        self.assertTrue(my_config.signature_needed())

    def test_gpg_signing_command(self):
        my_config = self.get_branch_config(
            global_config=sample_config_text,
            # branch data cannot set gpg_signing_command
            branch_data_config="gpg_signing_command=pgp")
        self.assertEqual('gnome-gpg', my_config.gpg_signing_command())

    def test_get_user_option_global(self):
        my_config = self.get_branch_config(global_config=sample_config_text)
        self.assertEqual('something',
                         my_config.get_user_option('user_global_option'))

    def test_post_commit_default(self):
        my_config = self.get_branch_config(global_config=sample_config_text,
                                      location='/a/c',
                                      location_config=sample_branches_text)
        self.assertEqual(my_config.branch.base, '/a/c')
        self.assertEqual('bzrlib.tests.test_config.post_commit',
                         my_config.post_commit())
        my_config.set_user_option('post_commit', 'rmtree_root')
        # post-commit is ignored when present in branch data
        self.assertEqual('bzrlib.tests.test_config.post_commit',
                         my_config.post_commit())
        my_config.set_user_option('post_commit', 'rmtree_root',
                                  store=config.STORE_LOCATION)
        self.assertEqual('rmtree_root', my_config.post_commit())

    def test_config_precedence(self):
        # FIXME: eager test, luckily no persitent config file makes it fail
        # -- vila 20100716
        my_config = self.get_branch_config(global_config=precedence_global)
        self.assertEqual(my_config.get_user_option('option'), 'global')
        my_config = self.get_branch_config(global_config=precedence_global,
                                           branch_data_config=precedence_branch)
        self.assertEqual(my_config.get_user_option('option'), 'branch')
        my_config = self.get_branch_config(
            global_config=precedence_global,
            branch_data_config=precedence_branch,
            location_config=precedence_location)
        self.assertEqual(my_config.get_user_option('option'), 'recurse')
        my_config = self.get_branch_config(
            global_config=precedence_global,
            branch_data_config=precedence_branch,
            location_config=precedence_location,
            location='http://example.com/specific')
        self.assertEqual(my_config.get_user_option('option'), 'exact')

    def test_get_mail_client(self):
        config = self.get_branch_config()
        client = config.get_mail_client()
        self.assertIsInstance(client, mail_client.DefaultMail)

        # Specific clients
        config.set_user_option('mail_client', 'evolution')
        client = config.get_mail_client()
        self.assertIsInstance(client, mail_client.Evolution)

        config.set_user_option('mail_client', 'kmail')
        client = config.get_mail_client()
        self.assertIsInstance(client, mail_client.KMail)

        config.set_user_option('mail_client', 'mutt')
        client = config.get_mail_client()
        self.assertIsInstance(client, mail_client.Mutt)

        config.set_user_option('mail_client', 'thunderbird')
        client = config.get_mail_client()
        self.assertIsInstance(client, mail_client.Thunderbird)

        # Generic options
        config.set_user_option('mail_client', 'default')
        client = config.get_mail_client()
        self.assertIsInstance(client, mail_client.DefaultMail)

        config.set_user_option('mail_client', 'editor')
        client = config.get_mail_client()
        self.assertIsInstance(client, mail_client.Editor)

        config.set_user_option('mail_client', 'mapi')
        client = config.get_mail_client()
        self.assertIsInstance(client, mail_client.MAPIClient)

        config.set_user_option('mail_client', 'xdg-email')
        client = config.get_mail_client()
        self.assertIsInstance(client, mail_client.XDGEmail)

        config.set_user_option('mail_client', 'firebird')
        self.assertRaises(errors.UnknownMailClient, config.get_mail_client)


class TestMailAddressExtraction(tests.TestCase):

    def test_extract_email_address(self):
        self.assertEqual('jane@test.com',
                         config.extract_email_address('Jane <jane@test.com>'))
        self.assertRaises(errors.NoEmailInUsername,
                          config.extract_email_address, 'Jane Tester')

    def test_parse_username(self):
        self.assertEqual(('', 'jdoe@example.com'),
                         config.parse_username('jdoe@example.com'))
        self.assertEqual(('', 'jdoe@example.com'),
                         config.parse_username('<jdoe@example.com>'))
        self.assertEqual(('John Doe', 'jdoe@example.com'),
                         config.parse_username('John Doe <jdoe@example.com>'))
        self.assertEqual(('John Doe', ''),
                         config.parse_username('John Doe'))
        self.assertEqual(('John Doe', 'jdoe@example.com'),
                         config.parse_username('John Doe jdoe@example.com'))

class TestTreeConfig(tests.TestCaseWithTransport):

    def test_get_value(self):
        """Test that retreiving a value from a section is possible"""
        branch = self.make_branch('.')
        tree_config = config.TreeConfig(branch)
        tree_config.set_option('value', 'key', 'SECTION')
        tree_config.set_option('value2', 'key2')
        tree_config.set_option('value3-top', 'key3')
        tree_config.set_option('value3-section', 'key3', 'SECTION')
        value = tree_config.get_option('key', 'SECTION')
        self.assertEqual(value, 'value')
        value = tree_config.get_option('key2')
        self.assertEqual(value, 'value2')
        self.assertEqual(tree_config.get_option('non-existant'), None)
        value = tree_config.get_option('non-existant', 'SECTION')
        self.assertEqual(value, None)
        value = tree_config.get_option('non-existant', default='default')
        self.assertEqual(value, 'default')
        self.assertEqual(tree_config.get_option('key2', 'NOSECTION'), None)
        value = tree_config.get_option('key2', 'NOSECTION', default='default')
        self.assertEqual(value, 'default')
        value = tree_config.get_option('key3')
        self.assertEqual(value, 'value3-top')
        value = tree_config.get_option('key3', 'SECTION')
        self.assertEqual(value, 'value3-section')


class TestTransportConfig(tests.TestCaseWithTransport):

    def test_get_value(self):
        """Test that retreiving a value from a section is possible"""
        bzrdir_config = config.TransportConfig(transport.get_transport('.'),
                                               'control.conf')
        bzrdir_config.set_option('value', 'key', 'SECTION')
        bzrdir_config.set_option('value2', 'key2')
        bzrdir_config.set_option('value3-top', 'key3')
        bzrdir_config.set_option('value3-section', 'key3', 'SECTION')
        value = bzrdir_config.get_option('key', 'SECTION')
        self.assertEqual(value, 'value')
        value = bzrdir_config.get_option('key2')
        self.assertEqual(value, 'value2')
        self.assertEqual(bzrdir_config.get_option('non-existant'), None)
        value = bzrdir_config.get_option('non-existant', 'SECTION')
        self.assertEqual(value, None)
        value = bzrdir_config.get_option('non-existant', default='default')
        self.assertEqual(value, 'default')
        self.assertEqual(bzrdir_config.get_option('key2', 'NOSECTION'), None)
        value = bzrdir_config.get_option('key2', 'NOSECTION',
                                         default='default')
        self.assertEqual(value, 'default')
        value = bzrdir_config.get_option('key3')
        self.assertEqual(value, 'value3-top')
        value = bzrdir_config.get_option('key3', 'SECTION')
        self.assertEqual(value, 'value3-section')

    def test_set_unset_default_stack_on(self):
        my_dir = self.make_bzrdir('.')
        bzrdir_config = config.BzrDirConfig(my_dir)
        self.assertIs(None, bzrdir_config.get_default_stack_on())
        bzrdir_config.set_default_stack_on('Foo')
        self.assertEqual('Foo', bzrdir_config._config.get_option(
                         'default_stack_on'))
        self.assertEqual('Foo', bzrdir_config.get_default_stack_on())
        bzrdir_config.set_default_stack_on(None)
        self.assertIs(None, bzrdir_config.get_default_stack_on())


class TestAuthenticationConfigFile(tests.TestCase):
    """Test the authentication.conf file matching"""

    def _got_user_passwd(self, expected_user, expected_password,
                         config, *args, **kwargs):
        credentials = config.get_credentials(*args, **kwargs)
        if credentials is None:
            user = None
            password = None
        else:
            user = credentials['user']
            password = credentials['password']
        self.assertEquals(expected_user, user)
        self.assertEquals(expected_password, password)

    def test_empty_config(self):
        conf = config.AuthenticationConfig(_file=StringIO())
        self.assertEquals({}, conf._get_config())
        self._got_user_passwd(None, None, conf, 'http', 'foo.net')

    def test_missing_auth_section_header(self):
        conf = config.AuthenticationConfig(_file=StringIO('foo = bar'))
        self.assertRaises(ValueError, conf.get_credentials, 'ftp', 'foo.net')

    def test_auth_section_header_not_closed(self):
        conf = config.AuthenticationConfig(_file=StringIO('[DEF'))
        self.assertRaises(errors.ParseConfigError, conf._get_config)

    def test_auth_value_not_boolean(self):
        conf = config.AuthenticationConfig(_file=StringIO(
                """[broken]
scheme=ftp
user=joe
verify_certificates=askme # Error: Not a boolean
"""))
        self.assertRaises(ValueError, conf.get_credentials, 'ftp', 'foo.net')

    def test_auth_value_not_int(self):
        conf = config.AuthenticationConfig(_file=StringIO(
                """[broken]
scheme=ftp
user=joe
port=port # Error: Not an int
"""))
        self.assertRaises(ValueError, conf.get_credentials, 'ftp', 'foo.net')

    def test_unknown_password_encoding(self):
        conf = config.AuthenticationConfig(_file=StringIO(
                """[broken]
scheme=ftp
user=joe
password_encoding=unknown
"""))
        self.assertRaises(ValueError, conf.get_password,
                          'ftp', 'foo.net', 'joe')

    def test_credentials_for_scheme_host(self):
        conf = config.AuthenticationConfig(_file=StringIO(
                """# Identity on foo.net
[ftp definition]
scheme=ftp
host=foo.net
user=joe
password=secret-pass
"""))
        # Basic matching
        self._got_user_passwd('joe', 'secret-pass', conf, 'ftp', 'foo.net')
        # different scheme
        self._got_user_passwd(None, None, conf, 'http', 'foo.net')
        # different host
        self._got_user_passwd(None, None, conf, 'ftp', 'bar.net')

    def test_credentials_for_host_port(self):
        conf = config.AuthenticationConfig(_file=StringIO(
                """# Identity on foo.net
[ftp definition]
scheme=ftp
port=10021
host=foo.net
user=joe
password=secret-pass
"""))
        # No port
        self._got_user_passwd('joe', 'secret-pass',
                              conf, 'ftp', 'foo.net', port=10021)
        # different port
        self._got_user_passwd(None, None, conf, 'ftp', 'foo.net')

    def test_for_matching_host(self):
        conf = config.AuthenticationConfig(_file=StringIO(
                """# Identity on foo.net
[sourceforge]
scheme=bzr
host=bzr.sf.net
user=joe
password=joepass
[sourceforge domain]
scheme=bzr
host=.bzr.sf.net
user=georges
password=bendover
"""))
        # matching domain
        self._got_user_passwd('georges', 'bendover',
                              conf, 'bzr', 'foo.bzr.sf.net')
        # phishing attempt
        self._got_user_passwd(None, None,
                              conf, 'bzr', 'bbzr.sf.net')

    def test_for_matching_host_None(self):
        conf = config.AuthenticationConfig(_file=StringIO(
                """# Identity on foo.net
[catchup bzr]
scheme=bzr
user=joe
password=joepass
[DEFAULT]
user=georges
password=bendover
"""))
        # match no host
        self._got_user_passwd('joe', 'joepass',
                              conf, 'bzr', 'quux.net')
        # no host but different scheme
        self._got_user_passwd('georges', 'bendover',
                              conf, 'ftp', 'quux.net')

    def test_credentials_for_path(self):
        conf = config.AuthenticationConfig(_file=StringIO(
                """
[http dir1]
scheme=http
host=bar.org
path=/dir1
user=jim
password=jimpass
[http dir2]
scheme=http
host=bar.org
path=/dir2
user=georges
password=bendover
"""))
        # no path no dice
        self._got_user_passwd(None, None,
                              conf, 'http', host='bar.org', path='/dir3')
        # matching path
        self._got_user_passwd('georges', 'bendover',
                              conf, 'http', host='bar.org', path='/dir2')
        # matching subdir
        self._got_user_passwd('jim', 'jimpass',
                              conf, 'http', host='bar.org',path='/dir1/subdir')

    def test_credentials_for_user(self):
        conf = config.AuthenticationConfig(_file=StringIO(
                """
[with user]
scheme=http
host=bar.org
user=jim
password=jimpass
"""))
        # Get user
        self._got_user_passwd('jim', 'jimpass',
                              conf, 'http', 'bar.org')
        # Get same user
        self._got_user_passwd('jim', 'jimpass',
                              conf, 'http', 'bar.org', user='jim')
        # Don't get a different user if one is specified
        self._got_user_passwd(None, None,
                              conf, 'http', 'bar.org', user='georges')

    def test_credentials_for_user_without_password(self):
        conf = config.AuthenticationConfig(_file=StringIO(
                """
[without password]
scheme=http
host=bar.org
user=jim
"""))
        # Get user but no password
        self._got_user_passwd('jim', None,
                              conf, 'http', 'bar.org')

    def test_verify_certificates(self):
        conf = config.AuthenticationConfig(_file=StringIO(
                """
[self-signed]
scheme=https
host=bar.org
user=jim
password=jimpass
verify_certificates=False
[normal]
scheme=https
host=foo.net
user=georges
password=bendover
"""))
        credentials = conf.get_credentials('https', 'bar.org')
        self.assertEquals(False, credentials.get('verify_certificates'))
        credentials = conf.get_credentials('https', 'foo.net')
        self.assertEquals(True, credentials.get('verify_certificates'))


class TestAuthenticationStorage(tests.TestCaseInTempDir):

    def test_set_credentials(self):
        conf = config.AuthenticationConfig()
        conf.set_credentials('name', 'host', 'user', 'scheme', 'password',
        99, path='/foo', verify_certificates=False, realm='realm')
        credentials = conf.get_credentials(host='host', scheme='scheme',
                                           port=99, path='/foo',
                                           realm='realm')
        CREDENTIALS = {'name': 'name', 'user': 'user', 'password': 'password',
                       'verify_certificates': False, 'scheme': 'scheme', 
                       'host': 'host', 'port': 99, 'path': '/foo', 
                       'realm': 'realm'}
        self.assertEqual(CREDENTIALS, credentials)
        credentials_from_disk = config.AuthenticationConfig().get_credentials(
            host='host', scheme='scheme', port=99, path='/foo', realm='realm')
        self.assertEqual(CREDENTIALS, credentials_from_disk)

    def test_reset_credentials_different_name(self):
        conf = config.AuthenticationConfig()
        conf.set_credentials('name', 'host', 'user', 'scheme', 'password'),
        conf.set_credentials('name2', 'host', 'user2', 'scheme', 'password'),
        self.assertIs(None, conf._get_config().get('name'))
        credentials = conf.get_credentials(host='host', scheme='scheme')
        CREDENTIALS = {'name': 'name2', 'user': 'user2', 'password':
                       'password', 'verify_certificates': True, 
                       'scheme': 'scheme', 'host': 'host', 'port': None, 
                       'path': None, 'realm': None}
        self.assertEqual(CREDENTIALS, credentials)


class TestAuthenticationConfig(tests.TestCase):
    """Test AuthenticationConfig behaviour"""

    def _check_default_password_prompt(self, expected_prompt_format, scheme,
                                       host=None, port=None, realm=None,
                                       path=None):
        if host is None:
            host = 'bar.org'
        user, password = 'jim', 'precious'
        expected_prompt = expected_prompt_format % {
            'scheme': scheme, 'host': host, 'port': port,
            'user': user, 'realm': realm}

        stdout = tests.StringIOWrapper()
        stderr = tests.StringIOWrapper()
        ui.ui_factory = tests.TestUIFactory(stdin=password + '\n',
                                            stdout=stdout, stderr=stderr)
        # We use an empty conf so that the user is always prompted
        conf = config.AuthenticationConfig()
        self.assertEquals(password,
                          conf.get_password(scheme, host, user, port=port,
                                            realm=realm, path=path))
        self.assertEquals(expected_prompt, stderr.getvalue())
        self.assertEquals('', stdout.getvalue())

    def _check_default_username_prompt(self, expected_prompt_format, scheme,
                                       host=None, port=None, realm=None,
                                       path=None):
        if host is None:
            host = 'bar.org'
        username = 'jim'
        expected_prompt = expected_prompt_format % {
            'scheme': scheme, 'host': host, 'port': port,
            'realm': realm}
        stdout = tests.StringIOWrapper()
        stderr = tests.StringIOWrapper()
        ui.ui_factory = tests.TestUIFactory(stdin=username+ '\n',
                                            stdout=stdout, stderr=stderr)
        # We use an empty conf so that the user is always prompted
        conf = config.AuthenticationConfig()
        self.assertEquals(username, conf.get_user(scheme, host, port=port,
                          realm=realm, path=path, ask=True))
        self.assertEquals(expected_prompt, stderr.getvalue())
        self.assertEquals('', stdout.getvalue())

    def test_username_defaults_prompts(self):
        # HTTP prompts can't be tested here, see test_http.py
        self._check_default_username_prompt('FTP %(host)s username: ', 'ftp')
        self._check_default_username_prompt(
            'FTP %(host)s:%(port)d username: ', 'ftp', port=10020)
        self._check_default_username_prompt(
            'SSH %(host)s:%(port)d username: ', 'ssh', port=12345)

    def test_username_default_no_prompt(self):
        conf = config.AuthenticationConfig()
        self.assertEquals(None,
            conf.get_user('ftp', 'example.com'))
        self.assertEquals("explicitdefault",
            conf.get_user('ftp', 'example.com', default="explicitdefault"))

    def test_password_default_prompts(self):
        # HTTP prompts can't be tested here, see test_http.py
        self._check_default_password_prompt(
            'FTP %(user)s@%(host)s password: ', 'ftp')
        self._check_default_password_prompt(
            'FTP %(user)s@%(host)s:%(port)d password: ', 'ftp', port=10020)
        self._check_default_password_prompt(
            'SSH %(user)s@%(host)s:%(port)d password: ', 'ssh', port=12345)
        # SMTP port handling is a bit special (it's handled if embedded in the
        # host too)
        # FIXME: should we: forbid that, extend it to other schemes, leave
        # things as they are that's fine thank you ?
        self._check_default_password_prompt('SMTP %(user)s@%(host)s password: ',
                                            'smtp')
        self._check_default_password_prompt('SMTP %(user)s@%(host)s password: ',
                                            'smtp', host='bar.org:10025')
        self._check_default_password_prompt(
            'SMTP %(user)s@%(host)s:%(port)d password: ',
            'smtp', port=10025)

    def test_ssh_password_emits_warning(self):
        conf = config.AuthenticationConfig(_file=StringIO(
                """
[ssh with password]
scheme=ssh
host=bar.org
user=jim
password=jimpass
"""))
        entered_password = 'typed-by-hand'
        stdout = tests.StringIOWrapper()
        stderr = tests.StringIOWrapper()
        ui.ui_factory = tests.TestUIFactory(stdin=entered_password + '\n',
                                            stdout=stdout, stderr=stderr)

        # Since the password defined in the authentication config is ignored,
        # the user is prompted
        self.assertEquals(entered_password,
                          conf.get_password('ssh', 'bar.org', user='jim'))
        self.assertContainsRe(
            self.get_log(),
            'password ignored in section \[ssh with password\]')

    def test_ssh_without_password_doesnt_emit_warning(self):
        conf = config.AuthenticationConfig(_file=StringIO(
                """
[ssh with password]
scheme=ssh
host=bar.org
user=jim
"""))
        entered_password = 'typed-by-hand'
        stdout = tests.StringIOWrapper()
        stderr = tests.StringIOWrapper()
        ui.ui_factory = tests.TestUIFactory(stdin=entered_password + '\n',
                                            stdout=stdout,
                                            stderr=stderr)

        # Since the password defined in the authentication config is ignored,
        # the user is prompted
        self.assertEquals(entered_password,
                          conf.get_password('ssh', 'bar.org', user='jim'))
        # No warning shoud be emitted since there is no password. We are only
        # providing "user".
        self.assertNotContainsRe(
            self.get_log(),
            'password ignored in section \[ssh with password\]')

    def test_uses_fallback_stores(self):
        self.overrideAttr(config, 'credential_store_registry',
                          config.CredentialStoreRegistry())
        store = StubCredentialStore()
        store.add_credentials("http", "example.com", "joe", "secret")
        config.credential_store_registry.register("stub", store, fallback=True)
        conf = config.AuthenticationConfig(_file=StringIO())
        creds = conf.get_credentials("http", "example.com")
        self.assertEquals("joe", creds["user"])
        self.assertEquals("secret", creds["password"])


class StubCredentialStore(config.CredentialStore):

    def __init__(self):
        self._username = {}
        self._password = {}

    def add_credentials(self, scheme, host, user, password=None):
        self._username[(scheme, host)] = user
        self._password[(scheme, host)] = password

    def get_credentials(self, scheme, host, port=None, user=None,
        path=None, realm=None):
        key = (scheme, host)
        if not key in self._username:
            return None
        return { "scheme": scheme, "host": host, "port": port,
                "user": self._username[key], "password": self._password[key]}


class CountingCredentialStore(config.CredentialStore):

    def __init__(self):
        self._calls = 0

    def get_credentials(self, scheme, host, port=None, user=None,
        path=None, realm=None):
        self._calls += 1
        return None


class TestCredentialStoreRegistry(tests.TestCase):

    def _get_cs_registry(self):
        return config.credential_store_registry

    def test_default_credential_store(self):
        r = self._get_cs_registry()
        default = r.get_credential_store(None)
        self.assertIsInstance(default, config.PlainTextCredentialStore)

    def test_unknown_credential_store(self):
        r = self._get_cs_registry()
        # It's hard to imagine someone creating a credential store named
        # 'unknown' so we use that as an never registered key.
        self.assertRaises(KeyError, r.get_credential_store, 'unknown')

    def test_fallback_none_registered(self):
        r = config.CredentialStoreRegistry()
        self.assertEquals(None,
                          r.get_fallback_credentials("http", "example.com"))

    def test_register(self):
        r = config.CredentialStoreRegistry()
        r.register("stub", StubCredentialStore(), fallback=False)
        r.register("another", StubCredentialStore(), fallback=True)
        self.assertEquals(["another", "stub"], r.keys())

    def test_register_lazy(self):
        r = config.CredentialStoreRegistry()
        r.register_lazy("stub", "bzrlib.tests.test_config",
                        "StubCredentialStore", fallback=False)
        self.assertEquals(["stub"], r.keys())
        self.assertIsInstance(r.get_credential_store("stub"),
                              StubCredentialStore)

    def test_is_fallback(self):
        r = config.CredentialStoreRegistry()
        r.register("stub1", None, fallback=False)
        r.register("stub2", None, fallback=True)
        self.assertEquals(False, r.is_fallback("stub1"))
        self.assertEquals(True, r.is_fallback("stub2"))

    def test_no_fallback(self):
        r = config.CredentialStoreRegistry()
        store = CountingCredentialStore()
        r.register("count", store, fallback=False)
        self.assertEquals(None,
                          r.get_fallback_credentials("http", "example.com"))
        self.assertEquals(0, store._calls)

    def test_fallback_credentials(self):
        r = config.CredentialStoreRegistry()
        store = StubCredentialStore()
        store.add_credentials("http", "example.com",
                              "somebody", "geheim")
        r.register("stub", store, fallback=True)
        creds = r.get_fallback_credentials("http", "example.com")
        self.assertEquals("somebody", creds["user"])
        self.assertEquals("geheim", creds["password"])

    def test_fallback_first_wins(self):
        r = config.CredentialStoreRegistry()
        stub1 = StubCredentialStore()
        stub1.add_credentials("http", "example.com",
                              "somebody", "stub1")
        r.register("stub1", stub1, fallback=True)
        stub2 = StubCredentialStore()
        stub2.add_credentials("http", "example.com",
                              "somebody", "stub2")
        r.register("stub2", stub1, fallback=True)
        creds = r.get_fallback_credentials("http", "example.com")
        self.assertEquals("somebody", creds["user"])
        self.assertEquals("stub1", creds["password"])


class TestPlainTextCredentialStore(tests.TestCase):

    def test_decode_password(self):
        r = config.credential_store_registry
        plain_text = r.get_credential_store()
        decoded = plain_text.decode_password(dict(password='secret'))
        self.assertEquals('secret', decoded)


# FIXME: Once we have a way to declare authentication to all test servers, we
# can implement generic tests.
# test_user_password_in_url
# test_user_in_url_password_from_config
# test_user_in_url_password_prompted
# test_user_in_config
# test_user_getpass.getuser
# test_user_prompted ?
class TestAuthenticationRing(tests.TestCaseWithTransport):
    pass<|MERGE_RESOLUTION|>--- conflicted
+++ resolved
@@ -450,7 +450,7 @@
 
     def test_saved_with_content(self):
         content = 'foo = bar\n'
-        conf = config.IniBasedConfig.from_bytes(
+        conf = config.IniBasedConfig.from_string(
             content, file_name='./test.conf', save=True)
         self.assertFileEqual(content, 'test.conf')
 
@@ -458,17 +458,6 @@
 class TestIniBaseConfigOnDisk(tests.TestCaseInTempDir):
 
     def test_cannot_reload_without_name(self):
-<<<<<<< HEAD
-        conf = config.IniBasedConfig.from_bytes(sample_config_text)
-        self.assertRaises(AssertionError, conf.reload)
-
-    def test_reload_see_new_value(self):
-        c1 = config.IniBasedConfig.from_bytes('editor=vim\n',
-                                              file_name='./test/conf')
-        c1._write_config_file()
-        c2 = config.IniBasedConfig.from_bytes('editor=emacs\n',
-                                              file_name='./test/conf')
-=======
         conf = config.IniBasedConfig.from_string(sample_config_text)
         self.assertRaises(AssertionError, conf.reload)
 
@@ -478,7 +467,6 @@
         c1._write_config_file()
         c2 = config.IniBasedConfig.from_string('editor=emacs\n',
                                                file_name='./test/conf')
->>>>>>> 79cf0dc1
         c2._write_config_file()
         self.assertEqual('vim', c1.get_user_option('editor'))
         self.assertEqual('emacs', c2.get_user_option('editor'))
@@ -503,14 +491,7 @@
         return self.config_class(*self.config_args)
 
     def create_config(self, content):
-<<<<<<< HEAD
-        c = self.config_class.from_bytes(content, *self.config_args, save=True)
-=======
-        c = self.config_class.from_string(content, *self.config_args)
-        c.lock_write()
-        c._write_config_file()
-        c.unlock()
->>>>>>> 79cf0dc1
+        c = self.config_class.from_string(content, *self.config_args, save=True)
         return c
 
     def test_simple_read_access(self):
@@ -730,7 +711,7 @@
         self.assertEqual('branch', branch.nick)
 
         local_url = urlutils.local_path_to_url('branch')
-        conf = config.LocationConfig.from_bytes(
+        conf = config.LocationConfig.from_string(
             '[%s]\nnickname = foobar' % (local_url,),
             local_url, save=True)
         self.assertEqual('foobar', branch.nick)
@@ -741,7 +722,7 @@
         self.assertEqual('branch', branch.nick)
 
         local_path = osutils.getcwd().encode('utf8')
-        conf = config.LocationConfig.from_bytes(
+        conf = config.LocationConfig.from_string(
             '[%s/branch]\nnickname = barry' % (local_path,),
             'branch',  save=True)
         self.assertEqual('barry', branch.nick)
@@ -1184,24 +1165,10 @@
         if global_config is None:
             global_config = sample_config_text
 
-<<<<<<< HEAD
-        my_global_config = config.GlobalConfig.from_bytes(global_config,
-                                                          save=True)
-        my_location_config = config.LocationConfig.from_bytes(
+        my_global_config = config.GlobalConfig.from_string(global_config,
+                                                           save=True)
+        my_location_config = config.LocationConfig.from_string(
             sample_branches_text, my_branch.base, save=True)
-=======
-        config.ensure_config_dir_exists()
-        my_global_config = config.GlobalConfig.from_string(global_config)
-        my_global_config.lock_write()
-        my_global_config._write_config_file()
-        my_global_config.unlock()
-        my_location_config = config.LocationConfig.from_string(
-            sample_branches_text, my_branch.base)
-        my_location_config.lock_write()
-        my_location_config._write_config_file()
-        my_location_config.unlock()
-
->>>>>>> 79cf0dc1
         my_config = config.BranchConfig(my_branch)
         self.my_config = my_config
         self.my_location_config = my_config._get_location_config()
@@ -1272,26 +1239,11 @@
                           location_config=None, branch_data_config=None):
         my_branch = FakeBranch(location)
         if global_config is not None:
-<<<<<<< HEAD
-            my_global_config = config.GlobalConfig.from_bytes(global_config,
-                                                              save=True)
-        if location_config is not None:
-            my_location_config = config.LocationConfig.from_bytes(
-                location_config, my_branch.base, save=True)
-=======
-            my_global_config = config.GlobalConfig.from_string(global_config)
-            config.ensure_config_dir_exists()
-            my_global_config.lock_write()
-            my_global_config._write_config_file()
-            my_global_config.unlock()
+            my_global_config = config.GlobalConfig.from_string(global_config,
+                                                               save=True)
         if location_config is not None:
             my_location_config = config.LocationConfig.from_string(
-                location_config, my_branch.base)
-            config.ensure_config_dir_exists()
-            my_location_config.lock_write()
-            my_location_config._write_config_file()
-            my_location_config.unlock()
->>>>>>> 79cf0dc1
+                location_config, my_branch.base, save=True)
         my_config = config.BranchConfig(my_branch)
         if branch_data_config is not None:
             my_config.branch.control_files.files['branch.conf'] = \
