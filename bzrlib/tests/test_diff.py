<<<<<<< HEAD
from bzrlib.tests import TestCase, TestCaseInTempDir
from bzrlib.diff import internal_diff
=======
>>>>>>> 2d05ad58
from cStringIO import StringIO

from bzrlib.diff import internal_diff
from bzrlib.errors import BinaryFile
from bzrlib.tests import TestCase


def udiff_lines(old, new, allow_binary=False):
    output = StringIO()
    internal_diff('old', old, 'new', new, output, allow_binary)
    output.seek(0, 0)
    return output.readlines()

class TestDiff(TestCase):
    def test_add_nl(self):
        """diff generates a valid diff for patches that add a newline"""
        lines = udiff_lines(['boo'], ['boo\n'])
        self.check_patch(lines)
        self.assertEquals(lines[4], '\\ No newline at end of file\n')
            ## "expected no-nl, got %r" % lines[4]

    def test_add_nl_2(self):
        """diff generates a valid diff for patches that change last line and
        add a newline.
        """
        lines = udiff_lines(['boo'], ['goo\n'])
        self.check_patch(lines)
        self.assertEquals(lines[4], '\\ No newline at end of file\n')
            ## "expected no-nl, got %r" % lines[4]

    def test_remove_nl(self):
        """diff generates a valid diff for patches that change last line and
        add a newline.
        """
        lines = udiff_lines(['boo\n'], ['boo'])
        self.check_patch(lines)
        self.assertEquals(lines[5], '\\ No newline at end of file\n')
            ## "expected no-nl, got %r" % lines[5]

    def check_patch(self, lines):
        self.assert_(len(lines) > 1)
            ## "Not enough lines for a file header for patch:\n%s" % "".join(lines)
        self.assert_(lines[0].startswith ('---'))
            ## 'No orig line for patch:\n%s' % "".join(lines)
        self.assert_(lines[1].startswith ('+++'))
            ## 'No mod line for patch:\n%s' % "".join(lines)
        self.assert_(len(lines) > 2)
            ## "No hunks for patch:\n%s" % "".join(lines)
        self.assert_(lines[2].startswith('@@'))
            ## "No hunk header for patch:\n%s" % "".join(lines)
        self.assert_('@@' in lines[2][2:])
            ## "Unterminated hunk header for patch:\n%s" % "".join(lines)

<<<<<<< HEAD

class TestCDVDiffLib(TestCase):

    def test_unique_lcs(self):
        from bzrlib.cdv.nofrillsprecisemerge import unique_lcs

        self.assertEquals(unique_lcs('', ''), [])
        self.assertEquals(unique_lcs('a', 'a'), [(0,0)])
        self.assertEquals(unique_lcs('a', 'b'), [])
        self.assertEquals(unique_lcs('ab', 'ab'), [(0,0), (1,1)])
        self.assertEquals(unique_lcs('abcde', 'cdeab'), [(2,0), (3,1), (4,2)])
        self.assertEquals(unique_lcs('cdeab', 'abcde'), [(0,2), (1,3), (2,4)])
        self.assertEquals(unique_lcs('abXde', 'abYde'), [(0,0), (1,1), 
                                                         (3,3), (4,4)])
        self.assertEquals(unique_lcs('acbac', 'abc'), [(2,1)])

    def test_recurse_matches(self):
        from bzrlib.cdv.nofrillsprecisemerge import recurse_matches

        def test_one(a, b, matches):
            test_matches = []
            recurse_matches(a, b, len(a), len(b), test_matches, 10)
            self.assertEquals(test_matches, matches)

        test_one(['a', None, 'b', None, 'c'], ['a', 'a', 'b', 'c', 'c'],
                 [(0, 0), (2, 2), (4, 4)])
        test_one(['a', 'c', 'b', 'a', 'c'], ['a', 'b', 'c'],
                 [(0, 0), (2, 1), (4, 2)])

        # recurse_matches doesn't match non-unique 
        # lines surrounded by bogus text.
        # The update has been done in cdvdifflib.SequenceMatcher instead

        # This is what it could be
        #test_one('aBccDe', 'abccde', [(0,0), (2,2), (3,3), (5,5)])

        # This is what it currently gives:
        test_one('aBccDe', 'abccde', [(0,0), (5,5)])

    def test_matching_blocks(self):
        from bzrlib.cdv.cdvdifflib import SequenceMatcher

        def chk_blocks(a, b, matching):
            # difflib always adds a signature of the total
            # length, with no matching entries at the end
            s = SequenceMatcher(None, a, b)
            blocks = s.get_matching_blocks()
            x = blocks.pop()
            self.assertEquals(x, (len(a), len(b), 0))
            self.assertEquals(matching, blocks)

        # Some basic matching tests
        chk_blocks('', '', [])
        chk_blocks([], [], [])
        chk_blocks('abcd', 'abcd', [(0, 0, 4)])
        chk_blocks('abcd', 'abce', [(0, 0, 3)])
        chk_blocks('eabc', 'abce', [(1, 0, 3)])
        chk_blocks('eabce', 'abce', [(1, 0, 4)])
        chk_blocks('abcde', 'abXde', [(0, 0, 2), (3, 3, 2)])
        chk_blocks('abcde', 'abXYZde', [(0, 0, 2), (3, 5, 2)])
        chk_blocks('abde', 'abXYZde', [(0, 0, 2), (2, 5, 2)])
        # This may check too much, but it checks to see that 
        # a copied block stays attached to the previous section,
        # not the later one.
        # difflib would tend to grab the trailing longest match
        # which would make the diff not look right
        chk_blocks('abcdefghijklmnop', 'abcdefxydefghijklmnop',
                   [(0, 0, 6), (6, 11, 10)])

        # make sure it supports passing in lists
        chk_blocks(
                [ 'hello there\n'
                , 'world\n'
                , 'how are you today?\n'],
                [ 'hello there\n'
                , 'how are you today?\n'],
                [(0, 0, 1), (2, 1, 1)])

        chk_blocks('aBccDe', 'abccde', [(0,0,1), (2,2,2), (5,5,1)])

        chk_blocks('aBcdEcdFg', 'abcdecdfg', [(0,0,1), (2,2,2),
                                              (5,5,2), (8,8,1)])

        chk_blocks('abbabbXd', 'cabbabxd', [(0,1,5), (7,7,1)])
        chk_blocks('abbabbbb', 'cabbabbc', [(0,1,6)])
        chk_blocks('bbbbbbbb', 'cbbbbbbc', [(0,1,6)])

    def test_opcodes(self):
        from bzrlib.cdv.cdvdifflib import SequenceMatcher

        def chk_ops(a, b, codes):
            s = SequenceMatcher(None, a, b)
            self.assertEquals(codes, s.get_opcodes())

        chk_ops('', '', [])
        chk_ops([], [], [])
        chk_ops('abcd', 'abcd', [('equal',    0,4, 0,4)])
        chk_ops('abcd', 'abce', [ ('equal',   0,3, 0,3)
                                , ('replace', 3,4, 3,4)
                                ])
        chk_ops('eabc', 'abce', [ ('delete', 0,1, 0,0)
                                , ('equal',  1,4, 0,3)
                                , ('insert', 4,4, 3,4)
                                ])
        chk_ops('eabce', 'abce', [ ('delete', 0,1, 0,0)
                                 , ('equal',  1,5, 0,4)
                                 ])
        chk_ops('abcde', 'abXde', [ ('equal',   0,2, 0,2)
                                  , ('replace', 2,3, 2,3)
                                  , ('equal',   3,5, 3,5)
                                  ])
        chk_ops('abcde', 'abXYZde', [ ('equal',   0,2, 0,2)
                                    , ('replace', 2,3, 2,5)
                                    , ('equal',   3,5, 5,7)
                                    ])
        chk_ops('abde', 'abXYZde', [ ('equal',  0,2, 0,2)
                                   , ('insert', 2,2, 2,5)
                                   , ('equal',  2,4, 5,7)
                                   ])
        chk_ops('abcdefghijklmnop', 'abcdefxydefghijklmnop',
                [ ('equal',  0,6,  0,6)
                , ('insert', 6,6,  6,11)
                , ('equal',  6,16, 11,21)
                ])

        chk_ops(
                [ 'hello there\n'
                , 'world\n'
                , 'how are you today?\n'],
                [ 'hello there\n'
                , 'how are you today?\n'],
                [ ('equal',  0,1, 0,1)
                , ('delete', 1,2, 1,1)
                , ('equal',  2,3, 1,2)
                ])

        chk_ops('aBccDe', 'abccde', 
                [ ('equal',   0,1, 0,1)
                , ('replace', 1,2, 1,2)
                , ('equal',   2,4, 2,4)
                , ('replace', 4,5, 4,5)
                , ('equal',   5,6, 5,6)
                ])

        chk_ops('aBcdEcdFg', 'abcdecdfg', 
                [ ('equal',   0,1, 0,1)
                , ('replace', 1,2, 1,2)
                , ('equal',   2,4, 2,4)
                , ('replace', 4,5, 4,5)
                , ('equal',   5,7, 5,7)
                , ('replace', 7,8, 7,8)
                , ('equal',   8,9, 8,9)
                ])

    def test_multiple_ranges(self):
        # There was an earlier bug where we used a bad set of ranges,
        # this triggers that specific bug, to make sure it doesn't regress
        from bzrlib.cdv.cdvdifflib import SequenceMatcher

        def chk_blocks(a, b, matching):
            # difflib always adds a signature of the total
            # length, with no matching entries at the end
            s = SequenceMatcher(None, a, b)
            blocks = s.get_matching_blocks()
            x = blocks.pop()
            self.assertEquals(x, (len(a), len(b), 0))
            self.assertEquals(matching, blocks)

        chk_blocks('abcdefghijklmnop'
                 , 'abcXghiYZQRSTUVWXYZijklmnop'
                 , [(0, 0, 3), (6, 4, 3), (9, 20, 7)])

        chk_blocks('ABCd efghIjk  L'
                 , 'AxyzBCn mo pqrstuvwI1 2  L'
                 , [(0,0,1), (1, 4, 2), (4, 7, 1), (9, 19, 1), (12, 23, 3)])

        chk_blocks('''\
    get added when you add a file in the directory.
    """
    takes_args = ['file*']
    takes_options = ['no-recurse']
    
    def run(self, file_list, no_recurse=False):
        from bzrlib.add import smart_add, add_reporter_print, add_reporter_null
        if is_quiet():
            reporter = add_reporter_null
        else:
            reporter = add_reporter_print
        smart_add(file_list, not no_recurse, reporter)


class cmd_mkdir(Command):
'''.splitlines(True)
, '''\
    get added when you add a file in the directory.

    --dry-run will show which files would be added, but not actually 
    add them.
    """
    takes_args = ['file*']
    takes_options = ['no-recurse', 'dry-run']

    def run(self, file_list, no_recurse=False, dry_run=False):
        import bzrlib.add

        if dry_run:
            if is_quiet():
                # This is pointless, but I'd rather not raise an error
                action = bzrlib.add.add_action_null
            else:
                action = bzrlib.add.add_action_print
        elif is_quiet():
            action = bzrlib.add.add_action_add
        else:
            action = bzrlib.add.add_action_add_and_print

        bzrlib.add.smart_add(file_list, not no_recurse, action)


class cmd_mkdir(Command):
'''.splitlines(True)
, [(0,0,1), (1, 4, 2), (9, 19, 1), (12, 23, 3)])

    def test_cdv_unified_diff(self):
        from bzrlib.cdv.cdvdifflib import unified_diff
        from bzrlib.cdv.cdvdifflib import SequenceMatcher

        txt_a = [ 'hello there\n'
                , 'world\n'
                , 'how are you today?\n']
        txt_b = [ 'hello there\n'
                , 'how are you today?\n']

        self.assertEquals([ '---  \n'
                          , '+++  \n'
                          , '@@ -1,3 +1,2 @@\n'
                          , ' hello there\n'
                          , '-world\n'
                          , ' how are you today?\n'
                          ]
                          , list(unified_diff(txt_a, txt_b
                                        , sequencematcher=SequenceMatcher)))

        txt_a = map(lambda x: x+'\n', 'abcdefghijklmnop')
        txt_b = map(lambda x: x+'\n', 'abcdefxydefghijklmnop')

        # This is the result with LongestCommonSubstring matching
        self.assertEquals([ '---  \n'
                          , '+++  \n'
                          , '@@ -1,6 +1,11 @@\n'
                          , ' a\n'
                          , ' b\n'
                          , ' c\n'
                          , '+d\n'
                          , '+e\n'
                          , '+f\n'
                          , '+x\n'
                          , '+y\n'
                          , ' d\n'
                          , ' e\n'
                          , ' f\n']
                          , list(unified_diff(txt_a, txt_b)))

        # And the cdv diff
        self.assertEquals([ '---  \n'
                          , '+++  \n'
                          , '@@ -4,6 +4,11 @@\n'
                          , ' d\n'
                          , ' e\n'
                          , ' f\n'
                          , '+x\n'
                          , '+y\n'
                          , '+d\n'
                          , '+e\n'
                          , '+f\n'
                          , ' g\n'
                          , ' h\n'
                          , ' i\n'
                          ]
                          , list(unified_diff(txt_a, txt_b
                                        , sequencematcher=SequenceMatcher)))

class TestCDVDiffLibFiles(TestCaseInTempDir):

    def test_cdv_unified_diff_files(self):
        from bzrlib.cdv.cdvdifflib import unified_diff_files
        from bzrlib.cdv.cdvdifflib import SequenceMatcher

        txt_a = [ 'hello there\n'
                , 'world\n'
                , 'how are you today?\n']
        txt_b = [ 'hello there\n'
                , 'how are you today?\n']
        open('a1', 'wb').writelines(txt_a)
        open('b1', 'wb').writelines(txt_b)

        self.assertEquals([ '--- a1 \n'
                          , '+++ b1 \n'
                          , '@@ -1,3 +1,2 @@\n'
                          , ' hello there\n'
                          , '-world\n'
                          , ' how are you today?\n'
                          ]
                          , list(unified_diff_files('a1', 'b1'
                                        , sequencematcher=SequenceMatcher)))

        txt_a = map(lambda x: x+'\n', 'abcdefghijklmnop')
        txt_b = map(lambda x: x+'\n', 'abcdefxydefghijklmnop')
        open('a2', 'wb').writelines(txt_a)
        open('b2', 'wb').writelines(txt_b)

        # This is the result with LongestCommonSubstring matching
        self.assertEquals([ '--- a2 \n'
                          , '+++ b2 \n'
                          , '@@ -1,6 +1,11 @@\n'
                          , ' a\n'
                          , ' b\n'
                          , ' c\n'
                          , '+d\n'
                          , '+e\n'
                          , '+f\n'
                          , '+x\n'
                          , '+y\n'
                          , ' d\n'
                          , ' e\n'
                          , ' f\n']
                          , list(unified_diff_files('a2', 'b2')))

        # And the cdv diff
        self.assertEquals([ '--- a2 \n'
                          , '+++ b2 \n'
                          , '@@ -4,6 +4,11 @@\n'
                          , ' d\n'
                          , ' e\n'
                          , ' f\n'
                          , '+x\n'
                          , '+y\n'
                          , '+d\n'
                          , '+e\n'
                          , '+f\n'
                          , ' g\n'
                          , ' h\n'
                          , ' i\n'
                          ]
                          , list(unified_diff_files('a2', 'b2'
                                        , sequencematcher=SequenceMatcher)))
=======
    def test_binary_lines(self):
        self.assertRaises(BinaryFile, udiff_lines, [1023 * 'a' + '\x00'], [])
        self.assertRaises(BinaryFile, udiff_lines, [], [1023 * 'a' + '\x00'])
        udiff_lines([1023 * 'a' + '\x00'], [], allow_binary=True)
        udiff_lines([], [1023 * 'a' + '\x00'], allow_binary=True)
>>>>>>> 2d05ad58
<|MERGE_RESOLUTION|>--- conflicted
+++ resolved
@@ -1,13 +1,8 @@
-<<<<<<< HEAD
-from bzrlib.tests import TestCase, TestCaseInTempDir
-from bzrlib.diff import internal_diff
-=======
->>>>>>> 2d05ad58
 from cStringIO import StringIO
 
 from bzrlib.diff import internal_diff
 from bzrlib.errors import BinaryFile
-from bzrlib.tests import TestCase
+from bzrlib.tests import TestCase, TestCaseInTempDir
 
 
 def udiff_lines(old, new, allow_binary=False):
@@ -56,7 +51,11 @@
         self.assert_('@@' in lines[2][2:])
             ## "Unterminated hunk header for patch:\n%s" % "".join(lines)
 
-<<<<<<< HEAD
+    def test_binary_lines(self):
+        self.assertRaises(BinaryFile, udiff_lines, [1023 * 'a' + '\x00'], [])
+        self.assertRaises(BinaryFile, udiff_lines, [], [1023 * 'a' + '\x00'])
+        udiff_lines([1023 * 'a' + '\x00'], [], allow_binary=True)
+        udiff_lines([], [1023 * 'a' + '\x00'], allow_binary=True)
 
 class TestCDVDiffLib(TestCase):
 
@@ -402,11 +401,4 @@
                           , ' i\n'
                           ]
                           , list(unified_diff_files('a2', 'b2'
-                                        , sequencematcher=SequenceMatcher)))
-=======
-    def test_binary_lines(self):
-        self.assertRaises(BinaryFile, udiff_lines, [1023 * 'a' + '\x00'], [])
-        self.assertRaises(BinaryFile, udiff_lines, [], [1023 * 'a' + '\x00'])
-        udiff_lines([1023 * 'a' + '\x00'], [], allow_binary=True)
-        udiff_lines([], [1023 * 'a' + '\x00'], allow_binary=True)
->>>>>>> 2d05ad58
+                                        , sequencematcher=SequenceMatcher)))