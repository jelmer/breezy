--- conflicted
+++ resolved
@@ -32,23 +32,9 @@
     tests,
     transform,
     )
-<<<<<<< HEAD
-from bzrlib.errors import BinaryFile, NoDiff, ExecutableMissing
-import bzrlib.osutils as osutils
-import bzrlib.revision as _mod_revision
-import bzrlib.transform as transform
-import bzrlib.patiencediff
-import bzrlib._patiencediff_py
-from bzrlib.tests import (EncodingAdapter, Feature, TestCase,
-                          TestCaseWithTransport, TestCaseInTempDir,
-                          TestSkipped)
-from bzrlib.revisiontree import RevisionTree
-from bzrlib.revisionspec import RevisionSpec
-=======
 from bzrlib.symbol_versioning import deprecated_in
-from bzrlib.tests import features
+from bzrlib.tests import features, EncodingAdapter
 from bzrlib.tests.blackbox.test_diff import subst_dates
->>>>>>> c601e10e
 
 
 class _AttribFeature(tests.Feature):
@@ -1435,7 +1421,6 @@
         diff_obj._prepare_files('file2-id', 'oldname2', 'newname2')
 
 
-<<<<<<< HEAD
 class TestDiffFromToolEncodedFilename(TestCaseWithTransport):
 
     def check_filename_passed(self, filename):
@@ -1487,8 +1472,6 @@
             check_filename_passed(filename)
 
 
-class TestGetTreesAndBranchesToDiff(TestCaseWithTransport):
-=======
 class TestGetTreesAndBranchesToDiffLocked(tests.TestCaseWithTransport):
 
     def call_gtabtd(self, path_list, revision_specs, old_url, new_url):
@@ -1497,7 +1480,6 @@
         """
         return diff.get_trees_and_branches_to_diff_locked(
             path_list, revision_specs, old_url, new_url, self.addCleanup)
->>>>>>> c601e10e
 
     def test_basic(self):
         tree = self.make_branch_and_tree('tree')
