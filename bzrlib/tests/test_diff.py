--- conflicted
+++ resolved
@@ -18,7 +18,6 @@
 from cStringIO import StringIO
 import errno
 import subprocess
-import sys
 from tempfile import TemporaryFile
 
 from bzrlib.diff import internal_diff, external_diff, show_diff_trees
@@ -113,23 +112,10 @@
         self.check_patch(lines)
 
     def test_external_diff_binary_lang_c(self):
-<<<<<<< HEAD
-        _old_env = {}
-        langs = ('LANG', 'LC_ALL', 'LANGUAGE')
-        for name in langs:
-            _old_env[name] = os.environ.get(name)
-        try:
-            os.environ['LANG'] = 'C'
-            os.environ['LC_ALL'] = 'C'
-            if sys.platform == 'win32':
-                # only LANGUAGE has effect on win32
-                os.environ['LANGUAGE'] = 'C'
-=======
         old_env = {}
         for lang in ('LANG', 'LC_ALL', 'LANGUAGE'):
             old_env[lang] = osutils.set_or_unset_env(lang, 'C')
         try:
->>>>>>> 88f12bef
             lines = external_udiff_lines(['\x00foobar\n'], ['foo\x00bar\n'])
             # Older versions of diffutils say "Binary files", newer
             # versions just say "Files".
@@ -137,18 +123,8 @@
                                   '(Binary f|F)iles old and new differ\n')
             self.assertEquals(lines[1:], ['\n'])
         finally:
-<<<<<<< HEAD
-            for name in langs:
-                value = _old_env[name]
-                if value is None:
-                    if os.environ.get(name) is not None:
-                        del os.environ[name]
-                else:
-                    os.environ[name] = value
-=======
             for lang, old_val in old_env.iteritems():
                 osutils.set_or_unset_env(lang, old_val)
->>>>>>> 88f12bef
 
     def test_no_external_diff(self):
         """Check that NoDiff is raised when diff is not available"""
