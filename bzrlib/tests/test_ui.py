--- conflicted
+++ resolved
@@ -253,8 +253,6 @@
             pb.finished()
 
 
-<<<<<<< HEAD
-=======
 class UITests(tests.TestCase):
 
     def test_progress_construction(self):
@@ -308,16 +306,6 @@
                 'TERM=%r' % (term_type,))
 
 
-class CLIUITests(TestCase):
-
-    def test_cli_factory_deprecated(self):
-        uif = self.applyDeprecated(deprecated_in((1, 18, 0)),
-            CLIUIFactory,
-            StringIO(), StringIO(), StringIO())
-        self.assertIsInstance(uif, UIFactory)
-
-
->>>>>>> 0e163165
 class SilentUITests(TestCase):
 
     def test_silent_factory_get_password(self):
