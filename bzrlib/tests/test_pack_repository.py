# Copyright (C) 2008 Canonical Ltd
#
# This program is free software; you can redistribute it and/or modify
# it under the terms of the GNU General Public License as published by
# the Free Software Foundation; either version 2 of the License, or
# (at your option) any later version.
#
# This program is distributed in the hope that it will be useful,
# but WITHOUT ANY WARRANTY; without even the implied warranty of
# MERCHANTABILITY or FITNESS FOR A PARTICULAR PURPOSE.  See the
# GNU General Public License for more details.
#
# You should have received a copy of the GNU General Public License
# along with this program; if not, write to the Free Software
# Foundation, Inc., 59 Temple Place, Suite 330, Boston, MA  02111-1307  USA

"""Tests for pack repositories.

These tests are repeated for all pack-based repository formats.
"""

from cStringIO import StringIO
from stat import S_ISDIR

from bzrlib.btree_index import BTreeGraphIndex
from bzrlib.index import GraphIndex
from bzrlib import (
    bzrdir,
    errors,
    inventory,
    progress,
    repository,
    revision as _mod_revision,
    symbol_versioning,
    tests,
    ui,
    upgrade,
    workingtree,
    )
from bzrlib.smart import (
    client,
    server,
    )
from bzrlib.tests import (
    TestCase,
    TestCaseWithTransport,
    TestNotApplicable,
    TestSkipped,
    )
from bzrlib.transport import (
    fakenfs,
    memory,
    get_transport,
    )
from bzrlib.tests.per_repository import TestCaseWithRepository


class TestPackRepository(TestCaseWithTransport):
    """Tests to be repeated across all pack-based formats.

    The following are populated from the test scenario:

    :ivar format_name: Registered name fo the format to test.
    :ivar format_string: On-disk format marker.
    :ivar format_supports_external_lookups: Boolean.
    """

    def get_format(self):
        return bzrdir.format_registry.make_bzrdir(self.format_name)

    def test_attribute__fetch_order(self):
        """Packs do not need ordered data retrieval."""
        format = self.get_format()
        repo = self.make_repository('.', format=format)
        self.assertEqual('unordered', repo._fetch_order)

    def test_attribute__fetch_uses_deltas(self):
        """Packs reuse deltas."""
        format = self.get_format()
        repo = self.make_repository('.', format=format)
        self.assertEqual(True, repo._fetch_uses_deltas)

    def test_disk_layout(self):
        format = self.get_format()
        repo = self.make_repository('.', format=format)
        # in case of side effects of locking.
        repo.lock_write()
        repo.unlock()
        t = repo.bzrdir.get_repository_transport(None)
        self.check_format(t)
        # XXX: no locks left when unlocked at the moment
        # self.assertEqualDiff('', t.get('lock').read())
        self.check_databases(t)

    def check_format(self, t):
        self.assertEqualDiff(
            self.format_string, # from scenario
            t.get('format').read())

    def assertHasNoKndx(self, t, knit_name):
        """Assert that knit_name has no index on t."""
        self.assertFalse(t.has(knit_name + '.kndx'))

    def assertHasNoKnit(self, t, knit_name):
        """Assert that knit_name exists on t."""
        # no default content
        self.assertFalse(t.has(knit_name + '.knit'))

    def check_databases(self, t):
        """check knit content for a repository."""
        # check conversion worked
        self.assertHasNoKndx(t, 'inventory')
        self.assertHasNoKnit(t, 'inventory')
        self.assertHasNoKndx(t, 'revisions')
        self.assertHasNoKnit(t, 'revisions')
        self.assertHasNoKndx(t, 'signatures')
        self.assertHasNoKnit(t, 'signatures')
        self.assertFalse(t.has('knits'))
        # revision-indexes file-container directory
        self.assertEqual([],
            list(self.index_class(t, 'pack-names', None).iter_all_entries()))
        self.assertTrue(S_ISDIR(t.stat('packs').st_mode))
        self.assertTrue(S_ISDIR(t.stat('upload').st_mode))
        self.assertTrue(S_ISDIR(t.stat('indices').st_mode))
        self.assertTrue(S_ISDIR(t.stat('obsolete_packs').st_mode))

    def test_shared_disk_layout(self):
        format = self.get_format()
        repo = self.make_repository('.', shared=True, format=format)
        # we want:
        t = repo.bzrdir.get_repository_transport(None)
        self.check_format(t)
        # XXX: no locks left when unlocked at the moment
        # self.assertEqualDiff('', t.get('lock').read())
        # We should have a 'shared-storage' marker file.
        self.assertEqualDiff('', t.get('shared-storage').read())
        self.check_databases(t)

    def test_shared_no_tree_disk_layout(self):
        format = self.get_format()
        repo = self.make_repository('.', shared=True, format=format)
        repo.set_make_working_trees(False)
        # we want:
        t = repo.bzrdir.get_repository_transport(None)
        self.check_format(t)
        # XXX: no locks left when unlocked at the moment
        # self.assertEqualDiff('', t.get('lock').read())
        # We should have a 'shared-storage' marker file.
        self.assertEqualDiff('', t.get('shared-storage').read())
        # We should have a marker for the no-working-trees flag.
        self.assertEqualDiff('', t.get('no-working-trees').read())
        # The marker should go when we toggle the setting.
        repo.set_make_working_trees(True)
        self.assertFalse(t.has('no-working-trees'))
        self.check_databases(t)

    def test_adding_revision_creates_pack_indices(self):
        format = self.get_format()
        tree = self.make_branch_and_tree('.', format=format)
        trans = tree.branch.repository.bzrdir.get_repository_transport(None)
        self.assertEqual([],
            list(self.index_class(trans, 'pack-names', None).iter_all_entries()))
        tree.commit('foobarbaz')
        index = self.index_class(trans, 'pack-names', None)
        index_nodes = list(index.iter_all_entries())
        self.assertEqual(1, len(index_nodes))
        node = index_nodes[0]
        name = node[1][0]
        # the pack sizes should be listed in the index
        pack_value = node[2]
        sizes = [int(digits) for digits in pack_value.split(' ')]
        for size, suffix in zip(sizes, ['.rix', '.iix', '.tix', '.six']):
            stat = trans.stat('indices/%s%s' % (name, suffix))
            self.assertEqual(size, stat.st_size)

    def test_pulling_nothing_leads_to_no_new_names(self):
        format = self.get_format()
        tree1 = self.make_branch_and_tree('1', format=format)
        tree2 = self.make_branch_and_tree('2', format=format)
        tree1.branch.repository.fetch(tree2.branch.repository)
        trans = tree1.branch.repository.bzrdir.get_repository_transport(None)
        self.assertEqual([],
            list(self.index_class(trans, 'pack-names', None).iter_all_entries()))

    def test_commit_across_pack_shape_boundary_autopacks(self):
        format = self.get_format()
        tree = self.make_branch_and_tree('.', format=format)
        trans = tree.branch.repository.bzrdir.get_repository_transport(None)
        # This test could be a little cheaper by replacing the packs
        # attribute on the repository to allow a different pack distribution
        # and max packs policy - so we are checking the policy is honoured
        # in the test. But for now 11 commits is not a big deal in a single
        # test.
        for x in range(9):
            tree.commit('commit %s' % x)
        # there should be 9 packs:
        index = self.index_class(trans, 'pack-names', None)
        self.assertEqual(9, len(list(index.iter_all_entries())))
        # insert some files in obsolete_packs which should be removed by pack.
        trans.put_bytes('obsolete_packs/foo', '123')
        trans.put_bytes('obsolete_packs/bar', '321')
        # committing one more should coalesce to 1 of 10.
        tree.commit('commit triggering pack')
        index = self.index_class(trans, 'pack-names', None)
        self.assertEqual(1, len(list(index.iter_all_entries())))
        # packing should not damage data
        tree = tree.bzrdir.open_workingtree()
        check_result = tree.branch.repository.check(
            [tree.branch.last_revision()])
<<<<<<< HEAD
        # We should have 50 (10x5) files in the obsolete_packs directory.
        # If supports_chks, then we have 60
        obsolete_files = list(trans.list_dir('obsolete_packs'))
        self.assertFalse('foo' in obsolete_files)
        self.assertFalse('bar' in obsolete_files)
        if tree.branch.repository._format.supports_chks:
            self.assertEqual(60, len(obsolete_files))
        else:
            self.assertEqual(50, len(obsolete_files))
=======
        nb_files = 5 # .pack, .rix, .iix, .tix, .six
        if tree.branch.repository._format.supports_chks:
            nb_files += 1 # .cix
        # We should have 10 x nb_files files in the obsolete_packs directory.
        obsolete_files = list(trans.list_dir('obsolete_packs'))
        self.assertFalse('foo' in obsolete_files)
        self.assertFalse('bar' in obsolete_files)
        self.assertEqual(10 * nb_files, len(obsolete_files))
>>>>>>> 7b53094f
        # XXX: Todo check packs obsoleted correctly - old packs and indices
        # in the obsolete_packs directory.
        large_pack_name = list(index.iter_all_entries())[0][1][0]
        # finally, committing again should not touch the large pack.
        tree.commit('commit not triggering pack')
        index = self.index_class(trans, 'pack-names', None)
        self.assertEqual(2, len(list(index.iter_all_entries())))
        pack_names = [node[1][0] for node in index.iter_all_entries()]
        self.assertTrue(large_pack_name in pack_names)

    def test_fail_obsolete_deletion(self):
        # failing to delete obsolete packs is not fatal
        format = self.get_format()
        server = fakenfs.FakeNFSServer()
        server.setUp()
        self.addCleanup(server.tearDown)
        transport = get_transport(server.get_url())
        bzrdir = self.get_format().initialize_on_transport(transport)
        repo = bzrdir.create_repository()
        repo_transport = bzrdir.get_repository_transport(None)
        self.assertTrue(repo_transport.has('obsolete_packs'))
        # these files are in use by another client and typically can't be deleted
        repo_transport.put_bytes('obsolete_packs/.nfsblahblah', 'contents')
        repo._pack_collection._clear_obsolete_packs()
        self.assertTrue(repo_transport.has('obsolete_packs/.nfsblahblah'))

    def test_pack_after_two_commits_packs_everything(self):
        format = self.get_format()
        tree = self.make_branch_and_tree('.', format=format)
        trans = tree.branch.repository.bzrdir.get_repository_transport(None)
        tree.commit('start')
        tree.commit('more work')
        tree.branch.repository.pack()
        # there should be 1 pack:
        index = self.index_class(trans, 'pack-names', None)
        self.assertEqual(1, len(list(index.iter_all_entries())))
        self.assertEqual(2, len(tree.branch.repository.all_revision_ids()))

    def test_pack_layout(self):
        format = self.get_format()
        tree = self.make_branch_and_tree('.', format=format)
        trans = tree.branch.repository.bzrdir.get_repository_transport(None)
        tree.commit('start', rev_id='1')
        tree.commit('more work', rev_id='2')
        tree.branch.repository.pack()
        tree.lock_read()
        self.addCleanup(tree.unlock)
        pack = tree.branch.repository._pack_collection.get_pack_by_name(
            tree.branch.repository._pack_collection.names()[0])
        # revision access tends to be tip->ancestor, so ordering that way on 
        # disk is a good idea.
        for _1, key, val, refs in pack.revision_index.iter_all_entries():
            if key == ('1',):
                pos_1 = int(val[1:].split()[0])
            else:
                pos_2 = int(val[1:].split()[0])
        self.assertTrue(pos_2 < pos_1)

    def test_pack_repositories_support_multiple_write_locks(self):
        format = self.get_format()
        self.make_repository('.', shared=True, format=format)
        r1 = repository.Repository.open('.')
        r2 = repository.Repository.open('.')
        r1.lock_write()
        self.addCleanup(r1.unlock)
        r2.lock_write()
        r2.unlock()

    def _add_text(self, repo, fileid):
        """Add a text to the repository within a write group."""
        repo.texts.add_lines((fileid, 'samplerev+'+fileid), [], [])

    def test_concurrent_writers_merge_new_packs(self):
        format = self.get_format()
        self.make_repository('.', shared=True, format=format)
        r1 = repository.Repository.open('.')
        r2 = repository.Repository.open('.')
        r1.lock_write()
        try:
            # access enough data to load the names list
            list(r1.all_revision_ids())
            r2.lock_write()
            try:
                # access enough data to load the names list
                list(r2.all_revision_ids())
                r1.start_write_group()
                try:
                    r2.start_write_group()
                    try:
                        self._add_text(r1, 'fileidr1')
                        self._add_text(r2, 'fileidr2')
                    except:
                        r2.abort_write_group()
                        raise
                except:
                    r1.abort_write_group()
                    raise
                # both r1 and r2 have open write groups with data in them
                # created while the other's write group was open.
                # Commit both which requires a merge to the pack-names.
                try:
                    r1.commit_write_group()
                except:
                    r1.abort_write_group()
                    r2.abort_write_group()
                    raise
                r2.commit_write_group()
                # tell r1 to reload from disk
                r1._pack_collection.reset()
                # Now both repositories should know about both names
                r1._pack_collection.ensure_loaded()
                r2._pack_collection.ensure_loaded()
                self.assertEqual(r1._pack_collection.names(), r2._pack_collection.names())
                self.assertEqual(2, len(r1._pack_collection.names()))
            finally:
                r2.unlock()
        finally:
            r1.unlock()

    def test_concurrent_writer_second_preserves_dropping_a_pack(self):
        format = self.get_format()
        self.make_repository('.', shared=True, format=format)
        r1 = repository.Repository.open('.')
        r2 = repository.Repository.open('.')
        # add a pack to drop
        r1.lock_write()
        try:
            r1.start_write_group()
            try:
                self._add_text(r1, 'fileidr1')
            except:
                r1.abort_write_group()
                raise
            else:
                r1.commit_write_group()
            r1._pack_collection.ensure_loaded()
            name_to_drop = r1._pack_collection.all_packs()[0].name
        finally:
            r1.unlock()
        r1.lock_write()
        try:
            # access enough data to load the names list
            list(r1.all_revision_ids())
            r2.lock_write()
            try:
                # access enough data to load the names list
                list(r2.all_revision_ids())
                r1._pack_collection.ensure_loaded()
                try:
                    r2.start_write_group()
                    try:
                        # in r1, drop the pack
                        r1._pack_collection._remove_pack_from_memory(
                            r1._pack_collection.get_pack_by_name(name_to_drop))
                        # in r2, add a pack
                        self._add_text(r2, 'fileidr2')
                    except:
                        r2.abort_write_group()
                        raise
                except:
                    r1._pack_collection.reset()
                    raise
                # r1 has a changed names list, and r2 an open write groups with
                # changes.
                # save r1, and then commit the r2 write group, which requires a
                # merge to the pack-names, which should not reinstate
                # name_to_drop
                try:
                    r1._pack_collection._save_pack_names()
                    r1._pack_collection.reset()
                except:
                    r2.abort_write_group()
                    raise
                try:
                    r2.commit_write_group()
                except:
                    r2.abort_write_group()
                    raise
                # Now both repositories should now about just one name.
                r1._pack_collection.ensure_loaded()
                r2._pack_collection.ensure_loaded()
                self.assertEqual(r1._pack_collection.names(), r2._pack_collection.names())
                self.assertEqual(1, len(r1._pack_collection.names()))
                self.assertFalse(name_to_drop in r1._pack_collection.names())
            finally:
                r2.unlock()
        finally:
            r1.unlock()

    def test_concurrent_pack_triggers_reload(self):
        # create 2 packs, which we will then collapse
        tree = self.make_branch_and_tree('tree')
        tree.lock_write()
        try:
            rev1 = tree.commit('one')
            rev2 = tree.commit('two')
            r2 = repository.Repository.open('tree')
            r2.lock_read()
            try:
                # Now r2 has read the pack-names file, but will need to reload
                # it after r1 has repacked
                tree.branch.repository.pack()
                self.assertEqual({rev2:(rev1,)}, r2.get_parent_map([rev2]))
            finally:
                r2.unlock()
        finally:
            tree.unlock()

    def test_concurrent_pack_during_get_record_reloads(self):
        tree = self.make_branch_and_tree('tree')
        tree.lock_write()
        try:
            rev1 = tree.commit('one')
            rev2 = tree.commit('two')
            keys = [(rev1,), (rev2,)]
            r2 = repository.Repository.open('tree')
            r2.lock_read()
            try:
                # At this point, we will start grabbing a record stream, and
                # trigger a repack mid-way
                packed = False
                result = {}
                record_stream = r2.revisions.get_record_stream(keys,
                                    'unordered', False)
                for record in record_stream:
                    result[record.key] = record
                    if not packed:
                        tree.branch.repository.pack()
                        packed = True
                # The first record will be found in the original location, but
                # after the pack, we have to reload to find the next record
                self.assertEqual(sorted(keys), sorted(result.keys()))
            finally:
                r2.unlock()
        finally:
            tree.unlock()

    def test_lock_write_does_not_physically_lock(self):
        repo = self.make_repository('.', format=self.get_format())
        repo.lock_write()
        self.addCleanup(repo.unlock)
        self.assertFalse(repo.get_physical_lock_status())

    def prepare_for_break_lock(self):
        # Setup the global ui factory state so that a break-lock method call
        # will find usable input in the input stream.
        old_factory = ui.ui_factory
        def restoreFactory():
            ui.ui_factory = old_factory
        self.addCleanup(restoreFactory)
        ui.ui_factory = ui.SilentUIFactory()
        ui.ui_factory.stdin = StringIO("y\n")

    def test_break_lock_breaks_physical_lock(self):
        repo = self.make_repository('.', format=self.get_format())
        repo._pack_collection.lock_names()
        repo.control_files.leave_in_place()
        repo.unlock()
        repo2 = repository.Repository.open('.')
        self.assertTrue(repo.get_physical_lock_status())
        self.prepare_for_break_lock()
        repo2.break_lock()
        self.assertFalse(repo.get_physical_lock_status())

    def test_broken_physical_locks_error_on__unlock_names_lock(self):
        repo = self.make_repository('.', format=self.get_format())
        repo._pack_collection.lock_names()
        self.assertTrue(repo.get_physical_lock_status())
        repo2 = repository.Repository.open('.')
        self.prepare_for_break_lock()
        repo2.break_lock()
        self.assertRaises(errors.LockBroken, repo._pack_collection._unlock_names)

    def test_fetch_without_find_ghosts_ignores_ghosts(self):
        # we want two repositories at this point:
        # one with a revision that is a ghost in the other
        # repository.
        # 'ghost' is present in has_ghost, 'ghost' is absent in 'missing_ghost'.
        # 'references' is present in both repositories, and 'tip' is present
        # just in has_ghost.
        # has_ghost       missing_ghost
        #------------------------------
        # 'ghost'             -
        # 'references'    'references'
        # 'tip'               -
        # In this test we fetch 'tip' which should not fetch 'ghost'
        has_ghost = self.make_repository('has_ghost', format=self.get_format())
        missing_ghost = self.make_repository('missing_ghost',
            format=self.get_format())

        def add_commit(repo, revision_id, parent_ids):
            repo.lock_write()
            repo.start_write_group()
            inv = inventory.Inventory(revision_id=revision_id)
            inv.root.revision = revision_id
            root_id = inv.root.file_id
            sha1 = repo.add_inventory(revision_id, inv, [])
            repo.texts.add_lines((root_id, revision_id), [], [])
            rev = _mod_revision.Revision(timestamp=0,
                                         timezone=None,
                                         committer="Foo Bar <foo@example.com>",
                                         message="Message",
                                         inventory_sha1=sha1,
                                         revision_id=revision_id)
            rev.parent_ids = parent_ids
            repo.add_revision(revision_id, rev)
            repo.commit_write_group()
            repo.unlock()
        add_commit(has_ghost, 'ghost', [])
        add_commit(has_ghost, 'references', ['ghost'])
        add_commit(missing_ghost, 'references', ['ghost'])
        add_commit(has_ghost, 'tip', ['references'])
        missing_ghost.fetch(has_ghost, 'tip')
        # missing ghost now has tip and not ghost.
        rev = missing_ghost.get_revision('tip')
        inv = missing_ghost.get_inventory('tip')
        self.assertRaises(errors.NoSuchRevision,
            missing_ghost.get_revision, 'ghost')
        self.assertRaises(errors.NoSuchRevision,
            missing_ghost.get_inventory, 'ghost')

    def test_supports_external_lookups(self):
        repo = self.make_repository('.', format=self.get_format())
        self.assertEqual(self.format_supports_external_lookups,
            repo._format.supports_external_lookups)

    def test_abort_write_group_does_not_raise_when_suppressed(self):
        """Similar to per_repository.test_write_group's test of the same name.

        Also requires that the exception is logged.
        """
        self.vfs_transport_factory = memory.MemoryServer
        repo = self.make_repository('repo')
        token = repo.lock_write()
        self.addCleanup(repo.unlock)
        repo.start_write_group()
        # Damage the repository on the filesystem
        self.get_transport('').rename('repo', 'foo')
        # abort_write_group will not raise an error
        self.assertEqual(None, repo.abort_write_group(suppress_errors=True))
        # But it does log an error
        log_file = self._get_log(keep_log_file=True)
        self.assertContainsRe(log_file, 'abort_write_group failed')
        self.assertContainsRe(log_file, r'INFO  bzr: ERROR \(ignored\):')
        if token is not None:
            repo.leave_lock_in_place()
        
    def test_abort_write_group_does_raise_when_not_suppressed(self):
        self.vfs_transport_factory = memory.MemoryServer
        repo = self.make_repository('repo')
        token = repo.lock_write()
        self.addCleanup(repo.unlock)
        repo.start_write_group()
        # Damage the repository on the filesystem
        self.get_transport('').rename('repo', 'foo')
        # abort_write_group will not raise an error
        self.assertRaises(Exception, repo.abort_write_group)
        if token is not None:
            repo.leave_lock_in_place()
        

class TestPackRepositoryStacking(TestCaseWithTransport):

    """Tests for stacking pack repositories"""

    def setUp(self):
        if not self.format_supports_external_lookups:
            raise TestNotApplicable("%r doesn't support stacking" 
                % (self.format_name,))
        super(TestPackRepositoryStacking, self).setUp()

    def get_format(self):
        return bzrdir.format_registry.make_bzrdir(self.format_name)

    def test_stack_checks_rich_root_compatibility(self):
        # early versions of the packing code relied on pack internals to
        # stack, but the current version should be able to stack on any
        # format.
        #
        # TODO: Possibly this should be run per-repository-format and raise
        # TestNotApplicable on formats that don't support stacking. -- mbp
        # 20080729
        repo = self.make_repository('repo', format=self.get_format())
        if repo.supports_rich_root():
            # can only stack on repositories that have compatible internal
            # metadata
            if getattr(repo._format, 'supports_tree_reference', False):
                if repo._format.supports_chks:
                    matching_format_name = 'development5-subtree'
                else:
                    matching_format_name = 'pack-0.92-subtree'
            else:
                matching_format_name = 'rich-root-pack'
            mismatching_format_name = 'pack-0.92'
        else:
            if repo._format.supports_chks:
                hash_key = repo._format._serializer.search_key_name
                # At the moment, we don't allow stacking between various hash
                # keys.
                if hash_key == 'plain':
                    matching_format_name = 'development5'
                elif hash_key == 'hash-16-way':
                    matching_format_name = 'development5-hash16'
                else:
                    if hash_key != 'hash-255-way':
                        raise AssertionError("unhandled hash key: %s"
                                             % (hash_key,))
                    matching_format_name = 'development5-hash255'
            else:
                matching_format_name = 'pack-0.92'
            mismatching_format_name = 'pack-0.92-subtree'
        base = self.make_repository('base', format=matching_format_name)
        repo.add_fallback_repository(base)
        # you can't stack on something with incompatible data
        bad_repo = self.make_repository('mismatch',
            format=mismatching_format_name)
        e = self.assertRaises(errors.IncompatibleRepositories,
            repo.add_fallback_repository, bad_repo)
        self.assertContainsRe(str(e),
            r'(?m)KnitPackRepository.*/mismatch/.*\nis not compatible with\n'
            r'.*Repository.*/repo/.*\n'
            r'different rich-root support')

    def test_stack_checks_serializers_compatibility(self):
        repo = self.make_repository('repo', format=self.get_format())
        if getattr(repo._format, 'supports_tree_reference', False):
            # can only stack on repositories that have compatible internal
            # metadata
            if repo._format.supports_chks:
                matching_format_name = 'development5-subtree'
            else:
                matching_format_name = 'pack-0.92-subtree'
            mismatching_format_name = 'rich-root-pack'
        else:
            if repo.supports_rich_root():
                matching_format_name = 'rich-root-pack'
                mismatching_format_name = 'pack-0.92-subtree'
            else:
                raise TestNotApplicable('No formats use non-v5 serializer'
                    ' without having rich-root also set')
        base = self.make_repository('base', format=matching_format_name)
        repo.add_fallback_repository(base)
        # you can't stack on something with incompatible data
        bad_repo = self.make_repository('mismatch',
            format=mismatching_format_name)
        e = self.assertRaises(errors.IncompatibleRepositories,
            repo.add_fallback_repository, bad_repo)
        self.assertContainsRe(str(e),
            r'(?m)KnitPackRepository.*/mismatch/.*\nis not compatible with\n'
            r'.*Repository.*/repo/.*\n'
            r'different serializers')

    def test_adding_pack_does_not_record_pack_names_from_other_repositories(self):
        base = self.make_branch_and_tree('base', format=self.get_format())
        base.commit('foo')
        referencing = self.make_branch_and_tree('repo', format=self.get_format())
        referencing.branch.repository.add_fallback_repository(base.branch.repository)
        referencing.commit('bar')
        new_instance = referencing.bzrdir.open_repository()
        new_instance.lock_read()
        self.addCleanup(new_instance.unlock)
        new_instance._pack_collection.ensure_loaded()
        self.assertEqual(1, len(new_instance._pack_collection.all_packs()))

    def test_autopack_only_considers_main_repo_packs(self):
        format = self.get_format()
        base = self.make_branch_and_tree('base', format=format)
        base.commit('foo')
        tree = self.make_branch_and_tree('repo', format=format)
        tree.branch.repository.add_fallback_repository(base.branch.repository)
        trans = tree.branch.repository.bzrdir.get_repository_transport(None)
        # This test could be a little cheaper by replacing the packs
        # attribute on the repository to allow a different pack distribution
        # and max packs policy - so we are checking the policy is honoured
        # in the test. But for now 11 commits is not a big deal in a single
        # test.
        for x in range(9):
            tree.commit('commit %s' % x)
        # there should be 9 packs:
        index = self.index_class(trans, 'pack-names', None)
        self.assertEqual(9, len(list(index.iter_all_entries())))
        # committing one more should coalesce to 1 of 10.
        tree.commit('commit triggering pack')
        index = self.index_class(trans, 'pack-names', None)
        self.assertEqual(1, len(list(index.iter_all_entries())))
        # packing should not damage data
        tree = tree.bzrdir.open_workingtree()
        check_result = tree.branch.repository.check(
            [tree.branch.last_revision()])
<<<<<<< HEAD
        # We should have 50 (10x5) files in the obsolete_packs directory.
        # If supports_chks, then we have 60
        obsolete_files = list(trans.list_dir('obsolete_packs'))
        self.assertFalse('foo' in obsolete_files)
        self.assertFalse('bar' in obsolete_files)
        if tree.branch.repository._format.supports_chks:
            self.assertEqual(60, len(obsolete_files))
        else:
            self.assertEqual(50, len(obsolete_files))
=======
        nb_files = 5 # .pack, .rix, .iix, .tix, .six
        if tree.branch.repository._format.supports_chks:
            nb_files += 1 # .cix
        # We should have 10 x nb_files files in the obsolete_packs directory.
        obsolete_files = list(trans.list_dir('obsolete_packs'))
        self.assertFalse('foo' in obsolete_files)
        self.assertFalse('bar' in obsolete_files)
        self.assertEqual(10 * nb_files, len(obsolete_files))
>>>>>>> 7b53094f
        # XXX: Todo check packs obsoleted correctly - old packs and indices
        # in the obsolete_packs directory.
        large_pack_name = list(index.iter_all_entries())[0][1][0]
        # finally, committing again should not touch the large pack.
        tree.commit('commit not triggering pack')
        index = self.index_class(trans, 'pack-names', None)
        self.assertEqual(2, len(list(index.iter_all_entries())))
        pack_names = [node[1][0] for node in index.iter_all_entries()]
        self.assertTrue(large_pack_name in pack_names)


class TestSmartServerAutopack(TestCaseWithTransport):

    def setUp(self):
        super(TestSmartServerAutopack, self).setUp()
        # Create a smart server that publishes whatever the backing VFS server
        # does.
        self.smart_server = server.SmartTCPServer_for_testing()
        self.smart_server.setUp(self.get_server())
        self.addCleanup(self.smart_server.tearDown)
        # Log all HPSS calls into self.hpss_calls.
        client._SmartClient.hooks.install_named_hook(
            'call', self.capture_hpss_call, None)
        self.hpss_calls = []

    def capture_hpss_call(self, params):
        self.hpss_calls.append(params.method)

    def get_format(self):
        return bzrdir.format_registry.make_bzrdir(self.format_name)

    def test_autopack_rpc_is_used_when_using_hpss(self):
        # Make local and remote repos
        tree = self.make_branch_and_tree('local', format=self.get_format())
        self.make_branch_and_tree('remote', format=self.get_format())
        remote_branch_url = self.smart_server.get_url() + 'remote'
        remote_branch = bzrdir.BzrDir.open(remote_branch_url).open_branch()
        # Make 9 local revisions, and push them one at a time to the remote
        # repo to produce 9 pack files.
        for x in range(9):
            tree.commit('commit %s' % x)
            tree.branch.push(remote_branch)
        # Make one more push to trigger an autopack
        self.hpss_calls = []
        tree.commit('commit triggering pack')
        tree.branch.push(remote_branch)
        self.assertTrue('PackRepository.autopack' in self.hpss_calls)


def load_tests(basic_tests, module, test_loader):
    # these give the bzrdir canned format name, and the repository on-disk
    # format string
    scenarios_params = [
         dict(format_name='pack-0.92',
              format_string="Bazaar pack repository format 1 (needs bzr 0.92)\n",
              format_supports_external_lookups=False,
              index_class=GraphIndex),
         dict(format_name='pack-0.92-subtree',
              format_string="Bazaar pack repository format 1 "
              "with subtree support (needs bzr 0.92)\n",
              format_supports_external_lookups=False,
              index_class=GraphIndex),
         dict(format_name='1.6',
              format_string="Bazaar RepositoryFormatKnitPack5 (bzr 1.6)\n",
              format_supports_external_lookups=True,
              index_class=GraphIndex),
         dict(format_name='1.6.1-rich-root',
              format_string="Bazaar RepositoryFormatKnitPack5RichRoot "
                  "(bzr 1.6.1)\n",
              format_supports_external_lookups=True,
              index_class=GraphIndex),
         dict(format_name='1.9',
              format_string="Bazaar RepositoryFormatKnitPack6 (bzr 1.9)\n",
              format_supports_external_lookups=True,
              index_class=BTreeGraphIndex),
         dict(format_name='1.9-rich-root',
              format_string="Bazaar RepositoryFormatKnitPack6RichRoot "
                  "(bzr 1.9)\n",
              format_supports_external_lookups=True,
              index_class=BTreeGraphIndex),
         dict(format_name='development2',
              format_string="Bazaar development format 2 "
                  "(needs bzr.dev from before 1.8)\n",
              format_supports_external_lookups=True,
              index_class=BTreeGraphIndex),
         dict(format_name='development2-subtree',
              format_string="Bazaar development format 2 "
                  "with subtree support (needs bzr.dev from before 1.8)\n",
              format_supports_external_lookups=True,
              index_class=BTreeGraphIndex),
         dict(format_name='development5',
              format_string="Bazaar development format 5 "
                  "(needs bzr.dev from before 1.13)\n",
              format_supports_external_lookups=True,
              index_class=BTreeGraphIndex),
         dict(format_name='development5-subtree',
              format_string="Bazaar development format 5 "
                  "with subtree support (needs bzr.dev from before 1.13)\n",
              format_supports_external_lookups=True,
              index_class=BTreeGraphIndex),
<<<<<<< HEAD
         dict(format_name='development5-hash16',
              format_string="Bazaar development format 5 hash 16"
                            " (needs bzr.dev from before 1.13)\n",
              format_supports_external_lookups=True,
              index_class=BTreeGraphIndex),
         dict(format_name='development5-hash255',
              format_string="Bazaar development format 5 hash 255"
                            " (needs bzr.dev from before 1.13)\n",
=======
         dict(format_name='development4',
              # merge-bbc-dev4-to-bzr.dev
              format_string="Bazaar development format 4 "
                  "(needs bzr.dev from before 1.11)\n",
              format_supports_external_lookups=True,
              index_class=BTreeGraphIndex),
         dict(format_name='development4-subtree',
              # merge-bbc-dev4-to-bzr.dev
              format_string="Bazaar development format 4 "
                  "with subtree support (needs bzr.dev from before 1.11)\n",
>>>>>>> 7b53094f
              format_supports_external_lookups=True,
              index_class=BTreeGraphIndex),
         ]
    adapter = tests.TestScenarioApplier()
    # name of the scenario is the format name
    adapter.scenarios = [(s['format_name'], s) for s in scenarios_params]
    suite = tests.TestSuite()
    tests.adapt_tests(basic_tests, adapter, suite)
    return suite<|MERGE_RESOLUTION|>--- conflicted
+++ resolved
@@ -207,17 +207,6 @@
         tree = tree.bzrdir.open_workingtree()
         check_result = tree.branch.repository.check(
             [tree.branch.last_revision()])
-<<<<<<< HEAD
-        # We should have 50 (10x5) files in the obsolete_packs directory.
-        # If supports_chks, then we have 60
-        obsolete_files = list(trans.list_dir('obsolete_packs'))
-        self.assertFalse('foo' in obsolete_files)
-        self.assertFalse('bar' in obsolete_files)
-        if tree.branch.repository._format.supports_chks:
-            self.assertEqual(60, len(obsolete_files))
-        else:
-            self.assertEqual(50, len(obsolete_files))
-=======
         nb_files = 5 # .pack, .rix, .iix, .tix, .six
         if tree.branch.repository._format.supports_chks:
             nb_files += 1 # .cix
@@ -226,7 +215,6 @@
         self.assertFalse('foo' in obsolete_files)
         self.assertFalse('bar' in obsolete_files)
         self.assertEqual(10 * nb_files, len(obsolete_files))
->>>>>>> 7b53094f
         # XXX: Todo check packs obsoleted correctly - old packs and indices
         # in the obsolete_packs directory.
         large_pack_name = list(index.iter_all_entries())[0][1][0]
@@ -716,17 +704,6 @@
         tree = tree.bzrdir.open_workingtree()
         check_result = tree.branch.repository.check(
             [tree.branch.last_revision()])
-<<<<<<< HEAD
-        # We should have 50 (10x5) files in the obsolete_packs directory.
-        # If supports_chks, then we have 60
-        obsolete_files = list(trans.list_dir('obsolete_packs'))
-        self.assertFalse('foo' in obsolete_files)
-        self.assertFalse('bar' in obsolete_files)
-        if tree.branch.repository._format.supports_chks:
-            self.assertEqual(60, len(obsolete_files))
-        else:
-            self.assertEqual(50, len(obsolete_files))
-=======
         nb_files = 5 # .pack, .rix, .iix, .tix, .six
         if tree.branch.repository._format.supports_chks:
             nb_files += 1 # .cix
@@ -735,7 +712,6 @@
         self.assertFalse('foo' in obsolete_files)
         self.assertFalse('bar' in obsolete_files)
         self.assertEqual(10 * nb_files, len(obsolete_files))
->>>>>>> 7b53094f
         # XXX: Todo check packs obsoleted correctly - old packs and indices
         # in the obsolete_packs directory.
         large_pack_name = list(index.iter_all_entries())[0][1][0]
@@ -827,36 +803,27 @@
               format_supports_external_lookups=True,
               index_class=BTreeGraphIndex),
          dict(format_name='development5',
+              # merge-bbc-dev4-to-bzr.dev
               format_string="Bazaar development format 5 "
                   "(needs bzr.dev from before 1.13)\n",
               format_supports_external_lookups=True,
               index_class=BTreeGraphIndex),
          dict(format_name='development5-subtree',
+              # merge-bbc-dev4-to-bzr.dev
               format_string="Bazaar development format 5 "
                   "with subtree support (needs bzr.dev from before 1.13)\n",
               format_supports_external_lookups=True,
               index_class=BTreeGraphIndex),
-<<<<<<< HEAD
          dict(format_name='development5-hash16',
+              # merge-bbc-dev4-to-bzr.dev
               format_string="Bazaar development format 5 hash 16"
                             " (needs bzr.dev from before 1.13)\n",
               format_supports_external_lookups=True,
               index_class=BTreeGraphIndex),
          dict(format_name='development5-hash255',
+              # merge-bbc-dev4-to-bzr.dev
               format_string="Bazaar development format 5 hash 255"
                             " (needs bzr.dev from before 1.13)\n",
-=======
-         dict(format_name='development4',
-              # merge-bbc-dev4-to-bzr.dev
-              format_string="Bazaar development format 4 "
-                  "(needs bzr.dev from before 1.11)\n",
-              format_supports_external_lookups=True,
-              index_class=BTreeGraphIndex),
-         dict(format_name='development4-subtree',
-              # merge-bbc-dev4-to-bzr.dev
-              format_string="Bazaar development format 4 "
-                  "with subtree support (needs bzr.dev from before 1.11)\n",
->>>>>>> 7b53094f
               format_supports_external_lookups=True,
               index_class=BTreeGraphIndex),
          ]
