--- conflicted
+++ resolved
@@ -96,27 +96,18 @@
         # 'st' in a default format working tree shouldn't need many modules
         self.make_branch_and_tree('.')
         self.run_command_check_imports(['st'], [
-<<<<<<< HEAD
-=======
             'bzrlib.annotate',
             'bzrlib.atomicfile',
->>>>>>> 7d335933
             'bzrlib.bugtracker',
             'bzrlib.bundle.commands',
             'bzrlib.cmd_version_info',
             'bzrlib.externalcommand',
-<<<<<<< HEAD
-            'bzrlib.foreign',
-            'bzrlib.gpg',
-            'bzrlib.info',
-=======
             'bzrlib.filters',
             # foreign branch plugins import the foreign_vcs_registry from 
             # bzrlib.foreign so it can't be blacklisted
             'bzrlib.gpg',
             'bzrlib.info',
             'bzrlib.knit',
->>>>>>> 7d335933
             'bzrlib.merge3',
             'bzrlib.merge_directive',
             'bzrlib.msgeditor',
@@ -128,11 +119,8 @@
             'bzrlib.sign_my_commits',
             'bzrlib.smart',
             'bzrlib.smart.client',
-<<<<<<< HEAD
-=======
             'bzrlib.smart.medium',
             'bzrlib.smart.server',
->>>>>>> 7d335933
             'bzrlib.transform',
             'bzrlib.version_info_formats.format_rio',
             'bzrlib.plugins.weave_fmt.branch',
@@ -145,10 +133,7 @@
             'bzrlib.xml5',
             'bzrlib.xml6',
             'bzrlib.xml7',
-<<<<<<< HEAD
-=======
             'getpass',
->>>>>>> 7d335933
             'kerberos',
             'smtplib',
             'tarfile',
