# Copyright (C) 2006-2011 Canonical Ltd
#
# This program is free software; you can redistribute it and/or modify
# it under the terms of the GNU General Public License as published by
# the Free Software Foundation; either version 2 of the License, or
# (at your option) any later version.
#
# This program is distributed in the hope that it will be useful,
# but WITHOUT ANY WARRANTY; without even the implied warranty of
# MERCHANTABILITY or FITNESS FOR A PARTICULAR PURPOSE.  See the
# GNU General Public License for more details.
#
# You should have received a copy of the GNU General Public License
# along with this program; if not, write to the Free Software
# Foundation, Inc., 51 Franklin Street, Fifth Floor, Boston, MA 02110-1301 USA

"""Tests for the BzrDir facility and any format specific tests.

For interface contract tests, see tests/per_bzr_dir.
"""

import os
import subprocess
import sys

from bzrlib import (
    branch,
    bzrdir,
    config,
    controldir,
    errors,
    help_topics,
    lock,
    repository,
    revision as _mod_revision,
    osutils,
    remote,
    symbol_versioning,
    transport as _mod_transport,
    urlutils,
    win32utils,
    workingtree_3,
    workingtree_4,
    )
import bzrlib.branch
from bzrlib.errors import (
    NotBranchError,
    NoColocatedBranchSupport,
    UnknownFormatError,
    UnsupportedFormatError,
    )
from bzrlib.tests import (
    TestCase,
    TestCaseWithMemoryTransport,
    TestCaseWithTransport,
    TestSkipped,
    )
from bzrlib.tests import(
    http_server,
    http_utils,
    )
from bzrlib.tests.test_http import TestWithTransport_pycurl
from bzrlib.transport import (
    memory,
    pathfilter,
    )
from bzrlib.transport.http._urllib import HttpTransport_urllib
from bzrlib.transport.nosmart import NoSmartTransportDecorator
from bzrlib.transport.readonly import ReadonlyTransportDecorator
from bzrlib.repofmt import knitrepo, knitpack_repo


class TestDefaultFormat(TestCase):

    def test_get_set_default_format(self):
        old_format = bzrdir.BzrDirFormat.get_default_format()
        # default is BzrDirMetaFormat1
        self.assertIsInstance(old_format, bzrdir.BzrDirMetaFormat1)
        controldir.ControlDirFormat._set_default_format(SampleBzrDirFormat())
        # creating a bzr dir should now create an instrumented dir.
        try:
            result = bzrdir.BzrDir.create('memory:///')
            self.assertIsInstance(result, SampleBzrDir)
        finally:
            controldir.ControlDirFormat._set_default_format(old_format)
        self.assertEqual(old_format, bzrdir.BzrDirFormat.get_default_format())


class DeprecatedBzrDirFormat(bzrdir.BzrDirFormat):
    """A deprecated bzr dir format."""


class TestFormatRegistry(TestCase):

    def make_format_registry(self):
        my_format_registry = controldir.ControlDirFormatRegistry()
        my_format_registry.register('deprecated', DeprecatedBzrDirFormat,
            'Some format.  Slower and unawesome and deprecated.',
            deprecated=True)
        my_format_registry.register_lazy('lazy', 'bzrlib.tests.test_bzrdir',
            'DeprecatedBzrDirFormat', 'Format registered lazily',
            deprecated=True)
        bzrdir.register_metadir(my_format_registry, 'knit',
            'bzrlib.repofmt.knitrepo.RepositoryFormatKnit1',
            'Format using knits',
            )
        my_format_registry.set_default('knit')
        bzrdir.register_metadir(my_format_registry,
            'branch6',
            'bzrlib.repofmt.knitrepo.RepositoryFormatKnit3',
            'Experimental successor to knit.  Use at your own risk.',
            branch_format='bzrlib.branch.BzrBranchFormat6',
            experimental=True)
        bzrdir.register_metadir(my_format_registry,
            'hidden format',
            'bzrlib.repofmt.knitrepo.RepositoryFormatKnit3',
            'Experimental successor to knit.  Use at your own risk.',
            branch_format='bzrlib.branch.BzrBranchFormat6', hidden=True)
        my_format_registry.register('hiddendeprecated', DeprecatedBzrDirFormat,
            'Old format.  Slower and does not support things. ', hidden=True)
        my_format_registry.register_lazy('hiddenlazy', 'bzrlib.tests.test_bzrdir',
            'DeprecatedBzrDirFormat', 'Format registered lazily',
            deprecated=True, hidden=True)
        return my_format_registry

    def test_format_registry(self):
        my_format_registry = self.make_format_registry()
        my_bzrdir = my_format_registry.make_bzrdir('lazy')
        self.assertIsInstance(my_bzrdir, DeprecatedBzrDirFormat)
        my_bzrdir = my_format_registry.make_bzrdir('deprecated')
        self.assertIsInstance(my_bzrdir, DeprecatedBzrDirFormat)
        my_bzrdir = my_format_registry.make_bzrdir('default')
        self.assertIsInstance(my_bzrdir.repository_format,
            knitrepo.RepositoryFormatKnit1)
        my_bzrdir = my_format_registry.make_bzrdir('knit')
        self.assertIsInstance(my_bzrdir.repository_format,
            knitrepo.RepositoryFormatKnit1)
        my_bzrdir = my_format_registry.make_bzrdir('branch6')
        self.assertIsInstance(my_bzrdir.get_branch_format(),
                              bzrlib.branch.BzrBranchFormat6)

    def test_get_help(self):
        my_format_registry = self.make_format_registry()
        self.assertEqual('Format registered lazily',
                         my_format_registry.get_help('lazy'))
        self.assertEqual('Format using knits',
                         my_format_registry.get_help('knit'))
        self.assertEqual('Format using knits',
                         my_format_registry.get_help('default'))
        self.assertEqual('Some format.  Slower and unawesome and deprecated.',
                         my_format_registry.get_help('deprecated'))

    def test_help_topic(self):
        topics = help_topics.HelpTopicRegistry()
        registry = self.make_format_registry()
        topics.register('current-formats', registry.help_topic,
                        'Current formats')
        topics.register('other-formats', registry.help_topic,
                        'Other formats')
        new = topics.get_detail('current-formats')
        rest = topics.get_detail('other-formats')
        experimental, deprecated = rest.split('Deprecated formats')
        self.assertContainsRe(new, 'formats-help')
        self.assertContainsRe(new,
                ':knit:\n    \(native\) \(default\) Format using knits\n')
        self.assertContainsRe(experimental,
                ':branch6:\n    \(native\) Experimental successor to knit')
        self.assertContainsRe(deprecated,
                ':lazy:\n    \(native\) Format registered lazily\n')
        self.assertNotContainsRe(new, 'hidden')

    def test_set_default_repository(self):
        default_factory = bzrdir.format_registry.get('default')
        old_default = [k for k, v in bzrdir.format_registry.iteritems()
                       if v == default_factory and k != 'default'][0]
        bzrdir.format_registry.set_default_repository('dirstate-with-subtree')
        try:
            self.assertIs(bzrdir.format_registry.get('dirstate-with-subtree'),
                          bzrdir.format_registry.get('default'))
            self.assertIs(
                repository.format_registry.get_default().__class__,
                knitrepo.RepositoryFormatKnit3)
        finally:
            bzrdir.format_registry.set_default_repository(old_default)

    def test_aliases(self):
        a_registry = controldir.ControlDirFormatRegistry()
        a_registry.register('deprecated', DeprecatedBzrDirFormat,
            'Old format.  Slower and does not support stuff',
            deprecated=True)
        a_registry.register('deprecatedalias', DeprecatedBzrDirFormat,
            'Old format.  Slower and does not support stuff',
            deprecated=True, alias=True)
        self.assertEqual(frozenset(['deprecatedalias']), a_registry.aliases())


class SampleBranch(bzrlib.branch.Branch):
    """A dummy branch for guess what, dummy use."""

    def __init__(self, dir):
        self.bzrdir = dir


class SampleRepository(bzrlib.repository.Repository):
    """A dummy repo."""

    def __init__(self, dir):
        self.bzrdir = dir


class SampleBzrDir(bzrdir.BzrDir):
    """A sample BzrDir implementation to allow testing static methods."""

    def create_repository(self, shared=False):
        """See BzrDir.create_repository."""
        return "A repository"

    def open_repository(self):
        """See BzrDir.open_repository."""
        return SampleRepository(self)

    def create_branch(self, name=None):
        """See BzrDir.create_branch."""
        if name is not None:
            raise NoColocatedBranchSupport(self)
        return SampleBranch(self)

    def create_workingtree(self):
        """See BzrDir.create_workingtree."""
        return "A tree"


class SampleBzrDirFormat(bzrdir.BzrDirFormat):
    """A sample format

    this format is initializable, unsupported to aid in testing the
    open and open_downlevel routines.
    """

    def get_format_string(self):
        """See BzrDirFormat.get_format_string()."""
        return "Sample .bzr dir format."

    def initialize_on_transport(self, t):
        """Create a bzr dir."""
        t.mkdir('.bzr')
        t.put_bytes('.bzr/branch-format', self.get_format_string())
        return SampleBzrDir(t, self)

    def is_supported(self):
        return False

    def open(self, transport, _found=None):
        return "opened branch."


class BzrDirFormatTest1(bzrdir.BzrDirMetaFormat1):

    @staticmethod
    def get_format_string():
        return "Test format 1"


class BzrDirFormatTest2(bzrdir.BzrDirMetaFormat1):

    @staticmethod
    def get_format_string():
        return "Test format 2"


class TestBzrDirFormat(TestCaseWithTransport):
    """Tests for the BzrDirFormat facility."""

    def test_find_format(self):
        # is the right format object found for a branch?
        # create a branch with a few known format objects.
        bzrdir.BzrProber.formats.register(BzrDirFormatTest1.get_format_string(),
            BzrDirFormatTest1())
        self.addCleanup(bzrdir.BzrProber.formats.remove,
            BzrDirFormatTest1.get_format_string())
        bzrdir.BzrProber.formats.register(BzrDirFormatTest2.get_format_string(),
            BzrDirFormatTest2())
        self.addCleanup(bzrdir.BzrProber.formats.remove,
            BzrDirFormatTest2.get_format_string())
        t = self.get_transport()
        self.build_tree(["foo/", "bar/"], transport=t)
        def check_format(format, url):
            format.initialize(url)
            t = _mod_transport.get_transport(url)
            found_format = bzrdir.BzrDirFormat.find_format(t)
            self.assertIsInstance(found_format, format.__class__)
        check_format(BzrDirFormatTest1(), "foo")
        check_format(BzrDirFormatTest2(), "bar")

    def test_find_format_nothing_there(self):
        self.assertRaises(NotBranchError,
                          bzrdir.BzrDirFormat.find_format,
                          _mod_transport.get_transport('.'))

    def test_find_format_unknown_format(self):
        t = self.get_transport()
        t.mkdir('.bzr')
        t.put_bytes('.bzr/branch-format', '')
        self.assertRaises(UnknownFormatError,
                          bzrdir.BzrDirFormat.find_format,
                          _mod_transport.get_transport('.'))

    def test_register_unregister_format(self):
        format = SampleBzrDirFormat()
        url = self.get_url()
        # make a bzrdir
        format.initialize(url)
        # register a format for it.
        bzrdir.BzrProber.formats.register(format.get_format_string(), format)
        # which bzrdir.Open will refuse (not supported)
        self.assertRaises(UnsupportedFormatError, bzrdir.BzrDir.open, url)
        # which bzrdir.open_containing will refuse (not supported)
        self.assertRaises(UnsupportedFormatError, bzrdir.BzrDir.open_containing, url)
        # but open_downlevel will work
        t = _mod_transport.get_transport(url)
        self.assertEqual(format.open(t), bzrdir.BzrDir.open_unsupported(url))
        # unregister the format
        bzrdir.BzrProber.formats.remove(format.get_format_string())
        # now open_downlevel should fail too.
        self.assertRaises(UnknownFormatError, bzrdir.BzrDir.open_unsupported, url)

    def test_create_branch_and_repo_uses_default(self):
        format = SampleBzrDirFormat()
        branch = bzrdir.BzrDir.create_branch_and_repo(self.get_url(),
                                                      format=format)
        self.assertTrue(isinstance(branch, SampleBranch))

    def test_create_branch_and_repo_under_shared(self):
        # creating a branch and repo in a shared repo uses the
        # shared repository
        format = bzrdir.format_registry.make_bzrdir('knit')
        self.make_repository('.', shared=True, format=format)
        branch = bzrdir.BzrDir.create_branch_and_repo(
            self.get_url('child'), format=format)
        self.assertRaises(errors.NoRepositoryPresent,
                          branch.bzrdir.open_repository)

    def test_create_branch_and_repo_under_shared_force_new(self):
        # creating a branch and repo in a shared repo can be forced to
        # make a new repo
        format = bzrdir.format_registry.make_bzrdir('knit')
        self.make_repository('.', shared=True, format=format)
        branch = bzrdir.BzrDir.create_branch_and_repo(self.get_url('child'),
                                                      force_new_repo=True,
                                                      format=format)
        branch.bzrdir.open_repository()

    def test_create_standalone_working_tree(self):
        format = SampleBzrDirFormat()
        # note this is deliberately readonly, as this failure should
        # occur before any writes.
        self.assertRaises(errors.NotLocalUrl,
                          bzrdir.BzrDir.create_standalone_workingtree,
                          self.get_readonly_url(), format=format)
        tree = bzrdir.BzrDir.create_standalone_workingtree('.',
                                                           format=format)
        self.assertEqual('A tree', tree)

    def test_create_standalone_working_tree_under_shared_repo(self):
        # create standalone working tree always makes a repo.
        format = bzrdir.format_registry.make_bzrdir('knit')
        self.make_repository('.', shared=True, format=format)
        # note this is deliberately readonly, as this failure should
        # occur before any writes.
        self.assertRaises(errors.NotLocalUrl,
                          bzrdir.BzrDir.create_standalone_workingtree,
                          self.get_readonly_url('child'), format=format)
        tree = bzrdir.BzrDir.create_standalone_workingtree('child',
            format=format)
        tree.bzrdir.open_repository()

    def test_create_branch_convenience(self):
        # outside a repo the default convenience output is a repo+branch_tree
        format = bzrdir.format_registry.make_bzrdir('knit')
        branch = bzrdir.BzrDir.create_branch_convenience('.', format=format)
        branch.bzrdir.open_workingtree()
        branch.bzrdir.open_repository()

    def test_create_branch_convenience_possible_transports(self):
        """Check that the optional 'possible_transports' is recognized"""
        format = bzrdir.format_registry.make_bzrdir('knit')
        t = self.get_transport()
        branch = bzrdir.BzrDir.create_branch_convenience(
            '.', format=format, possible_transports=[t])
        branch.bzrdir.open_workingtree()
        branch.bzrdir.open_repository()

    def test_create_branch_convenience_root(self):
        """Creating a branch at the root of a fs should work."""
        self.vfs_transport_factory = memory.MemoryServer
        # outside a repo the default convenience output is a repo+branch_tree
        format = bzrdir.format_registry.make_bzrdir('knit')
        branch = bzrdir.BzrDir.create_branch_convenience(self.get_url(),
                                                         format=format)
        self.assertRaises(errors.NoWorkingTree,
                          branch.bzrdir.open_workingtree)
        branch.bzrdir.open_repository()

    def test_create_branch_convenience_under_shared_repo(self):
        # inside a repo the default convenience output is a branch+ follow the
        # repo tree policy
        format = bzrdir.format_registry.make_bzrdir('knit')
        self.make_repository('.', shared=True, format=format)
        branch = bzrdir.BzrDir.create_branch_convenience('child',
            format=format)
        branch.bzrdir.open_workingtree()
        self.assertRaises(errors.NoRepositoryPresent,
                          branch.bzrdir.open_repository)

    def test_create_branch_convenience_under_shared_repo_force_no_tree(self):
        # inside a repo the default convenience output is a branch+ follow the
        # repo tree policy but we can override that
        format = bzrdir.format_registry.make_bzrdir('knit')
        self.make_repository('.', shared=True, format=format)
        branch = bzrdir.BzrDir.create_branch_convenience('child',
            force_new_tree=False, format=format)
        self.assertRaises(errors.NoWorkingTree,
                          branch.bzrdir.open_workingtree)
        self.assertRaises(errors.NoRepositoryPresent,
                          branch.bzrdir.open_repository)

    def test_create_branch_convenience_under_shared_repo_no_tree_policy(self):
        # inside a repo the default convenience output is a branch+ follow the
        # repo tree policy
        format = bzrdir.format_registry.make_bzrdir('knit')
        repo = self.make_repository('.', shared=True, format=format)
        repo.set_make_working_trees(False)
        branch = bzrdir.BzrDir.create_branch_convenience('child',
                                                         format=format)
        self.assertRaises(errors.NoWorkingTree,
                          branch.bzrdir.open_workingtree)
        self.assertRaises(errors.NoRepositoryPresent,
                          branch.bzrdir.open_repository)

    def test_create_branch_convenience_under_shared_repo_no_tree_policy_force_tree(self):
        # inside a repo the default convenience output is a branch+ follow the
        # repo tree policy but we can override that
        format = bzrdir.format_registry.make_bzrdir('knit')
        repo = self.make_repository('.', shared=True, format=format)
        repo.set_make_working_trees(False)
        branch = bzrdir.BzrDir.create_branch_convenience('child',
            force_new_tree=True, format=format)
        branch.bzrdir.open_workingtree()
        self.assertRaises(errors.NoRepositoryPresent,
                          branch.bzrdir.open_repository)

    def test_create_branch_convenience_under_shared_repo_force_new_repo(self):
        # inside a repo the default convenience output is overridable to give
        # repo+branch+tree
        format = bzrdir.format_registry.make_bzrdir('knit')
        self.make_repository('.', shared=True, format=format)
        branch = bzrdir.BzrDir.create_branch_convenience('child',
            force_new_repo=True, format=format)
        branch.bzrdir.open_repository()
        branch.bzrdir.open_workingtree()


class TestRepositoryAcquisitionPolicy(TestCaseWithTransport):

    def test_acquire_repository_standalone(self):
        """The default acquisition policy should create a standalone branch."""
        my_bzrdir = self.make_bzrdir('.')
        repo_policy = my_bzrdir.determine_repository_policy()
        repo, is_new = repo_policy.acquire_repository()
        self.assertEqual(repo.bzrdir.root_transport.base,
                         my_bzrdir.root_transport.base)
        self.assertFalse(repo.is_shared())

    def test_determine_stacking_policy(self):
        parent_bzrdir = self.make_bzrdir('.')
        child_bzrdir = self.make_bzrdir('child')
        parent_bzrdir.get_config().set_default_stack_on('http://example.org')
        repo_policy = child_bzrdir.determine_repository_policy()
        self.assertEqual('http://example.org', repo_policy._stack_on)

    def test_determine_stacking_policy_relative(self):
        parent_bzrdir = self.make_bzrdir('.')
        child_bzrdir = self.make_bzrdir('child')
        parent_bzrdir.get_config().set_default_stack_on('child2')
        repo_policy = child_bzrdir.determine_repository_policy()
        self.assertEqual('child2', repo_policy._stack_on)
        self.assertEqual(parent_bzrdir.root_transport.base,
                         repo_policy._stack_on_pwd)

    def prepare_default_stacking(self, child_format='1.6'):
        parent_bzrdir = self.make_bzrdir('.')
        child_branch = self.make_branch('child', format=child_format)
        parent_bzrdir.get_config().set_default_stack_on(child_branch.base)
        new_child_transport = parent_bzrdir.transport.clone('child2')
        return child_branch, new_child_transport

    def test_clone_on_transport_obeys_stacking_policy(self):
        child_branch, new_child_transport = self.prepare_default_stacking()
        new_child = child_branch.bzrdir.clone_on_transport(new_child_transport)
        self.assertEqual(child_branch.base,
                         new_child.open_branch().get_stacked_on_url())

    def test_default_stacking_with_stackable_branch_unstackable_repo(self):
        # Make stackable source branch with an unstackable repo format.
        source_bzrdir = self.make_bzrdir('source')
        knitpack_repo.RepositoryFormatKnitPack1().initialize(source_bzrdir)
        source_branch = bzrlib.branch.BzrBranchFormat7().initialize(
            source_bzrdir)
        # Make a directory with a default stacking policy
        parent_bzrdir = self.make_bzrdir('parent')
        stacked_on = self.make_branch('parent/stacked-on', format='pack-0.92')
        parent_bzrdir.get_config().set_default_stack_on(stacked_on.base)
        # Clone source into directory
        target = source_bzrdir.clone(self.get_url('parent/target'))

    def test_sprout_obeys_stacking_policy(self):
        child_branch, new_child_transport = self.prepare_default_stacking()
        new_child = child_branch.bzrdir.sprout(new_child_transport.base)
        self.assertEqual(child_branch.base,
                         new_child.open_branch().get_stacked_on_url())

    def test_clone_ignores_policy_for_unsupported_formats(self):
        child_branch, new_child_transport = self.prepare_default_stacking(
            child_format='pack-0.92')
        new_child = child_branch.bzrdir.clone_on_transport(new_child_transport)
        self.assertRaises(errors.UnstackableBranchFormat,
                          new_child.open_branch().get_stacked_on_url)

    def test_sprout_ignores_policy_for_unsupported_formats(self):
        child_branch, new_child_transport = self.prepare_default_stacking(
            child_format='pack-0.92')
        new_child = child_branch.bzrdir.sprout(new_child_transport.base)
        self.assertRaises(errors.UnstackableBranchFormat,
                          new_child.open_branch().get_stacked_on_url)

    def test_sprout_upgrades_format_if_stacked_specified(self):
        child_branch, new_child_transport = self.prepare_default_stacking(
            child_format='pack-0.92')
        new_child = child_branch.bzrdir.sprout(new_child_transport.base,
                                               stacked=True)
        self.assertEqual(child_branch.bzrdir.root_transport.base,
                         new_child.open_branch().get_stacked_on_url())
        repo = new_child.open_repository()
        self.assertTrue(repo._format.supports_external_lookups)
        self.assertFalse(repo.supports_rich_root())

    def test_clone_on_transport_upgrades_format_if_stacked_on_specified(self):
        child_branch, new_child_transport = self.prepare_default_stacking(
            child_format='pack-0.92')
        new_child = child_branch.bzrdir.clone_on_transport(new_child_transport,
            stacked_on=child_branch.bzrdir.root_transport.base)
        self.assertEqual(child_branch.bzrdir.root_transport.base,
                         new_child.open_branch().get_stacked_on_url())
        repo = new_child.open_repository()
        self.assertTrue(repo._format.supports_external_lookups)
        self.assertFalse(repo.supports_rich_root())

    def test_sprout_upgrades_to_rich_root_format_if_needed(self):
        child_branch, new_child_transport = self.prepare_default_stacking(
            child_format='rich-root-pack')
        new_child = child_branch.bzrdir.sprout(new_child_transport.base,
                                               stacked=True)
        repo = new_child.open_repository()
        self.assertTrue(repo._format.supports_external_lookups)
        self.assertTrue(repo.supports_rich_root())

    def test_add_fallback_repo_handles_absolute_urls(self):
        stack_on = self.make_branch('stack_on', format='1.6')
        repo = self.make_repository('repo', format='1.6')
        policy = bzrdir.UseExistingRepository(repo, stack_on.base)
        policy._add_fallback(repo)

    def test_add_fallback_repo_handles_relative_urls(self):
        stack_on = self.make_branch('stack_on', format='1.6')
        repo = self.make_repository('repo', format='1.6')
        policy = bzrdir.UseExistingRepository(repo, '.', stack_on.base)
        policy._add_fallback(repo)

    def test_configure_relative_branch_stacking_url(self):
        stack_on = self.make_branch('stack_on', format='1.6')
        stacked = self.make_branch('stack_on/stacked', format='1.6')
        policy = bzrdir.UseExistingRepository(stacked.repository,
            '.', stack_on.base)
        policy.configure_branch(stacked)
        self.assertEqual('..', stacked.get_stacked_on_url())

    def test_relative_branch_stacking_to_absolute(self):
        stack_on = self.make_branch('stack_on', format='1.6')
        stacked = self.make_branch('stack_on/stacked', format='1.6')
        policy = bzrdir.UseExistingRepository(stacked.repository,
            '.', self.get_readonly_url('stack_on'))
        policy.configure_branch(stacked)
        self.assertEqual(self.get_readonly_url('stack_on'),
                         stacked.get_stacked_on_url())


class ChrootedTests(TestCaseWithTransport):
    """A support class that provides readonly urls outside the local namespace.

    This is done by checking if self.transport_server is a MemoryServer. if it
    is then we are chrooted already, if it is not then an HttpServer is used
    for readonly urls.
    """

    def setUp(self):
        super(ChrootedTests, self).setUp()
        if not self.vfs_transport_factory == memory.MemoryServer:
            self.transport_readonly_server = http_server.HttpServer

    def local_branch_path(self, branch):
         return os.path.realpath(urlutils.local_path_from_url(branch.base))

    def test_open_containing(self):
        self.assertRaises(NotBranchError, bzrdir.BzrDir.open_containing,
                          self.get_readonly_url(''))
        self.assertRaises(NotBranchError, bzrdir.BzrDir.open_containing,
                          self.get_readonly_url('g/p/q'))
        control = bzrdir.BzrDir.create(self.get_url())
        branch, relpath = bzrdir.BzrDir.open_containing(self.get_readonly_url(''))
        self.assertEqual('', relpath)
        branch, relpath = bzrdir.BzrDir.open_containing(self.get_readonly_url('g/p/q'))
        self.assertEqual('g/p/q', relpath)

    def test_open_containing_tree_branch_or_repository_empty(self):
        self.assertRaises(errors.NotBranchError,
            bzrdir.BzrDir.open_containing_tree_branch_or_repository,
            self.get_readonly_url(''))

    def test_open_containing_tree_branch_or_repository_all(self):
        self.make_branch_and_tree('topdir')
        tree, branch, repo, relpath = \
            bzrdir.BzrDir.open_containing_tree_branch_or_repository(
                'topdir/foo')
        self.assertEqual(os.path.realpath('topdir'),
                         os.path.realpath(tree.basedir))
        self.assertEqual(os.path.realpath('topdir'),
                         self.local_branch_path(branch))
        self.assertEqual(
            osutils.realpath(os.path.join('topdir', '.bzr', 'repository')),
            repo.bzrdir.transport.local_abspath('repository'))
        self.assertEqual(relpath, 'foo')

    def test_open_containing_tree_branch_or_repository_no_tree(self):
        self.make_branch('branch')
        tree, branch, repo, relpath = \
            bzrdir.BzrDir.open_containing_tree_branch_or_repository(
                'branch/foo')
        self.assertEqual(tree, None)
        self.assertEqual(os.path.realpath('branch'),
                         self.local_branch_path(branch))
        self.assertEqual(
            osutils.realpath(os.path.join('branch', '.bzr', 'repository')),
            repo.bzrdir.transport.local_abspath('repository'))
        self.assertEqual(relpath, 'foo')

    def test_open_containing_tree_branch_or_repository_repo(self):
        self.make_repository('repo')
        tree, branch, repo, relpath = \
            bzrdir.BzrDir.open_containing_tree_branch_or_repository(
                'repo')
        self.assertEqual(tree, None)
        self.assertEqual(branch, None)
        self.assertEqual(
            osutils.realpath(os.path.join('repo', '.bzr', 'repository')),
            repo.bzrdir.transport.local_abspath('repository'))
        self.assertEqual(relpath, '')

    def test_open_containing_tree_branch_or_repository_shared_repo(self):
        self.make_repository('shared', shared=True)
        bzrdir.BzrDir.create_branch_convenience('shared/branch',
                                                force_new_tree=False)
        tree, branch, repo, relpath = \
            bzrdir.BzrDir.open_containing_tree_branch_or_repository(
                'shared/branch')
        self.assertEqual(tree, None)
        self.assertEqual(os.path.realpath('shared/branch'),
                         self.local_branch_path(branch))
        self.assertEqual(
            osutils.realpath(os.path.join('shared', '.bzr', 'repository')),
            repo.bzrdir.transport.local_abspath('repository'))
        self.assertEqual(relpath, '')

    def test_open_containing_tree_branch_or_repository_branch_subdir(self):
        self.make_branch_and_tree('foo')
        self.build_tree(['foo/bar/'])
        tree, branch, repo, relpath = \
            bzrdir.BzrDir.open_containing_tree_branch_or_repository(
                'foo/bar')
        self.assertEqual(os.path.realpath('foo'),
                         os.path.realpath(tree.basedir))
        self.assertEqual(os.path.realpath('foo'),
                         self.local_branch_path(branch))
        self.assertEqual(
            osutils.realpath(os.path.join('foo', '.bzr', 'repository')),
            repo.bzrdir.transport.local_abspath('repository'))
        self.assertEqual(relpath, 'bar')

    def test_open_containing_tree_branch_or_repository_repo_subdir(self):
        self.make_repository('bar')
        self.build_tree(['bar/baz/'])
        tree, branch, repo, relpath = \
            bzrdir.BzrDir.open_containing_tree_branch_or_repository(
                'bar/baz')
        self.assertEqual(tree, None)
        self.assertEqual(branch, None)
        self.assertEqual(
            osutils.realpath(os.path.join('bar', '.bzr', 'repository')),
            repo.bzrdir.transport.local_abspath('repository'))
        self.assertEqual(relpath, 'baz')

    def test_open_containing_from_transport(self):
        self.assertRaises(NotBranchError,
            bzrdir.BzrDir.open_containing_from_transport,
            _mod_transport.get_transport(self.get_readonly_url('')))
        self.assertRaises(NotBranchError,
            bzrdir.BzrDir.open_containing_from_transport,
            _mod_transport.get_transport(self.get_readonly_url('g/p/q')))
        control = bzrdir.BzrDir.create(self.get_url())
        branch, relpath = bzrdir.BzrDir.open_containing_from_transport(
            _mod_transport.get_transport(self.get_readonly_url('')))
        self.assertEqual('', relpath)
        branch, relpath = bzrdir.BzrDir.open_containing_from_transport(
            _mod_transport.get_transport(self.get_readonly_url('g/p/q')))
        self.assertEqual('g/p/q', relpath)

    def test_open_containing_tree_or_branch(self):
        self.make_branch_and_tree('topdir')
        tree, branch, relpath = bzrdir.BzrDir.open_containing_tree_or_branch(
            'topdir/foo')
        self.assertEqual(os.path.realpath('topdir'),
                         os.path.realpath(tree.basedir))
        self.assertEqual(os.path.realpath('topdir'),
                         self.local_branch_path(branch))
        self.assertIs(tree.bzrdir, branch.bzrdir)
        self.assertEqual('foo', relpath)
        # opening from non-local should not return the tree
        tree, branch, relpath = bzrdir.BzrDir.open_containing_tree_or_branch(
            self.get_readonly_url('topdir/foo'))
        self.assertEqual(None, tree)
        self.assertEqual('foo', relpath)
        # without a tree:
        self.make_branch('topdir/foo')
        tree, branch, relpath = bzrdir.BzrDir.open_containing_tree_or_branch(
            'topdir/foo')
        self.assertIs(tree, None)
        self.assertEqual(os.path.realpath('topdir/foo'),
                         self.local_branch_path(branch))
        self.assertEqual('', relpath)

    def test_open_tree_or_branch(self):
        self.make_branch_and_tree('topdir')
        tree, branch = bzrdir.BzrDir.open_tree_or_branch('topdir')
        self.assertEqual(os.path.realpath('topdir'),
                         os.path.realpath(tree.basedir))
        self.assertEqual(os.path.realpath('topdir'),
                         self.local_branch_path(branch))
        self.assertIs(tree.bzrdir, branch.bzrdir)
        # opening from non-local should not return the tree
        tree, branch = bzrdir.BzrDir.open_tree_or_branch(
            self.get_readonly_url('topdir'))
        self.assertEqual(None, tree)
        # without a tree:
        self.make_branch('topdir/foo')
        tree, branch = bzrdir.BzrDir.open_tree_or_branch('topdir/foo')
        self.assertIs(tree, None)
        self.assertEqual(os.path.realpath('topdir/foo'),
                         self.local_branch_path(branch))

    def test_open_from_transport(self):
        # transport pointing at bzrdir should give a bzrdir with root transport
        # set to the given transport
        control = bzrdir.BzrDir.create(self.get_url())
        t = self.get_transport()
        opened_bzrdir = bzrdir.BzrDir.open_from_transport(t)
        self.assertEqual(t.base, opened_bzrdir.root_transport.base)
        self.assertIsInstance(opened_bzrdir, bzrdir.BzrDir)

    def test_open_from_transport_no_bzrdir(self):
        t = self.get_transport()
        self.assertRaises(NotBranchError, bzrdir.BzrDir.open_from_transport, t)

    def test_open_from_transport_bzrdir_in_parent(self):
        control = bzrdir.BzrDir.create(self.get_url())
        t = self.get_transport()
        t.mkdir('subdir')
        t = t.clone('subdir')
        self.assertRaises(NotBranchError, bzrdir.BzrDir.open_from_transport, t)

    def test_sprout_recursive(self):
        tree = self.make_branch_and_tree('tree1',
                                         format='dirstate-with-subtree')
        sub_tree = self.make_branch_and_tree('tree1/subtree',
            format='dirstate-with-subtree')
        sub_tree.set_root_id('subtree-root')
        tree.add_reference(sub_tree)
        self.build_tree(['tree1/subtree/file'])
        sub_tree.add('file')
        tree.commit('Initial commit')
        tree2 = tree.bzrdir.sprout('tree2').open_workingtree()
        tree2.lock_read()
        self.addCleanup(tree2.unlock)
        self.assertPathExists('tree2/subtree/file')
        self.assertEqual('tree-reference', tree2.kind('subtree-root'))

    def test_cloning_metadir(self):
        """Ensure that cloning metadir is suitable"""
        bzrdir = self.make_bzrdir('bzrdir')
        bzrdir.cloning_metadir()
        branch = self.make_branch('branch', format='knit')
        format = branch.bzrdir.cloning_metadir()
        self.assertIsInstance(format.workingtree_format,
            workingtree_4.WorkingTreeFormat6)

    def test_sprout_recursive_treeless(self):
        tree = self.make_branch_and_tree('tree1',
            format='dirstate-with-subtree')
        sub_tree = self.make_branch_and_tree('tree1/subtree',
            format='dirstate-with-subtree')
        tree.add_reference(sub_tree)
        self.build_tree(['tree1/subtree/file'])
        sub_tree.add('file')
        tree.commit('Initial commit')
        # The following line force the orhaning to reveal bug #634470
        tree.branch.get_config().set_user_option(
            'bzr.transform.orphan_policy', 'move')
        tree.bzrdir.destroy_workingtree()
        # FIXME: subtree/.bzr is left here which allows the test to pass (or
        # fail :-( ) -- vila 20100909
        repo = self.make_repository('repo', shared=True,
            format='dirstate-with-subtree')
        repo.set_make_working_trees(False)
        # FIXME: we just deleted the workingtree and now we want to use it ????
        # At a minimum, we should use tree.branch below (but this fails too
        # currently) or stop calling this test 'treeless'. Specifically, I've
        # turn the line below into an assertRaises when 'subtree/.bzr' is
        # orphaned and sprout tries to access the branch there (which is left
        # by bzrdir.BzrDirMeta1.destroy_workingtree when it ignores the
        # [DeletingParent('Not deleting', u'subtree', None)] conflict). See bug
        # #634470.  -- vila 20100909
        self.assertRaises(errors.NotBranchError,
                          tree.bzrdir.sprout, 'repo/tree2')
#        self.assertPathExists('repo/tree2/subtree')
#        self.assertPathDoesNotExist('repo/tree2/subtree/file')

    def make_foo_bar_baz(self):
        foo = bzrdir.BzrDir.create_branch_convenience('foo').bzrdir
        bar = self.make_branch('foo/bar').bzrdir
        baz = self.make_branch('baz').bzrdir
        return foo, bar, baz

    def test_find_bzrdirs(self):
        foo, bar, baz = self.make_foo_bar_baz()
        t = self.get_transport()
        self.assertEqualBzrdirs([baz, foo, bar], bzrdir.BzrDir.find_bzrdirs(t))

    def make_fake_permission_denied_transport(self, transport, paths):
        """Create a transport that raises PermissionDenied for some paths."""
        def filter(path):
            if path in paths:
                raise errors.PermissionDenied(path)
            return path
        path_filter_server = pathfilter.PathFilteringServer(transport, filter)
        path_filter_server.start_server()
        self.addCleanup(path_filter_server.stop_server)
        path_filter_transport = pathfilter.PathFilteringTransport(
            path_filter_server, '.')
        return (path_filter_server, path_filter_transport)

    def assertBranchUrlsEndWith(self, expect_url_suffix, actual_bzrdirs):
        """Check that each branch url ends with the given suffix."""
        for actual_bzrdir in actual_bzrdirs:
            self.assertEndsWith(actual_bzrdir.user_url, expect_url_suffix)

    def test_find_bzrdirs_permission_denied(self):
        foo, bar, baz = self.make_foo_bar_baz()
        t = self.get_transport()
        path_filter_server, path_filter_transport = \
            self.make_fake_permission_denied_transport(t, ['foo'])
        # local transport
        self.assertBranchUrlsEndWith('/baz/',
            bzrdir.BzrDir.find_bzrdirs(path_filter_transport))
        # smart server
        smart_transport = self.make_smart_server('.',
            backing_server=path_filter_server)
        self.assertBranchUrlsEndWith('/baz/',
            bzrdir.BzrDir.find_bzrdirs(smart_transport))

    def test_find_bzrdirs_list_current(self):
        def list_current(transport):
            return [s for s in transport.list_dir('') if s != 'baz']

        foo, bar, baz = self.make_foo_bar_baz()
        t = self.get_transport()
        self.assertEqualBzrdirs(
            [foo, bar],
            bzrdir.BzrDir.find_bzrdirs(t, list_current=list_current))

    def test_find_bzrdirs_evaluate(self):
        def evaluate(bzrdir):
            try:
                repo = bzrdir.open_repository()
            except NoRepositoryPresent:
                return True, bzrdir.root_transport.base
            else:
                return False, bzrdir.root_transport.base

        foo, bar, baz = self.make_foo_bar_baz()
        t = self.get_transport()
        self.assertEqual([baz.root_transport.base, foo.root_transport.base],
                         list(bzrdir.BzrDir.find_bzrdirs(t, evaluate=evaluate)))

    def assertEqualBzrdirs(self, first, second):
        first = list(first)
        second = list(second)
        self.assertEqual(len(first), len(second))
        for x, y in zip(first, second):
            self.assertEqual(x.root_transport.base, y.root_transport.base)

    def test_find_branches(self):
        root = self.make_repository('', shared=True)
        foo, bar, baz = self.make_foo_bar_baz()
        qux = self.make_bzrdir('foo/qux')
        t = self.get_transport()
        branches = bzrdir.BzrDir.find_branches(t)
        self.assertEqual(baz.root_transport.base, branches[0].base)
        self.assertEqual(foo.root_transport.base, branches[1].base)
        self.assertEqual(bar.root_transport.base, branches[2].base)

        # ensure this works without a top-level repo
        branches = bzrdir.BzrDir.find_branches(t.clone('foo'))
        self.assertEqual(foo.root_transport.base, branches[0].base)
        self.assertEqual(bar.root_transport.base, branches[1].base)


class TestMissingRepoBranchesSkipped(TestCaseWithMemoryTransport):

    def test_find_bzrdirs_missing_repo(self):
        t = self.get_transport()
        arepo = self.make_repository('arepo', shared=True)
        abranch_url = arepo.user_url + '/abranch'
        abranch = bzrdir.BzrDir.create(abranch_url).create_branch()
        t.delete_tree('arepo/.bzr')
        self.assertRaises(errors.NoRepositoryPresent,
            branch.Branch.open, abranch_url)
        self.make_branch('baz')
        for actual_bzrdir in bzrdir.BzrDir.find_branches(t):
            self.assertEndsWith(actual_bzrdir.user_url, '/baz/')


class TestMeta1DirFormat(TestCaseWithTransport):
    """Tests specific to the meta1 dir format."""

    def test_right_base_dirs(self):
        dir = bzrdir.BzrDirMetaFormat1().initialize(self.get_url())
        t = dir.transport
        branch_base = t.clone('branch').base
        self.assertEqual(branch_base, dir.get_branch_transport(None).base)
        self.assertEqual(branch_base,
                         dir.get_branch_transport(bzrlib.branch.BzrBranchFormat5()).base)
        repository_base = t.clone('repository').base
        self.assertEqual(repository_base, dir.get_repository_transport(None).base)
        repository_format = repository.format_registry.get_default()
        self.assertEqual(repository_base,
                         dir.get_repository_transport(repository_format).base)
        checkout_base = t.clone('checkout').base
        self.assertEqual(checkout_base, dir.get_workingtree_transport(None).base)
        self.assertEqual(checkout_base,
                         dir.get_workingtree_transport(workingtree_3.WorkingTreeFormat3()).base)

    def test_meta1dir_uses_lockdir(self):
        """Meta1 format uses a LockDir to guard the whole directory, not a file."""
        dir = bzrdir.BzrDirMetaFormat1().initialize(self.get_url())
        t = dir.transport
        self.assertIsDirectory('branch-lock', t)

    def test_comparison(self):
        """Equality and inequality behave properly.

        Metadirs should compare equal iff they have the same repo, branch and
        tree formats.
        """
        mydir = bzrdir.format_registry.make_bzrdir('knit')
        self.assertEqual(mydir, mydir)
        self.assertFalse(mydir != mydir)
        otherdir = bzrdir.format_registry.make_bzrdir('knit')
        self.assertEqual(otherdir, mydir)
        self.assertFalse(otherdir != mydir)
        otherdir2 = bzrdir.format_registry.make_bzrdir('dirstate-with-subtree')
        self.assertNotEqual(otherdir2, mydir)
        self.assertFalse(otherdir2 == mydir)

    def test_needs_conversion_different_working_tree(self):
        # meta1dirs need an conversion if any element is not the default.
        new_format = bzrdir.format_registry.make_bzrdir('dirstate')
        tree = self.make_branch_and_tree('tree', format='knit')
        self.assertTrue(tree.bzrdir.needs_format_conversion(
            new_format))

    def test_initialize_on_format_uses_smart_transport(self):
        self.setup_smart_server_with_call_log()
        new_format = bzrdir.format_registry.make_bzrdir('dirstate')
        transport = self.get_transport('target')
        transport.ensure_base()
        self.reset_smart_call_log()
        instance = new_format.initialize_on_transport(transport)
        self.assertIsInstance(instance, remote.RemoteBzrDir)
        rpc_count = len(self.hpss_calls)
        # This figure represent the amount of work to perform this use case. It
        # is entirely ok to reduce this number if a test fails due to rpc_count
        # being too low. If rpc_count increases, more network roundtrips have
        # become necessary for this use case. Please do not adjust this number
        # upwards without agreement from bzr's network support maintainers.
        self.assertEqual(2, rpc_count)


class NonLocalTests(TestCaseWithTransport):
    """Tests for bzrdir static behaviour on non local paths."""

    def setUp(self):
        super(NonLocalTests, self).setUp()
        self.vfs_transport_factory = memory.MemoryServer

    def test_create_branch_convenience(self):
        # outside a repo the default convenience output is a repo+branch_tree
        format = bzrdir.format_registry.make_bzrdir('knit')
        branch = bzrdir.BzrDir.create_branch_convenience(
            self.get_url('foo'), format=format)
        self.assertRaises(errors.NoWorkingTree,
                          branch.bzrdir.open_workingtree)
        branch.bzrdir.open_repository()

    def test_create_branch_convenience_force_tree_not_local_fails(self):
        # outside a repo the default convenience output is a repo+branch_tree
        format = bzrdir.format_registry.make_bzrdir('knit')
        self.assertRaises(errors.NotLocalUrl,
            bzrdir.BzrDir.create_branch_convenience,
            self.get_url('foo'),
            force_new_tree=True,
            format=format)
        t = self.get_transport()
        self.assertFalse(t.has('foo'))

    def test_clone(self):
        # clone into a nonlocal path works
        format = bzrdir.format_registry.make_bzrdir('knit')
        branch = bzrdir.BzrDir.create_branch_convenience('local',
                                                         format=format)
        branch.bzrdir.open_workingtree()
        result = branch.bzrdir.clone(self.get_url('remote'))
        self.assertRaises(errors.NoWorkingTree,
                          result.open_workingtree)
        result.open_branch()
        result.open_repository()

    def test_checkout_metadir(self):
        # checkout_metadir has reasonable working tree format even when no
        # working tree is present
        self.make_branch('branch-knit2', format='dirstate-with-subtree')
        my_bzrdir = bzrdir.BzrDir.open(self.get_url('branch-knit2'))
        checkout_format = my_bzrdir.checkout_metadir()
        self.assertIsInstance(checkout_format.workingtree_format,
                              workingtree_4.WorkingTreeFormat4)


class TestHTTPRedirections(object):
    """Test redirection between two http servers.

    This MUST be used by daughter classes that also inherit from
    TestCaseWithTwoWebservers.

    We can't inherit directly from TestCaseWithTwoWebservers or the
    test framework will try to create an instance which cannot
    run, its implementation being incomplete.
    """

    def create_transport_readonly_server(self):
        # We don't set the http protocol version, relying on the default
        return http_utils.HTTPServerRedirecting()

    def create_transport_secondary_server(self):
        # We don't set the http protocol version, relying on the default
        return http_utils.HTTPServerRedirecting()

    def setUp(self):
        super(TestHTTPRedirections, self).setUp()
        # The redirections will point to the new server
        self.new_server = self.get_readonly_server()
        # The requests to the old server will be redirected
        self.old_server = self.get_secondary_server()
        # Configure the redirections
        self.old_server.redirect_to(self.new_server.host, self.new_server.port)

    def test_loop(self):
        # Both servers redirect to each other creating a loop
        self.new_server.redirect_to(self.old_server.host, self.old_server.port)
        # Starting from either server should loop
        old_url = self._qualified_url(self.old_server.host,
                                      self.old_server.port)
        oldt = self._transport(old_url)
        self.assertRaises(errors.NotBranchError,
                          bzrdir.BzrDir.open_from_transport, oldt)
        new_url = self._qualified_url(self.new_server.host,
                                      self.new_server.port)
        newt = self._transport(new_url)
        self.assertRaises(errors.NotBranchError,
                          bzrdir.BzrDir.open_from_transport, newt)

    def test_qualifier_preserved(self):
        wt = self.make_branch_and_tree('branch')
        old_url = self._qualified_url(self.old_server.host,
                                      self.old_server.port)
        start = self._transport(old_url).clone('branch')
        bdir = bzrdir.BzrDir.open_from_transport(start)
        # Redirection should preserve the qualifier, hence the transport class
        # itself.
        self.assertIsInstance(bdir.root_transport, type(start))


class TestHTTPRedirections_urllib(TestHTTPRedirections,
                                  http_utils.TestCaseWithTwoWebservers):
    """Tests redirections for urllib implementation"""

    _transport = HttpTransport_urllib

    def _qualified_url(self, host, port):
        result = 'http+urllib://%s:%s' % (host, port)
        self.permit_url(result)
        return result



class TestHTTPRedirections_pycurl(TestWithTransport_pycurl,
                                  TestHTTPRedirections,
                                  http_utils.TestCaseWithTwoWebservers):
    """Tests redirections for pycurl implementation"""

    def _qualified_url(self, host, port):
        result = 'http+pycurl://%s:%s' % (host, port)
        self.permit_url(result)
        return result


class TestHTTPRedirections_nosmart(TestHTTPRedirections,
                                  http_utils.TestCaseWithTwoWebservers):
    """Tests redirections for the nosmart decorator"""

    _transport = NoSmartTransportDecorator

    def _qualified_url(self, host, port):
        result = 'nosmart+http://%s:%s' % (host, port)
        self.permit_url(result)
        return result


class TestHTTPRedirections_readonly(TestHTTPRedirections,
                                    http_utils.TestCaseWithTwoWebservers):
    """Tests redirections for readonly decoratror"""

    _transport = ReadonlyTransportDecorator

    def _qualified_url(self, host, port):
        result = 'readonly+http://%s:%s' % (host, port)
        self.permit_url(result)
        return result


class TestDotBzrHidden(TestCaseWithTransport):

    ls = ['ls']
    if sys.platform == 'win32':
        ls = [os.environ['COMSPEC'], '/C', 'dir', '/B']

    def get_ls(self):
        f = subprocess.Popen(self.ls, stdout=subprocess.PIPE,
            stderr=subprocess.PIPE)
        out, err = f.communicate()
        self.assertEqual(0, f.returncode, 'Calling %s failed: %s'
                         % (self.ls, err))
        return out.splitlines()

    def test_dot_bzr_hidden(self):
        if sys.platform == 'win32' and not win32utils.has_win32file:
            raise TestSkipped('unable to make file hidden without pywin32 library')
        b = bzrdir.BzrDir.create('.')
        self.build_tree(['a'])
        self.assertEquals(['a'], self.get_ls())

    def test_dot_bzr_hidden_with_url(self):
        if sys.platform == 'win32' and not win32utils.has_win32file:
            raise TestSkipped('unable to make file hidden without pywin32 library')
        b = bzrdir.BzrDir.create(urlutils.local_path_to_url('.'))
        self.build_tree(['a'])
        self.assertEquals(['a'], self.get_ls())


class _TestBzrDirFormat(bzrdir.BzrDirMetaFormat1):
    """Test BzrDirFormat implementation for TestBzrDirSprout."""

    def _open(self, transport):
        return _TestBzrDir(transport, self)


class _TestBzrDir(bzrdir.BzrDirMeta1):
    """Test BzrDir implementation for TestBzrDirSprout.

    When created a _TestBzrDir already has repository and a branch.  The branch
    is a test double as well.
    """

    def __init__(self, *args, **kwargs):
        super(_TestBzrDir, self).__init__(*args, **kwargs)
        self.test_branch = _TestBranch(self.transport)
        self.test_branch.repository = self.create_repository()

    def open_branch(self, unsupported=False):
        return self.test_branch

    def cloning_metadir(self, require_stacking=False):
        return _TestBzrDirFormat()


class _TestBranchFormat(bzrlib.branch.BranchFormat):
    """Test Branch format for TestBzrDirSprout."""


class _TestBranch(bzrlib.branch.Branch):
    """Test Branch implementation for TestBzrDirSprout."""

    def __init__(self, transport, *args, **kwargs):
        self._format = _TestBranchFormat()
        self._transport = transport
        self.base = transport.base
        super(_TestBranch, self).__init__(*args, **kwargs)
        self.calls = []
        self._parent = None

    def sprout(self, *args, **kwargs):
        self.calls.append('sprout')
        return _TestBranch(self._transport)

    def copy_content_into(self, destination, revision_id=None):
        self.calls.append('copy_content_into')

    def last_revision(self):
        return _mod_revision.NULL_REVISION

    def get_parent(self):
        return self._parent

    def _get_config(self):
        return config.TransportConfig(self._transport, 'branch.conf')

    def set_parent(self, parent):
        self._parent = parent

    def lock_read(self):
        return lock.LogicalLockResult(self.unlock)

    def unlock(self):
        return


class TestBzrDirSprout(TestCaseWithMemoryTransport):

    def test_sprout_uses_branch_sprout(self):
        """BzrDir.sprout calls Branch.sprout.

        Usually, BzrDir.sprout should delegate to the branch's sprout method
        for part of the work.  This allows the source branch to control the
        choice of format for the new branch.

        There are exceptions, but this tests avoids them:
          - if there's no branch in the source bzrdir,
          - or if the stacking has been requested and the format needs to be
            overridden to satisfy that.
        """
        # Make an instrumented bzrdir.
        t = self.get_transport('source')
        t.ensure_base()
        source_bzrdir = _TestBzrDirFormat().initialize_on_transport(t)
        # The instrumented bzrdir has a test_branch attribute that logs calls
        # made to the branch contained in that bzrdir.  Initially the test
        # branch exists but no calls have been made to it.
        self.assertEqual([], source_bzrdir.test_branch.calls)

        # Sprout the bzrdir
        target_url = self.get_url('target')
        result = source_bzrdir.sprout(target_url, recurse='no')

        # The bzrdir called the branch's sprout method.
        self.assertSubset(['sprout'], source_bzrdir.test_branch.calls)

    def test_sprout_parent(self):
        grandparent_tree = self.make_branch('grandparent')
        parent = grandparent_tree.bzrdir.sprout('parent').open_branch()
        branch_tree = parent.bzrdir.sprout('branch').open_branch()
        self.assertContainsRe(branch_tree.get_parent(), '/parent/$')


class TestBzrDirHooks(TestCaseWithMemoryTransport):

    def test_pre_open_called(self):
        calls = []
        bzrdir.BzrDir.hooks.install_named_hook('pre_open', calls.append, None)
        transport = self.get_transport('foo')
        url = transport.base
        self.assertRaises(errors.NotBranchError, bzrdir.BzrDir.open, url)
        self.assertEqual([transport.base], [t.base for t in calls])

    def test_pre_open_actual_exceptions_raised(self):
        count = [0]
        def fail_once(transport):
            count[0] += 1
            if count[0] == 1:
                raise errors.BzrError("fail")
        bzrdir.BzrDir.hooks.install_named_hook('pre_open', fail_once, None)
        transport = self.get_transport('foo')
        url = transport.base
        err = self.assertRaises(errors.BzrError, bzrdir.BzrDir.open, url)
        self.assertEqual('fail', err._preformatted_string)

    def test_post_repo_init(self):
        from bzrlib.bzrdir import RepoInitHookParams
        calls = []
        bzrdir.BzrDir.hooks.install_named_hook('post_repo_init',
            calls.append, None)
        self.make_repository('foo')
        self.assertLength(1, calls)
        params = calls[0]
        self.assertIsInstance(params, RepoInitHookParams)
        self.assertTrue(hasattr(params, 'bzrdir'))
        self.assertTrue(hasattr(params, 'repository'))

    def test_post_repo_init_hook_repr(self):
        param_reprs = []
        bzrdir.BzrDir.hooks.install_named_hook('post_repo_init',
            lambda params: param_reprs.append(repr(params)), None)
        self.make_repository('foo')
        self.assertLength(1, param_reprs)
        param_repr = param_reprs[0]
        self.assertStartsWith(param_repr, '<RepoInitHookParams for ')


class TestGenerateBackupName(TestCaseWithMemoryTransport):
    # FIXME: This may need to be unified with test_osutils.TestBackupNames or
    # moved to per_bzrdir or per_transport for better coverage ?
    # -- vila 20100909

    def setUp(self):
        super(TestGenerateBackupName, self).setUp()
        self._transport = self.get_transport()
        bzrdir.BzrDir.create(self.get_url(),
            possible_transports=[self._transport])
        self._bzrdir = bzrdir.BzrDir.open_from_transport(self._transport)

    def test_deprecated_generate_backup_name(self):
        res = self.applyDeprecated(
                symbol_versioning.deprecated_in((2, 3, 0)),
                self._bzrdir.generate_backup_name, 'whatever')

    def test_new(self):
        self.assertEqual("a.~1~", self._bzrdir._available_backup_name("a"))

    def test_exiting(self):
        self._transport.put_bytes("a.~1~", "some content")
        self.assertEqual("a.~2~", self._bzrdir._available_backup_name("a"))
<<<<<<< HEAD
=======


class ExtractFormatStringTests(TestCase):

    def test_normal(self):
        self.assertEquals("Bazaar-NG branch, format 0.0.4\n",
            bzrdir.extract_format_string("Bazaar-NG branch, format 0.0.4\n"))

    def test_with_optional_feature(self):
        self.assertEquals("Bazaar-NG branch, format 0.0.4\n",
            bzrdir.extract_format_string("Bazaar-NG branch, format 0.0.4\n"
                                         "optional feature foo\n"))

    def test_with_required_feature(self):
        self.assertRaises(errors.MissingFeature,
            bzrdir.extract_format_string, "Bazaar-NG branch, format 0.0.4\n"
                                          "required feature foo\n")

    def test_with_invalid_line(self):
        self.assertRaises(errors.ParseFormatError,
            bzrdir.extract_format_string, "Bazaar-NG branch, format 0.0.4\n"
                                          "requiredfoo\n")
>>>>>>> 86b7ce93
<|MERGE_RESOLUTION|>--- conflicted
+++ resolved
@@ -1364,8 +1364,6 @@
     def test_exiting(self):
         self._transport.put_bytes("a.~1~", "some content")
         self.assertEqual("a.~2~", self._bzrdir._available_backup_name("a"))
-<<<<<<< HEAD
-=======
 
 
 class ExtractFormatStringTests(TestCase):
@@ -1387,5 +1385,4 @@
     def test_with_invalid_line(self):
         self.assertRaises(errors.ParseFormatError,
             bzrdir.extract_format_string, "Bazaar-NG branch, format 0.0.4\n"
-                                          "requiredfoo\n")
->>>>>>> 86b7ce93
+                                          "requiredfoo\n")