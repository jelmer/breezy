# Copyright (C) 2005, 2006 by Canonical Ltd
#
# This program is free software; you can redistribute it and/or modify
# it under the terms of the GNU General Public License as published by
# the Free Software Foundation; either version 2 of the License, or
# (at your option) any later version.
#
# This program is distributed in the hope that it will be useful,
# but WITHOUT ANY WARRANTY; without even the implied warranty of
# MERCHANTABILITY or FITNESS FOR A PARTICULAR PURPOSE.  See the
# GNU General Public License for more details.
#
# You should have received a copy of the GNU General Public License
# along with this program; if not, write to the Free Software
# Foundation, Inc., 59 Temple Place, Suite 330, Boston, MA  02111-1307  USA


# TODO: Perhaps there should be an API to find out if bzr running under the
# test suite -- some plugins might want to avoid making intrusive changes if
# this is the case.  However, we want behaviour under to test to diverge as
# little as possible, so this should be used rarely if it's added at all.
# (Suggestion from j-a-meinel, 2005-11-24)

# NOTE: Some classes in here use camelCaseNaming() rather than
# underscore_naming().  That's for consistency with unittest; it's not the
# general style of bzrlib.  Please continue that consistency when adding e.g.
# new assertFoo() methods.

import codecs
from cStringIO import StringIO
import difflib
import doctest
import errno
import logging
import os
import re
import shlex
import stat
from subprocess import Popen, PIPE
import sys
import tempfile
import unittest
import time


from bzrlib import memorytree
import bzrlib.branch
import bzrlib.bzrdir as bzrdir
import bzrlib.commands
import bzrlib.bundle.serializer
import bzrlib.errors as errors
import bzrlib.export
import bzrlib.inventory
import bzrlib.iterablefile
import bzrlib.lockdir
try:
    import bzrlib.lsprof
except ImportError:
    # lsprof not available
    pass
from bzrlib.merge import merge_inner
import bzrlib.merge3
import bzrlib.osutils
import bzrlib.osutils as osutils
import bzrlib.plugin
import bzrlib.progress as progress
from bzrlib.revision import common_ancestor
import bzrlib.store
from bzrlib import symbol_versioning
import bzrlib.trace
from bzrlib.transport import get_transport
import bzrlib.transport
from bzrlib.transport.local import LocalRelpathServer
from bzrlib.transport.memory import MemoryServer
from bzrlib.transport.readonly import ReadonlyServer
from bzrlib.trace import mutter
from bzrlib.tests import TestUtil
from bzrlib.tests.TestUtil import (
                          TestSuite,
                          TestLoader,
                          )
from bzrlib.tests.treeshape import build_tree_contents
import bzrlib.urlutils as urlutils
from bzrlib.workingtree import WorkingTree, WorkingTreeFormat2

default_transport = LocalRelpathServer

MODULES_TO_TEST = []
MODULES_TO_DOCTEST = [
                      bzrlib.bundle.serializer,
                      bzrlib.errors,
                      bzrlib.export,
                      bzrlib.inventory,
                      bzrlib.iterablefile,
                      bzrlib.lockdir,
                      bzrlib.merge3,
                      bzrlib.option,
<<<<<<< HEAD
                      bzrlib.store
=======
                      bzrlib.osutils,
                      bzrlib.store,
                      bzrlib.transport,
>>>>>>> c148bb60
                      ]


def packages_to_test():
    """Return a list of packages to test.

    The packages are not globally imported so that import failures are
    triggered when running selftest, not when importing the command.
    """
    import bzrlib.doc
    import bzrlib.tests.blackbox
    import bzrlib.tests.branch_implementations
    import bzrlib.tests.bzrdir_implementations
    import bzrlib.tests.interrepository_implementations
    import bzrlib.tests.interversionedfile_implementations
    import bzrlib.tests.intertree_implementations
    import bzrlib.tests.repository_implementations
    import bzrlib.tests.revisionstore_implementations
    import bzrlib.tests.tree_implementations
    import bzrlib.tests.workingtree_implementations
    return [
            bzrlib.doc,
            bzrlib.tests.blackbox,
            bzrlib.tests.branch_implementations,
            bzrlib.tests.bzrdir_implementations,
            bzrlib.tests.interrepository_implementations,
            bzrlib.tests.interversionedfile_implementations,
            bzrlib.tests.intertree_implementations,
            bzrlib.tests.repository_implementations,
            bzrlib.tests.revisionstore_implementations,
            bzrlib.tests.tree_implementations,
            bzrlib.tests.workingtree_implementations,
            ]


class _MyResult(unittest._TextTestResult):
    """Custom TestResult.

    Shows output in a different format, including displaying runtime for tests.
    """
    stop_early = False
    
    def __init__(self, stream, descriptions, verbosity, pb=None,
                 bench_history=None):
        """Construct new TestResult.

        :param bench_history: Optionally, a writable file object to accumulate
            benchmark results.
        """
        unittest._TextTestResult.__init__(self, stream, descriptions, verbosity)
        self.pb = pb
        if bench_history is not None:
            from bzrlib.version import _get_bzr_source_tree
            src_tree = _get_bzr_source_tree()
            if src_tree:
                try:
                    revision_id = src_tree.get_parent_ids()[0]
                except IndexError:
                    # XXX: if this is a brand new tree, do the same as if there
                    # is no branch.
                    revision_id = ''
            else:
                # XXX: If there's no branch, what should we do?
                revision_id = ''
            bench_history.write("--date %s %s\n" % (time.time(), revision_id))
        self._bench_history = bench_history
    
    def extractBenchmarkTime(self, testCase):
        """Add a benchmark time for the current test case."""
        self._benchmarkTime = getattr(testCase, "_benchtime", None)
    
    def _elapsedTestTimeString(self):
        """Return a time string for the overall time the current test has taken."""
        return self._formatTime(time.time() - self._start_time)

    def _testTimeString(self):
        if self._benchmarkTime is not None:
            return "%s/%s" % (
                self._formatTime(self._benchmarkTime),
                self._elapsedTestTimeString())
        else:
            return "      %s" % self._elapsedTestTimeString()

    def _formatTime(self, seconds):
        """Format seconds as milliseconds with leading spaces."""
        return "%5dms" % (1000 * seconds)

    def _ellipsise_unimportant_words(self, a_string, final_width,
                                   keep_start=False):
        """Add ellipses (sp?) for overly long strings.
        
        :param keep_start: If true preserve the start of a_string rather
                           than the end of it.
        """
        if keep_start:
            if len(a_string) > final_width:
                result = a_string[:final_width-3] + '...'
            else:
                result = a_string
        else:
            if len(a_string) > final_width:
                result = '...' + a_string[3-final_width:]
            else:
                result = a_string
        return result.ljust(final_width)

    def startTest(self, test):
        unittest.TestResult.startTest(self, test)
        # In a short description, the important words are in
        # the beginning, but in an id, the important words are
        # at the end
        SHOW_DESCRIPTIONS = False

        if not self.showAll and self.dots and self.pb is not None:
            final_width = 13
        else:
            final_width = osutils.terminal_width()
            final_width = final_width - 15 - 8
        what = None
        if SHOW_DESCRIPTIONS:
            what = test.shortDescription()
            if what:
                what = self._ellipsise_unimportant_words(what, final_width, keep_start=True)
        if what is None:
            what = test.id()
            if what.startswith('bzrlib.tests.'):
                what = what[13:]
            what = self._ellipsise_unimportant_words(what, final_width)
        if self.showAll:
            self.stream.write(what)
        elif self.dots and self.pb is not None:
            self.pb.update(what, self.testsRun - 1, None)
        self.stream.flush()
        self._recordTestStartTime()

    def _recordTestStartTime(self):
        """Record that a test has started."""
        self._start_time = time.time()

    def addError(self, test, err):
        if isinstance(err[1], TestSkipped):
            return self.addSkipped(test, err)    
        unittest.TestResult.addError(self, test, err)
        # We can only do this if we have one of our TestCases, not if
        # we have a doctest.
        setKeepLogfile = getattr(test, 'setKeepLogfile', None)
        if setKeepLogfile is not None:
            setKeepLogfile()
        self.extractBenchmarkTime(test)
        if self.showAll:
            self.stream.writeln("ERROR %s" % self._testTimeString())
        elif self.dots and self.pb is None:
            self.stream.write('E')
        elif self.dots:
            self.pb.update(self._ellipsise_unimportant_words('ERROR', 13), self.testsRun, None)
            self.pb.note(self._ellipsise_unimportant_words(
                            test.id() + ': ERROR',
                            osutils.terminal_width()))
        self.stream.flush()
        if self.stop_early:
            self.stop()

    def addFailure(self, test, err):
        unittest.TestResult.addFailure(self, test, err)
        # We can only do this if we have one of our TestCases, not if
        # we have a doctest.
        setKeepLogfile = getattr(test, 'setKeepLogfile', None)
        if setKeepLogfile is not None:
            setKeepLogfile()
        self.extractBenchmarkTime(test)
        if self.showAll:
            self.stream.writeln(" FAIL %s" % self._testTimeString())
        elif self.dots and self.pb is None:
            self.stream.write('F')
        elif self.dots:
            self.pb.update(self._ellipsise_unimportant_words('FAIL', 13), self.testsRun, None)
            self.pb.note(self._ellipsise_unimportant_words(
                            test.id() + ': FAIL',
                            osutils.terminal_width()))
        self.stream.flush()
        if self.stop_early:
            self.stop()

    def addSuccess(self, test):
        self.extractBenchmarkTime(test)
        if self._bench_history is not None:
            if self._benchmarkTime is not None:
                self._bench_history.write("%s %s\n" % (
                    self._formatTime(self._benchmarkTime),
                    test.id()))
        if self.showAll:
            self.stream.writeln('   OK %s' % self._testTimeString())
            for bench_called, stats in getattr(test, '_benchcalls', []):
                self.stream.writeln('LSProf output for %s(%s, %s)' % bench_called)
                stats.pprint(file=self.stream)
        elif self.dots and self.pb is None:
            self.stream.write('~')
        elif self.dots:
            self.pb.update(self._ellipsise_unimportant_words('OK', 13), self.testsRun, None)
        self.stream.flush()
        unittest.TestResult.addSuccess(self, test)

    def addSkipped(self, test, skip_excinfo):
        self.extractBenchmarkTime(test)
        if self.showAll:
            print >>self.stream, ' SKIP %s' % self._testTimeString()
            print >>self.stream, '     %s' % skip_excinfo[1]
        elif self.dots and self.pb is None:
            self.stream.write('S')
        elif self.dots:
            self.pb.update(self._ellipsise_unimportant_words('SKIP', 13), self.testsRun, None)
        self.stream.flush()
        # seems best to treat this as success from point-of-view of unittest
        # -- it actually does nothing so it barely matters :)
        try:
            test.tearDown()
        except KeyboardInterrupt:
            raise
        except:
            self.addError(test, test.__exc_info())
        else:
            unittest.TestResult.addSuccess(self, test)

    def printErrorList(self, flavour, errors):
        for test, err in errors:
            self.stream.writeln(self.separator1)
            self.stream.writeln("%s: %s" % (flavour, self.getDescription(test)))
            if getattr(test, '_get_log', None) is not None:
                print >>self.stream
                print >>self.stream, \
                        ('vvvv[log from %s]' % test.id()).ljust(78,'-')
                print >>self.stream, test._get_log()
                print >>self.stream, \
                        ('^^^^[log from %s]' % test.id()).ljust(78,'-')
            self.stream.writeln(self.separator2)
            self.stream.writeln("%s" % err)


class TextTestRunner(object):
    stop_on_failure = False

    def __init__(self,
                 stream=sys.stderr,
                 descriptions=0,
                 verbosity=1,
                 keep_output=False,
                 pb=None,
                 bench_history=None):
        self.stream = unittest._WritelnDecorator(stream)
        self.descriptions = descriptions
        self.verbosity = verbosity
        self.keep_output = keep_output
        self.pb = pb
        self._bench_history = bench_history

    def _makeResult(self):
        result = _MyResult(self.stream,
                           self.descriptions,
                           self.verbosity,
                           pb=self.pb,
                           bench_history=self._bench_history)
        result.stop_early = self.stop_on_failure
        return result

    def run(self, test):
        "Run the given test case or test suite."
        result = self._makeResult()
        startTime = time.time()
        if self.pb is not None:
            self.pb.update('Running tests', 0, test.countTestCases())
        test.run(result)
        stopTime = time.time()
        timeTaken = stopTime - startTime
        result.printErrors()
        self.stream.writeln(result.separator2)
        run = result.testsRun
        self.stream.writeln("Ran %d test%s in %.3fs" %
                            (run, run != 1 and "s" or "", timeTaken))
        self.stream.writeln()
        if not result.wasSuccessful():
            self.stream.write("FAILED (")
            failed, errored = map(len, (result.failures, result.errors))
            if failed:
                self.stream.write("failures=%d" % failed)
            if errored:
                if failed: self.stream.write(", ")
                self.stream.write("errors=%d" % errored)
            self.stream.writeln(")")
        else:
            self.stream.writeln("OK")
        if self.pb is not None:
            self.pb.update('Cleaning up', 0, 1)
        # This is still a little bogus, 
        # but only a little. Folk not using our testrunner will
        # have to delete their temp directories themselves.
        test_root = TestCaseWithMemoryTransport.TEST_ROOT
        if result.wasSuccessful() or not self.keep_output:
            if test_root is not None:
                # If LANG=C we probably have created some bogus paths
                # which rmtree(unicode) will fail to delete
                # so make sure we are using rmtree(str) to delete everything
                # except on win32, where rmtree(str) will fail
                # since it doesn't have the property of byte-stream paths
                # (they are either ascii or mbcs)
                if sys.platform == 'win32':
                    # make sure we are using the unicode win32 api
                    test_root = unicode(test_root)
                else:
                    test_root = test_root.encode(
                        sys.getfilesystemencoding())
                osutils.rmtree(test_root)
        else:
            if self.pb is not None:
                self.pb.note("Failed tests working directories are in '%s'\n",
                             test_root)
            else:
                self.stream.writeln(
                    "Failed tests working directories are in '%s'\n" %
                    test_root)
        TestCaseWithMemoryTransport.TEST_ROOT = None
        if self.pb is not None:
            self.pb.clear()
        return result


def iter_suite_tests(suite):
    """Return all tests in a suite, recursing through nested suites"""
    for item in suite._tests:
        if isinstance(item, unittest.TestCase):
            yield item
        elif isinstance(item, unittest.TestSuite):
            for r in iter_suite_tests(item):
                yield r
        else:
            raise Exception('unknown object %r inside test suite %r'
                            % (item, suite))


class TestSkipped(Exception):
    """Indicates that a test was intentionally skipped, rather than failing."""


class CommandFailed(Exception):
    pass


class StringIOWrapper(object):
    """A wrapper around cStringIO which just adds an encoding attribute.
    
    Internally we can check sys.stdout to see what the output encoding
    should be. However, cStringIO has no encoding attribute that we can
    set. So we wrap it instead.
    """
    encoding='ascii'
    _cstring = None

    def __init__(self, s=None):
        if s is not None:
            self.__dict__['_cstring'] = StringIO(s)
        else:
            self.__dict__['_cstring'] = StringIO()

    def __getattr__(self, name, getattr=getattr):
        return getattr(self.__dict__['_cstring'], name)

    def __setattr__(self, name, val):
        if name == 'encoding':
            self.__dict__['encoding'] = val
        else:
            return setattr(self._cstring, name, val)


class TestCase(unittest.TestCase):
    """Base class for bzr unit tests.
    
    Tests that need access to disk resources should subclass 
    TestCaseInTempDir not TestCase.

    Error and debug log messages are redirected from their usual
    location into a temporary file, the contents of which can be
    retrieved by _get_log().  We use a real OS file, not an in-memory object,
    so that it can also capture file IO.  When the test completes this file
    is read into memory and removed from disk.
       
    There are also convenience functions to invoke bzr's command-line
    routine, and to build and check bzr trees.
   
    In addition to the usual method of overriding tearDown(), this class also
    allows subclasses to register functions into the _cleanups list, which is
    run in order as the object is torn down.  It's less likely this will be
    accidentally overlooked.
    """

    _log_file_name = None
    _log_contents = ''
    _keep_log_file = False
    # record lsprof data when performing benchmark calls.
    _gather_lsprof_in_benchmarks = False

    def __init__(self, methodName='testMethod'):
        super(TestCase, self).__init__(methodName)
        self._cleanups = []

    def setUp(self):
        unittest.TestCase.setUp(self)
        self._cleanEnvironment()
        bzrlib.trace.disable_default_logging()
        self._startLogFile()
        self._benchcalls = []
        self._benchtime = None

    def _ndiff_strings(self, a, b):
        """Return ndiff between two strings containing lines.
        
        A trailing newline is added if missing to make the strings
        print properly."""
        if b and b[-1] != '\n':
            b += '\n'
        if a and a[-1] != '\n':
            a += '\n'
        difflines = difflib.ndiff(a.splitlines(True),
                                  b.splitlines(True),
                                  linejunk=lambda x: False,
                                  charjunk=lambda x: False)
        return ''.join(difflines)

    def assertEqualDiff(self, a, b, message=None):
        """Assert two texts are equal, if not raise an exception.
        
        This is intended for use with multi-line strings where it can 
        be hard to find the differences by eye.
        """
        # TODO: perhaps override assertEquals to call this for strings?
        if a == b:
            return
        if message is None:
            message = "texts not equal:\n"
        raise AssertionError(message + 
                             self._ndiff_strings(a, b))      
        
    def assertEqualMode(self, mode, mode_test):
        self.assertEqual(mode, mode_test,
                         'mode mismatch %o != %o' % (mode, mode_test))

    def assertStartsWith(self, s, prefix):
        if not s.startswith(prefix):
            raise AssertionError('string %r does not start with %r' % (s, prefix))

    def assertEndsWith(self, s, suffix):
        """Asserts that s ends with suffix."""
        if not s.endswith(suffix):
            raise AssertionError('string %r does not end with %r' % (s, suffix))

    def assertContainsRe(self, haystack, needle_re):
        """Assert that a contains something matching a regular expression."""
        if not re.search(needle_re, haystack):
            raise AssertionError('pattern "%s" not found in "%s"'
                    % (needle_re, haystack))

    def assertNotContainsRe(self, haystack, needle_re):
        """Assert that a does not match a regular expression"""
        if re.search(needle_re, haystack):
            raise AssertionError('pattern "%s" found in "%s"'
                    % (needle_re, haystack))

    def assertSubset(self, sublist, superlist):
        """Assert that every entry in sublist is present in superlist."""
        missing = []
        for entry in sublist:
            if entry not in superlist:
                missing.append(entry)
        if len(missing) > 0:
            raise AssertionError("value(s) %r not present in container %r" % 
                                 (missing, superlist))

    def assertIs(self, left, right):
        if not (left is right):
            raise AssertionError("%r is not %r." % (left, right))

    def assertTransportMode(self, transport, path, mode):
        """Fail if a path does not have mode mode.
        
        If modes are not supported on this transport, the assertion is ignored.
        """
        if not transport._can_roundtrip_unix_modebits():
            return
        path_stat = transport.stat(path)
        actual_mode = stat.S_IMODE(path_stat.st_mode)
        self.assertEqual(mode, actual_mode,
            'mode of %r incorrect (%o != %o)' % (path, mode, actual_mode))

    def assertIsInstance(self, obj, kls):
        """Fail if obj is not an instance of kls"""
        if not isinstance(obj, kls):
            self.fail("%r is an instance of %s rather than %s" % (
                obj, obj.__class__, kls))

    def _capture_warnings(self, a_callable, *args, **kwargs):
        """A helper for callDeprecated and applyDeprecated.

        :param a_callable: A callable to call.
        :param args: The positional arguments for the callable
        :param kwargs: The keyword arguments for the callable
        :return: A tuple (warnings, result). result is the result of calling
            a_callable(*args, **kwargs).
        """
        local_warnings = []
        def capture_warnings(msg, cls, stacklevel=None):
            # we've hooked into a deprecation specific callpath,
            # only deprecations should getting sent via it.
            self.assertEqual(cls, DeprecationWarning)
            local_warnings.append(msg)
        original_warning_method = symbol_versioning.warn
        symbol_versioning.set_warning_method(capture_warnings)
        try:
            result = a_callable(*args, **kwargs)
        finally:
            symbol_versioning.set_warning_method(original_warning_method)
        return (local_warnings, result)

    def applyDeprecated(self, deprecation_format, a_callable, *args, **kwargs):
        """Call a deprecated callable without warning the user.

        :param deprecation_format: The deprecation format that the callable
            should have been deprecated with. This is the same type as the 
            parameter to deprecated_method/deprecated_function. If the 
            callable is not deprecated with this format, an assertion error
            will be raised.
        :param a_callable: A callable to call. This may be a bound method or
            a regular function. It will be called with *args and **kwargs.
        :param args: The positional arguments for the callable
        :param kwargs: The keyword arguments for the callable
        :return: The result of a_callable(*args, **kwargs)
        """
        call_warnings, result = self._capture_warnings(a_callable,
            *args, **kwargs)
        expected_first_warning = symbol_versioning.deprecation_string(
            a_callable, deprecation_format)
        if len(call_warnings) == 0:
            self.fail("No assertion generated by call to %s" %
                a_callable)
        self.assertEqual(expected_first_warning, call_warnings[0])
        return result

    def callDeprecated(self, expected, callable, *args, **kwargs):
        """Assert that a callable is deprecated in a particular way.

        This is a very precise test for unusual requirements. The 
        applyDeprecated helper function is probably more suited for most tests
        as it allows you to simply specify the deprecation format being used
        and will ensure that that is issued for the function being called.

        :param expected: a list of the deprecation warnings expected, in order
        :param callable: The callable to call
        :param args: The positional arguments for the callable
        :param kwargs: The keyword arguments for the callable
        """
        call_warnings, result = self._capture_warnings(callable,
            *args, **kwargs)
        self.assertEqual(expected, call_warnings)
        return result

    def _startLogFile(self):
        """Send bzr and test log messages to a temporary file.

        The file is removed as the test is torn down.
        """
        fileno, name = tempfile.mkstemp(suffix='.log', prefix='testbzr')
        self._log_file = os.fdopen(fileno, 'w+')
        self._log_nonce = bzrlib.trace.enable_test_log(self._log_file)
        self._log_file_name = name
        self.addCleanup(self._finishLogFile)

    def _finishLogFile(self):
        """Finished with the log file.

        Close the file and delete it, unless setKeepLogfile was called.
        """
        if self._log_file is None:
            return
        bzrlib.trace.disable_test_log(self._log_nonce)
        self._log_file.close()
        self._log_file = None
        if not self._keep_log_file:
            os.remove(self._log_file_name)
            self._log_file_name = None

    def setKeepLogfile(self):
        """Make the logfile not be deleted when _finishLogFile is called."""
        self._keep_log_file = True

    def addCleanup(self, callable):
        """Arrange to run a callable when this case is torn down.

        Callables are run in the reverse of the order they are registered, 
        ie last-in first-out.
        """
        if callable in self._cleanups:
            raise ValueError("cleanup function %r already registered on %s" 
                    % (callable, self))
        self._cleanups.append(callable)

    def _cleanEnvironment(self):
        new_env = {
            'BZR_HOME': None, # Don't inherit BZR_HOME to all the tests.
            'HOME': os.getcwd(),
            'APPDATA': os.getcwd(),
            'BZR_EMAIL': None,
            'BZREMAIL': None, # may still be present in the environment
            'EMAIL': None,
            'BZR_PROGRESS_BAR': None,
        }
        self.__old_env = {}
        self.addCleanup(self._restoreEnvironment)
        for name, value in new_env.iteritems():
            self._captureVar(name, value)

    def _captureVar(self, name, newvalue):
        """Set an environment variable, and reset it when finished."""
        self.__old_env[name] = osutils.set_or_unset_env(name, newvalue)

    def _restoreEnvironment(self):
        for name, value in self.__old_env.iteritems():
            osutils.set_or_unset_env(name, value)

    def tearDown(self):
        self._runCleanups()
        unittest.TestCase.tearDown(self)

    def time(self, callable, *args, **kwargs):
        """Run callable and accrue the time it takes to the benchmark time.
        
        If lsprofiling is enabled (i.e. by --lsprof-time to bzr selftest) then
        this will cause lsprofile statistics to be gathered and stored in
        self._benchcalls.
        """
        if self._benchtime is None:
            self._benchtime = 0
        start = time.time()
        try:
            if not self._gather_lsprof_in_benchmarks:
                return callable(*args, **kwargs)
            else:
                # record this benchmark
                ret, stats = bzrlib.lsprof.profile(callable, *args, **kwargs)
                stats.sort()
                self._benchcalls.append(((callable, args, kwargs), stats))
                return ret
        finally:
            self._benchtime += time.time() - start

    def _runCleanups(self):
        """Run registered cleanup functions. 

        This should only be called from TestCase.tearDown.
        """
        # TODO: Perhaps this should keep running cleanups even if 
        # one of them fails?
        for cleanup_fn in reversed(self._cleanups):
            cleanup_fn()

    def log(self, *args):
        mutter(*args)

    def _get_log(self, keep_log_file=False):
        """Return as a string the log for this test. If the file is still
        on disk and keep_log_file=False, delete the log file and store the
        content in self._log_contents."""
        # flush the log file, to get all content
        import bzrlib.trace
        bzrlib.trace._trace_file.flush()
        if self._log_contents:
            return self._log_contents
        if self._log_file_name is not None:
            logfile = open(self._log_file_name)
            try:
                log_contents = logfile.read()
            finally:
                logfile.close()
            if not keep_log_file:
                self._log_contents = log_contents
                os.remove(self._log_file_name)
            return log_contents
        else:
            return "DELETED log file to reduce memory footprint"

    def capture(self, cmd, retcode=0):
        """Shortcut that splits cmd into words, runs, and returns stdout"""
        return self.run_bzr_captured(cmd.split(), retcode=retcode)[0]

    def run_bzr_captured(self, argv, retcode=0, encoding=None, stdin=None,
                         working_dir=None):
        """Invoke bzr and return (stdout, stderr).

        Useful for code that wants to check the contents of the
        output, the way error messages are presented, etc.

        This should be the main method for tests that want to exercise the
        overall behavior of the bzr application (rather than a unit test
        or a functional test of the library.)

        Much of the old code runs bzr by forking a new copy of Python, but
        that is slower, harder to debug, and generally not necessary.

        This runs bzr through the interface that catches and reports
        errors, and with logging set to something approximating the
        default, so that error reporting can be checked.

        :param argv: arguments to invoke bzr
        :param retcode: expected return code, or None for don't-care.
        :param encoding: encoding for sys.stdout and sys.stderr
        :param stdin: A string to be used as stdin for the command.
        :param working_dir: Change to this directory before running
        """
        if encoding is None:
            encoding = bzrlib.user_encoding
        if stdin is not None:
            stdin = StringIO(stdin)
        stdout = StringIOWrapper()
        stderr = StringIOWrapper()
        stdout.encoding = encoding
        stderr.encoding = encoding

        self.log('run bzr: %r', argv)
        # FIXME: don't call into logging here
        handler = logging.StreamHandler(stderr)
        handler.setLevel(logging.INFO)
        logger = logging.getLogger('')
        logger.addHandler(handler)
        old_ui_factory = bzrlib.ui.ui_factory
        bzrlib.ui.ui_factory = bzrlib.tests.blackbox.TestUIFactory(
            stdout=stdout,
            stderr=stderr)
        bzrlib.ui.ui_factory.stdin = stdin

        cwd = None
        if working_dir is not None:
            cwd = osutils.getcwd()
            os.chdir(working_dir)

        try:
            result = self.apply_redirected(stdin, stdout, stderr,
                                           bzrlib.commands.run_bzr_catch_errors,
                                           argv)
        finally:
            logger.removeHandler(handler)
            bzrlib.ui.ui_factory = old_ui_factory
            if cwd is not None:
                os.chdir(cwd)

        out = stdout.getvalue()
        err = stderr.getvalue()
        if out:
            self.log('output:\n%r', out)
        if err:
            self.log('errors:\n%r', err)
        if retcode is not None:
            self.assertEquals(retcode, result)
        return out, err

    def run_bzr(self, *args, **kwargs):
        """Invoke bzr, as if it were run from the command line.

        This should be the main method for tests that want to exercise the
        overall behavior of the bzr application (rather than a unit test
        or a functional test of the library.)

        This sends the stdout/stderr results into the test's log,
        where it may be useful for debugging.  See also run_captured.

        :param stdin: A string to be used as stdin for the command.
        """
        retcode = kwargs.pop('retcode', 0)
        encoding = kwargs.pop('encoding', None)
        stdin = kwargs.pop('stdin', None)
        working_dir = kwargs.pop('working_dir', None)
        return self.run_bzr_captured(args, retcode=retcode, encoding=encoding,
                                     stdin=stdin, working_dir=working_dir)

    def run_bzr_decode(self, *args, **kwargs):
        if 'encoding' in kwargs:
            encoding = kwargs['encoding']
        else:
            encoding = bzrlib.user_encoding
        return self.run_bzr(*args, **kwargs)[0].decode(encoding)

    def run_bzr_error(self, error_regexes, *args, **kwargs):
        """Run bzr, and check that stderr contains the supplied regexes
        
        :param error_regexes: Sequence of regular expressions which 
            must each be found in the error output. The relative ordering
            is not enforced.
        :param args: command-line arguments for bzr
        :param kwargs: Keyword arguments which are interpreted by run_bzr
            This function changes the default value of retcode to be 3,
            since in most cases this is run when you expect bzr to fail.
        :return: (out, err) The actual output of running the command (in case you
                 want to do more inspection)

        Examples of use:
            # Make sure that commit is failing because there is nothing to do
            self.run_bzr_error(['no changes to commit'],
                               'commit', '-m', 'my commit comment')
            # Make sure --strict is handling an unknown file, rather than
            # giving us the 'nothing to do' error
            self.build_tree(['unknown'])
            self.run_bzr_error(['Commit refused because there are unknown files'],
                               'commit', '--strict', '-m', 'my commit comment')
        """
        kwargs.setdefault('retcode', 3)
        out, err = self.run_bzr(*args, **kwargs)
        for regex in error_regexes:
            self.assertContainsRe(err, regex)
        return out, err

    def run_bzr_subprocess(self, *args, **kwargs):
        """Run bzr in a subprocess for testing.

        This starts a new Python interpreter and runs bzr in there. 
        This should only be used for tests that have a justifiable need for
        this isolation: e.g. they are testing startup time, or signal
        handling, or early startup code, etc.  Subprocess code can't be 
        profiled or debugged so easily.

        :param retcode: The status code that is expected.  Defaults to 0.  If
            None is supplied, the status code is not checked.
        :param env_changes: A dictionary which lists changes to environment
            variables. A value of None will unset the env variable.
            The values must be strings. The change will only occur in the
            child, so you don't need to fix the environment after running.
        :param universal_newlines: Convert CRLF => LF
        """
        env_changes = kwargs.get('env_changes', {})
        working_dir = kwargs.get('working_dir', None)
        process = self.start_bzr_subprocess(args, env_changes=env_changes,
                                            working_dir=working_dir)
        # We distinguish between retcode=None and retcode not passed.
        supplied_retcode = kwargs.get('retcode', 0)
        return self.finish_bzr_subprocess(process, retcode=supplied_retcode,
            universal_newlines=kwargs.get('universal_newlines', False),
            process_args=args)

    def start_bzr_subprocess(self, process_args, env_changes=None,
                             skip_if_plan_to_signal=False,
                             working_dir=None):
        """Start bzr in a subprocess for testing.

        This starts a new Python interpreter and runs bzr in there.
        This should only be used for tests that have a justifiable need for
        this isolation: e.g. they are testing startup time, or signal
        handling, or early startup code, etc.  Subprocess code can't be
        profiled or debugged so easily.

        :param process_args: a list of arguments to pass to the bzr executable,
            for example `['--version']`.
        :param env_changes: A dictionary which lists changes to environment
            variables. A value of None will unset the env variable.
            The values must be strings. The change will only occur in the
            child, so you don't need to fix the environment after running.
        :param skip_if_plan_to_signal: raise TestSkipped when true and os.kill
            is not available.

        :returns: Popen object for the started process.
        """
        if skip_if_plan_to_signal:
            if not getattr(os, 'kill', None):
                raise TestSkipped("os.kill not available.")

        if env_changes is None:
            env_changes = {}
        old_env = {}

        def cleanup_environment():
            for env_var, value in env_changes.iteritems():
                old_env[env_var] = osutils.set_or_unset_env(env_var, value)

        def restore_environment():
            for env_var, value in old_env.iteritems():
                osutils.set_or_unset_env(env_var, value)

        bzr_path = self.get_bzr_path()

        cwd = None
        if working_dir is not None:
            cwd = osutils.getcwd()
            os.chdir(working_dir)

        try:
            # win32 subprocess doesn't support preexec_fn
            # so we will avoid using it on all platforms, just to
            # make sure the code path is used, and we don't break on win32
            cleanup_environment()
            process = Popen([sys.executable, bzr_path] + list(process_args),
                             stdin=PIPE, stdout=PIPE, stderr=PIPE)
        finally:
            restore_environment()
            if cwd is not None:
                os.chdir(cwd)

        return process

    def get_bzr_path(self):
        """Return the path of the 'bzr' executable for this test suite."""
        bzr_path = os.path.dirname(os.path.dirname(bzrlib.__file__))+'/bzr'
        if not os.path.isfile(bzr_path):
            # We are probably installed. Assume sys.argv is the right file
            bzr_path = sys.argv[0]
        return bzr_path

    def finish_bzr_subprocess(self, process, retcode=0, send_signal=None,
                              universal_newlines=False, process_args=None):
        """Finish the execution of process.

        :param process: the Popen object returned from start_bzr_subprocess.
        :param retcode: The status code that is expected.  Defaults to 0.  If
            None is supplied, the status code is not checked.
        :param send_signal: an optional signal to send to the process.
        :param universal_newlines: Convert CRLF => LF
        :returns: (stdout, stderr)
        """
        if send_signal is not None:
            os.kill(process.pid, send_signal)
        out, err = process.communicate()

        if universal_newlines:
            out = out.replace('\r\n', '\n')
            err = err.replace('\r\n', '\n')

        if retcode is not None and retcode != process.returncode:
            if process_args is None:
                process_args = "(unknown args)"
            mutter('Output of bzr %s:\n%s', process_args, out)
            mutter('Error for bzr %s:\n%s', process_args, err)
            self.fail('Command bzr %s failed with retcode %s != %s'
                      % (process_args, retcode, process.returncode))
        return [out, err]

    def check_inventory_shape(self, inv, shape):
        """Compare an inventory to a list of expected names.

        Fail if they are not precisely equal.
        """
        extras = []
        shape = list(shape)             # copy
        for path, ie in inv.entries():
            name = path.replace('\\', '/')
            if ie.kind == 'dir':
                name = name + '/'
            if name in shape:
                shape.remove(name)
            else:
                extras.append(name)
        if shape:
            self.fail("expected paths not found in inventory: %r" % shape)
        if extras:
            self.fail("unexpected paths found in inventory: %r" % extras)

    def apply_redirected(self, stdin=None, stdout=None, stderr=None,
                         a_callable=None, *args, **kwargs):
        """Call callable with redirected std io pipes.

        Returns the return code."""
        if not callable(a_callable):
            raise ValueError("a_callable must be callable.")
        if stdin is None:
            stdin = StringIO("")
        if stdout is None:
            if getattr(self, "_log_file", None) is not None:
                stdout = self._log_file
            else:
                stdout = StringIO()
        if stderr is None:
            if getattr(self, "_log_file", None is not None):
                stderr = self._log_file
            else:
                stderr = StringIO()
        real_stdin = sys.stdin
        real_stdout = sys.stdout
        real_stderr = sys.stderr
        try:
            sys.stdout = stdout
            sys.stderr = stderr
            sys.stdin = stdin
            return a_callable(*args, **kwargs)
        finally:
            sys.stdout = real_stdout
            sys.stderr = real_stderr
            sys.stdin = real_stdin

    @symbol_versioning.deprecated_method(symbol_versioning.zero_eleven)
    def merge(self, branch_from, wt_to):
        """A helper for tests to do a ui-less merge.

        This should move to the main library when someone has time to integrate
        it in.
        """
        # minimal ui-less merge.
        wt_to.branch.fetch(branch_from)
        base_rev = common_ancestor(branch_from.last_revision(),
                                   wt_to.branch.last_revision(),
                                   wt_to.branch.repository)
        merge_inner(wt_to.branch, branch_from.basis_tree(),
                    wt_to.branch.repository.revision_tree(base_rev),
                    this_tree=wt_to)
        wt_to.add_parent_tree_id(branch_from.last_revision())


BzrTestBase = TestCase


class TestCaseWithMemoryTransport(TestCase):
    """Common test class for tests that do not need disk resources.

    Tests that need disk resources should derive from TestCaseWithTransport.

    TestCaseWithMemoryTransport sets the TEST_ROOT variable for all bzr tests.

    For TestCaseWithMemoryTransport the test_home_dir is set to the name of
    a directory which does not exist. This serves to help ensure test isolation
    is preserved. test_dir is set to the TEST_ROOT, as is cwd, because they
    must exist. However, TestCaseWithMemoryTransport does not offer local
    file defaults for the transport in tests, nor does it obey the command line
    override, so tests that accidentally write to the common directory should
    be rare.
    """

    TEST_ROOT = None
    _TEST_NAME = 'test'


    def __init__(self, methodName='runTest'):
        # allow test parameterisation after test construction and before test
        # execution. Variables that the parameteriser sets need to be 
        # ones that are not set by setUp, or setUp will trash them.
        super(TestCaseWithMemoryTransport, self).__init__(methodName)
        self.transport_server = default_transport
        self.transport_readonly_server = None

    def failUnlessExists(self, path):
        """Fail unless path, which may be abs or relative, exists."""
        self.failUnless(osutils.lexists(path))

    def failIfExists(self, path):
        """Fail if path, which may be abs or relative, exists."""
        self.failIf(osutils.lexists(path))
        
    def get_transport(self):
        """Return a writeable transport for the test scratch space"""
        t = get_transport(self.get_url())
        self.assertFalse(t.is_readonly())
        return t

    def get_readonly_transport(self):
        """Return a readonly transport for the test scratch space
        
        This can be used to test that operations which should only need
        readonly access in fact do not try to write.
        """
        t = get_transport(self.get_readonly_url())
        self.assertTrue(t.is_readonly())
        return t

    def get_readonly_server(self):
        """Get the server instance for the readonly transport

        This is useful for some tests with specific servers to do diagnostics.
        """
        if self.__readonly_server is None:
            if self.transport_readonly_server is None:
                # readonly decorator requested
                # bring up the server
                self.get_url()
                self.__readonly_server = ReadonlyServer()
                self.__readonly_server.setUp(self.__server)
            else:
                self.__readonly_server = self.transport_readonly_server()
                self.__readonly_server.setUp()
            self.addCleanup(self.__readonly_server.tearDown)
        return self.__readonly_server

    def get_readonly_url(self, relpath=None):
        """Get a URL for the readonly transport.

        This will either be backed by '.' or a decorator to the transport 
        used by self.get_url()
        relpath provides for clients to get a path relative to the base url.
        These should only be downwards relative, not upwards.
        """
        base = self.get_readonly_server().get_url()
        if relpath is not None:
            if not base.endswith('/'):
                base = base + '/'
            base = base + relpath
        return base

    def get_server(self):
        """Get the read/write server instance.

        This is useful for some tests with specific servers that need
        diagnostics.

        For TestCaseWithMemoryTransport this is always a MemoryServer, and there
        is no means to override it.
        """
        if self.__server is None:
            self.__server = MemoryServer()
            self.__server.setUp()
            self.addCleanup(self.__server.tearDown)
        return self.__server

    def get_url(self, relpath=None):
        """Get a URL (or maybe a path) for the readwrite transport.

        This will either be backed by '.' or to an equivalent non-file based
        facility.
        relpath provides for clients to get a path relative to the base url.
        These should only be downwards relative, not upwards.
        """
        base = self.get_server().get_url()
        if relpath is not None and relpath != '.':
            if not base.endswith('/'):
                base = base + '/'
            # XXX: Really base should be a url; we did after all call
            # get_url()!  But sometimes it's just a path (from
            # LocalAbspathServer), and it'd be wrong to append urlescaped data
            # to a non-escaped local path.
            if base.startswith('./') or base.startswith('/'):
                base += relpath
            else:
                base += urlutils.escape(relpath)
        return base

    def _make_test_root(self):
        if TestCaseWithMemoryTransport.TEST_ROOT is not None:
            return
        i = 0
        while True:
            root = u'test%04d.tmp' % i
            try:
                os.mkdir(root)
            except OSError, e:
                if e.errno == errno.EEXIST:
                    i += 1
                    continue
                else:
                    raise
            # successfully created
            TestCaseWithMemoryTransport.TEST_ROOT = osutils.abspath(root)
            break
        # make a fake bzr directory there to prevent any tests propagating
        # up onto the source directory's real branch
        bzrdir.BzrDir.create_standalone_workingtree(
            TestCaseWithMemoryTransport.TEST_ROOT)

    def makeAndChdirToTestDir(self):
        """Create a temporary directories for this one test.
        
        This must set self.test_home_dir and self.test_dir and chdir to
        self.test_dir.
        
        For TestCaseWithMemoryTransport we chdir to the TEST_ROOT for this test.
        """
        os.chdir(TestCaseWithMemoryTransport.TEST_ROOT)
        self.test_dir = TestCaseWithMemoryTransport.TEST_ROOT
        self.test_home_dir = self.test_dir + "/MemoryTransportMissingHomeDir"
        
    def make_branch(self, relpath, format=None):
        """Create a branch on the transport at relpath."""
        repo = self.make_repository(relpath, format=format)
        return repo.bzrdir.create_branch()

    def make_bzrdir(self, relpath, format=None):
        try:
            # might be a relative or absolute path
            maybe_a_url = self.get_url(relpath)
            segments = maybe_a_url.rsplit('/', 1)
            t = get_transport(maybe_a_url)
            if len(segments) > 1 and segments[-1] not in ('', '.'):
                try:
                    t.mkdir('.')
                except errors.FileExists:
                    pass
            if format is None:
                format = bzrlib.bzrdir.BzrDirFormat.get_default_format()
            return format.initialize_on_transport(t)
        except errors.UninitializableFormat:
            raise TestSkipped("Format %s is not initializable." % format)

    def make_repository(self, relpath, shared=False, format=None):
        """Create a repository on our default transport at relpath."""
        made_control = self.make_bzrdir(relpath, format=format)
        return made_control.create_repository(shared=shared)

    def make_branch_and_memory_tree(self, relpath):
        """Create a branch on the default transport and a MemoryTree for it."""
        b = self.make_branch(relpath)
        return memorytree.MemoryTree.create_on_branch(b)

    def overrideEnvironmentForTesting(self):
        os.environ['HOME'] = self.test_home_dir
        os.environ['APPDATA'] = self.test_home_dir
        
    def setUp(self):
        super(TestCaseWithMemoryTransport, self).setUp()
        self._make_test_root()
        _currentdir = os.getcwdu()
        def _leaveDirectory():
            os.chdir(_currentdir)
        self.addCleanup(_leaveDirectory)
        self.makeAndChdirToTestDir()
        self.overrideEnvironmentForTesting()
        self.__readonly_server = None
        self.__server = None

     
class TestCaseInTempDir(TestCaseWithMemoryTransport):
    """Derived class that runs a test within a temporary directory.

    This is useful for tests that need to create a branch, etc.

    The directory is created in a slightly complex way: for each
    Python invocation, a new temporary top-level directory is created.
    All test cases create their own directory within that.  If the
    tests complete successfully, the directory is removed.

    InTempDir is an old alias for FunctionalTestCase.
    """

    OVERRIDE_PYTHON = 'python'

    def check_file_contents(self, filename, expect):
        self.log("check contents of file %s" % filename)
        contents = file(filename, 'r').read()
        if contents != expect:
            self.log("expected: %r" % expect)
            self.log("actually: %r" % contents)
            self.fail("contents of %s not as expected" % filename)

    def makeAndChdirToTestDir(self):
        """See TestCaseWithMemoryTransport.makeAndChdirToTestDir().
        
        For TestCaseInTempDir we create a temporary directory based on the test
        name and then create two subdirs - test and home under it.
        """
        # shorten the name, to avoid test failures due to path length
        short_id = self.id().replace('bzrlib.tests.', '') \
                   .replace('__main__.', '')[-100:]
        # it's possible the same test class is run several times for
        # parameterized tests, so make sure the names don't collide.  
        i = 0
        while True:
            if i > 0:
                candidate_dir = '%s/%s.%d' % (self.TEST_ROOT, short_id, i)
            else:
                candidate_dir = '%s/%s' % (self.TEST_ROOT, short_id)
            if os.path.exists(candidate_dir):
                i = i + 1
                continue
            else:
                os.mkdir(candidate_dir)
                self.test_home_dir = candidate_dir + '/home'
                os.mkdir(self.test_home_dir)
                self.test_dir = candidate_dir + '/work'
                os.mkdir(self.test_dir)
                os.chdir(self.test_dir)
                break

    def build_tree(self, shape, line_endings='native', transport=None):
        """Build a test tree according to a pattern.

        shape is a sequence of file specifications.  If the final
        character is '/', a directory is created.

        This assumes that all the elements in the tree being built are new.

        This doesn't add anything to a branch.
        :param line_endings: Either 'binary' or 'native'
                             in binary mode, exact contents are written
                             in native mode, the line endings match the
                             default platform endings.

        :param transport: A transport to write to, for building trees on 
                          VFS's. If the transport is readonly or None,
                          "." is opened automatically.
        """
        # It's OK to just create them using forward slashes on windows.
        if transport is None or transport.is_readonly():
            transport = get_transport(".")
        for name in shape:
            self.assert_(isinstance(name, basestring))
            if name[-1] == '/':
                transport.mkdir(urlutils.escape(name[:-1]))
            else:
                if line_endings == 'binary':
                    end = '\n'
                elif line_endings == 'native':
                    end = os.linesep
                else:
                    raise errors.BzrError('Invalid line ending request %r' % (line_endings,))
                content = "contents of %s%s" % (name.encode('utf-8'), end)
                # Technically 'put()' is the right command. However, put
                # uses an AtomicFile, which requires an extra rename into place
                # As long as the files didn't exist in the past, append() will
                # do the same thing as put()
                # On jam's machine, make_kernel_like_tree is:
                #   put:    4.5-7.5s (averaging 6s)
                #   append: 2.9-4.5s
                #   put_non_atomic: 2.9-4.5s
                transport.put_bytes_non_atomic(urlutils.escape(name), content)

    def build_tree_contents(self, shape):
        build_tree_contents(shape)

    def assertFileEqual(self, content, path):
        """Fail if path does not contain 'content'."""
        self.failUnless(osutils.lexists(path))
        # TODO: jam 20060427 Shouldn't this be 'rb'?
        self.assertEqualDiff(content, open(path, 'r').read())


class TestCaseWithTransport(TestCaseInTempDir):
    """A test case that provides get_url and get_readonly_url facilities.

    These back onto two transport servers, one for readonly access and one for
    read write access.

    If no explicit class is provided for readonly access, a
    ReadonlyTransportDecorator is used instead which allows the use of non disk
    based read write transports.

    If an explicit class is provided for readonly access, that server and the 
    readwrite one must both define get_url() as resolving to os.getcwd().
    """

    def get_server(self):
        """See TestCaseWithMemoryTransport.

        This is useful for some tests with specific servers that need
        diagnostics.
        """
        if self.__server is None:
            self.__server = self.transport_server()
            self.__server.setUp()
            self.addCleanup(self.__server.tearDown)
        return self.__server

    def make_branch_and_tree(self, relpath, format=None):
        """Create a branch on the transport and a tree locally.

        If the transport is not a LocalTransport, the Tree can't be created on
        the transport.  In that case the working tree is created in the local
        directory, and the returned tree's branch and repository will also be
        accessed locally.

        This will fail if the original default transport for this test
        case wasn't backed by the working directory, as the branch won't
        be on disk for us to open it.  

        :param format: The BzrDirFormat.
        :returns: the WorkingTree.
        """
        # TODO: always use the local disk path for the working tree,
        # this obviously requires a format that supports branch references
        # so check for that by checking bzrdir.BzrDirFormat.get_default_format()
        # RBC 20060208
        b = self.make_branch(relpath, format=format)
        try:
            return b.bzrdir.create_workingtree()
        except errors.NotLocalUrl:
            # We can only make working trees locally at the moment.  If the
            # transport can't support them, then reopen the branch on a local
            # transport, and create the working tree there.  
            #
            # Possibly we should instead keep
            # the non-disk-backed branch and create a local checkout?
            bd = bzrdir.BzrDir.open(relpath)
            return bd.create_workingtree()

    def assertIsDirectory(self, relpath, transport):
        """Assert that relpath within transport is a directory.

        This may not be possible on all transports; in that case it propagates
        a TransportNotPossible.
        """
        try:
            mode = transport.stat(relpath).st_mode
        except errors.NoSuchFile:
            self.fail("path %s is not a directory; no such file"
                      % (relpath))
        if not stat.S_ISDIR(mode):
            self.fail("path %s is not a directory; has mode %#o"
                      % (relpath, mode))

    def setUp(self):
        super(TestCaseWithTransport, self).setUp()
        self.__server = None
        self.transport_server = default_transport


class ChrootedTestCase(TestCaseWithTransport):
    """A support class that provides readonly urls outside the local namespace.

    This is done by checking if self.transport_server is a MemoryServer. if it
    is then we are chrooted already, if it is not then an HttpServer is used
    for readonly urls.

    TODO RBC 20060127: make this an option to TestCaseWithTransport so it can
                       be used without needed to redo it when a different 
                       subclass is in use ?
    """

    def setUp(self):
        super(ChrootedTestCase, self).setUp()
        if not self.transport_server == bzrlib.transport.memory.MemoryServer:
            self.transport_readonly_server = bzrlib.transport.http.HttpServer


def filter_suite_by_re(suite, pattern):
    result = TestUtil.TestSuite()
    filter_re = re.compile(pattern)
    for test in iter_suite_tests(suite):
        if filter_re.search(test.id()):
            result.addTest(test)
    return result


def run_suite(suite, name='test', verbose=False, pattern=".*",
              stop_on_failure=False, keep_output=False,
              transport=None, lsprof_timed=None, bench_history=None):
    TestCase._gather_lsprof_in_benchmarks = lsprof_timed
    if verbose:
        verbosity = 2
        pb = None
    else:
        verbosity = 1
        pb = progress.ProgressBar()
    runner = TextTestRunner(stream=sys.stdout,
                            descriptions=0,
                            verbosity=verbosity,
                            keep_output=keep_output,
                            pb=pb,
                            bench_history=bench_history)
    runner.stop_on_failure=stop_on_failure
    if pattern != '.*':
        suite = filter_suite_by_re(suite, pattern)
    result = runner.run(suite)
    return result.wasSuccessful()


def selftest(verbose=False, pattern=".*", stop_on_failure=True,
             keep_output=False,
             transport=None,
             test_suite_factory=None,
             lsprof_timed=None,
             bench_history=None):
    """Run the whole test suite under the enhanced runner"""
    # XXX: Very ugly way to do this...
    # Disable warning about old formats because we don't want it to disturb
    # any blackbox tests.
    from bzrlib import repository
    repository._deprecation_warning_done = True

    global default_transport
    if transport is None:
        transport = default_transport
    old_transport = default_transport
    default_transport = transport
    try:
        if test_suite_factory is None:
            suite = test_suite()
        else:
            suite = test_suite_factory()
        return run_suite(suite, 'testbzr', verbose=verbose, pattern=pattern,
                     stop_on_failure=stop_on_failure, keep_output=keep_output,
                     transport=transport,
                     lsprof_timed=lsprof_timed,
                     bench_history=bench_history)
    finally:
        default_transport = old_transport


def test_suite():
    """Build and return TestSuite for the whole of bzrlib.
    
    This function can be replaced if you need to change the default test
    suite on a global basis, but it is not encouraged.
    """
    testmod_names = [
                   'bzrlib.tests.test_ancestry',
                   'bzrlib.tests.test_api',
                   'bzrlib.tests.test_atomicfile',
                   'bzrlib.tests.test_bad_files',
                   'bzrlib.tests.test_branch',
                   'bzrlib.tests.test_bundle',
                   'bzrlib.tests.test_bzrdir',
                   'bzrlib.tests.test_cache_utf8',
                   'bzrlib.tests.test_command',
                   'bzrlib.tests.test_commit',
                   'bzrlib.tests.test_commit_merge',
                   'bzrlib.tests.test_config',
                   'bzrlib.tests.test_conflicts',
                   'bzrlib.tests.test_decorators',
                   'bzrlib.tests.test_diff',
                   'bzrlib.tests.test_doc_generate',
                   'bzrlib.tests.test_errors',
                   'bzrlib.tests.test_escaped_store',
                   'bzrlib.tests.test_fetch',
                   'bzrlib.tests.test_ftp_transport',
                   'bzrlib.tests.test_gpg',
                   'bzrlib.tests.test_graph',
                   'bzrlib.tests.test_hashcache',
                   'bzrlib.tests.test_http',
                   'bzrlib.tests.test_http_response',
                   'bzrlib.tests.test_identitymap',
                   'bzrlib.tests.test_ignores',
                   'bzrlib.tests.test_inv',
                   'bzrlib.tests.test_knit',
                   'bzrlib.tests.test_lazy_import',
                   'bzrlib.tests.test_lockdir',
                   'bzrlib.tests.test_lockable_files',
                   'bzrlib.tests.test_log',
                   'bzrlib.tests.test_memorytree',
                   'bzrlib.tests.test_merge',
                   'bzrlib.tests.test_merge3',
                   'bzrlib.tests.test_merge_core',
                   'bzrlib.tests.test_missing',
                   'bzrlib.tests.test_msgeditor',
                   'bzrlib.tests.test_nonascii',
                   'bzrlib.tests.test_options',
                   'bzrlib.tests.test_osutils',
                   'bzrlib.tests.test_patch',
                   'bzrlib.tests.test_patches',
                   'bzrlib.tests.test_permissions',
                   'bzrlib.tests.test_plugins',
                   'bzrlib.tests.test_progress',
                   'bzrlib.tests.test_reconcile',
                   'bzrlib.tests.test_repository',
                   'bzrlib.tests.test_revert',
                   'bzrlib.tests.test_revision',
                   'bzrlib.tests.test_revisionnamespaces',
                   'bzrlib.tests.test_revisiontree',
                   'bzrlib.tests.test_rio',
                   'bzrlib.tests.test_sampler',
                   'bzrlib.tests.test_selftest',
                   'bzrlib.tests.test_setup',
                   'bzrlib.tests.test_sftp_transport',
                   'bzrlib.tests.test_smart_add',
                   'bzrlib.tests.test_smart_transport',
                   'bzrlib.tests.test_source',
                   'bzrlib.tests.test_status',
                   'bzrlib.tests.test_store',
                   'bzrlib.tests.test_symbol_versioning',
                   'bzrlib.tests.test_testament',
                   'bzrlib.tests.test_textfile',
                   'bzrlib.tests.test_textmerge',
                   'bzrlib.tests.test_trace',
                   'bzrlib.tests.test_transactions',
                   'bzrlib.tests.test_transform',
                   'bzrlib.tests.test_transport',
                   'bzrlib.tests.test_tree',
                   'bzrlib.tests.test_treebuilder',
                   'bzrlib.tests.test_tsort',
                   'bzrlib.tests.test_tuned_gzip',
                   'bzrlib.tests.test_ui',
                   'bzrlib.tests.test_upgrade',
                   'bzrlib.tests.test_urlutils',
                   'bzrlib.tests.test_versionedfile',
                   'bzrlib.tests.test_version',
                   'bzrlib.tests.test_version_info',
                   'bzrlib.tests.test_weave',
                   'bzrlib.tests.test_whitebox',
                   'bzrlib.tests.test_workingtree',
                   'bzrlib.tests.test_xml',
                   ]
    test_transport_implementations = [
        'bzrlib.tests.test_transport_implementations',
        'bzrlib.tests.test_read_bundle',
        ]
    suite = TestUtil.TestSuite()
    loader = TestUtil.TestLoader()
    suite.addTest(loader.loadTestsFromModuleNames(testmod_names))
    from bzrlib.transport import TransportTestProviderAdapter
    adapter = TransportTestProviderAdapter()
    adapt_modules(test_transport_implementations, adapter, loader, suite)
    for package in packages_to_test():
        suite.addTest(package.test_suite())
    for m in MODULES_TO_TEST:
        suite.addTest(loader.loadTestsFromModule(m))
    for m in MODULES_TO_DOCTEST:
        try:
            suite.addTest(doctest.DocTestSuite(m))
        except ValueError, e:
            print '**failed to get doctest for: %s\n%s' %(m,e)
            raise
    for name, plugin in bzrlib.plugin.all_plugins().items():
        if getattr(plugin, 'test_suite', None) is not None:
            suite.addTest(plugin.test_suite())
    return suite


def adapt_modules(mods_list, adapter, loader, suite):
    """Adapt the modules in mods_list using adapter and add to suite."""
    for test in iter_suite_tests(loader.loadTestsFromModuleNames(mods_list)):
        suite.addTests(adapter.adapt(test))<|MERGE_RESOLUTION|>--- conflicted
+++ resolved
@@ -95,13 +95,7 @@
                       bzrlib.lockdir,
                       bzrlib.merge3,
                       bzrlib.option,
-<<<<<<< HEAD
-                      bzrlib.store
-=======
-                      bzrlib.osutils,
                       bzrlib.store,
-                      bzrlib.transport,
->>>>>>> c148bb60
                       ]
 
 
