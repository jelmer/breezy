--- conflicted
+++ resolved
@@ -2769,10 +2769,7 @@
                    'bzrlib.tests.inventory_implementations',
                    'bzrlib.tests.per_lock',
                    'bzrlib.tests.per_repository',
-<<<<<<< HEAD
                    'bzrlib.tests.per_repository_chk',
-=======
->>>>>>> 999a4fd3
                    'bzrlib.tests.per_repository_reference',
                    'bzrlib.tests.test__dirstate_helpers',
                    'bzrlib.tests.test__walkdirs_win32',
