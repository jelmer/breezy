# Copyright (C) 2005, 2006 by Canonical Ltd

# This program is free software; you can redistribute it and/or modify
# it under the terms of the GNU General Public License as published by
# the Free Software Foundation; either version 2 of the License, or
# (at your option) any later version.

# This program is distributed in the hope that it will be useful,
# but WITHOUT ANY WARRANTY; without even the implied warranty of
# MERCHANTABILITY or FITNESS FOR A PARTICULAR PURPOSE.  See the
# GNU General Public License for more details.

# You should have received a copy of the GNU General Public License
# along with this program; if not, write to the Free Software
# Foundation, Inc., 59 Temple Place, Suite 330, Boston, MA  02111-1307  USA


# TODO: Perhaps there should be an API to find out if bzr running under the
# test suite -- some plugins might want to avoid making intrusive changes if
# this is the case.  However, we want behaviour under to test to diverge as
# little as possible, so this should be used rarely if it's added at all.
# (Suggestion from j-a-meinel, 2005-11-24)

# NOTE: Some classes in here use camelCaseNaming() rather than
# underscore_naming().  That's for consistency with unittest; it's not the
# general style of bzrlib.  Please continue that consistency when adding e.g.
# new assertFoo() methods.

import codecs
from cStringIO import StringIO
import difflib
import errno
import logging
import os
import re
import stat
import sys
import tempfile
import unittest
import time


import bzrlib.branch
import bzrlib.bzrdir as bzrdir
import bzrlib.commands
import bzrlib.errors as errors
import bzrlib.inventory
import bzrlib.iterablefile
import bzrlib.lockdir
from bzrlib.merge import merge_inner
import bzrlib.merge3
import bzrlib.osutils
import bzrlib.osutils as osutils
import bzrlib.plugin
from bzrlib.revision import common_ancestor
import bzrlib.store
import bzrlib.trace
<<<<<<< HEAD
import bzrlib.changeset.serializer
=======
from bzrlib.transport import urlescape, get_transport
import bzrlib.transport
from bzrlib.transport.local import LocalRelpathServer
from bzrlib.transport.readonly import ReadonlyServer
>>>>>>> 0e9652f7
from bzrlib.trace import mutter
from bzrlib.tests.TestUtil import TestLoader, TestSuite
from bzrlib.tests.treeshape import build_tree_contents
from bzrlib.workingtree import WorkingTree, WorkingTreeFormat2

default_transport = LocalRelpathServer

MODULES_TO_TEST = []
MODULES_TO_DOCTEST = [
                      bzrlib.branch,
                      bzrlib.changeset.serializer,
                      bzrlib.commands,
                      bzrlib.errors,
                      bzrlib.inventory,
                      bzrlib.iterablefile,
                      bzrlib.lockdir,
                      bzrlib.merge3,
                      bzrlib.option,
                      bzrlib.osutils,
                      bzrlib.store
                      ]


def packages_to_test():
    """Return a list of packages to test.

    The packages are not globally imported so that import failures are
    triggered when running selftest, not when importing the command.
    """
    import bzrlib.doc
    import bzrlib.tests.blackbox
    import bzrlib.tests.branch_implementations
    import bzrlib.tests.bzrdir_implementations
    import bzrlib.tests.interrepository_implementations
    import bzrlib.tests.interversionedfile_implementations
    import bzrlib.tests.repository_implementations
    import bzrlib.tests.revisionstore_implementations
    import bzrlib.tests.workingtree_implementations
    return [
<<<<<<< HEAD
            bzrlib.tests.blackbox,
=======
            bzrlib.doc,
            bzrlib.tests.blackbox,
            bzrlib.tests.branch_implementations,
            bzrlib.tests.bzrdir_implementations,
            bzrlib.tests.interrepository_implementations,
            bzrlib.tests.interversionedfile_implementations,
            bzrlib.tests.repository_implementations,
            bzrlib.tests.revisionstore_implementations,
            bzrlib.tests.workingtree_implementations,
>>>>>>> 0e9652f7
            ]


class _MyResult(unittest._TextTestResult):
    """Custom TestResult.

    Shows output in a different format, including displaying runtime for tests.
    """
    stop_early = False

    def _elapsedTime(self):
        return "%5dms" % (1000 * (time.time() - self._start_time))

    def startTest(self, test):
        unittest.TestResult.startTest(self, test)
        # In a short description, the important words are in
        # the beginning, but in an id, the important words are
        # at the end
        SHOW_DESCRIPTIONS = False
        if self.showAll:
            width = osutils.terminal_width()
            name_width = width - 15
            what = None
            if SHOW_DESCRIPTIONS:
                what = test.shortDescription()
                if what:
                    if len(what) > name_width:
                        what = what[:name_width-3] + '...'
            if what is None:
                what = test.id()
                if what.startswith('bzrlib.tests.'):
                    what = what[13:]
                if len(what) > name_width:
                    what = '...' + what[3-name_width:]
            what = what.ljust(name_width)
            self.stream.write(what)
        self.stream.flush()
        self._start_time = time.time()

    def addError(self, test, err):
        if isinstance(err[1], TestSkipped):
            return self.addSkipped(test, err)    
        unittest.TestResult.addError(self, test, err)
        if self.showAll:
            self.stream.writeln("ERROR %s" % self._elapsedTime())
        elif self.dots:
            self.stream.write('E')
        self.stream.flush()
        if self.stop_early:
            self.stop()

    def addFailure(self, test, err):
        unittest.TestResult.addFailure(self, test, err)
        if self.showAll:
            self.stream.writeln(" FAIL %s" % self._elapsedTime())
        elif self.dots:
            self.stream.write('F')
        self.stream.flush()
        if self.stop_early:
            self.stop()

    def addSuccess(self, test):
        if self.showAll:
            self.stream.writeln('   OK %s' % self._elapsedTime())
        elif self.dots:
            self.stream.write('~')
        self.stream.flush()
        unittest.TestResult.addSuccess(self, test)

    def addSkipped(self, test, skip_excinfo):
        if self.showAll:
            print >>self.stream, ' SKIP %s' % self._elapsedTime()
            print >>self.stream, '     %s' % skip_excinfo[1]
        elif self.dots:
            self.stream.write('S')
        self.stream.flush()
        # seems best to treat this as success from point-of-view of unittest
        # -- it actually does nothing so it barely matters :)
        unittest.TestResult.addSuccess(self, test)

    def printErrorList(self, flavour, errors):
        for test, err in errors:
            self.stream.writeln(self.separator1)
            self.stream.writeln("%s: %s" % (flavour, self.getDescription(test)))
            if getattr(test, '_get_log', None) is not None:
                print >>self.stream
                print >>self.stream, \
                        ('vvvv[log from %s]' % test.id()).ljust(78,'-')
                print >>self.stream, test._get_log()
                print >>self.stream, \
                        ('^^^^[log from %s]' % test.id()).ljust(78,'-')
            self.stream.writeln(self.separator2)
            self.stream.writeln("%s" % err)


class TextTestRunner(unittest.TextTestRunner):
    stop_on_failure = False

    def _makeResult(self):
        result = _MyResult(self.stream, self.descriptions, self.verbosity)
        result.stop_early = self.stop_on_failure
        return result


def iter_suite_tests(suite):
    """Return all tests in a suite, recursing through nested suites"""
    for item in suite._tests:
        if isinstance(item, unittest.TestCase):
            yield item
        elif isinstance(item, unittest.TestSuite):
            for r in iter_suite_tests(item):
                yield r
        else:
            raise Exception('unknown object %r inside test suite %r'
                            % (item, suite))


class TestSkipped(Exception):
    """Indicates that a test was intentionally skipped, rather than failing."""
    # XXX: Not used yet


class CommandFailed(Exception):
    pass

class TestCase(unittest.TestCase):
    """Base class for bzr unit tests.
    
    Tests that need access to disk resources should subclass 
    TestCaseInTempDir not TestCase.

    Error and debug log messages are redirected from their usual
    location into a temporary file, the contents of which can be
    retrieved by _get_log().  We use a real OS file, not an in-memory object,
    so that it can also capture file IO.  When the test completes this file
    is read into memory and removed from disk.
       
    There are also convenience functions to invoke bzr's command-line
    routine, and to build and check bzr trees.
   
    In addition to the usual method of overriding tearDown(), this class also
    allows subclasses to register functions into the _cleanups list, which is
    run in order as the object is torn down.  It's less likely this will be
    accidentally overlooked.
    """

    BZRPATH = 'bzr'
    _log_file_name = None
    _log_contents = ''

    def __init__(self, methodName='testMethod'):
        super(TestCase, self).__init__(methodName)
        self._cleanups = []

    def setUp(self):
        unittest.TestCase.setUp(self)
        self._cleanEnvironment()
        bzrlib.trace.disable_default_logging()
        self._startLogFile()

    def _ndiff_strings(self, a, b):
        """Return ndiff between two strings containing lines.
        
        A trailing newline is added if missing to make the strings
        print properly."""
        if b and b[-1] != '\n':
            b += '\n'
        if a and a[-1] != '\n':
            a += '\n'
        difflines = difflib.ndiff(a.splitlines(True),
                                  b.splitlines(True),
                                  linejunk=lambda x: False,
                                  charjunk=lambda x: False)
        return ''.join(difflines)

    def assertEqualDiff(self, a, b, message=None):
        """Assert two texts are equal, if not raise an exception.
        
        This is intended for use with multi-line strings where it can 
        be hard to find the differences by eye.
        """
        # TODO: perhaps override assertEquals to call this for strings?
        if a == b:
            return
        if message is None:
            message = "texts not equal:\n"
        raise AssertionError(message + 
                             self._ndiff_strings(a, b))      
        
    def assertEqualMode(self, mode, mode_test):
        self.assertEqual(mode, mode_test,
                         'mode mismatch %o != %o' % (mode, mode_test))

    def assertStartsWith(self, s, prefix):
        if not s.startswith(prefix):
            raise AssertionError('string %r does not start with %r' % (s, prefix))

    def assertEndsWith(self, s, suffix):
        """Asserts that s ends with suffix."""
        if not s.endswith(suffix):
            raise AssertionError('string %r does not end with %r' % (s, suffix))

    def assertContainsRe(self, haystack, needle_re):
        """Assert that a contains something matching a regular expression."""
        if not re.search(needle_re, haystack):
            raise AssertionError('pattern "%s" not found in "%s"'
                    % (needle_re, haystack))

    def assertSubset(self, sublist, superlist):
        """Assert that every entry in sublist is present in superlist."""
        missing = []
        for entry in sublist:
            if entry not in superlist:
                missing.append(entry)
        if len(missing) > 0:
            raise AssertionError("value(s) %r not present in container %r" % 
                                 (missing, superlist))

    def assertIs(self, left, right):
        if not (left is right):
            raise AssertionError("%r is not %r." % (left, right))

    def assertTransportMode(self, transport, path, mode):
        """Fail if a path does not have mode mode.
        
        If modes are not supported on this transport, the assertion is ignored.
        """
        if not transport._can_roundtrip_unix_modebits():
            return
        path_stat = transport.stat(path)
        actual_mode = stat.S_IMODE(path_stat.st_mode)
        self.assertEqual(mode, actual_mode,
            'mode of %r incorrect (%o != %o)' % (path, mode, actual_mode))

    def assertIsInstance(self, obj, kls):
        """Fail if obj is not an instance of kls"""
        if not isinstance(obj, kls):
            self.fail("%r is an instance of %s rather than %s" % (
                obj, obj.__class__, kls))

    def _startLogFile(self):
        """Send bzr and test log messages to a temporary file.

        The file is removed as the test is torn down.
        """
        fileno, name = tempfile.mkstemp(suffix='.log', prefix='testbzr')
        encoder, decoder, stream_reader, stream_writer = codecs.lookup('UTF-8')
        self._log_file = stream_writer(os.fdopen(fileno, 'w+'))
        self._log_nonce = bzrlib.trace.enable_test_log(self._log_file)
        self._log_file_name = name
        self.addCleanup(self._finishLogFile)

    def _finishLogFile(self):
        """Finished with the log file.

        Read contents into memory, close, and delete.
        """
        bzrlib.trace.disable_test_log(self._log_nonce)
        self._log_file.seek(0)
        self._log_contents = self._log_file.read()
        self._log_file.close()
        os.remove(self._log_file_name)
        self._log_file = self._log_file_name = None

    def addCleanup(self, callable):
        """Arrange to run a callable when this case is torn down.

        Callables are run in the reverse of the order they are registered, 
        ie last-in first-out.
        """
        if callable in self._cleanups:
            raise ValueError("cleanup function %r already registered on %s" 
                    % (callable, self))
        self._cleanups.append(callable)

    def _cleanEnvironment(self):
        new_env = {
            'HOME': os.getcwd(),
            'APPDATA': os.getcwd(),
            'BZREMAIL': None,
            'EMAIL': None,
        }
        self.__old_env = {}
        self.addCleanup(self._restoreEnvironment)
        for name, value in new_env.iteritems():
            self._captureVar(name, value)


    def _captureVar(self, name, newvalue):
        """Set an environment variable, preparing it to be reset when finished."""
        self.__old_env[name] = os.environ.get(name, None)
        if newvalue is None:
            if name in os.environ:
                del os.environ[name]
        else:
            os.environ[name] = newvalue

    @staticmethod
    def _restoreVar(name, value):
        if value is None:
            if name in os.environ:
                del os.environ[name]
        else:
            os.environ[name] = value

    def _restoreEnvironment(self):
        for name, value in self.__old_env.iteritems():
            self._restoreVar(name, value)

    def tearDown(self):
        self._runCleanups()
        unittest.TestCase.tearDown(self)

    def _runCleanups(self):
        """Run registered cleanup functions. 

        This should only be called from TestCase.tearDown.
        """
        # TODO: Perhaps this should keep running cleanups even if 
        # one of them fails?
        for cleanup_fn in reversed(self._cleanups):
            cleanup_fn()

    def log(self, *args):
        mutter(*args)

    def _get_log(self):
        """Return as a string the log for this test"""
        if self._log_file_name:
            return open(self._log_file_name).read()
        else:
            return self._log_contents
        # TODO: Delete the log after it's been read in

    def capture(self, cmd, retcode=0):
        """Shortcut that splits cmd into words, runs, and returns stdout"""
        return self.run_bzr_captured(cmd.split(), retcode=retcode)[0]

    def run_bzr_captured(self, argv, retcode=0, stdin=None):
        """Invoke bzr and return (stdout, stderr).

        Useful for code that wants to check the contents of the
        output, the way error messages are presented, etc.

        This should be the main method for tests that want to exercise the
        overall behavior of the bzr application (rather than a unit test
        or a functional test of the library.)

        Much of the old code runs bzr by forking a new copy of Python, but
        that is slower, harder to debug, and generally not necessary.

        This runs bzr through the interface that catches and reports
        errors, and with logging set to something approximating the
        default, so that error reporting can be checked.

        argv -- arguments to invoke bzr
        retcode -- expected return code, or None for don't-care.
        :param stdin: A string to be used as stdin for the command.
        """
        if stdin is not None:
            stdin = StringIO(stdin)
        stdout = StringIO()
        stderr = StringIO()
        self.log('run bzr: %s', ' '.join(argv))
        # FIXME: don't call into logging here
        handler = logging.StreamHandler(stderr)
        handler.setFormatter(bzrlib.trace.QuietFormatter())
        handler.setLevel(logging.INFO)
        logger = logging.getLogger('')
        logger.addHandler(handler)
        old_stdin = getattr(bzrlib.ui.ui_factory, "stdin", None)
        bzrlib.ui.ui_factory.stdin = stdin
        try:
            result = self.apply_redirected(stdin, stdout, stderr,
                                           bzrlib.commands.run_bzr_catch_errors,
                                           argv)
        finally:
            logger.removeHandler(handler)
            bzrlib.ui.ui_factory.stdin = old_stdin
        out = stdout.getvalue()
        err = stderr.getvalue()
        if out:
            self.log('output:\n%s', out)
        if err:
            self.log('errors:\n%s', err)
        if retcode is not None:
            self.assertEquals(result, retcode)
        return out, err

    def run_bzr(self, *args, **kwargs):
        """Invoke bzr, as if it were run from the command line.

        This should be the main method for tests that want to exercise the
        overall behavior of the bzr application (rather than a unit test
        or a functional test of the library.)

        This sends the stdout/stderr results into the test's log,
        where it may be useful for debugging.  See also run_captured.

        :param stdin: A string to be used as stdin for the command.
        """
        retcode = kwargs.pop('retcode', 0)
        stdin = kwargs.pop('stdin', None)
        return self.run_bzr_captured(args, retcode, stdin)

    def check_inventory_shape(self, inv, shape):
        """Compare an inventory to a list of expected names.

        Fail if they are not precisely equal.
        """
        extras = []
        shape = list(shape)             # copy
        for path, ie in inv.entries():
            name = path.replace('\\', '/')
            if ie.kind == 'dir':
                name = name + '/'
            if name in shape:
                shape.remove(name)
            else:
                extras.append(name)
        if shape:
            self.fail("expected paths not found in inventory: %r" % shape)
        if extras:
            self.fail("unexpected paths found in inventory: %r" % extras)

    def apply_redirected(self, stdin=None, stdout=None, stderr=None,
                         a_callable=None, *args, **kwargs):
        """Call callable with redirected std io pipes.

        Returns the return code."""
        if not callable(a_callable):
            raise ValueError("a_callable must be callable.")
        if stdin is None:
            stdin = StringIO("")
        if stdout is None:
            if getattr(self, "_log_file", None) is not None:
                stdout = self._log_file
            else:
                stdout = StringIO()
        if stderr is None:
            if getattr(self, "_log_file", None is not None):
                stderr = self._log_file
            else:
                stderr = StringIO()
        real_stdin = sys.stdin
        real_stdout = sys.stdout
        real_stderr = sys.stderr
        try:
            sys.stdout = stdout
            sys.stderr = stderr
            sys.stdin = stdin
            return a_callable(*args, **kwargs)
        finally:
            sys.stdout = real_stdout
            sys.stderr = real_stderr
            sys.stdin = real_stdin

    def merge(self, branch_from, wt_to):
        """A helper for tests to do a ui-less merge.

        This should move to the main library when someone has time to integrate
        it in.
        """
        # minimal ui-less merge.
        wt_to.branch.fetch(branch_from)
        base_rev = common_ancestor(branch_from.last_revision(),
                                   wt_to.branch.last_revision(),
                                   wt_to.branch.repository)
        merge_inner(wt_to.branch, branch_from.basis_tree(), 
                    wt_to.branch.repository.revision_tree(base_rev),
                    this_tree=wt_to)
        wt_to.add_pending_merge(branch_from.last_revision())


BzrTestBase = TestCase

     
class TestCaseInTempDir(TestCase):
    """Derived class that runs a test within a temporary directory.

    This is useful for tests that need to create a branch, etc.

    The directory is created in a slightly complex way: for each
    Python invocation, a new temporary top-level directory is created.
    All test cases create their own directory within that.  If the
    tests complete successfully, the directory is removed.

    InTempDir is an old alias for FunctionalTestCase.
    """

    TEST_ROOT = None
    _TEST_NAME = 'test'
    OVERRIDE_PYTHON = 'python'

    def check_file_contents(self, filename, expect):
        self.log("check contents of file %s" % filename)
        contents = file(filename, 'r').read()
        if contents != expect:
            self.log("expected: %r" % expect)
            self.log("actually: %r" % contents)
            self.fail("contents of %s not as expected" % filename)

    def _make_test_root(self):
        if TestCaseInTempDir.TEST_ROOT is not None:
            return
        i = 0
        while True:
            root = u'test%04d.tmp' % i
            try:
                os.mkdir(root)
            except OSError, e:
                if e.errno == errno.EEXIST:
                    i += 1
                    continue
                else:
                    raise
            # successfully created
            TestCaseInTempDir.TEST_ROOT = osutils.abspath(root)
            break
        # make a fake bzr directory there to prevent any tests propagating
        # up onto the source directory's real branch
        bzrdir.BzrDir.create_standalone_workingtree(TestCaseInTempDir.TEST_ROOT)

    def setUp(self):
        super(TestCaseInTempDir, self).setUp()
        self._make_test_root()
        _currentdir = os.getcwdu()
        # shorten the name, to avoid test failures due to path length
        short_id = self.id().replace('bzrlib.tests.', '') \
                   .replace('__main__.', '')[-100:]
        # it's possible the same test class is run several times for
        # parameterized tests, so make sure the names don't collide.  
        i = 0
        while True:
            if i > 0:
                candidate_dir = '%s/%s.%d' % (self.TEST_ROOT, short_id, i)
            else:
                candidate_dir = '%s/%s' % (self.TEST_ROOT, short_id)
            if os.path.exists(candidate_dir):
                i = i + 1
                continue
            else:
                self.test_dir = candidate_dir
                os.mkdir(self.test_dir)
                os.chdir(self.test_dir)
                break
        os.environ['HOME'] = self.test_dir
        os.environ['APPDATA'] = self.test_dir
        def _leaveDirectory():
            os.chdir(_currentdir)
        self.addCleanup(_leaveDirectory)
        
    def build_tree(self, shape, line_endings='native', transport=None):
        """Build a test tree according to a pattern.

        shape is a sequence of file specifications.  If the final
        character is '/', a directory is created.

        This doesn't add anything to a branch.
        :param line_endings: Either 'binary' or 'native'
                             in binary mode, exact contents are written
                             in native mode, the line endings match the
                             default platform endings.

        :param transport: A transport to write to, for building trees on 
                          VFS's. If the transport is readonly or None,
                          "." is opened automatically.
        """
        # XXX: It's OK to just create them using forward slashes on windows?
        if transport is None or transport.is_readonly():
            transport = get_transport(".")
        for name in shape:
            self.assert_(isinstance(name, basestring))
            if name[-1] == '/':
                transport.mkdir(urlescape(name[:-1]))
            else:
                if line_endings == 'binary':
                    end = '\n'
                elif line_endings == 'native':
                    end = os.linesep
                else:
                    raise errors.BzrError('Invalid line ending request %r' % (line_endings,))
                content = "contents of %s%s" % (name, end)
                transport.put(urlescape(name), StringIO(content))

    def build_tree_contents(self, shape):
        build_tree_contents(shape)

    def failUnlessExists(self, path):
        """Fail unless path, which may be abs or relative, exists."""
        self.failUnless(osutils.lexists(path))

    def failIfExists(self, path):
        """Fail if path, which may be abs or relative, exists."""
        self.failIf(osutils.lexists(path))
        
    def assertFileEqual(self, content, path):
        """Fail if path does not contain 'content'."""
        self.failUnless(osutils.lexists(path))
        self.assertEqualDiff(content, open(path, 'r').read())


class TestCaseWithTransport(TestCaseInTempDir):
    """A test case that provides get_url and get_readonly_url facilities.

    These back onto two transport servers, one for readonly access and one for
    read write access.

    If no explicit class is provided for readonly access, a
    ReadonlyTransportDecorator is used instead which allows the use of non disk
    based read write transports.

    If an explicit class is provided for readonly access, that server and the 
    readwrite one must both define get_url() as resolving to os.getcwd().
    """

    def __init__(self, methodName='testMethod'):
        super(TestCaseWithTransport, self).__init__(methodName)
        self.__readonly_server = None
        self.__server = None
        self.transport_server = default_transport
        self.transport_readonly_server = None

    def get_readonly_url(self, relpath=None):
        """Get a URL for the readonly transport.

        This will either be backed by '.' or a decorator to the transport 
        used by self.get_url()
        relpath provides for clients to get a path relative to the base url.
        These should only be downwards relative, not upwards.
        """
        base = self.get_readonly_server().get_url()
        if relpath is not None:
            if not base.endswith('/'):
                base = base + '/'
            base = base + relpath
        return base

    def get_readonly_server(self):
        """Get the server instance for the readonly transport

        This is useful for some tests with specific servers to do diagnostics.
        """
        if self.__readonly_server is None:
            if self.transport_readonly_server is None:
                # readonly decorator requested
                # bring up the server
                self.get_url()
                self.__readonly_server = ReadonlyServer()
                self.__readonly_server.setUp(self.__server)
            else:
                self.__readonly_server = self.transport_readonly_server()
                self.__readonly_server.setUp()
            self.addCleanup(self.__readonly_server.tearDown)
        return self.__readonly_server

    def get_server(self):
        """Get the read/write server instance.

        This is useful for some tests with specific servers that need
        diagnostics.
        """
        if self.__server is None:
            self.__server = self.transport_server()
            self.__server.setUp()
            self.addCleanup(self.__server.tearDown)
        return self.__server

    def get_url(self, relpath=None):
        """Get a URL for the readwrite transport.

        This will either be backed by '.' or to an equivalent non-file based
        facility.
        relpath provides for clients to get a path relative to the base url.
        These should only be downwards relative, not upwards.
        """
        base = self.get_server().get_url()
        if relpath is not None and relpath != '.':
            if not base.endswith('/'):
                base = base + '/'
            base = base + relpath
        return base

    def get_transport(self):
        """Return a writeable transport for the test scratch space"""
        t = get_transport(self.get_url())
        self.assertFalse(t.is_readonly())
        return t

    def get_readonly_transport(self):
        """Return a readonly transport for the test scratch space
        
        This can be used to test that operations which should only need
        readonly access in fact do not try to write.
        """
        t = get_transport(self.get_readonly_url())
        self.assertTrue(t.is_readonly())
        return t

    def make_branch(self, relpath, format=None):
        """Create a branch on the transport at relpath."""
        repo = self.make_repository(relpath, format=format)
        return repo.bzrdir.create_branch()

    def make_bzrdir(self, relpath, format=None):
        try:
            url = self.get_url(relpath)
            segments = relpath.split('/')
            if segments and segments[-1] not in ('', '.'):
                parent = self.get_url('/'.join(segments[:-1]))
                t = get_transport(parent)
                try:
                    t.mkdir(segments[-1])
                except errors.FileExists:
                    pass
            if format is None:
                format=bzrlib.bzrdir.BzrDirFormat.get_default_format()
            # FIXME: make this use a single transport someday. RBC 20060418
            return format.initialize_on_transport(get_transport(relpath))
        except errors.UninitializableFormat:
            raise TestSkipped("Format %s is not initializable." % format)

    def make_repository(self, relpath, shared=False, format=None):
        """Create a repository on our default transport at relpath."""
        made_control = self.make_bzrdir(relpath, format=format)
        return made_control.create_repository(shared=shared)

    def make_branch_and_tree(self, relpath, format=None):
        """Create a branch on the transport and a tree locally.

        Returns the tree.
        """
        # TODO: always use the local disk path for the working tree,
        # this obviously requires a format that supports branch references
        # so check for that by checking bzrdir.BzrDirFormat.get_default_format()
        # RBC 20060208
        b = self.make_branch(relpath, format=format)
        try:
            return b.bzrdir.create_workingtree()
        except errors.NotLocalUrl:
            # new formats - catch No tree error and create
            # a branch reference and a checkout.
            # old formats at that point - raise TestSkipped.
            # TODO: rbc 20060208
            return WorkingTreeFormat2().initialize(bzrdir.BzrDir.open(relpath))

    def assertIsDirectory(self, relpath, transport):
        """Assert that relpath within transport is a directory.

        This may not be possible on all transports; in that case it propagates
        a TransportNotPossible.
        """
        try:
            mode = transport.stat(relpath).st_mode
        except errors.NoSuchFile:
            self.fail("path %s is not a directory; no such file"
                      % (relpath))
        if not stat.S_ISDIR(mode):
            self.fail("path %s is not a directory; has mode %#o"
                      % (relpath, mode))


class ChrootedTestCase(TestCaseWithTransport):
    """A support class that provides readonly urls outside the local namespace.

    This is done by checking if self.transport_server is a MemoryServer. if it
    is then we are chrooted already, if it is not then an HttpServer is used
    for readonly urls.

    TODO RBC 20060127: make this an option to TestCaseWithTransport so it can
                       be used without needed to redo it when a different 
                       subclass is in use ?
    """

    def setUp(self):
        super(ChrootedTestCase, self).setUp()
        if not self.transport_server == bzrlib.transport.memory.MemoryServer:
            self.transport_readonly_server = bzrlib.transport.http.HttpServer


def filter_suite_by_re(suite, pattern):
    result = TestSuite()
    filter_re = re.compile(pattern)
    for test in iter_suite_tests(suite):
        if filter_re.search(test.id()):
            result.addTest(test)
    return result


def run_suite(suite, name='test', verbose=False, pattern=".*",
              stop_on_failure=False, keep_output=False,
              transport=None):
    TestCaseInTempDir._TEST_NAME = name
    if verbose:
        verbosity = 2
    else:
        verbosity = 1
    runner = TextTestRunner(stream=sys.stdout,
                            descriptions=0,
                            verbosity=verbosity)
    runner.stop_on_failure=stop_on_failure
    if pattern != '.*':
        suite = filter_suite_by_re(suite, pattern)
    result = runner.run(suite)
    # This is still a little bogus, 
    # but only a little. Folk not using our testrunner will
    # have to delete their temp directories themselves.
    test_root = TestCaseInTempDir.TEST_ROOT
    if result.wasSuccessful() or not keep_output:
        if test_root is not None:
            print 'Deleting test root %s...' % test_root
            try:
                osutils.rmtree(test_root)
            finally:
                print
    else:
        print "Failed tests working directories are in '%s'\n" % TestCaseInTempDir.TEST_ROOT
    return result.wasSuccessful()


def selftest(verbose=False, pattern=".*", stop_on_failure=True,
             keep_output=False,
             transport=None):
    """Run the whole test suite under the enhanced runner"""
    global default_transport
    if transport is None:
        transport = default_transport
    old_transport = default_transport
    default_transport = transport
    suite = test_suite()
    try:
        return run_suite(suite, 'testbzr', verbose=verbose, pattern=pattern,
                     stop_on_failure=stop_on_failure, keep_output=keep_output,
                     transport=transport)
    finally:
        default_transport = old_transport



def test_suite():
    """Build and return TestSuite for the whole program."""
    from doctest import DocTestSuite

    global MODULES_TO_DOCTEST

    testmod_names = [ \
                   'bzrlib.tests.test_ancestry',
                   'bzrlib.tests.test_api',
                   'bzrlib.tests.test_bad_files',
                   'bzrlib.tests.test_branch',
                   'bzrlib.tests.test_bzrdir',
                   'bzrlib.tests.test_command',
                   'bzrlib.tests.test_commit',
                   'bzrlib.tests.test_commit_merge',
                   'bzrlib.tests.test_config',
                   'bzrlib.tests.test_conflicts',
                   'bzrlib.tests.test_decorators',
                   'bzrlib.tests.test_diff',
                   'bzrlib.tests.test_doc_generate',
                   'bzrlib.tests.test_errors',
                   'bzrlib.tests.test_escaped_store',
                   'bzrlib.tests.test_fetch',
                   'bzrlib.tests.test_gpg',
                   'bzrlib.tests.test_graph',
                   'bzrlib.tests.test_hashcache',
                   'bzrlib.tests.test_http',
                   'bzrlib.tests.test_identitymap',
                   'bzrlib.tests.test_inv',
                   'bzrlib.tests.test_knit',
                   'bzrlib.tests.test_lockdir',
                   'bzrlib.tests.test_lockable_files',
                   'bzrlib.tests.test_log',
                   'bzrlib.tests.test_merge',
                   'bzrlib.tests.test_merge3',
                   'bzrlib.tests.test_merge_core',
                   'bzrlib.tests.test_missing',
                   'bzrlib.tests.test_msgeditor',
                   'bzrlib.tests.test_nonascii',
                   'bzrlib.tests.test_options',
                   'bzrlib.tests.test_osutils',
<<<<<<< HEAD
                   'bzrlib.tests.test_parent',
                   'bzrlib.tests.test_patches',
=======
                   'bzrlib.tests.test_patch',
>>>>>>> 0e9652f7
                   'bzrlib.tests.test_permissions',
                   'bzrlib.tests.test_plugins',
                   'bzrlib.tests.test_progress',
                   'bzrlib.tests.test_reconcile',
                   'bzrlib.tests.test_repository',
                   'bzrlib.tests.test_revision',
                   'bzrlib.tests.test_revisionnamespaces',
                   'bzrlib.tests.test_revprops',
                   'bzrlib.tests.test_rio',
                   'bzrlib.tests.test_sampler',
                   'bzrlib.tests.test_selftest',
                   'bzrlib.tests.test_setup',
                   'bzrlib.tests.test_sftp_transport',
                   'bzrlib.tests.test_smart_add',
                   'bzrlib.tests.test_source',
                   'bzrlib.tests.test_store',
                   'bzrlib.tests.test_symbol_versioning',
                   'bzrlib.tests.test_testament',
                   'bzrlib.tests.test_textfile',
                   'bzrlib.tests.test_textmerge',
                   'bzrlib.tests.test_trace',
                   'bzrlib.tests.test_transactions',
                   'bzrlib.tests.test_transform',
                   'bzrlib.tests.test_transport',
                   'bzrlib.tests.test_tsort',
                   'bzrlib.tests.test_tuned_gzip',
                   'bzrlib.tests.test_ui',
                   'bzrlib.tests.test_upgrade',
                   'bzrlib.tests.test_versionedfile',
                   'bzrlib.tests.test_weave',
                   'bzrlib.tests.test_whitebox',
                   'bzrlib.tests.test_workingtree',
                   'bzrlib.tests.test_xml',
                   ]
    test_transport_implementations = [
        'bzrlib.tests.test_transport_implementations']

    TestCase.BZRPATH = osutils.pathjoin(
            osutils.realpath(osutils.dirname(bzrlib.__path__[0])), 'bzr')
    print '%10s: %s' % ('bzr', osutils.realpath(sys.argv[0]))
    print '%10s: %s' % ('bzrlib', bzrlib.__path__[0])
    print
    suite = TestSuite()
    # python2.4's TestLoader.loadTestsFromNames gives very poor 
    # errors if it fails to load a named module - no indication of what's
    # actually wrong, just "no such module".  We should probably override that
    # class, but for the moment just load them ourselves. (mbp 20051202)
    loader = TestLoader()
    from bzrlib.transport import TransportTestProviderAdapter
    adapter = TransportTestProviderAdapter()
    adapt_modules(test_transport_implementations, adapter, loader, suite)
    for mod_name in testmod_names:
        mod = _load_module_by_name(mod_name)
        suite.addTest(loader.loadTestsFromModule(mod))
    for package in packages_to_test():
        suite.addTest(package.test_suite())
    for m in MODULES_TO_TEST:
        suite.addTest(loader.loadTestsFromModule(m))
    for m in (MODULES_TO_DOCTEST):
        suite.addTest(DocTestSuite(m))
    for name, plugin in bzrlib.plugin.all_plugins().items():
        if getattr(plugin, 'test_suite', None) is not None:
            suite.addTest(plugin.test_suite())
    return suite


def adapt_modules(mods_list, adapter, loader, suite):
    """Adapt the modules in mods_list using adapter and add to suite."""
    for mod_name in mods_list:
        mod = _load_module_by_name(mod_name)
        for test in iter_suite_tests(loader.loadTestsFromModule(mod)):
            suite.addTests(adapter.adapt(test))


def _load_module_by_name(mod_name):
    parts = mod_name.split('.')
    module = __import__(mod_name)
    del parts[0]
    # for historical reasons python returns the top-level module even though
    # it loads the submodule; we need to walk down to get the one we want.
    while parts:
        module = getattr(module, parts.pop(0))
    return module<|MERGE_RESOLUTION|>--- conflicted
+++ resolved
@@ -43,6 +43,7 @@
 import bzrlib.branch
 import bzrlib.bzrdir as bzrdir
 import bzrlib.commands
+import bzrlib.changeset.serializer
 import bzrlib.errors as errors
 import bzrlib.inventory
 import bzrlib.iterablefile
@@ -55,14 +56,10 @@
 from bzrlib.revision import common_ancestor
 import bzrlib.store
 import bzrlib.trace
-<<<<<<< HEAD
-import bzrlib.changeset.serializer
-=======
 from bzrlib.transport import urlescape, get_transport
 import bzrlib.transport
 from bzrlib.transport.local import LocalRelpathServer
 from bzrlib.transport.readonly import ReadonlyServer
->>>>>>> 0e9652f7
 from bzrlib.trace import mutter
 from bzrlib.tests.TestUtil import TestLoader, TestSuite
 from bzrlib.tests.treeshape import build_tree_contents
@@ -102,9 +99,6 @@
     import bzrlib.tests.revisionstore_implementations
     import bzrlib.tests.workingtree_implementations
     return [
-<<<<<<< HEAD
-            bzrlib.tests.blackbox,
-=======
             bzrlib.doc,
             bzrlib.tests.blackbox,
             bzrlib.tests.branch_implementations,
@@ -114,7 +108,6 @@
             bzrlib.tests.repository_implementations,
             bzrlib.tests.revisionstore_implementations,
             bzrlib.tests.workingtree_implementations,
->>>>>>> 0e9652f7
             ]
 
 
@@ -995,12 +988,9 @@
                    'bzrlib.tests.test_nonascii',
                    'bzrlib.tests.test_options',
                    'bzrlib.tests.test_osutils',
-<<<<<<< HEAD
                    'bzrlib.tests.test_parent',
+                   'bzrlib.tests.test_patch',
                    'bzrlib.tests.test_patches',
-=======
-                   'bzrlib.tests.test_patch',
->>>>>>> 0e9652f7
                    'bzrlib.tests.test_permissions',
                    'bzrlib.tests.test_plugins',
                    'bzrlib.tests.test_progress',
