# Copyright (C) 2005, 2006 by Canonical Ltd

# This program is free software; you can redistribute it and/or modify
# it under the terms of the GNU General Public License as published by
# the Free Software Foundation; either version 2 of the License, or
# (at your option) any later version.

# This program is distributed in the hope that it will be useful,
# but WITHOUT ANY WARRANTY; without even the implied warranty of
# MERCHANTABILITY or FITNESS FOR A PARTICULAR PURPOSE.  See the
# GNU General Public License for more details.

# You should have received a copy of the GNU General Public License
# along with this program; if not, write to the Free Software
# Foundation, Inc., 59 Temple Place, Suite 330, Boston, MA  02111-1307  USA


# TODO: Perhaps there should be an API to find out if bzr running under the
# test suite -- some plugins might want to avoid making intrusive changes if
# this is the case.  However, we want behaviour under to test to diverge as
# little as possible, so this should be used rarely if it's added at all.
# (Suggestion from j-a-meinel, 2005-11-24)

# NOTE: Some classes in here use camelCaseNaming() rather than
# underscore_naming().  That's for consistency with unittest; it's not the
# general style of bzrlib.  Please continue that consistency when adding e.g.
# new assertFoo() methods.

import codecs
from cStringIO import StringIO
import difflib
import errno
import logging
import os
import re
import shutil
import stat
import sys
import tempfile
import unittest
import time


import bzrlib.branch
import bzrlib.bzrdir as bzrdir
import bzrlib.commands
import bzrlib.errors as errors
import bzrlib.inventory
import bzrlib.iterablefile
import bzrlib.lockdir
import bzrlib.merge3
import bzrlib.osutils
import bzrlib.osutils as osutils
import bzrlib.plugin
import bzrlib.store
import bzrlib.trace
from bzrlib.transport import urlescape, get_transport
import bzrlib.transport
from bzrlib.transport.local import LocalRelpathServer
from bzrlib.transport.readonly import ReadonlyServer
from bzrlib.trace import mutter
from bzrlib.tests.TestUtil import TestLoader, TestSuite
from bzrlib.tests.treeshape import build_tree_contents
from bzrlib.workingtree import WorkingTree, WorkingTreeFormat2

default_transport = LocalRelpathServer

MODULES_TO_TEST = []
MODULES_TO_DOCTEST = [
                      bzrlib.branch,
                      bzrlib.commands,
                      bzrlib.errors,
                      bzrlib.inventory,
                      bzrlib.iterablefile,
                      bzrlib.lockdir,
                      bzrlib.merge3,
                      bzrlib.option,
                      bzrlib.osutils,
                      bzrlib.store
                      ]
def packages_to_test():
    """Return a list of packages to test.

    The packages are not globally imported so that import failures are
    triggered when running selftest, not when importing the command.
    """
    import bzrlib.doc
    import bzrlib.tests.blackbox
    import bzrlib.tests.branch_implementations
    import bzrlib.tests.bzrdir_implementations
    import bzrlib.tests.interrepository_implementations
    import bzrlib.tests.interversionedfile_implementations
    import bzrlib.tests.repository_implementations
    import bzrlib.tests.revisionstore_implementations
    import bzrlib.tests.workingtree_implementations
    return [
            bzrlib.doc,
            bzrlib.tests.blackbox,
            bzrlib.tests.branch_implementations,
            bzrlib.tests.bzrdir_implementations,
            bzrlib.tests.interrepository_implementations,
            bzrlib.tests.interversionedfile_implementations,
            bzrlib.tests.repository_implementations,
            bzrlib.tests.revisionstore_implementations,
            bzrlib.tests.workingtree_implementations,
            ]


class _MyResult(unittest._TextTestResult):
    """Custom TestResult.

    Shows output in a different format, including displaying runtime for tests.
    """
    stop_early = False

    def _elapsedTime(self):
        return "%5dms" % (1000 * (time.time() - self._start_time))

    def startTest(self, test):
        unittest.TestResult.startTest(self, test)
        # In a short description, the important words are in
        # the beginning, but in an id, the important words are
        # at the end
        SHOW_DESCRIPTIONS = False
        if self.showAll:
            width = osutils.terminal_width()
            name_width = width - 15
            what = None
            if SHOW_DESCRIPTIONS:
                what = test.shortDescription()
                if what:
                    if len(what) > name_width:
                        what = what[:name_width-3] + '...'
            if what is None:
                what = test.id()
                if what.startswith('bzrlib.tests.'):
                    what = what[13:]
                if len(what) > name_width:
                    what = '...' + what[3-name_width:]
            what = what.ljust(name_width)
            self.stream.write(what)
        self.stream.flush()
        self._start_time = time.time()

    def addError(self, test, err):
        if isinstance(err[1], TestSkipped):
            return self.addSkipped(test, err)    
        unittest.TestResult.addError(self, test, err)
        if self.showAll:
            self.stream.writeln("ERROR %s" % self._elapsedTime())
        elif self.dots:
            self.stream.write('E')
        self.stream.flush()
        if self.stop_early:
            self.stop()

    def addFailure(self, test, err):
        unittest.TestResult.addFailure(self, test, err)
        if self.showAll:
            self.stream.writeln(" FAIL %s" % self._elapsedTime())
        elif self.dots:
            self.stream.write('F')
        self.stream.flush()
        if self.stop_early:
            self.stop()

    def addSuccess(self, test):
        if self.showAll:
            self.stream.writeln('   OK %s' % self._elapsedTime())
        elif self.dots:
            self.stream.write('~')
        self.stream.flush()
        unittest.TestResult.addSuccess(self, test)

    def addSkipped(self, test, skip_excinfo):
        if self.showAll:
            print >>self.stream, ' SKIP %s' % self._elapsedTime()
            print >>self.stream, '     %s' % skip_excinfo[1]
        elif self.dots:
            self.stream.write('S')
        self.stream.flush()
        # seems best to treat this as success from point-of-view of unittest
        # -- it actually does nothing so it barely matters :)
        unittest.TestResult.addSuccess(self, test)

    def printErrorList(self, flavour, errors):
        for test, err in errors:
            self.stream.writeln(self.separator1)
            self.stream.writeln("%s: %s" % (flavour, self.getDescription(test)))
            if getattr(test, '_get_log', None) is not None:
                print >>self.stream
                print >>self.stream, \
                        ('vvvv[log from %s]' % test.id()).ljust(78,'-')
                print >>self.stream, test._get_log()
                print >>self.stream, \
                        ('^^^^[log from %s]' % test.id()).ljust(78,'-')
            self.stream.writeln(self.separator2)
            self.stream.writeln("%s" % err)


class TextTestRunner(unittest.TextTestRunner):
    stop_on_failure = False

    def _makeResult(self):
        result = _MyResult(self.stream, self.descriptions, self.verbosity)
        result.stop_early = self.stop_on_failure
        return result


def iter_suite_tests(suite):
    """Return all tests in a suite, recursing through nested suites"""
    for item in suite._tests:
        if isinstance(item, unittest.TestCase):
            yield item
        elif isinstance(item, unittest.TestSuite):
            for r in iter_suite_tests(item):
                yield r
        else:
            raise Exception('unknown object %r inside test suite %r'
                            % (item, suite))


class TestSkipped(Exception):
    """Indicates that a test was intentionally skipped, rather than failing."""
    # XXX: Not used yet


class CommandFailed(Exception):
    pass

class TestCase(unittest.TestCase):
    """Base class for bzr unit tests.
    
    Tests that need access to disk resources should subclass 
    TestCaseInTempDir not TestCase.

    Error and debug log messages are redirected from their usual
    location into a temporary file, the contents of which can be
    retrieved by _get_log().  We use a real OS file, not an in-memory object,
    so that it can also capture file IO.  When the test completes this file
    is read into memory and removed from disk.
       
    There are also convenience functions to invoke bzr's command-line
    routine, and to build and check bzr trees.
   
    In addition to the usual method of overriding tearDown(), this class also
    allows subclasses to register functions into the _cleanups list, which is
    run in order as the object is torn down.  It's less likely this will be
    accidentally overlooked.
    """

    BZRPATH = 'bzr'
    _log_file_name = None
    _log_contents = ''

    def __init__(self, methodName='testMethod'):
        super(TestCase, self).__init__(methodName)
        self._cleanups = []

    def setUp(self):
        unittest.TestCase.setUp(self)
        self._cleanEnvironment()
        bzrlib.trace.disable_default_logging()
        self._startLogFile()

    def _ndiff_strings(self, a, b):
        """Return ndiff between two strings containing lines.
        
        A trailing newline is added if missing to make the strings
        print properly."""
        if b and b[-1] != '\n':
            b += '\n'
        if a and a[-1] != '\n':
            a += '\n'
        difflines = difflib.ndiff(a.splitlines(True),
                                  b.splitlines(True),
                                  linejunk=lambda x: False,
                                  charjunk=lambda x: False)
        return ''.join(difflines)

    def assertEqualDiff(self, a, b, message=None):
        """Assert two texts are equal, if not raise an exception.
        
        This is intended for use with multi-line strings where it can 
        be hard to find the differences by eye.
        """
        # TODO: perhaps override assertEquals to call this for strings?
        if a == b:
            return
        if message is None:
            message = "texts not equal:\n"
        raise AssertionError(message + 
                             self._ndiff_strings(a, b))      
        
    def assertEqualMode(self, mode, mode_test):
        self.assertEqual(mode, mode_test,
                         'mode mismatch %o != %o' % (mode, mode_test))

    def assertStartsWith(self, s, prefix):
        if not s.startswith(prefix):
            raise AssertionError('string %r does not start with %r' % (s, prefix))

    def assertEndsWith(self, s, suffix):
        if not s.endswith(prefix):
            raise AssertionError('string %r does not end with %r' % (s, suffix))

    def assertContainsRe(self, haystack, needle_re):
        """Assert that a contains something matching a regular expression."""
        if not re.search(needle_re, haystack):
            raise AssertionError('pattern "%s" not found in "%s"'
                    % (needle_re, haystack))

    def assertSubset(self, sublist, superlist):
        """Assert that every entry in sublist is present in superlist."""
        missing = []
        for entry in sublist:
            if entry not in superlist:
                missing.append(entry)
        if len(missing) > 0:
            raise AssertionError("value(s) %r not present in container %r" % 
                                 (missing, superlist))

    def assertIs(self, left, right):
        if not (left is right):
            raise AssertionError("%r is not %r." % (left, right))

    def assertTransportMode(self, transport, path, mode):
        """Fail if a path does not have mode mode.
        
        If modes are not supported on this platform, the test is skipped.
        """
        if sys.platform == 'win32':
            return
        path_stat = transport.stat(path)
        actual_mode = stat.S_IMODE(path_stat.st_mode)
        self.assertEqual(mode, actual_mode,
            'mode of %r incorrect (%o != %o)' % (path, mode, actual_mode))

    def assertIsInstance(self, obj, kls):
        """Fail if obj is not an instance of kls"""
        if not isinstance(obj, kls):
            self.fail("%r is not an instance of %s" % (obj, kls))

    def _startLogFile(self):
        """Send bzr and test log messages to a temporary file.

        The file is removed as the test is torn down.
        """
        fileno, name = tempfile.mkstemp(suffix='.log', prefix='testbzr')
        encoder, decoder, stream_reader, stream_writer = codecs.lookup('UTF-8')
        self._log_file = stream_writer(os.fdopen(fileno, 'w+'))
        self._log_nonce = bzrlib.trace.enable_test_log(self._log_file)
        self._log_file_name = name
        self.addCleanup(self._finishLogFile)

    def _finishLogFile(self):
        """Finished with the log file.

        Read contents into memory, close, and delete.
        """
        bzrlib.trace.disable_test_log(self._log_nonce)
        self._log_file.seek(0)
        self._log_contents = self._log_file.read()
        self._log_file.close()
        os.remove(self._log_file_name)
        self._log_file = self._log_file_name = None

    def addCleanup(self, callable):
        """Arrange to run a callable when this case is torn down.

        Callables are run in the reverse of the order they are registered, 
        ie last-in first-out.
        """
        if callable in self._cleanups:
            raise ValueError("cleanup function %r already registered on %s" 
                    % (callable, self))
        self._cleanups.append(callable)

    def _cleanEnvironment(self):
        new_env = {
            'HOME': os.getcwd(),
            'APPDATA': os.getcwd(),
            'BZREMAIL': None,
            'EMAIL': None,
        }
        self.__old_env = {}
        self.addCleanup(self._restoreEnvironment)
        for name, value in new_env.iteritems():
            self._captureVar(name, value)


    def _captureVar(self, name, newvalue):
        """Set an environment variable, preparing it to be reset when finished."""
        self.__old_env[name] = os.environ.get(name, None)
        if newvalue is None:
            if name in os.environ:
                del os.environ[name]
        else:
            os.environ[name] = newvalue

    @staticmethod
    def _restoreVar(name, value):
        if value is None:
            if name in os.environ:
                del os.environ[name]
        else:
            os.environ[name] = value

    def _restoreEnvironment(self):
        for name, value in self.__old_env.iteritems():
            self._restoreVar(name, value)

    def tearDown(self):
        self._runCleanups()
        unittest.TestCase.tearDown(self)

    def _runCleanups(self):
        """Run registered cleanup functions. 

        This should only be called from TestCase.tearDown.
        """
        # TODO: Perhaps this should keep running cleanups even if 
        # one of them fails?
        for cleanup_fn in reversed(self._cleanups):
            cleanup_fn()

    def log(self, *args):
        mutter(*args)

    def _get_log(self):
        """Return as a string the log for this test"""
        if self._log_file_name:
            return open(self._log_file_name).read()
        else:
            return self._log_contents
        # TODO: Delete the log after it's been read in

    def capture(self, cmd, retcode=0):
        """Shortcut that splits cmd into words, runs, and returns stdout"""
        return self.run_bzr_captured(cmd.split(), retcode=retcode)[0]

    def run_bzr_captured(self, argv, retcode=0):
        """Invoke bzr and return (stdout, stderr).

        Useful for code that wants to check the contents of the
        output, the way error messages are presented, etc.

        This should be the main method for tests that want to exercise the
        overall behavior of the bzr application (rather than a unit test
        or a functional test of the library.)

        Much of the old code runs bzr by forking a new copy of Python, but
        that is slower, harder to debug, and generally not necessary.

        This runs bzr through the interface that catches and reports
        errors, and with logging set to something approximating the
        default, so that error reporting can be checked.

        argv -- arguments to invoke bzr
        retcode -- expected return code, or None for don't-care.
        """
        stdout = StringIO()
        stderr = StringIO()
        self.log('run bzr: %s', ' '.join(argv))
        # FIXME: don't call into logging here
        handler = logging.StreamHandler(stderr)
        handler.setFormatter(bzrlib.trace.QuietFormatter())
        handler.setLevel(logging.INFO)
        logger = logging.getLogger('')
        logger.addHandler(handler)
        try:
            result = self.apply_redirected(None, stdout, stderr,
                                           bzrlib.commands.run_bzr_catch_errors,
                                           argv)
        finally:
            logger.removeHandler(handler)
        out = stdout.getvalue()
        err = stderr.getvalue()
        if out:
            self.log('output:\n%s', out)
        if err:
            self.log('errors:\n%s', err)
        if retcode is not None:
            self.assertEquals(result, retcode)
        return out, err

    def run_bzr(self, *args, **kwargs):
        """Invoke bzr, as if it were run from the command line.

        This should be the main method for tests that want to exercise the
        overall behavior of the bzr application (rather than a unit test
        or a functional test of the library.)

        This sends the stdout/stderr results into the test's log,
        where it may be useful for debugging.  See also run_captured.
        """
        retcode = kwargs.pop('retcode', 0)
        return self.run_bzr_captured(args, retcode)

    def check_inventory_shape(self, inv, shape):
        """Compare an inventory to a list of expected names.

        Fail if they are not precisely equal.
        """
        extras = []
        shape = list(shape)             # copy
        for path, ie in inv.entries():
            name = path.replace('\\', '/')
            if ie.kind == 'dir':
                name = name + '/'
            if name in shape:
                shape.remove(name)
            else:
                extras.append(name)
        if shape:
            self.fail("expected paths not found in inventory: %r" % shape)
        if extras:
            self.fail("unexpected paths found in inventory: %r" % extras)

    def apply_redirected(self, stdin=None, stdout=None, stderr=None,
                         a_callable=None, *args, **kwargs):
        """Call callable with redirected std io pipes.

        Returns the return code."""
        if not callable(a_callable):
            raise ValueError("a_callable must be callable.")
        if stdin is None:
            stdin = StringIO("")
        if stdout is None:
            if getattr(self, "_log_file", None) is not None:
                stdout = self._log_file
            else:
                stdout = StringIO()
        if stderr is None:
            if getattr(self, "_log_file", None is not None):
                stderr = self._log_file
            else:
                stderr = StringIO()
        real_stdin = sys.stdin
        real_stdout = sys.stdout
        real_stderr = sys.stderr
        try:
            sys.stdout = stdout
            sys.stderr = stderr
            sys.stdin = stdin
            return a_callable(*args, **kwargs)
        finally:
            sys.stdout = real_stdout
            sys.stderr = real_stderr
            sys.stdin = real_stdin


BzrTestBase = TestCase

     
class TestCaseInTempDir(TestCase):
    """Derived class that runs a test within a temporary directory.

    This is useful for tests that need to create a branch, etc.

    The directory is created in a slightly complex way: for each
    Python invocation, a new temporary top-level directory is created.
    All test cases create their own directory within that.  If the
    tests complete successfully, the directory is removed.

    InTempDir is an old alias for FunctionalTestCase.
    """

    TEST_ROOT = None
    _TEST_NAME = 'test'
    OVERRIDE_PYTHON = 'python'

    def check_file_contents(self, filename, expect):
        self.log("check contents of file %s" % filename)
        contents = file(filename, 'r').read()
        if contents != expect:
            self.log("expected: %r" % expect)
            self.log("actually: %r" % contents)
            self.fail("contents of %s not as expected" % filename)

    def _make_test_root(self):
        if TestCaseInTempDir.TEST_ROOT is not None:
            return
        i = 0
        while True:
            root = u'test%04d.tmp' % i
            try:
                os.mkdir(root)
            except OSError, e:
                if e.errno == errno.EEXIST:
                    i += 1
                    continue
                else:
                    raise
            # successfully created
            TestCaseInTempDir.TEST_ROOT = osutils.abspath(root)
            break
        # make a fake bzr directory there to prevent any tests propagating
        # up onto the source directory's real branch
        bzrdir.BzrDir.create_standalone_workingtree(TestCaseInTempDir.TEST_ROOT)

    def setUp(self):
        super(TestCaseInTempDir, self).setUp()
        self._make_test_root()
        _currentdir = os.getcwdu()
        # shorten the name, to avoid test failures due to path length
        short_id = self.id().replace('bzrlib.tests.', '') \
<<<<<<< HEAD
                .replace('__main__.', '')[-100:]
        self.test_dir = osutils.pathjoin(self.TEST_ROOT, short_id)
        os.mkdir(self.test_dir)
        os.chdir(self.test_dir)
=======
                   .replace('__main__.', '')
        # it's possible the same test class is run several times for
        # parameterized tests, so make sure the names don't collide.  
        i = 0
        while True:
            if i > 0:
                candidate_dir = '%s/%s.%d' % (self.TEST_ROOT, short_id, i)
            else:
                candidate_dir = '%s/%s' % (self.TEST_ROOT, short_id)
            if os.path.exists(candidate_dir):
                i = i + 1
                continue
            else:
                self.test_dir = candidate_dir
                os.mkdir(self.test_dir)
                os.chdir(self.test_dir)
                break
>>>>>>> d6ddf214
        os.environ['HOME'] = self.test_dir
        os.environ['APPDATA'] = self.test_dir
        def _leaveDirectory():
            os.chdir(_currentdir)
        self.addCleanup(_leaveDirectory)
        
    def build_tree(self, shape, line_endings='native', transport=None):
        """Build a test tree according to a pattern.

        shape is a sequence of file specifications.  If the final
        character is '/', a directory is created.

        This doesn't add anything to a branch.
        :param line_endings: Either 'binary' or 'native'
                             in binary mode, exact contents are written
                             in native mode, the line endings match the
                             default platform endings.

        :param transport: A transport to write to, for building trees on 
                          VFS's. If the transport is readonly or None,
                          "." is opened automatically.
        """
        # XXX: It's OK to just create them using forward slashes on windows?
        if transport is None or transport.is_readonly():
            transport = get_transport(".")
        for name in shape:
            self.assert_(isinstance(name, basestring))
            if name[-1] == '/':
                transport.mkdir(urlescape(name[:-1]))
            else:
                if line_endings == 'binary':
                    end = '\n'
                elif line_endings == 'native':
                    end = os.linesep
                else:
                    raise errors.BzrError('Invalid line ending request %r' % (line_endings,))
                content = "contents of %s%s" % (name, end)
                transport.put(urlescape(name), StringIO(content))

    def build_tree_contents(self, shape):
        build_tree_contents(shape)

    def failUnlessExists(self, path):
        """Fail unless path, which may be abs or relative, exists."""
        self.failUnless(osutils.lexists(path))

    def failIfExists(self, path):
        """Fail if path, which may be abs or relative, exists."""
        self.failIf(osutils.lexists(path))
        
    def assertFileEqual(self, content, path):
        """Fail if path does not contain 'content'."""
        self.failUnless(osutils.lexists(path))
        self.assertEqualDiff(content, open(path, 'r').read())


class TestCaseWithTransport(TestCaseInTempDir):
    """A test case that provides get_url and get_readonly_url facilities.

    These back onto two transport servers, one for readonly access and one for
    read write access.

    If no explicit class is provided for readonly access, a
    ReadonlyTransportDecorator is used instead which allows the use of non disk
    based read write transports.

    If an explicit class is provided for readonly access, that server and the 
    readwrite one must both define get_url() as resolving to os.getcwd().
    """

    def __init__(self, methodName='testMethod'):
        super(TestCaseWithTransport, self).__init__(methodName)
        self.__readonly_server = None
        self.__server = None
        self.transport_server = default_transport
        self.transport_readonly_server = None

    def get_readonly_url(self, relpath=None):
        """Get a URL for the readonly transport.

        This will either be backed by '.' or a decorator to the transport 
        used by self.get_url()
        relpath provides for clients to get a path relative to the base url.
        These should only be downwards relative, not upwards.
        """
        base = self.get_readonly_server().get_url()
        if relpath is not None:
            if not base.endswith('/'):
                base = base + '/'
            base = base + relpath
        return base

    def get_readonly_server(self):
        """Get the server instance for the readonly transport

        This is useful for some tests with specific servers to do diagnostics.
        """
        if self.__readonly_server is None:
            if self.transport_readonly_server is None:
                # readonly decorator requested
                # bring up the server
                self.get_url()
                self.__readonly_server = ReadonlyServer()
                self.__readonly_server.setUp(self.__server)
            else:
                self.__readonly_server = self.transport_readonly_server()
                self.__readonly_server.setUp()
            self.addCleanup(self.__readonly_server.tearDown)
        return self.__readonly_server

    def get_server(self):
        """Get the read/write server instance.

        This is useful for some tests with specific servers that need
        diagnostics.
        """
        if self.__server is None:
            self.__server = self.transport_server()
            self.__server.setUp()
            self.addCleanup(self.__server.tearDown)
        return self.__server

    def get_url(self, relpath=None):
        """Get a URL for the readwrite transport.

        This will either be backed by '.' or to an equivalent non-file based
        facility.
        relpath provides for clients to get a path relative to the base url.
        These should only be downwards relative, not upwards.
        """
        base = self.get_server().get_url()
        if relpath is not None and relpath != '.':
            if not base.endswith('/'):
                base = base + '/'
            base = base + relpath
        return base

    def get_transport(self):
        """Return a writeable transport for the test scratch space"""
        t = get_transport(self.get_url())
        self.assertFalse(t.is_readonly())
        return t

    def get_readonly_transport(self):
        """Return a readonly transport for the test scratch space
        
        This can be used to test that operations which should only need
        readonly access in fact do not try to write.
        """
        t = get_transport(self.get_readonly_url())
        self.assertTrue(t.is_readonly())
        return t

    def make_branch(self, relpath):
        """Create a branch on the transport at relpath."""
        repo = self.make_repository(relpath)
        return repo.bzrdir.create_branch()

    def make_bzrdir(self, relpath):
        try:
            url = self.get_url(relpath)
            segments = relpath.split('/')
            if segments and segments[-1] not in ('', '.'):
                parent = self.get_url('/'.join(segments[:-1]))
                t = get_transport(parent)
                try:
                    t.mkdir(segments[-1])
                except errors.FileExists:
                    pass
            return bzrlib.bzrdir.BzrDir.create(url)
        except errors.UninitializableFormat:
            raise TestSkipped("Format %s is not initializable.")

    def make_repository(self, relpath, shared=False):
        """Create a repository on our default transport at relpath."""
        made_control = self.make_bzrdir(relpath)
        return made_control.create_repository(shared=shared)

    def make_branch_and_tree(self, relpath):
        """Create a branch on the transport and a tree locally.

        Returns the tree.
        """
        # TODO: always use the local disk path for the working tree,
        # this obviously requires a format that supports branch references
        # so check for that by checking bzrdir.BzrDirFormat.get_default_format()
        # RBC 20060208
        b = self.make_branch(relpath)
        try:
            return b.bzrdir.create_workingtree()
        except errors.NotLocalUrl:
            # new formats - catch No tree error and create
            # a branch reference and a checkout.
            # old formats at that point - raise TestSkipped.
            # TODO: rbc 20060208
            return WorkingTreeFormat2().initialize(bzrdir.BzrDir.open(relpath))

    def assertIsDirectory(self, relpath, transport):
        """Assert that relpath within transport is a directory.

        This may not be possible on all transports; in that case it propagates
        a TransportNotPossible.
        """
        try:
            mode = transport.stat(relpath).st_mode
        except errors.NoSuchFile:
            self.fail("path %s is not a directory; no such file"
                      % (relpath))
        if not stat.S_ISDIR(mode):
            self.fail("path %s is not a directory; has mode %#o"
                      % (relpath, mode))


class ChrootedTestCase(TestCaseWithTransport):
    """A support class that provides readonly urls outside the local namespace.

    This is done by checking if self.transport_server is a MemoryServer. if it
    is then we are chrooted already, if it is not then an HttpServer is used
    for readonly urls.

    TODO RBC 20060127: make this an option to TestCaseWithTransport so it can
                       be used without needed to redo it when a different 
                       subclass is in use ?
    """

    def setUp(self):
        super(ChrootedTestCase, self).setUp()
        if not self.transport_server == bzrlib.transport.memory.MemoryServer:
            self.transport_readonly_server = bzrlib.transport.http.HttpServer


def filter_suite_by_re(suite, pattern):
    result = TestSuite()
    filter_re = re.compile(pattern)
    for test in iter_suite_tests(suite):
        if filter_re.search(test.id()):
            result.addTest(test)
    return result


def run_suite(suite, name='test', verbose=False, pattern=".*",
              stop_on_failure=False, keep_output=False,
              transport=None):
    TestCaseInTempDir._TEST_NAME = name
    if verbose:
        verbosity = 2
    else:
        verbosity = 1
    runner = TextTestRunner(stream=sys.stdout,
                            descriptions=0,
                            verbosity=verbosity)
    runner.stop_on_failure=stop_on_failure
    if pattern != '.*':
        suite = filter_suite_by_re(suite, pattern)
    result = runner.run(suite)
    # This is still a little bogus, 
    # but only a little. Folk not using our testrunner will
    # have to delete their temp directories themselves.
    test_root = TestCaseInTempDir.TEST_ROOT
    if result.wasSuccessful() or not keep_output:
        if test_root is not None:
            print 'Deleting test root %s...' % test_root
            try:
                shutil.rmtree(test_root)
            finally:
                print
    else:
        print "Failed tests working directories are in '%s'\n" % TestCaseInTempDir.TEST_ROOT
    return result.wasSuccessful()


def selftest(verbose=False, pattern=".*", stop_on_failure=True,
             keep_output=False,
             transport=None):
    """Run the whole test suite under the enhanced runner"""
    global default_transport
    if transport is None:
        transport = default_transport
    old_transport = default_transport
    default_transport = transport
    suite = test_suite()
    try:
        return run_suite(suite, 'testbzr', verbose=verbose, pattern=pattern,
                     stop_on_failure=stop_on_failure, keep_output=keep_output,
                     transport=transport)
    finally:
        default_transport = old_transport



def test_suite():
    """Build and return TestSuite for the whole program."""
    from doctest import DocTestSuite

    global MODULES_TO_DOCTEST

    testmod_names = [ \
                   'bzrlib.tests.test_ancestry',
                   'bzrlib.tests.test_annotate',
                   'bzrlib.tests.test_api',
                   'bzrlib.tests.test_bad_files',
                   'bzrlib.tests.test_basis_inventory',
                   'bzrlib.tests.test_branch',
                   'bzrlib.tests.test_bzrdir',
                   'bzrlib.tests.test_command',
                   'bzrlib.tests.test_commit',
                   'bzrlib.tests.test_commit_merge',
                   'bzrlib.tests.test_config',
                   'bzrlib.tests.test_conflicts',
                   'bzrlib.tests.test_decorators',
                   'bzrlib.tests.test_diff',
                   'bzrlib.tests.test_doc_generate',
                   'bzrlib.tests.test_errors',
                   'bzrlib.tests.test_fetch',
                   'bzrlib.tests.test_gpg',
                   'bzrlib.tests.test_graph',
                   'bzrlib.tests.test_hashcache',
                   'bzrlib.tests.test_http',
                   'bzrlib.tests.test_identitymap',
                   'bzrlib.tests.test_inv',
                   'bzrlib.tests.test_knit',
                   'bzrlib.tests.test_lockdir',
                   'bzrlib.tests.test_lockable_files',
                   'bzrlib.tests.test_log',
                   'bzrlib.tests.test_merge',
                   'bzrlib.tests.test_merge3',
                   'bzrlib.tests.test_merge_core',
                   'bzrlib.tests.test_missing',
                   'bzrlib.tests.test_msgeditor',
                   'bzrlib.tests.test_nonascii',
                   'bzrlib.tests.test_options',
                   'bzrlib.tests.test_osutils',
                   'bzrlib.tests.test_permissions',
                   'bzrlib.tests.test_plugins',
                   'bzrlib.tests.test_progress',
                   'bzrlib.tests.test_reconcile',
                   'bzrlib.tests.test_repository',
                   'bzrlib.tests.test_revision',
                   'bzrlib.tests.test_revisionnamespaces',
                   'bzrlib.tests.test_revprops',
                   'bzrlib.tests.test_rio',
                   'bzrlib.tests.test_sampler',
                   'bzrlib.tests.test_selftest',
                   'bzrlib.tests.test_setup',
                   'bzrlib.tests.test_sftp_transport',
                   'bzrlib.tests.test_smart_add',
                   'bzrlib.tests.test_source',
                   'bzrlib.tests.test_store',
                   'bzrlib.tests.test_symbol_versioning',
                   'bzrlib.tests.test_testament',
                   'bzrlib.tests.test_trace',
                   'bzrlib.tests.test_transactions',
                   'bzrlib.tests.test_transform',
                   'bzrlib.tests.test_transport',
                   'bzrlib.tests.test_tsort',
                   'bzrlib.tests.test_ui',
                   'bzrlib.tests.test_uncommit',
                   'bzrlib.tests.test_upgrade',
                   'bzrlib.tests.test_versionedfile',
                   'bzrlib.tests.test_weave',
                   'bzrlib.tests.test_whitebox',
                   'bzrlib.tests.test_workingtree',
                   'bzrlib.tests.test_xml',
                   ]
    test_transport_implementations = [
        'bzrlib.tests.test_transport_implementations']

    TestCase.BZRPATH = osutils.pathjoin(
            osutils.realpath(osutils.dirname(bzrlib.__path__[0])), 'bzr')
    print '%10s: %s' % ('bzr', osutils.realpath(sys.argv[0]))
    print '%10s: %s' % ('bzrlib', bzrlib.__path__[0])
    print
    suite = TestSuite()
    # python2.4's TestLoader.loadTestsFromNames gives very poor 
    # errors if it fails to load a named module - no indication of what's
    # actually wrong, just "no such module".  We should probably override that
    # class, but for the moment just load them ourselves. (mbp 20051202)
    loader = TestLoader()
    from bzrlib.transport import TransportTestProviderAdapter
    adapter = TransportTestProviderAdapter()
    adapt_modules(test_transport_implementations, adapter, loader, suite)
    for mod_name in testmod_names:
        mod = _load_module_by_name(mod_name)
        suite.addTest(loader.loadTestsFromModule(mod))
    for package in packages_to_test():
        suite.addTest(package.test_suite())
    for m in MODULES_TO_TEST:
        suite.addTest(loader.loadTestsFromModule(m))
    for m in (MODULES_TO_DOCTEST):
        suite.addTest(DocTestSuite(m))
    for name, plugin in bzrlib.plugin.all_plugins().items():
        if getattr(plugin, 'test_suite', None) is not None:
            suite.addTest(plugin.test_suite())
    return suite


def adapt_modules(mods_list, adapter, loader, suite):
    """Adapt the modules in mods_list using adapter and add to suite."""
    for mod_name in mods_list:
        mod = _load_module_by_name(mod_name)
        for test in iter_suite_tests(loader.loadTestsFromModule(mod)):
            suite.addTests(adapter.adapt(test))


def _load_module_by_name(mod_name):
    parts = mod_name.split('.')
    module = __import__(mod_name)
    del parts[0]
    # for historical reasons python returns the top-level module even though
    # it loads the submodule; we need to walk down to get the one we want.
    while parts:
        module = getattr(module, parts.pop(0))
    return module<|MERGE_RESOLUTION|>--- conflicted
+++ resolved
@@ -605,13 +605,7 @@
         _currentdir = os.getcwdu()
         # shorten the name, to avoid test failures due to path length
         short_id = self.id().replace('bzrlib.tests.', '') \
-<<<<<<< HEAD
-                .replace('__main__.', '')[-100:]
-        self.test_dir = osutils.pathjoin(self.TEST_ROOT, short_id)
-        os.mkdir(self.test_dir)
-        os.chdir(self.test_dir)
-=======
-                   .replace('__main__.', '')
+                   .replace('__main__.', '')[-100:]
         # it's possible the same test class is run several times for
         # parameterized tests, so make sure the names don't collide.  
         i = 0
@@ -628,7 +622,6 @@
                 os.mkdir(self.test_dir)
                 os.chdir(self.test_dir)
                 break
->>>>>>> d6ddf214
         os.environ['HOME'] = self.test_dir
         os.environ['APPDATA'] = self.test_dir
         def _leaveDirectory():
