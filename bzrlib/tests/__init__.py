--- conflicted
+++ resolved
@@ -3288,7 +3288,6 @@
 FTPServerFeature = _FTPServerFeature()
 
 
-<<<<<<< HEAD
 class _HTTPSServerFeature(Feature):
     """Some tests want an https Server, check if one is available.
 
@@ -3308,7 +3307,8 @@
 
 
 HTTPSServerFeature = _HTTPSServerFeature()
-=======
+
+
 class _UnicodeFilename(Feature):
     """Does the filesystem support Unicode filenames?"""
 
@@ -3317,6 +3317,7 @@
             os.stat(u'\u03b1')
         except UnicodeEncodeError:
             return False
+
         except (IOError, OSError):
             # The filesystem allows the Unicode filename but the file doesn't
             # exist.
@@ -3338,7 +3339,6 @@
         return False
 
 UTF8Filesystem = _UTF8Filesystem()
->>>>>>> d786adcd
 
 
 class _CaseInsensitiveFilesystemFeature(Feature):
