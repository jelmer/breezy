# Copyright (C) 2005-2011 Canonical Ltd
#
# This program is free software; you can redistribute it and/or modify
# it under the terms of the GNU General Public License as published by
# the Free Software Foundation; either version 2 of the License, or
# (at your option) any later version.
#
# This program is distributed in the hope that it will be useful,
# but WITHOUT ANY WARRANTY; without even the implied warranty of
# MERCHANTABILITY or FITNESS FOR A PARTICULAR PURPOSE.  See the
# GNU General Public License for more details.
#
# You should have received a copy of the GNU General Public License
# along with this program; if not, write to the Free Software
# Foundation, Inc., 51 Franklin Street, Fifth Floor, Boston, MA 02110-1301 USA

"""Testing framework extensions"""

from __future__ import absolute_import

# NOTE: Some classes in here use camelCaseNaming() rather than
# underscore_naming().  That's for consistency with unittest; it's not the
# general style of bzrlib.  Please continue that consistency when adding e.g.
# new assertFoo() methods.

import atexit
import codecs
import copy
from cStringIO import StringIO
import difflib
import doctest
import errno
import itertools
import logging
import os
import platform
import pprint
import random
import re
import shlex
import site
import stat
import subprocess
import sys
import tempfile
import threading
import time
import traceback
import unittest
import warnings

import testtools
# nb: check this before importing anything else from within it
_testtools_version = getattr(testtools, '__version__', ())
if _testtools_version < (0, 9, 5):
    raise ImportError("need at least testtools 0.9.5: %s is %r"
        % (testtools.__file__, _testtools_version))
from testtools import content

import bzrlib
from bzrlib import (
    branchbuilder,
    controldir,
    chk_map,
    commands as _mod_commands,
    config,
    i18n,
    debug,
    errors,
    hooks,
    lock as _mod_lock,
    lockdir,
    memorytree,
    osutils,
    plugin as _mod_plugin,
    pyutils,
    ui,
    urlutils,
    registry,
    symbol_versioning,
    trace,
    transport as _mod_transport,
    workingtree,
    )
try:
    import bzrlib.lsprof
except ImportError:
    # lsprof not available
    pass
from bzrlib.smart import client, request
from bzrlib.transport import (
    memory,
    pathfilter,
    )
from bzrlib.symbol_versioning import (
    deprecated_function,
    deprecated_in,
    )
from bzrlib.tests import (
    fixtures,
    test_server,
    TestUtil,
    treeshape,
    )
from bzrlib.ui import NullProgressView
from bzrlib.ui.text import TextUIFactory
from bzrlib.tests.features import _CompatabilityThunkFeature

# Mark this python module as being part of the implementation
# of unittest: this gives us better tracebacks where the last
# shown frame is the test code, not our assertXYZ.
__unittest = 1

default_transport = test_server.LocalURLServer


_unitialized_attr = object()
"""A sentinel needed to act as a default value in a method signature."""


# Subunit result codes, defined here to prevent a hard dependency on subunit.
SUBUNIT_SEEK_SET = 0
SUBUNIT_SEEK_CUR = 1

# These are intentionally brought into this namespace. That way plugins, etc
# can just "from bzrlib.tests import TestCase, TestLoader, etc"
TestSuite = TestUtil.TestSuite
TestLoader = TestUtil.TestLoader

# Tests should run in a clean and clearly defined environment. The goal is to
# keep them isolated from the running environment as mush as possible. The test
# framework ensures the variables defined below are set (or deleted if the
# value is None) before a test is run and reset to their original value after
# the test is run. Generally if some code depends on an environment variable,
# the tests should start without this variable in the environment. There are a
# few exceptions but you shouldn't violate this rule lightly.
isolated_environ = {
    'BZR_HOME': None,
    'HOME': None,
    'XDG_CONFIG_HOME': None,
    # bzr now uses the Win32 API and doesn't rely on APPDATA, but the
    # tests do check our impls match APPDATA
    'BZR_EDITOR': None, # test_msgeditor manipulates this variable
    'VISUAL': None,
    'EDITOR': None,
    'BZR_EMAIL': None,
    'BZREMAIL': None, # may still be present in the environment
    'EMAIL': 'jrandom@example.com', # set EMAIL as bzr does not guess
    'BZR_PROGRESS_BAR': None,
    # This should trap leaks to ~/.bzr.log. This occurs when tests use TestCase
    # as a base class instead of TestCaseInTempDir. Tests inheriting from
    # TestCase should not use disk resources, BZR_LOG is one.
    'BZR_LOG': '/you-should-use-TestCaseInTempDir-if-you-need-a-log-file',
    'BZR_PLUGIN_PATH': None,
    'BZR_DISABLE_PLUGINS': None,
    'BZR_PLUGINS_AT': None,
    'BZR_CONCURRENCY': None,
    # Make sure that any text ui tests are consistent regardless of
    # the environment the test case is run in; you may want tests that
    # test other combinations.  'dumb' is a reasonable guess for tests
    # going to a pipe or a StringIO.
    'TERM': 'dumb',
    'LINES': '25',
    'COLUMNS': '80',
    'BZR_COLUMNS': '80',
    # Disable SSH Agent
    'SSH_AUTH_SOCK': None,
    # Proxies
    'http_proxy': None,
    'HTTP_PROXY': None,
    'https_proxy': None,
    'HTTPS_PROXY': None,
    'no_proxy': None,
    'NO_PROXY': None,
    'all_proxy': None,
    'ALL_PROXY': None,
    # Nobody cares about ftp_proxy, FTP_PROXY AFAIK. So far at
    # least. If you do (care), please update this comment
    # -- vila 20080401
    'ftp_proxy': None,
    'FTP_PROXY': None,
    'BZR_REMOTE_PATH': None,
    # Generally speaking, we don't want apport reporting on crashes in
    # the test envirnoment unless we're specifically testing apport,
    # so that it doesn't leak into the real system environment.  We
    # use an env var so it propagates to subprocesses.
    'APPORT_DISABLE': '1',
    }


def override_os_environ(test, env=None):
    """Modify os.environ keeping a copy.
    
    :param test: A test instance

    :param env: A dict containing variable definitions to be installed
    """
    if env is None:
        env = isolated_environ
    test._original_os_environ = dict([(var, value)
                                      for var, value in os.environ.iteritems()])
    for var, value in env.iteritems():
        osutils.set_or_unset_env(var, value)
        if var not in test._original_os_environ:
            # The var is new, add it with a value of None, so
            # restore_os_environ will delete it
            test._original_os_environ[var] = None


def restore_os_environ(test):
    """Restore os.environ to its original state.

    :param test: A test instance previously passed to override_os_environ.
    """
    for var, value in test._original_os_environ.iteritems():
        # Restore the original value (or delete it if the value has been set to
        # None in override_os_environ).
        osutils.set_or_unset_env(var, value)


def _clear__type_equality_funcs(test):
    """Cleanup bound methods stored on TestCase instances

    Clear the dict breaking a few (mostly) harmless cycles in the affected
    unittests released with Python 2.6 and initial Python 2.7 versions.

    For a few revisions between Python 2.7.1 and Python 2.7.2 that annoyingly
    shipped in Oneiric, an object with no clear method was used, hence the
    extra complications, see bug 809048 for details.
    """
    type_equality_funcs = getattr(test, "_type_equality_funcs", None)
    if type_equality_funcs is not None:
        tef_clear = getattr(type_equality_funcs, "clear", None)
        if tef_clear is None:
            tef_instance_dict = getattr(type_equality_funcs, "__dict__", None)
            if tef_instance_dict is not None:
                tef_clear = tef_instance_dict.clear
        if tef_clear is not None:
            tef_clear()


class ExtendedTestResult(testtools.TextTestResult):
    """Accepts, reports and accumulates the results of running tests.

    Compared to the unittest version this class adds support for
    profiling, benchmarking, stopping as soon as a test fails,  and
    skipping tests.  There are further-specialized subclasses for
    different types of display.

    When a test finishes, in whatever way, it calls one of the addSuccess,
    addFailure or addError methods.  These in turn may redirect to a more
    specific case for the special test results supported by our extended
    tests.

    Note that just one of these objects is fed the results from many tests.
    """

    stop_early = False

    def __init__(self, stream, descriptions, verbosity,
                 bench_history=None,
                 strict=False,
                 ):
        """Construct new TestResult.

        :param bench_history: Optionally, a writable file object to accumulate
            benchmark results.
        """
        testtools.TextTestResult.__init__(self, stream)
        if bench_history is not None:
            from bzrlib.version import _get_bzr_source_tree
            src_tree = _get_bzr_source_tree()
            if src_tree:
                try:
                    revision_id = src_tree.get_parent_ids()[0]
                except IndexError:
                    # XXX: if this is a brand new tree, do the same as if there
                    # is no branch.
                    revision_id = ''
            else:
                # XXX: If there's no branch, what should we do?
                revision_id = ''
            bench_history.write("--date %s %s\n" % (time.time(), revision_id))
        self._bench_history = bench_history
        self.ui = ui.ui_factory
        self.num_tests = 0
        self.error_count = 0
        self.failure_count = 0
        self.known_failure_count = 0
        self.skip_count = 0
        self.not_applicable_count = 0
        self.unsupported = {}
        self.count = 0
        self._overall_start_time = time.time()
        self._strict = strict
        self._first_thread_leaker_id = None
        self._tests_leaking_threads_count = 0
        self._traceback_from_test = None

    def stopTestRun(self):
        run = self.testsRun
        actionTaken = "Ran"
        stopTime = time.time()
        timeTaken = stopTime - self.startTime
        # GZ 2010-07-19: Seems testtools has no printErrors method, and though
        #                the parent class method is similar have to duplicate
        self._show_list('ERROR', self.errors)
        self._show_list('FAIL', self.failures)
        self.stream.write(self.sep2)
        self.stream.write("%s %d test%s in %.3fs\n\n" % (actionTaken,
                            run, run != 1 and "s" or "", timeTaken))
        if not self.wasSuccessful():
            self.stream.write("FAILED (")
            failed, errored = map(len, (self.failures, self.errors))
            if failed:
                self.stream.write("failures=%d" % failed)
            if errored:
                if failed: self.stream.write(", ")
                self.stream.write("errors=%d" % errored)
            if self.known_failure_count:
                if failed or errored: self.stream.write(", ")
                self.stream.write("known_failure_count=%d" %
                    self.known_failure_count)
            self.stream.write(")\n")
        else:
            if self.known_failure_count:
                self.stream.write("OK (known_failures=%d)\n" %
                    self.known_failure_count)
            else:
                self.stream.write("OK\n")
        if self.skip_count > 0:
            skipped = self.skip_count
            self.stream.write('%d test%s skipped\n' %
                                (skipped, skipped != 1 and "s" or ""))
        if self.unsupported:
            for feature, count in sorted(self.unsupported.items()):
                self.stream.write("Missing feature '%s' skipped %d tests.\n" %
                    (feature, count))
        if self._strict:
            ok = self.wasStrictlySuccessful()
        else:
            ok = self.wasSuccessful()
        if self._first_thread_leaker_id:
            self.stream.write(
                '%s is leaking threads among %d leaking tests.\n' % (
                self._first_thread_leaker_id,
                self._tests_leaking_threads_count))
            # We don't report the main thread as an active one.
            self.stream.write(
                '%d non-main threads were left active in the end.\n'
                % (len(self._active_threads) - 1))

    def getDescription(self, test):
        return test.id()

    def _extractBenchmarkTime(self, testCase, details=None):
        """Add a benchmark time for the current test case."""
        if details and 'benchtime' in details:
            return float(''.join(details['benchtime'].iter_bytes()))
        return getattr(testCase, "_benchtime", None)

    def _elapsedTestTimeString(self):
        """Return a time string for the overall time the current test has taken."""
        return self._formatTime(self._delta_to_float(
            self._now() - self._start_datetime))

    def _testTimeString(self, testCase):
        benchmark_time = self._extractBenchmarkTime(testCase)
        if benchmark_time is not None:
            return self._formatTime(benchmark_time) + "*"
        else:
            return self._elapsedTestTimeString()

    def _formatTime(self, seconds):
        """Format seconds as milliseconds with leading spaces."""
        # some benchmarks can take thousands of seconds to run, so we need 8
        # places
        return "%8dms" % (1000 * seconds)

    def _shortened_test_description(self, test):
        what = test.id()
        what = re.sub(r'^bzrlib\.tests\.', '', what)
        return what

    # GZ 2010-10-04: Cloned tests may end up harmlessly calling this method
    #                multiple times in a row, because the handler is added for
    #                each test but the container list is shared between cases.
    #                See lp:498869 lp:625574 and lp:637725 for background.
    def _record_traceback_from_test(self, exc_info):
        """Store the traceback from passed exc_info tuple till"""
        self._traceback_from_test = exc_info[2]

    def startTest(self, test):
        super(ExtendedTestResult, self).startTest(test)
        if self.count == 0:
            self.startTests()
        self.count += 1
        self.report_test_start(test)
        test.number = self.count
        self._recordTestStartTime()
        # Make testtools cases give us the real traceback on failure
        addOnException = getattr(test, "addOnException", None)
        if addOnException is not None:
            addOnException(self._record_traceback_from_test)
        # Only check for thread leaks on bzrlib derived test cases
        if isinstance(test, TestCase):
            test.addCleanup(self._check_leaked_threads, test)

    def stopTest(self, test):
        super(ExtendedTestResult, self).stopTest(test)
        # Manually break cycles, means touching various private things but hey
        getDetails = getattr(test, "getDetails", None)
        if getDetails is not None:
            getDetails().clear()
        _clear__type_equality_funcs(test)
        self._traceback_from_test = None

    def startTests(self):
        self.report_tests_starting()
        self._active_threads = threading.enumerate()

    def _check_leaked_threads(self, test):
        """See if any threads have leaked since last call

        A sample of live threads is stored in the _active_threads attribute,
        when this method runs it compares the current live threads and any not
        in the previous sample are treated as having leaked.
        """
        now_active_threads = set(threading.enumerate())
        threads_leaked = now_active_threads.difference(self._active_threads)
        if threads_leaked:
            self._report_thread_leak(test, threads_leaked, now_active_threads)
            self._tests_leaking_threads_count += 1
            if self._first_thread_leaker_id is None:
                self._first_thread_leaker_id = test.id()
            self._active_threads = now_active_threads

    def _recordTestStartTime(self):
        """Record that a test has started."""
        self._start_datetime = self._now()

    def addError(self, test, err):
        """Tell result that test finished with an error.

        Called from the TestCase run() method when the test
        fails with an unexpected error.
        """
        self._post_mortem(self._traceback_from_test)
        super(ExtendedTestResult, self).addError(test, err)
        self.error_count += 1
        self.report_error(test, err)
        if self.stop_early:
            self.stop()

    def addFailure(self, test, err):
        """Tell result that test failed.

        Called from the TestCase run() method when the test
        fails because e.g. an assert() method failed.
        """
        self._post_mortem(self._traceback_from_test)
        super(ExtendedTestResult, self).addFailure(test, err)
        self.failure_count += 1
        self.report_failure(test, err)
        if self.stop_early:
            self.stop()

    def addSuccess(self, test, details=None):
        """Tell result that test completed successfully.

        Called from the TestCase run()
        """
        if self._bench_history is not None:
            benchmark_time = self._extractBenchmarkTime(test, details)
            if benchmark_time is not None:
                self._bench_history.write("%s %s\n" % (
                    self._formatTime(benchmark_time),
                    test.id()))
        self.report_success(test)
        super(ExtendedTestResult, self).addSuccess(test)
        test._log_contents = ''

    def addExpectedFailure(self, test, err):
        self.known_failure_count += 1
        self.report_known_failure(test, err)

    def addUnexpectedSuccess(self, test, details=None):
        """Tell result the test unexpectedly passed, counting as a failure

        When the minimum version of testtools required becomes 0.9.8 this
        can be updated to use the new handling there.
        """
        super(ExtendedTestResult, self).addFailure(test, details=details)
        self.failure_count += 1
        self.report_unexpected_success(test,
            "".join(details["reason"].iter_text()))
        if self.stop_early:
            self.stop()

    def addNotSupported(self, test, feature):
        """The test will not be run because of a missing feature.
        """
        # this can be called in two different ways: it may be that the
        # test started running, and then raised (through requireFeature)
        # UnavailableFeature.  Alternatively this method can be called
        # while probing for features before running the test code proper; in
        # that case we will see startTest and stopTest, but the test will
        # never actually run.
        self.unsupported.setdefault(str(feature), 0)
        self.unsupported[str(feature)] += 1
        self.report_unsupported(test, feature)

    def addSkip(self, test, reason):
        """A test has not run for 'reason'."""
        self.skip_count += 1
        self.report_skip(test, reason)

    def addNotApplicable(self, test, reason):
        self.not_applicable_count += 1
        self.report_not_applicable(test, reason)

    def _count_stored_tests(self):
        """Count of tests instances kept alive due to not succeeding"""
        return self.error_count + self.failure_count + self.known_failure_count

    def _post_mortem(self, tb=None):
        """Start a PDB post mortem session."""
        if os.environ.get('BZR_TEST_PDB', None):
            import pdb
            pdb.post_mortem(tb)

    def progress(self, offset, whence):
        """The test is adjusting the count of tests to run."""
        if whence == SUBUNIT_SEEK_SET:
            self.num_tests = offset
        elif whence == SUBUNIT_SEEK_CUR:
            self.num_tests += offset
        else:
            raise errors.BzrError("Unknown whence %r" % whence)

    def report_tests_starting(self):
        """Display information before the test run begins"""
        if getattr(sys, 'frozen', None) is None:
            bzr_path = osutils.realpath(sys.argv[0])
        else:
            bzr_path = sys.executable
        self.stream.write(
            'bzr selftest: %s\n' % (bzr_path,))
        self.stream.write(
            '   %s\n' % (
                    bzrlib.__path__[0],))
        self.stream.write(
            '   bzr-%s python-%s %s\n' % (
                    bzrlib.version_string,
                    bzrlib._format_version_tuple(sys.version_info),
                    platform.platform(aliased=1),
                    ))
        self.stream.write('\n')

    def report_test_start(self, test):
        """Display information on the test just about to be run"""

    def _report_thread_leak(self, test, leaked_threads, active_threads):
        """Display information on a test that leaked one or more threads"""
        # GZ 2010-09-09: A leak summary reported separately from the general
        #                thread debugging would be nice. Tests under subunit
        #                need something not using stream, perhaps adding a
        #                testtools details object would be fitting.
        if 'threads' in selftest_debug_flags:
            self.stream.write('%s is leaking, active is now %d\n' %
                (test.id(), len(active_threads)))

    def startTestRun(self):
        self.startTime = time.time()

    def report_success(self, test):
        pass

    def wasStrictlySuccessful(self):
        if self.unsupported or self.known_failure_count:
            return False
        return self.wasSuccessful()


class TextTestResult(ExtendedTestResult):
    """Displays progress and results of tests in text form"""

    def __init__(self, stream, descriptions, verbosity,
                 bench_history=None,
                 pb=None,
                 strict=None,
                 ):
        ExtendedTestResult.__init__(self, stream, descriptions, verbosity,
            bench_history, strict)
        # We no longer pass them around, but just rely on the UIFactory stack
        # for state
        if pb is not None:
            warnings.warn("Passing pb to TextTestResult is deprecated")
        self.pb = self.ui.nested_progress_bar()
        self.pb.show_pct = False
        self.pb.show_spinner = False
        self.pb.show_eta = False,
        self.pb.show_count = False
        self.pb.show_bar = False
        self.pb.update_latency = 0
        self.pb.show_transport_activity = False

    def stopTestRun(self):
        # called when the tests that are going to run have run
        self.pb.clear()
        self.pb.finished()
        super(TextTestResult, self).stopTestRun()

    def report_tests_starting(self):
        super(TextTestResult, self).report_tests_starting()
        self.pb.update('[test 0/%d] Starting' % (self.num_tests))

    def _progress_prefix_text(self):
        # the longer this text, the less space we have to show the test
        # name...
        a = '[%d' % self.count              # total that have been run
        # tests skipped as known not to be relevant are not important enough
        # to show here
        ## if self.skip_count:
        ##     a += ', %d skip' % self.skip_count
        ## if self.known_failure_count:
        ##     a += '+%dX' % self.known_failure_count
        if self.num_tests:
            a +='/%d' % self.num_tests
        a += ' in '
        runtime = time.time() - self._overall_start_time
        if runtime >= 60:
            a += '%dm%ds' % (runtime / 60, runtime % 60)
        else:
            a += '%ds' % runtime
        total_fail_count = self.error_count + self.failure_count
        if total_fail_count:
            a += ', %d failed' % total_fail_count
        # if self.unsupported:
        #     a += ', %d missing' % len(self.unsupported)
        a += ']'
        return a

    def report_test_start(self, test):
        self.pb.update(
                self._progress_prefix_text()
                + ' '
                + self._shortened_test_description(test))

    def _test_description(self, test):
        return self._shortened_test_description(test)

    def report_error(self, test, err):
        self.stream.write('ERROR: %s\n    %s\n' % (
            self._test_description(test),
            err[1],
            ))

    def report_failure(self, test, err):
        self.stream.write('FAIL: %s\n    %s\n' % (
            self._test_description(test),
            err[1],
            ))

    def report_known_failure(self, test, err):
        pass

    def report_unexpected_success(self, test, reason):
        self.stream.write('FAIL: %s\n    %s: %s\n' % (
            self._test_description(test),
            "Unexpected success. Should have failed",
            reason,
            ))

    def report_skip(self, test, reason):
        pass

    def report_not_applicable(self, test, reason):
        pass

    def report_unsupported(self, test, feature):
        """test cannot be run because feature is missing."""


class VerboseTestResult(ExtendedTestResult):
    """Produce long output, with one line per test run plus times"""

    def _ellipsize_to_right(self, a_string, final_width):
        """Truncate and pad a string, keeping the right hand side"""
        if len(a_string) > final_width:
            result = '...' + a_string[3-final_width:]
        else:
            result = a_string
        return result.ljust(final_width)

    def report_tests_starting(self):
        self.stream.write('running %d tests...\n' % self.num_tests)
        super(VerboseTestResult, self).report_tests_starting()

    def report_test_start(self, test):
        name = self._shortened_test_description(test)
        width = osutils.terminal_width()
        if width is not None:
            # width needs space for 6 char status, plus 1 for slash, plus an
            # 11-char time string, plus a trailing blank
            # when NUMBERED_DIRS: plus 5 chars on test number, plus 1 char on
            # space
            self.stream.write(self._ellipsize_to_right(name, width-18))
        else:
            self.stream.write(name)
        self.stream.flush()

    def _error_summary(self, err):
        indent = ' ' * 4
        return '%s%s' % (indent, err[1])

    def report_error(self, test, err):
        self.stream.write('ERROR %s\n%s\n'
                % (self._testTimeString(test),
                   self._error_summary(err)))

    def report_failure(self, test, err):
        self.stream.write(' FAIL %s\n%s\n'
                % (self._testTimeString(test),
                   self._error_summary(err)))

    def report_known_failure(self, test, err):
        self.stream.write('XFAIL %s\n%s\n'
                % (self._testTimeString(test),
                   self._error_summary(err)))

    def report_unexpected_success(self, test, reason):
        self.stream.write(' FAIL %s\n%s: %s\n'
                % (self._testTimeString(test),
                   "Unexpected success. Should have failed",
                   reason))

    def report_success(self, test):
        self.stream.write('   OK %s\n' % self._testTimeString(test))
        for bench_called, stats in getattr(test, '_benchcalls', []):
            self.stream.write('LSProf output for %s(%s, %s)\n' % bench_called)
            stats.pprint(file=self.stream)
        # flush the stream so that we get smooth output. This verbose mode is
        # used to show the output in PQM.
        self.stream.flush()

    def report_skip(self, test, reason):
        self.stream.write(' SKIP %s\n%s\n'
                % (self._testTimeString(test), reason))

    def report_not_applicable(self, test, reason):
        self.stream.write('  N/A %s\n    %s\n'
                % (self._testTimeString(test), reason))

    def report_unsupported(self, test, feature):
        """test cannot be run because feature is missing."""
        self.stream.write("NODEP %s\n    The feature '%s' is not available.\n"
                %(self._testTimeString(test), feature))


class TextTestRunner(object):
    stop_on_failure = False

    def __init__(self,
                 stream=sys.stderr,
                 descriptions=0,
                 verbosity=1,
                 bench_history=None,
                 strict=False,
                 result_decorators=None,
                 ):
        """Create a TextTestRunner.

        :param result_decorators: An optional list of decorators to apply
            to the result object being used by the runner. Decorators are
            applied left to right - the first element in the list is the 
            innermost decorator.
        """
        # stream may know claim to know to write unicode strings, but in older
        # pythons this goes sufficiently wrong that it is a bad idea. (
        # specifically a built in file with encoding 'UTF-8' will still try
        # to encode using ascii.
        new_encoding = osutils.get_terminal_encoding()
        codec = codecs.lookup(new_encoding)
        if type(codec) is tuple:
            # Python 2.4
            encode = codec[0]
        else:
            encode = codec.encode
        # GZ 2010-09-08: Really we don't want to be writing arbitrary bytes,
        #                so should swap to the plain codecs.StreamWriter
        stream = osutils.UnicodeOrBytesToBytesWriter(encode, stream,
            "backslashreplace")
        stream.encoding = new_encoding
        self.stream = stream
        self.descriptions = descriptions
        self.verbosity = verbosity
        self._bench_history = bench_history
        self._strict = strict
        self._result_decorators = result_decorators or []

    def run(self, test):
        "Run the given test case or test suite."
        if self.verbosity == 1:
            result_class = TextTestResult
        elif self.verbosity >= 2:
            result_class = VerboseTestResult
        original_result = result_class(self.stream,
                              self.descriptions,
                              self.verbosity,
                              bench_history=self._bench_history,
                              strict=self._strict,
                              )
        # Signal to result objects that look at stop early policy to stop,
        original_result.stop_early = self.stop_on_failure
        result = original_result
        for decorator in self._result_decorators:
            result = decorator(result)
            result.stop_early = self.stop_on_failure
        result.startTestRun()
        try:
            test.run(result)
        finally:
            result.stopTestRun()
        # higher level code uses our extended protocol to determine
        # what exit code to give.
        return original_result


def iter_suite_tests(suite):
    """Return all tests in a suite, recursing through nested suites"""
    if isinstance(suite, unittest.TestCase):
        yield suite
    elif isinstance(suite, unittest.TestSuite):
        for item in suite:
            for r in iter_suite_tests(item):
                yield r
    else:
        raise Exception('unknown type %r for object %r'
                        % (type(suite), suite))


TestSkipped = testtools.testcase.TestSkipped


class TestNotApplicable(TestSkipped):
    """A test is not applicable to the situation where it was run.

    This is only normally raised by parameterized tests, if they find that
    the instance they're constructed upon does not support one aspect
    of its interface.
    """


# traceback._some_str fails to format exceptions that have the default
# __str__ which does an implicit ascii conversion. However, repr() on those
# objects works, for all that its not quite what the doctor may have ordered.
def _clever_some_str(value):
    try:
        return str(value)
    except:
        try:
            return repr(value).replace('\\n', '\n')
        except:
            return '<unprintable %s object>' % type(value).__name__

traceback._some_str = _clever_some_str


# deprecated - use self.knownFailure(), or self.expectFailure.
KnownFailure = testtools.testcase._ExpectedFailure


class UnavailableFeature(Exception):
    """A feature required for this test was not available.

    This can be considered a specialised form of SkippedTest.

    The feature should be used to construct the exception.
    """


class StringIOWrapper(object):
    """A wrapper around cStringIO which just adds an encoding attribute.

    Internally we can check sys.stdout to see what the output encoding
    should be. However, cStringIO has no encoding attribute that we can
    set. So we wrap it instead.
    """
    encoding='ascii'
    _cstring = None

    def __init__(self, s=None):
        if s is not None:
            self.__dict__['_cstring'] = StringIO(s)
        else:
            self.__dict__['_cstring'] = StringIO()

    def __getattr__(self, name, getattr=getattr):
        return getattr(self.__dict__['_cstring'], name)

    def __setattr__(self, name, val):
        if name == 'encoding':
            self.__dict__['encoding'] = val
        else:
            return setattr(self._cstring, name, val)


class TestUIFactory(TextUIFactory):
    """A UI Factory for testing.

    Hide the progress bar but emit note()s.
    Redirect stdin.
    Allows get_password to be tested without real tty attached.

    See also CannedInputUIFactory which lets you provide programmatic input in
    a structured way.
    """
    # TODO: Capture progress events at the model level and allow them to be
    # observed by tests that care.
    #
    # XXX: Should probably unify more with CannedInputUIFactory or a
    # particular configuration of TextUIFactory, or otherwise have a clearer
    # idea of how they're supposed to be different.
    # See https://bugs.launchpad.net/bzr/+bug/408213

    def __init__(self, stdout=None, stderr=None, stdin=None):
        if stdin is not None:
            # We use a StringIOWrapper to be able to test various
            # encodings, but the user is still responsible to
            # encode the string and to set the encoding attribute
            # of StringIOWrapper.
            stdin = StringIOWrapper(stdin)
        super(TestUIFactory, self).__init__(stdin, stdout, stderr)

    def get_non_echoed_password(self):
        """Get password from stdin without trying to handle the echo mode"""
        password = self.stdin.readline()
        if not password:
            raise EOFError
        if password[-1] == '\n':
            password = password[:-1]
        return password

    def make_progress_view(self):
        return NullProgressView()


def isolated_doctest_setUp(test):
    override_os_environ(test)


def isolated_doctest_tearDown(test):
    restore_os_environ(test)


def IsolatedDocTestSuite(*args, **kwargs):
    """Overrides doctest.DocTestSuite to handle isolation.

    The method is really a factory and users are expected to use it as such.
    """

    kwargs['setUp'] = isolated_doctest_setUp
    kwargs['tearDown'] = isolated_doctest_tearDown
    return doctest.DocTestSuite(*args, **kwargs)


class TestCase(testtools.TestCase):
    """Base class for bzr unit tests.

    Tests that need access to disk resources should subclass
    TestCaseInTempDir not TestCase.

    Error and debug log messages are redirected from their usual
    location into a temporary file, the contents of which can be
    retrieved by _get_log().  We use a real OS file, not an in-memory object,
    so that it can also capture file IO.  When the test completes this file
    is read into memory and removed from disk.

    There are also convenience functions to invoke bzr's command-line
    routine, and to build and check bzr trees.

    In addition to the usual method of overriding tearDown(), this class also
    allows subclasses to register cleanup functions via addCleanup, which are
    run in order as the object is torn down.  It's less likely this will be
    accidentally overlooked.
    """

    _log_file = None
    # record lsprof data when performing benchmark calls.
    _gather_lsprof_in_benchmarks = False

    def __init__(self, methodName='testMethod'):
        super(TestCase, self).__init__(methodName)
        self._directory_isolation = True
        self.exception_handlers.insert(0,
            (UnavailableFeature, self._do_unsupported_or_skip))
        self.exception_handlers.insert(0,
            (TestNotApplicable, self._do_not_applicable))

    def setUp(self):
        super(TestCase, self).setUp()

        timeout = config.GlobalStack().get('selftest.timeout')
        if timeout:
            timeout_fixture = fixtures.TimeoutFixture(timeout)
            timeout_fixture.setUp()
            self.addCleanup(timeout_fixture.cleanUp)

        for feature in getattr(self, '_test_needs_features', []):
            self.requireFeature(feature)
        self._cleanEnvironment()

        if bzrlib.global_state is not None:
            self.overrideAttr(bzrlib.global_state, 'cmdline_overrides',
                              config.CommandLineStore())

        self._silenceUI()
        self._startLogFile()
        self._benchcalls = []
        self._benchtime = None
        self._clear_hooks()
        self._track_transports()
        self._track_locks()
        self._clear_debug_flags()
        # Isolate global verbosity level, to make sure it's reproducible
        # between tests.  We should get rid of this altogether: bug 656694. --
        # mbp 20101008
        self.overrideAttr(bzrlib.trace, '_verbosity_level', 0)
        self._log_files = set()
        # Each key in the ``_counters`` dict holds a value for a different
        # counter. When the test ends, addDetail() should be used to output the
        # counter values. This happens in install_counter_hook().
        self._counters = {}
        if 'config_stats' in selftest_debug_flags:
            self._install_config_stats_hooks()
        # Do not use i18n for tests (unless the test reverses this)
        i18n.disable_i18n()

    def debug(self):
        # debug a frame up.
        import pdb
        # The sys preserved stdin/stdout should allow blackbox tests debugging
        pdb.Pdb(stdin=sys.__stdin__, stdout=sys.__stdout__
                ).set_trace(sys._getframe().f_back)

    def discardDetail(self, name):
        """Extend the addDetail, getDetails api so we can remove a detail.

        eg. bzr always adds the 'log' detail at startup, but we don't want to
        include it for skipped, xfail, etc tests.

        It is safe to call this for a detail that doesn't exist, in case this
        gets called multiple times.
        """
        # We cheat. details is stored in __details which means we shouldn't
        # touch it. but getDetails() returns the dict directly, so we can
        # mutate it.
        details = self.getDetails()
        if name in details:
            del details[name]

    def install_counter_hook(self, hooks, name, counter_name=None):
        """Install a counting hook.

        Any hook can be counted as long as it doesn't need to return a value.

        :param hooks: Where the hook should be installed.

        :param name: The hook name that will be counted.

        :param counter_name: The counter identifier in ``_counters``, defaults
            to ``name``.
        """
        _counters = self._counters # Avoid closing over self
        if counter_name is None:
            counter_name = name
        if _counters.has_key(counter_name):
            raise AssertionError('%s is already used as a counter name'
                                  % (counter_name,))
        _counters[counter_name] = 0
        self.addDetail(counter_name, content.Content(content.UTF8_TEXT,
            lambda: ['%d' % (_counters[counter_name],)]))
        def increment_counter(*args, **kwargs):
            _counters[counter_name] += 1
        label = 'count %s calls' % (counter_name,)
        hooks.install_named_hook(name, increment_counter, label)
        self.addCleanup(hooks.uninstall_named_hook, name, label)

    def _install_config_stats_hooks(self):
        """Install config hooks to count hook calls.

        """
        for hook_name in ('get', 'set', 'remove', 'load', 'save'):
            self.install_counter_hook(config.ConfigHooks, hook_name,
                                       'config.%s' % (hook_name,))

        # The OldConfigHooks are private and need special handling to protect
        # against recursive tests (tests that run other tests), so we just do
        # manually what registering them into _builtin_known_hooks will provide
        # us.
        self.overrideAttr(config, 'OldConfigHooks', config._OldConfigHooks())
        for hook_name in ('get', 'set', 'remove', 'load', 'save'):
            self.install_counter_hook(config.OldConfigHooks, hook_name,
                                      'old_config.%s' % (hook_name,))

    def _clear_debug_flags(self):
        """Prevent externally set debug flags affecting tests.

        Tests that want to use debug flags can just set them in the
        debug_flags set during setup/teardown.
        """
        # Start with a copy of the current debug flags we can safely modify.
        self.overrideAttr(debug, 'debug_flags', set(debug.debug_flags))
        if 'allow_debug' not in selftest_debug_flags:
            debug.debug_flags.clear()
        if 'disable_lock_checks' not in selftest_debug_flags:
            debug.debug_flags.add('strict_locks')

    def _clear_hooks(self):
        # prevent hooks affecting tests
        known_hooks = hooks.known_hooks
        self._preserved_hooks = {}
        for key, (parent, name) in known_hooks.iter_parent_objects():
            current_hooks = getattr(parent, name)
            self._preserved_hooks[parent] = (name, current_hooks)
        self._preserved_lazy_hooks = hooks._lazy_hooks
        hooks._lazy_hooks = {}
        self.addCleanup(self._restoreHooks)
        for key, (parent, name) in known_hooks.iter_parent_objects():
            factory = known_hooks.get(key)
            setattr(parent, name, factory())
        # this hook should always be installed
        request._install_hook()

    def disable_directory_isolation(self):
        """Turn off directory isolation checks."""
        self._directory_isolation = False

    def enable_directory_isolation(self):
        """Enable directory isolation checks."""
        self._directory_isolation = True

    def _silenceUI(self):
        """Turn off UI for duration of test"""
        # by default the UI is off; tests can turn it on if they want it.
        self.overrideAttr(ui, 'ui_factory', ui.SilentUIFactory())

    def _check_locks(self):
        """Check that all lock take/release actions have been paired."""
        # We always check for mismatched locks. If a mismatch is found, we
        # fail unless -Edisable_lock_checks is supplied to selftest, in which
        # case we just print a warning.
        # unhook:
        acquired_locks = [lock for action, lock in self._lock_actions
                          if action == 'acquired']
        released_locks = [lock for action, lock in self._lock_actions
                          if action == 'released']
        broken_locks = [lock for action, lock in self._lock_actions
                        if action == 'broken']
        # trivially, given the tests for lock acquistion and release, if we
        # have as many in each list, it should be ok. Some lock tests also
        # break some locks on purpose and should be taken into account by
        # considering that breaking a lock is just a dirty way of releasing it.
        if len(acquired_locks) != (len(released_locks) + len(broken_locks)):
            message = (
                'Different number of acquired and '
                'released or broken locks.\n'
                'acquired=%s\n'
                'released=%s\n'
                'broken=%s\n' %
                (acquired_locks, released_locks, broken_locks))
            if not self._lock_check_thorough:
                # Rather than fail, just warn
                print "Broken test %s: %s" % (self, message)
                return
            self.fail(message)

    def _track_locks(self):
        """Track lock activity during tests."""
        self._lock_actions = []
        if 'disable_lock_checks' in selftest_debug_flags:
            self._lock_check_thorough = False
        else:
            self._lock_check_thorough = True

        self.addCleanup(self._check_locks)
        _mod_lock.Lock.hooks.install_named_hook('lock_acquired',
                                                self._lock_acquired, None)
        _mod_lock.Lock.hooks.install_named_hook('lock_released',
                                                self._lock_released, None)
        _mod_lock.Lock.hooks.install_named_hook('lock_broken',
                                                self._lock_broken, None)

    def _lock_acquired(self, result):
        self._lock_actions.append(('acquired', result))

    def _lock_released(self, result):
        self._lock_actions.append(('released', result))

    def _lock_broken(self, result):
        self._lock_actions.append(('broken', result))

    def permit_dir(self, name):
        """Permit a directory to be used by this test. See permit_url."""
        name_transport = _mod_transport.get_transport_from_path(name)
        self.permit_url(name)
        self.permit_url(name_transport.base)

    def permit_url(self, url):
        """Declare that url is an ok url to use in this test.
        
        Do this for memory transports, temporary test directory etc.
        
        Do not do this for the current working directory, /tmp, or any other
        preexisting non isolated url.
        """
        if not url.endswith('/'):
            url += '/'
        self._bzr_selftest_roots.append(url)

    def permit_source_tree_branch_repo(self):
        """Permit the source tree bzr is running from to be opened.

        Some code such as bzrlib.version attempts to read from the bzr branch
        that bzr is executing from (if any). This method permits that directory
        to be used in the test suite.
        """
        path = self.get_source_path()
        self.record_directory_isolation()
        try:
            try:
                workingtree.WorkingTree.open(path)
            except (errors.NotBranchError, errors.NoWorkingTree):
                raise TestSkipped('Needs a working tree of bzr sources')
        finally:
            self.enable_directory_isolation()

    def _preopen_isolate_transport(self, transport):
        """Check that all transport openings are done in the test work area."""
        while isinstance(transport, pathfilter.PathFilteringTransport):
            # Unwrap pathfiltered transports
            transport = transport.server.backing_transport.clone(
                transport._filter('.'))
        url = transport.base
        # ReadonlySmartTCPServer_for_testing decorates the backing transport
        # urls it is given by prepending readonly+. This is appropriate as the
        # client shouldn't know that the server is readonly (or not readonly).
        # We could register all servers twice, with readonly+ prepending, but
        # that makes for a long list; this is about the same but easier to
        # read.
        if url.startswith('readonly+'):
            url = url[len('readonly+'):]
        self._preopen_isolate_url(url)

    def _preopen_isolate_url(self, url):
        if not self._directory_isolation:
            return
        if self._directory_isolation == 'record':
            self._bzr_selftest_roots.append(url)
            return
        # This prevents all transports, including e.g. sftp ones backed on disk
        # from working unless they are explicitly granted permission. We then
        # depend on the code that sets up test transports to check that they are
        # appropriately isolated and enable their use by calling
        # self.permit_transport()
        if not osutils.is_inside_any(self._bzr_selftest_roots, url):
            raise errors.BzrError("Attempt to escape test isolation: %r %r"
                % (url, self._bzr_selftest_roots))

    def record_directory_isolation(self):
        """Gather accessed directories to permit later access.
        
        This is used for tests that access the branch bzr is running from.
        """
        self._directory_isolation = "record"

    def start_server(self, transport_server, backing_server=None):
        """Start transport_server for this test.

        This starts the server, registers a cleanup for it and permits the
        server's urls to be used.
        """
        if backing_server is None:
            transport_server.start_server()
        else:
            transport_server.start_server(backing_server)
        self.addCleanup(transport_server.stop_server)
        # Obtain a real transport because if the server supplies a password, it
        # will be hidden from the base on the client side.
        t = _mod_transport.get_transport_from_url(transport_server.get_url())
        # Some transport servers effectively chroot the backing transport;
        # others like SFTPServer don't - users of the transport can walk up the
        # transport to read the entire backing transport. This wouldn't matter
        # except that the workdir tests are given - and that they expect the
        # server's url to point at - is one directory under the safety net. So
        # Branch operations into the transport will attempt to walk up one
        # directory. Chrooting all servers would avoid this but also mean that
        # we wouldn't be testing directly against non-root urls. Alternatively
        # getting the test framework to start the server with a backing server
        # at the actual safety net directory would work too, but this then
        # means that the self.get_url/self.get_transport methods would need
        # to transform all their results. On balance its cleaner to handle it
        # here, and permit a higher url when we have one of these transports.
        if t.base.endswith('/work/'):
            # we have safety net/test root/work
            t = t.clone('../..')
        elif isinstance(transport_server,
                        test_server.SmartTCPServer_for_testing):
            # The smart server adds a path similar to work, which is traversed
            # up from by the client. But the server is chrooted - the actual
            # backing transport is not escaped from, and VFS requests to the
            # root will error (because they try to escape the chroot).
            t2 = t.clone('..')
            while t2.base != t.base:
                t = t2
                t2 = t.clone('..')
        self.permit_url(t.base)

    def _track_transports(self):
        """Install checks for transport usage."""
        # TestCase has no safe place it can write to.
        self._bzr_selftest_roots = []
        # Currently the easiest way to be sure that nothing is going on is to
        # hook into bzr dir opening. This leaves a small window of error for
        # transport tests, but they are well known, and we can improve on this
        # step.
        controldir.ControlDir.hooks.install_named_hook("pre_open",
            self._preopen_isolate_transport, "Check bzr directories are safe.")

    def _ndiff_strings(self, a, b):
        """Return ndiff between two strings containing lines.

        A trailing newline is added if missing to make the strings
        print properly."""
        if b and b[-1] != '\n':
            b += '\n'
        if a and a[-1] != '\n':
            a += '\n'
        difflines = difflib.ndiff(a.splitlines(True),
                                  b.splitlines(True),
                                  linejunk=lambda x: False,
                                  charjunk=lambda x: False)
        return ''.join(difflines)

    def assertEqual(self, a, b, message=''):
        try:
            if a == b:
                return
        except UnicodeError, e:
            # If we can't compare without getting a UnicodeError, then
            # obviously they are different
            trace.mutter('UnicodeError: %s', e)
        if message:
            message += '\n'
        raise AssertionError("%snot equal:\na = %s\nb = %s\n"
            % (message,
               pprint.pformat(a), pprint.pformat(b)))

    assertEquals = assertEqual

    def assertEqualDiff(self, a, b, message=None):
        """Assert two texts are equal, if not raise an exception.

        This is intended for use with multi-line strings where it can
        be hard to find the differences by eye.
        """
        # TODO: perhaps override assertEquals to call this for strings?
        if a == b:
            return
        if message is None:
            message = "texts not equal:\n"
        if a + '\n' == b:
            message = 'first string is missing a final newline.\n'
        if a == b + '\n':
            message = 'second string is missing a final newline.\n'
        raise AssertionError(message +
                             self._ndiff_strings(a, b))

    def assertEqualMode(self, mode, mode_test):
        self.assertEqual(mode, mode_test,
                         'mode mismatch %o != %o' % (mode, mode_test))

    def assertEqualStat(self, expected, actual):
        """assert that expected and actual are the same stat result.

        :param expected: A stat result.
        :param actual: A stat result.
        :raises AssertionError: If the expected and actual stat values differ
            other than by atime.
        """
        self.assertEqual(expected.st_size, actual.st_size,
                         'st_size did not match')
        self.assertEqual(expected.st_mtime, actual.st_mtime,
                         'st_mtime did not match')
        self.assertEqual(expected.st_ctime, actual.st_ctime,
                         'st_ctime did not match')
        if sys.platform == 'win32':
            # On Win32 both 'dev' and 'ino' cannot be trusted. In python2.4 it
            # is 'dev' that varies, in python 2.5 (6?) it is st_ino that is
            # odd. We just force it to always be 0 to avoid any problems.
            self.assertEqual(0, expected.st_dev)
            self.assertEqual(0, actual.st_dev)
            self.assertEqual(0, expected.st_ino)
            self.assertEqual(0, actual.st_ino)
        else:
            self.assertEqual(expected.st_dev, actual.st_dev,
                             'st_dev did not match')
            self.assertEqual(expected.st_ino, actual.st_ino,
                             'st_ino did not match')
        self.assertEqual(expected.st_mode, actual.st_mode,
                         'st_mode did not match')

    def assertLength(self, length, obj_with_len):
        """Assert that obj_with_len is of length length."""
        if len(obj_with_len) != length:
            self.fail("Incorrect length: wanted %d, got %d for %r" % (
                length, len(obj_with_len), obj_with_len))

    def assertLogsError(self, exception_class, func, *args, **kwargs):
        """Assert that `func(*args, **kwargs)` quietly logs a specific error.
        """
        captured = []
        orig_log_exception_quietly = trace.log_exception_quietly
        try:
            def capture():
                orig_log_exception_quietly()
                captured.append(sys.exc_info()[1])
            trace.log_exception_quietly = capture
            func(*args, **kwargs)
        finally:
            trace.log_exception_quietly = orig_log_exception_quietly
        self.assertLength(1, captured)
        err = captured[0]
        self.assertIsInstance(err, exception_class)
        return err

    def assertPositive(self, val):
        """Assert that val is greater than 0."""
        self.assertTrue(val > 0, 'expected a positive value, but got %s' % val)

    def assertNegative(self, val):
        """Assert that val is less than 0."""
        self.assertTrue(val < 0, 'expected a negative value, but got %s' % val)

    def assertStartsWith(self, s, prefix):
        if not s.startswith(prefix):
            raise AssertionError('string %r does not start with %r' % (s, prefix))

    def assertEndsWith(self, s, suffix):
        """Asserts that s ends with suffix."""
        if not s.endswith(suffix):
            raise AssertionError('string %r does not end with %r' % (s, suffix))

    def assertContainsRe(self, haystack, needle_re, flags=0):
        """Assert that a contains something matching a regular expression."""
        if not re.search(needle_re, haystack, flags):
            if '\n' in haystack or len(haystack) > 60:
                # a long string, format it in a more readable way
                raise AssertionError(
                        'pattern "%s" not found in\n"""\\\n%s"""\n'
                        % (needle_re, haystack))
            else:
                raise AssertionError('pattern "%s" not found in "%s"'
                        % (needle_re, haystack))

    def assertNotContainsRe(self, haystack, needle_re, flags=0):
        """Assert that a does not match a regular expression"""
        if re.search(needle_re, haystack, flags):
            raise AssertionError('pattern "%s" found in "%s"'
                    % (needle_re, haystack))

    def assertContainsString(self, haystack, needle):
        if haystack.find(needle) == -1:
            self.fail("string %r not found in '''%s'''" % (needle, haystack))

    def assertNotContainsString(self, haystack, needle):
        if haystack.find(needle) != -1:
            self.fail("string %r found in '''%s'''" % (needle, haystack))

    def assertSubset(self, sublist, superlist):
        """Assert that every entry in sublist is present in superlist."""
        missing = set(sublist) - set(superlist)
        if len(missing) > 0:
            raise AssertionError("value(s) %r not present in container %r" %
                                 (missing, superlist))

    def assertListRaises(self, excClass, func, *args, **kwargs):
        """Fail unless excClass is raised when the iterator from func is used.

        Many functions can return generators this makes sure
        to wrap them in a list() call to make sure the whole generator
        is run, and that the proper exception is raised.
        """
        try:
            list(func(*args, **kwargs))
        except excClass, e:
            return e
        else:
            if getattr(excClass,'__name__', None) is not None:
                excName = excClass.__name__
            else:
                excName = str(excClass)
            raise self.failureException, "%s not raised" % excName

    def assertRaises(self, excClass, callableObj, *args, **kwargs):
        """Assert that a callable raises a particular exception.

        :param excClass: As for the except statement, this may be either an
            exception class, or a tuple of classes.
        :param callableObj: A callable, will be passed ``*args`` and
            ``**kwargs``.

        Returns the exception so that you can examine it.
        """
        try:
            callableObj(*args, **kwargs)
        except excClass, e:
            return e
        else:
            if getattr(excClass,'__name__', None) is not None:
                excName = excClass.__name__
            else:
                # probably a tuple
                excName = str(excClass)
            raise self.failureException, "%s not raised" % excName

    def assertIs(self, left, right, message=None):
        if not (left is right):
            if message is not None:
                raise AssertionError(message)
            else:
                raise AssertionError("%r is not %r." % (left, right))

    def assertIsNot(self, left, right, message=None):
        if (left is right):
            if message is not None:
                raise AssertionError(message)
            else:
                raise AssertionError("%r is %r." % (left, right))

    def assertTransportMode(self, transport, path, mode):
        """Fail if a path does not have mode "mode".

        If modes are not supported on this transport, the assertion is ignored.
        """
        if not transport._can_roundtrip_unix_modebits():
            return
        path_stat = transport.stat(path)
        actual_mode = stat.S_IMODE(path_stat.st_mode)
        self.assertEqual(mode, actual_mode,
                         'mode of %r incorrect (%s != %s)'
                         % (path, oct(mode), oct(actual_mode)))

    def assertIsSameRealPath(self, path1, path2):
        """Fail if path1 and path2 points to different files"""
        self.assertEqual(osutils.realpath(path1),
                         osutils.realpath(path2),
                         "apparent paths:\na = %s\nb = %s\n," % (path1, path2))

    def assertIsInstance(self, obj, kls, msg=None):
        """Fail if obj is not an instance of kls
        
        :param msg: Supplementary message to show if the assertion fails.
        """
        if not isinstance(obj, kls):
            m = "%r is an instance of %s rather than %s" % (
                obj, obj.__class__, kls)
            if msg:
                m += ": " + msg
            self.fail(m)

    def assertFileEqual(self, content, path):
        """Fail if path does not contain 'content'."""
        self.assertPathExists(path)
        f = file(path, 'rb')
        try:
            s = f.read()
        finally:
            f.close()
        self.assertEqualDiff(content, s)

    def assertDocstring(self, expected_docstring, obj):
        """Fail if obj does not have expected_docstring"""
        if __doc__ is None:
            # With -OO the docstring should be None instead
            self.assertIs(obj.__doc__, None)
        else:
            self.assertEqual(expected_docstring, obj.__doc__)

    @symbol_versioning.deprecated_method(symbol_versioning.deprecated_in((2, 4)))
    def failUnlessExists(self, path):
        return self.assertPathExists(path)

    def assertPathExists(self, path):
        """Fail unless path or paths, which may be abs or relative, exist."""
        if not isinstance(path, basestring):
            for p in path:
                self.assertPathExists(p)
        else:
            self.assertTrue(osutils.lexists(path),
                path + " does not exist")

    @symbol_versioning.deprecated_method(symbol_versioning.deprecated_in((2, 4)))
    def failIfExists(self, path):
        return self.assertPathDoesNotExist(path)

    def assertPathDoesNotExist(self, path):
        """Fail if path or paths, which may be abs or relative, exist."""
        if not isinstance(path, basestring):
            for p in path:
                self.assertPathDoesNotExist(p)
        else:
            self.assertFalse(osutils.lexists(path),
                path + " exists")

    def _capture_deprecation_warnings(self, a_callable, *args, **kwargs):
        """A helper for callDeprecated and applyDeprecated.

        :param a_callable: A callable to call.
        :param args: The positional arguments for the callable
        :param kwargs: The keyword arguments for the callable
        :return: A tuple (warnings, result). result is the result of calling
            a_callable(``*args``, ``**kwargs``).
        """
        local_warnings = []
        def capture_warnings(msg, cls=None, stacklevel=None):
            # we've hooked into a deprecation specific callpath,
            # only deprecations should getting sent via it.
            self.assertEqual(cls, DeprecationWarning)
            local_warnings.append(msg)
        original_warning_method = symbol_versioning.warn
        symbol_versioning.set_warning_method(capture_warnings)
        try:
            result = a_callable(*args, **kwargs)
        finally:
            symbol_versioning.set_warning_method(original_warning_method)
        return (local_warnings, result)

    def applyDeprecated(self, deprecation_format, a_callable, *args, **kwargs):
        """Call a deprecated callable without warning the user.

        Note that this only captures warnings raised by symbol_versioning.warn,
        not other callers that go direct to the warning module.

        To test that a deprecated method raises an error, do something like
        this (remember that both assertRaises and applyDeprecated delays *args
        and **kwargs passing)::

            self.assertRaises(errors.ReservedId,
                self.applyDeprecated,
                deprecated_in((1, 5, 0)),
                br.append_revision,
                'current:')

        :param deprecation_format: The deprecation format that the callable
            should have been deprecated with. This is the same type as the
            parameter to deprecated_method/deprecated_function. If the
            callable is not deprecated with this format, an assertion error
            will be raised.
        :param a_callable: A callable to call. This may be a bound method or
            a regular function. It will be called with ``*args`` and
            ``**kwargs``.
        :param args: The positional arguments for the callable
        :param kwargs: The keyword arguments for the callable
        :return: The result of a_callable(``*args``, ``**kwargs``)
        """
        call_warnings, result = self._capture_deprecation_warnings(a_callable,
            *args, **kwargs)
        expected_first_warning = symbol_versioning.deprecation_string(
            a_callable, deprecation_format)
        if len(call_warnings) == 0:
            self.fail("No deprecation warning generated by call to %s" %
                a_callable)
        self.assertEqual(expected_first_warning, call_warnings[0])
        return result

    def callCatchWarnings(self, fn, *args, **kw):
        """Call a callable that raises python warnings.

        The caller's responsible for examining the returned warnings.

        If the callable raises an exception, the exception is not
        caught and propagates up to the caller.  In that case, the list
        of warnings is not available.

        :returns: ([warning_object, ...], fn_result)
        """
        # XXX: This is not perfect, because it completely overrides the
        # warnings filters, and some code may depend on suppressing particular
        # warnings.  It's the easiest way to insulate ourselves from -Werror,
        # though.  -- Andrew, 20071062
        wlist = []
        def _catcher(message, category, filename, lineno, file=None, line=None):
            # despite the name, 'message' is normally(?) a Warning subclass
            # instance
            wlist.append(message)
        saved_showwarning = warnings.showwarning
        saved_filters = warnings.filters
        try:
            warnings.showwarning = _catcher
            warnings.filters = []
            result = fn(*args, **kw)
        finally:
            warnings.showwarning = saved_showwarning
            warnings.filters = saved_filters
        return wlist, result

    def callDeprecated(self, expected, callable, *args, **kwargs):
        """Assert that a callable is deprecated in a particular way.

        This is a very precise test for unusual requirements. The
        applyDeprecated helper function is probably more suited for most tests
        as it allows you to simply specify the deprecation format being used
        and will ensure that that is issued for the function being called.

        Note that this only captures warnings raised by symbol_versioning.warn,
        not other callers that go direct to the warning module.  To catch
        general warnings, use callCatchWarnings.

        :param expected: a list of the deprecation warnings expected, in order
        :param callable: The callable to call
        :param args: The positional arguments for the callable
        :param kwargs: The keyword arguments for the callable
        """
        call_warnings, result = self._capture_deprecation_warnings(callable,
            *args, **kwargs)
        self.assertEqual(expected, call_warnings)
        return result

    def _startLogFile(self):
        """Setup a in-memory target for bzr and testcase log messages"""
        pseudo_log_file = StringIO()
        def _get_log_contents_for_weird_testtools_api():
            return [pseudo_log_file.getvalue().decode(
                "utf-8", "replace").encode("utf-8")]
        self.addDetail("log", content.Content(content.ContentType("text",
            "plain", {"charset": "utf8"}),
            _get_log_contents_for_weird_testtools_api))
        self._log_file = pseudo_log_file
        self._log_memento = trace.push_log_file(self._log_file)
        self.addCleanup(self._finishLogFile)

    def _finishLogFile(self):
        """Flush and dereference the in-memory log for this testcase"""
        if trace._trace_file:
            # flush the log file, to get all content
            trace._trace_file.flush()
        trace.pop_log_file(self._log_memento)
        # The logging module now tracks references for cleanup so discard ours
        del self._log_memento

    def thisFailsStrictLockCheck(self):
        """It is known that this test would fail with -Dstrict_locks.

        By default, all tests are run with strict lock checking unless
        -Edisable_lock_checks is supplied. However there are some tests which
        we know fail strict locks at this point that have not been fixed.
        They should call this function to disable the strict checking.

        This should be used sparingly, it is much better to fix the locking
        issues rather than papering over the problem by calling this function.
        """
        debug.debug_flags.discard('strict_locks')

    def overrideAttr(self, obj, attr_name, new=_unitialized_attr):
        """Overrides an object attribute restoring it after the test.

        :note: This should be used with discretion; you should think about
        whether it's better to make the code testable without monkey-patching.

        :param obj: The object that will be mutated.

        :param attr_name: The attribute name we want to preserve/override in
            the object.

        :param new: The optional value we want to set the attribute to.

        :returns: The actual attr value.
        """
        value = getattr(obj, attr_name)
        # The actual value is captured by the call below
        self.addCleanup(setattr, obj, attr_name, value)
        if new is not _unitialized_attr:
            setattr(obj, attr_name, new)
        return value

    def overrideEnv(self, name, new):
        """Set an environment variable, and reset it after the test.

        :param name: The environment variable name.

        :param new: The value to set the variable to. If None, the 
            variable is deleted from the environment.

        :returns: The actual variable value.
        """
        value = osutils.set_or_unset_env(name, new)
        self.addCleanup(osutils.set_or_unset_env, name, value)
        return value

    def recordCalls(self, obj, attr_name):
        """Monkeypatch in a wrapper that will record calls.

        The monkeypatch is automatically removed when the test concludes.

        :param obj: The namespace holding the reference to be replaced;
            typically a module, class, or object.
        :param attr_name: A string for the name of the attribute to 
            patch.
        :returns: A list that will be extended with one item every time the
            function is called, with a tuple of (args, kwargs).
        """
        calls = []

        def decorator(*args, **kwargs):
            calls.append((args, kwargs))
            return orig(*args, **kwargs)
        orig = self.overrideAttr(obj, attr_name, decorator)
        return calls

    def _cleanEnvironment(self):
        for name, value in isolated_environ.iteritems():
            self.overrideEnv(name, value)

    def _restoreHooks(self):
        for klass, (name, hooks) in self._preserved_hooks.items():
            setattr(klass, name, hooks)
        self._preserved_hooks.clear()
        bzrlib.hooks._lazy_hooks = self._preserved_lazy_hooks
        self._preserved_lazy_hooks.clear()

    def knownFailure(self, reason):
        """Declare that this test fails for a known reason

        Tests that are known to fail should generally be using expectedFailure
        with an appropriate reverse assertion if a change could cause the test
        to start passing. Conversely if the test has no immediate prospect of
        succeeding then using skip is more suitable.

        When this method is called while an exception is being handled, that
        traceback will be used, otherwise a new exception will be thrown to
        provide one but won't be reported.
        """
        self._add_reason(reason)
        try:
            exc_info = sys.exc_info()
            if exc_info != (None, None, None):
                self._report_traceback(exc_info)
            else:
                try:
                    raise self.failureException(reason)
                except self.failureException:
                    exc_info = sys.exc_info()
            # GZ 02-08-2011: Maybe cleanup this err.exc_info attribute too?
            raise testtools.testcase._ExpectedFailure(exc_info)
        finally:
            del exc_info

    def _suppress_log(self):
        """Remove the log info from details."""
        self.discardDetail('log')

    def _do_skip(self, result, reason):
        self._suppress_log()
        addSkip = getattr(result, 'addSkip', None)
        if not callable(addSkip):
            result.addSuccess(result)
        else:
            addSkip(self, reason)

    @staticmethod
    def _do_known_failure(self, result, e):
        self._suppress_log()
        err = sys.exc_info()
        addExpectedFailure = getattr(result, 'addExpectedFailure', None)
        if addExpectedFailure is not None:
            addExpectedFailure(self, err)
        else:
            result.addSuccess(self)

    @staticmethod
    def _do_not_applicable(self, result, e):
        if not e.args:
            reason = 'No reason given'
        else:
            reason = e.args[0]
        self._suppress_log ()
        addNotApplicable = getattr(result, 'addNotApplicable', None)
        if addNotApplicable is not None:
            result.addNotApplicable(self, reason)
        else:
            self._do_skip(result, reason)

    @staticmethod
    def _report_skip(self, result, err):
        """Override the default _report_skip.

        We want to strip the 'log' detail. If we waint until _do_skip, it has
        already been formatted into the 'reason' string, and we can't pull it
        out again.
        """
        self._suppress_log()
        super(TestCase, self)._report_skip(self, result, err)

    @staticmethod
    def _report_expected_failure(self, result, err):
        """Strip the log.

        See _report_skip for motivation.
        """
        self._suppress_log()
        super(TestCase, self)._report_expected_failure(self, result, err)

    @staticmethod
    def _do_unsupported_or_skip(self, result, e):
        reason = e.args[0]
        self._suppress_log()
        addNotSupported = getattr(result, 'addNotSupported', None)
        if addNotSupported is not None:
            result.addNotSupported(self, reason)
        else:
            self._do_skip(result, reason)

    def time(self, callable, *args, **kwargs):
        """Run callable and accrue the time it takes to the benchmark time.

        If lsprofiling is enabled (i.e. by --lsprof-time to bzr selftest) then
        this will cause lsprofile statistics to be gathered and stored in
        self._benchcalls.
        """
        if self._benchtime is None:
            self.addDetail('benchtime', content.Content(content.ContentType(
                "text", "plain"), lambda:[str(self._benchtime)]))
            self._benchtime = 0
        start = time.time()
        try:
            if not self._gather_lsprof_in_benchmarks:
                return callable(*args, **kwargs)
            else:
                # record this benchmark
                ret, stats = bzrlib.lsprof.profile(callable, *args, **kwargs)
                stats.sort()
                self._benchcalls.append(((callable, args, kwargs), stats))
                return ret
        finally:
            self._benchtime += time.time() - start

    def log(self, *args):
        trace.mutter(*args)

    def get_log(self):
        """Get a unicode string containing the log from bzrlib.trace.

        Undecodable characters are replaced.
        """
        return u"".join(self.getDetails()['log'].iter_text())

    def requireFeature(self, feature):
        """This test requires a specific feature is available.

        :raises UnavailableFeature: When feature is not available.
        """
        if not feature.available():
            raise UnavailableFeature(feature)

    def _run_bzr_autosplit(self, args, retcode, encoding, stdin,
            working_dir):
        """Run bazaar command line, splitting up a string command line."""
        if isinstance(args, basestring):
            # shlex don't understand unicode strings,
            # so args should be plain string (bialix 20070906)
            args = list(shlex.split(str(args)))
        return self._run_bzr_core(args, retcode=retcode,
                encoding=encoding, stdin=stdin, working_dir=working_dir,
                )

    def _run_bzr_core(self, args, retcode, encoding, stdin,
            working_dir):
        # Clear chk_map page cache, because the contents are likely to mask
        # locking errors.
        chk_map.clear_cache()
        if encoding is None:
            encoding = osutils.get_user_encoding()
        stdout = StringIOWrapper()
        stderr = StringIOWrapper()
        stdout.encoding = encoding
        stderr.encoding = encoding

        self.log('run bzr: %r', args)
        # FIXME: don't call into logging here
        handler = trace.EncodedStreamHandler(stderr, errors="replace",
            level=logging.INFO)
        logger = logging.getLogger('')
        logger.addHandler(handler)
        old_ui_factory = ui.ui_factory
        ui.ui_factory = TestUIFactory(stdin=stdin, stdout=stdout, stderr=stderr)

        cwd = None
        if working_dir is not None:
            cwd = osutils.getcwd()
            os.chdir(working_dir)

        try:
            try:
                result = self.apply_redirected(
                    ui.ui_factory.stdin,
                    stdout, stderr,
                    _mod_commands.run_bzr_catch_user_errors,
                    args)
            except KeyboardInterrupt:
                # Reraise KeyboardInterrupt with contents of redirected stdout
                # and stderr as arguments, for tests which are interested in
                # stdout and stderr and are expecting the exception.
                out = stdout.getvalue()
                err = stderr.getvalue()
                if out:
                    self.log('output:\n%r', out)
                if err:
                    self.log('errors:\n%r', err)
                raise KeyboardInterrupt(out, err)
        finally:
            logger.removeHandler(handler)
            ui.ui_factory = old_ui_factory
            if cwd is not None:
                os.chdir(cwd)

        out = stdout.getvalue()
        err = stderr.getvalue()
        if out:
            self.log('output:\n%r', out)
        if err:
            self.log('errors:\n%r', err)
        if retcode is not None:
            self.assertEquals(retcode, result,
                              message='Unexpected return code')
        return result, out, err

    def run_bzr(self, args, retcode=0, encoding=None, stdin=None,
                working_dir=None, error_regexes=[], output_encoding=None):
        """Invoke bzr, as if it were run from the command line.

        The argument list should not include the bzr program name - the
        first argument is normally the bzr command.  Arguments may be
        passed in three ways:

        1- A list of strings, eg ["commit", "a"].  This is recommended
        when the command contains whitespace or metacharacters, or
        is built up at run time.

        2- A single string, eg "add a".  This is the most convenient
        for hardcoded commands.

        This runs bzr through the interface that catches and reports
        errors, and with logging set to something approximating the
        default, so that error reporting can be checked.

        This should be the main method for tests that want to exercise the
        overall behavior of the bzr application (rather than a unit test
        or a functional test of the library.)

        This sends the stdout/stderr results into the test's log,
        where it may be useful for debugging.  See also run_captured.

        :keyword stdin: A string to be used as stdin for the command.
        :keyword retcode: The status code the command should return;
            default 0.
        :keyword working_dir: The directory to run the command in
        :keyword error_regexes: A list of expected error messages.  If
            specified they must be seen in the error output of the command.
        """
        retcode, out, err = self._run_bzr_autosplit(
            args=args,
            retcode=retcode,
            encoding=encoding,
            stdin=stdin,
            working_dir=working_dir,
            )
        self.assertIsInstance(error_regexes, (list, tuple))
        for regex in error_regexes:
            self.assertContainsRe(err, regex)
        return out, err

    def run_bzr_error(self, error_regexes, *args, **kwargs):
        """Run bzr, and check that stderr contains the supplied regexes

        :param error_regexes: Sequence of regular expressions which
            must each be found in the error output. The relative ordering
            is not enforced.
        :param args: command-line arguments for bzr
        :param kwargs: Keyword arguments which are interpreted by run_bzr
            This function changes the default value of retcode to be 3,
            since in most cases this is run when you expect bzr to fail.

        :return: (out, err) The actual output of running the command (in case
            you want to do more inspection)

        Examples of use::

            # Make sure that commit is failing because there is nothing to do
            self.run_bzr_error(['no changes to commit'],
                               ['commit', '-m', 'my commit comment'])
            # Make sure --strict is handling an unknown file, rather than
            # giving us the 'nothing to do' error
            self.build_tree(['unknown'])
            self.run_bzr_error(['Commit refused because there are unknown files'],
                               ['commit', --strict', '-m', 'my commit comment'])
        """
        kwargs.setdefault('retcode', 3)
        kwargs['error_regexes'] = error_regexes
        out, err = self.run_bzr(*args, **kwargs)
        return out, err

    def run_bzr_subprocess(self, *args, **kwargs):
        """Run bzr in a subprocess for testing.

        This starts a new Python interpreter and runs bzr in there.
        This should only be used for tests that have a justifiable need for
        this isolation: e.g. they are testing startup time, or signal
        handling, or early startup code, etc.  Subprocess code can't be
        profiled or debugged so easily.

        :keyword retcode: The status code that is expected.  Defaults to 0.  If
            None is supplied, the status code is not checked.
        :keyword env_changes: A dictionary which lists changes to environment
            variables. A value of None will unset the env variable.
            The values must be strings. The change will only occur in the
            child, so you don't need to fix the environment after running.
        :keyword universal_newlines: Convert CRLF => LF
        :keyword allow_plugins: By default the subprocess is run with
            --no-plugins to ensure test reproducibility. Also, it is possible
            for system-wide plugins to create unexpected output on stderr,
            which can cause unnecessary test failures.
        """
        env_changes = kwargs.get('env_changes', {})
        working_dir = kwargs.get('working_dir', None)
        allow_plugins = kwargs.get('allow_plugins', False)
        if len(args) == 1:
            if isinstance(args[0], list):
                args = args[0]
            elif isinstance(args[0], basestring):
                args = list(shlex.split(args[0]))
        else:
            raise ValueError("passing varargs to run_bzr_subprocess")
        process = self.start_bzr_subprocess(args, env_changes=env_changes,
                                            working_dir=working_dir,
                                            allow_plugins=allow_plugins)
        # We distinguish between retcode=None and retcode not passed.
        supplied_retcode = kwargs.get('retcode', 0)
        return self.finish_bzr_subprocess(process, retcode=supplied_retcode,
            universal_newlines=kwargs.get('universal_newlines', False),
            process_args=args)

    def start_bzr_subprocess(self, process_args, env_changes=None,
                             skip_if_plan_to_signal=False,
                             working_dir=None,
                             allow_plugins=False, stderr=subprocess.PIPE):
        """Start bzr in a subprocess for testing.

        This starts a new Python interpreter and runs bzr in there.
        This should only be used for tests that have a justifiable need for
        this isolation: e.g. they are testing startup time, or signal
        handling, or early startup code, etc.  Subprocess code can't be
        profiled or debugged so easily.

        :param process_args: a list of arguments to pass to the bzr executable,
            for example ``['--version']``.
        :param env_changes: A dictionary which lists changes to environment
            variables. A value of None will unset the env variable.
            The values must be strings. The change will only occur in the
            child, so you don't need to fix the environment after running.
        :param skip_if_plan_to_signal: raise TestSkipped when true and system
            doesn't support signalling subprocesses.
        :param allow_plugins: If False (default) pass --no-plugins to bzr.
        :param stderr: file to use for the subprocess's stderr.  Valid values
            are those valid for the stderr argument of `subprocess.Popen`.
            Default value is ``subprocess.PIPE``.

        :returns: Popen object for the started process.
        """
        if skip_if_plan_to_signal:
            if os.name != "posix":
                raise TestSkipped("Sending signals not supported")

        if env_changes is None:
            env_changes = {}
        # Because $HOME is set to a tempdir for the context of a test, modules
        # installed in the user dir will not be found unless $PYTHONUSERBASE
        # gets set to the computed directory of this parent process.
        if site.USER_BASE is not None:
            env_changes["PYTHONUSERBASE"] = site.USER_BASE
        old_env = {}

        def cleanup_environment():
            for env_var, value in env_changes.iteritems():
                old_env[env_var] = osutils.set_or_unset_env(env_var, value)

        def restore_environment():
            for env_var, value in old_env.iteritems():
                osutils.set_or_unset_env(env_var, value)

        bzr_path = self.get_bzr_path()

        cwd = None
        if working_dir is not None:
            cwd = osutils.getcwd()
            os.chdir(working_dir)

        try:
            # win32 subprocess doesn't support preexec_fn
            # so we will avoid using it on all platforms, just to
            # make sure the code path is used, and we don't break on win32
            cleanup_environment()
            # Include the subprocess's log file in the test details, in case
            # the test fails due to an error in the subprocess.
            self._add_subprocess_log(trace._get_bzr_log_filename())
            command = [sys.executable]
            # frozen executables don't need the path to bzr
            if getattr(sys, "frozen", None) is None:
                command.append(bzr_path)
            if not allow_plugins:
                command.append('--no-plugins')
            command.extend(process_args)
            process = self._popen(command, stdin=subprocess.PIPE,
                                  stdout=subprocess.PIPE,
                                  stderr=stderr)
        finally:
            restore_environment()
            if cwd is not None:
                os.chdir(cwd)

        return process

    def _add_subprocess_log(self, log_file_path):
        if len(self._log_files) == 0:
            # Register an addCleanup func.  We do this on the first call to
            # _add_subprocess_log rather than in TestCase.setUp so that this
            # addCleanup is registered after any cleanups for tempdirs that
            # subclasses might create, which will probably remove the log file
            # we want to read.
            self.addCleanup(self._subprocess_log_cleanup)
        # self._log_files is a set, so if a log file is reused we won't grab it
        # twice.
        self._log_files.add(log_file_path)

    def _subprocess_log_cleanup(self):
        for count, log_file_path in enumerate(self._log_files):
            # We use buffer_now=True to avoid holding the file open beyond
            # the life of this function, which might interfere with e.g.
            # cleaning tempdirs on Windows.
            # XXX: Testtools 0.9.5 doesn't have the content_from_file helper
            #detail_content = content.content_from_file(
            #    log_file_path, buffer_now=True)
            with open(log_file_path, 'rb') as log_file:
                log_file_bytes = log_file.read()
            detail_content = content.Content(content.ContentType("text",
                "plain", {"charset": "utf8"}), lambda: [log_file_bytes])
            self.addDetail("start_bzr_subprocess-log-%d" % (count,),
                detail_content)

    def _popen(self, *args, **kwargs):
        """Place a call to Popen.

        Allows tests to override this method to intercept the calls made to
        Popen for introspection.
        """
        return subprocess.Popen(*args, **kwargs)

    def get_source_path(self):
        """Return the path of the directory containing bzrlib."""
        return os.path.dirname(os.path.dirname(bzrlib.__file__))

    def get_bzr_path(self):
        """Return the path of the 'bzr' executable for this test suite."""
        bzr_path = os.path.join(self.get_source_path(), "bzr")
        if not os.path.isfile(bzr_path):
            # We are probably installed. Assume sys.argv is the right file
            bzr_path = sys.argv[0]
        return bzr_path

    def finish_bzr_subprocess(self, process, retcode=0, send_signal=None,
                              universal_newlines=False, process_args=None):
        """Finish the execution of process.

        :param process: the Popen object returned from start_bzr_subprocess.
        :param retcode: The status code that is expected.  Defaults to 0.  If
            None is supplied, the status code is not checked.
        :param send_signal: an optional signal to send to the process.
        :param universal_newlines: Convert CRLF => LF
        :returns: (stdout, stderr)
        """
        if send_signal is not None:
            os.kill(process.pid, send_signal)
        out, err = process.communicate()

        if universal_newlines:
            out = out.replace('\r\n', '\n')
            err = err.replace('\r\n', '\n')

        if retcode is not None and retcode != process.returncode:
            if process_args is None:
                process_args = "(unknown args)"
            trace.mutter('Output of bzr %s:\n%s', process_args, out)
            trace.mutter('Error for bzr %s:\n%s', process_args, err)
            self.fail('Command bzr %s failed with retcode %s != %s'
                      % (process_args, retcode, process.returncode))
        return [out, err]

    def check_tree_shape(self, tree, shape):
        """Compare a tree to a list of expected names.

        Fail if they are not precisely equal.
        """
        extras = []
        shape = list(shape)             # copy
        for path, ie in tree.iter_entries_by_dir():
            name = path.replace('\\', '/')
            if ie.kind == 'directory':
                name = name + '/'
            if name == "/":
                pass # ignore root entry
            elif name in shape:
                shape.remove(name)
            else:
                extras.append(name)
        if shape:
            self.fail("expected paths not found in inventory: %r" % shape)
        if extras:
            self.fail("unexpected paths found in inventory: %r" % extras)

    def apply_redirected(self, stdin=None, stdout=None, stderr=None,
                         a_callable=None, *args, **kwargs):
        """Call callable with redirected std io pipes.

        Returns the return code."""
        if not callable(a_callable):
            raise ValueError("a_callable must be callable.")
        if stdin is None:
            stdin = StringIO("")
        if stdout is None:
            if getattr(self, "_log_file", None) is not None:
                stdout = self._log_file
            else:
                stdout = StringIO()
        if stderr is None:
            if getattr(self, "_log_file", None is not None):
                stderr = self._log_file
            else:
                stderr = StringIO()
        real_stdin = sys.stdin
        real_stdout = sys.stdout
        real_stderr = sys.stderr
        try:
            sys.stdout = stdout
            sys.stderr = stderr
            sys.stdin = stdin
            return a_callable(*args, **kwargs)
        finally:
            sys.stdout = real_stdout
            sys.stderr = real_stderr
            sys.stdin = real_stdin

    def reduceLockdirTimeout(self):
        """Reduce the default lock timeout for the duration of the test, so that
        if LockContention occurs during a test, it does so quickly.

        Tests that expect to provoke LockContention errors should call this.
        """
        self.overrideAttr(lockdir, '_DEFAULT_TIMEOUT_SECONDS', 0)

    def make_utf8_encoded_stringio(self, encoding_type=None):
        """Return a StringIOWrapper instance, that will encode Unicode
        input to UTF-8.
        """
        if encoding_type is None:
            encoding_type = 'strict'
        sio = StringIO()
        output_encoding = 'utf-8'
        sio = codecs.getwriter(output_encoding)(sio, errors=encoding_type)
        sio.encoding = output_encoding
        return sio

    def disable_verb(self, verb):
        """Disable a smart server verb for one test."""
        from bzrlib.smart import request
        request_handlers = request.request_handlers
        orig_method = request_handlers.get(verb)
        orig_info = request_handlers.get_info(verb)
        request_handlers.remove(verb)
        self.addCleanup(request_handlers.register, verb, orig_method,
            info=orig_info)


class CapturedCall(object):
    """A helper for capturing smart server calls for easy debug analysis."""

    def __init__(self, params, prefix_length):
        """Capture the call with params and skip prefix_length stack frames."""
        self.call = params
        import traceback
        # The last 5 frames are the __init__, the hook frame, and 3 smart
        # client frames. Beyond this we could get more clever, but this is good
        # enough for now.
        stack = traceback.extract_stack()[prefix_length:-5]
        self.stack = ''.join(traceback.format_list(stack))

    def __str__(self):
        return self.call.method

    def __repr__(self):
        return self.call.method

    def stack(self):
        return self.stack


class TestCaseWithMemoryTransport(TestCase):
    """Common test class for tests that do not need disk resources.

    Tests that need disk resources should derive from TestCaseInTempDir
    orTestCaseWithTransport.

    TestCaseWithMemoryTransport sets the TEST_ROOT variable for all bzr tests.

    For TestCaseWithMemoryTransport the ``test_home_dir`` is set to the name of
    a directory which does not exist. This serves to help ensure test isolation
    is preserved. ``test_dir`` is set to the TEST_ROOT, as is cwd, because they
    must exist. However, TestCaseWithMemoryTransport does not offer local file
    defaults for the transport in tests, nor does it obey the command line
    override, so tests that accidentally write to the common directory should
    be rare.

    :cvar TEST_ROOT: Directory containing all temporary directories, plus a
        ``.bzr`` directory that stops us ascending higher into the filesystem.
    """

    TEST_ROOT = None
    _TEST_NAME = 'test'

    def __init__(self, methodName='runTest'):
        # allow test parameterization after test construction and before test
        # execution. Variables that the parameterizer sets need to be
        # ones that are not set by setUp, or setUp will trash them.
        super(TestCaseWithMemoryTransport, self).__init__(methodName)
        self.vfs_transport_factory = default_transport
        self.transport_server = None
        self.transport_readonly_server = None
        self.__vfs_server = None

    def get_transport(self, relpath=None):
        """Return a writeable transport.

        This transport is for the test scratch space relative to
        "self._test_root"

        :param relpath: a path relative to the base url.
        """
        t = _mod_transport.get_transport_from_url(self.get_url(relpath))
        self.assertFalse(t.is_readonly())
        return t

    def get_readonly_transport(self, relpath=None):
        """Return a readonly transport for the test scratch space

        This can be used to test that operations which should only need
        readonly access in fact do not try to write.

        :param relpath: a path relative to the base url.
        """
        t = _mod_transport.get_transport_from_url(
            self.get_readonly_url(relpath))
        self.assertTrue(t.is_readonly())
        return t

    def create_transport_readonly_server(self):
        """Create a transport server from class defined at init.

        This is mostly a hook for daughter classes.
        """
        return self.transport_readonly_server()

    def get_readonly_server(self):
        """Get the server instance for the readonly transport

        This is useful for some tests with specific servers to do diagnostics.
        """
        if self.__readonly_server is None:
            if self.transport_readonly_server is None:
                # readonly decorator requested
                self.__readonly_server = test_server.ReadonlyServer()
            else:
                # explicit readonly transport.
                self.__readonly_server = self.create_transport_readonly_server()
            self.start_server(self.__readonly_server,
                self.get_vfs_only_server())
        return self.__readonly_server

    def get_readonly_url(self, relpath=None):
        """Get a URL for the readonly transport.

        This will either be backed by '.' or a decorator to the transport
        used by self.get_url()
        relpath provides for clients to get a path relative to the base url.
        These should only be downwards relative, not upwards.
        """
        base = self.get_readonly_server().get_url()
        return self._adjust_url(base, relpath)

    def get_vfs_only_server(self):
        """Get the vfs only read/write server instance.

        This is useful for some tests with specific servers that need
        diagnostics.

        For TestCaseWithMemoryTransport this is always a MemoryServer, and there
        is no means to override it.
        """
        if self.__vfs_server is None:
            self.__vfs_server = memory.MemoryServer()
            self.start_server(self.__vfs_server)
        return self.__vfs_server

    def get_server(self):
        """Get the read/write server instance.

        This is useful for some tests with specific servers that need
        diagnostics.

        This is built from the self.transport_server factory. If that is None,
        then the self.get_vfs_server is returned.
        """
        if self.__server is None:
            if (self.transport_server is None or self.transport_server is
                self.vfs_transport_factory):
                self.__server = self.get_vfs_only_server()
            else:
                # bring up a decorated means of access to the vfs only server.
                self.__server = self.transport_server()
                self.start_server(self.__server, self.get_vfs_only_server())
        return self.__server

    def _adjust_url(self, base, relpath):
        """Get a URL (or maybe a path) for the readwrite transport.

        This will either be backed by '.' or to an equivalent non-file based
        facility.
        relpath provides for clients to get a path relative to the base url.
        These should only be downwards relative, not upwards.
        """
        if relpath is not None and relpath != '.':
            if not base.endswith('/'):
                base = base + '/'
            # XXX: Really base should be a url; we did after all call
            # get_url()!  But sometimes it's just a path (from
            # LocalAbspathServer), and it'd be wrong to append urlescaped data
            # to a non-escaped local path.
            if base.startswith('./') or base.startswith('/'):
                base += relpath
            else:
                base += urlutils.escape(relpath)
        return base

    def get_url(self, relpath=None):
        """Get a URL (or maybe a path) for the readwrite transport.

        This will either be backed by '.' or to an equivalent non-file based
        facility.
        relpath provides for clients to get a path relative to the base url.
        These should only be downwards relative, not upwards.
        """
        base = self.get_server().get_url()
        return self._adjust_url(base, relpath)

    def get_vfs_only_url(self, relpath=None):
        """Get a URL (or maybe a path for the plain old vfs transport.

        This will never be a smart protocol.  It always has all the
        capabilities of the local filesystem, but it might actually be a
        MemoryTransport or some other similar virtual filesystem.

        This is the backing transport (if any) of the server returned by
        get_url and get_readonly_url.

        :param relpath: provides for clients to get a path relative to the base
            url.  These should only be downwards relative, not upwards.
        :return: A URL
        """
        base = self.get_vfs_only_server().get_url()
        return self._adjust_url(base, relpath)

    def _create_safety_net(self):
        """Make a fake bzr directory.

        This prevents any tests propagating up onto the TEST_ROOT directory's
        real branch.
        """
        root = TestCaseWithMemoryTransport.TEST_ROOT
        # Make sure we get a readable and accessible home for .bzr.log
        # and/or config files, and not fallback to weird defaults (see
        # http://pad.lv/825027).
        self.assertIs(None, os.environ.get('BZR_HOME', None))
        os.environ['BZR_HOME'] = root
<<<<<<< HEAD
        wt = controldir.ControlDir.create_standalone_workingtree(root)
=======
        wt = bzrdir.BzrDir.create_standalone_workingtree(root)
>>>>>>> 4fd302cf
        del os.environ['BZR_HOME']
        # Hack for speed: remember the raw bytes of the dirstate file so that
        # we don't need to re-open the wt to check it hasn't changed.
        TestCaseWithMemoryTransport._SAFETY_NET_PRISTINE_DIRSTATE = (
            wt.control_transport.get_bytes('dirstate'))

    def _check_safety_net(self):
        """Check that the safety .bzr directory have not been touched.

        _make_test_root have created a .bzr directory to prevent tests from
        propagating. This method ensures than a test did not leaked.
        """
        root = TestCaseWithMemoryTransport.TEST_ROOT
        t = _mod_transport.get_transport_from_path(root)
        self.permit_url(t.base)
        if (t.get_bytes('.bzr/checkout/dirstate') != 
                TestCaseWithMemoryTransport._SAFETY_NET_PRISTINE_DIRSTATE):
            # The current test have modified the /bzr directory, we need to
            # recreate a new one or all the followng tests will fail.
            # If you need to inspect its content uncomment the following line
            # import pdb; pdb.set_trace()
            _rmtree_temp_dir(root + '/.bzr', test_id=self.id())
            self._create_safety_net()
            raise AssertionError('%s/.bzr should not be modified' % root)

    def _make_test_root(self):
        if TestCaseWithMemoryTransport.TEST_ROOT is None:
            # Watch out for tricky test dir (on OSX /tmp -> /private/tmp)
            root = osutils.realpath(osutils.mkdtemp(prefix='testbzr-',
                                                    suffix='.tmp'))
            TestCaseWithMemoryTransport.TEST_ROOT = root

            self._create_safety_net()

            # The same directory is used by all tests, and we're not
            # specifically told when all tests are finished.  This will do.
            atexit.register(_rmtree_temp_dir, root)

        self.permit_dir(TestCaseWithMemoryTransport.TEST_ROOT)
        self.addCleanup(self._check_safety_net)

    def makeAndChdirToTestDir(self):
        """Create a temporary directories for this one test.

        This must set self.test_home_dir and self.test_dir and chdir to
        self.test_dir.

        For TestCaseWithMemoryTransport we chdir to the TEST_ROOT for this test.
        """
        os.chdir(TestCaseWithMemoryTransport.TEST_ROOT)
        self.test_dir = TestCaseWithMemoryTransport.TEST_ROOT
        self.test_home_dir = self.test_dir + "/MemoryTransportMissingHomeDir"
        self.permit_dir(self.test_dir)

    def make_branch(self, relpath, format=None, name=None):
        """Create a branch on the transport at relpath."""
        repo = self.make_repository(relpath, format=format)
        return repo.bzrdir.create_branch(append_revisions_only=False,
                                         name=name)

    def get_default_format(self):
        return 'default'

    def resolve_format(self, format):
        """Resolve an object to a ControlDir format object.

        The initial format object can either already be
        a ControlDirFormat, None (for the default format),
        or a string with the name of the control dir format.

        :param format: Object to resolve
        :return A ControlDirFormat instance
        """
        if format is None:
            format = self.get_default_format()
        if isinstance(format, basestring):
<<<<<<< HEAD
            format = controldir.format_registry.make_bzrdir(format)
=======
            format = bzrdir.format_registry.make_bzrdir(format)
>>>>>>> 4fd302cf
        return format

    def make_bzrdir(self, relpath, format=None):
        try:
            # might be a relative or absolute path
            maybe_a_url = self.get_url(relpath)
            segments = maybe_a_url.rsplit('/', 1)
            t = _mod_transport.get_transport(maybe_a_url)
            if len(segments) > 1 and segments[-1] not in ('', '.'):
                t.ensure_base()
            format = self.resolve_format(format)
            return format.initialize_on_transport(t)
        except errors.UninitializableFormat:
            raise TestSkipped("Format %s is not initializable." % format)

    def make_repository(self, relpath, shared=None, format=None):
        """Create a repository on our default transport at relpath.

        Note that relpath must be a relative path, not a full url.
        """
        # FIXME: If you create a remoterepository this returns the underlying
        # real format, which is incorrect.  Actually we should make sure that
        # RemoteBzrDir returns a RemoteRepository.
        # maybe  mbp 20070410
        made_control = self.make_bzrdir(relpath, format=format)
        return made_control.create_repository(shared=shared)

    def make_smart_server(self, path, backing_server=None):
        if backing_server is None:
            backing_server = self.get_server()
        smart_server = test_server.SmartTCPServer_for_testing()
        self.start_server(smart_server, backing_server)
        remote_transport = _mod_transport.get_transport_from_url(smart_server.get_url()
                                                   ).clone(path)
        return remote_transport

    def make_branch_and_memory_tree(self, relpath, format=None):
        """Create a branch on the default transport and a MemoryTree for it."""
        b = self.make_branch(relpath, format=format)
        return memorytree.MemoryTree.create_on_branch(b)

    def make_branch_builder(self, relpath, format=None):
        branch = self.make_branch(relpath, format=format)
        return branchbuilder.BranchBuilder(branch=branch)

    def overrideEnvironmentForTesting(self):
        test_home_dir = self.test_home_dir
        if isinstance(test_home_dir, unicode):
            test_home_dir = test_home_dir.encode(sys.getfilesystemencoding())
        self.overrideEnv('HOME', test_home_dir)
        self.overrideEnv('BZR_HOME', test_home_dir)

    def setUp(self):
        super(TestCaseWithMemoryTransport, self).setUp()

        def _add_disconnect_cleanup(transport):
            """Schedule disconnection of given transport at test cleanup

            This needs to happen for all connected transports or leaks occur.

            Note reconnections may mean we call disconnect multiple times per
            transport which is suboptimal but seems harmless.
            """
            self.addCleanup(transport.disconnect)
 
        _mod_transport.Transport.hooks.install_named_hook('post_connect',
            _add_disconnect_cleanup, None)

        self._make_test_root()
        self.addCleanup(os.chdir, os.getcwdu())
        self.makeAndChdirToTestDir()
        self.overrideEnvironmentForTesting()
        self.__readonly_server = None
        self.__server = None
        self.reduceLockdirTimeout()

    def setup_smart_server_with_call_log(self):
        """Sets up a smart server as the transport server with a call log."""
        self.transport_server = test_server.SmartTCPServer_for_testing
        self.hpss_connections = []
        self.hpss_calls = []
        import traceback
        # Skip the current stack down to the caller of
        # setup_smart_server_with_call_log
        prefix_length = len(traceback.extract_stack()) - 2
        def capture_hpss_call(params):
            self.hpss_calls.append(
                CapturedCall(params, prefix_length))
        def capture_connect(transport):
            self.hpss_connections.append(transport)
        client._SmartClient.hooks.install_named_hook(
            'call', capture_hpss_call, None)
        _mod_transport.Transport.hooks.install_named_hook(
            'post_connect', capture_connect, None)

    def reset_smart_call_log(self):
        self.hpss_calls = []
        self.hpss_connections = []


class TestCaseInTempDir(TestCaseWithMemoryTransport):
    """Derived class that runs a test within a temporary directory.

    This is useful for tests that need to create a branch, etc.

    The directory is created in a slightly complex way: for each
    Python invocation, a new temporary top-level directory is created.
    All test cases create their own directory within that.  If the
    tests complete successfully, the directory is removed.

    :ivar test_base_dir: The path of the top-level directory for this
    test, which contains a home directory and a work directory.

    :ivar test_home_dir: An initially empty directory under test_base_dir
    which is used as $HOME for this test.

    :ivar test_dir: A directory under test_base_dir used as the current
    directory when the test proper is run.
    """

    OVERRIDE_PYTHON = 'python'

    def setUp(self):
        super(TestCaseInTempDir, self).setUp()
        # Remove the protection set in isolated_environ, we have a proper
        # access to disk resources now.
        self.overrideEnv('BZR_LOG', None)

    def check_file_contents(self, filename, expect):
        self.log("check contents of file %s" % filename)
        f = file(filename)
        try:
            contents = f.read()
        finally:
            f.close()
        if contents != expect:
            self.log("expected: %r" % expect)
            self.log("actually: %r" % contents)
            self.fail("contents of %s not as expected" % filename)

    def _getTestDirPrefix(self):
        # create a directory within the top level test directory
        if sys.platform in ('win32', 'cygwin'):
            name_prefix = re.sub('[<>*=+",:;_/\\-]', '_', self.id())
            # windows is likely to have path-length limits so use a short name
            name_prefix = name_prefix[-30:]
        else:
            name_prefix = re.sub('[/]', '_', self.id())
        return name_prefix

    def makeAndChdirToTestDir(self):
        """See TestCaseWithMemoryTransport.makeAndChdirToTestDir().

        For TestCaseInTempDir we create a temporary directory based on the test
        name and then create two subdirs - test and home under it.
        """
        name_prefix = osutils.pathjoin(TestCaseWithMemoryTransport.TEST_ROOT,
            self._getTestDirPrefix())
        name = name_prefix
        for i in range(100):
            if os.path.exists(name):
                name = name_prefix + '_' + str(i)
            else:
                # now create test and home directories within this dir
                self.test_base_dir = name
                self.addCleanup(self.deleteTestDir)
                os.mkdir(self.test_base_dir)
                break
        self.permit_dir(self.test_base_dir)
        # 'sprouting' and 'init' of a branch both walk up the tree to find
        # stacking policy to honour; create a bzr dir with an unshared
        # repository (but not a branch - our code would be trying to escape
        # then!) to stop them, and permit it to be read.
        # control = controldir.ControlDir.create(self.test_base_dir)
        # control.create_repository()
        self.test_home_dir = self.test_base_dir + '/home'
        os.mkdir(self.test_home_dir)
        self.test_dir = self.test_base_dir + '/work'
        os.mkdir(self.test_dir)
        os.chdir(self.test_dir)
        # put name of test inside
        f = file(self.test_base_dir + '/name', 'w')
        try:
            f.write(self.id())
        finally:
            f.close()

    def deleteTestDir(self):
        os.chdir(TestCaseWithMemoryTransport.TEST_ROOT)
        _rmtree_temp_dir(self.test_base_dir, test_id=self.id())

    def build_tree(self, shape, line_endings='binary', transport=None):
        """Build a test tree according to a pattern.

        shape is a sequence of file specifications.  If the final
        character is '/', a directory is created.

        This assumes that all the elements in the tree being built are new.

        This doesn't add anything to a branch.

        :type shape:    list or tuple.
        :param line_endings: Either 'binary' or 'native'
            in binary mode, exact contents are written in native mode, the
            line endings match the default platform endings.
        :param transport: A transport to write to, for building trees on VFS's.
            If the transport is readonly or None, "." is opened automatically.
        :return: None
        """
        if type(shape) not in (list, tuple):
            raise AssertionError("Parameter 'shape' should be "
                "a list or a tuple. Got %r instead" % (shape,))
        # It's OK to just create them using forward slashes on windows.
        if transport is None or transport.is_readonly():
            transport = _mod_transport.get_transport_from_path(".")
        for name in shape:
            self.assertIsInstance(name, basestring)
            if name[-1] == '/':
                transport.mkdir(urlutils.escape(name[:-1]))
            else:
                if line_endings == 'binary':
                    end = '\n'
                elif line_endings == 'native':
                    end = os.linesep
                else:
                    raise errors.BzrError(
                        'Invalid line ending request %r' % line_endings)
                content = "contents of %s%s" % (name.encode('utf-8'), end)
                transport.put_bytes_non_atomic(urlutils.escape(name), content)

    build_tree_contents = staticmethod(treeshape.build_tree_contents)

    def assertInWorkingTree(self, path, root_path='.', tree=None):
        """Assert whether path or paths are in the WorkingTree"""
        if tree is None:
            tree = workingtree.WorkingTree.open(root_path)
        if not isinstance(path, basestring):
            for p in path:
                self.assertInWorkingTree(p, tree=tree)
        else:
            self.assertIsNot(tree.path2id(path), None,
                path+' not in working tree.')

    def assertNotInWorkingTree(self, path, root_path='.', tree=None):
        """Assert whether path or paths are not in the WorkingTree"""
        if tree is None:
            tree = workingtree.WorkingTree.open(root_path)
        if not isinstance(path, basestring):
            for p in path:
                self.assertNotInWorkingTree(p,tree=tree)
        else:
            self.assertIs(tree.path2id(path), None, path+' in working tree.')


class TestCaseWithTransport(TestCaseInTempDir):
    """A test case that provides get_url and get_readonly_url facilities.

    These back onto two transport servers, one for readonly access and one for
    read write access.

    If no explicit class is provided for readonly access, a
    ReadonlyTransportDecorator is used instead which allows the use of non disk
    based read write transports.

    If an explicit class is provided for readonly access, that server and the
    readwrite one must both define get_url() as resolving to os.getcwd().
    """

    def get_vfs_only_server(self):
        """See TestCaseWithMemoryTransport.

        This is useful for some tests with specific servers that need
        diagnostics.
        """
        if self.__vfs_server is None:
            self.__vfs_server = self.vfs_transport_factory()
            self.start_server(self.__vfs_server)
        return self.__vfs_server

    def make_branch_and_tree(self, relpath, format=None):
        """Create a branch on the transport and a tree locally.

        If the transport is not a LocalTransport, the Tree can't be created on
        the transport.  In that case if the vfs_transport_factory is
        LocalURLServer the working tree is created in the local
        directory backing the transport, and the returned tree's branch and
        repository will also be accessed locally. Otherwise a lightweight
        checkout is created and returned.

        We do this because we can't physically create a tree in the local
        path, with a branch reference to the transport_factory url, and
        a branch + repository in the vfs_transport, unless the vfs_transport
        namespace is distinct from the local disk - the two branch objects
        would collide. While we could construct a tree with its branch object
        pointing at the transport_factory transport in memory, reopening it
        would behaving unexpectedly, and has in the past caused testing bugs
        when we tried to do it that way.

        :param format: The BzrDirFormat.
        :returns: the WorkingTree.
        """
        # TODO: always use the local disk path for the working tree,
        # this obviously requires a format that supports branch references
        # so check for that by checking bzrdir.BzrDirFormat.get_default_format()
        # RBC 20060208
        format = self.resolve_format(format=format)
        if not format.supports_workingtrees:
            b = self.make_branch(relpath+'.branch', format=format)
            return b.create_checkout(relpath, lightweight=True)
        b = self.make_branch(relpath, format=format)
        try:
            return b.bzrdir.create_workingtree()
        except errors.NotLocalUrl:
            # We can only make working trees locally at the moment.  If the
            # transport can't support them, then we keep the non-disk-backed
            # branch and create a local checkout.
            if self.vfs_transport_factory is test_server.LocalURLServer:
                # the branch is colocated on disk, we cannot create a checkout.
                # hopefully callers will expect this.
                local_controldir = controldir.ControlDir.open(
                    self.get_vfs_only_url(relpath))
                wt = local_controldir.create_workingtree()
                if wt.branch._format != b._format:
                    wt._branch = b
                    # Make sure that assigning to wt._branch fixes wt.branch,
                    # in case the implementation details of workingtree objects
                    # change.
                    self.assertIs(b, wt.branch)
                return wt
            else:
                return b.create_checkout(relpath, lightweight=True)

    def assertIsDirectory(self, relpath, transport):
        """Assert that relpath within transport is a directory.

        This may not be possible on all transports; in that case it propagates
        a TransportNotPossible.
        """
        try:
            mode = transport.stat(relpath).st_mode
        except errors.NoSuchFile:
            self.fail("path %s is not a directory; no such file"
                      % (relpath))
        if not stat.S_ISDIR(mode):
            self.fail("path %s is not a directory; has mode %#o"
                      % (relpath, mode))

    def assertTreesEqual(self, left, right):
        """Check that left and right have the same content and properties."""
        # we use a tree delta to check for equality of the content, and we
        # manually check for equality of other things such as the parents list.
        self.assertEqual(left.get_parent_ids(), right.get_parent_ids())
        differences = left.changes_from(right)
        self.assertFalse(differences.has_changed(),
            "Trees %r and %r are different: %r" % (left, right, differences))

    def setUp(self):
        super(TestCaseWithTransport, self).setUp()
        self.__vfs_server = None

    def disable_missing_extensions_warning(self):
        """Some tests expect a precise stderr content.

        There is no point in forcing them to duplicate the extension related
        warning.
        """
        config.GlobalConfig().set_user_option('ignore_missing_extensions', True)


class ChrootedTestCase(TestCaseWithTransport):
    """A support class that provides readonly urls outside the local namespace.

    This is done by checking if self.transport_server is a MemoryServer. if it
    is then we are chrooted already, if it is not then an HttpServer is used
    for readonly urls.

    TODO RBC 20060127: make this an option to TestCaseWithTransport so it can
                       be used without needed to redo it when a different
                       subclass is in use ?
    """

    def setUp(self):
        from bzrlib.tests import http_server
        super(ChrootedTestCase, self).setUp()
        if not self.vfs_transport_factory == memory.MemoryServer:
            self.transport_readonly_server = http_server.HttpServer


def condition_id_re(pattern):
    """Create a condition filter which performs a re check on a test's id.

    :param pattern: A regular expression string.
    :return: A callable that returns True if the re matches.
    """
    filter_re = re.compile(pattern, 0)
    def condition(test):
        test_id = test.id()
        return filter_re.search(test_id)
    return condition


def condition_isinstance(klass_or_klass_list):
    """Create a condition filter which returns isinstance(param, klass).

    :return: A callable which when called with one parameter obj return the
        result of isinstance(obj, klass_or_klass_list).
    """
    def condition(obj):
        return isinstance(obj, klass_or_klass_list)
    return condition


def condition_id_in_list(id_list):
    """Create a condition filter which verify that test's id in a list.

    :param id_list: A TestIdList object.
    :return: A callable that returns True if the test's id appears in the list.
    """
    def condition(test):
        return id_list.includes(test.id())
    return condition


def condition_id_startswith(starts):
    """Create a condition filter verifying that test's id starts with a string.

    :param starts: A list of string.
    :return: A callable that returns True if the test's id starts with one of
        the given strings.
    """
    def condition(test):
        for start in starts:
            if test.id().startswith(start):
                return True
        return False
    return condition


def exclude_tests_by_condition(suite, condition):
    """Create a test suite which excludes some tests from suite.

    :param suite: The suite to get tests from.
    :param condition: A callable whose result evaluates True when called with a
        test case which should be excluded from the result.
    :return: A suite which contains the tests found in suite that fail
        condition.
    """
    result = []
    for test in iter_suite_tests(suite):
        if not condition(test):
            result.append(test)
    return TestUtil.TestSuite(result)


def filter_suite_by_condition(suite, condition):
    """Create a test suite by filtering another one.

    :param suite: The source suite.
    :param condition: A callable whose result evaluates True when called with a
        test case which should be included in the result.
    :return: A suite which contains the tests found in suite that pass
        condition.
    """
    result = []
    for test in iter_suite_tests(suite):
        if condition(test):
            result.append(test)
    return TestUtil.TestSuite(result)


def filter_suite_by_re(suite, pattern):
    """Create a test suite by filtering another one.

    :param suite:           the source suite
    :param pattern:         pattern that names must match
    :returns: the newly created suite
    """
    condition = condition_id_re(pattern)
    result_suite = filter_suite_by_condition(suite, condition)
    return result_suite


def filter_suite_by_id_list(suite, test_id_list):
    """Create a test suite by filtering another one.

    :param suite: The source suite.
    :param test_id_list: A list of the test ids to keep as strings.
    :returns: the newly created suite
    """
    condition = condition_id_in_list(test_id_list)
    result_suite = filter_suite_by_condition(suite, condition)
    return result_suite


def filter_suite_by_id_startswith(suite, start):
    """Create a test suite by filtering another one.

    :param suite: The source suite.
    :param start: A list of string the test id must start with one of.
    :returns: the newly created suite
    """
    condition = condition_id_startswith(start)
    result_suite = filter_suite_by_condition(suite, condition)
    return result_suite


def exclude_tests_by_re(suite, pattern):
    """Create a test suite which excludes some tests from suite.

    :param suite: The suite to get tests from.
    :param pattern: A regular expression string. Test ids that match this
        pattern will be excluded from the result.
    :return: A TestSuite that contains all the tests from suite without the
        tests that matched pattern. The order of tests is the same as it was in
        suite.
    """
    return exclude_tests_by_condition(suite, condition_id_re(pattern))


def preserve_input(something):
    """A helper for performing test suite transformation chains.

    :param something: Anything you want to preserve.
    :return: Something.
    """
    return something


def randomize_suite(suite):
    """Return a new TestSuite with suite's tests in random order.

    The tests in the input suite are flattened into a single suite in order to
    accomplish this. Any nested TestSuites are removed to provide global
    randomness.
    """
    tests = list(iter_suite_tests(suite))
    random.shuffle(tests)
    return TestUtil.TestSuite(tests)


def split_suite_by_condition(suite, condition):
    """Split a test suite into two by a condition.

    :param suite: The suite to split.
    :param condition: The condition to match on. Tests that match this
        condition are returned in the first test suite, ones that do not match
        are in the second suite.
    :return: A tuple of two test suites, where the first contains tests from
        suite matching the condition, and the second contains the remainder
        from suite. The order within each output suite is the same as it was in
        suite.
    """
    matched = []
    did_not_match = []
    for test in iter_suite_tests(suite):
        if condition(test):
            matched.append(test)
        else:
            did_not_match.append(test)
    return TestUtil.TestSuite(matched), TestUtil.TestSuite(did_not_match)


def split_suite_by_re(suite, pattern):
    """Split a test suite into two by a regular expression.

    :param suite: The suite to split.
    :param pattern: A regular expression string. Test ids that match this
        pattern will be in the first test suite returned, and the others in the
        second test suite returned.
    :return: A tuple of two test suites, where the first contains tests from
        suite matching pattern, and the second contains the remainder from
        suite. The order within each output suite is the same as it was in
        suite.
    """
    return split_suite_by_condition(suite, condition_id_re(pattern))


def run_suite(suite, name='test', verbose=False, pattern=".*",
              stop_on_failure=False,
              transport=None, lsprof_timed=None, bench_history=None,
              matching_tests_first=None,
              list_only=False,
              random_seed=None,
              exclude_pattern=None,
              strict=False,
              runner_class=None,
              suite_decorators=None,
              stream=None,
              result_decorators=None,
              ):
    """Run a test suite for bzr selftest.

    :param runner_class: The class of runner to use. Must support the
        constructor arguments passed by run_suite which are more than standard
        python uses.
    :return: A boolean indicating success.
    """
    TestCase._gather_lsprof_in_benchmarks = lsprof_timed
    if verbose:
        verbosity = 2
    else:
        verbosity = 1
    if runner_class is None:
        runner_class = TextTestRunner
    if stream is None:
        stream = sys.stdout
    runner = runner_class(stream=stream,
                            descriptions=0,
                            verbosity=verbosity,
                            bench_history=bench_history,
                            strict=strict,
                            result_decorators=result_decorators,
                            )
    runner.stop_on_failure=stop_on_failure
    if isinstance(suite, unittest.TestSuite):
        # Empty out _tests list of passed suite and populate new TestSuite
        suite._tests[:], suite = [], TestSuite(suite)
    # built in decorator factories:
    decorators = [
        random_order(random_seed, runner),
        exclude_tests(exclude_pattern),
        ]
    if matching_tests_first:
        decorators.append(tests_first(pattern))
    else:
        decorators.append(filter_tests(pattern))
    if suite_decorators:
        decorators.extend(suite_decorators)
    # tell the result object how many tests will be running: (except if
    # --parallel=fork is being used. Robert said he will provide a better
    # progress design later -- vila 20090817)
    if fork_decorator not in decorators:
        decorators.append(CountingDecorator)
    for decorator in decorators:
        suite = decorator(suite)
    if list_only:
        # Done after test suite decoration to allow randomisation etc
        # to take effect, though that is of marginal benefit.
        if verbosity >= 2:
            stream.write("Listing tests only ...\n")
        for t in iter_suite_tests(suite):
            stream.write("%s\n" % (t.id()))
        return True
    result = runner.run(suite)
    if strict:
        return result.wasStrictlySuccessful()
    else:
        return result.wasSuccessful()


# A registry where get() returns a suite decorator.
parallel_registry = registry.Registry()


def fork_decorator(suite):
    if getattr(os, "fork", None) is None:
        raise errors.BzrCommandError("platform does not support fork,"
            " try --parallel=subprocess instead.")
    concurrency = osutils.local_concurrency()
    if concurrency == 1:
        return suite
    from testtools import ConcurrentTestSuite
    return ConcurrentTestSuite(suite, fork_for_tests)
parallel_registry.register('fork', fork_decorator)


def subprocess_decorator(suite):
    concurrency = osutils.local_concurrency()
    if concurrency == 1:
        return suite
    from testtools import ConcurrentTestSuite
    return ConcurrentTestSuite(suite, reinvoke_for_tests)
parallel_registry.register('subprocess', subprocess_decorator)


def exclude_tests(exclude_pattern):
    """Return a test suite decorator that excludes tests."""
    if exclude_pattern is None:
        return identity_decorator
    def decorator(suite):
        return ExcludeDecorator(suite, exclude_pattern)
    return decorator


def filter_tests(pattern):
    if pattern == '.*':
        return identity_decorator
    def decorator(suite):
        return FilterTestsDecorator(suite, pattern)
    return decorator


def random_order(random_seed, runner):
    """Return a test suite decorator factory for randomising tests order.
    
    :param random_seed: now, a string which casts to a long, or a long.
    :param runner: A test runner with a stream attribute to report on.
    """
    if random_seed is None:
        return identity_decorator
    def decorator(suite):
        return RandomDecorator(suite, random_seed, runner.stream)
    return decorator


def tests_first(pattern):
    if pattern == '.*':
        return identity_decorator
    def decorator(suite):
        return TestFirstDecorator(suite, pattern)
    return decorator


def identity_decorator(suite):
    """Return suite."""
    return suite


class TestDecorator(TestUtil.TestSuite):
    """A decorator for TestCase/TestSuite objects.

    Contains rather than flattening suite passed on construction
    """

    def __init__(self, suite=None):
        super(TestDecorator, self).__init__()
        if suite is not None:
            self.addTest(suite)

    # Don't need subclass run method with suite emptying
    run = unittest.TestSuite.run


class CountingDecorator(TestDecorator):
    """A decorator which calls result.progress(self.countTestCases)."""

    def run(self, result):
        progress_method = getattr(result, 'progress', None)
        if callable(progress_method):
            progress_method(self.countTestCases(), SUBUNIT_SEEK_SET)
        return super(CountingDecorator, self).run(result)


class ExcludeDecorator(TestDecorator):
    """A decorator which excludes test matching an exclude pattern."""

    def __init__(self, suite, exclude_pattern):
        super(ExcludeDecorator, self).__init__(
            exclude_tests_by_re(suite, exclude_pattern))


class FilterTestsDecorator(TestDecorator):
    """A decorator which filters tests to those matching a pattern."""

    def __init__(self, suite, pattern):
        super(FilterTestsDecorator, self).__init__(
            filter_suite_by_re(suite, pattern))


class RandomDecorator(TestDecorator):
    """A decorator which randomises the order of its tests."""

    def __init__(self, suite, random_seed, stream):
        random_seed = self.actual_seed(random_seed)
        stream.write("Randomizing test order using seed %s\n\n" %
            (random_seed,))
        # Initialise the random number generator.
        random.seed(random_seed)
        super(RandomDecorator, self).__init__(randomize_suite(suite))

    @staticmethod
    def actual_seed(seed):
        if seed == "now":
            # We convert the seed to a long to make it reuseable across
            # invocations (because the user can reenter it).
            return long(time.time())
        else:
            # Convert the seed to a long if we can
            try:
                return long(seed)
            except (TypeError, ValueError):
                pass
        return seed


class TestFirstDecorator(TestDecorator):
    """A decorator which moves named tests to the front."""

    def __init__(self, suite, pattern):
        super(TestFirstDecorator, self).__init__()
        self.addTests(split_suite_by_re(suite, pattern))


def partition_tests(suite, count):
    """Partition suite into count lists of tests."""
    # This just assigns tests in a round-robin fashion.  On one hand this
    # splits up blocks of related tests that might run faster if they shared
    # resources, but on the other it avoids assigning blocks of slow tests to
    # just one partition.  So the slowest partition shouldn't be much slower
    # than the fastest.
    partitions = [list() for i in range(count)]
    tests = iter_suite_tests(suite)
    for partition, test in itertools.izip(itertools.cycle(partitions), tests):
        partition.append(test)
    return partitions


def workaround_zealous_crypto_random():
    """Crypto.Random want to help us being secure, but we don't care here.

    This workaround some test failure related to the sftp server. Once paramiko
    stop using the controversial API in Crypto.Random, we may get rid of it.
    """
    try:
        from Crypto.Random import atfork
        atfork()
    except ImportError:
        pass


def fork_for_tests(suite):
    """Take suite and start up one runner per CPU by forking()

    :return: An iterable of TestCase-like objects which can each have
        run(result) called on them to feed tests to result.
    """
    concurrency = osutils.local_concurrency()
    result = []
    from subunit import ProtocolTestCase
    from subunit.test_results import AutoTimingTestResultDecorator
    class TestInOtherProcess(ProtocolTestCase):
        # Should be in subunit, I think. RBC.
        def __init__(self, stream, pid):
            ProtocolTestCase.__init__(self, stream)
            self.pid = pid

        def run(self, result):
            try:
                ProtocolTestCase.run(self, result)
            finally:
                pid, status = os.waitpid(self.pid, 0)
            # GZ 2011-10-18: If status is nonzero, should report to the result
            #                that something went wrong.

    test_blocks = partition_tests(suite, concurrency)
    # Clear the tests from the original suite so it doesn't keep them alive
    suite._tests[:] = []
    for process_tests in test_blocks:
        process_suite = TestUtil.TestSuite(process_tests)
        # Also clear each split list so new suite has only reference
        process_tests[:] = []
        c2pread, c2pwrite = os.pipe()
        pid = os.fork()
        if pid == 0:
            try:
                stream = os.fdopen(c2pwrite, 'wb', 1)
                workaround_zealous_crypto_random()
                os.close(c2pread)
                # Leave stderr and stdout open so we can see test noise
                # Close stdin so that the child goes away if it decides to
                # read from stdin (otherwise its a roulette to see what
                # child actually gets keystrokes for pdb etc).
                sys.stdin.close()
                subunit_result = AutoTimingTestResultDecorator(
                    SubUnitBzrProtocolClient(stream))
                process_suite.run(subunit_result)
            except:
                # Try and report traceback on stream, but exit with error even
                # if stream couldn't be created or something else goes wrong.
                # The traceback is formatted to a string and written in one go
                # to avoid interleaving lines from multiple failing children.
                try:
                    stream.write(traceback.format_exc())
                finally:
                    os._exit(1)
            os._exit(0)
        else:
            os.close(c2pwrite)
            stream = os.fdopen(c2pread, 'rb', 1)
            test = TestInOtherProcess(stream, pid)
            result.append(test)
    return result


def reinvoke_for_tests(suite):
    """Take suite and start up one runner per CPU using subprocess().

    :return: An iterable of TestCase-like objects which can each have
        run(result) called on them to feed tests to result.
    """
    concurrency = osutils.local_concurrency()
    result = []
    from subunit import ProtocolTestCase
    class TestInSubprocess(ProtocolTestCase):
        def __init__(self, process, name):
            ProtocolTestCase.__init__(self, process.stdout)
            self.process = process
            self.process.stdin.close()
            self.name = name

        def run(self, result):
            try:
                ProtocolTestCase.run(self, result)
            finally:
                self.process.wait()
                os.unlink(self.name)
            # print "pid %d finished" % finished_process
    test_blocks = partition_tests(suite, concurrency)
    for process_tests in test_blocks:
        # ugly; currently reimplement rather than reuses TestCase methods.
        bzr_path = os.path.dirname(os.path.dirname(bzrlib.__file__))+'/bzr'
        if not os.path.isfile(bzr_path):
            # We are probably installed. Assume sys.argv is the right file
            bzr_path = sys.argv[0]
        bzr_path = [bzr_path]
        if sys.platform == "win32":
            # if we're on windows, we can't execute the bzr script directly
            bzr_path = [sys.executable] + bzr_path
        fd, test_list_file_name = tempfile.mkstemp()
        test_list_file = os.fdopen(fd, 'wb', 1)
        for test in process_tests:
            test_list_file.write(test.id() + '\n')
        test_list_file.close()
        try:
            argv = bzr_path + ['selftest', '--load-list', test_list_file_name,
                '--subunit']
            if '--no-plugins' in sys.argv:
                argv.append('--no-plugins')
            # stderr=subprocess.STDOUT would be ideal, but until we prevent
            # noise on stderr it can interrupt the subunit protocol.
            process = subprocess.Popen(argv, stdin=subprocess.PIPE,
                                      stdout=subprocess.PIPE,
                                      stderr=subprocess.PIPE,
                                      bufsize=1)
            test = TestInSubprocess(process, test_list_file_name)
            result.append(test)
        except:
            os.unlink(test_list_file_name)
            raise
    return result


class ProfileResult(testtools.ExtendedToOriginalDecorator):
    """Generate profiling data for all activity between start and success.
    
    The profile data is appended to the test's _benchcalls attribute and can
    be accessed by the forwarded-to TestResult.

    While it might be cleaner do accumulate this in stopTest, addSuccess is
    where our existing output support for lsprof is, and this class aims to
    fit in with that: while it could be moved it's not necessary to accomplish
    test profiling, nor would it be dramatically cleaner.
    """

    def startTest(self, test):
        self.profiler = bzrlib.lsprof.BzrProfiler()
        # Prevent deadlocks in tests that use lsprof: those tests will
        # unavoidably fail.
        bzrlib.lsprof.BzrProfiler.profiler_block = 0
        self.profiler.start()
        testtools.ExtendedToOriginalDecorator.startTest(self, test)

    def addSuccess(self, test):
        stats = self.profiler.stop()
        try:
            calls = test._benchcalls
        except AttributeError:
            test._benchcalls = []
            calls = test._benchcalls
        calls.append(((test.id(), "", ""), stats))
        testtools.ExtendedToOriginalDecorator.addSuccess(self, test)

    def stopTest(self, test):
        testtools.ExtendedToOriginalDecorator.stopTest(self, test)
        self.profiler = None


# Controlled by "bzr selftest -E=..." option
# Currently supported:
#   -Eallow_debug           Will no longer clear debug.debug_flags() so it
#                           preserves any flags supplied at the command line.
#   -Edisable_lock_checks   Turns errors in mismatched locks into simple prints
#                           rather than failing tests. And no longer raise
#                           LockContention when fctnl locks are not being used
#                           with proper exclusion rules.
#   -Ethreads               Will display thread ident at creation/join time to
#                           help track thread leaks
#   -Euncollected_cases     Display the identity of any test cases that weren't
#                           deallocated after being completed.
#   -Econfig_stats          Will collect statistics using addDetail
selftest_debug_flags = set()


def selftest(verbose=False, pattern=".*", stop_on_failure=True,
             transport=None,
             test_suite_factory=None,
             lsprof_timed=None,
             bench_history=None,
             matching_tests_first=None,
             list_only=False,
             random_seed=None,
             exclude_pattern=None,
             strict=False,
             load_list=None,
             debug_flags=None,
             starting_with=None,
             runner_class=None,
             suite_decorators=None,
             stream=None,
             lsprof_tests=False,
             ):
    """Run the whole test suite under the enhanced runner"""
    # XXX: Very ugly way to do this...
    # Disable warning about old formats because we don't want it to disturb
    # any blackbox tests.
    from bzrlib import repository
    repository._deprecation_warning_done = True

    global default_transport
    if transport is None:
        transport = default_transport
    old_transport = default_transport
    default_transport = transport
    global selftest_debug_flags
    old_debug_flags = selftest_debug_flags
    if debug_flags is not None:
        selftest_debug_flags = set(debug_flags)
    try:
        if load_list is None:
            keep_only = None
        else:
            keep_only = load_test_id_list(load_list)
        if starting_with:
            starting_with = [test_prefix_alias_registry.resolve_alias(start)
                             for start in starting_with]
        if test_suite_factory is None:
            # Reduce loading time by loading modules based on the starting_with
            # patterns.
            suite = test_suite(keep_only, starting_with)
        else:
            suite = test_suite_factory()
        if starting_with:
            # But always filter as requested.
            suite = filter_suite_by_id_startswith(suite, starting_with)
        result_decorators = []
        if lsprof_tests:
            result_decorators.append(ProfileResult)
        return run_suite(suite, 'testbzr', verbose=verbose, pattern=pattern,
                     stop_on_failure=stop_on_failure,
                     transport=transport,
                     lsprof_timed=lsprof_timed,
                     bench_history=bench_history,
                     matching_tests_first=matching_tests_first,
                     list_only=list_only,
                     random_seed=random_seed,
                     exclude_pattern=exclude_pattern,
                     strict=strict,
                     runner_class=runner_class,
                     suite_decorators=suite_decorators,
                     stream=stream,
                     result_decorators=result_decorators,
                     )
    finally:
        default_transport = old_transport
        selftest_debug_flags = old_debug_flags


def load_test_id_list(file_name):
    """Load a test id list from a text file.

    The format is one test id by line.  No special care is taken to impose
    strict rules, these test ids are used to filter the test suite so a test id
    that do not match an existing test will do no harm. This allows user to add
    comments, leave blank lines, etc.
    """
    test_list = []
    try:
        ftest = open(file_name, 'rt')
    except IOError, e:
        if e.errno != errno.ENOENT:
            raise
        else:
            raise errors.NoSuchFile(file_name)

    for test_name in ftest.readlines():
        test_list.append(test_name.strip())
    ftest.close()
    return test_list


def suite_matches_id_list(test_suite, id_list):
    """Warns about tests not appearing or appearing more than once.

    :param test_suite: A TestSuite object.
    :param test_id_list: The list of test ids that should be found in
         test_suite.

    :return: (absents, duplicates) absents is a list containing the test found
        in id_list but not in test_suite, duplicates is a list containing the
        test found multiple times in test_suite.

    When using a prefined test id list, it may occurs that some tests do not
    exist anymore or that some tests use the same id. This function warns the
    tester about potential problems in his workflow (test lists are volatile)
    or in the test suite itself (using the same id for several tests does not
    help to localize defects).
    """
    # Build a dict counting id occurrences
    tests = dict()
    for test in iter_suite_tests(test_suite):
        id = test.id()
        tests[id] = tests.get(id, 0) + 1

    not_found = []
    duplicates = []
    for id in id_list:
        occurs = tests.get(id, 0)
        if not occurs:
            not_found.append(id)
        elif occurs > 1:
            duplicates.append(id)

    return not_found, duplicates


class TestIdList(object):
    """Test id list to filter a test suite.

    Relying on the assumption that test ids are built as:
    <module>[.<class>.<method>][(<param>+)], <module> being in python dotted
    notation, this class offers methods to :
    - avoid building a test suite for modules not refered to in the test list,
    - keep only the tests listed from the module test suite.
    """

    def __init__(self, test_id_list):
        # When a test suite needs to be filtered against us we compare test ids
        # for equality, so a simple dict offers a quick and simple solution.
        self.tests = dict().fromkeys(test_id_list, True)

        # While unittest.TestCase have ids like:
        # <module>.<class>.<method>[(<param+)],
        # doctest.DocTestCase can have ids like:
        # <module>
        # <module>.<class>
        # <module>.<function>
        # <module>.<class>.<method>

        # Since we can't predict a test class from its name only, we settle on
        # a simple constraint: a test id always begins with its module name.

        modules = {}
        for test_id in test_id_list:
            parts = test_id.split('.')
            mod_name = parts.pop(0)
            modules[mod_name] = True
            for part in parts:
                mod_name += '.' + part
                modules[mod_name] = True
        self.modules = modules

    def refers_to(self, module_name):
        """Is there tests for the module or one of its sub modules."""
        return self.modules.has_key(module_name)

    def includes(self, test_id):
        return self.tests.has_key(test_id)


class TestPrefixAliasRegistry(registry.Registry):
    """A registry for test prefix aliases.

    This helps implement shorcuts for the --starting-with selftest
    option. Overriding existing prefixes is not allowed but not fatal (a
    warning will be emitted).
    """

    def register(self, key, obj, help=None, info=None,
                 override_existing=False):
        """See Registry.register.

        Trying to override an existing alias causes a warning to be emitted,
        not a fatal execption.
        """
        try:
            super(TestPrefixAliasRegistry, self).register(
                key, obj, help=help, info=info, override_existing=False)
        except KeyError:
            actual = self.get(key)
            trace.note(
                'Test prefix alias %s is already used for %s, ignoring %s'
                % (key, actual, obj))

    def resolve_alias(self, id_start):
        """Replace the alias by the prefix in the given string.

        Using an unknown prefix is an error to help catching typos.
        """
        parts = id_start.split('.')
        try:
            parts[0] = self.get(parts[0])
        except KeyError:
            raise errors.BzrCommandError(
                '%s is not a known test prefix alias' % parts[0])
        return '.'.join(parts)


test_prefix_alias_registry = TestPrefixAliasRegistry()
"""Registry of test prefix aliases."""


# This alias allows to detect typos ('bzrlin.') by making all valid test ids
# appear prefixed ('bzrlib.' is "replaced" by 'bzrlib.').
test_prefix_alias_registry.register('bzrlib', 'bzrlib')

# Obvious highest levels prefixes, feel free to add your own via a plugin
test_prefix_alias_registry.register('bd', 'bzrlib.doc')
test_prefix_alias_registry.register('bu', 'bzrlib.utils')
test_prefix_alias_registry.register('bt', 'bzrlib.tests')
test_prefix_alias_registry.register('bb', 'bzrlib.tests.blackbox')
test_prefix_alias_registry.register('bp', 'bzrlib.plugins')


def _test_suite_testmod_names():
    """Return the standard list of test module names to test."""
    return [
        'bzrlib.doc',
        'bzrlib.tests.blackbox',
        'bzrlib.tests.commands',
        'bzrlib.tests.per_branch',
        'bzrlib.tests.per_bzrdir',
        'bzrlib.tests.per_controldir',
        'bzrlib.tests.per_controldir_colo',
        'bzrlib.tests.per_foreign_vcs',
        'bzrlib.tests.per_interrepository',
        'bzrlib.tests.per_intertree',
        'bzrlib.tests.per_inventory',
        'bzrlib.tests.per_interbranch',
        'bzrlib.tests.per_lock',
        'bzrlib.tests.per_merger',
        'bzrlib.tests.per_transport',
        'bzrlib.tests.per_tree',
        'bzrlib.tests.per_pack_repository',
        'bzrlib.tests.per_repository',
        'bzrlib.tests.per_repository_chk',
        'bzrlib.tests.per_repository_reference',
        'bzrlib.tests.per_repository_vf',
        'bzrlib.tests.per_uifactory',
        'bzrlib.tests.per_versionedfile',
        'bzrlib.tests.per_workingtree',
        'bzrlib.tests.test__annotator',
        'bzrlib.tests.test__bencode',
        'bzrlib.tests.test__btree_serializer',
        'bzrlib.tests.test__chk_map',
        'bzrlib.tests.test__dirstate_helpers',
        'bzrlib.tests.test__groupcompress',
        'bzrlib.tests.test__known_graph',
        'bzrlib.tests.test__rio',
        'bzrlib.tests.test__simple_set',
        'bzrlib.tests.test__static_tuple',
        'bzrlib.tests.test__walkdirs_win32',
        'bzrlib.tests.test_ancestry',
        'bzrlib.tests.test_annotate',
        'bzrlib.tests.test_api',
        'bzrlib.tests.test_atomicfile',
        'bzrlib.tests.test_bad_files',
        'bzrlib.tests.test_bisect_multi',
        'bzrlib.tests.test_branch',
        'bzrlib.tests.test_branchbuilder',
        'bzrlib.tests.test_btree_index',
        'bzrlib.tests.test_bugtracker',
        'bzrlib.tests.test_bundle',
        'bzrlib.tests.test_bzrdir',
        'bzrlib.tests.test__chunks_to_lines',
        'bzrlib.tests.test_cache_utf8',
        'bzrlib.tests.test_chk_map',
        'bzrlib.tests.test_chk_serializer',
        'bzrlib.tests.test_chunk_writer',
        'bzrlib.tests.test_clean_tree',
        'bzrlib.tests.test_cleanup',
        'bzrlib.tests.test_cmdline',
        'bzrlib.tests.test_commands',
        'bzrlib.tests.test_commit',
        'bzrlib.tests.test_commit_merge',
        'bzrlib.tests.test_config',
        'bzrlib.tests.test_conflicts',
        'bzrlib.tests.test_controldir',
        'bzrlib.tests.test_counted_lock',
        'bzrlib.tests.test_crash',
        'bzrlib.tests.test_decorators',
        'bzrlib.tests.test_delta',
        'bzrlib.tests.test_debug',
        'bzrlib.tests.test_diff',
        'bzrlib.tests.test_directory_service',
        'bzrlib.tests.test_dirstate',
        'bzrlib.tests.test_email_message',
        'bzrlib.tests.test_eol_filters',
        'bzrlib.tests.test_errors',
        'bzrlib.tests.test_estimate_compressed_size',
        'bzrlib.tests.test_export',
        'bzrlib.tests.test_export_pot',
        'bzrlib.tests.test_extract',
        'bzrlib.tests.test_features',
        'bzrlib.tests.test_fetch',
        'bzrlib.tests.test_fixtures',
        'bzrlib.tests.test_fifo_cache',
        'bzrlib.tests.test_filters',
        'bzrlib.tests.test_filter_tree',
        'bzrlib.tests.test_ftp_transport',
        'bzrlib.tests.test_foreign',
        'bzrlib.tests.test_generate_docs',
        'bzrlib.tests.test_generate_ids',
        'bzrlib.tests.test_globbing',
        'bzrlib.tests.test_gpg',
        'bzrlib.tests.test_graph',
        'bzrlib.tests.test_groupcompress',
        'bzrlib.tests.test_hashcache',
        'bzrlib.tests.test_help',
        'bzrlib.tests.test_hooks',
        'bzrlib.tests.test_http',
        'bzrlib.tests.test_http_response',
        'bzrlib.tests.test_https_ca_bundle',
        'bzrlib.tests.test_https_urllib',
        'bzrlib.tests.test_i18n',
        'bzrlib.tests.test_identitymap',
        'bzrlib.tests.test_ignores',
        'bzrlib.tests.test_index',
        'bzrlib.tests.test_import_tariff',
        'bzrlib.tests.test_info',
        'bzrlib.tests.test_inv',
        'bzrlib.tests.test_inventory_delta',
        'bzrlib.tests.test_knit',
        'bzrlib.tests.test_lazy_import',
        'bzrlib.tests.test_lazy_regex',
        'bzrlib.tests.test_library_state',
        'bzrlib.tests.test_lock',
        'bzrlib.tests.test_lockable_files',
        'bzrlib.tests.test_lockdir',
        'bzrlib.tests.test_log',
        'bzrlib.tests.test_lru_cache',
        'bzrlib.tests.test_lsprof',
        'bzrlib.tests.test_mail_client',
        'bzrlib.tests.test_matchers',
        'bzrlib.tests.test_memorytree',
        'bzrlib.tests.test_merge',
        'bzrlib.tests.test_merge3',
        'bzrlib.tests.test_merge_core',
        'bzrlib.tests.test_merge_directive',
        'bzrlib.tests.test_mergetools',
        'bzrlib.tests.test_missing',
        'bzrlib.tests.test_msgeditor',
        'bzrlib.tests.test_multiparent',
        'bzrlib.tests.test_mutabletree',
        'bzrlib.tests.test_nonascii',
        'bzrlib.tests.test_options',
        'bzrlib.tests.test_osutils',
        'bzrlib.tests.test_osutils_encodings',
        'bzrlib.tests.test_pack',
        'bzrlib.tests.test_patch',
        'bzrlib.tests.test_patches',
        'bzrlib.tests.test_permissions',
        'bzrlib.tests.test_plugins',
        'bzrlib.tests.test_progress',
        'bzrlib.tests.test_pyutils',
        'bzrlib.tests.test_read_bundle',
        'bzrlib.tests.test_reconcile',
        'bzrlib.tests.test_reconfigure',
        'bzrlib.tests.test_registry',
        'bzrlib.tests.test_remote',
        'bzrlib.tests.test_rename_map',
        'bzrlib.tests.test_repository',
        'bzrlib.tests.test_revert',
        'bzrlib.tests.test_revision',
        'bzrlib.tests.test_revisionspec',
        'bzrlib.tests.test_revisiontree',
        'bzrlib.tests.test_rio',
        'bzrlib.tests.test_rules',
        'bzrlib.tests.test_url_policy_open',
        'bzrlib.tests.test_sampler',
        'bzrlib.tests.test_scenarios',
        'bzrlib.tests.test_script',
        'bzrlib.tests.test_selftest',
        'bzrlib.tests.test_serializer',
        'bzrlib.tests.test_setup',
        'bzrlib.tests.test_sftp_transport',
        'bzrlib.tests.test_shelf',
        'bzrlib.tests.test_shelf_ui',
        'bzrlib.tests.test_smart',
        'bzrlib.tests.test_smart_add',
        'bzrlib.tests.test_smart_request',
        'bzrlib.tests.test_smart_signals',
        'bzrlib.tests.test_smart_transport',
        'bzrlib.tests.test_smtp_connection',
        'bzrlib.tests.test_source',
        'bzrlib.tests.test_ssh_transport',
        'bzrlib.tests.test_status',
        'bzrlib.tests.test_store',
        'bzrlib.tests.test_strace',
        'bzrlib.tests.test_subsume',
        'bzrlib.tests.test_switch',
        'bzrlib.tests.test_symbol_versioning',
        'bzrlib.tests.test_tag',
        'bzrlib.tests.test_test_server',
        'bzrlib.tests.test_testament',
        'bzrlib.tests.test_textfile',
        'bzrlib.tests.test_textmerge',
        'bzrlib.tests.test_cethread',
        'bzrlib.tests.test_timestamp',
        'bzrlib.tests.test_trace',
        'bzrlib.tests.test_transactions',
        'bzrlib.tests.test_transform',
        'bzrlib.tests.test_transport',
        'bzrlib.tests.test_transport_log',
        'bzrlib.tests.test_tree',
        'bzrlib.tests.test_treebuilder',
        'bzrlib.tests.test_treeshape',
        'bzrlib.tests.test_tsort',
        'bzrlib.tests.test_tuned_gzip',
        'bzrlib.tests.test_ui',
        'bzrlib.tests.test_uncommit',
        'bzrlib.tests.test_upgrade',
        'bzrlib.tests.test_upgrade_stacked',
        'bzrlib.tests.test_urlutils',
        'bzrlib.tests.test_utextwrap',
        'bzrlib.tests.test_version',
        'bzrlib.tests.test_version_info',
        'bzrlib.tests.test_versionedfile',
        'bzrlib.tests.test_vf_search',
        'bzrlib.tests.test_weave',
        'bzrlib.tests.test_whitebox',
        'bzrlib.tests.test_win32utils',
        'bzrlib.tests.test_workingtree',
        'bzrlib.tests.test_workingtree_4',
        'bzrlib.tests.test_wsgi',
        'bzrlib.tests.test_xml',
        ]


def _test_suite_modules_to_doctest():
    """Return the list of modules to doctest."""
    if __doc__ is None:
        # GZ 2009-03-31: No docstrings with -OO so there's nothing to doctest
        return []
    return [
        'bzrlib',
        'bzrlib.branchbuilder',
        'bzrlib.decorators',
        'bzrlib.inventory',
        'bzrlib.iterablefile',
        'bzrlib.lockdir',
        'bzrlib.merge3',
        'bzrlib.option',
        'bzrlib.pyutils',
        'bzrlib.symbol_versioning',
        'bzrlib.tests',
        'bzrlib.tests.fixtures',
        'bzrlib.timestamp',
        'bzrlib.transport.http',
        'bzrlib.version_info_formats.format_custom',
        ]


def test_suite(keep_only=None, starting_with=None):
    """Build and return TestSuite for the whole of bzrlib.

    :param keep_only: A list of test ids limiting the suite returned.

    :param starting_with: An id limiting the suite returned to the tests
         starting with it.

    This function can be replaced if you need to change the default test
    suite on a global basis, but it is not encouraged.
    """

    loader = TestUtil.TestLoader()

    if keep_only is not None:
        id_filter = TestIdList(keep_only)
    if starting_with:
        # We take precedence over keep_only because *at loading time* using
        # both options means we will load less tests for the same final result.
        def interesting_module(name):
            for start in starting_with:
                if (
                    # Either the module name starts with the specified string
                    name.startswith(start)
                    # or it may contain tests starting with the specified string
                    or start.startswith(name)
                    ):
                    return True
            return False
        loader = TestUtil.FilteredByModuleTestLoader(interesting_module)

    elif keep_only is not None:
        loader = TestUtil.FilteredByModuleTestLoader(id_filter.refers_to)
        def interesting_module(name):
            return id_filter.refers_to(name)

    else:
        loader = TestUtil.TestLoader()
        def interesting_module(name):
            # No filtering, all modules are interesting
            return True

    suite = loader.suiteClass()

    # modules building their suite with loadTestsFromModuleNames
    suite.addTest(loader.loadTestsFromModuleNames(_test_suite_testmod_names()))

    for mod in _test_suite_modules_to_doctest():
        if not interesting_module(mod):
            # No tests to keep here, move along
            continue
        try:
            # note that this really does mean "report only" -- doctest
            # still runs the rest of the examples
            doc_suite = IsolatedDocTestSuite(
                mod, optionflags=doctest.REPORT_ONLY_FIRST_FAILURE)
        except ValueError, e:
            print '**failed to get doctest for: %s\n%s' % (mod, e)
            raise
        if len(doc_suite._tests) == 0:
            raise errors.BzrError("no doctests found in %s" % (mod,))
        suite.addTest(doc_suite)

    default_encoding = sys.getdefaultencoding()
    for name, plugin in _mod_plugin.plugins().items():
        if not interesting_module(plugin.module.__name__):
            continue
        plugin_suite = plugin.test_suite()
        # We used to catch ImportError here and turn it into just a warning,
        # but really if you don't have --no-plugins this should be a failure.
        # mbp 20080213 - see http://bugs.launchpad.net/bugs/189771
        if plugin_suite is None:
            plugin_suite = plugin.load_plugin_tests(loader)
        if plugin_suite is not None:
            suite.addTest(plugin_suite)
        if default_encoding != sys.getdefaultencoding():
            trace.warning(
                'Plugin "%s" tried to reset default encoding to: %s', name,
                sys.getdefaultencoding())
            reload(sys)
            sys.setdefaultencoding(default_encoding)

    if keep_only is not None:
        # Now that the referred modules have loaded their tests, keep only the
        # requested ones.
        suite = filter_suite_by_id_list(suite, id_filter)
        # Do some sanity checks on the id_list filtering
        not_found, duplicates = suite_matches_id_list(suite, keep_only)
        if starting_with:
            # The tester has used both keep_only and starting_with, so he is
            # already aware that some tests are excluded from the list, there
            # is no need to tell him which.
            pass
        else:
            # Some tests mentioned in the list are not in the test suite. The
            # list may be out of date, report to the tester.
            for id in not_found:
                trace.warning('"%s" not found in the test suite', id)
        for id in duplicates:
            trace.warning('"%s" is used as an id by several tests', id)

    return suite


def multiply_scenarios(*scenarios):
    """Multiply two or more iterables of scenarios.

    It is safe to pass scenario generators or iterators.

    :returns: A list of compound scenarios: the cross-product of all 
        scenarios, with the names concatenated and the parameters
        merged together.
    """
    return reduce(_multiply_two_scenarios, map(list, scenarios))


def _multiply_two_scenarios(scenarios_left, scenarios_right):
    """Multiply two sets of scenarios.

    :returns: the cartesian product of the two sets of scenarios, that is
        a scenario for every possible combination of a left scenario and a
        right scenario.
    """
    return [
        ('%s,%s' % (left_name, right_name),
         dict(left_dict.items() + right_dict.items()))
        for left_name, left_dict in scenarios_left
        for right_name, right_dict in scenarios_right]


def multiply_tests(tests, scenarios, result):
    """Multiply tests_list by scenarios into result.

    This is the core workhorse for test parameterisation.

    Typically the load_tests() method for a per-implementation test suite will
    call multiply_tests and return the result.

    :param tests: The tests to parameterise.
    :param scenarios: The scenarios to apply: pairs of (scenario_name,
        scenario_param_dict).
    :param result: A TestSuite to add created tests to.

    This returns the passed in result TestSuite with the cross product of all
    the tests repeated once for each scenario.  Each test is adapted by adding
    the scenario name at the end of its id(), and updating the test object's
    __dict__ with the scenario_param_dict.

    >>> import bzrlib.tests.test_sampler
    >>> r = multiply_tests(
    ...     bzrlib.tests.test_sampler.DemoTest('test_nothing'),
    ...     [('one', dict(param=1)),
    ...      ('two', dict(param=2))],
    ...     TestUtil.TestSuite())
    >>> tests = list(iter_suite_tests(r))
    >>> len(tests)
    2
    >>> tests[0].id()
    'bzrlib.tests.test_sampler.DemoTest.test_nothing(one)'
    >>> tests[0].param
    1
    >>> tests[1].param
    2
    """
    for test in iter_suite_tests(tests):
        apply_scenarios(test, scenarios, result)
    return result


def apply_scenarios(test, scenarios, result):
    """Apply the scenarios in scenarios to test and add to result.

    :param test: The test to apply scenarios to.
    :param scenarios: An iterable of scenarios to apply to test.
    :return: result
    :seealso: apply_scenario
    """
    for scenario in scenarios:
        result.addTest(apply_scenario(test, scenario))
    return result


def apply_scenario(test, scenario):
    """Copy test and apply scenario to it.

    :param test: A test to adapt.
    :param scenario: A tuple describing the scenarion.
        The first element of the tuple is the new test id.
        The second element is a dict containing attributes to set on the
        test.
    :return: The adapted test.
    """
    new_id = "%s(%s)" % (test.id(), scenario[0])
    new_test = clone_test(test, new_id)
    for name, value in scenario[1].items():
        setattr(new_test, name, value)
    return new_test


def clone_test(test, new_id):
    """Clone a test giving it a new id.

    :param test: The test to clone.
    :param new_id: The id to assign to it.
    :return: The new test.
    """
    new_test = copy.copy(test)
    new_test.id = lambda: new_id
    # XXX: Workaround <https://bugs.launchpad.net/testtools/+bug/637725>, which
    # causes cloned tests to share the 'details' dict.  This makes it hard to
    # read the test output for parameterized tests, because tracebacks will be
    # associated with irrelevant tests.
    try:
        details = new_test._TestCase__details
    except AttributeError:
        # must be a different version of testtools than expected.  Do nothing.
        pass
    else:
        # Reset the '__details' dict.
        new_test._TestCase__details = {}
    return new_test


def permute_tests_for_extension(standard_tests, loader, py_module_name,
                                ext_module_name):
    """Helper for permutating tests against an extension module.

    This is meant to be used inside a modules 'load_tests()' function. It will
    create 2 scenarios, and cause all tests in the 'standard_tests' to be run
    against both implementations. Setting 'test.module' to the appropriate
    module. See bzrlib.tests.test__chk_map.load_tests as an example.

    :param standard_tests: A test suite to permute
    :param loader: A TestLoader
    :param py_module_name: The python path to a python module that can always
        be loaded, and will be considered the 'python' implementation. (eg
        'bzrlib._chk_map_py')
    :param ext_module_name: The python path to an extension module. If the
        module cannot be loaded, a single test will be added, which notes that
        the module is not available. If it can be loaded, all standard_tests
        will be run against that module.
    :return: (suite, feature) suite is a test-suite that has all the permuted
        tests. feature is the Feature object that can be used to determine if
        the module is available.
    """

    from bzrlib.tests.features import ModuleAvailableFeature
    py_module = pyutils.get_named_object(py_module_name)
    scenarios = [
        ('python', {'module': py_module}),
    ]
    suite = loader.suiteClass()
    feature = ModuleAvailableFeature(ext_module_name)
    if feature.available():
        scenarios.append(('C', {'module': feature.module}))
    else:
        # the compiled module isn't available, so we add a failing test
        class FailWithoutFeature(TestCase):
            def test_fail(self):
                self.requireFeature(feature)
        suite.addTest(loader.loadTestsFromTestCase(FailWithoutFeature))
    result = multiply_tests(standard_tests, scenarios, suite)
    return result, feature


def _rmtree_temp_dir(dirname, test_id=None):
    # If LANG=C we probably have created some bogus paths
    # which rmtree(unicode) will fail to delete
    # so make sure we are using rmtree(str) to delete everything
    # except on win32, where rmtree(str) will fail
    # since it doesn't have the property of byte-stream paths
    # (they are either ascii or mbcs)
    if sys.platform == 'win32':
        # make sure we are using the unicode win32 api
        dirname = unicode(dirname)
    else:
        dirname = dirname.encode(sys.getfilesystemencoding())
    try:
        osutils.rmtree(dirname)
    except OSError, e:
        # We don't want to fail here because some useful display will be lost
        # otherwise. Polluting the tmp dir is bad, but not giving all the
        # possible info to the test runner is even worse.
        if test_id != None:
            ui.ui_factory.clear_term()
            sys.stderr.write('\nWhile running: %s\n' % (test_id,))
        # Ugly, but the last thing we want here is fail, so bear with it.
        printable_e = str(e).decode(osutils.get_user_encoding(), 'replace'
                                    ).encode('ascii', 'replace')
        sys.stderr.write('Unable to remove testing dir %s\n%s'
                         % (os.path.basename(dirname), printable_e))


def probe_unicode_in_user_encoding():
    """Try to encode several unicode strings to use in unicode-aware tests.
    Return first successfull match.

    :return:  (unicode value, encoded plain string value) or (None, None)
    """
    possible_vals = [u'm\xb5', u'\xe1', u'\u0410']
    for uni_val in possible_vals:
        try:
            str_val = uni_val.encode(osutils.get_user_encoding())
        except UnicodeEncodeError:
            # Try a different character
            pass
        else:
            return uni_val, str_val
    return None, None


def probe_bad_non_ascii(encoding):
    """Try to find [bad] character with code [128..255]
    that cannot be decoded to unicode in some encoding.
    Return None if all non-ascii characters is valid
    for given encoding.
    """
    for i in xrange(128, 256):
        char = chr(i)
        try:
            char.decode(encoding)
        except UnicodeDecodeError:
            return char
    return None


# Only define SubUnitBzrRunner if subunit is available.
try:
    from subunit import TestProtocolClient
    from subunit.test_results import AutoTimingTestResultDecorator
    class SubUnitBzrProtocolClient(TestProtocolClient):

        def stopTest(self, test):
            super(SubUnitBzrProtocolClient, self).stopTest(test)
            _clear__type_equality_funcs(test)

        def addSuccess(self, test, details=None):
            # The subunit client always includes the details in the subunit
            # stream, but we don't want to include it in ours.
            if details is not None and 'log' in details:
                del details['log']
            return super(SubUnitBzrProtocolClient, self).addSuccess(
                test, details)

    class SubUnitBzrRunner(TextTestRunner):
        def run(self, test):
            result = AutoTimingTestResultDecorator(
                SubUnitBzrProtocolClient(self.stream))
            test.run(result)
            return result
except ImportError:
    pass


# API compatibility for old plugins; see bug 892622.
for name in [
    'Feature',
    'HTTPServerFeature', 
    'ModuleAvailableFeature',
    'HTTPSServerFeature', 'SymlinkFeature', 'HardlinkFeature',
    'OsFifoFeature', 'UnicodeFilenameFeature',
    'ByteStringNamedFilesystem', 'UTF8Filesystem',
    'BreakinFeature', 'CaseInsCasePresFilenameFeature',
    'CaseInsensitiveFilesystemFeature', 'case_sensitive_filesystem_feature',
    'posix_permissions_feature',
    ]:
    globals()[name] = _CompatabilityThunkFeature(
        symbol_versioning.deprecated_in((2, 5, 0)),
        'bzrlib.tests', name,
        name, 'bzrlib.tests.features')


for (old_name, new_name) in [
    ('UnicodeFilename', 'UnicodeFilenameFeature'),
    ]:
    globals()[name] = _CompatabilityThunkFeature(
        symbol_versioning.deprecated_in((2, 5, 0)),
        'bzrlib.tests', old_name,
        new_name, 'bzrlib.tests.features')<|MERGE_RESOLUTION|>--- conflicted
+++ resolved
@@ -2600,11 +2600,7 @@
         # http://pad.lv/825027).
         self.assertIs(None, os.environ.get('BZR_HOME', None))
         os.environ['BZR_HOME'] = root
-<<<<<<< HEAD
         wt = controldir.ControlDir.create_standalone_workingtree(root)
-=======
-        wt = bzrdir.BzrDir.create_standalone_workingtree(root)
->>>>>>> 4fd302cf
         del os.environ['BZR_HOME']
         # Hack for speed: remember the raw bytes of the dirstate file so that
         # we don't need to re-open the wt to check it hasn't changed.
@@ -2681,11 +2677,7 @@
         if format is None:
             format = self.get_default_format()
         if isinstance(format, basestring):
-<<<<<<< HEAD
             format = controldir.format_registry.make_bzrdir(format)
-=======
-            format = bzrdir.format_registry.make_bzrdir(format)
->>>>>>> 4fd302cf
         return format
 
     def make_bzrdir(self, relpath, format=None):
