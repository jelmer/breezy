--- conflicted
+++ resolved
@@ -524,11 +524,7 @@
 
     def report_not_applicable(self, test, skip_excinfo):
         self.stream.writeln('  N/A %s\n%s'
-<<<<<<< HEAD
-                % (self._testTimeString(),
-=======
                 % (self._testTimeString(test),
->>>>>>> d1fbcdbe
                    self._error_summary(skip_excinfo)))
 
     def report_unsupported(self, test, feature):
@@ -2561,47 +2557,6 @@
     return suite
 
 
-def multiply_tests_from_modules(module_name_list, scenario_iter):
-    """Adapt all tests in some given modules to given scenarios.
-
-    This is the recommended public interface for test parameterization.
-    Typically the test_suite() method for a per-implementation test
-    suite will call multiply_tests_from_modules and return the 
-    result.
-
-    :param module_name_list: List of fully-qualified names of test
-        modules.
-    :param scenario_iter: Iterable of pairs of (scenario_name, 
-        scenario_param_dict).
-
-    This returns a new TestSuite containing the cross product of
-    all the tests in all the modules, each repeated for each scenario.
-    Each test is adapted by adding the scenario name at the end 
-    of its name, and updating the test object's __dict__ with the
-    scenario_param_dict.
-
-    >>> r = multiply_tests_from_modules(
-    ...     ['bzrlib.tests.test_sampler'],
-    ...     [('one', dict(param=1)), 
-    ...      ('two', dict(param=2))])
-    >>> tests = list(iter_suite_tests(r))
-    >>> len(tests)
-    2
-    >>> tests[0].id()
-    'bzrlib.tests.test_sampler.DemoTest.test_nothing(one)'
-    >>> tests[0].param
-    1
-    >>> tests[1].param
-    2
-    """
-    loader = TestLoader()
-    suite = TestSuite()
-    adapter = TestScenarioApplier()
-    adapter.scenarios = list(scenario_iter)
-    adapt_modules(module_name_list, adapter, loader, suite)
-    return suite
-
-
 def adapt_modules(mods_list, adapter, loader, suite):
     """Adapt the modules in mods_list using adapter and add to suite."""
     for test in iter_suite_tests(loader.loadTestsFromModuleNames(mods_list)):
