--- conflicted
+++ resolved
@@ -470,11 +470,7 @@
         """Shortcut that splits cmd into words, runs, and returns stdout"""
         return self.run_bzr_captured(cmd.split(), retcode=retcode)[0]
 
-<<<<<<< HEAD
-    def run_bzr_captured(self, argv, retcode=0, encoding=None):
-=======
-    def run_bzr_captured(self, argv, retcode=0, stdin=None):
->>>>>>> 0e9652f7
+    def run_bzr_captured(self, argv, retcode=0, encoding=None, stdin=None):
         """Invoke bzr and return (stdout, stderr).
 
         Useful for code that wants to check the contents of the
@@ -491,30 +487,21 @@
         errors, and with logging set to something approximating the
         default, so that error reporting can be checked.
 
-<<<<<<< HEAD
         :param argv: arguments to invoke bzr
         :param retcode: expected return code, or None for don't-care.
         :param encoding: encoding for sys.stdout and sys.stderr
+        :param stdin: A string to be used as stdin for the command.
         """
         if encoding is None:
             encoding = bzrlib.user_encoding
+        if stdin is not None:
+            stdin = StringIO(stdin)
         stdout = StringIOWrapper()
         stderr = StringIOWrapper()
         stdout.encoding = encoding
         stderr.encoding = encoding
 
         self.log('run bzr: %r', argv)
-=======
-        argv -- arguments to invoke bzr
-        retcode -- expected return code, or None for don't-care.
-        :param stdin: A string to be used as stdin for the command.
-        """
-        if stdin is not None:
-            stdin = StringIO(stdin)
-        stdout = StringIO()
-        stderr = StringIO()
-        self.log('run bzr: %s', ' '.join(argv))
->>>>>>> 0e9652f7
         # FIXME: don't call into logging here
         handler = logging.StreamHandler(stderr)
         handler.setFormatter(bzrlib.trace.QuietFormatter())
@@ -529,14 +516,11 @@
                                            argv)
         finally:
             logger.removeHandler(handler)
-<<<<<<< HEAD
+            bzrlib.ui.ui_factory.stdin = old_stdin
         # TODO: jam 20060105 Because we theoretically know the encoding
         #       of stdout and stderr, we could decode them at this time
         #       but for now, we will assume that the output of all
         #       functions
-=======
-            bzrlib.ui.ui_factory.stdin = old_stdin
->>>>>>> 0e9652f7
         out = stdout.getvalue()
         err = stderr.getvalue()
         if out:
@@ -560,9 +544,9 @@
         :param stdin: A string to be used as stdin for the command.
         """
         retcode = kwargs.pop('retcode', 0)
-<<<<<<< HEAD
         encoding = kwargs.pop('encoding', None)
-        return self.run_bzr_captured(args, retcode=retcode, encoding=encoding)
+        stdin = kwargs.pop('stdin', None)
+        return self.run_bzr_captured(args, retcode=retcode, encoding=encoding, stdin=stdin)
 
     def run_bzr_decode(self, *args, **kwargs):
         if kwargs.has_key('encoding'):
@@ -570,10 +554,6 @@
         else:
             encoding = bzrlib.user_encoding
         return self.run_bzr(*args, **kwargs)[0].decode(encoding)
-=======
-        stdin = kwargs.pop('stdin', None)
-        return self.run_bzr_captured(args, retcode, stdin)
->>>>>>> 0e9652f7
 
     def check_inventory_shape(self, inv, shape):
         """Compare an inventory to a list of expected names.
