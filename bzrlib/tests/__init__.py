# Copyright (C) 2005 by Canonical Ltd

# This program is free software; you can redistribute it and/or modify
# it under the terms of the GNU General Public License as published by
# the Free Software Foundation; either version 2 of the License, or
# (at your option) any later version.

# This program is distributed in the hope that it will be useful,
# but WITHOUT ANY WARRANTY; without even the implied warranty of
# MERCHANTABILITY or FITNESS FOR A PARTICULAR PURPOSE.  See the
# GNU General Public License for more details.

# You should have received a copy of the GNU General Public License
# along with this program; if not, write to the Free Software
# Foundation, Inc., 59 Temple Place, Suite 330, Boston, MA  02111-1307  USA


# TODO: Perhaps there should be an API to find out if bzr running under the
# test suite -- some plugins might want to avoid making intrusive changes if
# this is the case.  However, we want behaviour under to test to diverge as
# little as possible, so this should be used rarely if it's added at all.
# (Suggestion from j-a-meinel, 2005-11-24)

from cStringIO import StringIO
import difflib
import errno
import logging
import os
import re
import shutil
import stat
import sys
import tempfile
import unittest
import time
import codecs

import bzrlib.branch
import bzrlib.commands
from bzrlib.errors import BzrError
import bzrlib.inventory
import bzrlib.iterablefile
import bzrlib.merge3
import bzrlib.osutils
import bzrlib.osutils as osutils
import bzrlib.plugin
import bzrlib.store
import bzrlib.trace
from bzrlib.transport import urlescape
from bzrlib.trace import mutter
from bzrlib.tests.TestUtil import TestLoader, TestSuite
from bzrlib.tests.treeshape import build_tree_contents

MODULES_TO_TEST = []
MODULES_TO_DOCTEST = [
                      bzrlib.branch,
                      bzrlib.commands,
                      bzrlib.errors,
                      bzrlib.inventory,
                      bzrlib.iterablefile,
                      bzrlib.merge3,
                      bzrlib.option,
                      bzrlib.osutils,
                      bzrlib.store
                      ]
def packages_to_test():
    """Return a list of packages to test.

    The packages are not globally imported so that import failures are
    triggered when running selftest, not when importing the command.
    """
    import bzrlib.doc
    import bzrlib.tests.blackbox
    return [
            bzrlib.doc,
            bzrlib.tests.blackbox
            ]


class _MyResult(unittest._TextTestResult):
    """Custom TestResult.

    Shows output in a different format, including displaying runtime for tests.
    """
    stop_early = False

    def _elapsedTime(self):
        return "%5dms" % (1000 * (time.time() - self._start_time))

    def startTest(self, test):
        unittest.TestResult.startTest(self, test)
        # In a short description, the important words are in
        # the beginning, but in an id, the important words are
        # at the end
        SHOW_DESCRIPTIONS = False
        if self.showAll:
            width = osutils.terminal_width()
            name_width = width - 15
            what = None
            if SHOW_DESCRIPTIONS:
                what = test.shortDescription()
                if what:
                    if len(what) > name_width:
                        what = what[:name_width-3] + '...'
            if what is None:
                what = test.id()
                if what.startswith('bzrlib.tests.'):
                    what = what[13:]
                if len(what) > name_width:
                    what = '...' + what[3-name_width:]
            what = what.ljust(name_width)
            self.stream.write(what)
        self.stream.flush()
        self._start_time = time.time()

    def addError(self, test, err):
        if isinstance(err[1], TestSkipped):
            return self.addSkipped(test, err)    
        unittest.TestResult.addError(self, test, err)
        if self.showAll:
            self.stream.writeln("ERROR %s" % self._elapsedTime())
        elif self.dots:
            self.stream.write('E')
        self.stream.flush()
        if self.stop_early:
            self.stop()

    def addFailure(self, test, err):
        unittest.TestResult.addFailure(self, test, err)
        if self.showAll:
            self.stream.writeln(" FAIL %s" % self._elapsedTime())
        elif self.dots:
            self.stream.write('F')
        self.stream.flush()
        if self.stop_early:
            self.stop()

    def addSuccess(self, test):
        if self.showAll:
            self.stream.writeln('   OK %s' % self._elapsedTime())
        elif self.dots:
            self.stream.write('~')
        self.stream.flush()
        unittest.TestResult.addSuccess(self, test)

    def addSkipped(self, test, skip_excinfo):
        if self.showAll:
            print >>self.stream, ' SKIP %s' % self._elapsedTime()
            print >>self.stream, '     %s' % skip_excinfo[1]
        elif self.dots:
            self.stream.write('S')
        self.stream.flush()
        # seems best to treat this as success from point-of-view of unittest
        # -- it actually does nothing so it barely matters :)
        unittest.TestResult.addSuccess(self, test)

    def printErrorList(self, flavour, errors):
        for test, err in errors:
            self.stream.writeln(self.separator1)
            self.stream.writeln("%s: %s" % (flavour, self.getDescription(test)))
            if hasattr(test, '_get_log'):
                print >>self.stream
                print >>self.stream, \
                        ('vvvv[log from %s]' % test.id()).ljust(78,'-')
                print >>self.stream, test._get_log()
                print >>self.stream, \
                        ('^^^^[log from %s]' % test.id()).ljust(78,'-')
            self.stream.writeln(self.separator2)
            self.stream.writeln("%s" % err)


class TextTestRunner(unittest.TextTestRunner):
    stop_on_failure = False

    def _makeResult(self):
        result = _MyResult(self.stream, self.descriptions, self.verbosity)
        result.stop_early = self.stop_on_failure
        return result


def iter_suite_tests(suite):
    """Return all tests in a suite, recursing through nested suites"""
    for item in suite._tests:
        if isinstance(item, unittest.TestCase):
            yield item
        elif isinstance(item, unittest.TestSuite):
            for r in iter_suite_tests(item):
                yield r
        else:
            raise Exception('unknown object %r inside test suite %r'
                            % (item, suite))


class TestSkipped(Exception):
    """Indicates that a test was intentionally skipped, rather than failing."""
    # XXX: Not used yet


class CommandFailed(Exception):
    pass

class TestCase(unittest.TestCase):
    """Base class for bzr unit tests.
    
    Tests that need access to disk resources should subclass 
    TestCaseInTempDir not TestCase.

    Error and debug log messages are redirected from their usual
    location into a temporary file, the contents of which can be
    retrieved by _get_log().  We use a real OS file, not an in-memory object,
    so that it can also capture file IO.  When the test completes this file
    is read into memory and removed from disk.
       
    There are also convenience functions to invoke bzr's command-line
    routine, and to build and check bzr trees.
   
    In addition to the usual method of overriding tearDown(), this class also
    allows subclasses to register functions into the _cleanups list, which is
    run in order as the object is torn down.  It's less likely this will be
    accidentally overlooked.
    """

    BZRPATH = 'bzr'
    _log_file_name = None
    _log_contents = ''

    def setUp(self):
        unittest.TestCase.setUp(self)
        self._cleanups = []
        self._cleanEnvironment()
        bzrlib.trace.disable_default_logging()
        self._startLogFile()

    def _ndiff_strings(self, a, b):
        """Return ndiff between two strings containing lines.
        
        A trailing newline is added if missing to make the strings
        print properly."""
        if b and b[-1] != '\n':
            b += '\n'
        if a and a[-1] != '\n':
            a += '\n'
        difflines = difflib.ndiff(a.splitlines(True),
                                  b.splitlines(True),
                                  linejunk=lambda x: False,
                                  charjunk=lambda x: False)
        return ''.join(difflines)

    def assertEqualDiff(self, a, b):
        """Assert two texts are equal, if not raise an exception.
        
        This is intended for use with multi-line strings where it can 
        be hard to find the differences by eye.
        """
        # TODO: perhaps override assertEquals to call this for strings?
        if a == b:
            return
        raise AssertionError("texts not equal:\n" + 
                             self._ndiff_strings(a, b))      
        
    def assertStartsWith(self, s, prefix):
        if not s.startswith(prefix):
            raise AssertionError('string %r does not start with %r' % (s, prefix))

    def assertEndsWith(self, s, suffix):
        if not s.endswith(prefix):
            raise AssertionError('string %r does not end with %r' % (s, suffix))

    def assertContainsRe(self, haystack, needle_re):
        """Assert that a contains something matching a regular expression."""
        if not re.search(needle_re, haystack):
            raise AssertionError('pattern "%s" not found in "%s"'
                    % (needle_re, haystack))

    def AssertSubset(self, sublist, superlist):
        """Assert that every entry in sublist is present in superlist."""
        missing = []
        for entry in sublist:
            if entry not in superlist:
                missing.append(entry)
        if len(missing) > 0:
            raise AssertionError("value(s) %r not present in container %r" % 
                                 (missing, superlist))

    def assertIs(self, left, right):
        if not (left is right):
            raise AssertionError("%r is not %r." % (left, right))

    def assertTransportMode(self, transport, path, mode):
        """Fail if a path does not have mode mode.
        
        If modes are not supported on this platform, the test is skipped.
        """
        if sys.platform == 'win32':
            return
        path_stat = transport.stat(path)
        actual_mode = stat.S_IMODE(path_stat.st_mode)
        self.assertEqual(mode, actual_mode,
            'mode of %r incorrect (%o != %o)' % (path, mode, actual_mode))

    def _startLogFile(self):
        """Send bzr and test log messages to a temporary file.

        The file is removed as the test is torn down.
        """
        fileno, name = tempfile.mkstemp(suffix='.log', prefix='testbzr')
        encoder, decoder, stream_reader, stream_writer = codecs.lookup('UTF-8')
        self._log_file = stream_writer(os.fdopen(fileno, 'w+'))
        bzrlib.trace.enable_test_log(self._log_file)
        self._log_file_name = name
        self.addCleanup(self._finishLogFile)

    def _finishLogFile(self):
        """Finished with the log file.

        Read contents into memory, close, and delete.
        """
        bzrlib.trace.disable_test_log()
        self._log_file.seek(0)
        self._log_contents = self._log_file.read()
        self._log_file.close()
        os.remove(self._log_file_name)
        self._log_file = self._log_file_name = None

    def addCleanup(self, callable):
        """Arrange to run a callable when this case is torn down.

        Callables are run in the reverse of the order they are registered, 
        ie last-in first-out.
        """
        if callable in self._cleanups:
            raise ValueError("cleanup function %r already registered on %s" 
                    % (callable, self))
        self._cleanups.append(callable)

    def _cleanEnvironment(self):
        new_env = {
            'HOME': os.getcwd(),
            'APPDATA': os.getcwd(),
            'BZREMAIL': None,
            'EMAIL': None,
        }
        self.__old_env = {}
        self.addCleanup(self._restoreEnvironment)
        for name, value in new_env.iteritems():
            self._captureVar(name, value)


    def _captureVar(self, name, newvalue):
        """Set an environment variable, preparing it to be reset when finished."""
        self.__old_env[name] = os.environ.get(name, None)
        if newvalue is None:
            if name in os.environ:
                del os.environ[name]
        else:
            os.environ[name] = newvalue

    @staticmethod
    def _restoreVar(name, value):
        if value is None:
            if name in os.environ:
                del os.environ[name]
        else:
            os.environ[name] = value

    def _restoreEnvironment(self):
        for name, value in self.__old_env.iteritems():
            self._restoreVar(name, value)

    def tearDown(self):
        self._runCleanups()
        unittest.TestCase.tearDown(self)

    def _runCleanups(self):
        """Run registered cleanup functions. 

        This should only be called from TestCase.tearDown.
        """
        # TODO: Perhaps this should keep running cleanups even if 
        # one of them fails?
        for cleanup_fn in reversed(self._cleanups):
            cleanup_fn()

    def log(self, *args):
        mutter(*args)

    def _get_log(self):
        """Return as a string the log for this test"""
        if self._log_file_name:
            return open(self._log_file_name).read()
        else:
            return self._log_contents
        # TODO: Delete the log after it's been read in

    def capture(self, cmd, retcode=0):
        """Shortcut that splits cmd into words, runs, and returns stdout"""
        return self.run_bzr_captured(cmd.split(), retcode=retcode)[0]

    def run_bzr_captured(self, argv, retcode=0):
        """Invoke bzr and return (stdout, stderr).

        Useful for code that wants to check the contents of the
        output, the way error messages are presented, etc.

        This should be the main method for tests that want to exercise the
        overall behavior of the bzr application (rather than a unit test
        or a functional test of the library.)

        Much of the old code runs bzr by forking a new copy of Python, but
        that is slower, harder to debug, and generally not necessary.

        This runs bzr through the interface that catches and reports
        errors, and with logging set to something approximating the
        default, so that error reporting can be checked.

        argv -- arguments to invoke bzr
        retcode -- expected return code, or None for don't-care.
        """
        stdout = StringIO()
        stderr = StringIO()
        self.log('run bzr: %s', ' '.join(argv))
        # FIXME: don't call into logging here
        handler = logging.StreamHandler(stderr)
        handler.setFormatter(bzrlib.trace.QuietFormatter())
        handler.setLevel(logging.INFO)
        logger = logging.getLogger('')
        logger.addHandler(handler)
        try:
            result = self.apply_redirected(None, stdout, stderr,
                                           bzrlib.commands.run_bzr_catch_errors,
                                           argv)
        finally:
            logger.removeHandler(handler)
        out = stdout.getvalue()
        err = stderr.getvalue()
        if out:
            self.log('output:\n%s', out)
        if err:
            self.log('errors:\n%s', err)
        if retcode is not None:
            self.assertEquals(result, retcode)
        return out, err

    def run_bzr(self, *args, **kwargs):
        """Invoke bzr, as if it were run from the command line.

        This should be the main method for tests that want to exercise the
        overall behavior of the bzr application (rather than a unit test
        or a functional test of the library.)

        This sends the stdout/stderr results into the test's log,
        where it may be useful for debugging.  See also run_captured.
        """
        retcode = kwargs.pop('retcode', 0)
        return self.run_bzr_captured(args, retcode)

    def check_inventory_shape(self, inv, shape):
        """Compare an inventory to a list of expected names.

        Fail if they are not precisely equal.
        """
        extras = []
        shape = list(shape)             # copy
        for path, ie in inv.entries():
            name = path.replace('\\', '/')
            if ie.kind == 'dir':
                name = name + '/'
            if name in shape:
                shape.remove(name)
            else:
                extras.append(name)
        if shape:
            self.fail("expected paths not found in inventory: %r" % shape)
        if extras:
            self.fail("unexpected paths found in inventory: %r" % extras)

    def apply_redirected(self, stdin=None, stdout=None, stderr=None,
                         a_callable=None, *args, **kwargs):
        """Call callable with redirected std io pipes.

        Returns the return code."""
        if not callable(a_callable):
            raise ValueError("a_callable must be callable.")
        if stdin is None:
            stdin = StringIO("")
        if stdout is None:
            if hasattr(self, "_log_file"):
                stdout = self._log_file
            else:
                stdout = StringIO()
        if stderr is None:
            if hasattr(self, "_log_file"):
                stderr = self._log_file
            else:
                stderr = StringIO()
        real_stdin = sys.stdin
        real_stdout = sys.stdout
        real_stderr = sys.stderr
        try:
            sys.stdout = stdout
            sys.stderr = stderr
            sys.stdin = stdin
            return a_callable(*args, **kwargs)
        finally:
            sys.stdout = real_stdout
            sys.stderr = real_stderr
            sys.stdin = real_stdin


BzrTestBase = TestCase

     
class TestCaseInTempDir(TestCase):
    """Derived class that runs a test within a temporary directory.

    This is useful for tests that need to create a branch, etc.

    The directory is created in a slightly complex way: for each
    Python invocation, a new temporary top-level directory is created.
    All test cases create their own directory within that.  If the
    tests complete successfully, the directory is removed.

    InTempDir is an old alias for FunctionalTestCase.
    """

    TEST_ROOT = None
    _TEST_NAME = 'test'
    OVERRIDE_PYTHON = 'python'

    def check_file_contents(self, filename, expect):
        self.log("check contents of file %s" % filename)
        contents = file(filename, 'r').read()
        if contents != expect:
            self.log("expected: %r" % expect)
            self.log("actually: %r" % contents)
            self.fail("contents of %s not as expected" % filename)

    def _make_test_root(self):
        if TestCaseInTempDir.TEST_ROOT is not None:
            return
        i = 0
        while True:
            root = u'test%04d.tmp' % i
            try:
                os.mkdir(root)
            except OSError, e:
                if e.errno == errno.EEXIST:
                    i += 1
                    continue
                else:
                    raise
            # successfully created
            TestCaseInTempDir.TEST_ROOT = osutils.abspath(root)
            break
        # make a fake bzr directory there to prevent any tests propagating
        # up onto the source directory's real branch
        os.mkdir(osutils.pathjoin(TestCaseInTempDir.TEST_ROOT, '.bzr'))

    def setUp(self):
        super(TestCaseInTempDir, self).setUp()
        self._make_test_root()
        _currentdir = os.getcwdu()
        short_id = self.id().replace('bzrlib.tests.', '') \
                   .replace('__main__.', '')
        self.test_dir = osutils.pathjoin(self.TEST_ROOT, short_id)
        os.mkdir(self.test_dir)
        os.chdir(self.test_dir)
        os.environ['HOME'] = self.test_dir
        os.environ['APPDATA'] = self.test_dir
        def _leaveDirectory():
            os.chdir(_currentdir)
        self.addCleanup(_leaveDirectory)
        
    def build_tree(self, shape, line_endings='native', transport=None):
        """Build a test tree according to a pattern.

        shape is a sequence of file specifications.  If the final
        character is '/', a directory is created.

        This doesn't add anything to a branch.
        :param line_endings: Either 'binary' or 'native'
                             in binary mode, exact contents are written
                             in native mode, the line endings match the
                             default platform endings.

        :param transport: A transport to write to, for building trees on 
                          VFS's. If the transport is readonly or None,
                          "." is opened automatically.
        """
        # XXX: It's OK to just create them using forward slashes on windows?
        if transport is None or transport.is_readonly():
            transport = bzrlib.transport.get_transport(".")
        for name in shape:
            self.assert_(isinstance(name, basestring))
            if name[-1] == '/':
                transport.mkdir(urlescape(name[:-1]))
            else:
                if line_endings == 'binary':
                    end = '\n'
                elif line_endings == 'native':
                    end = os.linesep
                else:
                    raise BzrError('Invalid line ending request %r' % (line_endings,))
                content = "contents of %s%s" % (name, end)
                transport.put(urlescape(name), StringIO(content))

    def build_tree_contents(self, shape):
        build_tree_contents(shape)

    def failUnlessExists(self, path):
        """Fail unless path, which may be abs or relative, exists."""
        self.failUnless(osutils.lexists(path))

    def failIfExists(self, path):
        """Fail if path, which may be abs or relative, exists."""
        self.failIf(osutils.lexists(path))
        
    def assertFileEqual(self, content, path):
        """Fail if path does not contain 'content'."""
        self.failUnless(osutils.lexists(path))
        self.assertEqualDiff(content, open(path, 'r').read())


def filter_suite_by_re(suite, pattern):
    result = TestSuite()
    filter_re = re.compile(pattern)
    for test in iter_suite_tests(suite):
        if filter_re.search(test.id()):
            result.addTest(test)
    return result


def run_suite(suite, name='test', verbose=False, pattern=".*",
              stop_on_failure=False, keep_output=False):
    TestCaseInTempDir._TEST_NAME = name
    if verbose:
        verbosity = 2
    else:
        verbosity = 1
    runner = TextTestRunner(stream=sys.stdout,
                            descriptions=0,
                            verbosity=verbosity)
    runner.stop_on_failure=stop_on_failure
    if pattern != '.*':
        suite = filter_suite_by_re(suite, pattern)
    result = runner.run(suite)
    # This is still a little bogus, 
    # but only a little. Folk not using our testrunner will
    # have to delete their temp directories themselves.
    if result.wasSuccessful() or not keep_output:
        if TestCaseInTempDir.TEST_ROOT is not None:
            shutil.rmtree(TestCaseInTempDir.TEST_ROOT) 
    else:
        print "Failed tests working directories are in '%s'\n" % TestCaseInTempDir.TEST_ROOT
    return result.wasSuccessful()


def selftest(verbose=False, pattern=".*", stop_on_failure=True,
             keep_output=False):
    """Run the whole test suite under the enhanced runner"""
    return run_suite(test_suite(), 'testbzr', verbose=verbose, pattern=pattern,
                     stop_on_failure=stop_on_failure, keep_output=keep_output)


def test_suite():
    """Build and return TestSuite for the whole program."""
    from doctest import DocTestSuite

    global MODULES_TO_DOCTEST

    testmod_names = [ \
                   'bzrlib.tests.test_ancestry',
                   'bzrlib.tests.test_annotate',
                   'bzrlib.tests.test_api',
                   'bzrlib.tests.test_bad_files',
                   'bzrlib.tests.test_basis_inventory',
                   'bzrlib.tests.test_branch',
                   'bzrlib.tests.test_command',
                   'bzrlib.tests.test_commit',
                   'bzrlib.tests.test_commit_merge',
                   'bzrlib.tests.test_config',
                   'bzrlib.tests.test_conflicts',
                   'bzrlib.tests.test_diff',
<<<<<<< HEAD
                   'bzrlib.tests.test_decorators',
=======
                   'bzrlib.tests.test_doc_generate',
>>>>>>> c66982bd
                   'bzrlib.tests.test_fetch',
                   'bzrlib.tests.test_fileid_involved',
                   'bzrlib.tests.test_gpg',
                   'bzrlib.tests.test_graph',
                   'bzrlib.tests.test_hashcache',
                   'bzrlib.tests.test_http',
                   'bzrlib.tests.test_identitymap',
                   'bzrlib.tests.test_inv',
                   'bzrlib.tests.test_lockable_files',
                   'bzrlib.tests.test_log',
                   'bzrlib.tests.test_merge',
                   'bzrlib.tests.test_merge3',
                   'bzrlib.tests.test_merge_core',
                   'bzrlib.tests.test_missing',
                   'bzrlib.tests.test_msgeditor',
                   'bzrlib.tests.test_nonascii',
                   'bzrlib.tests.test_options',
                   'bzrlib.tests.test_osutils',
                   'bzrlib.tests.test_parent',
                   'bzrlib.tests.test_permissions',
                   'bzrlib.tests.test_plugins',
                   'bzrlib.tests.test_remove',
                   'bzrlib.tests.test_revision',
                   'bzrlib.tests.test_revisionnamespaces',
                   'bzrlib.tests.test_revprops',
                   'bzrlib.tests.test_reweave',
                   'bzrlib.tests.test_rio',
                   'bzrlib.tests.test_sampler',
                   'bzrlib.tests.test_selftest',
                   'bzrlib.tests.test_setup',
                   'bzrlib.tests.test_sftp_transport',
                   'bzrlib.tests.test_smart_add',
                   'bzrlib.tests.test_source',
                   'bzrlib.tests.test_status',
                   'bzrlib.tests.test_store',
                   'bzrlib.tests.test_symbol_versioning',
                   'bzrlib.tests.test_testament',
                   'bzrlib.tests.test_trace',
                   'bzrlib.tests.test_transactions',
                   'bzrlib.tests.test_transport',
                   'bzrlib.tests.test_tsort',
                   'bzrlib.tests.test_ui',
                   'bzrlib.tests.test_uncommit',
                   'bzrlib.tests.test_upgrade',
                   'bzrlib.tests.test_weave',
                   'bzrlib.tests.test_whitebox',
                   'bzrlib.tests.test_workingtree',
                   'bzrlib.tests.test_xml',
                   ]
    test_transport_implementations = [
        'bzrlib.tests.test_transport_implementations']

    TestCase.BZRPATH = osutils.pathjoin(
            osutils.realpath(osutils.dirname(bzrlib.__path__[0])), 'bzr')
    print '%10s: %s' % ('bzr', osutils.realpath(sys.argv[0]))
    print '%10s: %s' % ('bzrlib', bzrlib.__path__[0])
    print
    suite = TestSuite()
    # python2.4's TestLoader.loadTestsFromNames gives very poor 
    # errors if it fails to load a named module - no indication of what's
    # actually wrong, just "no such module".  We should probably override that
    # class, but for the moment just load them ourselves. (mbp 20051202)
    loader = TestLoader()
    from bzrlib.transport import TransportTestProviderAdapter
    adapter = TransportTestProviderAdapter()
    for mod_name in test_transport_implementations:
        mod = _load_module_by_name(mod_name)
        for test in iter_suite_tests(loader.loadTestsFromModule(mod)):
            suite.addTests(adapter.adapt(test))
    for mod_name in testmod_names:
        mod = _load_module_by_name(mod_name)
        suite.addTest(loader.loadTestsFromModule(mod))
    for package in packages_to_test():
        suite.addTest(package.test_suite())
    for m in MODULES_TO_TEST:
        suite.addTest(loader.loadTestsFromModule(m))
    for m in (MODULES_TO_DOCTEST):
        suite.addTest(DocTestSuite(m))
    for name, plugin in bzrlib.plugin.all_plugins().items():
        if hasattr(plugin, 'test_suite'):
            suite.addTest(plugin.test_suite())
    return suite


def _load_module_by_name(mod_name):
    parts = mod_name.split('.')
    module = __import__(mod_name)
    del parts[0]
    # for historical reasons python returns the top-level module even though
    # it loads the submodule; we need to walk down to get the one we want.
    while parts:
        module = getattr(module, parts.pop(0))
    return module<|MERGE_RESOLUTION|>--- conflicted
+++ resolved
@@ -680,12 +680,9 @@
                    'bzrlib.tests.test_commit_merge',
                    'bzrlib.tests.test_config',
                    'bzrlib.tests.test_conflicts',
+                   'bzrlib.tests.test_decorators',
                    'bzrlib.tests.test_diff',
-<<<<<<< HEAD
-                   'bzrlib.tests.test_decorators',
-=======
                    'bzrlib.tests.test_doc_generate',
->>>>>>> c66982bd
                    'bzrlib.tests.test_fetch',
                    'bzrlib.tests.test_fileid_involved',
                    'bzrlib.tests.test_gpg',
