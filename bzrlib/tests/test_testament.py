--- conflicted
+++ resolved
@@ -20,13 +20,10 @@
 
 import os
 
+from bzrlib.osutils import sha, has_symlinks
 from bzrlib.tests import SymlinkFeature, TestCaseWithTransport
 from bzrlib.testament import Testament, StrictTestament, StrictTestament3
 from bzrlib.transform import TreeTransform
-<<<<<<< HEAD
-from bzrlib.osutils import sha, has_symlinks
-=======
->>>>>>> 0b1e4bbb
 
 
 class TestamentSetup(TestCaseWithTransport):
