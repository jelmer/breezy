--- conflicted
+++ resolved
@@ -15,14 +15,10 @@
 # Foundation, Inc., 51 Franklin Street, Fifth Floor, Boston, MA 02110-1301 USA
 
 
-<<<<<<< HEAD
-from bzrlib.tests import per_repository
-=======
 from bzrlib.tests.per_repository import TestCaseWithRepository
->>>>>>> 5b4e9e49
 
 
-class TestDefaultStackingPolicy(per_repository.TestCaseWithRepository):
+class TestDefaultStackingPolicy(TestCaseWithRepository):
 
     def test_sprout_to_smart_server_stacking_policy_handling(self):
         """Obey policy where possible, ignore otherwise."""
