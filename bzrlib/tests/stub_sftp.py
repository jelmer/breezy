--- conflicted
+++ resolved
@@ -297,24 +297,14 @@
                 threading.Thread(target=self._callback, args=(s,)).start()
             except socket.error, x:
                 sys.excepthook(*sys.exc_info())
-<<<<<<< HEAD
-                warning('Socket error during accept() within unit test server'
-                        ' thread: %r' % x)
-=======
                 trace.warning('Socket error during accept() '
                               'within unit test server thread: %r' % x)
->>>>>>> ab295d85
             except Exception, x:
                 # probably a failed test; unit test thread will log the
                 # failure/error
                 sys.excepthook(*sys.exc_info())
-<<<<<<< HEAD
-                warning('Exception from within unit test server thread: %r' %
-                        x)
-=======
                 trace.warning(
                     'Exception from within unit test server thread: %r' % x)
->>>>>>> ab295d85
 
 
 class SocketDelay(object):
@@ -448,15 +438,6 @@
         if not (backing_server is None or
                 isinstance(backing_server, local.LocalURLServer)):
             raise AssertionError(
-<<<<<<< HEAD
-                "backing_server should not be %r, because this can only serve the "
-                "local current working directory." % (backing_server,))
-        self._original_vendor = ssh._ssh_vendor_manager._cached_ssh_vendor
-        ssh._ssh_vendor_manager._cached_ssh_vendor = self._vendor
-        if sys.platform == 'win32':
-            # Win32 needs to use the UNICODE api
-            self._homedir = getcwd()
-=======
                 'backing_server should not be %r, because this can only serve '
                 'the local current working directory.' % (backing_server,))
         self._original_vendor = ssh._ssh_vendor_manager._cached_ssh_vendor
@@ -466,7 +447,6 @@
         if sys.platform == 'win32':
             # Win32 needs to use the UNICODE api
             self._homedir = os.getcwdu()
->>>>>>> ab295d85
         else:
             # But Linux SFTP servers should just deal in bytestreams
             self._homedir = os.getcwd()
