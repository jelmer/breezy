# Copyright (C) 2004, 2005, 2006 Canonical Ltd
#
# This program is free software; you can redistribute it and/or modify
# it under the terms of the GNU General Public License as published by
# the Free Software Foundation; either version 2 of the License, or
# (at your option) any later version.
#
# This program is distributed in the hope that it will be useful,
# but WITHOUT ANY WARRANTY; without even the implied warranty of
# MERCHANTABILITY or FITNESS FOR A PARTICULAR PURPOSE.  See the
# GNU General Public License for more details.
#
# You should have received a copy of the GNU General Public License
# along with this program; if not, write to the Free Software
# Foundation, Inc., 59 Temple Place, Suite 330, Boston, MA  02111-1307  USA


import os
import sys
import stat
from cStringIO import StringIO

import bzrlib
from bzrlib import urlutils
from bzrlib.errors import (
    ConnectionError,
    DependencyNotPresent,
    FileExists,
    NoSuchFile,
    PathNotChild,
    TransportNotPossible,
    UnsupportedProtocol,
    )
from bzrlib.tests import TestCase, TestCaseInTempDir
from bzrlib.transport import (_CoalescedOffset,
                              _get_protocol_handlers,
                              _get_transport_modules,
                              get_transport,
                              register_lazy_transport,
                              _set_protocol_handlers,
                              Transport,
                              )
from bzrlib.transport.memory import MemoryTransport
from bzrlib.transport.local import LocalTransport


# TODO: Should possibly split transport-specific tests into their own files.


class TestTransport(TestCase):
    """Test the non transport-concrete class functionality."""

    def test__get_set_protocol_handlers(self):
        handlers = _get_protocol_handlers()
        self.assertNotEqual({}, handlers)
        try:
            _set_protocol_handlers({})
            self.assertEqual({}, _get_protocol_handlers())
        finally:
            _set_protocol_handlers(handlers)

    def test_get_transport_modules(self):
        handlers = _get_protocol_handlers()
        class SampleHandler(object):
            """I exist, isnt that enough?"""
        try:
            my_handlers = {}
            _set_protocol_handlers(my_handlers)
            register_lazy_transport('foo', 'bzrlib.tests.test_transport', 'TestTransport.SampleHandler')
            register_lazy_transport('bar', 'bzrlib.tests.test_transport', 'TestTransport.SampleHandler')
            self.assertEqual([SampleHandler.__module__],
                             _get_transport_modules())
        finally:
            _set_protocol_handlers(handlers)

    def test_transport_dependency(self):
        """Transport with missing dependency causes no error"""
        saved_handlers = _get_protocol_handlers()
        try:
            register_lazy_transport('foo', 'bzrlib.tests.test_transport',
                    'BadTransportHandler')
            try:
                get_transport('foo://fooserver/foo')
            except UnsupportedProtocol, e:
                e_str = str(e)
                self.assertEquals('Unsupported protocol'
                                  ' for url "foo://fooserver/foo":'
                                  ' Unable to import library "some_lib":'
                                  ' testing missing dependency', str(e))
            else:
                self.fail('Did not raise UnsupportedProtocol')
        finally:
            # restore original values
            _set_protocol_handlers(saved_handlers)
            
    def test_transport_fallback(self):
        """Transport with missing dependency causes no error"""
        saved_handlers = _get_protocol_handlers()
        try:
            _set_protocol_handlers({})
            register_lazy_transport('foo', 'bzrlib.tests.test_transport',
                    'BackupTransportHandler')
            register_lazy_transport('foo', 'bzrlib.tests.test_transport',
                    'BadTransportHandler')
            t = get_transport('foo://fooserver/foo')
            self.assertTrue(isinstance(t, BackupTransportHandler))
        finally:
            _set_protocol_handlers(saved_handlers)

    def test__combine_paths(self):
        t = Transport('/')
        self.assertEqual('/home/sarah/project/foo',
                         t._combine_paths('/home/sarah', 'project/foo'))
        self.assertEqual('/etc',
                         t._combine_paths('/home/sarah', '../../etc'))
        self.assertEqual('/etc',
                         t._combine_paths('/home/sarah', '../../../etc'))
        self.assertEqual('/etc',
                         t._combine_paths('/home/sarah', '/etc'))


class TestCoalesceOffsets(TestCase):
    
    def check(self, expected, offsets, limit=0, fudge=0):
        coalesce = Transport._coalesce_offsets
        exp = [_CoalescedOffset(*x) for x in expected]
        out = list(coalesce(offsets, limit=limit, fudge_factor=fudge))
        self.assertEqual(exp, out)

    def test_coalesce_empty(self):
        self.check([], [])

    def test_coalesce_simple(self):
        self.check([(0, 10, [(0, 10)])], [(0, 10)])

    def test_coalesce_unrelated(self):
        self.check([(0, 10, [(0, 10)]),
                    (20, 10, [(0, 10)]),
                   ], [(0, 10), (20, 10)])
            
    def test_coalesce_unsorted(self):
        self.check([(20, 10, [(0, 10)]),
                    (0, 10, [(0, 10)]),
                   ], [(20, 10), (0, 10)])

    def test_coalesce_nearby(self):
        self.check([(0, 20, [(0, 10), (10, 10)])],
                   [(0, 10), (10, 10)])

    def test_coalesce_overlapped(self):
        self.check([(0, 15, [(0, 10), (5, 10)])],
                   [(0, 10), (5, 10)])

    def test_coalesce_limit(self):
        self.check([(10, 50, [(0, 10), (10, 10), (20, 10),
                              (30, 10), (40, 10)]),
                    (60, 50, [(0, 10), (10, 10), (20, 10),
                              (30, 10), (40, 10)]),
                   ], [(10, 10), (20, 10), (30, 10), (40, 10),
                       (50, 10), (60, 10), (70, 10), (80, 10),
                       (90, 10), (100, 10)],
                    limit=5)

    def test_coalesce_no_limit(self):
        self.check([(10, 100, [(0, 10), (10, 10), (20, 10),
                               (30, 10), (40, 10), (50, 10),
                               (60, 10), (70, 10), (80, 10),
                               (90, 10)]),
                   ], [(10, 10), (20, 10), (30, 10), (40, 10),
                       (50, 10), (60, 10), (70, 10), (80, 10),
                       (90, 10), (100, 10)])

    def test_coalesce_fudge(self):
        self.check([(10, 30, [(0, 10), (20, 10)]),
                    (100, 10, [(0, 10),]),
                   ], [(10, 10), (30, 10), (100, 10)],
                   fudge=10
                  )


class TestMemoryTransport(TestCase):

    def test_get_transport(self):
        MemoryTransport()

    def test_clone(self):
        transport = MemoryTransport()
        self.assertTrue(isinstance(transport, MemoryTransport))
        self.assertEqual("memory:///", transport.clone("/").base)

    def test_abspath(self):
        transport = MemoryTransport()
        self.assertEqual("memory:///relpath", transport.abspath('relpath'))

    def test_abspath_of_root(self):
        transport = MemoryTransport()
        self.assertEqual("memory:///", transport.base)
        self.assertEqual("memory:///", transport.abspath('/'))

    def test_abspath_of_relpath_starting_at_root(self):
        transport = MemoryTransport()
        self.assertEqual("memory:///foo", transport.abspath('/foo'))

    def test_append_and_get(self):
        transport = MemoryTransport()
        transport.append_bytes('path', 'content')
        self.assertEqual(transport.get('path').read(), 'content')
        transport.append_file('path', StringIO('content'))
        self.assertEqual(transport.get('path').read(), 'contentcontent')

    def test_put_and_get(self):
        transport = MemoryTransport()
        transport.put_file('path', StringIO('content'))
        self.assertEqual(transport.get('path').read(), 'content')
        transport.put_bytes('path', 'content')
        self.assertEqual(transport.get('path').read(), 'content')

    def test_append_without_dir_fails(self):
        transport = MemoryTransport()
        self.assertRaises(NoSuchFile,
                          transport.append_bytes, 'dir/path', 'content')

    def test_put_without_dir_fails(self):
        transport = MemoryTransport()
        self.assertRaises(NoSuchFile,
                          transport.put_file, 'dir/path', StringIO('content'))

    def test_get_missing(self):
        transport = MemoryTransport()
        self.assertRaises(NoSuchFile, transport.get, 'foo')

    def test_has_missing(self):
        transport = MemoryTransport()
        self.assertEquals(False, transport.has('foo'))

    def test_has_present(self):
        transport = MemoryTransport()
        transport.append_bytes('foo', 'content')
        self.assertEquals(True, transport.has('foo'))

    def test_list_dir(self):
        transport = MemoryTransport()
        transport.put_bytes('foo', 'content')
        transport.mkdir('dir')
        transport.put_bytes('dir/subfoo', 'content')
        transport.put_bytes('dirlike', 'content')

        self.assertEquals(['dir', 'dirlike', 'foo'], sorted(transport.list_dir('.')))
        self.assertEquals(['subfoo'], sorted(transport.list_dir('dir')))

    def test_mkdir(self):
        transport = MemoryTransport()
        transport.mkdir('dir')
        transport.append_bytes('dir/path', 'content')
        self.assertEqual(transport.get('dir/path').read(), 'content')

    def test_mkdir_missing_parent(self):
        transport = MemoryTransport()
        self.assertRaises(NoSuchFile,
                          transport.mkdir, 'dir/dir')

    def test_mkdir_twice(self):
        transport = MemoryTransport()
        transport.mkdir('dir')
        self.assertRaises(FileExists, transport.mkdir, 'dir')

    def test_parameters(self):
        transport = MemoryTransport()
        self.assertEqual(True, transport.listable())
        self.assertEqual(False, transport.should_cache())
        self.assertEqual(False, transport.is_readonly())

    def test_iter_files_recursive(self):
        transport = MemoryTransport()
        transport.mkdir('dir')
        transport.put_bytes('dir/foo', 'content')
        transport.put_bytes('dir/bar', 'content')
        transport.put_bytes('bar', 'content')
        paths = set(transport.iter_files_recursive())
        self.assertEqual(set(['dir/foo', 'dir/bar', 'bar']), paths)

    def test_stat(self):
        transport = MemoryTransport()
        transport.put_bytes('foo', 'content')
        transport.put_bytes('bar', 'phowar')
        self.assertEqual(7, transport.stat('foo').st_size)
        self.assertEqual(6, transport.stat('bar').st_size)


class ChrootDecoratorTransportTest(TestCase):
    """Chroot decoration specific tests."""

    def test_construct(self):
        from bzrlib.transport import chroot
        transport = chroot.ChrootTransportDecorator('chroot+memory:///pathA/')
        self.assertEqual('memory:///pathA/', transport.chroot_url)
        self.assertEqual('/', transport.chroot_relative)
        transport = chroot.ChrootTransportDecorator('chroot+memory:///pathA')
        self.assertEqual('memory:///pathA/', transport.chroot_url)
        self.assertEqual('/', transport.chroot_relative)
        transport = chroot.ChrootTransportDecorator(
            'chroot+memory:///path/B', chroot='memory:///path/')
        self.assertEqual('memory:///path/', transport.chroot_url)
        self.assertEqual('/B/', transport.chroot_relative)

    def test_append_file(self):
        transport = get_transport('chroot+memory:///foo/bar')
        self.assertRaises(PathNotChild, transport.append_file, '/foo', None)

    def test_append_bytes(self):
        transport = get_transport('chroot+memory:///foo/bar')
        self.assertRaises(PathNotChild, transport.append_bytes, '/foo', 'bytes')

    def test_clone(self):
<<<<<<< HEAD
        transport = get_transport('chroot+file:///foo/bar')
        # relpath from root and root path are the same
        relpath_cloned = transport.clone('foo')
        abspath_cloned = transport.clone('/foo')
        self.assertEqual(relpath_cloned.base, abspath_cloned.base)
        self.assertEqual(relpath_cloned.chroot_url, abspath_cloned.chroot_url)
        self.assertEqual(relpath_cloned.chroot_relative,
            abspath_cloned.chroot_relative)
        transport = transport.clone('subdir')
        # clone preserves chroot_url and adjusts chroot_relative
        self.assertEqual('file:///foo/bar/', transport.chroot_url)
        self.assertEqual('/subdir/', transport.chroot_relative)
        transport = transport.clone('/otherdir')
        # clone preserves chroot_url and adjusts chroot_relative
        self.assertEqual('file:///foo/bar/', transport.chroot_url)
        self.assertEqual('/otherdir/', transport.chroot_relative)
=======
        transport = get_transport('chroot+memory:///foo/bar')
        self.assertRaises(PathNotChild, transport.clone, '/foo')
>>>>>>> 4f321948

    def test_delete(self):
        transport = get_transport('chroot+memory:///foo/bar')
        self.assertRaises(PathNotChild, transport.delete, '/foo')

    def test_delete_tree(self):
        transport = get_transport('chroot+memory:///foo/bar')
        self.assertRaises(PathNotChild, transport.delete_tree, '/foo')

    def test_get(self):
        transport = get_transport('chroot+memory:///foo/bar')
        self.assertRaises(PathNotChild, transport.get, '/foo')

    def test_get_bytes(self):
        transport = get_transport('chroot+memory:///foo/bar')
        self.assertRaises(PathNotChild, transport.get_bytes, '/foo')

    def test_has(self):
        transport = get_transport('chroot+memory:///foo/bar')
        self.assertRaises(PathNotChild, transport.has, '/foo')

    def test_list_dir(self):
        transport = get_transport('chroot+memory:///foo/bar')
        self.assertRaises(PathNotChild, transport.list_dir, '/foo')

    def test_lock_read(self):
        transport = get_transport('chroot+memory:///foo/bar')
        self.assertRaises(PathNotChild, transport.lock_read, '/foo')

    def test_lock_write(self):
        transport = get_transport('chroot+memory:///foo/bar')
        self.assertRaises(PathNotChild, transport.lock_write, '/foo')

    def test_mkdir(self):
        transport = get_transport('chroot+memory:///foo/bar')
        self.assertRaises(PathNotChild, transport.mkdir, '/foo')

    def test_put_bytes(self):
        transport = get_transport('chroot+memory:///foo/bar')
        self.assertRaises(PathNotChild, transport.put_bytes, '/foo', 'bytes')

    def test_put_file(self):
        transport = get_transport('chroot+memory:///foo/bar')
        self.assertRaises(PathNotChild, transport.put_file, '/foo', None)

    def test_rename(self):
        transport = get_transport('chroot+memory:///foo/bar')
        self.assertRaises(PathNotChild, transport.rename, '/aaa', 'bbb')
        self.assertRaises(PathNotChild, transport.rename, 'ccc', '/d')

    def test_rmdir(self):
        transport = get_transport('chroot+memory:///foo/bar')
        self.assertRaises(PathNotChild, transport.rmdir, '/foo')

    def test_stat(self):
        transport = get_transport('chroot+memory:///foo/bar')
        self.assertRaises(PathNotChild, transport.stat, '/foo')


class ReadonlyDecoratorTransportTest(TestCase):
    """Readonly decoration specific tests."""

    def test_local_parameters(self):
        import bzrlib.transport.readonly as readonly
        # connect to . in readonly mode
        transport = readonly.ReadonlyTransportDecorator('readonly+.')
        self.assertEqual(True, transport.listable())
        self.assertEqual(False, transport.should_cache())
        self.assertEqual(True, transport.is_readonly())

    def test_http_parameters(self):
        from bzrlib.tests.HttpServer import HttpServer
        import bzrlib.transport.readonly as readonly
        # connect to . via http which is not listable
        server = HttpServer()
        server.setUp()
        try:
            transport = get_transport('readonly+' + server.get_url())
            self.failUnless(isinstance(transport,
                                       readonly.ReadonlyTransportDecorator))
            self.assertEqual(False, transport.listable())
            self.assertEqual(True, transport.should_cache())
            self.assertEqual(True, transport.is_readonly())
        finally:
            server.tearDown()


class FakeNFSDecoratorTests(TestCaseInTempDir):
    """NFS decorator specific tests."""

    def get_nfs_transport(self, url):
        import bzrlib.transport.fakenfs as fakenfs
        # connect to url with nfs decoration
        return fakenfs.FakeNFSTransportDecorator('fakenfs+' + url)

    def test_local_parameters(self):
        # the listable, should_cache and is_readonly parameters
        # are not changed by the fakenfs decorator
        transport = self.get_nfs_transport('.')
        self.assertEqual(True, transport.listable())
        self.assertEqual(False, transport.should_cache())
        self.assertEqual(False, transport.is_readonly())

    def test_http_parameters(self):
        # the listable, should_cache and is_readonly parameters
        # are not changed by the fakenfs decorator
        from bzrlib.tests.HttpServer import HttpServer
        # connect to . via http which is not listable
        server = HttpServer()
        server.setUp()
        try:
            transport = self.get_nfs_transport(server.get_url())
            self.assertIsInstance(
                transport, bzrlib.transport.fakenfs.FakeNFSTransportDecorator)
            self.assertEqual(False, transport.listable())
            self.assertEqual(True, transport.should_cache())
            self.assertEqual(True, transport.is_readonly())
        finally:
            server.tearDown()

    def test_fakenfs_server_default(self):
        # a FakeNFSServer() should bring up a local relpath server for itself
        import bzrlib.transport.fakenfs as fakenfs
        server = fakenfs.FakeNFSServer()
        server.setUp()
        try:
            # the url should be decorated appropriately
            self.assertStartsWith(server.get_url(), 'fakenfs+')
            # and we should be able to get a transport for it
            transport = get_transport(server.get_url())
            # which must be a FakeNFSTransportDecorator instance.
            self.assertIsInstance(
                transport, fakenfs.FakeNFSTransportDecorator)
        finally:
            server.tearDown()

    def test_fakenfs_rename_semantics(self):
        # a FakeNFS transport must mangle the way rename errors occur to
        # look like NFS problems.
        transport = self.get_nfs_transport('.')
        self.build_tree(['from/', 'from/foo', 'to/', 'to/bar'],
                        transport=transport)
        self.assertRaises(bzrlib.errors.ResourceBusy,
                          transport.rename, 'from', 'to')


class FakeVFATDecoratorTests(TestCaseInTempDir):
    """Tests for simulation of VFAT restrictions"""

    def get_vfat_transport(self, url):
        """Return vfat-backed transport for test directory"""
        from bzrlib.transport.fakevfat import FakeVFATTransportDecorator
        return FakeVFATTransportDecorator('vfat+' + url)

    def test_transport_creation(self):
        from bzrlib.transport.fakevfat import FakeVFATTransportDecorator
        transport = self.get_vfat_transport('.')
        self.assertIsInstance(transport, FakeVFATTransportDecorator)

    def test_transport_mkdir(self):
        transport = self.get_vfat_transport('.')
        transport.mkdir('HELLO')
        self.assertTrue(transport.has('hello'))
        self.assertTrue(transport.has('Hello'))

    def test_forbidden_chars(self):
        transport = self.get_vfat_transport('.')
        self.assertRaises(ValueError, transport.has, "<NU>")


class BadTransportHandler(Transport):
    def __init__(self, base_url):
        raise DependencyNotPresent('some_lib', 'testing missing dependency')


class BackupTransportHandler(Transport):
    """Test transport that works as a backup for the BadTransportHandler"""
    pass


class TestTransportImplementation(TestCaseInTempDir):
    """Implementation verification for transports.
    
    To verify a transport we need a server factory, which is a callable
    that accepts no parameters and returns an implementation of
    bzrlib.transport.Server.
    
    That Server is then used to construct transport instances and test
    the transport via loopback activity.

    Currently this assumes that the Transport object is connected to the 
    current working directory.  So that whatever is done 
    through the transport, should show up in the working 
    directory, and vice-versa. This is a bug, because its possible to have
    URL schemes which provide access to something that may not be 
    result in storage on the local disk, i.e. due to file system limits, or 
    due to it being a database or some other non-filesystem tool.

    This also tests to make sure that the functions work with both
    generators and lists (assuming iter(list) is effectively a generator)
    """
    
    def setUp(self):
        super(TestTransportImplementation, self).setUp()
        self._server = self.transport_server()
        self._server.setUp()

    def tearDown(self):
        super(TestTransportImplementation, self).tearDown()
        self._server.tearDown()
        
    def get_transport(self):
        """Return a connected transport to the local directory."""
        base_url = self._server.get_url()
        # try getting the transport via the regular interface:
        t = get_transport(base_url)
        if not isinstance(t, self.transport_class):
            # we did not get the correct transport class type. Override the
            # regular connection behaviour by direct construction.
            t = self.transport_class(base_url)
        return t


class TestLocalTransports(TestCase):

    def test_get_transport_from_abspath(self):
        here = os.path.abspath('.')
        t = get_transport(here)
        self.assertIsInstance(t, LocalTransport)
        self.assertEquals(t.base, urlutils.local_path_to_url(here) + '/')

    def test_get_transport_from_relpath(self):
        here = os.path.abspath('.')
        t = get_transport('.')
        self.assertIsInstance(t, LocalTransport)
        self.assertEquals(t.base, urlutils.local_path_to_url('.') + '/')

    def test_get_transport_from_local_url(self):
        here = os.path.abspath('.')
        here_url = urlutils.local_path_to_url(here) + '/'
        t = get_transport(here_url)
        self.assertIsInstance(t, LocalTransport)
        self.assertEquals(t.base, here_url)<|MERGE_RESOLUTION|>--- conflicted
+++ resolved
@@ -312,8 +312,7 @@
         self.assertRaises(PathNotChild, transport.append_bytes, '/foo', 'bytes')
 
     def test_clone(self):
-<<<<<<< HEAD
-        transport = get_transport('chroot+file:///foo/bar')
+        transport = get_transport('chroot+memory:///foo/bar')
         # relpath from root and root path are the same
         relpath_cloned = transport.clone('foo')
         abspath_cloned = transport.clone('/foo')
@@ -323,16 +322,12 @@
             abspath_cloned.chroot_relative)
         transport = transport.clone('subdir')
         # clone preserves chroot_url and adjusts chroot_relative
-        self.assertEqual('file:///foo/bar/', transport.chroot_url)
+        self.assertEqual('memory:///foo/bar/', transport.chroot_url)
         self.assertEqual('/subdir/', transport.chroot_relative)
         transport = transport.clone('/otherdir')
         # clone preserves chroot_url and adjusts chroot_relative
-        self.assertEqual('file:///foo/bar/', transport.chroot_url)
+        self.assertEqual('memory:///foo/bar/', transport.chroot_url)
         self.assertEqual('/otherdir/', transport.chroot_relative)
-=======
-        transport = get_transport('chroot+memory:///foo/bar')
-        self.assertRaises(PathNotChild, transport.clone, '/foo')
->>>>>>> 4f321948
 
     def test_delete(self):
         transport = get_transport('chroot+memory:///foo/bar')
