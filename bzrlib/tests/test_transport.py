# Copyright (C) 2004, 2005, 2006, 2007 Canonical Ltd
#
# This program is free software; you can redistribute it and/or modify
# it under the terms of the GNU General Public License as published by
# the Free Software Foundation; either version 2 of the License, or
# (at your option) any later version.
#
# This program is distributed in the hope that it will be useful,
# but WITHOUT ANY WARRANTY; without even the implied warranty of
# MERCHANTABILITY or FITNESS FOR A PARTICULAR PURPOSE.  See the
# GNU General Public License for more details.
#
# You should have received a copy of the GNU General Public License
# along with this program; if not, write to the Free Software
# Foundation, Inc., 59 Temple Place, Suite 330, Boston, MA  02111-1307  USA


from cStringIO import StringIO

import bzrlib
<<<<<<< HEAD
from bzrlib.errors import (NoSuchFile, FileExists,
                           TransportNotPossible,
                           ConnectionError,
                           DependencyNotPresent,
                           InvalidURL,
=======
from bzrlib import (
    errors,
    osutils,
    urlutils,
    )
from bzrlib.errors import (DependencyNotPresent,
                           FileExists,
                           InvalidURLJoin,
                           NoSuchFile,
                           PathNotChild,
                           ReadError,
                           UnsupportedProtocol,
>>>>>>> ebdefa04
                           )
from bzrlib.tests import TestCase, TestCaseInTempDir
from bzrlib.transport import (_clear_protocol_handlers,
                              _CoalescedOffset,
                              ConnectedTransport,
                              _get_protocol_handlers,
                              _set_protocol_handlers,
                              _get_transport_modules,
                              get_transport,
                              LateReadError,
                              register_lazy_transport,
<<<<<<< HEAD
                              _set_protocol_handlers,
=======
                              register_transport_proto,
>>>>>>> ebdefa04
                              Transport,
                              )
from bzrlib.transport.chroot import ChrootServer
from bzrlib.transport.memory import MemoryTransport
from bzrlib.transport.local import (LocalTransport,
                                    EmulatedWin32LocalTransport)


# TODO: Should possibly split transport-specific tests into their own files.


class TestTransport(TestCase):
    """Test the non transport-concrete class functionality."""

    def test__get_set_protocol_handlers(self):
        handlers = _get_protocol_handlers()
        self.assertNotEqual([], handlers.keys( ))
        try:
            _clear_protocol_handlers()
            self.assertEqual([], _get_protocol_handlers().keys())
        finally:
            _set_protocol_handlers(handlers)

    def test_get_transport_modules(self):
        handlers = _get_protocol_handlers()
        # don't pollute the current handlers
        _clear_protocol_handlers()
        class SampleHandler(object):
            """I exist, isnt that enough?"""
        try:
            _clear_protocol_handlers()
            register_transport_proto('foo')
            register_lazy_transport('foo', 'bzrlib.tests.test_transport',
                                    'TestTransport.SampleHandler')
            register_transport_proto('bar')
            register_lazy_transport('bar', 'bzrlib.tests.test_transport',
                                    'TestTransport.SampleHandler')
            self.assertEqual([SampleHandler.__module__,
                              'bzrlib.transport.chroot'],
                             _get_transport_modules())
        finally:
            _set_protocol_handlers(handlers)

    def test_transport_dependency(self):
        """Transport with missing dependency causes no error"""
        saved_handlers = _get_protocol_handlers()
        # don't pollute the current handlers
        _clear_protocol_handlers()
        try:
            register_transport_proto('foo')
            register_lazy_transport('foo', 'bzrlib.tests.test_transport',
                    'BadTransportHandler')
<<<<<<< HEAD
            # TODO: jam 20060427 Now we get InvalidURL because it looks like 
            #       a URL but we have no support for it.
            #       Is it better to always fall back to LocalTransport?
            #       I think this is a better error than a future NoSuchFile
            self.assertRaises(InvalidURL, get_transport, 'foo://fooserver/foo')
=======
            try:
                get_transport('foo://fooserver/foo')
            except UnsupportedProtocol, e:
                e_str = str(e)
                self.assertEquals('Unsupported protocol'
                                  ' for url "foo://fooserver/foo":'
                                  ' Unable to import library "some_lib":'
                                  ' testing missing dependency', str(e))
            else:
                self.fail('Did not raise UnsupportedProtocol')
>>>>>>> ebdefa04
        finally:
            # restore original values
            _set_protocol_handlers(saved_handlers)
            
    def test_transport_fallback(self):
        """Transport with missing dependency causes no error"""
        saved_handlers = _get_protocol_handlers()
        try:
            _clear_protocol_handlers()
            register_transport_proto('foo')
            register_lazy_transport('foo', 'bzrlib.tests.test_transport',
                    'BackupTransportHandler')
            register_lazy_transport('foo', 'bzrlib.tests.test_transport',
                    'BadTransportHandler')
            t = get_transport('foo://fooserver/foo')
            self.assertTrue(isinstance(t, BackupTransportHandler))
        finally:
            _set_protocol_handlers(saved_handlers)

    def test_LateReadError(self):
        """The LateReadError helper should raise on read()."""
        a_file = LateReadError('a path')
        try:
            a_file.read()
        except ReadError, error:
            self.assertEqual('a path', error.path)
        self.assertRaises(ReadError, a_file.read, 40)
        a_file.close()

    def test__combine_paths(self):
        t = Transport('/')
        self.assertEqual('/home/sarah/project/foo',
                         t._combine_paths('/home/sarah', 'project/foo'))
        self.assertEqual('/etc',
                         t._combine_paths('/home/sarah', '../../etc'))
        self.assertEqual('/etc',
                         t._combine_paths('/home/sarah', '../../../etc'))
        self.assertEqual('/etc',
                         t._combine_paths('/home/sarah', '/etc'))

    def test_local_abspath_non_local_transport(self):
        # the base implementation should throw
        t = MemoryTransport()
        e = self.assertRaises(errors.NotLocalUrl, t.local_abspath, 't')
        self.assertEqual('memory:///t is not a local path.', str(e))


class TestCoalesceOffsets(TestCase):

    def check(self, expected, offsets, limit=0, max_size=0, fudge=0):
        coalesce = Transport._coalesce_offsets
        exp = [_CoalescedOffset(*x) for x in expected]
        out = list(coalesce(offsets, limit=limit, fudge_factor=fudge,
                            max_size=max_size))
        self.assertEqual(exp, out)

    def test_coalesce_empty(self):
        self.check([], [])

    def test_coalesce_simple(self):
        self.check([(0, 10, [(0, 10)])], [(0, 10)])

    def test_coalesce_unrelated(self):
        self.check([(0, 10, [(0, 10)]),
                    (20, 10, [(0, 10)]),
                   ], [(0, 10), (20, 10)])

    def test_coalesce_unsorted(self):
        self.check([(20, 10, [(0, 10)]),
                    (0, 10, [(0, 10)]),
                   ], [(20, 10), (0, 10)])

    def test_coalesce_nearby(self):
        self.check([(0, 20, [(0, 10), (10, 10)])],
                   [(0, 10), (10, 10)])

    # XXX: scary, http.readv() can't handle that --vila20071209
    def test_coalesce_overlapped(self):
        self.check([(0, 15, [(0, 10), (5, 10)])],
                   [(0, 10), (5, 10)])

    def test_coalesce_limit(self):
        self.check([(10, 50, [(0, 10), (10, 10), (20, 10),
                              (30, 10), (40, 10)]),
                    (60, 50, [(0, 10), (10, 10), (20, 10),
                              (30, 10), (40, 10)]),
                   ], [(10, 10), (20, 10), (30, 10), (40, 10),
                       (50, 10), (60, 10), (70, 10), (80, 10),
                       (90, 10), (100, 10)],
                    limit=5)

    def test_coalesce_no_limit(self):
        self.check([(10, 100, [(0, 10), (10, 10), (20, 10),
                               (30, 10), (40, 10), (50, 10),
                               (60, 10), (70, 10), (80, 10),
                               (90, 10)]),
                   ], [(10, 10), (20, 10), (30, 10), (40, 10),
                       (50, 10), (60, 10), (70, 10), (80, 10),
                       (90, 10), (100, 10)])

    def test_coalesce_fudge(self):
        self.check([(10, 30, [(0, 10), (20, 10)]),
                    (100, 10, [(0, 10),]),
                   ], [(10, 10), (30, 10), (100, 10)],
                   fudge=10
                  )
    def test_coalesce_max_size(self):
        self.check([(10, 20, [(0, 10), (10, 10)]),
                    (30, 50, [(0, 50)]),
                    # If one range is above max_size, it gets its own coalesced
                    # offset
                    (100, 80, [(0, 80),]),],
                   [(10, 10), (20, 10), (30, 50), (100, 80)],
                   max_size=50
                  )

    def test_coalesce_no_max_size(self):
        self.check([(10, 170, [(0, 10), (10, 10), (20, 50), (70, 100)]),],
                   [(10, 10), (20, 10), (30, 50), (80, 100)],
                  )


class TestMemoryTransport(TestCase):

    def test_get_transport(self):
        MemoryTransport()

    def test_clone(self):
        transport = MemoryTransport()
        self.assertTrue(isinstance(transport, MemoryTransport))
        self.assertEqual("memory:///", transport.clone("/").base)

    def test_abspath(self):
        transport = MemoryTransport()
        self.assertEqual("memory:///relpath", transport.abspath('relpath'))

    def test_abspath_of_root(self):
        transport = MemoryTransport()
        self.assertEqual("memory:///", transport.base)
        self.assertEqual("memory:///", transport.abspath('/'))

    def test_abspath_of_relpath_starting_at_root(self):
        transport = MemoryTransport()
        self.assertEqual("memory:///foo", transport.abspath('/foo'))

    def test_append_and_get(self):
        transport = MemoryTransport()
        transport.append_bytes('path', 'content')
        self.assertEqual(transport.get('path').read(), 'content')
        transport.append_file('path', StringIO('content'))
        self.assertEqual(transport.get('path').read(), 'contentcontent')

    def test_put_and_get(self):
        transport = MemoryTransport()
        transport.put_file('path', StringIO('content'))
        self.assertEqual(transport.get('path').read(), 'content')
        transport.put_bytes('path', 'content')
        self.assertEqual(transport.get('path').read(), 'content')

    def test_append_without_dir_fails(self):
        transport = MemoryTransport()
        self.assertRaises(NoSuchFile,
                          transport.append_bytes, 'dir/path', 'content')

    def test_put_without_dir_fails(self):
        transport = MemoryTransport()
        self.assertRaises(NoSuchFile,
                          transport.put_file, 'dir/path', StringIO('content'))

    def test_get_missing(self):
        transport = MemoryTransport()
        self.assertRaises(NoSuchFile, transport.get, 'foo')

    def test_has_missing(self):
        transport = MemoryTransport()
        self.assertEquals(False, transport.has('foo'))

    def test_has_present(self):
        transport = MemoryTransport()
        transport.append_bytes('foo', 'content')
        self.assertEquals(True, transport.has('foo'))

    def test_list_dir(self):
        transport = MemoryTransport()
        transport.put_bytes('foo', 'content')
        transport.mkdir('dir')
        transport.put_bytes('dir/subfoo', 'content')
        transport.put_bytes('dirlike', 'content')

        self.assertEquals(['dir', 'dirlike', 'foo'], sorted(transport.list_dir('.')))
        self.assertEquals(['subfoo'], sorted(transport.list_dir('dir')))

    def test_mkdir(self):
        transport = MemoryTransport()
        transport.mkdir('dir')
        transport.append_bytes('dir/path', 'content')
        self.assertEqual(transport.get('dir/path').read(), 'content')

    def test_mkdir_missing_parent(self):
        transport = MemoryTransport()
        self.assertRaises(NoSuchFile,
                          transport.mkdir, 'dir/dir')

    def test_mkdir_twice(self):
        transport = MemoryTransport()
        transport.mkdir('dir')
        self.assertRaises(FileExists, transport.mkdir, 'dir')

    def test_parameters(self):
        transport = MemoryTransport()
        self.assertEqual(True, transport.listable())
        self.assertEqual(False, transport.is_readonly())

    def test_iter_files_recursive(self):
        transport = MemoryTransport()
        transport.mkdir('dir')
        transport.put_bytes('dir/foo', 'content')
        transport.put_bytes('dir/bar', 'content')
        transport.put_bytes('bar', 'content')
        paths = set(transport.iter_files_recursive())
        self.assertEqual(set(['dir/foo', 'dir/bar', 'bar']), paths)

    def test_stat(self):
        transport = MemoryTransport()
        transport.put_bytes('foo', 'content')
        transport.put_bytes('bar', 'phowar')
        self.assertEqual(7, transport.stat('foo').st_size)
        self.assertEqual(6, transport.stat('bar').st_size)


class ChrootDecoratorTransportTest(TestCase):
    """Chroot decoration specific tests."""

    def test_abspath(self):
        # The abspath is always relative to the chroot_url.
        server = ChrootServer(get_transport('memory:///foo/bar/'))
        server.setUp()
        transport = get_transport(server.get_url())
        self.assertEqual(server.get_url(), transport.abspath('/'))

        subdir_transport = transport.clone('subdir')
        self.assertEqual(server.get_url(), subdir_transport.abspath('/'))
        server.tearDown()

    def test_clone(self):
        server = ChrootServer(get_transport('memory:///foo/bar/'))
        server.setUp()
        transport = get_transport(server.get_url())
        # relpath from root and root path are the same
        relpath_cloned = transport.clone('foo')
        abspath_cloned = transport.clone('/foo')
        self.assertEqual(server, relpath_cloned.server)
        self.assertEqual(server, abspath_cloned.server)
        server.tearDown()
    
    def test_chroot_url_preserves_chroot(self):
        """Calling get_transport on a chroot transport's base should produce a
        transport with exactly the same behaviour as the original chroot
        transport.

        This is so that it is not possible to escape a chroot by doing::
            url = chroot_transport.base
            parent_url = urlutils.join(url, '..')
            new_transport = get_transport(parent_url)
        """
        server = ChrootServer(get_transport('memory:///path/subpath'))
        server.setUp()
        transport = get_transport(server.get_url())
        new_transport = get_transport(transport.base)
        self.assertEqual(transport.server, new_transport.server)
        self.assertEqual(transport.base, new_transport.base)
        server.tearDown()
        
    def test_urljoin_preserves_chroot(self):
        """Using urlutils.join(url, '..') on a chroot URL should not produce a
        URL that escapes the intended chroot.

        This is so that it is not possible to escape a chroot by doing::
            url = chroot_transport.base
            parent_url = urlutils.join(url, '..')
            new_transport = get_transport(parent_url)
        """
        server = ChrootServer(get_transport('memory:///path/'))
        server.setUp()
        transport = get_transport(server.get_url())
        self.assertRaises(
            InvalidURLJoin, urlutils.join, transport.base, '..')
        server.tearDown()


class ChrootServerTest(TestCase):

    def test_construct(self):
        backing_transport = MemoryTransport()
        server = ChrootServer(backing_transport)
        self.assertEqual(backing_transport, server.backing_transport)

    def test_setUp(self):
        backing_transport = MemoryTransport()
        server = ChrootServer(backing_transport)
        server.setUp()
        self.assertTrue(server.scheme in _get_protocol_handlers().keys())

    def test_tearDown(self):
        backing_transport = MemoryTransport()
        server = ChrootServer(backing_transport)
        server.setUp()
        server.tearDown()
        self.assertFalse(server.scheme in _get_protocol_handlers().keys())

    def test_get_url(self):
        backing_transport = MemoryTransport()
        server = ChrootServer(backing_transport)
        server.setUp()
        self.assertEqual('chroot-%d:///' % id(server), server.get_url())
        server.tearDown()


class ReadonlyDecoratorTransportTest(TestCase):
    """Readonly decoration specific tests."""

    def test_local_parameters(self):
        import bzrlib.transport.readonly as readonly
        # connect to . in readonly mode
        transport = readonly.ReadonlyTransportDecorator('readonly+.')
        self.assertEqual(True, transport.listable())
        self.assertEqual(True, transport.is_readonly())

    def test_http_parameters(self):
        from bzrlib.tests.http_server import HttpServer
        import bzrlib.transport.readonly as readonly
        # connect to '.' via http which is not listable
        server = HttpServer()
        server.setUp()
        try:
            transport = get_transport('readonly+' + server.get_url())
            self.failUnless(isinstance(transport,
                                       readonly.ReadonlyTransportDecorator))
            self.assertEqual(False, transport.listable())
            self.assertEqual(True, transport.is_readonly())
        finally:
            server.tearDown()


class FakeNFSDecoratorTests(TestCaseInTempDir):
    """NFS decorator specific tests."""

    def get_nfs_transport(self, url):
        import bzrlib.transport.fakenfs as fakenfs
        # connect to url with nfs decoration
        return fakenfs.FakeNFSTransportDecorator('fakenfs+' + url)

    def test_local_parameters(self):
        # the listable and is_readonly parameters
        # are not changed by the fakenfs decorator
        transport = self.get_nfs_transport('.')
        self.assertEqual(True, transport.listable())
        self.assertEqual(False, transport.is_readonly())

    def test_http_parameters(self):
        # the listable and is_readonly parameters
        # are not changed by the fakenfs decorator
        from bzrlib.tests.http_server import HttpServer
        # connect to '.' via http which is not listable
        server = HttpServer()
        server.setUp()
        try:
            transport = self.get_nfs_transport(server.get_url())
            self.assertIsInstance(
                transport, bzrlib.transport.fakenfs.FakeNFSTransportDecorator)
            self.assertEqual(False, transport.listable())
            self.assertEqual(True, transport.is_readonly())
        finally:
            server.tearDown()

    def test_fakenfs_server_default(self):
        # a FakeNFSServer() should bring up a local relpath server for itself
        import bzrlib.transport.fakenfs as fakenfs
        server = fakenfs.FakeNFSServer()
        server.setUp()
        try:
            # the url should be decorated appropriately
            self.assertStartsWith(server.get_url(), 'fakenfs+')
            # and we should be able to get a transport for it
            transport = get_transport(server.get_url())
            # which must be a FakeNFSTransportDecorator instance.
            self.assertIsInstance(
                transport, fakenfs.FakeNFSTransportDecorator)
        finally:
            server.tearDown()

    def test_fakenfs_rename_semantics(self):
        # a FakeNFS transport must mangle the way rename errors occur to
        # look like NFS problems.
        transport = self.get_nfs_transport('.')
        self.build_tree(['from/', 'from/foo', 'to/', 'to/bar'],
                        transport=transport)
        self.assertRaises(errors.ResourceBusy,
                          transport.rename, 'from', 'to')


class FakeVFATDecoratorTests(TestCaseInTempDir):
    """Tests for simulation of VFAT restrictions"""

    def get_vfat_transport(self, url):
        """Return vfat-backed transport for test directory"""
        from bzrlib.transport.fakevfat import FakeVFATTransportDecorator
        return FakeVFATTransportDecorator('vfat+' + url)

    def test_transport_creation(self):
        from bzrlib.transport.fakevfat import FakeVFATTransportDecorator
        transport = self.get_vfat_transport('.')
        self.assertIsInstance(transport, FakeVFATTransportDecorator)

    def test_transport_mkdir(self):
        transport = self.get_vfat_transport('.')
        transport.mkdir('HELLO')
        self.assertTrue(transport.has('hello'))
        self.assertTrue(transport.has('Hello'))

    def test_forbidden_chars(self):
        transport = self.get_vfat_transport('.')
        self.assertRaises(ValueError, transport.has, "<NU>")


class BadTransportHandler(Transport):
    def __init__(self, base_url):
        raise DependencyNotPresent('some_lib', 'testing missing dependency')


class BackupTransportHandler(Transport):
    """Test transport that works as a backup for the BadTransportHandler"""
    pass


class TestTransportImplementation(TestCaseInTempDir):
    """Implementation verification for transports.
    
    To verify a transport we need a server factory, which is a callable
    that accepts no parameters and returns an implementation of
    bzrlib.transport.Server.
    
    That Server is then used to construct transport instances and test
    the transport via loopback activity.

    Currently this assumes that the Transport object is connected to the 
    current working directory.  So that whatever is done 
    through the transport, should show up in the working 
    directory, and vice-versa. This is a bug, because its possible to have
    URL schemes which provide access to something that may not be 
    result in storage on the local disk, i.e. due to file system limits, or 
    due to it being a database or some other non-filesystem tool.

    This also tests to make sure that the functions work with both
    generators and lists (assuming iter(list) is effectively a generator)
    """
    
    def setUp(self):
        super(TestTransportImplementation, self).setUp()
        self._server = self.transport_server()
        self._server.setUp()
        self.addCleanup(self._server.tearDown)

    def get_transport(self, relpath=None):
        """Return a connected transport to the local directory.

        :param relpath: a path relative to the base url.
        """
        base_url = self._server.get_url()
        url = self._adjust_url(base_url, relpath)
        # try getting the transport via the regular interface:
        t = get_transport(url)
        # vila--20070607 if the following are commented out the test suite
        # still pass. Is this really still needed or was it a forgotten
        # temporary fix ?
        if not isinstance(t, self.transport_class):
            # we did not get the correct transport class type. Override the
            # regular connection behaviour by direct construction.
            t = self.transport_class(url)
        return t


class TestLocalTransports(TestCase):

    def test_get_transport_from_abspath(self):
        here = osutils.abspath('.')
        t = get_transport(here)
        self.assertIsInstance(t, LocalTransport)
        self.assertEquals(t.base, urlutils.local_path_to_url(here) + '/')

    def test_get_transport_from_relpath(self):
        here = osutils.abspath('.')
        t = get_transport('.')
        self.assertIsInstance(t, LocalTransport)
        self.assertEquals(t.base, urlutils.local_path_to_url('.') + '/')

    def test_get_transport_from_local_url(self):
        here = osutils.abspath('.')
        here_url = urlutils.local_path_to_url(here) + '/'
        t = get_transport(here_url)
        self.assertIsInstance(t, LocalTransport)
        self.assertEquals(t.base, here_url)

    def test_local_abspath(self):
        here = osutils.abspath('.')
        t = get_transport(here)
        self.assertEquals(t.local_abspath(''), here)


class TestWin32LocalTransport(TestCase):

    def test_unc_clone_to_root(self):
        # Win32 UNC path like \\HOST\path
        # clone to root should stop at least at \\HOST part
        # not on \\
        t = EmulatedWin32LocalTransport('file://HOST/path/to/some/dir/')
        for i in xrange(4):
            t = t.clone('..')
        self.assertEquals(t.base, 'file://HOST/')
        # make sure we reach the root
        t = t.clone('..')
        self.assertEquals(t.base, 'file://HOST/')


class TestConnectedTransport(TestCase):
    """Tests for connected to remote server transports"""

    def test_parse_url(self):
        t = ConnectedTransport('http://simple.example.com/home/source')
        self.assertEquals(t._host, 'simple.example.com')
        self.assertEquals(t._port, None)
        self.assertEquals(t._path, '/home/source/')
        self.failUnless(t._user is None)
        self.failUnless(t._password is None)

        self.assertEquals(t.base, 'http://simple.example.com/home/source/')

    def test_parse_url_with_at_in_user(self):
        # Bug 228058
        t = ConnectedTransport('ftp://user@host.com@www.host.com/')
        self.assertEquals(t._user, 'user@host.com')

    def test_parse_quoted_url(self):
        t = ConnectedTransport('http://ro%62ey:h%40t@ex%41mple.com:2222/path')
        self.assertEquals(t._host, 'exAmple.com')
        self.assertEquals(t._port, 2222)
        self.assertEquals(t._user, 'robey')
        self.assertEquals(t._password, 'h@t')
        self.assertEquals(t._path, '/path/')

        # Base should not keep track of the password
        self.assertEquals(t.base, 'http://robey@exAmple.com:2222/path/')

    def test_parse_invalid_url(self):
        self.assertRaises(errors.InvalidURL,
                          ConnectedTransport,
                          'sftp://lily.org:~janneke/public/bzr/gub')

    def test_relpath(self):
        t = ConnectedTransport('sftp://user@host.com/abs/path')

        self.assertEquals(t.relpath('sftp://user@host.com/abs/path/sub'), 'sub')
        self.assertRaises(errors.PathNotChild, t.relpath,
                          'http://user@host.com/abs/path/sub')
        self.assertRaises(errors.PathNotChild, t.relpath,
                          'sftp://user2@host.com/abs/path/sub')
        self.assertRaises(errors.PathNotChild, t.relpath,
                          'sftp://user@otherhost.com/abs/path/sub')
        self.assertRaises(errors.PathNotChild, t.relpath,
                          'sftp://user@host.com:33/abs/path/sub')
        # Make sure it works when we don't supply a username
        t = ConnectedTransport('sftp://host.com/abs/path')
        self.assertEquals(t.relpath('sftp://host.com/abs/path/sub'), 'sub')

        # Make sure it works when parts of the path will be url encoded
        t = ConnectedTransport('sftp://host.com/dev/%path')
        self.assertEquals(t.relpath('sftp://host.com/dev/%path/sub'), 'sub')

    def test_connection_sharing_propagate_credentials(self):
        t = ConnectedTransport('ftp://user@host.com/abs/path')
        self.assertEquals('user', t._user)
        self.assertEquals('host.com', t._host)
        self.assertIs(None, t._get_connection())
        self.assertIs(None, t._password)
        c = t.clone('subdir')
        self.assertIs(None, c._get_connection())
        self.assertIs(None, t._password)

        # Simulate the user entering a password
        password = 'secret'
        connection = object()
        t._set_connection(connection, password)
        self.assertIs(connection, t._get_connection())
        self.assertIs(password, t._get_credentials())
        self.assertIs(connection, c._get_connection())
        self.assertIs(password, c._get_credentials())

        # credentials can be updated
        new_password = 'even more secret'
        c._update_credentials(new_password)
        self.assertIs(connection, t._get_connection())
        self.assertIs(new_password, t._get_credentials())
        self.assertIs(connection, c._get_connection())
        self.assertIs(new_password, c._get_credentials())


class TestReusedTransports(TestCase):
    """Tests for transport reuse"""

    def test_reuse_same_transport(self):
        possible_transports = []
        t1 = get_transport('http://foo/',
                           possible_transports=possible_transports)
        self.assertEqual([t1], possible_transports)
        t2 = get_transport('http://foo/', possible_transports=[t1])
        self.assertIs(t1, t2)

        # Also check that final '/' are handled correctly
        t3 = get_transport('http://foo/path/')
        t4 = get_transport('http://foo/path', possible_transports=[t3])
        self.assertIs(t3, t4)

        t5 = get_transport('http://foo/path')
        t6 = get_transport('http://foo/path/', possible_transports=[t5])
        self.assertIs(t5, t6)

    def test_don_t_reuse_different_transport(self):
        t1 = get_transport('http://foo/path')
        t2 = get_transport('http://bar/path', possible_transports=[t1])
        self.assertIsNot(t1, t2)


class TestTransportTrace(TestCase):

    def test_get(self):
        transport = get_transport('trace+memory://')
        self.assertIsInstance(
            transport, bzrlib.transport.trace.TransportTraceDecorator)

    def test_clone_preserves_activity(self):
        transport = get_transport('trace+memory://')
        transport2 = transport.clone('.')
        self.assertTrue(transport is not transport2)
        self.assertTrue(transport._activity is transport2._activity)

    # the following specific tests are for the operations that have made use of
    # logging in tests; we could test every single operation but doing that
    # still won't cause a test failure when the top level Transport API
    # changes; so there is little return doing that.
    def test_get(self):
        transport = get_transport('trace+memory:///')
        transport.put_bytes('foo', 'barish')
        transport.get('foo')
        expected_result = []
        # put_bytes records the bytes, not the content to avoid memory
        # pressure.
        expected_result.append(('put_bytes', 'foo', 6, None))
        # get records the file name only.
        expected_result.append(('get', 'foo'))
        self.assertEqual(expected_result, transport._activity)

    def test_readv(self):
        transport = get_transport('trace+memory:///')
        transport.put_bytes('foo', 'barish')
        list(transport.readv('foo', [(0, 1), (3, 2)], adjust_for_latency=True,
            upper_limit=6))
        expected_result = []
        # put_bytes records the bytes, not the content to avoid memory
        # pressure.
        expected_result.append(('put_bytes', 'foo', 6, None))
        # readv records the supplied offset request
        expected_result.append(('readv', 'foo', [(0, 1), (3, 2)], True, 6))
        self.assertEqual(expected_result, transport._activity)<|MERGE_RESOLUTION|>--- conflicted
+++ resolved
@@ -18,13 +18,6 @@
 from cStringIO import StringIO
 
 import bzrlib
-<<<<<<< HEAD
-from bzrlib.errors import (NoSuchFile, FileExists,
-                           TransportNotPossible,
-                           ConnectionError,
-                           DependencyNotPresent,
-                           InvalidURL,
-=======
 from bzrlib import (
     errors,
     osutils,
@@ -37,7 +30,6 @@
                            PathNotChild,
                            ReadError,
                            UnsupportedProtocol,
->>>>>>> ebdefa04
                            )
 from bzrlib.tests import TestCase, TestCaseInTempDir
 from bzrlib.transport import (_clear_protocol_handlers,
@@ -49,11 +41,7 @@
                               get_transport,
                               LateReadError,
                               register_lazy_transport,
-<<<<<<< HEAD
-                              _set_protocol_handlers,
-=======
                               register_transport_proto,
->>>>>>> ebdefa04
                               Transport,
                               )
 from bzrlib.transport.chroot import ChrootServer
@@ -106,13 +94,6 @@
             register_transport_proto('foo')
             register_lazy_transport('foo', 'bzrlib.tests.test_transport',
                     'BadTransportHandler')
-<<<<<<< HEAD
-            # TODO: jam 20060427 Now we get InvalidURL because it looks like 
-            #       a URL but we have no support for it.
-            #       Is it better to always fall back to LocalTransport?
-            #       I think this is a better error than a future NoSuchFile
-            self.assertRaises(InvalidURL, get_transport, 'foo://fooserver/foo')
-=======
             try:
                 get_transport('foo://fooserver/foo')
             except UnsupportedProtocol, e:
@@ -123,7 +104,6 @@
                                   ' testing missing dependency', str(e))
             else:
                 self.fail('Did not raise UnsupportedProtocol')
->>>>>>> ebdefa04
         finally:
             # restore original values
             _set_protocol_handlers(saved_handlers)
