# Copyright (C) 2004, 2005, 2006 Canonical Ltd
#
# This program is free software; you can redistribute it and/or modify
# it under the terms of the GNU General Public License as published by
# the Free Software Foundation; either version 2 of the License, or
# (at your option) any later version.
#
# This program is distributed in the hope that it will be useful,
# but WITHOUT ANY WARRANTY; without even the implied warranty of
# MERCHANTABILITY or FITNESS FOR A PARTICULAR PURPOSE.  See the
# GNU General Public License for more details.
#
# You should have received a copy of the GNU General Public License
# along with this program; if not, write to the Free Software
# Foundation, Inc., 59 Temple Place, Suite 330, Boston, MA  02111-1307  USA


import os
import sys
import stat
from cStringIO import StringIO

import bzrlib
from bzrlib import urlutils
<<<<<<< HEAD
from bzrlib.errors import (
    ConnectionError,
    DependencyNotPresent,
    FileExists,
    InvalidURLJoin,
    NoSuchFile,
    PathNotChild,
    TransportNotPossible,
    UnsupportedProtocol,
    )
=======
from bzrlib.errors import (ConnectionError,
                           DependencyNotPresent,
                           FileExists,
                           InvalidURLJoin,
                           NoSuchFile,
                           PathNotChild,
                           TransportNotPossible,
                           UnsupportedProtocol,
                           )
>>>>>>> 9d20777a
from bzrlib.tests import TestCase, TestCaseInTempDir
from bzrlib.transport import (_CoalescedOffset,
                              _get_protocol_handlers,
                              _get_transport_modules,
                              get_transport,
                              _protocol_handlers,
                              register_lazy_transport,
                              _set_protocol_handlers,
                              Transport,
                              )
from bzrlib.transport.chroot import ChrootServer
from bzrlib.transport.memory import MemoryTransport
from bzrlib.transport.local import (LocalTransport,
                                    EmulatedWin32LocalTransport)


# TODO: Should possibly split transport-specific tests into their own files.


class TestTransport(TestCase):
    """Test the non transport-concrete class functionality."""

    def test__get_set_protocol_handlers(self):
        handlers = _get_protocol_handlers()
        self.assertNotEqual({}, handlers)
        try:
            _set_protocol_handlers({})
            self.assertEqual({}, _get_protocol_handlers())
        finally:
            _set_protocol_handlers(handlers)

    def test_get_transport_modules(self):
        handlers = _get_protocol_handlers()
        class SampleHandler(object):
            """I exist, isnt that enough?"""
        try:
            my_handlers = {}
            _set_protocol_handlers(my_handlers)
            register_lazy_transport('foo', 'bzrlib.tests.test_transport', 'TestTransport.SampleHandler')
            register_lazy_transport('bar', 'bzrlib.tests.test_transport', 'TestTransport.SampleHandler')
            self.assertEqual([SampleHandler.__module__, 'bzrlib.transport.chroot'],
                             _get_transport_modules())
        finally:
            _set_protocol_handlers(handlers)

    def test_transport_dependency(self):
        """Transport with missing dependency causes no error"""
        saved_handlers = _get_protocol_handlers()
        try:
            register_lazy_transport('foo', 'bzrlib.tests.test_transport',
                    'BadTransportHandler')
            try:
                get_transport('foo://fooserver/foo')
            except UnsupportedProtocol, e:
                e_str = str(e)
                self.assertEquals('Unsupported protocol'
                                  ' for url "foo://fooserver/foo":'
                                  ' Unable to import library "some_lib":'
                                  ' testing missing dependency', str(e))
            else:
                self.fail('Did not raise UnsupportedProtocol')
        finally:
            # restore original values
            _set_protocol_handlers(saved_handlers)
            
    def test_transport_fallback(self):
        """Transport with missing dependency causes no error"""
        saved_handlers = _get_protocol_handlers()
        try:
            _set_protocol_handlers({})
            register_lazy_transport('foo', 'bzrlib.tests.test_transport',
                    'BackupTransportHandler')
            register_lazy_transport('foo', 'bzrlib.tests.test_transport',
                    'BadTransportHandler')
            t = get_transport('foo://fooserver/foo')
            self.assertTrue(isinstance(t, BackupTransportHandler))
        finally:
            _set_protocol_handlers(saved_handlers)

    def test__combine_paths(self):
        t = Transport('/')
        self.assertEqual('/home/sarah/project/foo',
                         t._combine_paths('/home/sarah', 'project/foo'))
        self.assertEqual('/etc',
                         t._combine_paths('/home/sarah', '../../etc'))
        self.assertEqual('/etc',
                         t._combine_paths('/home/sarah', '../../../etc'))
        self.assertEqual('/etc',
                         t._combine_paths('/home/sarah', '/etc'))


class TestCoalesceOffsets(TestCase):
    
    def check(self, expected, offsets, limit=0, fudge=0):
        coalesce = Transport._coalesce_offsets
        exp = [_CoalescedOffset(*x) for x in expected]
        out = list(coalesce(offsets, limit=limit, fudge_factor=fudge))
        self.assertEqual(exp, out)

    def test_coalesce_empty(self):
        self.check([], [])

    def test_coalesce_simple(self):
        self.check([(0, 10, [(0, 10)])], [(0, 10)])

    def test_coalesce_unrelated(self):
        self.check([(0, 10, [(0, 10)]),
                    (20, 10, [(0, 10)]),
                   ], [(0, 10), (20, 10)])
            
    def test_coalesce_unsorted(self):
        self.check([(20, 10, [(0, 10)]),
                    (0, 10, [(0, 10)]),
                   ], [(20, 10), (0, 10)])

    def test_coalesce_nearby(self):
        self.check([(0, 20, [(0, 10), (10, 10)])],
                   [(0, 10), (10, 10)])

    def test_coalesce_overlapped(self):
        self.check([(0, 15, [(0, 10), (5, 10)])],
                   [(0, 10), (5, 10)])

    def test_coalesce_limit(self):
        self.check([(10, 50, [(0, 10), (10, 10), (20, 10),
                              (30, 10), (40, 10)]),
                    (60, 50, [(0, 10), (10, 10), (20, 10),
                              (30, 10), (40, 10)]),
                   ], [(10, 10), (20, 10), (30, 10), (40, 10),
                       (50, 10), (60, 10), (70, 10), (80, 10),
                       (90, 10), (100, 10)],
                    limit=5)

    def test_coalesce_no_limit(self):
        self.check([(10, 100, [(0, 10), (10, 10), (20, 10),
                               (30, 10), (40, 10), (50, 10),
                               (60, 10), (70, 10), (80, 10),
                               (90, 10)]),
                   ], [(10, 10), (20, 10), (30, 10), (40, 10),
                       (50, 10), (60, 10), (70, 10), (80, 10),
                       (90, 10), (100, 10)])

    def test_coalesce_fudge(self):
        self.check([(10, 30, [(0, 10), (20, 10)]),
                    (100, 10, [(0, 10),]),
                   ], [(10, 10), (30, 10), (100, 10)],
                   fudge=10
                  )


class TestMemoryTransport(TestCase):

    def test_get_transport(self):
        MemoryTransport()

    def test_clone(self):
        transport = MemoryTransport()
        self.assertTrue(isinstance(transport, MemoryTransport))
        self.assertEqual("memory:///", transport.clone("/").base)

    def test_abspath(self):
        transport = MemoryTransport()
        self.assertEqual("memory:///relpath", transport.abspath('relpath'))

    def test_abspath_of_root(self):
        transport = MemoryTransport()
        self.assertEqual("memory:///", transport.base)
        self.assertEqual("memory:///", transport.abspath('/'))

    def test_abspath_of_relpath_starting_at_root(self):
        transport = MemoryTransport()
        self.assertEqual("memory:///foo", transport.abspath('/foo'))

    def test_append_and_get(self):
        transport = MemoryTransport()
        transport.append_bytes('path', 'content')
        self.assertEqual(transport.get('path').read(), 'content')
        transport.append_file('path', StringIO('content'))
        self.assertEqual(transport.get('path').read(), 'contentcontent')

    def test_put_and_get(self):
        transport = MemoryTransport()
        transport.put_file('path', StringIO('content'))
        self.assertEqual(transport.get('path').read(), 'content')
        transport.put_bytes('path', 'content')
        self.assertEqual(transport.get('path').read(), 'content')

    def test_append_without_dir_fails(self):
        transport = MemoryTransport()
        self.assertRaises(NoSuchFile,
                          transport.append_bytes, 'dir/path', 'content')

    def test_put_without_dir_fails(self):
        transport = MemoryTransport()
        self.assertRaises(NoSuchFile,
                          transport.put_file, 'dir/path', StringIO('content'))

    def test_get_missing(self):
        transport = MemoryTransport()
        self.assertRaises(NoSuchFile, transport.get, 'foo')

    def test_has_missing(self):
        transport = MemoryTransport()
        self.assertEquals(False, transport.has('foo'))

    def test_has_present(self):
        transport = MemoryTransport()
        transport.append_bytes('foo', 'content')
        self.assertEquals(True, transport.has('foo'))

    def test_list_dir(self):
        transport = MemoryTransport()
        transport.put_bytes('foo', 'content')
        transport.mkdir('dir')
        transport.put_bytes('dir/subfoo', 'content')
        transport.put_bytes('dirlike', 'content')

        self.assertEquals(['dir', 'dirlike', 'foo'], sorted(transport.list_dir('.')))
        self.assertEquals(['subfoo'], sorted(transport.list_dir('dir')))

    def test_mkdir(self):
        transport = MemoryTransport()
        transport.mkdir('dir')
        transport.append_bytes('dir/path', 'content')
        self.assertEqual(transport.get('dir/path').read(), 'content')

    def test_mkdir_missing_parent(self):
        transport = MemoryTransport()
        self.assertRaises(NoSuchFile,
                          transport.mkdir, 'dir/dir')

    def test_mkdir_twice(self):
        transport = MemoryTransport()
        transport.mkdir('dir')
        self.assertRaises(FileExists, transport.mkdir, 'dir')

    def test_parameters(self):
        transport = MemoryTransport()
        self.assertEqual(True, transport.listable())
        self.assertEqual(False, transport.should_cache())
        self.assertEqual(False, transport.is_readonly())

    def test_iter_files_recursive(self):
        transport = MemoryTransport()
        transport.mkdir('dir')
        transport.put_bytes('dir/foo', 'content')
        transport.put_bytes('dir/bar', 'content')
        transport.put_bytes('bar', 'content')
        paths = set(transport.iter_files_recursive())
        self.assertEqual(set(['dir/foo', 'dir/bar', 'bar']), paths)

    def test_stat(self):
        transport = MemoryTransport()
        transport.put_bytes('foo', 'content')
        transport.put_bytes('bar', 'phowar')
        self.assertEqual(7, transport.stat('foo').st_size)
        self.assertEqual(6, transport.stat('bar').st_size)


class ChrootDecoratorTransportTest(TestCase):
    """Chroot decoration specific tests."""

    def test_abspath(self):
        # The abspath is always relative to the chroot_url.
        server = ChrootServer(get_transport('memory:///foo/bar/'))
        server.setUp()
        transport = get_transport(server.get_url())
        self.assertEqual(server.get_url(), transport.abspath('/'))

        subdir_transport = transport.clone('subdir')
        self.assertEqual(server.get_url(), subdir_transport.abspath('/'))
        server.tearDown()

    def test_clone(self):
        server = ChrootServer(get_transport('memory:///foo/bar/'))
        server.setUp()
        transport = get_transport(server.get_url())
        # relpath from root and root path are the same
        relpath_cloned = transport.clone('foo')
        abspath_cloned = transport.clone('/foo')
        self.assertEqual(server, relpath_cloned.server)
        self.assertEqual(server, abspath_cloned.server)
        server.tearDown()
    
    def test_chroot_url_preserves_chroot(self):
        """Calling get_transport on a chroot transport's base should produce a
        transport with exactly the same behaviour as the original chroot
        transport.

        This is so that it is not possible to escape a chroot by doing::
            url = chroot_transport.base
            parent_url = urlutils.join(url, '..')
            new_transport = get_transport(parent_url)
        """
        server = ChrootServer(get_transport('memory:///path/subpath'))
        server.setUp()
        transport = get_transport(server.get_url())
        new_transport = get_transport(transport.base)
        self.assertEqual(transport.server, new_transport.server)
        self.assertEqual(transport.base, new_transport.base)
        server.tearDown()
        
    def test_urljoin_preserves_chroot(self):
        """Using urlutils.join(url, '..') on a chroot URL should not produce a
        URL that escapes the intended chroot.

        This is so that it is not possible to escape a chroot by doing::
            url = chroot_transport.base
            parent_url = urlutils.join(url, '..')
            new_transport = get_transport(parent_url)
        """
        server = ChrootServer(get_transport('memory:///path/'))
        server.setUp()
        transport = get_transport(server.get_url())
        self.assertRaises(
            InvalidURLJoin, urlutils.join, transport.base, '..')
        server.tearDown()
<<<<<<< HEAD


class ChrootServerTest(TestCase):

    def test_construct(self):
        backing_transport = MemoryTransport()
        server = ChrootServer(backing_transport)
        self.assertEqual(backing_transport, server.backing_transport)

    def test_setUp(self):
        backing_transport = MemoryTransport()
        server = ChrootServer(backing_transport)
        server.setUp()
        self.assertTrue(server.scheme in _protocol_handlers.keys())

    def test_tearDown(self):
        backing_transport = MemoryTransport()
        server = ChrootServer(backing_transport)
        server.setUp()
        server.tearDown()
        self.assertFalse(server.scheme in _protocol_handlers.keys())

    def test_get_url(self):
        backing_transport = MemoryTransport()
        server = ChrootServer(backing_transport)
        server.setUp()
        self.assertEqual('chroot-%d:///' % id(server), server.get_url())
        server.tearDown()


class FakeTransport(object):
    # XXX: FakeTransport copied from test_wsgi.py

    def __init__(self):
        self.calls = []
        self.base = 'fake:///'

    def abspath(self, relpath):
        return 'fake:///' + relpath

    def clone(self, relpath):
        self.calls.append(('clone', relpath))
        return self
=======


class ChrootServerTest(TestCase):

    def test_construct(self):
        backing_transport = MemoryTransport()
        server = ChrootServer(backing_transport)
        self.assertEqual(backing_transport, server.backing_transport)

    def test_setUp(self):
        backing_transport = MemoryTransport()
        server = ChrootServer(backing_transport)
        server.setUp()
        self.assertTrue(server.scheme in _protocol_handlers.keys())

    def test_tearDown(self):
        backing_transport = MemoryTransport()
        server = ChrootServer(backing_transport)
        server.setUp()
        server.tearDown()
        self.assertFalse(server.scheme in _protocol_handlers.keys())

    def test_get_url(self):
        backing_transport = MemoryTransport()
        server = ChrootServer(backing_transport)
        server.setUp()
        self.assertEqual('chroot-%d:///' % id(server), server.get_url())
        server.tearDown()
>>>>>>> 9d20777a


class ReadonlyDecoratorTransportTest(TestCase):
    """Readonly decoration specific tests."""

    def test_local_parameters(self):
        import bzrlib.transport.readonly as readonly
        # connect to . in readonly mode
        transport = readonly.ReadonlyTransportDecorator('readonly+.')
        self.assertEqual(True, transport.listable())
        self.assertEqual(False, transport.should_cache())
        self.assertEqual(True, transport.is_readonly())

    def test_http_parameters(self):
        from bzrlib.tests.HttpServer import HttpServer
        import bzrlib.transport.readonly as readonly
        # connect to . via http which is not listable
        server = HttpServer()
        server.setUp()
        try:
            transport = get_transport('readonly+' + server.get_url())
            self.failUnless(isinstance(transport,
                                       readonly.ReadonlyTransportDecorator))
            self.assertEqual(False, transport.listable())
            self.assertEqual(True, transport.should_cache())
            self.assertEqual(True, transport.is_readonly())
        finally:
            server.tearDown()


class FakeNFSDecoratorTests(TestCaseInTempDir):
    """NFS decorator specific tests."""

    def get_nfs_transport(self, url):
        import bzrlib.transport.fakenfs as fakenfs
        # connect to url with nfs decoration
        return fakenfs.FakeNFSTransportDecorator('fakenfs+' + url)

    def test_local_parameters(self):
        # the listable, should_cache and is_readonly parameters
        # are not changed by the fakenfs decorator
        transport = self.get_nfs_transport('.')
        self.assertEqual(True, transport.listable())
        self.assertEqual(False, transport.should_cache())
        self.assertEqual(False, transport.is_readonly())

    def test_http_parameters(self):
        # the listable, should_cache and is_readonly parameters
        # are not changed by the fakenfs decorator
        from bzrlib.tests.HttpServer import HttpServer
        # connect to . via http which is not listable
        server = HttpServer()
        server.setUp()
        try:
            transport = self.get_nfs_transport(server.get_url())
            self.assertIsInstance(
                transport, bzrlib.transport.fakenfs.FakeNFSTransportDecorator)
            self.assertEqual(False, transport.listable())
            self.assertEqual(True, transport.should_cache())
            self.assertEqual(True, transport.is_readonly())
        finally:
            server.tearDown()

    def test_fakenfs_server_default(self):
        # a FakeNFSServer() should bring up a local relpath server for itself
        import bzrlib.transport.fakenfs as fakenfs
        server = fakenfs.FakeNFSServer()
        server.setUp()
        try:
            # the url should be decorated appropriately
            self.assertStartsWith(server.get_url(), 'fakenfs+')
            # and we should be able to get a transport for it
            transport = get_transport(server.get_url())
            # which must be a FakeNFSTransportDecorator instance.
            self.assertIsInstance(
                transport, fakenfs.FakeNFSTransportDecorator)
        finally:
            server.tearDown()

    def test_fakenfs_rename_semantics(self):
        # a FakeNFS transport must mangle the way rename errors occur to
        # look like NFS problems.
        transport = self.get_nfs_transport('.')
        self.build_tree(['from/', 'from/foo', 'to/', 'to/bar'],
                        transport=transport)
        self.assertRaises(bzrlib.errors.ResourceBusy,
                          transport.rename, 'from', 'to')


class FakeVFATDecoratorTests(TestCaseInTempDir):
    """Tests for simulation of VFAT restrictions"""

    def get_vfat_transport(self, url):
        """Return vfat-backed transport for test directory"""
        from bzrlib.transport.fakevfat import FakeVFATTransportDecorator
        return FakeVFATTransportDecorator('vfat+' + url)

    def test_transport_creation(self):
        from bzrlib.transport.fakevfat import FakeVFATTransportDecorator
        transport = self.get_vfat_transport('.')
        self.assertIsInstance(transport, FakeVFATTransportDecorator)

    def test_transport_mkdir(self):
        transport = self.get_vfat_transport('.')
        transport.mkdir('HELLO')
        self.assertTrue(transport.has('hello'))
        self.assertTrue(transport.has('Hello'))

    def test_forbidden_chars(self):
        transport = self.get_vfat_transport('.')
        self.assertRaises(ValueError, transport.has, "<NU>")


class BadTransportHandler(Transport):
    def __init__(self, base_url):
        raise DependencyNotPresent('some_lib', 'testing missing dependency')


class BackupTransportHandler(Transport):
    """Test transport that works as a backup for the BadTransportHandler"""
    pass


class TestTransportImplementation(TestCaseInTempDir):
    """Implementation verification for transports.
    
    To verify a transport we need a server factory, which is a callable
    that accepts no parameters and returns an implementation of
    bzrlib.transport.Server.
    
    That Server is then used to construct transport instances and test
    the transport via loopback activity.

    Currently this assumes that the Transport object is connected to the 
    current working directory.  So that whatever is done 
    through the transport, should show up in the working 
    directory, and vice-versa. This is a bug, because its possible to have
    URL schemes which provide access to something that may not be 
    result in storage on the local disk, i.e. due to file system limits, or 
    due to it being a database or some other non-filesystem tool.

    This also tests to make sure that the functions work with both
    generators and lists (assuming iter(list) is effectively a generator)
    """
    
    def setUp(self):
        super(TestTransportImplementation, self).setUp()
        self._server = self.transport_server()
        self._server.setUp()
        self.addCleanup(self._server.tearDown)

    def get_transport(self):
        """Return a connected transport to the local directory."""
        base_url = self._server.get_url()
        # try getting the transport via the regular interface:
        t = get_transport(base_url)
        if not isinstance(t, self.transport_class):
            # we did not get the correct transport class type. Override the
            # regular connection behaviour by direct construction.
            t = self.transport_class(base_url)
        return t


class TestLocalTransports(TestCase):

    def test_get_transport_from_abspath(self):
        here = os.path.abspath('.')
        t = get_transport(here)
        self.assertIsInstance(t, LocalTransport)
        self.assertEquals(t.base, urlutils.local_path_to_url(here) + '/')

    def test_get_transport_from_relpath(self):
        here = os.path.abspath('.')
        t = get_transport('.')
        self.assertIsInstance(t, LocalTransport)
        self.assertEquals(t.base, urlutils.local_path_to_url('.') + '/')

    def test_get_transport_from_local_url(self):
        here = os.path.abspath('.')
        here_url = urlutils.local_path_to_url(here) + '/'
        t = get_transport(here_url)
        self.assertIsInstance(t, LocalTransport)
        self.assertEquals(t.base, here_url)


class TestWin32LocalTransport(TestCase):

    def test_unc_clone_to_root(self):
        # Win32 UNC path like \\HOST\path
        # clone to root should stop at least at \\HOST part
        # not on \\
        t = EmulatedWin32LocalTransport('file://HOST/path/to/some/dir/')
        for i in xrange(4):
            t = t.clone('..')
        self.assertEquals(t.base, 'file://HOST/')
        # make sure we reach the root
        t = t.clone('..')
        self.assertEquals(t.base, 'file://HOST/')<|MERGE_RESOLUTION|>--- conflicted
+++ resolved
@@ -22,18 +22,6 @@
 
 import bzrlib
 from bzrlib import urlutils
-<<<<<<< HEAD
-from bzrlib.errors import (
-    ConnectionError,
-    DependencyNotPresent,
-    FileExists,
-    InvalidURLJoin,
-    NoSuchFile,
-    PathNotChild,
-    TransportNotPossible,
-    UnsupportedProtocol,
-    )
-=======
 from bzrlib.errors import (ConnectionError,
                            DependencyNotPresent,
                            FileExists,
@@ -43,7 +31,6 @@
                            TransportNotPossible,
                            UnsupportedProtocol,
                            )
->>>>>>> 9d20777a
 from bzrlib.tests import TestCase, TestCaseInTempDir
 from bzrlib.transport import (_CoalescedOffset,
                               _get_protocol_handlers,
@@ -361,7 +348,6 @@
         self.assertRaises(
             InvalidURLJoin, urlutils.join, transport.base, '..')
         server.tearDown()
-<<<<<<< HEAD
 
 
 class ChrootServerTest(TestCase):
@@ -390,51 +376,6 @@
         server.setUp()
         self.assertEqual('chroot-%d:///' % id(server), server.get_url())
         server.tearDown()
-
-
-class FakeTransport(object):
-    # XXX: FakeTransport copied from test_wsgi.py
-
-    def __init__(self):
-        self.calls = []
-        self.base = 'fake:///'
-
-    def abspath(self, relpath):
-        return 'fake:///' + relpath
-
-    def clone(self, relpath):
-        self.calls.append(('clone', relpath))
-        return self
-=======
-
-
-class ChrootServerTest(TestCase):
-
-    def test_construct(self):
-        backing_transport = MemoryTransport()
-        server = ChrootServer(backing_transport)
-        self.assertEqual(backing_transport, server.backing_transport)
-
-    def test_setUp(self):
-        backing_transport = MemoryTransport()
-        server = ChrootServer(backing_transport)
-        server.setUp()
-        self.assertTrue(server.scheme in _protocol_handlers.keys())
-
-    def test_tearDown(self):
-        backing_transport = MemoryTransport()
-        server = ChrootServer(backing_transport)
-        server.setUp()
-        server.tearDown()
-        self.assertFalse(server.scheme in _protocol_handlers.keys())
-
-    def test_get_url(self):
-        backing_transport = MemoryTransport()
-        server = ChrootServer(backing_transport)
-        server.setUp()
-        self.assertEqual('chroot-%d:///' % id(server), server.get_url())
-        server.tearDown()
->>>>>>> 9d20777a
 
 
 class ReadonlyDecoratorTransportTest(TestCase):
