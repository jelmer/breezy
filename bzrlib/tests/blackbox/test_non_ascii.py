--- conflicted
+++ resolved
@@ -47,8 +47,6 @@
         bzrlib.user_encoding = self._orig_encoding
         super(TestNonAscii, self).tearDown()
 
-<<<<<<< HEAD
-=======
     def run_bzr_decode(self, args, encoding=None, fail=False, retcode=None):
         """Run bzr and decode the output into a particular encoding.
 
@@ -74,7 +72,6 @@
             if fail:
                 self.fail("Expected UnicodeError not raised")
 
->>>>>>> e76a427e
     def create_base(self):
         fs_enc = sys.getfilesystemencoding()
         terminal_enc = osutils.get_terminal_encoding()
@@ -112,12 +109,8 @@
         self.wt = wt
 
     def test_status(self):
-<<<<<<< HEAD
         self.build_tree_contents(
             [(self.info['filename'], 'changed something\n')])
-=======
-        open(self.info['filename'], 'ab').write('added something\n')
->>>>>>> e76a427e
         txt = self.run_bzr_decode('status')
         self.assertEqual(u'modified:\n  %s\n' % (self.info['filename'],), txt)
 
@@ -160,12 +153,8 @@
         txt = self.run_bzr_decode(['relpath', self.info['filename']])
         self.assertEqual(self.info['filename'] + '\n', txt)
 
-<<<<<<< HEAD
         self.run_bzr_decode(['relpath', self.info['filename']],
-                            encoding='ascii', retcode=3)
-=======
-        bzr(['relpath', self.info['filename']], encoding='ascii', fail=True)
->>>>>>> e76a427e
+                            encoding='ascii', fail=True)
 
     def test_inventory(self):
         txt = self.run_bzr_decode('inventory')
@@ -173,11 +162,7 @@
                          txt.splitlines())
 
         # inventory should fail if unable to encode
-<<<<<<< HEAD
-        self.run_bzr_decode('inventory', encoding='ascii', retcode=3)
-=======
-        bzr('inventory', encoding='ascii', fail=True)
->>>>>>> e76a427e
+        self.run_bzr_decode('inventory', encoding='ascii', fail=True)
 
         # We don't really care about the ids themselves,
         # but the command shouldn't fail
@@ -202,11 +187,7 @@
         dirname = self.info['directory']
 
         # fname1 already exists
-<<<<<<< HEAD
-        self.run_bzr_decode(['mv', 'a', fname1], retcode=3)
-=======
-        bzr(['mv', 'a', fname1], fail=True)
->>>>>>> e76a427e
+        self.run_bzr_decode(['mv', 'a', fname1], fail=True)
 
         txt = self.run_bzr_decode(['mv', 'a', fname2])
         self.assertEqual(u'a => %s\n' % fname2, txt)
@@ -302,11 +283,7 @@
         txt = self.run_bzr_decode('renames')
         self.assertEqual(u'a => %s\n' % fname, txt)
 
-<<<<<<< HEAD
-        self.run_bzr_decode('renames', retcode=3, encoding='ascii')
-=======
-        bzr('renames', fail=True, encoding='ascii')
->>>>>>> e76a427e
+        self.run_bzr_decode('renames', fail=True, encoding='ascii')
 
     def test_remove(self):
         fname = self.info['filename']
@@ -377,11 +354,7 @@
         # Deleted should fail if cannot decode
         # Because it is giving the exact paths
         # which might be used by a front end
-<<<<<<< HEAD
-        self.run_bzr_decode('deleted', encoding='ascii', retcode=3)
-=======
-        bzr('deleted', encoding='ascii', fail=True)
->>>>>>> e76a427e
+        self.run_bzr_decode('deleted', encoding='ascii', fail=True)
 
     def test_modified(self):
         fname = self.info['filename']
@@ -390,11 +363,7 @@
         txt = self.run_bzr_decode('modified')
         self.assertEqual(fname+'\n', txt)
 
-<<<<<<< HEAD
-        self.run_bzr_decode('modified', encoding='ascii', retcode=3)
-=======
-        bzr('modified', encoding='ascii', fail=True)
->>>>>>> e76a427e
+        self.run_bzr_decode('modified', encoding='ascii', fail=True)
 
     def test_added(self):
         fname = self.info['filename'] + '2'
@@ -404,11 +373,7 @@
         txt = self.run_bzr_decode('added')
         self.assertEqual(fname+'\n', txt)
 
-<<<<<<< HEAD
-        self.run_bzr_decode('added', encoding='ascii', retcode=3)
-=======
-        bzr('added', encoding='ascii', fail=True)
->>>>>>> e76a427e
+        self.run_bzr_decode('added', encoding='ascii', fail=True)
 
     def test_root(self):
         dirname = self.info['directory']
@@ -420,12 +385,8 @@
         txt = self.run_bzr_decode('root', working_dir=dirname)
         self.failUnless(txt.endswith(dirname+'\n'))
 
-<<<<<<< HEAD
-        txt = self.run_bzr_decode('root', encoding='ascii', retcode=3,
+        txt = self.run_bzr_decode('root', encoding='ascii', fail=True,
                                   working_dir=dirname)
-=======
-        txt = bzr('root', encoding='ascii', fail=True)
->>>>>>> e76a427e
 
     def test_log(self):
         fname = self.info['filename']
@@ -457,12 +418,8 @@
                         % (fname, fname, fname2))
         self.assertEqual(expected_txt, txt)
 
-<<<<<<< HEAD
         self.run_bzr_decode(['touching-revisions', fname2], encoding='ascii',
-                            retcode=3)
-=======
-        bzr(['touching-revisions', fname2], encoding='ascii', fail=True)
->>>>>>> e76a427e
+                            fail=True)
 
     def test_ls(self):
         txt = self.run_bzr_decode('ls')
@@ -472,13 +429,8 @@
         self.assertEqual(sorted(['', 'a', 'b', self.info['filename']]),
                          sorted(txt.split('\0')))
 
-<<<<<<< HEAD
-        txt = self.run_bzr_decode('ls', encoding='ascii', retcode=3)
-        txt = self.run_bzr_decode('ls --null', encoding='ascii', retcode=3)
-=======
-        txt = bzr('ls', encoding='ascii', fail=True)
-        txt = bzr('ls --null', encoding='ascii', fail=True)
->>>>>>> e76a427e
+        txt = self.run_bzr_decode('ls', encoding='ascii', fail=True)
+        txt = self.run_bzr_decode('ls --null', encoding='ascii', fail=True)
 
     def test_unknowns(self):
         fname = self.info['filename'] + '2'
@@ -489,11 +441,7 @@
         txt = self.run_bzr_decode('unknowns')
         self.assertEqual(u'"%s"\n' % (fname,), txt)
 
-<<<<<<< HEAD
-        self.run_bzr_decode('unknowns', encoding='ascii', retcode=3)
-=======
-        bzr('unknowns', encoding='ascii', fail=True)
->>>>>>> e76a427e
+        self.run_bzr_decode('unknowns', encoding='ascii', fail=True)
 
     def test_ignore(self):
         fname2 = self.info['filename'] + '2.txt'
