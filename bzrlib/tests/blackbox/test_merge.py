--- conflicted
+++ resolved
@@ -77,11 +77,9 @@
         self.check_file_contents('goodbye', 'quux')
         # Merging a branch pulls its revision into the tree
         b = Branch.open('../b')
-<<<<<<< HEAD
-        a.branch.repository.get_revision_xml(b.last_revision())
-        self.log('pending merges: %s', a.pending_merges())
-        self.assertEquals(a.pending_merges(),
-                          [b.last_revision()])
+        b_tip = b.last_revision()
+        self.failUnless(a.branch.repository.has_revision(b_tip))
+        self.assertEqual([a_tip, b_tip], a.get_parent_ids())
         self.runbzr('revert --no-backup')
         # If bzr merge is fixed to work with two revno:N:path with
         # different paths, uncomment this section.        
@@ -93,13 +91,7 @@
         self.runbzr('merge -r revno:%d:../b'%b.revno())
         self.assertEquals(a.pending_merges(),
                           [b.last_revision()])
-        self.runbzr('commit -m merged')
-=======
-        b_tip = b.last_revision()
-        self.failUnless(a.branch.repository.has_revision(b_tip))
-        self.assertEqual([a_tip, b_tip], a.get_parent_ids())
         a_tip = a.commit('merged')
->>>>>>> 73a2ddc3
         self.runbzr('merge ../b -r last:1')
         self.assertEqual([a_tip], a.get_parent_ids())
 
