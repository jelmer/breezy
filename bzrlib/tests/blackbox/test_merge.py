--- conflicted
+++ resolved
@@ -24,14 +24,8 @@
 from bzrlib import merge_directive
 from bzrlib.branch import Branch
 from bzrlib.bzrdir import BzrDir
-<<<<<<< HEAD
-from bzrlib.conflicts import ConflictList
-from bzrlib.delta import compare_trees
-from bzrlib.osutils import abspath
-=======
 from bzrlib.conflicts import ConflictList, ContentsConflict
 from bzrlib.osutils import abspath, file_kind, pathjoin
->>>>>>> ebdefa04
 from bzrlib.tests.blackbox import ExternalBase
 import bzrlib.urlutils as urlutils
 from bzrlib.workingtree import WorkingTree
@@ -178,15 +172,6 @@
                           abspath(parent))
         # test implicit --remember after resolving conflict
         tree_b.commit('commit d')
-<<<<<<< HEAD
-        out, err = self.runbzr('merge')
-        
-        base = urlutils.local_path_from_url(branch_a.base)
-        self.assertEquals(out, 'Merging from remembered location %s\n' % (base,))
-        self.assertEquals(err, 'All changes applied successfully.\n')
-        self.assertEquals(abspath(branch_b.get_parent()), abspath(parent))
-        # re-open tree as external runbzr modified it
-=======
         out, err = self.run_bzr('merge')
         
         base = urlutils.local_path_from_url(branch_a.base)
@@ -196,7 +181,6 @@
         self.assertEquals(abspath(branch_b.get_submit_branch()),
                           abspath(parent))
         # re-open tree as external run_bzr modified it
->>>>>>> ebdefa04
         tree_b = branch_b.bzrdir.open_workingtree()
         tree_b.commit('merge branch_a')
         # test explicit --remember
@@ -235,13 +219,6 @@
         tree_a.set_conflicts(ConflictList())
         tree_a.commit('message')
         # it is legal to attempt to merge an already-merged bundle
-<<<<<<< HEAD
-        output = self.runbzr('merge ../bundle')[1]
-        # but it does nothing
-        self.assertFalse(compare_trees(tree_a.basis_tree(), 
-                                       tree_a).has_changed())
-        self.assertEqual('Nothing to do.\n', output)
-=======
         output = self.run_bzr('merge ../bundle')[1]
         # but it does nothing
         self.assertFalse(tree_a.changes_from(tree_a.basis_tree()).has_changed())
@@ -514,5 +491,4 @@
         this_tree.lock_read()
         self.addCleanup(this_tree.unlock)
         self.assertEqual([],
-                         list(this_tree.iter_changes(this_tree.basis_tree())))
->>>>>>> ebdefa04
+                         list(this_tree.iter_changes(this_tree.basis_tree())))