--- conflicted
+++ resolved
@@ -106,38 +106,22 @@
         print >> file('sub/c.txt', 'wb'), "hello"
         self.run_bzr('init')
         self.run_bzr('add')
-<<<<<<< HEAD
-        self.run_bzr('commit -m added_a')
-=======
         self.run_bzr(['commit', '-m', 'added a'])
->>>>>>> 404d6652
         self.run_bzr('branch . ../b')
         print >> file('sub/a.txt', 'ab'), "there"
         print >> file('b.txt', 'ab'), "there"
         print >> file('sub/c.txt', 'ab'), "there"
-<<<<<<< HEAD
-        self.run_bzr('commit -m Added_there')
-=======
         self.run_bzr(['commit', '-m', 'Added there'])
->>>>>>> 404d6652
         os.unlink('sub/a.txt')
         os.unlink('sub/c.txt')
         os.rmdir('sub')
         os.unlink('b.txt')
-<<<<<<< HEAD
-        self.run_bzr('commit -m Removed_a.txt')
-=======
         self.run_bzr(['commit', '-m', 'Removed a.txt'])
->>>>>>> 404d6652
         os.chdir('../b')
         print >> file('sub/a.txt', 'ab'), "something"
         print >> file('b.txt', 'ab'), "something"
         print >> file('sub/c.txt', 'ab'), "something"
-<<<<<<< HEAD
-        self.run_bzr('commit -m Modified_a.txt')
-=======
         self.run_bzr(['commit', '-m', 'Modified a.txt'])
->>>>>>> 404d6652
         self.run_bzr('merge ../a/', retcode=1)
         self.assert_(os.path.exists('sub/a.txt.THIS'))
         self.assert_(os.path.exists('sub/a.txt.BASE'))
