--- conflicted
+++ resolved
@@ -22,21 +22,13 @@
     bzrdir,
     controldir,
     lockable_files,
-<<<<<<< HEAD
-=======
     ui,
->>>>>>> 646eb786
     )
 from bzrlib.tests import (
     features,
     TestCaseWithTransport,
     )
 from bzrlib.tests.test_sftp_transport import TestCaseWithSFTPServer
-<<<<<<< HEAD
-from bzrlib.repofmt.groupcompress_repo import (
-    RepositoryFormat2a,
-    )
-=======
 from bzrlib.repofmt.pack_repo import RepositoryFormatKnitPack1
 
 
@@ -71,54 +63,12 @@
 
     def _open(self, transport):
         return OldBzrDir(transport, self)
->>>>>>> 646eb786
-
-
-class OldBzrDir(bzrdir.BzrDirMeta1):
-    """An test bzr dir implementation"""
-
-    def needs_format_conversion(self, format):
-        return not isinstance(format, self.__class__)
-
-
-class ConvertOldTestToMeta(bzrdir.Converter):
-    """A trivial converter, used for testing."""
-
-    def convert(self, to_convert, pb):
-        ui.ui_factory.note('starting upgrade from old test format to 2a')
-        to_convert.control_transport.put_bytes(
-            'branch-format',
-            bzrdir.BzrDirMetaFormat1().get_format_string(),
-            mode=to_convert._get_file_mode())
-        return bzrdir.BzrDir.open(to_convert.user_url)
-
-
-class OldBzrDirFormat(bzrdir.BzrDirMetaFormat1):
-
-    _lock_class = lockable_files.TransportLock
-
-    def get_converter(self, format=None):
-        return ConvertOldTestToMeta()
-
-    def get_format_string(self):
-        return "Ancient Test Format"
-
-    def _open(self, transport):
-        return OldBzrDir(transport, self)
 
 
 class TestWithUpgradableBranches(TestCaseWithTransport):
 
     def setUp(self):
         super(TestWithUpgradableBranches, self).setUp()
-<<<<<<< HEAD
-        old_format = OldBzrDirFormat()
-        self.addCleanup(bzrdir.BzrDirFormat.unregister_format, old_format)
-        bzrdir.BzrDirFormat.register_format(old_format)
-        self.addCleanup(controldir.ControlDirFormat._set_default_format,
-                        controldir.ControlDirFormat.get_default_format())
-=======
->>>>>>> 646eb786
 
     def make_current_format_branch_and_checkout(self):
         current_tree = self.make_branch_and_tree('current_format_branch',
@@ -126,19 +76,8 @@
         current_tree.branch.create_checkout(
             self.get_url('current_format_checkout'), lightweight=True)
 
-<<<<<<< HEAD
-    def make_old_format_branch(self):
-        # setup an old format branch we can upgrade from.
-        path = 'old_format_branch'
-        self.make_branch_and_tree(path, format=OldBzrDirFormat())
-        return path
-
-    def test_readonly_url_error(self):
-        path = self.make_old_format_branch()
-=======
     def test_readonly_url_error(self):
         self.make_branch_and_tree("old_format_branch", format="knit")
->>>>>>> 646eb786
         (out, err) = self.run_bzr(
             ['upgrade', self.get_readonly_url("old_format_branch")], retcode=3)
         err_msg = 'Upgrade URL cannot work with readonly URLs.'
@@ -188,14 +127,6 @@
         # upgrading a branch in a repo should warn about not upgrading the repo
         pass
 
-<<<<<<< HEAD
-    def test_upgrade_explicit_format(self):
-        # users can force an upgrade to specific format.
-        path = self.make_old_format_branch()
-        url = self.get_transport(path).base
-        # check --format takes effect
-        controldir.ControlDirFormat._set_default_format(OldBzrDirFormat())
-=======
     def test_upgrade_control_dir(self):
         old_format = OldBzrDirFormat()
         self.addCleanup(bzrdir.BzrDirFormat.unregister_format, old_format)
@@ -209,7 +140,6 @@
         url = self.get_transport(path).base
         # check --format takes effect
         controldir.ControlDirFormat._set_default_format(old_format)
->>>>>>> 646eb786
         backup_dir = 'backup.bzr.~1~'
         (out, err) = self.run_bzr(
             ['upgrade', '--format=2a', url])
@@ -228,22 +158,12 @@
     def test_upgrade_explicit_knit(self):
         # users can force an upgrade to knit format from a metadir pack 0.92
         # branch to a 2a branch.
-<<<<<<< HEAD
-        self.make_branch_and_tree('branch', format='pack-0.92')
-        url = self.get_transport('branch').base
-        # check --format takes effect
-        controldir.ControlDirFormat._set_default_format(OldBzrDirFormat())
-        backup_dir = 'backup.bzr.~1~'
-        (out, err) = self.run_bzr(
-            ['upgrade', '--format=2a', url])
-=======
         self.make_branch_and_tree('branch', format='knit')
         url = self.get_transport('branch').base
         # check --format takes effect
         backup_dir = 'backup.bzr.~1~'
         (out, err) = self.run_bzr(
             ['upgrade', '--format=pack-0.92', url])
->>>>>>> 646eb786
         self.assertEqualDiff("""Upgrading branch %s ...
 starting upgrade of %s
 making backup of %s.bzr
@@ -258,11 +178,7 @@
         self.assertTrue(isinstance(converted_dir._format,
                                    bzrdir.BzrDirMetaFormat1))
         self.assertTrue(isinstance(converted_dir.open_repository()._format,
-<<<<<<< HEAD
-                                   RepositoryFormat2a))
-=======
                                    RepositoryFormatKnitPack1))
->>>>>>> 646eb786
 
     def test_upgrade_repo(self):
         self.run_bzr('init-repository --format=pack-0.92 repo')
@@ -303,16 +219,9 @@
         self.assertTrue(new_perms == old_perms)
 
     def test_upgrade_with_existing_backup_dir(self):
-<<<<<<< HEAD
-        path = self.make_old_format_branch()
-        t = self.get_transport(path)
-        url = t.base
-        controldir.ControlDirFormat._set_default_format(OldBzrDirFormat())
-=======
         self.make_branch_and_tree("old_format_branch", format="knit")
         t = self.get_transport("old_format_branch")
         url = t.base
->>>>>>> 646eb786
         backup_dir1 = 'backup.bzr.~1~'
         backup_dir2 = 'backup.bzr.~2~'
         # explicitly create backup_dir1. bzr should create the .~2~ directory
@@ -324,12 +233,8 @@
 starting upgrade of %s
 making backup of %s.bzr
   to %s%s
-<<<<<<< HEAD
-starting upgrade from old test format to 2a
-=======
 starting repository conversion
 repository converted
->>>>>>> 646eb786
 finished
 """ % (url, url, url, url, backup_dir2), out)
         self.assertEqualDiff("", err)
