# Copyright (C) 2006-2010 Canonical Ltd
#
# This program is free software; you can redistribute it and/or modify
# it under the terms of the GNU General Public License as published by
# the Free Software Foundation; either version 2 of the License, or
# (at your option) any later version.
#
# This program is distributed in the hope that it will be useful,
# but WITHOUT ANY WARRANTY; without even the implied warranty of
# MERCHANTABILITY or FITNESS FOR A PARTICULAR PURPOSE.  See the
# GNU General Public License for more details.
#
# You should have received a copy of the GNU General Public License
# along with this program; if not, write to the Free Software
# Foundation, Inc., 51 Franklin Street, Fifth Floor, Boston, MA 02110-1301 USA

"""Black box tests for the upgrade ui."""
import os
import stat

from bzrlib import (
    bzrdir,
    repository,
    transport,
    )
from bzrlib.tests import (
    features,
    TestCaseInTempDir,
    TestCaseWithTransport,
    )
from bzrlib.tests.test_sftp_transport import TestCaseWithSFTPServer
from bzrlib.repofmt.knitrepo import (
    RepositoryFormatKnit1,
    )


class TestWithUpgradableBranches(TestCaseWithTransport):

    def setUp(self):
        super(TestWithUpgradableBranches, self).setUp()
        self.addCleanup(bzrdir.BzrDirFormat._set_default_format,
                        bzrdir.BzrDirFormat.get_default_format())

    def make_current_format_branch_and_checkout(self):
        current_tree = self.make_branch_and_tree('current_format_branch',
                                                 format='default')
        current_tree.branch.create_checkout(
            self.get_url('current_format_checkout'), lightweight=True)

    def make_format_5_branch(self):
        # setup a format 5 branch we can upgrade from.
        self.make_branch_and_tree('format_5_branch',
                                  format=bzrdir.BzrDirFormat5())

    def make_metadir_weave_branch(self):
        self.make_branch_and_tree('metadir_weave_branch', format='metaweave')

    def test_readonly_url_error(self):
        self.make_format_5_branch()
        (out, err) = self.run_bzr(
            ['upgrade', self.get_readonly_url('format_5_branch')], retcode=3)
        self.assertEqual(out, "")
        self.assertEqual(err, "bzr: ERROR: Upgrade URL cannot work with readonly URLs.\n")

    def test_upgrade_up_to_date(self):
        self.make_current_format_branch_and_checkout()
        # when up to date we should get a message to that effect
        (out, err) = self.run_bzr('upgrade current_format_branch', retcode=3)
        self.assertEqual("", out)
        self.assertEqualDiff("bzr: ERROR: The branch format Meta "
                             "directory format 1 is already at the most "
                             "recent format.\n", err)

    def test_upgrade_up_to_date_checkout_warns_branch_left_alone(self):
        self.make_current_format_branch_and_checkout()
        # when upgrading a checkout, the branch location and a suggestion
        # to upgrade it should be emitted even if the checkout is up to
        # date
        (out, err) = self.run_bzr('upgrade current_format_checkout', retcode=3)
        self.assertEqual("This is a checkout. The branch (%s) needs to be "
                         "upgraded separately.\n"
                         % transport.get_transport(
                self.get_url('current_format_branch')).base,
                         out)
        self.assertEqualDiff("bzr: ERROR: The branch format Meta "
                             "directory format 1 is already at the most "
                             "recent format.\n", err)

    def test_upgrade_checkout(self):
        # upgrading a checkout should work
        pass

    def test_upgrade_repository_scans_branches(self):
        # we should get individual upgrade notes for each branch even the
        # anonymous branch
        pass

    def test_ugrade_branch_in_repo(self):
        # upgrading a branch in a repo should warn about not upgrading the repo
        pass

    def test_upgrade_explicit_metaformat(self):
        # users can force an upgrade to metadir format.
        self.make_format_5_branch()
        url = transport.get_transport(self.get_url('format_5_branch')).base
        # check --format takes effect
        bzrdir.BzrDirFormat._set_default_format(bzrdir.BzrDirFormat5())
        backup_dir = 'backup.bzr.~1~'
        (out, err) = self.run_bzr(
            ['upgrade', '--format=metaweave', url])
        self.assertEqualDiff("""starting upgrade of %s
making backup of %s.bzr
  to %s%s
starting upgrade from format 5 to 6
adding prefixes to weaves
adding prefixes to revision-store
starting upgrade from format 6 to metadir
finished
""" % (url, url, url, backup_dir), out)
        self.assertEqualDiff("", err)
        self.assertTrue(isinstance(
            bzrdir.BzrDir.open(self.get_url('format_5_branch'))._format,
            bzrdir.BzrDirMetaFormat1))

    def test_upgrade_explicit_knit(self):
        # users can force an upgrade to knit format from a metadir weave
        # branch
        self.make_metadir_weave_branch()
        url = transport.get_transport(self.get_url('metadir_weave_branch')).base
        # check --format takes effect
        bzrdir.BzrDirFormat._set_default_format(bzrdir.BzrDirFormat5())
        backup_dir = 'backup.bzr.~1~'
        (out, err) = self.run_bzr(
            ['upgrade', '--format=knit', url])
        self.assertEqualDiff("""starting upgrade of %s
making backup of %s.bzr
  to %s%s
starting repository conversion
repository converted
finished
""" % (url, url, url, backup_dir), out)
        self.assertEqualDiff("", err)
        converted_dir = bzrdir.BzrDir.open(self.get_url('metadir_weave_branch'))
        self.assertTrue(isinstance(converted_dir._format,
                                   bzrdir.BzrDirMetaFormat1))
        self.assertTrue(isinstance(converted_dir.open_repository()._format,
                                   RepositoryFormatKnit1))

    def test_upgrade_repo(self):
        self.run_bzr('init-repository --format=metaweave repo')
        self.run_bzr('upgrade --format=knit repo')

<<<<<<< HEAD
    def _assert_option_legal(self, option_str):
        # Confirm that an option is legal. (Lower level tests are
        # expected to validate the actual functionality.)
        self.run_bzr('init --format=pack-0.92 branch-foo')
        self.run_bzr('upgrade --format=2a branch-foo %s' % (option_str,))

    def _assert_branch_format(self, dir, format):
        branch = bzrdir.BzrDir.open_tree_or_branch(self.get_url(dir))[1]
        branch_format = branch._format
        meta_format = bzrdir.format_registry.make_bzrdir(format)
        expected_format = meta_format.get_branch_format()
        self.assertEqual(expected_format, branch_format)

    def test_upgrade_clean_supported(self):
        self._assert_option_legal('--clean')
        self._assert_branch_format('branch-foo', '2a')
        backup_bzr_dir = os.path.join("branch-foo", "backup.bzr")
        self.assertFalse(os.path.exists(backup_bzr_dir))

    def test_upgrade_dry_run_supported(self):
        self._assert_option_legal('--dry-run')
        self._assert_branch_format('branch-foo', 'pack-0.92')

=======
    def test_upgrade_permission_check(self):
        """'backup.bzr' should retain permissions of .bzr. Bug #262450"""
        self.requireFeature(features.posix_permissions_feature)
        old_perms = stat.S_IRUSR | stat.S_IWUSR | stat.S_IXUSR
        backup_dir = 'backup.bzr.~1~'
        self.run_bzr('init --format=1.6')
        os.chmod('.bzr', old_perms)
        self.run_bzr('upgrade')
        new_perms = os.stat(backup_dir).st_mode & 0777
        self.assertTrue(new_perms == old_perms)
>>>>>>> 549b86e0


    def test_upgrade_with_existing_backup_dir(self):
        self.make_format_5_branch()
        t = transport.get_transport(self.get_url('format_5_branch'))
        url = t.base
        bzrdir.BzrDirFormat._set_default_format(bzrdir.BzrDirFormat5())
        backup_dir1 = 'backup.bzr.~1~'
        backup_dir2 = 'backup.bzr.~2~'
        # explicitly create backup_dir1. bzr should create the .~2~ directory
        # as backup
        t.mkdir(backup_dir1)
        (out, err) = self.run_bzr(
            ['upgrade', '--format=metaweave', url])
        self.assertEqualDiff("""starting upgrade of %s
making backup of %s.bzr
  to %s%s
starting upgrade from format 5 to 6
adding prefixes to weaves
adding prefixes to revision-store
starting upgrade from format 6 to metadir
finished
""" % (url, url, url, backup_dir2), out)
        self.assertEqualDiff("", err)
        self.assertTrue(isinstance(
            bzrdir.BzrDir.open(self.get_url('format_5_branch'))._format,
            bzrdir.BzrDirMetaFormat1))
        self.assertTrue(t.has(backup_dir2))

class SFTPTests(TestCaseWithSFTPServer):
    """Tests for upgrade over sftp."""

    def test_upgrade_url(self):
        self.run_bzr('init --format=weave')
        t = transport.get_transport(self.get_url())
        url = t.base
        out, err = self.run_bzr(['upgrade', '--format=knit', url])
        backup_dir = 'backup.bzr.~1~'
        self.assertEqualDiff("""starting upgrade of %s
making backup of %s.bzr
  to %s%s
starting upgrade from format 6 to metadir
starting repository conversion
repository converted
finished
""" % (url, url, url,backup_dir), out)
        self.assertEqual('', err)


class UpgradeRecommendedTests(TestCaseWithTransport):

    def test_recommend_upgrade_wt4(self):
        # using a deprecated format gives a warning
        self.run_bzr('init --knit a')
        out, err = self.run_bzr('status a')
        self.assertContainsRe(err, 'bzr upgrade .*[/\\\\]a')

    def test_no_upgrade_recommendation_from_bzrdir(self):
        # we should only get a recommendation to upgrade when we're accessing
        # the actual workingtree, not when we only open a bzrdir that contains
        # an old workngtree
        self.run_bzr('init --knit a')
        out, err = self.run_bzr('revno a')
        if err.find('upgrade') > -1:
            self.fail("message shouldn't suggest upgrade:\n%s" % err)

    def test_upgrade_shared_repo(self):
        repo = self.make_repository('repo', format='2a', shared=True)
        branch = self.make_branch_and_tree('repo/branch', format="pack-0.92")
        self.get_transport('repo/branch/.bzr/repository').delete_tree('.')
        out, err = self.run_bzr(['upgrade'], working_dir='repo/branch')<|MERGE_RESOLUTION|>--- conflicted
+++ resolved
@@ -150,7 +150,6 @@
         self.run_bzr('init-repository --format=metaweave repo')
         self.run_bzr('upgrade --format=knit repo')
 
-<<<<<<< HEAD
     def _assert_option_legal(self, option_str):
         # Confirm that an option is legal. (Lower level tests are
         # expected to validate the actual functionality.)
@@ -174,7 +173,6 @@
         self._assert_option_legal('--dry-run')
         self._assert_branch_format('branch-foo', 'pack-0.92')
 
-=======
     def test_upgrade_permission_check(self):
         """'backup.bzr' should retain permissions of .bzr. Bug #262450"""
         self.requireFeature(features.posix_permissions_feature)
@@ -185,7 +183,6 @@
         self.run_bzr('upgrade')
         new_perms = os.stat(backup_dir).st_mode & 0777
         self.assertTrue(new_perms == old_perms)
->>>>>>> 549b86e0
 
 
     def test_upgrade_with_existing_backup_dir(self):
