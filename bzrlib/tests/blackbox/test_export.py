--- conflicted
+++ resolved
@@ -137,37 +137,6 @@
         # '.bzrignore'.
         self.assertEqual(['test/a'], sorted(zfile.namelist()))
 
-<<<<<<< HEAD
-    def test_zip_export_stdout(self):
-        tree = self.make_branch_and_tree('zip')
-        self.build_tree(['zip/a'])
-        tree.add('a')
-        tree.commit('1')
-        os.chdir('zip')
-        contents = self.run_bzr('export --format=zip -')[0]
-        zfile = zipfile.ZipFile(StringIO(contents))
-        self.assertEqual(['a'], sorted(zfile.namelist()))
-
-    def test_tgz_export_stdout(self):
-        tree = self.make_branch_and_tree('z')
-        self.build_tree(['z/a'])
-        tree.add('a')
-        tree.commit('1')
-        os.chdir('z')
-        contents = self.run_bzr('export --format=tgz -')[0]
-        ball = tarfile.open(mode='r|gz', fileobj=StringIO(contents))
-        self.assertEqual(['a'], ball.getnames())
-
-    def test_tbz2_export_stdout(self):
-        tree = self.make_branch_and_tree('z')
-        self.build_tree(['z/a'])
-        tree.add('a')
-        tree.commit('1')
-        os.chdir('z')
-        contents = self.run_bzr('export --format=tbz2 -')[0]
-        ball = tarfile.open(mode='r|bz2', fileobj=StringIO(contents))
-        self.assertEqual(['a'], ball.getnames())
-=======
     # TODO: This really looks like something that should be using permutation
     #       testing. Though the actual setup and teardown functions are pretty
     #       different for each
@@ -223,7 +192,6 @@
         self.run_tar_export_disk_and_stdout('tbz2', 'bz2')
 
     # TODO: test_xz_export, I don't have pylzma working here to test it.
->>>>>>> 7d335933
 
     def test_zip_export_unicode(self):
         self.requireFeature(tests.UnicodeFilenameFeature)
