--- conflicted
+++ resolved
@@ -33,11 +33,7 @@
     features,
     TestCaseWithTransport,
     )
-<<<<<<< HEAD
-from bzrlib.tests.matchers import NoVfsCalls
-=======
 from bzrlib.tests.matchers import ContainsNoVfsCalls
->>>>>>> e9963455
 
 
 class TestExport(TestCaseWithTransport):
@@ -454,8 +450,4 @@
         # upwards without agreement from bzr's network support maintainers.
         self.assertLength(16, self.hpss_calls)
         self.expectFailure("export requires inventory access which requires VFS",
-<<<<<<< HEAD
-            self.assertThat, self.hpss_calls, NoVfsCalls)
-=======
-            self.assertThat, self.hpss_calls, ContainsNoVfsCalls)
->>>>>>> e9963455
+            self.assertThat, self.hpss_calls, ContainsNoVfsCalls)