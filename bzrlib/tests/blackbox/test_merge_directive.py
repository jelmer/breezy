# Copyright (C) 2007 Canonical Ltd
#
# This program is free software; you can redistribute it and/or modify
# it under the terms of the GNU General Public License as published by
# the Free Software Foundation; either version 2 of the License, or
# (at your option) any later version.
#
# This program is distributed in the hope that it will be useful,
# but WITHOUT ANY WARRANTY; without even the implied warranty of
# MERCHANTABILITY or FITNESS FOR A PARTICULAR PURPOSE.  See the
# GNU General Public License for more details.
#
# You should have received a copy of the GNU General Public License
# along with this program; if not, write to the Free Software
# Foundation, Inc., 59 Temple Place, Suite 330, Boston, MA  02111-1307  USA

import os
import smtplib

from bzrlib import (
    gpg,
    tests,
    workingtree,
    )


EMAIL1 = """To: pqm@example.com
From: J. Random Hacker <jrandom@example.com>
Subject: bar

# Bazaar merge directive format 1
# revision_id: bar-id
# target_branch: ../tree2
# testament_sha1: .*
# timestamp: .*
# source_branch: .
#"""


class TestMergeDirective(tests.TestCaseWithTransport):

    def prepare_merge_directive(self):
        self.tree1 = self.make_branch_and_tree('tree1')
        self.build_tree_contents([('tree1/file', 'a\nb\nc\nd\n')])
        self.tree1.branch.get_config().set_user_option('email',
            'J. Random Hacker <jrandom@example.com>')
        self.tree1.add('file')
        self.tree1.commit('foo')
        self.tree2 = self.tree1.bzrdir.sprout('tree2').open_workingtree()
        self.build_tree_contents([('tree1/file', 'a\nb\nc\nd\ne\n')])
        self.tree1.commit('bar', rev_id='bar-id')
        os.chdir('tree1')
        return self.tree1, self.tree2

    def test_merge_directive(self):
        self.prepare_merge_directive()
        md_text = self.run_bzr('merge-directive', '../tree2')[0]
        self.assertContainsRe(md_text, "\\+e")
        md_text = self.run_bzr('merge-directive', '-r', '-2', '../tree2')[0]
        self.assertNotContainsRe(md_text, "\\+e")

    def test_submit_branch(self):
        self.prepare_merge_directive()
        self.run_bzr_error(('No submit branch',), 'merge-directive', retcode=3)
        self.run_bzr('merge-directive', '../tree2')

    def test_public_branch(self):
        self.prepare_merge_directive()
        self.run_bzr_error(('No public branch',), 'merge-directive', '--diff',
                           '../tree2', retcode=3)
        md_text = self.run_bzr('merge-directive', '../tree2')[0]
        self.assertNotContainsRe(md_text, 'source_branch:')
        self.run_bzr('merge-directive', '--diff', '../tree2', '.')
        self.run_bzr('merge-directive', '--diff')[0]
        self.assertNotContainsRe(md_text, 'source_branch:')

    def test_patch_types(self):
        self.prepare_merge_directive()
        md_text = self.run_bzr('merge-directive', '../tree2')[0]
        self.assertContainsRe(md_text, "Bazaar revision bundle")
        self.assertContainsRe(md_text, "\\+e")
        md_text = self.run_bzr('merge-directive', '../tree2', '--diff', '.')[0]
        self.assertNotContainsRe(md_text, "Bazaar revision bundle")
        self.assertContainsRe(md_text, "\\+e")
        md_text = self.run_bzr('merge-directive', '--plain')[0]
        self.assertNotContainsRe(md_text, "\\+e")

    def test_message(self):
        self.prepare_merge_directive()
        md_text = self.run_bzr('merge-directive', '../tree2')[0]
        self.assertNotContainsRe(md_text, 'message: Message for merge')
        md_text = self.run_bzr('merge-directive', '-m', 'Message for merge')[0]
        self.assertContainsRe(md_text, 'message: Message for merge')

    def test_signing(self):
        self.prepare_merge_directive()
        old_strategy = gpg.GPGStrategy
        gpg.GPGStrategy = gpg.LoopbackGPGStrategy
        try:
            md_text = self.run_bzr('merge-directive', '--sign', '../tree2')[0]
        finally:
            gpg.GPGStrategy = old_strategy
        self.assertContainsRe(md_text, '^-----BEGIN PSEUDO-SIGNED CONTENT')

    def run_bzr_fakemail(self, *args, **kwargs):
        sendmail_calls = []
        def sendmail(self, from_, to, message):
            sendmail_calls.append((self, from_, to, message))
        connect_calls = []
        def connect(self, host='localhost', port=0):
            connect_calls.append((self, host, port))
        def starttls(self):
            pass
        old_sendmail = smtplib.SMTP.sendmail
        smtplib.SMTP.sendmail = sendmail
        old_connect = smtplib.SMTP.connect
        smtplib.SMTP.connect = connect
        old_starttls = smtplib.SMTP.starttls
        smtplib.SMTP.starttls = starttls
        try:
            result = self.run_bzr(*args, **kwargs)
        finally:
            smtplib.SMTP.sendmail = old_sendmail
            smtplib.SMTP.connect = old_connect
            smtplib.SMTP.starttls = old_starttls
        return result + (connect_calls, sendmail_calls)

    def test_mail_default(self):
        tree1, tree2 = self.prepare_merge_directive()
        md_text, errr, connect_calls, sendmail_calls =\
            self.run_bzr_fakemail('merge-directive', '--mail-to',
                                  'pqm@example.com', '--plain', '../tree2',
                                  '.')
        self.assertEqual('', md_text)
        self.assertEqual(1, len(connect_calls))
        call = connect_calls[0]
        self.assertEqual(('localhost', 0), call[1:3])
        self.assertEqual(1, len(sendmail_calls))
        call = sendmail_calls[0]
        self.assertEqual(('jrandom@example.com', ['pqm@example.com']),
                call[1:3])
        self.assertContainsRe(call[3], EMAIL1)

    def test_pull_raw(self):
        self.prepare_merge_directive()
        self.tree1.commit('baz', rev_id='baz-id')
        md_text = self.run_bzr('merge-directive', self.tree2.basedir,
                               '-r', '2', self.tree1.basedir, '--plain')[0]
        self.build_tree_contents([('../directive', md_text)])
        os.chdir('../tree2')
        self.run_bzr('pull', '../directive')
        wt = workingtree.WorkingTree.open('.')
        self.assertEqual('bar-id', wt.last_revision())

    def test_pull_user_r(self):
        """If the user supplies -r, an error is emitted"""
        self.prepare_merge_directive()
        self.tree1.commit('baz', rev_id='baz-id')
        md_text = self.run_bzr('merge-directive', self.tree2.basedir,
                               self.tree1.basedir, '--plain')[0]
        self.build_tree_contents([('../directive', md_text)])
        os.chdir('../tree2')
        self.run_bzr_error(
            ('Cannot use -r with merge directives or bundles',),
            'pull', '-r', '2', '../directive')

    def test_pull_bundle(self):
        self.prepare_merge_directive()
        self.tree1.commit('baz', rev_id='baz-id')
        md_text = self.run_bzr('merge-directive', self.tree2.basedir,
                               '-r', '2', '/dev/null', '--bundle')[0]
        self.build_tree_contents([('../directive', md_text)])
        os.chdir('../tree2')
        self.run_bzr('pull', '../directive')
        wt = workingtree.WorkingTree.open('.')
        self.assertEqual('bar-id', wt.last_revision())

    def test_merge_raw(self):
        self.prepare_merge_directive()
        self.tree1.commit('baz', rev_id='baz-id')
        md_text = self.run_bzr('merge-directive', self.tree2.basedir,
                               '-r', '2', self.tree1.basedir, '--plain')[0]
        self.build_tree_contents([('../directive', md_text)])
        os.chdir('../tree2')
        self.run_bzr('merge', '../directive')
        wt = workingtree.WorkingTree.open('.')
        self.assertEqual('bar-id', wt.get_parent_ids()[1])

    def test_merge_user_r(self):
        """If the user supplies -r, an error is emitted"""
        self.prepare_merge_directive()
        self.tree1.commit('baz', rev_id='baz-id')
        md_text = self.run_bzr('merge-directive', self.tree2.basedir,
                               self.tree1.basedir, '--plain')[0]
        self.build_tree_contents([('../directive', md_text)])
        os.chdir('../tree2')
        self.run_bzr_error(
            ('Cannot use -r with merge directives or bundles',),
            'merge', '-r', '2', '../directive')

    def test_merge_bundle(self):
        self.prepare_merge_directive()
        self.tree1.commit('baz', rev_id='baz-id')
        md_text = self.run_bzr('merge-directive', self.tree2.basedir,
                               '-r', '2', '/dev/null', '--bundle')[0]
        self.build_tree_contents([('../directive', md_text)])
        os.chdir('../tree2')
        self.run_bzr('merge', '../directive')
        wt = workingtree.WorkingTree.open('.')
        self.assertEqual('bar-id', wt.get_parent_ids()[1])

    def test_mail_uses_config(self):
        tree1, tree2 = self.prepare_merge_directive()
        tree1.branch.get_config().set_user_option('smtp_server', 'bogushost')
        md_text, errr, connect_calls, sendmail_calls =\
            self.run_bzr_fakemail('merge-directive', '--mail-to',
                                  'pqm@example.com', '--plain', '../tree2',
                                  '.')
        call = connect_calls[0]
        self.assertEqual(('bogushost', 0), call[1:3])

<<<<<<< HEAD
    def test_no_common_ancestor(self):
        foo = self.make_branch_and_tree('foo')
        foo.commit('rev1')
        bar = self.make_branch_and_tree('bar')
        os.chdir('foo')
        self.run_bzr('merge-directive', '../bar')

    def test_no_commits(self):
        foo = self.make_branch_and_tree('foo')
        bar = self.make_branch_and_tree('bar')
        os.chdir('foo')
        self.run_bzr_error(('No revisions to bundle.', ),
                            'merge-directive', '../bar')
=======
    def test_encoding_exact(self):
        tree1, tree2 = self.prepare_merge_directive()
        tree1.commit(u'messag\xe9')
        self.run_bzr('merge-directive', '../tree2') # no exception raised
>>>>>>> 31687057
<|MERGE_RESOLUTION|>--- conflicted
+++ resolved
@@ -219,7 +219,6 @@
         call = connect_calls[0]
         self.assertEqual(('bogushost', 0), call[1:3])
 
-<<<<<<< HEAD
     def test_no_common_ancestor(self):
         foo = self.make_branch_and_tree('foo')
         foo.commit('rev1')
@@ -233,9 +232,8 @@
         os.chdir('foo')
         self.run_bzr_error(('No revisions to bundle.', ),
                             'merge-directive', '../bar')
-=======
+
     def test_encoding_exact(self):
         tree1, tree2 = self.prepare_merge_directive()
         tree1.commit(u'messag\xe9')
-        self.run_bzr('merge-directive', '../tree2') # no exception raised
->>>>>>> 31687057
+        self.run_bzr('merge-directive', '../tree2') # no exception raised