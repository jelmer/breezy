--- conflicted
+++ resolved
@@ -89,8 +89,7 @@
         wt = self.make_branch_and_tree('branch')
 
         wt.commit('Commit one', rev_id='a@r-0-1')
-<<<<<<< HEAD
-        self.check_output('   1 a@r-0-1\n', 'revision-info -d branch')
+        self.check_output('1 a@r-0-1\n', 'revision-info -d branch')
 
     def test_revision_info_tree(self):
         # Make branch and checkout
@@ -126,7 +125,4 @@
         builder.finish_series()
         self.check_output('   1 A-id\n ??? B-id\n   2 C-id\n',
                           'revision-info -d branch'
-                          ' revid:A-id revid:B-id revid:C-id')
-=======
-        self.check_output('1 a@r-0-1\n', 'revision-info -d branch')
->>>>>>> ec4f8095
+                          ' revid:A-id revid:B-id revid:C-id')