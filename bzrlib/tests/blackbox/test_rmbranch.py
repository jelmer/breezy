--- conflicted
+++ resolved
@@ -23,11 +23,7 @@
 from bzrlib.tests import (
     TestCaseWithTransport,
     )
-<<<<<<< HEAD
-from bzrlib.tests.matchers import NoVfsCalls
-=======
 from bzrlib.tests.matchers import ContainsNoVfsCalls
->>>>>>> 15b78386
 
 
 class TestRemoveBranch(TestCaseWithTransport):
@@ -88,8 +84,4 @@
         # become necessary for this use case. Please do not adjust this number
         # upwards without agreement from bzr's network support maintainers.
         self.assertLength(5, self.hpss_calls)
-<<<<<<< HEAD
-        self.assertThat(self.hpss_calls, NoVfsCalls)
-=======
-        self.assertThat(self.hpss_calls, ContainsNoVfsCalls)
->>>>>>> 15b78386
+        self.assertThat(self.hpss_calls, ContainsNoVfsCalls)