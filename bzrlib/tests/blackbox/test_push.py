# Copyright (C) 2006-2011 Canonical Ltd
#
# This program is free software; you can redistribute it and/or modify
# it under the terms of the GNU General Public License as published by
# the Free Software Foundation; either version 2 of the License, or
# (at your option) any later version.
#
# This program is distributed in the hope that it will be useful,
# but WITHOUT ANY WARRANTY; without even the implied warranty of
# MERCHANTABILITY or FITNESS FOR A PARTICULAR PURPOSE.  See the
# GNU General Public License for more details.
#
# You should have received a copy of the GNU General Public License
# along with this program; if not, write to the Free Software
# Foundation, Inc., 51 Franklin Street, Fifth Floor, Boston, MA 02110-1301 USA


"""Black-box tests for bzr push."""

import re

from bzrlib import (
    branch,
    bzrdir,
    errors,
    osutils,
    tests,
    transport,
    uncommit,
    urlutils,
    workingtree
    )
from bzrlib.repofmt import knitrepo
from bzrlib.tests import (
    blackbox,
    http_server,
    scenarios,
    test_foreign,
    test_server,
    )
from bzrlib.transport import memory


load_tests = scenarios.load_tests_apply_scenarios


class TestPush(tests.TestCaseWithTransport):

    def test_push_error_on_vfs_http(self):
        """ pushing a branch to a HTTP server fails cleanly. """
        # the trunk is published on a web server
        self.transport_readonly_server = http_server.HttpServer
        self.make_branch('source')
        public_url = self.get_readonly_url('target')
        self.run_bzr_error(['http does not support mkdir'],
                           ['push', public_url],
                           working_dir='source')

    def test_push_remember(self):
        """Push changes from one branch to another and test push location."""
        transport = self.get_transport()
        tree_a = self.make_branch_and_tree('branch_a')
        branch_a = tree_a.branch
        self.build_tree(['branch_a/a'])
        tree_a.add('a')
        tree_a.commit('commit a')
        tree_b = branch_a.bzrdir.sprout('branch_b').open_workingtree()
        branch_b = tree_b.branch
        tree_c = branch_a.bzrdir.sprout('branch_c').open_workingtree()
        branch_c = tree_c.branch
        self.build_tree(['branch_a/b'])
        tree_a.add('b')
        tree_a.commit('commit b')
        self.build_tree(['branch_b/c'])
        tree_b.add('c')
        tree_b.commit('commit c')
        # initial push location must be empty
        self.assertEqual(None, branch_b.get_push_location())

        # test push for failure without push location set
        out = self.run_bzr('push', working_dir='branch_a', retcode=3)
        self.assertEquals(out,
                ('','bzr: ERROR: No push location known or specified.\n'))

        # test not remembered if cannot actually push
        self.run_bzr('push path/which/doesnt/exist',
                     working_dir='branch_a', retcode=3)
        out = self.run_bzr('push', working_dir='branch_a', retcode=3)
        self.assertEquals(
                ('', 'bzr: ERROR: No push location known or specified.\n'),
                out)

        # test implicit --remember when no push location set, push fails
        out = self.run_bzr('push ../branch_b',
                           working_dir='branch_a', retcode=3)
        self.assertEquals(out,
                ('','bzr: ERROR: These branches have diverged.  '
                 'See "bzr help diverged-branches" for more information.\n'))
        self.assertEquals(osutils.abspath(branch_a.get_push_location()),
                          osutils.abspath(branch_b.bzrdir.root_transport.base))

        # test implicit --remember after resolving previous failure
        uncommit.uncommit(branch=branch_b, tree=tree_b)
        transport.delete('branch_b/c')
        out, err = self.run_bzr('push', working_dir='branch_a')
        path = branch_a.get_push_location()
        self.assertEqual(err,
                         'Using saved push location: %s\n'
                         'All changes applied successfully.\n'
                         'Pushed up to revision 2.\n'
                         % urlutils.local_path_from_url(path))
        self.assertEqual(path,
                         branch_b.bzrdir.root_transport.base)
        # test explicit --remember
        self.run_bzr('push ../branch_c --remember', working_dir='branch_a')
        self.assertEquals(branch_a.get_push_location(),
                          branch_c.bzrdir.root_transport.base)

    def test_push_without_tree(self):
        # bzr push from a branch that does not have a checkout should work.
        b = self.make_branch('.')
        out, err = self.run_bzr('push pushed-location')
        self.assertEqual('', out)
        self.assertEqual('Created new branch.\n', err)
        b2 = branch.Branch.open('pushed-location')
        self.assertEndsWith(b2.base, 'pushed-location/')

    def test_push_no_tree(self):
        # bzr push --no-tree of a branch with working trees
        b = self.make_branch_and_tree('push-from')
        self.build_tree(['push-from/file'])
        b.add('file')
        b.commit('commit 1')
        out, err = self.run_bzr('push --no-tree -d push-from push-to')
        self.assertEqual('', out)
        self.assertEqual('Created new branch.\n', err)
        self.assertPathDoesNotExist('push-to/file')

    def test_push_new_branch_revision_count(self):
        # bzr push of a branch with revisions to a new location
        # should print the number of revisions equal to the length of the
        # local branch.
        t = self.make_branch_and_tree('tree')
        self.build_tree(['tree/file'])
        t.add('file')
        t.commit('commit 1')
        out, err = self.run_bzr('push -d tree pushed-to')
        self.assertEqual('', out)
        self.assertEqual('Created new branch.\n', err)

    def test_push_quiet(self):
        # test that using -q makes output quiet
        t = self.make_branch_and_tree('tree')
        self.build_tree(['tree/file'])
        t.add('file')
        t.commit('commit 1')
        self.run_bzr('push -d tree pushed-to')
        path = t.branch.get_push_location()
        out, err = self.run_bzr('push', working_dir="tree")
<<<<<<< HEAD
        self.assertEqual('Using saved push location: %s\nNo new revisions to push.\n' % urlutils.local_path_from_url(path), err)
=======
        self.assertEqual('Using saved push location: %s\n'
                         'No new revisions or tags to push.\n' %
                         urlutils.local_path_from_url(path), err)
>>>>>>> 7e8fd672
        out, err = self.run_bzr('push -q', working_dir="tree")
        self.assertEqual('', out)
        self.assertEqual('', err)

    def test_push_only_pushes_history(self):
        # Knit branches should only push the history for the current revision.
        format = bzrdir.BzrDirMetaFormat1()
        format.repository_format = knitrepo.RepositoryFormatKnit1()
        shared_repo = self.make_repository('repo', format=format, shared=True)
        shared_repo.set_make_working_trees(True)

        def make_shared_tree(path):
            shared_repo.bzrdir.root_transport.mkdir(path)
            shared_repo.bzrdir.create_branch_convenience('repo/' + path)
            return workingtree.WorkingTree.open('repo/' + path)
        tree_a = make_shared_tree('a')
        self.build_tree(['repo/a/file'])
        tree_a.add('file')
        tree_a.commit('commit a-1', rev_id='a-1')
        f = open('repo/a/file', 'ab')
        f.write('more stuff\n')
        f.close()
        tree_a.commit('commit a-2', rev_id='a-2')

        tree_b = make_shared_tree('b')
        self.build_tree(['repo/b/file'])
        tree_b.add('file')
        tree_b.commit('commit b-1', rev_id='b-1')

        self.assertTrue(shared_repo.has_revision('a-1'))
        self.assertTrue(shared_repo.has_revision('a-2'))
        self.assertTrue(shared_repo.has_revision('b-1'))

        # Now that we have a repository with shared files, make sure
        # that things aren't copied out by a 'push'
        self.run_bzr('push ../../push-b', working_dir='repo/b')
        pushed_tree = workingtree.WorkingTree.open('push-b')
        pushed_repo = pushed_tree.branch.repository
        self.assertFalse(pushed_repo.has_revision('a-1'))
        self.assertFalse(pushed_repo.has_revision('a-2'))
        self.assertTrue(pushed_repo.has_revision('b-1'))

    def test_push_funky_id(self):
        t = self.make_branch_and_tree('tree')
        self.build_tree(['tree/filename'])
        t.add('filename', 'funky-chars<>%&;"\'')
        t.commit('commit filename')
        self.run_bzr('push -d tree new-tree')

    def test_push_dash_d(self):
        t = self.make_branch_and_tree('from')
        t.commit(allow_pointless=True,
                message='first commit')
        self.run_bzr('push -d from to-one')
        self.assertPathExists('to-one')
        self.run_bzr('push -d %s %s'
            % tuple(map(urlutils.local_path_to_url, ['from', 'to-two'])))
        self.assertPathExists('to-two')

    def test_push_repository_no_branch_doesnt_fetch_all_revs(self):
        # See https://bugs.launchpad.net/bzr/+bug/465517
        target_repo = self.make_repository('target')
        source = self.make_branch_builder('source')
        source.start_series()
        source.build_snapshot('A', None, [
            ('add', ('', 'root-id', 'directory', None))])
        source.build_snapshot('B', ['A'], [])
        source.build_snapshot('C', ['A'], [])
        source.finish_series()
        self.run_bzr('push target -d source')
        self.addCleanup(target_repo.lock_read().unlock)
        # We should have pushed 'C', but not 'B', since it isn't in the
        # ancestry
        self.assertEqual([('A',), ('C',)], sorted(target_repo.revisions.keys()))

    def test_push_smart_non_stacked_streaming_acceptance(self):
        self.setup_smart_server_with_call_log()
        t = self.make_branch_and_tree('from')
        t.commit(allow_pointless=True, message='first commit')
        self.reset_smart_call_log()
        self.run_bzr(['push', self.get_url('to-one')], working_dir='from')
        # This figure represent the amount of work to perform this use case. It
        # is entirely ok to reduce this number if a test fails due to rpc_count
        # being too low. If rpc_count increases, more network roundtrips have
        # become necessary for this use case. Please do not adjust this number
        # upwards without agreement from bzr's network support maintainers.
        self.assertLength(9, self.hpss_calls)

    def test_push_smart_stacked_streaming_acceptance(self):
        self.setup_smart_server_with_call_log()
        parent = self.make_branch_and_tree('parent', format='1.9')
        parent.commit(message='first commit')
        local = parent.bzrdir.sprout('local').open_workingtree()
        local.commit(message='local commit')
        self.reset_smart_call_log()
        self.run_bzr(['push', '--stacked', '--stacked-on', '../parent',
            self.get_url('public')], working_dir='local')
        # This figure represent the amount of work to perform this use case. It
        # is entirely ok to reduce this number if a test fails due to rpc_count
        # being too low. If rpc_count increases, more network roundtrips have
        # become necessary for this use case. Please do not adjust this number
        # upwards without agreement from bzr's network support maintainers.
        self.assertLength(13, self.hpss_calls)
        remote = branch.Branch.open('public')
        self.assertEndsWith(remote.get_stacked_on_url(), '/parent')

    def test_push_smart_tags_streaming_acceptance(self):
        self.setup_smart_server_with_call_log()
        t = self.make_branch_and_tree('from')
        rev_id = t.commit(allow_pointless=True, message='first commit')
        t.branch.tags.set_tag('new-tag', rev_id)
        self.reset_smart_call_log()
        self.run_bzr(['push', self.get_url('to-one')], working_dir='from')
        # This figure represent the amount of work to perform this use case. It
        # is entirely ok to reduce this number if a test fails due to rpc_count
        # being too low. If rpc_count increases, more network roundtrips have
        # become necessary for this use case. Please do not adjust this number
        # upwards without agreement from bzr's network support maintainers.
        self.assertLength(11, self.hpss_calls)

    def test_push_smart_incremental_acceptance(self):
        self.setup_smart_server_with_call_log()
        t = self.make_branch_and_tree('from')
        rev_id1 = t.commit(allow_pointless=True, message='first commit')
        rev_id2 = t.commit(allow_pointless=True, message='second commit')
        self.run_bzr(
            ['push', self.get_url('to-one'), '-r1'], working_dir='from')
        self.reset_smart_call_log()
        self.run_bzr(['push', self.get_url('to-one')], working_dir='from')
        # This figure represent the amount of work to perform this use case. It
        # is entirely ok to reduce this number if a test fails due to rpc_count
        # being too low. If rpc_count increases, more network roundtrips have
        # become necessary for this use case. Please do not adjust this number
        # upwards without agreement from bzr's network support maintainers.
        self.assertLength(11, self.hpss_calls)

    def test_push_smart_with_default_stacking_url_path_segment(self):
        # If the default stacked-on location is a path element then branches
        # we push there over the smart server are stacked and their
        # stacked_on_url is that exact path segment. Added to nail bug 385132.
        self.setup_smart_server_with_call_log()
        self.make_branch('stack-on', format='1.9')
        self.make_bzrdir('.').get_config().set_default_stack_on(
            '/stack-on')
        self.make_branch('from', format='1.9')
        out, err = self.run_bzr(['push', '-d', 'from', self.get_url('to')])
        b = branch.Branch.open(self.get_url('to'))
        self.assertEqual('/extra/stack-on', b.get_stacked_on_url())

    def test_push_smart_with_default_stacking_relative_path(self):
        # If the default stacked-on location is a relative path then branches
        # we push there over the smart server are stacked and their
        # stacked_on_url is a relative path. Added to nail bug 385132.
        self.setup_smart_server_with_call_log()
        self.make_branch('stack-on', format='1.9')
        self.make_bzrdir('.').get_config().set_default_stack_on('stack-on')
        self.make_branch('from', format='1.9')
        out, err = self.run_bzr(['push', '-d', 'from', self.get_url('to')])
        b = branch.Branch.open(self.get_url('to'))
        self.assertEqual('../stack-on', b.get_stacked_on_url())

    def create_simple_tree(self):
        tree = self.make_branch_and_tree('tree')
        self.build_tree(['tree/a'])
        tree.add(['a'], ['a-id'])
        tree.commit('one', rev_id='r1')
        return tree

    def test_push_create_prefix(self):
        """'bzr push --create-prefix' will create leading directories."""
        tree = self.create_simple_tree()

        self.run_bzr_error(['Parent directory of ../new/tree does not exist'],
                           'push ../new/tree',
                           working_dir='tree')
        self.run_bzr('push ../new/tree --create-prefix',
                     working_dir='tree')
        new_tree = workingtree.WorkingTree.open('new/tree')
        self.assertEqual(tree.last_revision(), new_tree.last_revision())
        self.assertPathExists('new/tree/a')

    def test_push_use_existing(self):
        """'bzr push --use-existing-dir' can push into an existing dir.

        By default, 'bzr push' will not use an existing, non-versioned dir.
        """
        tree = self.create_simple_tree()
        self.build_tree(['target/'])

        self.run_bzr_error(['Target directory ../target already exists',
                            'Supply --use-existing-dir',
                           ],
                           'push ../target', working_dir='tree')

        self.run_bzr('push --use-existing-dir ../target',
                     working_dir='tree')

        new_tree = workingtree.WorkingTree.open('target')
        self.assertEqual(tree.last_revision(), new_tree.last_revision())
        # The push should have created target/a
        self.assertPathExists('target/a')

    def test_push_use_existing_into_empty_bzrdir(self):
        """'bzr push --use-existing-dir' into a dir with an empty .bzr dir
        fails.
        """
        tree = self.create_simple_tree()
        self.build_tree(['target/', 'target/.bzr/'])
        self.run_bzr_error(
            ['Target directory ../target already contains a .bzr directory, '
             'but it is not valid.'],
            'push ../target --use-existing-dir', working_dir='tree')

    def test_push_onto_repo(self):
        """We should be able to 'bzr push' into an existing bzrdir."""
        tree = self.create_simple_tree()
        repo = self.make_repository('repo', shared=True)

        self.run_bzr('push ../repo',
                     working_dir='tree')

        # Pushing onto an existing bzrdir will create a repository and
        # branch as needed, but will only create a working tree if there was
        # no BzrDir before.
        self.assertRaises(errors.NoWorkingTree,
                          workingtree.WorkingTree.open, 'repo')
        new_branch = branch.Branch.open('repo')
        self.assertEqual(tree.last_revision(), new_branch.last_revision())

    def test_push_onto_just_bzrdir(self):
        """We don't handle when the target is just a bzrdir.

        Because you shouldn't be able to create *just* a bzrdir in the wild.
        """
        # TODO: jam 20070109 Maybe it would be better to create the repository
        #       if at this point
        tree = self.create_simple_tree()
        a_bzrdir = self.make_bzrdir('dir')

        self.run_bzr_error(['At ../dir you have a valid .bzr control'],
                'push ../dir',
                working_dir='tree')

    def test_push_with_revisionspec(self):
        """We should be able to push a revision older than the tip."""
        tree_from = self.make_branch_and_tree('from')
        tree_from.commit("One.", rev_id="from-1")
        tree_from.commit("Two.", rev_id="from-2")

        self.run_bzr('push -r1 ../to', working_dir='from')

        tree_to = workingtree.WorkingTree.open('to')
        repo_to = tree_to.branch.repository
        self.assertTrue(repo_to.has_revision('from-1'))
        self.assertFalse(repo_to.has_revision('from-2'))
        self.assertEqual(tree_to.branch.last_revision_info()[1], 'from-1')

        self.run_bzr_error(
            ['bzr: ERROR: bzr push --revision '
             'takes exactly one revision identifier\n'],
            'push -r0..2 ../to', working_dir='from')

    def create_trunk_and_feature_branch(self):
        # We have a mainline
        trunk_tree = self.make_branch_and_tree('target',
            format='1.9')
        trunk_tree.commit('mainline')
        # and a branch from it
        branch_tree = self.make_branch_and_tree('branch',
            format='1.9')
        branch_tree.pull(trunk_tree.branch)
        branch_tree.branch.set_parent(trunk_tree.branch.base)
        # with some work on it
        branch_tree.commit('moar work plz')
        return trunk_tree, branch_tree

    def assertPublished(self, branch_revid, stacked_on):
        """Assert that the branch 'published' has been published correctly."""
        published_branch = branch.Branch.open('published')
        # The published branch refers to the mainline
        self.assertEqual(stacked_on, published_branch.get_stacked_on_url())
        # and the branch's work was pushed
        self.assertTrue(published_branch.repository.has_revision(branch_revid))

    def test_push_new_branch_stacked_on(self):
        """Pushing a new branch with --stacked-on creates a stacked branch."""
        trunk_tree, branch_tree = self.create_trunk_and_feature_branch()
        # we publish branch_tree with a reference to the mainline.
        out, err = self.run_bzr(['push', '--stacked-on', trunk_tree.branch.base,
            self.get_url('published')], working_dir='branch')
        self.assertEqual('', out)
        self.assertEqual('Created new stacked branch referring to %s.\n' %
            trunk_tree.branch.base, err)
        self.assertPublished(branch_tree.last_revision(),
            trunk_tree.branch.base)

    def test_push_new_branch_stacked_uses_parent_when_no_public_url(self):
        """When the parent has no public url the parent is used as-is."""
        trunk_tree, branch_tree = self.create_trunk_and_feature_branch()
        # now we do a stacked push, which should determine the public location
        # for us.
        out, err = self.run_bzr(['push', '--stacked',
            self.get_url('published')], working_dir='branch')
        self.assertEqual('', out)
        self.assertEqual('Created new stacked branch referring to %s.\n' %
            trunk_tree.branch.base, err)
        self.assertPublished(branch_tree.last_revision(),
                             trunk_tree.branch.base)

    def test_push_new_branch_stacked_uses_parent_public(self):
        """Pushing a new branch with --stacked creates a stacked branch."""
        trunk_tree, branch_tree = self.create_trunk_and_feature_branch()
        # the trunk is published on a web server
        self.transport_readonly_server = http_server.HttpServer
        trunk_public = self.make_branch('public_trunk', format='1.9')
        trunk_public.pull(trunk_tree.branch)
        trunk_public_url = self.get_readonly_url('public_trunk')
        trunk_tree.branch.set_public_branch(trunk_public_url)
        # now we do a stacked push, which should determine the public location
        # for us.
        out, err = self.run_bzr(['push', '--stacked',
            self.get_url('published')], working_dir='branch')
        self.assertEqual('', out)
        self.assertEqual('Created new stacked branch referring to %s.\n' %
            trunk_public_url, err)
        self.assertPublished(branch_tree.last_revision(), trunk_public_url)

    def test_push_new_branch_stacked_no_parent(self):
        """Pushing with --stacked and no parent branch errors."""
        branch = self.make_branch_and_tree('branch', format='1.9')
        # now we do a stacked push, which should fail as the place to refer too
        # cannot be determined.
        out, err = self.run_bzr_error(
            ['Could not determine branch to refer to\\.'], ['push', '--stacked',
            self.get_url('published')], working_dir='branch')
        self.assertEqual('', out)
        self.assertFalse(self.get_transport('published').has('.'))

    def test_push_notifies_default_stacking(self):
        self.make_branch('stack_on', format='1.6')
        self.make_bzrdir('.').get_config().set_default_stack_on('stack_on')
        self.make_branch('from', format='1.6')
        out, err = self.run_bzr('push -d from to')
        self.assertContainsRe(err,
                              'Using default stacking branch stack_on at .*')

    def test_push_stacks_with_default_stacking_if_target_is_stackable(self):
        self.make_branch('stack_on', format='1.6')
        self.make_bzrdir('.').get_config().set_default_stack_on('stack_on')
        self.make_branch('from', format='pack-0.92')
        out, err = self.run_bzr('push -d from to')
        b = branch.Branch.open('to')
        self.assertEqual('../stack_on', b.get_stacked_on_url())

    def test_push_does_not_change_format_with_default_if_target_cannot(self):
        self.make_branch('stack_on', format='pack-0.92')
        self.make_bzrdir('.').get_config().set_default_stack_on('stack_on')
        self.make_branch('from', format='pack-0.92')
        out, err = self.run_bzr('push -d from to')
        b = branch.Branch.open('to')
        self.assertRaises(errors.UnstackableBranchFormat, b.get_stacked_on_url)

    def test_push_doesnt_create_broken_branch(self):
        """Pushing a new standalone branch works even when there's a default
        stacking policy at the destination.

        The new branch will preserve the repo format (even if it isn't the
        default for the branch), and will be stacked when the repo format
        allows (which means that the branch format isn't necessarly preserved).
        """
        self.make_repository('repo', shared=True, format='1.6')
        builder = self.make_branch_builder('repo/local', format='pack-0.92')
        builder.start_series()
        builder.build_snapshot('rev-1', None, [
            ('add', ('', 'root-id', 'directory', '')),
            ('add', ('filename', 'f-id', 'file', 'content\n'))])
        builder.build_snapshot('rev-2', ['rev-1'], [])
        builder.build_snapshot('rev-3', ['rev-2'],
            [('modify', ('f-id', 'new-content\n'))])
        builder.finish_series()
        branch = builder.get_branch()
        # Push rev-1 to "trunk", so that we can stack on it.
        self.run_bzr('push -d repo/local trunk -r 1')
        # Set a default stacking policy so that new branches will automatically
        # stack on trunk.
        self.make_bzrdir('.').get_config().set_default_stack_on('trunk')
        # Push rev-2 to a new branch "remote".  It will be stacked on "trunk".
        out, err = self.run_bzr('push -d repo/local remote -r 2')
        self.assertContainsRe(
            err, 'Using default stacking branch trunk at .*')
        # Push rev-3 onto "remote".  If "remote" not stacked and is missing the
        # fulltext record for f-id @ rev-1, then this will fail.
        out, err = self.run_bzr('push -d repo/local remote -r 3')

    def test_push_verbose_shows_log(self):
        tree = self.make_branch_and_tree('source')
        tree.commit('rev1')
        out, err = self.run_bzr('push -v -d source target')
        # initial push contains log
        self.assertContainsRe(out, 'rev1')
        tree.commit('rev2')
        out, err = self.run_bzr('push -v -d source target')
        # subsequent push contains log
        self.assertContainsRe(out, 'rev2')
        # subsequent log is accurate
        self.assertNotContainsRe(out, 'rev1')

    def test_push_from_subdir(self):
        t = self.make_branch_and_tree('tree')
        self.build_tree(['tree/dir/', 'tree/dir/file'])
        t.add('dir', 'dir/file')
        t.commit('r1')
        out, err = self.run_bzr('push ../../pushloc', working_dir='tree/dir')
        self.assertEqual('', out)
        self.assertEqual('Created new branch.\n', err)


class RedirectingMemoryTransport(memory.MemoryTransport):

    def mkdir(self, relpath, mode=None):
        if self._cwd == '/source/':
            raise errors.RedirectRequested(self.abspath(relpath),
                                           self.abspath('../target'),
                                           is_permanent=True)
        elif self._cwd == '/infinite-loop/':
            raise errors.RedirectRequested(self.abspath(relpath),
                                           self.abspath('../infinite-loop'),
                                           is_permanent=True)
        else:
            return super(RedirectingMemoryTransport, self).mkdir(
                relpath, mode)

    def get(self, relpath):
        if self.clone(relpath)._cwd == '/infinite-loop/':
            raise errors.RedirectRequested(self.abspath(relpath),
                                           self.abspath('../infinite-loop'),
                                           is_permanent=True)
        else:
            return super(RedirectingMemoryTransport, self).get(relpath)

    def _redirected_to(self, source, target):
        # We do accept redirections
        return transport.get_transport(target)


class RedirectingMemoryServer(memory.MemoryServer):

    def start_server(self):
        self._dirs = {'/': None}
        self._files = {}
        self._locks = {}
        self._scheme = 'redirecting-memory+%s:///' % id(self)
        transport.register_transport(self._scheme, self._memory_factory)

    def _memory_factory(self, url):
        result = RedirectingMemoryTransport(url)
        result._dirs = self._dirs
        result._files = self._files
        result._locks = self._locks
        return result

    def stop_server(self):
        transport.unregister_transport(self._scheme, self._memory_factory)


class TestPushRedirect(tests.TestCaseWithTransport):

    def setUp(self):
        tests.TestCaseWithTransport.setUp(self)
        self.memory_server = RedirectingMemoryServer()
        self.start_server(self.memory_server)
        # Make the branch and tree that we'll be pushing.
        t = self.make_branch_and_tree('tree')
        self.build_tree(['tree/file'])
        t.add('file')
        t.commit('commit 1')

    def test_push_redirects_on_mkdir(self):
        """If the push requires a mkdir, push respects redirect requests.

        This is added primarily to handle lp:/ URI support, so that users can
        push to new branches by specifying lp:/ URIs.
        """
        destination_url = self.memory_server.get_url() + 'source'
        self.run_bzr(['push', '-d', 'tree', destination_url])

        local_revision = branch.Branch.open('tree').last_revision()
        remote_revision = branch.Branch.open(
            self.memory_server.get_url() + 'target').last_revision()
        self.assertEqual(remote_revision, local_revision)

    def test_push_gracefully_handles_too_many_redirects(self):
        """Push fails gracefully if the mkdir generates a large number of
        redirects.
        """
        destination_url = self.memory_server.get_url() + 'infinite-loop'
        out, err = self.run_bzr_error(
            ['Too many redirections trying to make %s\\.\n'
             % re.escape(destination_url)],
            ['push', '-d', 'tree', destination_url], retcode=3)
        self.assertEqual('', out)


class TestPushStrictMixin(object):

    def make_local_branch_and_tree(self):
        self.tree = self.make_branch_and_tree('local')
        self.build_tree_contents([('local/file', 'initial')])
        self.tree.add('file')
        self.tree.commit('adding file', rev_id='added')
        self.build_tree_contents([('local/file', 'modified')])
        self.tree.commit('modify file', rev_id='modified')

    def set_config_push_strict(self, value):
        # set config var (any of bazaar.conf, locations.conf, branch.conf
        # should do)
        conf = self.tree.branch.get_config()
        conf.set_user_option('push_strict', value)

    _default_command = ['push', '../to']
    _default_wd = 'local'
    _default_errors = ['Working tree ".*/local/" has uncommitted '
                       'changes \(See bzr status\)\.',]
    _default_additional_error = 'Use --no-strict to force the push.\n'
    _default_additional_warning = 'Uncommitted changes will not be pushed.'


    def assertPushFails(self, args):
        out, err = self.run_bzr_error(self._default_errors,
                                      self._default_command + args,
                                      working_dir=self._default_wd, retcode=3)
        self.assertContainsRe(err, self._default_additional_error)

    def assertPushSucceeds(self, args, with_warning=False, revid_to_push=None):
        if with_warning:
            error_regexes = self._default_errors
        else:
            error_regexes = []
        out, err = self.run_bzr(self._default_command + args,
                                working_dir=self._default_wd,
                                error_regexes=error_regexes)
        if with_warning:
            self.assertContainsRe(err, self._default_additional_warning)
        else:
            self.assertNotContainsRe(err, self._default_additional_warning)
        branch_from = branch.Branch.open(self._default_wd)
        if revid_to_push is None:
            revid_to_push = branch_from.last_revision()
        branch_to = branch.Branch.open('to')
        repo_to = branch_to.repository
        self.assertTrue(repo_to.has_revision(revid_to_push))
        self.assertEqual(revid_to_push, branch_to.last_revision())



class TestPushStrictWithoutChanges(tests.TestCaseWithTransport,
                                   TestPushStrictMixin):

    def setUp(self):
        super(TestPushStrictWithoutChanges, self).setUp()
        self.make_local_branch_and_tree()

    def test_push_default(self):
        self.assertPushSucceeds([])

    def test_push_strict(self):
        self.assertPushSucceeds(['--strict'])

    def test_push_no_strict(self):
        self.assertPushSucceeds(['--no-strict'])

    def test_push_config_var_strict(self):
        self.set_config_push_strict('true')
        self.assertPushSucceeds([])

    def test_push_config_var_no_strict(self):
        self.set_config_push_strict('false')
        self.assertPushSucceeds([])


strict_push_change_scenarios = [
    ('uncommitted',
        dict(_changes_type= '_uncommitted_changes')),
    ('pending-merges',
        dict(_changes_type= '_pending_merges')),
    ('out-of-sync-trees',
        dict(_changes_type= '_out_of_sync_trees')),
    ]


class TestPushStrictWithChanges(tests.TestCaseWithTransport,
                                TestPushStrictMixin):

    scenarios = strict_push_change_scenarios 
    _changes_type = None # Set by load_tests

    def setUp(self):
        super(TestPushStrictWithChanges, self).setUp()
        # Apply the changes defined in load_tests: one of _uncommitted_changes,
        # _pending_merges or _out_of_sync_trees
        getattr(self, self._changes_type)()

    def _uncommitted_changes(self):
        self.make_local_branch_and_tree()
        # Make a change without committing it
        self.build_tree_contents([('local/file', 'in progress')])

    def _pending_merges(self):
        self.make_local_branch_and_tree()
        # Create 'other' branch containing a new file
        other_bzrdir = self.tree.bzrdir.sprout('other')
        other_tree = other_bzrdir.open_workingtree()
        self.build_tree_contents([('other/other-file', 'other')])
        other_tree.add('other-file')
        other_tree.commit('other commit', rev_id='other')
        # Merge and revert, leaving a pending merge
        self.tree.merge_from_branch(other_tree.branch)
        self.tree.revert(filenames=['other-file'], backups=False)

    def _out_of_sync_trees(self):
        self.make_local_branch_and_tree()
        self.run_bzr(['checkout', '--lightweight', 'local', 'checkout'])
        # Make a change and commit it
        self.build_tree_contents([('local/file', 'modified in local')])
        self.tree.commit('modify file', rev_id='modified-in-local')
        # Exercise commands from the checkout directory
        self._default_wd = 'checkout'
        self._default_errors = ["Working tree is out of date, please run"
                                " 'bzr update'\.",]

    def test_push_default(self):
        self.assertPushSucceeds([], with_warning=True)

    def test_push_with_revision(self):
        self.assertPushSucceeds(['-r', 'revid:added'], revid_to_push='added')

    def test_push_no_strict(self):
        self.assertPushSucceeds(['--no-strict'])

    def test_push_strict_with_changes(self):
        self.assertPushFails(['--strict'])

    def test_push_respect_config_var_strict(self):
        self.set_config_push_strict('true')
        self.assertPushFails([])

    def test_push_bogus_config_var_ignored(self):
        self.set_config_push_strict("I don't want you to be strict")
        self.assertPushSucceeds([], with_warning=True)

    def test_push_no_strict_command_line_override_config(self):
        self.set_config_push_strict('yES')
        self.assertPushFails([])
        self.assertPushSucceeds(['--no-strict'])

    def test_push_strict_command_line_override_config(self):
        self.set_config_push_strict('oFF')
        self.assertPushFails(['--strict'])
        self.assertPushSucceeds([])


class TestPushForeign(tests.TestCaseWithTransport):

    def setUp(self):
        super(TestPushForeign, self).setUp()
        test_foreign.register_dummy_foreign_for_test(self)

    def make_dummy_builder(self, relpath):
        builder = self.make_branch_builder(
            relpath, format=test_foreign.DummyForeignVcsDirFormat())
        builder.build_snapshot('revid', None,
            [('add', ('', 'TREE_ROOT', 'directory', None)),
             ('add', ('foo', 'fooid', 'file', 'bar'))])
        return builder

    def test_no_roundtripping(self):
        target_branch = self.make_dummy_builder('dp').get_branch()
        source_tree = self.make_branch_and_tree("dc")
        output, error = self.run_bzr("push -d dc dp", retcode=3)
        self.assertEquals("", output)
        self.assertEquals(error, "bzr: ERROR: It is not possible to losslessly"
            " push to dummy. You may want to use dpush instead.\n")<|MERGE_RESOLUTION|>--- conflicted
+++ resolved
@@ -157,13 +157,9 @@
         self.run_bzr('push -d tree pushed-to')
         path = t.branch.get_push_location()
         out, err = self.run_bzr('push', working_dir="tree")
-<<<<<<< HEAD
-        self.assertEqual('Using saved push location: %s\nNo new revisions to push.\n' % urlutils.local_path_from_url(path), err)
-=======
         self.assertEqual('Using saved push location: %s\n'
                          'No new revisions or tags to push.\n' %
                          urlutils.local_path_from_url(path), err)
->>>>>>> 7e8fd672
         out, err = self.run_bzr('push -q', working_dir="tree")
         self.assertEqual('', out)
         self.assertEqual('', err)
