# Copyright (C) 2005, 2007 Canonical Ltd
#
# This program is free software; you can redistribute it and/or modify
# it under the terms of the GNU General Public License as published by
# the Free Software Foundation; either version 2 of the License, or
# (at your option) any later version.
#
# This program is distributed in the hope that it will be useful,
# but WITHOUT ANY WARRANTY; without even the implied warranty of
# MERCHANTABILITY or FITNESS FOR A PARTICULAR PURPOSE.  See the
# GNU General Public License for more details.
#
# You should have received a copy of the GNU General Public License
# along with this program; if not, write to the Free Software
# Foundation, Inc., 59 Temple Place, Suite 330, Boston, MA  02111-1307  USA


"""Black-box tests for bzr push."""

import os

from bzrlib import (
<<<<<<< HEAD
    urlutils,
    )
=======
    errors,
    )
import bzrlib
>>>>>>> 4c9ed8bd
from bzrlib.branch import Branch
from bzrlib.bzrdir import BzrDirMetaFormat1
from bzrlib.osutils import abspath
from bzrlib.repofmt.knitrepo import RepositoryFormatKnit1
from bzrlib.tests.blackbox import ExternalBase
from bzrlib.uncommit import uncommit
from bzrlib.urlutils import local_path_from_url
from bzrlib.workingtree import WorkingTree


class TestPush(ExternalBase):

    def test_push_remember(self):
        """Push changes from one branch to another and test push location."""
        transport = self.get_transport()
        tree_a = self.make_branch_and_tree('branch_a')
        branch_a = tree_a.branch
        self.build_tree(['branch_a/a'])
        tree_a.add('a')
        tree_a.commit('commit a')
        tree_b = branch_a.bzrdir.sprout('branch_b').open_workingtree()
        branch_b = tree_b.branch
        tree_c = branch_a.bzrdir.sprout('branch_c').open_workingtree()
        branch_c = tree_c.branch
        self.build_tree(['branch_a/b'])
        tree_a.add('b')
        tree_a.commit('commit b')
        self.build_tree(['branch_b/c'])
        tree_b.add('c')
        tree_b.commit('commit c')
        # initial push location must be empty
        self.assertEqual(None, branch_b.get_push_location())

        # test push for failure without push location set
        os.chdir('branch_a')
        out = self.runbzr('push', retcode=3)
        self.assertEquals(out,
                ('','bzr: ERROR: No push location known or specified.\n'))

        # test not remembered if cannot actually push
        self.run_bzr('push', '../path/which/doesnt/exist', retcode=3)
        out = self.run_bzr('push', retcode=3)
        self.assertEquals(
                ('', 'bzr: ERROR: No push location known or specified.\n'),
                out)

        # test implicit --remember when no push location set, push fails
        out = self.run_bzr('push', '../branch_b', retcode=3)
        self.assertEquals(out,
                ('','bzr: ERROR: These branches have diverged.  '
                    'Try using "merge" and then "push".\n'))
        self.assertEquals(abspath(branch_a.get_push_location()),
                          abspath(branch_b.bzrdir.root_transport.base))

        # test implicit --remember after resolving previous failure
        uncommit(branch=branch_b, tree=tree_b)
        transport.delete('branch_b/c')
        out = self.run_bzr('push')
        path = branch_a.get_push_location()
        self.assertEquals(('Using saved location: %s\n' 
                           % (local_path_from_url(path),)
                          , 'All changes applied successfully.\n'
                            '1 revision(s) pushed.\n'), out)
        self.assertEqual(path,
                         branch_b.bzrdir.root_transport.base)
        # test explicit --remember
        self.run_bzr('push', '../branch_c', '--remember')
        self.assertEquals(branch_a.get_push_location(),
                          branch_c.bzrdir.root_transport.base)
    
    def test_push_without_tree(self):
        # bzr push from a branch that does not have a checkout should work.
        b = self.make_branch('.')
        out, err = self.run_bzr('push', 'pushed-location')
        self.assertEqual('', out)
        self.assertEqual('0 revision(s) pushed.\n', err)
        b2 = Branch.open('pushed-location')
        self.assertEndsWith(b2.base, 'pushed-location/')

    def test_push_new_branch_revision_count(self):
        # bzr push of a branch with revisions to a new location 
        # should print the number of revisions equal to the length of the 
        # local branch.
        t = self.make_branch_and_tree('tree')
        self.build_tree(['tree/file'])
        t.add('file')
        t.commit('commit 1')
        os.chdir('tree')
        out, err = self.run_bzr('push', 'pushed-to')
        os.chdir('..')
        self.assertEqual('', out)
        self.assertEqual('1 revision(s) pushed.\n', err)

    def test_push_only_pushes_history(self):
        # Knit branches should only push the history for the current revision.
        format = BzrDirMetaFormat1()
        format.repository_format = RepositoryFormatKnit1()
        shared_repo = self.make_repository('repo', format=format, shared=True)
        shared_repo.set_make_working_trees(True)

        def make_shared_tree(path):
            shared_repo.bzrdir.root_transport.mkdir(path)
            shared_repo.bzrdir.create_branch_convenience('repo/' + path)
            return WorkingTree.open('repo/' + path)
        tree_a = make_shared_tree('a')
        self.build_tree(['repo/a/file'])
        tree_a.add('file')
        tree_a.commit('commit a-1', rev_id='a-1')
        f = open('repo/a/file', 'ab')
        f.write('more stuff\n')
        f.close()
        tree_a.commit('commit a-2', rev_id='a-2')

        tree_b = make_shared_tree('b')
        self.build_tree(['repo/b/file'])
        tree_b.add('file')
        tree_b.commit('commit b-1', rev_id='b-1')

        self.assertTrue(shared_repo.has_revision('a-1'))
        self.assertTrue(shared_repo.has_revision('a-2'))
        self.assertTrue(shared_repo.has_revision('b-1'))

        # Now that we have a repository with shared files, make sure
        # that things aren't copied out by a 'push'
        os.chdir('repo/b')
        self.run_bzr('push', '../../push-b')
        pushed_tree = WorkingTree.open('../../push-b')
        pushed_repo = pushed_tree.branch.repository
        self.assertFalse(pushed_repo.has_revision('a-1'))
        self.assertFalse(pushed_repo.has_revision('a-2'))
        self.assertTrue(pushed_repo.has_revision('b-1'))

    def test_push_funky_id(self):
        t = self.make_branch_and_tree('tree')
        os.chdir('tree')
        self.build_tree(['filename'])
        t.add('filename', 'funky-chars<>%&;"\'')
        t.commit('commit filename')
        self.run_bzr('push', '../new-tree')

<<<<<<< HEAD
    def test_push_dash_d(self):
        t = self.make_branch_and_tree('from')
        t.commit(allow_pointless=True,
                message='first commit')
        self.runbzr('push -d from to-one')
        self.failUnlessExists('to-one')
        self.runbzr('push -d %s %s' 
            % tuple(map(urlutils.local_path_to_url, ['from', 'to-two'])))
        self.failUnlessExists('to-two')
=======
    def create_simple_tree(self):
        tree = self.make_branch_and_tree('tree')
        self.build_tree(['tree/a'])
        tree.add(['a'], ['a-id'])
        tree.commit('one', rev_id='r1')
        return tree

    def test_push_create_prefix(self):
        """'bzr push --create-prefix' will create leading directories."""
        tree = self.create_simple_tree()

        self.run_bzr_error(['Parent directory of ../new/tree does not exist'],
                           'push', '../new/tree',
                           working_dir='tree')
        self.run_bzr('push', '../new/tree', '--create-prefix',
                     working_dir='tree')
        new_tree = WorkingTree.open('new/tree')
        self.assertEqual(tree.last_revision(), new_tree.last_revision())
        self.failUnlessExists('new/tree/a')

    def test_push_use_existing(self):
        """'bzr push --use-existing-dir' can push into an existing dir.

        By default, 'bzr push' will not use an existing, non-versioned dir.
        """
        tree = self.create_simple_tree()
        self.build_tree(['target/'])

        self.run_bzr_error(['Target directory ../target already exists',
                            'Supply --use-existing-dir',
                           ], 'push', '../target',
                           working_dir='tree')

        self.run_bzr('push', '--use-existing-dir', '../target',
                     working_dir='tree')

        new_tree = WorkingTree.open('target')
        self.assertEqual(tree.last_revision(), new_tree.last_revision())
        # The push should have created target/a
        self.failUnlessExists('target/a')

    def test_push_onto_repo(self):
        """We should be able to 'bzr push' into an existing bzrdir."""
        tree = self.create_simple_tree()
        repo = self.make_repository('repo', shared=True)

        self.run_bzr('push', '../repo',
                     working_dir='tree')

        # Pushing onto an existing bzrdir will create a repository and
        # branch as needed, but will only create a working tree if there was
        # no BzrDir before.
        self.assertRaises(errors.NoWorkingTree, WorkingTree.open, 'repo')
        new_branch = Branch.open('repo')
        self.assertEqual(tree.last_revision(), new_branch.last_revision())

    def test_push_onto_just_bzrdir(self):
        """We don't handle when the target is just a bzrdir.

        Because you shouldn't be able to create *just* a bzrdir in the wild.
        """
        # TODO: jam 20070109 Maybe it would be better to create the repository
        #       if at this point
        tree = self.create_simple_tree()
        a_bzrdir = self.make_bzrdir('dir')

        self.run_bzr_error(['At ../dir you have a valid .bzr control'],
                'push', '../dir',
                working_dir='tree')
>>>>>>> 4c9ed8bd
<|MERGE_RESOLUTION|>--- conflicted
+++ resolved
@@ -20,14 +20,9 @@
 import os
 
 from bzrlib import (
-<<<<<<< HEAD
+    errors,
     urlutils,
     )
-=======
-    errors,
-    )
-import bzrlib
->>>>>>> 4c9ed8bd
 from bzrlib.branch import Branch
 from bzrlib.bzrdir import BzrDirMetaFormat1
 from bzrlib.osutils import abspath
@@ -168,7 +163,6 @@
         t.commit('commit filename')
         self.run_bzr('push', '../new-tree')
 
-<<<<<<< HEAD
     def test_push_dash_d(self):
         t = self.make_branch_and_tree('from')
         t.commit(allow_pointless=True,
@@ -178,7 +172,7 @@
         self.runbzr('push -d %s %s' 
             % tuple(map(urlutils.local_path_to_url, ['from', 'to-two'])))
         self.failUnlessExists('to-two')
-=======
+
     def create_simple_tree(self):
         tree = self.make_branch_and_tree('tree')
         self.build_tree(['tree/a'])
@@ -247,5 +241,4 @@
 
         self.run_bzr_error(['At ../dir you have a valid .bzr control'],
                 'push', '../dir',
-                working_dir='tree')
->>>>>>> 4c9ed8bd
+                working_dir='tree')