--- conflicted
+++ resolved
@@ -70,9 +70,6 @@
         self.run_bzr(['switch', 'branchb'], working_dir='checkout')
         self.assertEqual(branchb_id, checkout.last_revision())
         checkout = checkout.bzrdir.open_workingtree()
-<<<<<<< HEAD
-        self.assertEqual(tree2.branch.base, checkout.branch.base)
-=======
         self.assertEqual(tree2.branch.base, checkout.branch.base)
 
     def test_switch_finds_relative_bound_branch(self):
@@ -93,5 +90,4 @@
         checkout = tree1.branch.create_checkout('heavyco/a', lightweight=False)
         self.run_bzr(['switch', 'branchb'], working_dir='heavyco/a')
         self.assertEqual(branchb_id, checkout.last_revision())
-        self.assertEqual(tree2.branch.base, checkout.branch.get_bound_location())
->>>>>>> a6691d54
+        self.assertEqual(tree2.branch.base, checkout.branch.get_bound_location())