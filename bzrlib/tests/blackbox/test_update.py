# Copyright (C) 2006 Canonical Ltd
# -*- coding: utf-8 -*-
#
# This program is free software; you can redistribute it and/or modify
# it under the terms of the GNU General Public License as published by
# the Free Software Foundation; either version 2 of the License, or
# (at your option) any later version.
#
# This program is distributed in the hope that it will be useful,
# but WITHOUT ANY WARRANTY; without even the implied warranty of
# MERCHANTABILITY or FITNESS FOR A PARTICULAR PURPOSE.  See the
# GNU General Public License for more details.
#
# You should have received a copy of the GNU General Public License
# along with this program; if not, write to the Free Software
# Foundation, Inc., 59 Temple Place, Suite 330, Boston, MA  02111-1307  USA


"""Tests for the update command of bzr."""

import os

from bzrlib import branch, bzrdir
from bzrlib.tests import TestSkipped
from bzrlib.tests.blackbox import ExternalBase
from bzrlib.workingtree import WorkingTree


class TestUpdate(ExternalBase):

    def test_update_standalone_trivial(self):
        self.run_bzr("init")
        out, err = self.run_bzr('update')
        self.assertEqual('Tree is up to date at revision 0.\n', err)
        self.assertEqual('', out)

    def test_update_standalone_trivial_with_alias_up(self):
        self.run_bzr("init")
        out, err = self.run_bzr('up')
        self.assertEqual('Tree is up to date at revision 0.\n', err)
        self.assertEqual('', out)

    def test_update_up_to_date_light_checkout(self):
        self.make_branch_and_tree('branch')
        self.run_bzr('checkout --lightweight branch checkout')
        out, err = self.run_bzr('update checkout')
        self.assertEqual('Tree is up to date at revision 0.\n', err)
        self.assertEqual('', out)

    def test_update_up_to_date_checkout(self):
        self.make_branch_and_tree('branch')
        self.run_bzr('checkout', 'branch', 'checkout')
        out, err = self.run_bzr('update', 'checkout')
        self.assertEqual('Tree is up to date at revision 0.\n', err)
        self.assertEqual('', out)

    def test_update_out_of_date_standalone_tree(self):
        # FIXME the default format has to change for this to pass
        # because it currently uses the branch last-revision marker.
        self.make_branch_and_tree('branch')
        # make a checkout
        self.run_bzr('checkout --lightweight branch checkout')
        self.build_tree(['checkout/file'])
        self.run_bzr('add checkout/file')
        self.run_bzr('commit -m add-file checkout')
        # now branch should be out of date
        out,err = self.run_bzr('update branch')
        self.assertEqual('', out)
        self.assertContainsRe(err, '\+N  file')
        self.assertEndsWith(err, 'All changes applied successfully.\n'
                         'Updated to revision 1.\n')
        self.failUnlessExists('branch/file')

    def test_update_out_of_date_light_checkout(self):
        self.make_branch_and_tree('branch')
        # make two checkouts
        self.run_bzr('checkout --lightweight branch checkout')
        self.run_bzr('checkout --lightweight branch checkout2')
        self.build_tree(['checkout/file'])
        self.run_bzr('add checkout/file')
        self.run_bzr('commit -m add-file checkout')
        # now checkout2 should be out of date
<<<<<<< HEAD
        out,err = self.run_bzr('update checkout2')
        self.assertEqual('All changes applied successfully.\n'
                         'Updated to revision 1.\n',
                         err)
=======
        out,err = self.runbzr('update checkout2')
        self.assertContainsRe(err, '\+N  file')
        self.assertEndsWith(err, 'All changes applied successfully.\n'
                         'Updated to revision 1.\n')
>>>>>>> 1a16d6b1
        self.assertEqual('', out)

    def test_update_conflicts_returns_2(self):
        self.make_branch_and_tree('branch')
        # make two checkouts
        self.run_bzr('checkout --lightweight branch checkout')
        self.build_tree(['checkout/file'])
        self.run_bzr('add checkout/file')
        self.run_bzr('commit -m add-file checkout')
        self.run_bzr('checkout --lightweight branch checkout2')
        # now alter file in checkout
        a_file = file('checkout/file', 'wt')
        a_file.write('Foo')
        a_file.close()
        self.run_bzr('commit -m checnge-file checkout')
        # now checkout2 should be out of date
        # make a local change to file
        a_file = file('checkout2/file', 'wt')
        a_file.write('Bar')
        a_file.close()
<<<<<<< HEAD
        out,err = self.run_bzr('update checkout2', retcode=1)
=======
        out,err = self.runbzr('update checkout2', retcode=1)
        self.assertContainsRe(err, 'M  file')
>>>>>>> 1a16d6b1
        self.assertEqual(['1 conflicts encountered.',
                          'Updated to revision 2.'],
                         err.split('\n')[-3:-1])
        self.assertContainsRe(err, 'Text conflict in file\n')
        self.assertEqual('', out)

    def test_smoke_update_checkout_bound_branch_local_commits(self):
        # smoke test for doing an update of a checkout of a bound
        # branch with local commits.
        master = self.make_branch_and_tree('master')
        # make a bound branch
        self.run_bzr('checkout', 'master', 'child')
        # get an object form of child
        child = WorkingTree.open('child')
        # check that out
        self.run_bzr('checkout', '--lightweight', 'child', 'checkout')
        # get an object form of the checkout to manipulate
        wt = WorkingTree.open('checkout')
        # change master
        a_file = file('master/file', 'wt')
        a_file.write('Foo')
        a_file.close()
        master.add(['file'])
        master_tip = master.commit('add file')
        # change child
        a_file = file('child/file_b', 'wt')
        a_file.write('Foo')
        a_file.close()
        child.add(['file_b'])
        child_tip = child.commit('add file_b', local=True)
        # check checkout
        a_file = file('checkout/file_c', 'wt')
        a_file.write('Foo')
        a_file.close()
        wt.add(['file_c'])

        # now, update checkout ->
        # get all three files and a pending merge.
        out, err = self.run_bzr('update', 'checkout')
        self.assertEqual('', out)
        self.assertContainsRe(err, '\+N  file')
        self.assertContainsRe(err, '\+N  file_b')
        self.assertContainsRe(err, 'Updated to revision 1.\n'
                                   'Your local commits will now show as'
                                   ' pending merges')
        self.assertEqual([master_tip, child_tip], wt.get_parent_ids())
        self.failUnlessExists('checkout/file')
        self.failUnlessExists('checkout/file_b')
        self.failUnlessExists('checkout/file_c')
        self.assertTrue(wt.has_filename('file_c'))

    def test_update_with_merges(self):
        # Test that 'bzr update' works correctly when you have
        # an update in the master tree, and a lightweight checkout
        # which has merged another branch
        master = self.make_branch_and_tree('master')
        self.build_tree(['master/file'])
        master.add(['file'])
        master.commit('one', rev_id='m1')

        self.build_tree(['checkout1/'])
        checkout_dir = bzrdir.BzrDirMetaFormat1().initialize('checkout1')
        branch.BranchReferenceFormat().initialize(checkout_dir, master.branch)
        checkout1 = checkout_dir.create_workingtree('m1')

        # Create a second branch, with an extra commit
        other = master.bzrdir.sprout('other').open_workingtree()
        self.build_tree(['other/file2'])
        other.add(['file2'])
        other.commit('other2', rev_id='o2')

        # Create a new commit in the master branch
        self.build_tree(['master/file3'])
        master.add(['file3'])
        master.commit('f3', rev_id='m2')

        # Merge the other branch into checkout
        os.chdir('checkout1')
        self.run_bzr('merge', '../other')

        self.assertEqual(['o2'], checkout1.get_parent_ids()[1:])

        # At this point, 'commit' should fail, because we are out of date
        self.run_bzr_error(["please run 'bzr update'"],
                           'commit', '-m', 'merged')

        # This should not report about local commits being pending
        # merges, because they were real merges
        out, err = self.run_bzr('update')
        self.assertEqual('', out)
        self.assertEndsWith(err, 'All changes applied successfully.\n'
                         'Updated to revision 2.\n')
        self.assertContainsRe(err, r'\+N  file3')
        # The pending merges should still be there
        self.assertEqual(['o2'], checkout1.get_parent_ids()[1:])

    def test_readonly_lightweight_update(self):
        """Update a light checkout of a readonly branch"""
        tree = self.make_branch_and_tree('branch')
        readonly_branch = branch.Branch.open(self.get_readonly_url('branch'))
        checkout = readonly_branch.create_checkout('checkout',
                                                   lightweight=True)
        tree.commit('empty commit')
        self.run_bzr(['update', 'checkout'])<|MERGE_RESOLUTION|>--- conflicted
+++ resolved
@@ -80,17 +80,10 @@
         self.run_bzr('add checkout/file')
         self.run_bzr('commit -m add-file checkout')
         # now checkout2 should be out of date
-<<<<<<< HEAD
         out,err = self.run_bzr('update checkout2')
-        self.assertEqual('All changes applied successfully.\n'
-                         'Updated to revision 1.\n',
-                         err)
-=======
-        out,err = self.runbzr('update checkout2')
         self.assertContainsRe(err, '\+N  file')
         self.assertEndsWith(err, 'All changes applied successfully.\n'
                          'Updated to revision 1.\n')
->>>>>>> 1a16d6b1
         self.assertEqual('', out)
 
     def test_update_conflicts_returns_2(self):
@@ -111,12 +104,8 @@
         a_file = file('checkout2/file', 'wt')
         a_file.write('Bar')
         a_file.close()
-<<<<<<< HEAD
         out,err = self.run_bzr('update checkout2', retcode=1)
-=======
-        out,err = self.runbzr('update checkout2', retcode=1)
         self.assertContainsRe(err, 'M  file')
->>>>>>> 1a16d6b1
         self.assertEqual(['1 conflicts encountered.',
                           'Updated to revision 2.'],
                          err.split('\n')[-3:-1])
