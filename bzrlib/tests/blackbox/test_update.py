<<<<<<< HEAD
# Copyright (C) 2006, 2007, 2009, 2010 Canonical Ltd
=======
# Copyright (C) 2006-2010 Canonical Ltd
>>>>>>> ab295d85
# -*- coding: utf-8 -*-
#
# This program is free software; you can redistribute it and/or modify
# it under the terms of the GNU General Public License as published by
# the Free Software Foundation; either version 2 of the License, or
# (at your option) any later version.
#
# This program is distributed in the hope that it will be useful,
# but WITHOUT ANY WARRANTY; without even the implied warranty of
# MERCHANTABILITY or FITNESS FOR A PARTICULAR PURPOSE.  See the
# GNU General Public License for more details.
#
# You should have received a copy of the GNU General Public License
# along with this program; if not, write to the Free Software
# Foundation, Inc., 51 Franklin Street, Fifth Floor, Boston, MA 02110-1301 USA


"""Tests for the update command of bzr."""

import os
import re

from bzrlib import (
    branch,
    bzrdir,
    osutils,
    tests,
    urlutils,
    workingtree,
    )
from bzrlib.tests.script import ScriptRunner


class TestUpdate(tests.TestCaseWithTransport):

    def test_update_standalone_trivial(self):
        self.make_branch_and_tree('.')
        out, err = self.run_bzr('update')
        self.assertEqual(
            'Tree is up to date at revision 0 of branch %s\n' % self.test_dir,
            err)
        self.assertEqual('', out)

    def test_update_quiet(self):
        self.make_branch_and_tree('.')
        out, err = self.run_bzr('update --quiet')
        self.assertEqual('', err)
        self.assertEqual('', out)

    def test_update_standalone_trivial_with_alias_up(self):
        self.make_branch_and_tree('.')
        out, err = self.run_bzr('up')
        self.assertEqual('Tree is up to date at revision 0 of branch %s\n'
                         % self.test_dir,
                         err)
        self.assertEqual('', out)

    def test_update_up_to_date_light_checkout(self):
        self.make_branch_and_tree('branch')
        self.run_bzr('checkout --lightweight branch checkout')
        out, err = self.run_bzr('update checkout')
        self.assertEqual('Tree is up to date at revision 0 of branch %s\n'
                         % osutils.pathjoin(self.test_dir, 'branch'),
                         err)
        self.assertEqual('', out)

    def test_update_up_to_date_checkout(self):
        self.make_branch_and_tree('branch')
        self.run_bzr('checkout branch checkout')
        sr = ScriptRunner()
        sr.run_script(self, '''
$ bzr update checkout
2>Tree is up to date at revision 0 of branch .../branch
''')

    def test_update_out_of_date_standalone_tree(self):
        # FIXME the default format has to change for this to pass
        # because it currently uses the branch last-revision marker.
        self.make_branch_and_tree('branch')
        # make a checkout
        self.run_bzr('checkout --lightweight branch checkout')
        self.build_tree(['checkout/file'])
        self.run_bzr('add checkout/file')
        self.run_bzr('commit -m add-file checkout')
        # now branch should be out of date
        out,err = self.run_bzr('update branch')
        self.assertEqual('', out)
        self.assertEqualDiff("""+N  file
All changes applied successfully.
Updated to revision 1 of branch %s
""" % osutils.pathjoin(self.test_dir, 'branch',),
                         err)
        self.failUnlessExists('branch/file')

    def test_update_out_of_date_light_checkout(self):
        self.make_branch_and_tree('branch')
        # make two checkouts
        self.run_bzr('checkout --lightweight branch checkout')
        self.run_bzr('checkout --lightweight branch checkout2')
        self.build_tree(['checkout/file'])
        self.run_bzr('add checkout/file')
        self.run_bzr('commit -m add-file checkout')
        # now checkout2 should be out of date
        out,err = self.run_bzr('update checkout2')
        self.assertEqualDiff('''+N  file
All changes applied successfully.
Updated to revision 1 of branch %s
''' % osutils.pathjoin(self.test_dir, 'branch',),
                         err)
        self.assertEqual('', out)

    def test_update_conflicts_returns_2(self):
        self.make_branch_and_tree('branch')
        # make two checkouts
        self.run_bzr('checkout --lightweight branch checkout')
        self.build_tree(['checkout/file'])
        self.run_bzr('add checkout/file')
        self.run_bzr('commit -m add-file checkout')
        self.run_bzr('checkout --lightweight branch checkout2')
        # now alter file in checkout
        a_file = file('checkout/file', 'wt')
        a_file.write('Foo')
        a_file.close()
        self.run_bzr('commit -m checnge-file checkout')
        # now checkout2 should be out of date
        # make a local change to file
        a_file = file('checkout2/file', 'wt')
        a_file.write('Bar')
        a_file.close()
        out,err = self.run_bzr('update checkout2', retcode=1)
        self.assertEqualDiff(''' M  file
Text conflict in file
1 conflicts encountered.
Updated to revision 2 of branch %s
''' % osutils.pathjoin(self.test_dir, 'branch',),
                         err)
        self.assertEqual('', out)

    def test_smoke_update_checkout_bound_branch_local_commits(self):
        # smoke test for doing an update of a checkout of a bound
        # branch with local commits.
        master = self.make_branch_and_tree('master')
        # make a bound branch
        self.run_bzr('checkout master child')
        # get an object form of child
        child = workingtree.WorkingTree.open('child')
        # check that out
        self.run_bzr('checkout --lightweight child checkout')
        # get an object form of the checkout to manipulate
        wt = workingtree.WorkingTree.open('checkout')
        # change master
        a_file = file('master/file', 'wt')
        a_file.write('Foo')
        a_file.close()
        master.add(['file'])
        master_tip = master.commit('add file')
        # change child
        a_file = file('child/file_b', 'wt')
        a_file.write('Foo')
        a_file.close()
        child.add(['file_b'])
        child_tip = child.commit('add file_b', local=True)
        # check checkout
        a_file = file('checkout/file_c', 'wt')
        a_file.write('Foo')
        a_file.close()
        wt.add(['file_c'])

        # now, update checkout ->
        # get all three files and a pending merge.
        out, err = self.run_bzr('update checkout')
        self.assertEqual('', out)
        self.assertEqualDiff("""+N  file
All changes applied successfully.
+N  file_b
All changes applied successfully.
Updated to revision 1 of branch %s
Your local commits will now show as pending merges with 'bzr status', and can be committed with 'bzr commit'.
""" % osutils.pathjoin(self.test_dir, 'master',),
                         err)
        self.assertEqual([master_tip, child_tip], wt.get_parent_ids())
        self.failUnlessExists('checkout/file')
        self.failUnlessExists('checkout/file_b')
        self.failUnlessExists('checkout/file_c')
        self.assertTrue(wt.has_filename('file_c'))

    def test_update_with_merges(self):
        # Test that 'bzr update' works correctly when you have
        # an update in the master tree, and a lightweight checkout
        # which has merged another branch
        master = self.make_branch_and_tree('master')
        self.build_tree(['master/file'])
        master.add(['file'])
        master.commit('one', rev_id='m1')

        self.build_tree(['checkout1/'])
        checkout_dir = bzrdir.BzrDirMetaFormat1().initialize('checkout1')
        branch.BranchReferenceFormat().initialize(checkout_dir, master.branch)
        checkout1 = checkout_dir.create_workingtree('m1')

        # Create a second branch, with an extra commit
        other = master.bzrdir.sprout('other').open_workingtree()
        self.build_tree(['other/file2'])
        other.add(['file2'])
        other.commit('other2', rev_id='o2')

        # Create a new commit in the master branch
        self.build_tree(['master/file3'])
        master.add(['file3'])
        master.commit('f3', rev_id='m2')

        # Merge the other branch into checkout
        os.chdir('checkout1')
        self.run_bzr('merge ../other')

        self.assertEqual(['o2'], checkout1.get_parent_ids()[1:])

        # At this point, 'commit' should fail, because we are out of date
        self.run_bzr_error(["please run 'bzr update'"],
                           'commit -m merged')

        # This should not report about local commits being pending
        # merges, because they were real merges
        out, err = self.run_bzr('update')
        self.assertEqual('', out)
        self.assertEqualDiff('''+N  file3
All changes applied successfully.
Updated to revision 2 of branch %s
''' % osutils.pathjoin(self.test_dir, 'master',),
                         err)
        # The pending merges should still be there
        self.assertEqual(['o2'], checkout1.get_parent_ids()[1:])

    def test_readonly_lightweight_update(self):
        """Update a light checkout of a readonly branch"""
        tree = self.make_branch_and_tree('branch')
        readonly_branch = branch.Branch.open(self.get_readonly_url('branch'))
        checkout = readonly_branch.create_checkout('checkout',
                                                   lightweight=True)
        tree.commit('empty commit')
        self.run_bzr('update checkout')

    def test_update_dash_r(self):
        # Test that 'bzr update' works correctly when you have
        # an update in the master tree, and a lightweight checkout
        # which has merged another branch
        master = self.make_branch_and_tree('master')
        os.chdir('master')
        self.build_tree(['./file1'])
        master.add(['file1'])
        master.commit('one', rev_id='m1')
        self.build_tree(['./file2'])
        master.add(['file2'])
        master.commit('two', rev_id='m2')

        sr = ScriptRunner()
        sr.run_script(self, '''
$ bzr update -r 1
2>-D  file2
2>All changes applied successfully.
2>Updated to revision 1 of .../master
''')
        self.failUnlessExists('./file1')
        self.failIfExists('./file2')
        self.assertEquals(['m1'], master.get_parent_ids())

    def test_update_dash_r_outside_history(self):
        # Test that 'bzr update' works correctly when you have
        # an update in the master tree, and a lightweight checkout
        # which has merged another branch
        master = self.make_branch_and_tree('master')
        self.build_tree(['master/file1'])
        master.add(['file1'])
        master.commit('one', rev_id='m1')

        # Create a second branch, with an extra commit
        other = master.bzrdir.sprout('other').open_workingtree()
        self.build_tree(['other/file2'])
        other.add(['file2'])
        other.commit('other2', rev_id='o2')

        os.chdir('master')
        self.run_bzr('merge ../other')
        master.commit('merge', rev_id='merge')

        out, err = self.run_bzr('update -r revid:o2',
                                retcode=3)
        self.assertEqual('', out)
        self.assertEqual('bzr: ERROR: branch has no revision o2\n'
                         'bzr update --revision only works'
                         ' for a revision in the branch history\n',
                         err)

    def test_update_dash_r_in_master(self):
        # Test that 'bzr update' works correctly when you have
        # an update in the master tree,
        master = self.make_branch_and_tree('master')
        self.build_tree(['master/file1'])
        master.add(['file1'])
        master.commit('one', rev_id='m1')

        self.run_bzr('checkout master checkout')

        # add a revision in the master.
        self.build_tree(['master/file2'])
        master.add(['file2'])
        master.commit('two', rev_id='m2')

        os.chdir('checkout')
        sr = ScriptRunner()
        sr.run_script(self, '''
$ bzr update -r revid:m2
2>+N  file2
2>All changes applied successfully.
2>Updated to revision 2 of branch .../master
''')<|MERGE_RESOLUTION|>--- conflicted
+++ resolved
@@ -1,8 +1,4 @@
-<<<<<<< HEAD
-# Copyright (C) 2006, 2007, 2009, 2010 Canonical Ltd
-=======
 # Copyright (C) 2006-2010 Canonical Ltd
->>>>>>> ab295d85
 # -*- coding: utf-8 -*-
 #
 # This program is free software; you can redistribute it and/or modify
