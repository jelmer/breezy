--- conflicted
+++ resolved
@@ -37,11 +37,8 @@
                      'bzrlib.tests.blackbox.test_added',
                      'bzrlib.tests.blackbox.test_aliases',
                      'bzrlib.tests.blackbox.test_ancestry',
-<<<<<<< HEAD
                      'bzrlib.tests.blackbox.test_break_lock',
-=======
                      'bzrlib.tests.blackbox.test_bound_branches',
->>>>>>> cff5f42d
                      'bzrlib.tests.blackbox.test_cat',
                      'bzrlib.tests.blackbox.test_checkout',
                      'bzrlib.tests.blackbox.test_commit',
