# Copyright (C) 2005-2010 Canonical Ltd
#
# This program is free software; you can redistribute it and/or modify
# it under the terms of the GNU General Public License as published by
# the Free Software Foundation; either version 2 of the License, or
# (at your option) any later version.
#
# This program is distributed in the hope that it will be useful,
# but WITHOUT ANY WARRANTY; without even the implied warranty of
# MERCHANTABILITY or FITNESS FOR A PARTICULAR PURPOSE.  See the
# GNU General Public License for more details.
#
# You should have received a copy of the GNU General Public License
# along with this program; if not, write to the Free Software
# Foundation, Inc., 51 Franklin Street, Fifth Floor, Boston, MA 02110-1301 USA


"""Tests of bound branches (binding, unbinding, commit, etc) command."""

import os

from bzrlib import (
    errors,
    tests,
    )
from bzrlib.branch import Branch
from bzrlib.bzrdir import BzrDir
from bzrlib.tests import script


class TestBoundBranches(tests.TestCaseWithTransport):

    def create_branches(self):
        base_tree = self.make_branch_and_tree('base')
        base_tree.lock_write()
        self.build_tree(['base/a', 'base/b'])
        base_tree.add(['a', 'b'])
        base_tree.commit('init')
        base_tree.unlock()
        branch = base_tree.branch

        child_tree = branch.create_checkout('child')

        self.check_revno(1, 'child')
        d = BzrDir.open('child')
        self.assertNotEqual(None, d.open_branch().get_master_branch())

        return base_tree, child_tree

    def check_revno(self, val, loc='.'):
        self.assertEqual(
            val, BzrDir.open(loc).open_branch().last_revision_info()[0])

    def test_simple_binding(self):
        tree = self.make_branch_and_tree('base')
        self.build_tree(['base/a', 'base/b'])
        tree.add('a', 'b')
        tree.commit(message='init')
        branch = tree.branch

        tree.bzrdir.sprout('child')

        os.chdir('child')
        self.run_bzr('bind ../base')

        d = BzrDir.open('')
        self.assertNotEqual(None, d.open_branch().get_master_branch())

        self.run_bzr('unbind')
        self.assertEqual(None, d.open_branch().get_master_branch())

        self.run_bzr('unbind', retcode=3)

    def test_bind_branch6(self):
        branch1 = self.make_branch('branch1', format='dirstate-tags')
        os.chdir('branch1')
        error = self.run_bzr('bind', retcode=3)[1]
        self.assertContainsRe(error, 'no previous location known')

    def setup_rebind(self, format):
        branch1 = self.make_branch('branch1')
        branch2 = self.make_branch('branch2', format=format)
        branch2.bind(branch1)
        branch2.unbind()

    def test_rebind_branch6(self):
        self.setup_rebind('dirstate-tags')
        os.chdir('branch2')
        self.run_bzr('bind')
        b = Branch.open('.')
        self.assertContainsRe(b.get_bound_location(), '\/branch1\/$')

    def test_rebind_branch5(self):
        self.setup_rebind('knit')
        os.chdir('branch2')
        error = self.run_bzr('bind', retcode=3)[1]
        self.assertContainsRe(error, 'old locations')

    def test_bound_commit(self):
        child_tree = self.create_branches()[1]

        self.build_tree_contents([('child/a', 'new contents')])
        child_tree.commit(message='child')

        self.check_revno(2, 'child')

        # Make sure it committed on the parent
        self.check_revno(2, 'base')

    def test_bound_fail(self):
        # Make sure commit fails if out of date.
        base_tree, child_tree = self.create_branches()

        self.build_tree_contents([
            ('base/a',  'new base contents\n'   ),
            ('child/b', 'new b child contents\n')])
        base_tree.commit(message='base')
        self.check_revno(2, 'base')

        self.check_revno(1, 'child')
        self.assertRaises(errors.BoundBranchOutOfDate, child_tree.commit,
                                                            message='child')
        self.check_revno(1, 'child')

        child_tree.update()
        self.check_revno(2, 'child')

        child_tree.commit(message='child')
        self.check_revno(3, 'child')
        self.check_revno(3, 'base')

    def test_double_binding(self):
        child_tree = self.create_branches()[1]

        child2_tree = child_tree.bzrdir.sprout('child2').open_workingtree()

        os.chdir('child2')
        # Double binding succeeds, but committing to child2 should fail
        self.run_bzr('bind ../child')

        self.assertRaises(errors.CommitToDoubleBoundBranch,
                child2_tree.commit, message='child2', allow_pointless=True)

    def test_unbinding(self):
        base_tree, child_tree = self.create_branches()

        self.build_tree_contents([
            ('base/a',  'new base contents\n'   ),
            ('child/b', 'new b child contents\n')])

        base_tree.commit(message='base')
        self.check_revno(2, 'base')

        self.check_revno(1, 'child')
        os.chdir('child')
        self.run_bzr("commit -m child", retcode=3)
        self.check_revno(1)
        self.run_bzr('unbind')
        child_tree.commit(message='child')
        self.check_revno(2)

    def test_commit_remote_bound(self):
        # It is not possible to commit to a branch
        # which is bound to a branch which is bound
        base_tree, child_tree = self.create_branches()
        base_tree.bzrdir.sprout('newbase')

        os.chdir('base')
        # There is no way to know that B has already
        # been bound by someone else, otherwise it
        # might be nice if this would fail
        self.run_bzr('bind ../newbase')

        os.chdir('../child')
        self.run_bzr('commit -m failure --unchanged', retcode=3)

    def test_pull_updates_both(self):
        base_tree = self.create_branches()[0]
        newchild_tree = base_tree.bzrdir.sprout('newchild').open_workingtree()
        self.build_tree_contents([('newchild/b', 'newchild b contents\n')])
        newchild_tree.commit(message='newchild')
        self.check_revno(2, 'newchild')

        os.chdir('child')
        # The pull should succeed, and update
        # the bound parent branch
        self.run_bzr('pull ../newchild')
        self.check_revno(2)

        self.check_revno(2, '../base')

    def test_pull_local_updates_local(self):
        base_tree = self.create_branches()[0]
        newchild_tree = base_tree.bzrdir.sprout('newchild').open_workingtree()
        self.build_tree_contents([('newchild/b', 'newchild b contents\n')])
        newchild_tree.commit(message='newchild')
        self.check_revno(2, 'newchild')

        os.chdir('child')
        # The pull should succeed, and update
        # the bound parent branch
        self.run_bzr('pull ../newchild --local')
        self.check_revno(2)

        self.check_revno(1, '../base')

    def test_bind_diverged(self):
        base_tree, child_tree = self.create_branches()
        base_branch = base_tree.branch
        child_branch = child_tree.branch

        os.chdir('child')
        self.run_bzr('unbind')

        child_tree.commit(message='child', allow_pointless=True)
        self.check_revno(2)

        os.chdir('..')
        self.check_revno(1, 'base')
        base_tree.commit(message='base', allow_pointless=True)
        self.check_revno(2, 'base')

        os.chdir('child')
        # These branches have diverged, but bind should succeed anyway
        self.run_bzr('bind ../base')

        # This should turn the local commit into a merge
        child_tree.update()
        child_tree.commit(message='merged')
        self.check_revno(3)

<<<<<<< HEAD
=======
        self.assertEquals(
            child_tree.branch.last_revision(),
            base_tree.branch.last_revision())

>>>>>>> f0b56818
    def test_bind_parent_ahead(self):
        base_tree = self.create_branches()[0]

        os.chdir('child')
        self.run_bzr('unbind')

        base_tree.commit(message='base', allow_pointless=True)

        self.check_revno(1)
        self.run_bzr('bind ../base')

        # binding does not pull data:
        self.check_revno(1)
        self.run_bzr('unbind')

        # Check and make sure it also works if parent is ahead multiple
        base_tree.commit(message='base 3', allow_pointless=True)
        base_tree.commit(message='base 4', allow_pointless=True)
        base_tree.commit(message='base 5', allow_pointless=True)
        self.check_revno(5, '../base')

        self.check_revno(1)
        self.run_bzr('bind ../base')
        self.check_revno(1)

    def test_bind_child_ahead(self):
        # test binding when the master branches history is a prefix of the
        # childs - it should bind ok but the revision histories should not
        # be altered
        child_tree = self.create_branches()[1]

        os.chdir('child')
        self.run_bzr('unbind')
        child_tree.commit(message='child', allow_pointless=True)
        self.check_revno(2)
        self.check_revno(1, '../base')

        self.run_bzr('bind ../base')
        self.check_revno(1, '../base')

        # Check and make sure it also works if child is ahead multiple
        self.run_bzr('unbind')
        child_tree.commit(message='child 3', allow_pointless=True)
        child_tree.commit(message='child 4', allow_pointless=True)
        child_tree.commit(message='child 5', allow_pointless=True)
        self.check_revno(5)

        self.check_revno(1, '../base')
        self.run_bzr('bind ../base')
        self.check_revno(1, '../base')

    def test_bind_fail_if_missing(self):
        """We should not be able to bind to a missing branch."""
        tree = self.make_branch_and_tree('tree_1')
        tree.commit('dummy commit')
        self.run_bzr_error(['Not a branch.*no-such-branch/'], ['bind', '../no-such-branch'],
                            working_dir='tree_1')
        self.assertIs(None, tree.branch.get_bound_location())

    def test_bind_nick(self):
        """Bind should not update implicit nick."""
        base = self.make_branch_and_tree('base')
        child = self.make_branch_and_tree('child')
        os.chdir('child')
        self.assertEqual(child.branch.nick, 'child')
        self.assertEqual(child.branch.get_config().has_explicit_nickname(),
            False)
        self.run_bzr('bind ../base')
        self.assertEqual(child.branch.nick, base.branch.nick)
        self.assertEqual(child.branch.get_config().has_explicit_nickname(),
            False)

    def test_bind_explicit_nick(self):
        """Bind should update explicit nick."""
        base = self.make_branch_and_tree('base')
        child = self.make_branch_and_tree('child')
        os.chdir('child')
        child.branch.nick = "explicit_nick"
        self.assertEqual(child.branch.nick, "explicit_nick")
        self.assertEqual(child.branch.get_config()._get_explicit_nickname(),
            "explicit_nick")
        self.run_bzr('bind ../base')
        self.assertEqual(child.branch.nick, base.branch.nick)
        self.assertEqual(child.branch.get_config()._get_explicit_nickname(),
            base.branch.nick)

    def test_commit_after_merge(self):
        base_tree, child_tree = self.create_branches()

        # We want merge to be able to be a local only
        # operation, because it can be without violating
        # the binding invariants.
        # But we can't fail afterwards
        other_tree = child_tree.bzrdir.sprout('other').open_workingtree()
        other_branch = other_tree.branch

        self.build_tree_contents([('other/c', 'file c\n')])
        other_tree.add('c')
        other_tree.commit(message='adding c')
        new_rev_id = other_branch.last_revision()

        child_tree.merge_from_branch(other_branch)

        self.assertPathExists('child/c')
        self.assertEqual([new_rev_id], child_tree.get_parent_ids()[1:])

        # Make sure the local branch has the installed revision
        self.assertTrue(child_tree.branch.repository.has_revision(new_rev_id))

        # And make sure that the base tree does not
        self.assertFalse(base_tree.branch.repository.has_revision(new_rev_id))

        # Commit should succeed, and cause merged revisions to
        # be pulled into base
        os.chdir('child')
        self.run_bzr(['commit', '-m', 'merge other'])

        self.check_revno(2)

        self.check_revno(2, '../base')

        self.assertTrue(base_tree.branch.repository.has_revision(new_rev_id))

    def test_pull_overwrite(self):
        # XXX: This test should be moved to branch-implemenations/test_pull
        child_tree = self.create_branches()[1]

        other_tree = child_tree.bzrdir.sprout('other').open_workingtree()

        self.build_tree_contents([('other/a', 'new contents\n')])
        other_tree.commit(message='changed a')
        self.check_revno(2, 'other')
        self.build_tree_contents([
            ('other/a', 'new contents\nand then some\n')])
        other_tree.commit(message='another a')
        self.check_revno(3, 'other')
        self.build_tree_contents([
            ('other/a', 'new contents\nand then some\nand some more\n')])
        other_tree.commit('yet another a')
        self.check_revno(4, 'other')

        self.build_tree_contents([('child/a', 'also changed a\n')])
        child_tree.commit(message='child modified a')

        self.check_revno(2, 'child')
        self.check_revno(2, 'base')

        os.chdir('child')
        self.run_bzr('pull --overwrite ../other')

        # both the local and master should have been updated.
        self.check_revno(4)
        self.check_revno(4, '../base')

    def test_bind_directory(self):
        """Test --directory option"""
        tree = self.make_branch_and_tree('base')
        self.build_tree(['base/a', 'base/b'])
        tree.add('a', 'b')
        tree.commit(message='init')
        branch = tree.branch
        tree.bzrdir.sprout('child')
        self.run_bzr('bind --directory=child base')
        d = BzrDir.open('child')
        self.assertNotEqual(None, d.open_branch().get_master_branch())
        self.run_bzr('unbind -d child')
        self.assertEqual(None, d.open_branch().get_master_branch())
        self.run_bzr('unbind --directory child', retcode=3)


class TestBind(script.TestCaseWithTransportAndScript):

    def test_bind_when_bound(self):
        self.run_script("""
$ bzr init trunk
...
$ bzr init copy
...
$ cd copy
$ bzr bind ../trunk
$ bzr bind
2>bzr: ERROR: Branch is already bound
""")

    def test_bind_before_bound(self):
        self.run_script("""
$ bzr init trunk
...
$ cd trunk
$ bzr bind
2>bzr: ERROR: No location supplied and no previous location known
""")<|MERGE_RESOLUTION|>--- conflicted
+++ resolved
@@ -229,13 +229,10 @@
         child_tree.commit(message='merged')
         self.check_revno(3)
 
-<<<<<<< HEAD
-=======
         self.assertEquals(
             child_tree.branch.last_revision(),
             base_tree.branch.last_revision())
 
->>>>>>> f0b56818
     def test_bind_parent_ahead(self):
         base_tree = self.create_branches()[0]
 
