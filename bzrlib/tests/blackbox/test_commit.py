--- conflicted
+++ resolved
@@ -75,10 +75,9 @@
         tree.add("hello.txt")
         out,err = self.run_bzr('commit -v -m added')
         self.assertEqual('', out)
-<<<<<<< HEAD
-        self.assertEqual('added hello.txt\n'
-                         'Committed revision 1 (1 change made).\n',
-                         err)
+        self.assertContainsRe(err, '^Committing revision 1 to ".*"\.\n'
+            'added hello.txt\n'
+            'Committed revision 1 \(1 change made\).\n$',)
 
     def test_10_quiet_commit(self):
         """Add one file and examine quiet commit output"""
@@ -96,13 +95,8 @@
         tree.add("hello.txt")
         out,err = self.run_bzr('commit -m added')
         self.assertEqual('', out)
-        self.assertEqual('Committed revision 1 (1 change made).\n',
-                         err)
-=======
         self.assertContainsRe(err, '^Committing revision 1 to ".*"\.\n'
-                              'added hello.txt\n'
-                              'Committed revision 1.\n$',)
->>>>>>> 221e07d5
+                              'Committed revision 1 \(1 change made\).\n$',)
 
     def prepare_simple_history(self):
         """Prepare and return a working tree with one commit of one file"""
@@ -119,9 +113,9 @@
         self.build_tree_contents([('hello.txt', 'new contents')])
         out, err = self.run_bzr('commit -m modified')
         self.assertEqual('', out)
-        self.assertEqual('modified hello.txt\n'
-                         'Committed revision 2.\n',
-                         err)
+        self.assertContainsRe(err, '^Committing revision 2 to ".*"\.\n'
+            'modified hello.txt\n'
+            'Committed revision 2.\n$')
 
     def test_verbose_commit_modified(self):
         # Verbose commit of modified file should say so
@@ -129,25 +123,9 @@
         self.build_tree_contents([('hello.txt', 'new contents')])
         out, err = self.run_bzr('commit -v -m modified')
         self.assertEqual('', out)
-<<<<<<< HEAD
-        self.assertEqual('modified hello.txt\n'
-                         'Committed revision 2 (1 change made).\n',
-                         err)
-
-    def test_normal_commit_renamed(self):
-        # Verbose commit of renamed file should say just the new revision
-        wt = self.prepare_simple_history()
-        wt.rename_one('hello.txt', 'gutentag.txt')
-        out, err = self.run_bzr('commit -m renamed')
-        self.assertEqual('', out)
-        self.assertEqual('renamed hello.txt => gutentag.txt\n'
-                         'Committed revision 2.\n',
-                         err)
-=======
         self.assertContainsRe(err, '^Committing revision 2 to ".*"\.\n'
                               'modified hello\.txt\n'
-                              'Committed revision 2\.\n$')
->>>>>>> 221e07d5
+                              'Committed revision 2 \(1 change made\)\.\n$')
 
     def test_verbose_commit_renamed(self):
         # Verbose commit of renamed file should say so
@@ -155,15 +133,9 @@
         wt.rename_one('hello.txt', 'gutentag.txt')
         out, err = self.run_bzr('commit -v -m renamed')
         self.assertEqual('', out)
-<<<<<<< HEAD
-        self.assertEqual('renamed hello.txt => gutentag.txt\n'
-                         'Committed revision 2 (1 change made).\n',
-                         err)
-=======
         self.assertContainsRe(err, '^Committing revision 2 to ".*"\.\n'
                               'renamed hello\.txt => gutentag\.txt\n'
-                              'Committed revision 2\.$\n')
->>>>>>> 221e07d5
+                              'Committed revision 2 \(1 change made\)\.$\n')
 
     def test_normal_commit_moved(self):
         # Verbose commit of file moved to new directory should say just
@@ -187,10 +159,10 @@
         wt.rename_one('hello.txt', 'subdir/hello.txt')
         out, err = self.run_bzr('commit -v -m renamed')
         self.assertEqual('', out)
-        self.assertEqualDiff('added subdir\n'
-                             'renamed hello.txt => subdir/hello.txt\n'
-                             'Committed revision 2 (2 changes made).\n',
-                             err)
+        self.assertContainsRe(err, '^Committing revision 2 to ".*"\.\n'
+                              'added subdir\n'
+                              'renamed hello\.txt => subdir/hello\.txt\n'
+                              'Committed revision 2 \(2 changes made\)\.\n$')
 
     def test_normal_commit_with_unknown(self):
         """Unknown files should not be listed by default in normal output"""
@@ -200,8 +172,8 @@
         wt.add(['hello.txt'])
         out,err = self.run_bzr('commit -m added')
         self.assertEqual('', out)
-        self.assertEqual('Committed revision 1 (1 change made).\n',
-                         err)
+        self.assertContainsRe(err, '^Committing revision 1 to ".*"\.\n'
+            'Committed revision 1 \(1 change made\).\n$',)
 
     def test_verbose_commit_with_unknown(self):
         """Unknown files should not be listed by default in verbose output"""
@@ -211,9 +183,9 @@
         wt.add(['hello.txt'])
         out,err = self.run_bzr('commit -v -m added')
         self.assertEqual('', out)
-        self.assertEqual('added hello.txt\n'
-                         'Committed revision 1 (1 change made).\n',
-                         err)
+        self.assertContainsRe(err, '^Committing revision 1 to ".*"\.\n'
+            'added hello.txt\n'
+            'Committed revision 1 \(1 change made\).\n$',)
 
     def test_normal_commit_with_unchanged(self):
         """Unchanged files should not be listed by default in normal output"""
@@ -224,15 +196,9 @@
         self.run_bzr("add hello.txt")
         out,err = self.run_bzr('commit -m added')
         self.assertEqual('', out)
-<<<<<<< HEAD
-        self.assertEqual('added hello.txt\n'
-                         'Committed revision 2.\n',
-                         err)
-=======
-        self.assertContainsRe(err, '^Committing revision 1 to ".*"\.\n'
+        self.assertContainsRe(err, '^Committing revision 2 to ".*"\.\n'
                               'added hello\.txt\n'
-                              'Committed revision 1\.\n$')
->>>>>>> 221e07d5
+                              'Committed revision 2\.\n$')
 
     def test_verbose_commit_with_unchanged(self):
         """Unchanged files should not be listed by default in verbose output"""
@@ -243,14 +209,9 @@
         tree.add("hello.txt")
         out,err = self.run_bzr('commit -v -m added')
         self.assertEqual('', out)
-<<<<<<< HEAD
-        self.assertEqual('added hello.txt\n'
-                         'Committed revision 2 (1 change made).\n',
-                         err)
-=======
         self.assertContainsRe(err, '^Committing revision 2 to ".*"\.\n'
                               'added hello\.txt\n'
-                              'Committed revision 2\.$\n')
+                              'Committed revision 2 \(1 change made\)\.$\n')
 
     def test_verbose_commit_includes_master_location(self):
         """Location of master is displayed when committing to bound branch"""
@@ -264,7 +225,6 @@
         out, err = self.run_bzr('commit -m blah --unchanged', working_dir='b')
         self.assertEqual(err, 'Committing revision 2 to "%s".\n'
                          'Committed revision 2.\n' % expected)
->>>>>>> 221e07d5
 
     def test_commit_merge_reports_all_modified_files(self):
         # the commit command should show all the files that are shown by
@@ -317,12 +277,7 @@
             other_tree.unlock()
         this_tree.merge_from_branch(other_tree.branch)
         os.chdir('this')
-<<<<<<< HEAD
-        out,err = self.run_bzr('commit -v -m added')
-        os.chdir('..')
-=======
         out,err = self.run_bzr('commit -m added')
->>>>>>> 221e07d5
         self.assertEqual('', out)
         expected = '%s/' % (os.getcwd(), )
         self.assertEqualDiff(
@@ -336,11 +291,7 @@
             'renamed filetorename => renamedfile\n'
             'deleted dirtoremove\n'
             'deleted filetoremove\n'
-<<<<<<< HEAD
-            'Committed revision 2 (9 changes made).\n',
-=======
             'Committed revision 2.\n' % (expected, ),
->>>>>>> 221e07d5
             err)
 
     def test_empty_commit_message(self):
@@ -497,14 +448,9 @@
         output, err = self.run_bzr(
             'commit -v -m hello --fixes=lp:23452 tree/hello.txt')
         self.assertEqual('', output)
-<<<<<<< HEAD
-        self.assertEqual('added hello.txt\n'
-            'Committed revision 1 (1 change made).\n', err)
-=======
         self.assertContainsRe(err, 'Committing revision 1 to ".*"\.\n'
                               'added hello\.txt\n'
-                              'Committed revision 1\.\n')
->>>>>>> 221e07d5
+                              'Committed revision 1 \(1 change made\)\.\n')
 
     def test_no_bugs_no_properties(self):
         """If no bugs are fixed, the bugs property is not set.
