# Copyright (C) 2006, 2007, 2009, 2010 Canonical Ltd
#
# This program is free software; you can redistribute it and/or modify
# it under the terms of the GNU General Public License as published by
# the Free Software Foundation; either version 2 of the License, or
# (at your option) any later version.
#
# This program is distributed in the hope that it will be useful,
# but WITHOUT ANY WARRANTY; without even the implied warranty of
# MERCHANTABILITY or FITNESS FOR A PARTICULAR PURPOSE.  See the
# GNU General Public License for more details.
#
# You should have received a copy of the GNU General Public License
# along with this program; if not, write to the Free Software
# Foundation, Inc., 51 Franklin Street, Fifth Floor, Boston, MA 02110-1301 USA
#

"""Tests of the 'bzr add' command."""

import os

<<<<<<< HEAD
from bzrlib import (
    osutils,
    tests,
=======
from bzrlib import osutils
from bzrlib.tests import (
    condition_isinstance,
    split_suite_by_condition,
    multiply_tests,
    SymlinkFeature,
    UnicodeFilename,
>>>>>>> 086ff72f
    )


def load_tests(standard_tests, module, loader):
    """Parameterize tests for view-aware vs not."""
    to_adapt, result = tests.split_suite_by_condition(
        standard_tests, tests.condition_isinstance(TestAdd))
    scenarios = [
        ('pre-views', {'branch_tree_format': 'pack-0.92'}),
        ('view-aware', {'branch_tree_format': 'development6-rich-root'}),
        ]
    return tests.multiply_tests(to_adapt, scenarios, result)


class TestAdd(tests.TestCaseWithTransport):

    def make_branch_and_tree(self, dir):
        return super(TestAdd, self).make_branch_and_tree(
            dir, format=self.branch_tree_format)

    def test_add_reports(self):
        """add command prints the names of added files."""
        tree = self.make_branch_and_tree('.')
        self.build_tree(['top.txt', 'dir/', 'dir/sub.txt', 'CVS'])
        self.build_tree_contents([('.bzrignore', 'CVS\n')])
        out = self.run_bzr('add')[0]
        # the ordering is not defined at the moment
        results = sorted(out.rstrip('\n').split('\n'))
        self.assertEquals(['adding .bzrignore',
                           'adding dir',
                           'adding dir/sub.txt',
                           'adding top.txt'],
                          results)
        out = self.run_bzr('add -v')[0]
        results = sorted(out.rstrip('\n').split('\n'))
        self.assertEquals(['ignored CVS matching "CVS"'],
                          results)

    def test_add_quiet_is(self):
        """add -q does not print the names of added files."""
        tree = self.make_branch_and_tree('.')
        self.build_tree(['top.txt', 'dir/', 'dir/sub.txt'])
        out = self.run_bzr('add -q')[0]
        # the ordering is not defined at the moment
        results = sorted(out.rstrip('\n').split('\n'))
        self.assertEquals([''], results)

    def test_add_in_unversioned(self):
        """Try to add a file in an unversioned directory.

        "bzr add" should add the parent(s) as necessary.
        """
        tree = self.make_branch_and_tree('.')
        self.build_tree(['inertiatic/', 'inertiatic/esp'])
        self.assertEquals(self.run_bzr('unknowns')[0], 'inertiatic\n')
        self.run_bzr('add inertiatic/esp')
        self.assertEquals(self.run_bzr('unknowns')[0], '')

        # Multiple unversioned parents
        self.build_tree(['veil/', 'veil/cerpin/', 'veil/cerpin/taxt'])
        self.assertEquals(self.run_bzr('unknowns')[0], 'veil\n')
        self.run_bzr('add veil/cerpin/taxt')
        self.assertEquals(self.run_bzr('unknowns')[0], '')

        # Check whacky paths work
        self.build_tree(['cicatriz/', 'cicatriz/esp'])
        self.assertEquals(self.run_bzr('unknowns')[0], 'cicatriz\n')
        self.run_bzr('add inertiatic/../cicatriz/esp')
        self.assertEquals(self.run_bzr('unknowns')[0], '')

    def test_add_in_versioned(self):
        """Try to add a file in a versioned directory.

        "bzr add" should do this happily.
        """
        tree = self.make_branch_and_tree('.')
        self.build_tree(['inertiatic/', 'inertiatic/esp'])
        self.assertEquals(self.run_bzr('unknowns')[0], 'inertiatic\n')
        self.run_bzr('add --no-recurse inertiatic')
        self.assertEquals(self.run_bzr('unknowns')[0], 'inertiatic/esp\n')
        self.run_bzr('add inertiatic/esp')
        self.assertEquals(self.run_bzr('unknowns')[0], '')

    def test_subdir_add(self):
        """Add in subdirectory should add only things from there down"""
        from bzrlib.workingtree import WorkingTree

        eq = self.assertEqual
        ass = self.assertTrue

        t = self.make_branch_and_tree('.')
        b = t.branch
        self.build_tree(['src/', 'README'])

        eq(sorted(t.unknowns()),
           ['README', 'src'])

        self.run_bzr('add src')

        self.build_tree(['src/foo.c'])

        # add with no arguments in a subdirectory gets only files below that
        # subdirectory
        self.run_bzr('add', working_dir='src')
        self.assertEquals('README\n',
                          self.run_bzr('unknowns', working_dir='src')[0])
        # reopen to see the new changes
        t = t.bzrdir.open_workingtree('src')
        versioned = [path for path, entry in t.iter_entries_by_dir()]
        self.assertEquals(versioned, ['', 'src', 'src/foo.c'])

        # add from the parent directory should pick up all file names
        self.run_bzr('add')
        self.assertEquals(self.run_bzr('unknowns')[0], '')
        self.run_bzr('check')

    def test_add_missing(self):
        """bzr add foo where foo is missing should error."""
        self.make_branch_and_tree('.')
        self.run_bzr('add missing-file', retcode=3)

    def test_add_from(self):
        base_tree = self.make_branch_and_tree('base')
        self.build_tree(['base/a', 'base/b/', 'base/b/c'])
        base_tree.add(['a', 'b', 'b/c'])
        base_tree.commit('foo')

        new_tree = self.make_branch_and_tree('new')
        self.build_tree(['new/a', 'new/b/', 'new/b/c', 'd'])

        os.chdir('new')
        out, err = self.run_bzr('add --file-ids-from ../base')
        self.assertEqual('', err)
        self.assertEqualDiff('adding a w/ file id from a\n'
                             'adding b w/ file id from b\n'
                             'adding b/c w/ file id from b/c\n',
                             out)
        new_tree = new_tree.bzrdir.open_workingtree()
        self.assertEqual(base_tree.path2id('a'), new_tree.path2id('a'))
        self.assertEqual(base_tree.path2id('b'), new_tree.path2id('b'))
        self.assertEqual(base_tree.path2id('b/c'), new_tree.path2id('b/c'))

    def test_add_from_subdir(self):
        base_tree = self.make_branch_and_tree('base')
        self.build_tree(['base/a', 'base/b/', 'base/b/c', 'base/b/d'])
        base_tree.add(['a', 'b', 'b/c', 'b/d'])
        base_tree.commit('foo')

        new_tree = self.make_branch_and_tree('new')
        self.build_tree(['new/c', 'new/d'])

        os.chdir('new')
        out, err = self.run_bzr('add --file-ids-from ../base/b')
        self.assertEqual('', err)
        self.assertEqualDiff('adding c w/ file id from b/c\n'
                             'adding d w/ file id from b/d\n',
                             out)

        new_tree = new_tree.bzrdir.open_workingtree()
        self.assertEqual(base_tree.path2id('b/c'), new_tree.path2id('c'))
        self.assertEqual(base_tree.path2id('b/d'), new_tree.path2id('d'))

    def test_add_dry_run(self):
        """Test a dry run add, make sure nothing is added."""
        wt = self.make_branch_and_tree('.')
        self.build_tree(['inertiatic/', 'inertiatic/esp'])
        self.assertEqual(list(wt.unknowns()), ['inertiatic'])
        self.run_bzr('add --dry-run')
        self.assertEqual(list(wt.unknowns()), ['inertiatic'])

    def test_add_control_dir(self):
        """The control dir and its content should be refused."""
        self.make_branch_and_tree('.')
        err = self.run_bzr('add .bzr', retcode=3)[1]
        self.assertContainsRe(err, r'ERROR:.*\.bzr.*control file')
        err = self.run_bzr('add .bzr/README', retcode=3)[1]
        self.assertContainsRe(err, r'ERROR:.*\.bzr.*control file')
        self.build_tree(['.bzr/crescent'])
        err = self.run_bzr('add .bzr/crescent', retcode=3)[1]
        self.assertContainsRe(err, r'ERROR:.*\.bzr.*control file')

    def test_add_via_symlink(self):
        self.requireFeature(tests.SymlinkFeature)
        self.make_branch_and_tree('source')
        self.build_tree(['source/top.txt'])
        os.symlink('source', 'link')
        out = self.run_bzr(['add', 'link/top.txt'])[0]
        self.assertEquals(out, 'adding top.txt\n')

    def test_add_symlink_to_abspath(self):
        self.requireFeature(tests.SymlinkFeature)
        self.make_branch_and_tree('tree')
        os.symlink(osutils.abspath('target'), 'tree/link')
        out = self.run_bzr(['add', 'tree/link'])[0]
        self.assertEquals(out, 'adding link\n')

    def test_add_multiple_files_in_unicode_cwd(self):
        """Adding multiple files in a non-ascii cwd, see lp:686611"""
        self.requireFeature(UnicodeFilename)
        self.make_branch_and_tree(u"\xA7")
        self.build_tree([u"\xA7/a", u"\xA7/b"])
        out, err = self.run_bzr(["add", "a", "b"], working_dir=u"\xA7")
        self.assertEquals(out, "adding a\n" "adding b\n")
        self.assertEquals(err, "")<|MERGE_RESOLUTION|>--- conflicted
+++ resolved
@@ -19,19 +19,9 @@
 
 import os
 
-<<<<<<< HEAD
 from bzrlib import (
     osutils,
     tests,
-=======
-from bzrlib import osutils
-from bzrlib.tests import (
-    condition_isinstance,
-    split_suite_by_condition,
-    multiply_tests,
-    SymlinkFeature,
-    UnicodeFilename,
->>>>>>> 086ff72f
     )
 
 
@@ -230,7 +220,7 @@
 
     def test_add_multiple_files_in_unicode_cwd(self):
         """Adding multiple files in a non-ascii cwd, see lp:686611"""
-        self.requireFeature(UnicodeFilename)
+        self.requireFeature(tests.UnicodeFilename)
         self.make_branch_and_tree(u"\xA7")
         self.build_tree([u"\xA7/a", u"\xA7/b"])
         out, err = self.run_bzr(["add", "a", "b"], working_dir=u"\xA7")
