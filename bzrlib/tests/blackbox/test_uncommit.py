# Copyright (C) 2005-2010 Canonical Ltd
#
# This program is free software; you can redistribute it and/or modify
# it under the terms of the GNU General Public License as published by
# the Free Software Foundation; either version 2 of the License, or
# (at your option) any later version.
#
# This program is distributed in the hope that it will be useful,
# but WITHOUT ANY WARRANTY; without even the implied warranty of
# MERCHANTABILITY or FITNESS FOR A PARTICULAR PURPOSE.  See the
# GNU General Public License for more details.
#
# You should have received a copy of the GNU General Public License
# along with this program; if not, write to the Free Software
# Foundation, Inc., 51 Franklin Street, Fifth Floor, Boston, MA 02110-1301 USA

"""Test the uncommit command."""

import os

from bzrlib import uncommit
from bzrlib.bzrdir import BzrDirMetaFormat1
from bzrlib.errors import BoundBranchOutOfDate
from bzrlib.tests import TestCaseWithTransport
from bzrlib.tests.matchers import ContainsNoVfsCalls
from bzrlib.tests.script import (
    run_script,
    ScriptRunner,
    )


class TestUncommit(TestCaseWithTransport):

    def create_simple_tree(self):
        wt = self.make_branch_and_tree('tree')
        self.build_tree(['tree/a', 'tree/b', 'tree/c'])
        wt.add(['a', 'b', 'c'])
        wt.commit('initial commit', rev_id='a1')

        self.build_tree_contents([('tree/a', 'new contents of a\n')])
        wt.commit('second commit', rev_id='a2')

        return wt

    def test_uncommit(self):
        """Test uncommit functionality."""
        wt = self.create_simple_tree()

        os.chdir('tree')
        out, err = self.run_bzr('uncommit --dry-run --force')
        self.assertContainsRe(out, 'Dry-run')
        self.assertNotContainsRe(out, 'initial commit')
        self.assertContainsRe(out, 'second commit')

        # Nothing has changed
        self.assertEqual(['a2'], wt.get_parent_ids())

        # Uncommit, don't prompt
        out, err = self.run_bzr('uncommit --force')
        self.assertNotContainsRe(out, 'initial commit')
        self.assertContainsRe(out, 'second commit')

        # This should look like we are back in revno 1
        self.assertEqual(['a1'], wt.get_parent_ids())
        out, err = self.run_bzr('status')
        self.assertEquals(out, 'modified:\n  a\n')

    def test_uncommit_interactive(self):
        """Uncommit seeks confirmation, and doesn't proceed without it."""
        wt = self.create_simple_tree()
        os.chdir('tree')
        run_script(self, """    
        $ bzr uncommit
        ...
        The above revision(s) will be removed.
        2>Uncommit these revisions? ([y]es, [n]o): no
        <n
        Canceled
        """)
        self.assertEqual(['a2'], wt.get_parent_ids())

    def test_uncommit_no_history(self):
        wt = self.make_branch_and_tree('tree')
        out, err = self.run_bzr('uncommit --force', retcode=1)
        self.assertEqual('', err)
        self.assertEqual('No revisions to uncommit.\n', out)

    def test_uncommit_checkout(self):
        wt = self.create_simple_tree()
        checkout_tree = wt.branch.create_checkout('checkout')

        self.assertEqual(['a2'], checkout_tree.get_parent_ids())

        os.chdir('checkout')
        out, err = self.run_bzr('uncommit --dry-run --force')
        self.assertContainsRe(out, 'Dry-run')
        self.assertNotContainsRe(out, 'initial commit')
        self.assertContainsRe(out, 'second commit')

        self.assertEqual(['a2'], checkout_tree.get_parent_ids())

        out, err = self.run_bzr('uncommit --force')
        self.assertNotContainsRe(out, 'initial commit')
        self.assertContainsRe(out, 'second commit')

        # uncommit in a checkout should uncommit the parent branch
        # (but doesn't effect the other working tree)
        self.assertEquals(['a1'], checkout_tree.get_parent_ids())
        self.assertEquals('a1', wt.branch.last_revision())
        self.assertEquals(['a2'], wt.get_parent_ids())

    def test_uncommit_bound(self):
        os.mkdir('a')
        a = BzrDirMetaFormat1().initialize('a')
        a.create_repository()
        a.create_branch()
        t_a = a.create_workingtree()
        t_a.commit('commit 1')
        t_a.commit('commit 2')
        t_a.commit('commit 3')
        b = t_a.branch.create_checkout('b').branch
        uncommit.uncommit(b)
        self.assertEqual(b.last_revision_info()[0], 2)
        self.assertEqual(t_a.branch.last_revision_info()[0], 2)
        # update A's tree to not have the uncommitted revision referenced.
        t_a.update()
        t_a.commit('commit 3b')
        self.assertRaises(BoundBranchOutOfDate, uncommit.uncommit, b)
        b.pull(t_a.branch)
        uncommit.uncommit(b)

    def test_uncommit_bound_local(self):
        t_a = self.make_branch_and_tree('a')
        rev_id1 = t_a.commit('commit 1')
        rev_id2 = t_a.commit('commit 2')
        rev_id3 = t_a.commit('commit 3')
        b = t_a.branch.create_checkout('b').branch

        out, err = self.run_bzr(['uncommit', '--local', 'b', '--force'])
        self.assertEqual(rev_id3, t_a.last_revision())
        self.assertEqual((3, rev_id3), t_a.branch.last_revision_info())
        self.assertEqual((2, rev_id2), b.last_revision_info())

    def test_uncommit_revision(self):
        wt = self.create_simple_tree()

        os.chdir('tree')
        out, err = self.run_bzr('uncommit -r1 --force')

        self.assertNotContainsRe(out, 'initial commit')
        self.assertContainsRe(out, 'second commit')
        self.assertEqual(['a1'], wt.get_parent_ids())
        self.assertEqual('a1', wt.branch.last_revision())

    def test_uncommit_neg_1(self):
        wt = self.create_simple_tree()
        os.chdir('tree')
        out, err = self.run_bzr('uncommit -r -1', retcode=1)
        self.assertEqual('No revisions to uncommit.\n', out)

    def test_uncommit_merges(self):
        wt = self.create_simple_tree()

        tree2 = wt.bzrdir.sprout('tree2').open_workingtree()

        tree2.commit('unchanged', rev_id='b3')
        tree2.commit('unchanged', rev_id='b4')

        wt.merge_from_branch(tree2.branch)
        wt.commit('merge b4', rev_id='a3')

        self.assertEqual(['a3'], wt.get_parent_ids())

        os.chdir('tree')
        out, err = self.run_bzr('uncommit --force')

        self.assertEqual(['a2', 'b4'], wt.get_parent_ids())

    def test_uncommit_pending_merge(self):
        wt = self.create_simple_tree()
        tree2 = wt.bzrdir.sprout('tree2').open_workingtree()
        tree2.commit('unchanged', rev_id='b3')

        wt.branch.fetch(tree2.branch)
        wt.set_pending_merges(['b3'])

        os.chdir('tree')
        out, err = self.run_bzr('uncommit --force')
        self.assertEqual(['a1', 'b3'], wt.get_parent_ids())

    def test_uncommit_multiple_merge(self):
        wt = self.create_simple_tree()

        tree2 = wt.bzrdir.sprout('tree2').open_workingtree()
        tree2.commit('unchanged', rev_id='b3')

        tree3 = wt.bzrdir.sprout('tree3').open_workingtree()
        tree3.commit('unchanged', rev_id='c3')

        wt.merge_from_branch(tree2.branch)
        wt.commit('merge b3', rev_id='a3')

        wt.merge_from_branch(tree3.branch)
        wt.commit('merge c3', rev_id='a4')

        self.assertEqual(['a4'], wt.get_parent_ids())

        os.chdir('tree')
        out, err = self.run_bzr('uncommit --force -r 2')

        self.assertEqual(['a2', 'b3', 'c3'], wt.get_parent_ids())

    def test_uncommit_merge_plus_pending(self):
        wt = self.create_simple_tree()

        tree2 = wt.bzrdir.sprout('tree2').open_workingtree()
        tree2.commit('unchanged', rev_id='b3')
        tree3 = wt.bzrdir.sprout('tree3').open_workingtree()
        tree3.commit('unchanged', rev_id='c3')

        wt.branch.fetch(tree2.branch)
        wt.set_pending_merges(['b3'])
        wt.commit('merge b3', rev_id='a3')


        wt.merge_from_branch(tree3.branch)

        self.assertEqual(['a3', 'c3'], wt.get_parent_ids())

        os.chdir('tree')
        out, err = self.run_bzr('uncommit --force -r 2')

        self.assertEqual(['a2', 'b3', 'c3'], wt.get_parent_ids())

    def test_uncommit_shows_log_with_revision_id(self):
        wt = self.create_simple_tree()

        script = ScriptRunner()
        script.run_script(self, """
$ cd tree
$ bzr uncommit --force 
    2 ...
      second commit
...
The above revision(s) will be removed.
You can restore the old tip by running:
  bzr pull . -r revid:a2
""")

    def test_uncommit_octopus_merge(self):
        # Check that uncommit keeps the pending merges in the same order
        # though it will also filter out ones in the ancestry
        wt = self.create_simple_tree()

        tree2 = wt.bzrdir.sprout('tree2').open_workingtree()
        tree3 = wt.bzrdir.sprout('tree3').open_workingtree()

        tree2.commit('unchanged', rev_id='b3')
        tree3.commit('unchanged', rev_id='c3')

        wt.merge_from_branch(tree2.branch)
        wt.merge_from_branch(tree3.branch, force=True)
        wt.commit('merge b3, c3', rev_id='a3')

        tree2.commit('unchanged', rev_id='b4')
        tree3.commit('unchanged', rev_id='c4')

        wt.merge_from_branch(tree3.branch)
        wt.merge_from_branch(tree2.branch, force=True)
        wt.commit('merge b4, c4', rev_id='a4')

        self.assertEqual(['a4'], wt.get_parent_ids())

        os.chdir('tree')
        out, err = self.run_bzr('uncommit --force -r 2')

        self.assertEqual(['a2', 'c4', 'b4'], wt.get_parent_ids())

    def test_uncommit_nonascii(self):
        tree = self.make_branch_and_tree('tree')
        tree.commit(u'\u1234 message')
        out, err = self.run_bzr('uncommit --force tree', encoding='ascii')
        self.assertContainsRe(out, r'\? message')

<<<<<<< HEAD
    def test_uncommit_removes_tags(self):
        tree = self.make_branch_and_tree('tree')
        revid = tree.commit('message')
        tree.branch.tags.set_tag("atag", revid)
        out, err = self.run_bzr('uncommit --force tree')
        self.assertEquals({}, tree.branch.tags.get_tag_dict())

    def test_uncommit_keep_tags(self):
        tree = self.make_branch_and_tree('tree')
        revid = tree.commit('message')
        tree.branch.tags.set_tag("atag", revid)
        out, err = self.run_bzr('uncommit --keep-tags --force tree')
        self.assertEquals({"atag": revid}, tree.branch.tags.get_tag_dict())


class TestSmartServerUncommit(TestCaseWithTransport):

    def test_uncommit(self):
        self.setup_smart_server_with_call_log()
        t = self.make_branch_and_tree('from')
        for count in range(2):
            t.commit(message='commit %d' % count)
        self.reset_smart_call_log()
        out, err = self.run_bzr(['uncommit', '--force', self.get_url('from')])
        # This figure represent the amount of work to perform this use case. It
        # is entirely ok to reduce this number if a test fails due to rpc_count
        # being too low. If rpc_count increases, more network roundtrips have
        # become necessary for this use case. Please do not adjust this number
        # upwards without agreement from bzr's network support maintainers.
        self.assertLength(14, self.hpss_calls)
        self.assertLength(1, self.hpss_connections)
        self.assertThat(self.hpss_calls, ContainsNoVfsCalls)
=======

class TestInconsistentDelta(TestCaseWithTransport):
    # See https://bugs.launchpad.net/bzr/+bug/855155
    # See https://bugs.launchpad.net/bzr/+bug/1100385
    # bzr uncommit may result in error
    # 'An inconsistent delta was supplied involving'

    def test_inconsistent_delta(self):
        # Script taken from https://bugs.launchpad.net/bzr/+bug/855155/comments/26
        wt = self.make_branch_and_tree('test')
        self.build_tree(['test/a/', 'test/a/b', 'test/a/c'])
        wt.add(['a', 'a/b', 'a/c'])
        wt.commit('initial commit', rev_id='a1')
        wt.remove(['a/b', 'a/c'])
        wt.commit('remove b and c', rev_id='a2')
        self.run_bzr("uncommit --force test")
>>>>>>> 22d787df
<|MERGE_RESOLUTION|>--- conflicted
+++ resolved
@@ -282,7 +282,6 @@
         out, err = self.run_bzr('uncommit --force tree', encoding='ascii')
         self.assertContainsRe(out, r'\? message')
 
-<<<<<<< HEAD
     def test_uncommit_removes_tags(self):
         tree = self.make_branch_and_tree('tree')
         revid = tree.commit('message')
@@ -315,7 +314,7 @@
         self.assertLength(14, self.hpss_calls)
         self.assertLength(1, self.hpss_connections)
         self.assertThat(self.hpss_calls, ContainsNoVfsCalls)
-=======
+
 
 class TestInconsistentDelta(TestCaseWithTransport):
     # See https://bugs.launchpad.net/bzr/+bug/855155
@@ -331,5 +330,4 @@
         wt.commit('initial commit', rev_id='a1')
         wt.remove(['a/b', 'a/c'])
         wt.commit('remove b and c', rev_id='a2')
-        self.run_bzr("uncommit --force test")
->>>>>>> 22d787df
+        self.run_bzr("uncommit --force test")