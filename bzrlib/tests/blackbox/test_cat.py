# Copyright (C) 2005 Canonical Ltd
# -*- coding: utf-8 -*-
#
# This program is free software; you can redistribute it and/or modify
# it under the terms of the GNU General Public License as published by
# the Free Software Foundation; either version 2 of the License, or
# (at your option) any later version.
#
# This program is distributed in the hope that it will be useful,
# but WITHOUT ANY WARRANTY; without even the implied warranty of
# MERCHANTABILITY or FITNESS FOR A PARTICULAR PURPOSE.  See the
# GNU General Public License for more details.
#
# You should have received a copy of the GNU General Public License
# along with this program; if not, write to the Free Software
# Foundation, Inc., 59 Temple Place, Suite 330, Boston, MA  02111-1307  USA


"""Black-box tests for bzr cat.
"""

import os

from bzrlib.tests.blackbox import TestCaseWithTransport

class TestCat(TestCaseWithTransport):

    def test_cat(self):
        tree = self.make_branch_and_tree('branch')
        self.build_tree_contents([('branch/a', 'foo\n')])
        tree.add('a')

<<<<<<< HEAD
        def bzr(*args, **kwargs):
            return self.run_bzr_subprocess(list(args), **kwargs)[0]

        os.mkdir('branch')
=======
>>>>>>> 5f0d8cc6
        os.chdir('branch')
        # 'bzr cat' without an option should cat the last revision
        self.run_bzr('cat', 'a', retcode=3)

        tree.commit(message='1')
        self.build_tree_contents([('a', 'baz\n')])

        self.assertEquals(self.run_bzr('cat', 'a')[0], 'foo\n')

        tree.commit(message='2')
        self.assertEquals(self.run_bzr('cat', 'a')[0], 'baz\n')
        self.assertEquals(self.run_bzr('cat', 'a', '-r', '1')[0], 'foo\n')
        self.assertEquals(self.run_bzr('cat', 'a', '-r', '-1')[0], 'baz\n')

        rev_id = tree.branch.revision_history()[-1]

        self.assertEquals(self.run_bzr('cat', 'a', '-r', 'revid:%s' % rev_id)[0], 'baz\n')

        os.chdir('..')

        self.assertEquals(self.run_bzr('cat', 'branch/a', '-r', 'revno:1:branch')[0],
                          'foo\n')
        self.run_bzr('cat', 'a', retcode=3)
        self.run_bzr('cat', 'a', '-r', 'revno:1:branch-that-does-not-exist', retcode=3)

    def test_cat_different_id(self):
        """'cat' works with old and new files"""
        tree = self.make_branch_and_tree('.')
        # the files are named after their path in the revision and
        # current trees later in the test case
        # a-rev-tree is special because it appears in both the revision
        # tree and the working tree
        self.build_tree_contents([('a-rev-tree', 'foo\n'),
            ('c-rev', 'baz\n'), ('d-rev', 'bar\n')])
        tree.lock_write()
        try:
            tree.add(['a-rev-tree', 'c-rev', 'd-rev'])
            tree.commit('add test files')
            # remove currently uses self._write_inventory - 
            # work around that for now.
            tree.flush()
            tree.remove(['d-rev'])
            tree.rename_one('a-rev-tree', 'b-tree')
            tree.rename_one('c-rev', 'a-rev-tree')
        finally:
            # calling bzr as another process require free lock on win32
            tree.unlock()

        # 'b-tree' is not present in the old tree.
        self.run_bzr_error(["^bzr: ERROR: u?'b-tree' "
                            "is not present in revision .+$"],
                           'cat b-tree --name-from-revision')

        # get to the old file automatically
        out, err = self.run_bzr('cat d-rev')
        self.assertEqual('bar\n', out)
        self.assertEqual('', err)

        out, err = self.run_bzr('cat a-rev-tree --name-from-revision')
        self.assertEqual('foo\n', out)
        self.assertEqual('', err)

        out, err = self.run_bzr('cat a-rev-tree')
        self.assertEqual('baz\n', out)
        self.assertEqual('', err)

    def test_remote_cat(self):
        wt = self.make_branch_and_tree('.')
        self.build_tree(['README'])
        wt.add('README')
        wt.commit('Making sure there is a basis_tree available')

        url = self.get_readonly_url() + '/README'
        out, err = self.run_bzr(['cat', url])
        self.assertEqual('contents of README\n', out)

    def test_cat_no_working_tree(self):
        wt = self.make_branch_and_tree('.')
        self.build_tree(['README'])
        wt.add('README')
        wt.commit('Making sure there is a basis_tree available')
        wt.branch.bzrdir.destroy_workingtree()

        url = self.get_readonly_url() + '/README'
        out, err = self.run_bzr(['cat', url])
        self.assertEqual('contents of README\n', out)
        <|MERGE_RESOLUTION|>--- conflicted
+++ resolved
@@ -29,14 +29,6 @@
         tree = self.make_branch_and_tree('branch')
         self.build_tree_contents([('branch/a', 'foo\n')])
         tree.add('a')
-
-<<<<<<< HEAD
-        def bzr(*args, **kwargs):
-            return self.run_bzr_subprocess(list(args), **kwargs)[0]
-
-        os.mkdir('branch')
-=======
->>>>>>> 5f0d8cc6
         os.chdir('branch')
         # 'bzr cat' without an option should cat the last revision
         self.run_bzr('cat', 'a', retcode=3)
@@ -51,7 +43,7 @@
         self.assertEquals(self.run_bzr('cat', 'a', '-r', '1')[0], 'foo\n')
         self.assertEquals(self.run_bzr('cat', 'a', '-r', '-1')[0], 'baz\n')
 
-        rev_id = tree.branch.revision_history()[-1]
+        rev_id = tree.branch.last_revision()
 
         self.assertEquals(self.run_bzr('cat', 'a', '-r', 'revid:%s' % rev_id)[0], 'baz\n')
 
