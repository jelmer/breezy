# Copyright (C) 2005-2011 Canonical Ltd
#
# This program is free software; you can redistribute it and/or modify
# it under the terms of the GNU General Public License as published by
# the Free Software Foundation; either version 2 of the License, or
# (at your option) any later version.
#
# This program is distributed in the hope that it will be useful,
# but WITHOUT ANY WARRANTY; without even the implied warranty of
# MERCHANTABILITY or FITNESS FOR A PARTICULAR PURPOSE.  See the
# GNU General Public License for more details.
#
# You should have received a copy of the GNU General Public License
# along with this program; if not, write to the Free Software
# Foundation, Inc., 51 Franklin Street, Fifth Floor, Boston, MA 02110-1301 USA


"""Black-box tests for bzr cat.
"""

import os

from bzrlib import tests
from bzrlib.tests.matchers import ContainsNoVfsCalls
from bzrlib.transport import memory


class TestCat(tests.TestCaseWithTransport):

    def test_cat(self):
        tree = self.make_branch_and_tree('branch')
        self.build_tree_contents([('branch/a', 'foo\n')])
        tree.add('a')
        os.chdir('branch')
        # 'bzr cat' without an option should cat the last revision
        self.run_bzr(['cat', 'a'], retcode=3)

        tree.commit(message='1')
        self.build_tree_contents([('a', 'baz\n')])

        self.assertEquals(self.run_bzr(['cat', 'a'])[0], 'foo\n')

        # On Windows, we used to have a bug where newlines got changed into
        # crlf, whereas cat ought to write out the file exactly as it's
        # recorded (by default.)  That problem can't be reproduced in-process,
        # so we need just one test here that 
        self.assertEquals(self.run_bzr_subprocess(['cat', 'a'])[0], 'foo\n')

        tree.commit(message='2')
        self.assertEquals(self.run_bzr(['cat', 'a'])[0], 'baz\n')
        self.assertEquals(self.run_bzr(
            ['cat', 'a', '-r', '1'])[0],
            'foo\n')
        self.assertEquals(self.run_bzr(
            ['cat', 'a', '-r', '-1'])[0],
            'baz\n')

        rev_id = tree.branch.last_revision()

        self.assertEquals(self.run_bzr(
            ['cat', 'a', '-r', 'revid:%s' % rev_id])[0],
            'baz\n')

        os.chdir('..')

        self.assertEquals(self.run_bzr(
            ['cat', 'branch/a', '-r', 'revno:1:branch'])[0],
            'foo\n')
        self.run_bzr(['cat', 'a'], retcode=3)
        self.run_bzr(
                ['cat', 'a', '-r', 'revno:1:branch-that-does-not-exist'],
                retcode=3)

    def test_cat_different_id(self):
        """'cat' works with old and new files"""
        self.disable_missing_extensions_warning()
        tree = self.make_branch_and_tree('.')
        # the files are named after their path in the revision and
        # current trees later in the test case
        # a-rev-tree is special because it appears in both the revision
        # tree and the working tree
        self.build_tree_contents([('a-rev-tree', 'foo\n'),
            ('c-rev', 'baz\n'), ('d-rev', 'bar\n'), ('e-rev', 'qux\n')])
        tree.lock_write()
        try:
            tree.add(['a-rev-tree', 'c-rev', 'd-rev', 'e-rev'])
            tree.commit('add test files', rev_id='first')
            # remove currently uses self._write_inventory -
            # work around that for now.
            tree.flush()
            tree.remove(['d-rev'])
            tree.rename_one('a-rev-tree', 'b-tree')
            tree.rename_one('c-rev', 'a-rev-tree')
            tree.rename_one('e-rev', 'old-rev')
            self.build_tree_contents([('e-rev', 'new\n')])
            tree.add(['e-rev'])
        finally:
            # calling bzr as another process require free lock on win32
            tree.unlock()

        # 'b-tree' is not present in the old tree.
        self.run_bzr_error(["^bzr: ERROR: u?'b-tree' "
                            "is not present in revision .+$"],
                           'cat b-tree --name-from-revision')

        # get to the old file automatically
        out, err = self.run_bzr('cat d-rev')
        self.assertEqual('bar\n', out)
        self.assertEqual('', err)

        out, err = \
                self.run_bzr('cat a-rev-tree --name-from-revision')
        self.assertEqual('foo\n', out)
        self.assertEqual('', err)

        out, err = self.run_bzr('cat a-rev-tree')
        self.assertEqual('baz\n', out)
        self.assertEqual('', err)

        # the actual file-id for e-rev doesn't exist in the old tree
        out, err = self.run_bzr('cat e-rev -rrevid:first')
        self.assertEqual('qux\n', out)
        self.assertEqual('', err)

    def test_remote_cat(self):
        wt = self.make_branch_and_tree('.')
        self.build_tree(['README'])
        wt.add('README')
        wt.commit('Making sure there is a basis_tree available')

        url = self.get_readonly_url() + '/README'
        out, err = self.run_bzr(['cat', url])
        self.assertEqual('contents of README\n', out)

    def test_cat_branch_revspec(self):
        wt = self.make_branch_and_tree('a')
        self.build_tree(['a/README'])
        wt.add('README')
        wt.commit('Making sure there is a basis_tree available')
        wt = self.make_branch_and_tree('b')
        os.chdir('b')

        out, err = self.run_bzr(
            ['cat', '-r', 'branch:../a', 'README'])
        self.assertEqual('contents of a/README\n', out)

    def test_cat_filters(self):
        wt = self.make_branch_and_tree('.')
        self.build_tree(['README'])
        wt.add('README')
        wt.commit('Making sure there is a basis_tree available')
        url = self.get_readonly_url() + '/README'

        # Test unfiltered output
        out, err = self.run_bzr(['cat', url])
        self.assertEqual('contents of README\n', out)

        # Test --filters option is legal but has no impact if no filters
        out, err = self.run_bzr(['cat', '--filters', url])
        self.assertEqual('contents of README\n', out)

    def test_cat_filters_applied(self):
        # Test filtering applied to output. This is tricky to do in a
        # subprocess because we really need to patch in a plugin that
        # registers the filters. Instead, we patch in a custom
        # filter_stack and use run_bzr() ...
        from cStringIO import StringIO
        from bzrlib.commands import run_bzr
        from bzrlib.tests.test_filters import _stack_2
        from bzrlib.trace import mutter
        from bzrlib.tree import Tree
        wt = self.make_branch_and_tree('.')
        self.build_tree_contents([
            ('README', "junk\nline 1 of README\nline 2 of README\n"),
            ])
        wt.add('README')
        wt.commit('Making sure there is a basis_tree available')
        url = self.get_readonly_url() + '/README'
        real_content_filter_stack = Tree._content_filter_stack
        def _custom_content_filter_stack(tree, path=None, file_id=None):
            return _stack_2
        Tree._content_filter_stack = _custom_content_filter_stack
        try:
            out, err = self.run_bzr(['cat', url, '--filters'])
            # The filter stack will remove the first line and swapcase the rest
            self.assertEqual('LINE 1 OF readme\nLINE 2 OF readme\n', out)
            self.assertEqual('', err)
        finally:
            Tree._content_filter_stack = real_content_filter_stack

    def test_cat_no_working_tree(self):
        wt = self.make_branch_and_tree('.')
        self.build_tree(['README'])
        wt.add('README')
        wt.commit('Making sure there is a basis_tree available')
        wt.branch.bzrdir.destroy_workingtree()

        url = self.get_readonly_url() + '/README'
        out, err = self.run_bzr(['cat', url])
        self.assertEqual('contents of README\n', out)

    def test_cat_nonexistent_branch(self):
        self.vfs_transport_factory = memory.MemoryServer
        self.run_bzr_error(['^bzr: ERROR: Not a branch'],
                           ['cat', self.get_url()])

    def test_cat_directory(self):
        wt = self.make_branch_and_tree('a')
        self.build_tree(['a/README'])
        wt.add('README')
        wt.commit('Making sure there is a basis_tree available')

        out, err = self.run_bzr(['cat', '--directory=a', 'README'])
        self.assertEqual('contents of a/README\n', out)

    def test_cat_remote_directory(self):
        wt = self.make_branch_and_tree('a')
        self.build_tree(['a/README'])
        wt.add('README')
        wt.commit('Making sure there is a basis_tree available')

        url = self.get_readonly_url() + '/a'
        out, err = self.run_bzr(['cat', '-d', url, 'README'])
        self.assertEqual('contents of a/README\n', out)


class TestSmartServerCat(tests.TestCaseWithTransport):

    def test_simple_branch_cat(self):
        self.setup_smart_server_with_call_log()
        t = self.make_branch_and_tree('branch')
        self.build_tree_contents([('branch/foo', 'thecontents')])
        t.add("foo")
        t.commit("message")
        self.reset_smart_call_log()
        out, err = self.run_bzr(['cat', "%s/foo" % self.get_url('branch')])
        # This figure represent the amount of work to perform this use case. It
        # is entirely ok to reduce this number if a test fails due to rpc_count
        # being too low. If rpc_count increases, more network roundtrips have
        # become necessary for this use case. Please do not adjust this number
        # upwards without agreement from bzr's network support maintainers.
<<<<<<< HEAD
        self.assertLength(16, self.hpss_calls)
        self.assertLength(1, self.hpss_connections)
        self.expectFailure("cat still uses VFS calls",
            self.assertThat, self.hpss_calls, ContainsNoVfsCalls)
=======
        self.assertLength(9, self.hpss_calls)
        self.assertThat(self.hpss_calls, ContainsNoVfsCalls)
>>>>>>> f40b45af
<|MERGE_RESOLUTION|>--- conflicted
+++ resolved
@@ -239,12 +239,6 @@
         # being too low. If rpc_count increases, more network roundtrips have
         # become necessary for this use case. Please do not adjust this number
         # upwards without agreement from bzr's network support maintainers.
-<<<<<<< HEAD
-        self.assertLength(16, self.hpss_calls)
+        self.assertLength(9, self.hpss_calls)
         self.assertLength(1, self.hpss_connections)
-        self.expectFailure("cat still uses VFS calls",
-            self.assertThat, self.hpss_calls, ContainsNoVfsCalls)
-=======
-        self.assertLength(9, self.hpss_calls)
-        self.assertThat(self.hpss_calls, ContainsNoVfsCalls)
->>>>>>> f40b45af
+        self.assertThat(self.hpss_calls, ContainsNoVfsCalls)