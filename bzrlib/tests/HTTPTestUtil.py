--- conflicted
+++ resolved
@@ -132,11 +132,7 @@
         # we have to stop early due to error, but we would also have to use the
         # HTTP trailer facility which may not be widely available.
         out_buffer = StringIO()
-<<<<<<< HEAD
         smart_protocol_request = smart.protocol.SmartServerRequestProtocolOne(
-=======
-        smart_protocol_request = protocol.SmartServerRequestProtocolOne(
->>>>>>> d0270455
                 transport, out_buffer.write)
         # if this fails, we should return 400 bad request, but failure is
         # failure for now - RBC 20060919
