# Copyright (C) 2010, 2011 Canonical Ltd
#
# This program is free software; you can redistribute it and/or modify
# it under the terms of the GNU General Public License as published by
# the Free Software Foundation; either version 2 of the License, or
# (at your option) any later version.
#
# This program is distributed in the hope that it will be useful,
# but WITHOUT ANY WARRANTY; without even the implied warranty of
# MERCHANTABILITY or FITNESS FOR A PARTICULAR PURPOSE.  See the
# GNU General Public License for more details.
#
# You should have received a copy of the GNU General Public License
# along with this program; if not, write to the Free Software
# Foundation, Inc., 51 Franklin Street, Fifth Floor, Boston, MA 02110-1301 USA

import errno
import socket
import SocketServer
import threading


from bzrlib import (
    osutils,
    tests,
    )
from bzrlib.tests import test_server
from bzrlib.tests.scenarios import load_tests_apply_scenarios


load_tests = load_tests_apply_scenarios


def portable_socket_pair():
    """Return a pair of TCP sockets connected to each other.

    Unlike socket.socketpair, this should work on Windows.
    """
    listen_sock = socket.socket(socket.AF_INET, socket.SOCK_STREAM)
    listen_sock.bind(('127.0.0.1', 0))
    listen_sock.listen(1)
    client_sock = socket.socket(socket.AF_INET, socket.SOCK_STREAM)
    client_sock.connect(listen_sock.getsockname())
    server_sock, addr = listen_sock.accept()
    listen_sock.close()
    return server_sock, client_sock


class TCPClient(object):

    def __init__(self):
        self.sock = None

    def connect(self, addr):
        if self.sock is not None:
            raise AssertionError('Already connected to %r'
                                 % (self.sock.getsockname(),))
        self.sock = osutils.connect_socket(addr)

    def disconnect(self):
        if self.sock is not None:
            try:
                self.sock.shutdown(socket.SHUT_RDWR)
                self.sock.close()
            except socket.error, e:
                if e[0] in (errno.EBADF, errno.ENOTCONN):
                    # Right, the socket is already down
                    pass
                else:
                    raise
            self.sock = None

    def write(self, s):
        return self.sock.sendall(s)

    def read(self, bufsize=4096):
        return self.sock.recv(bufsize)


class TCPConnectionHandler(SocketServer.BaseRequestHandler):

    def handle(self):
        self.done = False
        self.handle_connection()
        while not self.done:
            self.handle_connection()

    def readline(self):
        # TODO: We should be buffering any extra data sent, etc. However, in
        #       practice, we don't send extra content, so we haven't bothered
        #       to implement it yet.
        req = self.request.recv(4096)
        # An empty string is allowed, to indicate the end of the connection
        if not req or (req.endswith('\n') and req.count('\n') == 1):
            return req
        raise ValueError('[%r] not a simple line' % (req,))

    def handle_connection(self):
        req = self.readline()
        if not req:
            self.done = True
        elif req == 'ping\n':
            self.request.sendall('pong\n')
        else:
            raise ValueError('[%s] not understood' % req)


class TestTCPServerInAThread(tests.TestCase):

    scenarios = [
        (name, {'server_class': getattr(test_server, name)})
        for name in
        ('TestingTCPServer', 'TestingThreadingTCPServer')]

    def get_server(self, server_class=None, connection_handler_class=None):
        if server_class is not None:
            self.server_class = server_class
        if connection_handler_class is None:
            connection_handler_class = TCPConnectionHandler
        server = test_server.TestingTCPServerInAThread(
            ('localhost', 0), self.server_class, connection_handler_class)
        server.start_server()
        self.addCleanup(server.stop_server)
        return server

    def get_client(self):
        client = TCPClient()
        self.addCleanup(client.disconnect)
        return client

    def get_server_connection(self, server, conn_rank):
        return server.server.clients[conn_rank]

    def assertClientAddr(self, client, server, conn_rank):
        conn = self.get_server_connection(server, conn_rank)
        self.assertEquals(client.sock.getsockname(), conn[1])

    def test_start_stop(self):
        server = self.get_server()
        client = self.get_client()
        server.stop_server()
        # since the server doesn't accept connections anymore attempting to
        # connect should fail
        client = self.get_client()
        self.assertRaises(socket.error,
                          client.connect, (server.host, server.port))

    def test_client_talks_server_respond(self):
        server = self.get_server()
        client = self.get_client()
        client.connect((server.host, server.port))
        self.assertIs(None, client.write('ping\n'))
        resp = client.read()
        self.assertClientAddr(client, server, 0)
        self.assertEquals('pong\n', resp)

    def test_server_fails_to_start(self):
        class CantStart(Exception):
            pass

        class CantStartServer(test_server.TestingTCPServer):

            def server_bind(self):
                raise CantStart()

        # The exception is raised in the main thread
        self.assertRaises(CantStart,
                          self.get_server, server_class=CantStartServer)

    def test_server_fails_while_serving_or_stopping(self):
        class CantConnect(Exception):
            pass

        class FailingConnectionHandler(TCPConnectionHandler):

            def handle(self):
                raise CantConnect()

        server = self.get_server(
            connection_handler_class=FailingConnectionHandler)
        # The server won't fail until a client connect
        client = self.get_client()
        client.connect((server.host, server.port))
        # We make sure the server wants to handle a request, but the request is
        # guaranteed to fail. However, the server should make sure that the
        # connection gets closed, and stop_server should then raise the
        # original exception.
        client.write('ping\n')
        try:
            self.assertEqual('', client.read())
        except socket.error, e:
            # On Windows, failing during 'handle' means we get
            # 'forced-close-of-connection'. Possibly because we haven't
            # processed the write request before we close the socket.
            WSAECONNRESET = 10054
            if e.errno in (WSAECONNRESET,):
                pass
        # Now the server has raised the exception in its own thread
        self.assertRaises(CantConnect, server.stop_server)

    def test_server_crash_while_responding(self):
        # We want to ensure the exception has been caught
        caught = threading.Event()
        caught.clear()
        # The thread that will serve the client, this needs to be an attribute
        # so the handler below can modify it when it's executed (it's
        # instantiated when the request is processed)
        self.connection_thread = None

        class FailToRespond(Exception):
            pass

        class FailingDuringResponseHandler(TCPConnectionHandler):

<<<<<<< HEAD
            def handle_connection(self):
                req = self.readline()
                threading.currentThread().set_sync_event(sync)
=======
            def handle_connection(request):
                req = request.rfile.readline()
                # Capture the thread and make it use 'caught' so we can wait on
                # the even that will be set when the exception is caught. We
                # also capture the thread to know where to look.
                self.connection_thread = threading.currentThread()
                self.connection_thread.set_sync_event(caught)
>>>>>>> c5f42c4f
                raise FailToRespond()

        server = self.get_server(
            connection_handler_class=FailingDuringResponseHandler)
        client = self.get_client()
        client.connect((server.host, server.port))
        client.write('ping\n')
<<<<<<< HEAD
        sync.wait()
        self.assertEqual('', client.read()) # connection closed
        self.assertRaises(FailToRespond, server.pending_exception)
=======
        # Wait for the exception to be caught
        caught.wait()
        # Check that the connection thread did catch the exception,
        # http://pad.lv/869366 was wrongly checking the server thread which
        # works for TestingTCPServer where the connection is handled in the
        # same thread than the server one but is racy for
        # TestingThreadingTCPServer where the server thread may be in a
        # blocking accept() call (or not).
        try:
            self.connection_thread.pending_exception()
        except FailToRespond:
            # Great, the test succeeded
            pass
        else:
            # If the exception is not in the connection thread anymore, it's in
            # the server's one. 
            server.server.stopped.wait()
            # The exception is available now
            self.assertRaises(FailToRespond, server.pending_exception)
>>>>>>> c5f42c4f

    def test_exception_swallowed_while_serving(self):
        # We need to ensure the exception has been caught
        caught = threading.Event()
        caught.clear()
        # The thread that will serve the client, this needs to be an attribute
        # so the handler below can access it when it's executed (it's
        # instantiated when the request is processed)
        self.connection_thread = None
        class CantServe(Exception):
            pass

        class FailingWhileServingConnectionHandler(TCPConnectionHandler):

            def handle(request):
                # Capture the thread and make it use 'caught' so we can wait on
                # the even that will be set when the exception is caught. We
                # also capture the thread to know where to look.
                self.connection_thread = threading.currentThread()
                self.connection_thread.set_sync_event(caught)
                raise CantServe()

        server = self.get_server(
            connection_handler_class=FailingWhileServingConnectionHandler)
        # Install the exception swallower
        server.set_ignored_exceptions(CantServe)
        client = self.get_client()
        # Connect to the server so the exception is raised there
        client.connect((server.host, server.port))
<<<<<<< HEAD
        # Wait for the exception to propagate.
        sync.wait()
        self.assertEqual('', client.read()) # connection closed
        # The connection wasn't served properly but the exception should have
        # been swallowed.
        server.pending_exception()

    def test_handle_request_closes_if_it_doesnt_process(self):
        server = self.get_server()
        client = self.get_client()
        server.server.serving = False
        client.connect((server.host, server.port))
        self.assertEqual('', client.read())


class TestTestingSmartServer(tests.TestCase):

    def test_sets_client_timeout(self):
        server = test_server.TestingSmartServer(('localhost', 0), None, None,
            root_client_path='/no-such-client/path')
        self.assertEqual(test_server._DEFAULT_TESTING_CLIENT_TIMEOUT,
                         server._client_timeout)
        sock = socket.socket()
        h = server._make_handler(sock)
        self.assertEqual(test_server._DEFAULT_TESTING_CLIENT_TIMEOUT,
                         h._client_timeout)


class FakeServer(object):
    """Minimal implementation to pass to TestingSmartConnectionHandler"""
    backing_transport = None
    root_client_path = '/'


class TestTestingSmartConnectionHandler(tests.TestCase):

    def test_connection_timeout_suppressed(self):
        self.overrideAttr(test_server, '_DEFAULT_TESTING_CLIENT_TIMEOUT', 0.01)
        s = FakeServer()
        server_sock, client_sock = portable_socket_pair()
        # This should timeout quickly, but not generate an exception.
        handler = test_server.TestingSmartConnectionHandler(server_sock,
            server_sock.getpeername(), s)

    def test_connection_shutdown_while_serving_no_error(self):
        s = FakeServer()
        server_sock, client_sock = portable_socket_pair()
        class ShutdownConnectionHandler(
            test_server.TestingSmartConnectionHandler):

            def _build_protocol(self):
                self.finished = True
                return super(ShutdownConnectionHandler, self)._build_protocol()
        # This should trigger shutdown after the entering _build_protocol, and
        # we should exit cleanly, without raising an exception.
        handler = ShutdownConnectionHandler(server_sock,
            server_sock.getpeername(), s)
=======
        # Wait for the exception to be caught
        caught.wait()
        # The connection wasn't served properly but the exception should have
        # been swallowed (see test_server_crash_while_responding remark about
        # http://pad.lv/869366 explaining why we can't check the server thread
        # here). More precisely, the exception *has* been caught and captured
        # but it is cleared when joining the thread (or trying to acquire the
        # exception) and as such won't propagate to the server thread.
        self.connection_thread.pending_exception()
        server.pending_exception()
>>>>>>> c5f42c4f
<|MERGE_RESOLUTION|>--- conflicted
+++ resolved
@@ -212,19 +212,13 @@
 
         class FailingDuringResponseHandler(TCPConnectionHandler):
 
-<<<<<<< HEAD
-            def handle_connection(self):
-                req = self.readline()
-                threading.currentThread().set_sync_event(sync)
-=======
             def handle_connection(request):
-                req = request.rfile.readline()
+                req = request.readline()
                 # Capture the thread and make it use 'caught' so we can wait on
                 # the even that will be set when the exception is caught. We
                 # also capture the thread to know where to look.
                 self.connection_thread = threading.currentThread()
                 self.connection_thread.set_sync_event(caught)
->>>>>>> c5f42c4f
                 raise FailToRespond()
 
         server = self.get_server(
@@ -232,13 +226,9 @@
         client = self.get_client()
         client.connect((server.host, server.port))
         client.write('ping\n')
-<<<<<<< HEAD
-        sync.wait()
-        self.assertEqual('', client.read()) # connection closed
-        self.assertRaises(FailToRespond, server.pending_exception)
-=======
         # Wait for the exception to be caught
         caught.wait()
+        self.assertEqual('', client.read()) # connection closed
         # Check that the connection thread did catch the exception,
         # http://pad.lv/869366 was wrongly checking the server thread which
         # works for TestingTCPServer where the connection is handled in the
@@ -256,7 +246,6 @@
             server.server.stopped.wait()
             # The exception is available now
             self.assertRaises(FailToRespond, server.pending_exception)
->>>>>>> c5f42c4f
 
     def test_exception_swallowed_while_serving(self):
         # We need to ensure the exception has been caught
@@ -286,12 +275,16 @@
         client = self.get_client()
         # Connect to the server so the exception is raised there
         client.connect((server.host, server.port))
-<<<<<<< HEAD
-        # Wait for the exception to propagate.
-        sync.wait()
+        # Wait for the exception to be caught
+        caught.wait()
         self.assertEqual('', client.read()) # connection closed
         # The connection wasn't served properly but the exception should have
-        # been swallowed.
+        # been swallowed (see test_server_crash_while_responding remark about
+        # http://pad.lv/869366 explaining why we can't check the server thread
+        # here). More precisely, the exception *has* been caught and captured
+        # but it is cleared when joining the thread (or trying to acquire the
+        # exception) and as such won't propagate to the server thread.
+        self.connection_thread.pending_exception()
         server.pending_exception()
 
     def test_handle_request_closes_if_it_doesnt_process(self):
@@ -343,16 +336,4 @@
         # This should trigger shutdown after the entering _build_protocol, and
         # we should exit cleanly, without raising an exception.
         handler = ShutdownConnectionHandler(server_sock,
-            server_sock.getpeername(), s)
-=======
-        # Wait for the exception to be caught
-        caught.wait()
-        # The connection wasn't served properly but the exception should have
-        # been swallowed (see test_server_crash_while_responding remark about
-        # http://pad.lv/869366 explaining why we can't check the server thread
-        # here). More precisely, the exception *has* been caught and captured
-        # but it is cleared when joining the thread (or trying to acquire the
-        # exception) and as such won't propagate to the server thread.
-        self.connection_thread.pending_exception()
-        server.pending_exception()
->>>>>>> c5f42c4f
+            server_sock.getpeername(), s)