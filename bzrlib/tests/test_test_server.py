# Copyright (C) 2010, 2011 Canonical Ltd
#
# This program is free software; you can redistribute it and/or modify
# it under the terms of the GNU General Public License as published by
# the Free Software Foundation; either version 2 of the License, or
# (at your option) any later version.
#
# This program is distributed in the hope that it will be useful,
# but WITHOUT ANY WARRANTY; without even the implied warranty of
# MERCHANTABILITY or FITNESS FOR A PARTICULAR PURPOSE.  See the
# GNU General Public License for more details.
#
# You should have received a copy of the GNU General Public License
# along with this program; if not, write to the Free Software
# Foundation, Inc., 51 Franklin Street, Fifth Floor, Boston, MA 02110-1301 USA

import errno
import socket
import SocketServer
import threading


from bzrlib import (
    osutils,
    tests,
    )
from bzrlib.tests import test_server
from bzrlib.tests.scenarios import load_tests_apply_scenarios


load_tests = load_tests_apply_scenarios


def portable_socket_pair():
    """Return a pair of TCP sockets connected to each other.

    Unlike socket.socketpair, this should work on Windows.
    """
    listen_sock = socket.socket(socket.AF_INET, socket.SOCK_STREAM)
    listen_sock.bind(('127.0.0.1', 0))
    listen_sock.listen(1)
    client_sock = socket.socket(socket.AF_INET, socket.SOCK_STREAM)
    client_sock.connect(listen_sock.getsockname())
    server_sock, addr = listen_sock.accept()
    listen_sock.close()
    return server_sock, client_sock


class TCPClient(object):

    def __init__(self):
        self.sock = None

    def connect(self, addr):
        if self.sock is not None:
            raise AssertionError('Already connected to %r'
                                 % (self.sock.getsockname(),))
        self.sock = osutils.connect_socket(addr)

    def disconnect(self):
        if self.sock is not None:
            try:
                self.sock.shutdown(socket.SHUT_RDWR)
                self.sock.close()
            except socket.error, e:
                if e[0] in (errno.EBADF, errno.ENOTCONN):
                    # Right, the socket is already down
                    pass
                else:
                    raise
            self.sock = None

    def write(self, s):
        return self.sock.sendall(s)

    def read(self, bufsize=4096):
        return self.sock.recv(bufsize)


class TCPConnectionHandler(SocketServer.BaseRequestHandler):

    def handle(self):
        self.done = False
        self.handle_connection()
        while not self.done:
            self.handle_connection()

    def readline(self):
        # TODO: We should be buffering any extra data sent, etc. However, in
        #       practice, we don't send extra content, so we haven't bothered
        #       to implement it yet.
        req = self.request.recv(4096)
        # An empty string is allowed, to indicate the end of the connection
        if not req or (req.endswith('\n') and req.count('\n') == 1):
            return req
        raise ValueError('[%r] not a simple line' % (req,))

    def handle_connection(self):
        req = self.readline()
        if not req:
            self.done = True
        elif req == 'ping\n':
            self.request.sendall('pong\n')
        else:
            raise ValueError('[%s] not understood' % req)


class TestTCPServerInAThread(tests.TestCase):

    scenarios = [
        (name, {'server_class': getattr(test_server, name)})
        for name in
        ('TestingTCPServer', 'TestingThreadingTCPServer')]

    def get_server(self, server_class=None, connection_handler_class=None):
        if server_class is not None:
            self.server_class = server_class
        if connection_handler_class is None:
            connection_handler_class = TCPConnectionHandler
        server = test_server.TestingTCPServerInAThread(
            ('localhost', 0), self.server_class, connection_handler_class)
        server.start_server()
        self.addCleanup(server.stop_server)
        return server

    def get_client(self):
        client = TCPClient()
        self.addCleanup(client.disconnect)
        return client

    def get_server_connection(self, server, conn_rank):
        return server.server.clients[conn_rank]

    def assertClientAddr(self, client, server, conn_rank):
        conn = self.get_server_connection(server, conn_rank)
        self.assertEquals(client.sock.getsockname(), conn[1])

    def test_start_stop(self):
        server = self.get_server()
        client = self.get_client()
        server.stop_server()
        # since the server doesn't accept connections anymore attempting to
        # connect should fail
        client = self.get_client()
        self.assertRaises(socket.error,
                          client.connect, (server.host, server.port))

    def test_client_talks_server_respond(self):
        server = self.get_server()
        client = self.get_client()
        client.connect((server.host, server.port))
        self.assertIs(None, client.write('ping\n'))
        resp = client.read()
        self.assertClientAddr(client, server, 0)
        self.assertEquals('pong\n', resp)

    def test_server_fails_to_start(self):
        class CantStart(Exception):
            pass

        class CantStartServer(test_server.TestingTCPServer):

            def server_bind(self):
                raise CantStart()

        # The exception is raised in the main thread
        self.assertRaises(CantStart,
                          self.get_server, server_class=CantStartServer)

    def test_server_fails_while_serving_or_stopping(self):
        class CantConnect(Exception):
            pass

        class FailingConnectionHandler(TCPConnectionHandler):

            def handle(self):
                raise CantConnect()

        server = self.get_server(
            connection_handler_class=FailingConnectionHandler)
        # The server won't fail until a client connect
        client = self.get_client()
        client.connect((server.host, server.port))
        # We make sure the server wants to handle a request, but the request is
        # guaranteed to fail. However, the server should make sure that the
        # connection gets closed, and stop_server should then raise the
        # original exception.
        client.write('ping\n')
        try:
            self.assertEqual('', client.read())
        except socket.error, e:
            # On Windows, failing during 'handle' means we get
            # 'forced-close-of-connection'. Possibly because we haven't
            # processed the write request before we close the socket.
            WSAECONNRESET = 10054
            if e.errno in (WSAECONNRESET,):
                pass
        # Now the server has raised the exception in its own thread
        self.assertRaises(CantConnect, server.stop_server)

    def test_server_crash_while_responding(self):
        # We want to ensure the exception has been caught
        caught = threading.Event()
        caught.clear()
        # The thread that will serve the client, this needs to be an attribute
        # so the handler below can modify it when it's executed (it's
        # instantiated when the request is processed)
        self.connection_thread = None

        class FailToRespond(Exception):
            pass

        class FailingDuringResponseHandler(TCPConnectionHandler):

            # We use 'request' instead of 'self' below because the test matters
            # more and we need a container to properly set connection_thread.
            def handle_connection(request):
                req = request.readline()
                # Capture the thread and make it use 'caught' so we can wait on
                # the event that will be set when the exception is caught. We
                # also capture the thread to know where to look.
                self.connection_thread = threading.currentThread()
                self.connection_thread.set_sync_event(caught)
                raise FailToRespond()

        server = self.get_server(
            connection_handler_class=FailingDuringResponseHandler)
        client = self.get_client()
        client.connect((server.host, server.port))
        client.write('ping\n')
        # Wait for the exception to be caught
        caught.wait()
        self.assertEqual('', client.read()) # connection closed
        # Check that the connection thread did catch the exception,
        # http://pad.lv/869366 was wrongly checking the server thread which
        # works for TestingTCPServer where the connection is handled in the
        # same thread than the server one but was racy for
        # TestingThreadingTCPServer. Since the connection thread detaches
        # itself before handling the request, we are guaranteed that the
        # exception won't leak into the server thread anymore.
        self.assertRaises(FailToRespond,
                          self.connection_thread.pending_exception)

    def test_exception_swallowed_while_serving(self):
        # We need to ensure the exception has been caught
        caught = threading.Event()
        caught.clear()
        # The thread that will serve the client, this needs to be an attribute
        # so the handler below can access it when it's executed (it's
        # instantiated when the request is processed)
        self.connection_thread = None
        class CantServe(Exception):
            pass

        class FailingWhileServingConnectionHandler(TCPConnectionHandler):

            # We use 'request' instead of 'self' below because the test matters
            # more and we need a container to properly set connection_thread.
            def handle(request):
                # Capture the thread and make it use 'caught' so we can wait on
                # the event that will be set when the exception is caught. We
                # also capture the thread to know where to look.
                self.connection_thread = threading.currentThread()
                self.connection_thread.set_sync_event(caught)
                raise CantServe()

        server = self.get_server(
            connection_handler_class=FailingWhileServingConnectionHandler)
        self.assertEquals(True, server.server.serving)
        # Install the exception swallower
        server.set_ignored_exceptions(CantServe)
        client = self.get_client()
        # Connect to the server so the exception is raised there
        client.connect((server.host, server.port))
        # Wait for the exception to be caught
        caught.wait()
        self.assertEqual('', client.read()) # connection closed
        # The connection wasn't served properly but the exception should have
        # been swallowed (see test_server_crash_while_responding remark about
        # http://pad.lv/869366 explaining why we can't check the server thread
        # here). More precisely, the exception *has* been caught and captured
        # but it is cleared when joining the thread (or trying to acquire the
        # exception) and as such won't propagate to the server thread.
<<<<<<< HEAD
        self.assertIs(None, self.connection_thread.pending_exception())
        self.assertIs(None, server.pending_exception())
=======
        self.connection_thread.pending_exception()
        server.pending_exception()

    def test_handle_request_closes_if_it_doesnt_process(self):
        server = self.get_server()
        client = self.get_client()
        server.server.serving = False
        client.connect((server.host, server.port))
        self.assertEqual('', client.read())


class TestTestingSmartServer(tests.TestCase):

    def test_sets_client_timeout(self):
        server = test_server.TestingSmartServer(('localhost', 0), None, None,
            root_client_path='/no-such-client/path')
        self.assertEqual(test_server._DEFAULT_TESTING_CLIENT_TIMEOUT,
                         server._client_timeout)
        sock = socket.socket()
        h = server._make_handler(sock)
        self.assertEqual(test_server._DEFAULT_TESTING_CLIENT_TIMEOUT,
                         h._client_timeout)


class FakeServer(object):
    """Minimal implementation to pass to TestingSmartConnectionHandler"""
    backing_transport = None
    root_client_path = '/'


class TestTestingSmartConnectionHandler(tests.TestCase):

    def test_connection_timeout_suppressed(self):
        self.overrideAttr(test_server, '_DEFAULT_TESTING_CLIENT_TIMEOUT', 0.01)
        s = FakeServer()
        server_sock, client_sock = portable_socket_pair()
        # This should timeout quickly, but not generate an exception.
        handler = test_server.TestingSmartConnectionHandler(server_sock,
            server_sock.getpeername(), s)

    def test_connection_shutdown_while_serving_no_error(self):
        s = FakeServer()
        server_sock, client_sock = portable_socket_pair()
        class ShutdownConnectionHandler(
            test_server.TestingSmartConnectionHandler):

            def _build_protocol(self):
                self.finished = True
                return super(ShutdownConnectionHandler, self)._build_protocol()
        # This should trigger shutdown after the entering _build_protocol, and
        # we should exit cleanly, without raising an exception.
        handler = ShutdownConnectionHandler(server_sock,
            server_sock.getpeername(), s)
>>>>>>> e4425852
<|MERGE_RESOLUTION|>--- conflicted
+++ resolved
@@ -281,12 +281,8 @@
         # here). More precisely, the exception *has* been caught and captured
         # but it is cleared when joining the thread (or trying to acquire the
         # exception) and as such won't propagate to the server thread.
-<<<<<<< HEAD
         self.assertIs(None, self.connection_thread.pending_exception())
         self.assertIs(None, server.pending_exception())
-=======
-        self.connection_thread.pending_exception()
-        server.pending_exception()
 
     def test_handle_request_closes_if_it_doesnt_process(self):
         server = self.get_server()
@@ -337,5 +333,4 @@
         # This should trigger shutdown after the entering _build_protocol, and
         # we should exit cleanly, without raising an exception.
         handler = ShutdownConnectionHandler(server_sock,
-            server_sock.getpeername(), s)
->>>>>>> e4425852
+            server_sock.getpeername(), s)