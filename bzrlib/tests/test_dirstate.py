--- conflicted
+++ resolved
@@ -64,19 +64,8 @@
     def setUp(self):
         tests.TestCaseWithTransport.setUp(self)
 
-<<<<<<< HEAD
-        # Save platform specific info and reset it
-        cur_dir_reader = osutils._selected_dir_reader
-
-        def restore():
-            osutils._selected_dir_reader = cur_dir_reader
-        self.addCleanup(restore)
-
-        osutils._selected_dir_reader = self._dir_reader_class()
-=======
         self.overrideAttr(osutils,
                           '_selected_dir_reader', self._dir_reader_class())
->>>>>>> d6de82d6
 
     def create_empty_dirstate(self):
         """Return a locked but empty dirstate"""
