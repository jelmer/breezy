# Copyright (C) 2006, 2007 Canonical Ltd
#
# This program is free software; you can redistribute it and/or modify
# it under the terms of the GNU General Public License as published by
# the Free Software Foundation; either version 2 of the License, or
# (at your option) any later version.
#
# This program is distributed in the hope that it will be useful,
# but WITHOUT ANY WARRANTY; without even the implied warranty of
# MERCHANTABILITY or FITNESS FOR A PARTICULAR PURPOSE.  See the
# GNU General Public License for more details.
#
# You should have received a copy of the GNU General Public License
# along with this program; if not, write to the Free Software
# Foundation, Inc., 59 Temple Place, Suite 330, Boston, MA  02111-1307  USA

"""Tests of the dirstate functionality being built for WorkingTreeFormat4."""

import bisect
import os

from bzrlib import (
    dirstate,
    errors,
    inventory,
    osutils,
    revision as _mod_revision,
    )
from bzrlib.memorytree import MemoryTree
from bzrlib.tests import (
        SymlinkFeature,
        TestCase,
        TestCaseWithTransport,
        )


# TODO:
# TESTS to write:
# general checks for NOT_IN_MEMORY error conditions.
# set_path_id on a NOT_IN_MEMORY dirstate
# set_path_id  unicode support
# set_path_id  setting id of a path not root
# set_path_id  setting id when there are parents without the id in the parents
# set_path_id  setting id when there are parents with the id in the parents
# set_path_id  setting id when state is not in memory
# set_path_id  setting id when state is in memory unmodified
# set_path_id  setting id when state is in memory modified


class TestCaseWithDirState(TestCaseWithTransport):
    """Helper functions for creating DirState objects with various content."""

    def create_empty_dirstate(self):
        """Return a locked but empty dirstate"""
        state = dirstate.DirState.initialize('dirstate')
        return state

    def create_dirstate_with_root(self):
        """Return a write-locked state with a single root entry."""
        packed_stat = 'AAAAREUHaIpFB2iKAAADAQAtkqUAAIGk'
        root_entry_direntry = ('', '', 'a-root-value'), [
            ('d', '', 0, False, packed_stat),
            ]
        dirblocks = []
        dirblocks.append(('', [root_entry_direntry]))
        dirblocks.append(('', []))
        state = self.create_empty_dirstate()
        try:
            state._set_data([], dirblocks)
            state._validate()
        except:
            state.unlock()
            raise
        return state

    def create_dirstate_with_root_and_subdir(self):
        """Return a locked DirState with a root and a subdir"""
        packed_stat = 'AAAAREUHaIpFB2iKAAADAQAtkqUAAIGk'
        subdir_entry = ('', 'subdir', 'subdir-id'), [
            ('d', '', 0, False, packed_stat),
            ]
        state = self.create_dirstate_with_root()
        try:
            dirblocks = list(state._dirblocks)
            dirblocks[1][1].append(subdir_entry)
            state._set_data([], dirblocks)
        except:
            state.unlock()
            raise
        return state

    def create_complex_dirstate(self):
        """This dirstate contains multiple files and directories.

         /        a-root-value
         a/       a-dir
         b/       b-dir
         c        c-file
         d        d-file
         a/e/     e-dir
         a/f      f-file
         b/g      g-file
         b/h\xc3\xa5  h-\xc3\xa5-file  #This is u'\xe5' encoded into utf-8

        Notice that a/e is an empty directory.

        :return: The dirstate, still write-locked.
        """
        packed_stat = 'AAAAREUHaIpFB2iKAAADAQAtkqUAAIGk'
        null_sha = 'xxxxxxxxxxxxxxxxxxxxxxxxxxxxxxxx'
        root_entry = ('', '', 'a-root-value'), [
            ('d', '', 0, False, packed_stat),
            ]
        a_entry = ('', 'a', 'a-dir'), [
            ('d', '', 0, False, packed_stat),
            ]
        b_entry = ('', 'b', 'b-dir'), [
            ('d', '', 0, False, packed_stat),
            ]
        c_entry = ('', 'c', 'c-file'), [
            ('f', null_sha, 10, False, packed_stat),
            ]
        d_entry = ('', 'd', 'd-file'), [
            ('f', null_sha, 20, False, packed_stat),
            ]
        e_entry = ('a', 'e', 'e-dir'), [
            ('d', '', 0, False, packed_stat),
            ]
        f_entry = ('a', 'f', 'f-file'), [
            ('f', null_sha, 30, False, packed_stat),
            ]
        g_entry = ('b', 'g', 'g-file'), [
            ('f', null_sha, 30, False, packed_stat),
            ]
        h_entry = ('b', 'h\xc3\xa5', 'h-\xc3\xa5-file'), [
            ('f', null_sha, 40, False, packed_stat),
            ]
        dirblocks = []
        dirblocks.append(('', [root_entry]))
        dirblocks.append(('', [a_entry, b_entry, c_entry, d_entry]))
        dirblocks.append(('a', [e_entry, f_entry]))
        dirblocks.append(('b', [g_entry, h_entry]))
        state = dirstate.DirState.initialize('dirstate')
        state._validate()
        try:
            state._set_data([], dirblocks)
        except:
            state.unlock()
            raise
        return state

    def check_state_with_reopen(self, expected_result, state):
        """Check that state has current state expected_result.

        This will check the current state, open the file anew and check it
        again.
        This function expects the current state to be locked for writing, and
        will unlock it before re-opening.
        This is required because we can't open a lock_read() while something
        else has a lock_write().
            write => mutually exclusive lock
            read => shared lock
        """
        # The state should already be write locked, since we just had to do
        # some operation to get here.
        self.assertTrue(state._lock_token is not None)
        try:
            self.assertEqual(expected_result[0],  state.get_parent_ids())
            # there should be no ghosts in this tree.
            self.assertEqual([], state.get_ghosts())
            # there should be one fileid in this tree - the root of the tree.
            self.assertEqual(expected_result[1], list(state._iter_entries()))
            state.save()
        finally:
            state.unlock()
        del state
        state = dirstate.DirState.on_file('dirstate')
        state.lock_read()
        try:
            self.assertEqual(expected_result[1], list(state._iter_entries()))
        finally:
            state.unlock()

    def create_basic_dirstate(self):
        """Create a dirstate with a few files and directories.

            a
            b/
              c
              d/
                e
            b-c
            f
        """
        tree = self.make_branch_and_tree('tree')
        paths = ['a', 'b/', 'b/c', 'b/d/', 'b/d/e', 'b-c', 'f']
        file_ids = ['a-id', 'b-id', 'c-id', 'd-id', 'e-id', 'b-c-id', 'f-id']
        self.build_tree(['tree/' + p for p in paths])
        tree.set_root_id('TREE_ROOT')
        tree.add([p.rstrip('/') for p in paths], file_ids)
        tree.commit('initial', rev_id='rev-1')
        revision_id = 'rev-1'
        # a_packed_stat = dirstate.pack_stat(os.stat('tree/a'))
        t = self.get_transport('tree')
        a_text = t.get_bytes('a')
        a_sha = osutils.sha_string(a_text)
        a_len = len(a_text)
        # b_packed_stat = dirstate.pack_stat(os.stat('tree/b'))
        # c_packed_stat = dirstate.pack_stat(os.stat('tree/b/c'))
        c_text = t.get_bytes('b/c')
        c_sha = osutils.sha_string(c_text)
        c_len = len(c_text)
        # d_packed_stat = dirstate.pack_stat(os.stat('tree/b/d'))
        # e_packed_stat = dirstate.pack_stat(os.stat('tree/b/d/e'))
        e_text = t.get_bytes('b/d/e')
        e_sha = osutils.sha_string(e_text)
        e_len = len(e_text)
        b_c_text = t.get_bytes('b-c')
        b_c_sha = osutils.sha_string(b_c_text)
        b_c_len = len(b_c_text)
        # f_packed_stat = dirstate.pack_stat(os.stat('tree/f'))
        f_text = t.get_bytes('f')
        f_sha = osutils.sha_string(f_text)
        f_len = len(f_text)
        null_stat = dirstate.DirState.NULLSTAT
        expected = {
            '':(('', '', 'TREE_ROOT'), [
                  ('d', '', 0, False, null_stat),
                  ('d', '', 0, False, revision_id),
                ]),
            'a':(('', 'a', 'a-id'), [
                   ('f', '', 0, False, null_stat),
                   ('f', a_sha, a_len, False, revision_id),
                 ]),
            'b':(('', 'b', 'b-id'), [
                  ('d', '', 0, False, null_stat),
                  ('d', '', 0, False, revision_id),
                 ]),
            'b/c':(('b', 'c', 'c-id'), [
                    ('f', '', 0, False, null_stat),
                    ('f', c_sha, c_len, False, revision_id),
                   ]),
            'b/d':(('b', 'd', 'd-id'), [
                    ('d', '', 0, False, null_stat),
                    ('d', '', 0, False, revision_id),
                   ]),
            'b/d/e':(('b/d', 'e', 'e-id'), [
                      ('f', '', 0, False, null_stat),
                      ('f', e_sha, e_len, False, revision_id),
                     ]),
            'b-c':(('', 'b-c', 'b-c-id'), [
                      ('f', '', 0, False, null_stat),
                      ('f', b_c_sha, b_c_len, False, revision_id),
                     ]),
            'f':(('', 'f', 'f-id'), [
                  ('f', '', 0, False, null_stat),
                  ('f', f_sha, f_len, False, revision_id),
                 ]),
        }
        state = dirstate.DirState.from_tree(tree, 'dirstate')
        try:
            state.save()
        finally:
            state.unlock()
        # Use a different object, to make sure nothing is pre-cached in memory.
        state = dirstate.DirState.on_file('dirstate')
        state.lock_read()
        self.addCleanup(state.unlock)
        self.assertEqual(dirstate.DirState.NOT_IN_MEMORY,
                         state._dirblock_state)
        # This is code is only really tested if we actually have to make more
        # than one read, so set the page size to something smaller.
        # We want it to contain about 2.2 records, so that we have a couple
        # records that we can read per attempt
        state._bisect_page_size = 200
        return tree, state, expected

    def create_duplicated_dirstate(self):
        """Create a dirstate with a deleted and added entries.

        This grabs a basic_dirstate, and then removes and re adds every entry
        with a new file id.
        """
        tree, state, expected = self.create_basic_dirstate()
        # Now we will just remove and add every file so we get an extra entry
        # per entry. Unversion in reverse order so we handle subdirs
        tree.unversion(['f-id', 'b-c-id', 'e-id', 'd-id', 'c-id', 'b-id', 'a-id'])
        tree.add(['a', 'b', 'b/c', 'b/d', 'b/d/e', 'b-c', 'f'],
                 ['a-id2', 'b-id2', 'c-id2', 'd-id2', 'e-id2', 'b-c-id2', 'f-id2'])

        # Update the expected dictionary.
        for path in ['a', 'b', 'b/c', 'b/d', 'b/d/e', 'b-c', 'f']:
            orig = expected[path]
            path2 = path + '2'
            # This record was deleted in the current tree
            expected[path] = (orig[0], [dirstate.DirState.NULL_PARENT_DETAILS,
                                        orig[1][1]])
            new_key = (orig[0][0], orig[0][1], orig[0][2]+'2')
            # And didn't exist in the basis tree
            expected[path2] = (new_key, [orig[1][0],
                                         dirstate.DirState.NULL_PARENT_DETAILS])

        # We will replace the 'dirstate' file underneath 'state', but that is
        # okay as lock as we unlock 'state' first.
        state.unlock()
        try:
            new_state = dirstate.DirState.from_tree(tree, 'dirstate')
            try:
                new_state.save()
            finally:
                new_state.unlock()
        finally:
            # But we need to leave state in a read-lock because we already have
            # a cleanup scheduled
            state.lock_read()
        return tree, state, expected

    def create_renamed_dirstate(self):
        """Create a dirstate with a few internal renames.

        This takes the basic dirstate, and moves the paths around.
        """
        tree, state, expected = self.create_basic_dirstate()
        # Rename a file
        tree.rename_one('a', 'b/g')
        # And a directory
        tree.rename_one('b/d', 'h')

        old_a = expected['a']
        expected['a'] = (old_a[0], [('r', 'b/g', 0, False, ''), old_a[1][1]])
        expected['b/g'] = (('b', 'g', 'a-id'), [old_a[1][0],
                                                ('r', 'a', 0, False, '')])
        old_d = expected['b/d']
        expected['b/d'] = (old_d[0], [('r', 'h', 0, False, ''), old_d[1][1]])
        expected['h'] = (('', 'h', 'd-id'), [old_d[1][0],
                                             ('r', 'b/d', 0, False, '')])

        old_e = expected['b/d/e']
        expected['b/d/e'] = (old_e[0], [('r', 'h/e', 0, False, ''),
                             old_e[1][1]])
        expected['h/e'] = (('h', 'e', 'e-id'), [old_e[1][0],
                                                ('r', 'b/d/e', 0, False, '')])

        state.unlock()
        try:
            new_state = dirstate.DirState.from_tree(tree, 'dirstate')
            try:
                new_state.save()
            finally:
                new_state.unlock()
        finally:
            state.lock_read()
        return tree, state, expected


class TestTreeToDirState(TestCaseWithDirState):

    def test_empty_to_dirstate(self):
        """We should be able to create a dirstate for an empty tree."""
        # There are no files on disk and no parents
        tree = self.make_branch_and_tree('tree')
        expected_result = ([], [
            (('', '', tree.get_root_id()), # common details
             [('d', '', 0, False, dirstate.DirState.NULLSTAT), # current tree
             ])])
        state = dirstate.DirState.from_tree(tree, 'dirstate')
        state._validate()
        self.check_state_with_reopen(expected_result, state)

    def test_1_parents_empty_to_dirstate(self):
        # create a parent by doing a commit
        tree = self.make_branch_and_tree('tree')
        rev_id = tree.commit('first post').encode('utf8')
        root_stat_pack = dirstate.pack_stat(os.stat(tree.basedir))
        expected_result = ([rev_id], [
            (('', '', tree.get_root_id()), # common details
             [('d', '', 0, False, dirstate.DirState.NULLSTAT), # current tree
              ('d', '', 0, False, rev_id), # first parent details
             ])])
        state = dirstate.DirState.from_tree(tree, 'dirstate')
        self.check_state_with_reopen(expected_result, state)
        state.lock_read()
        try:
            state._validate()
        finally:
            state.unlock()

    def test_2_parents_empty_to_dirstate(self):
        # create a parent by doing a commit
        tree = self.make_branch_and_tree('tree')
        rev_id = tree.commit('first post')
        tree2 = tree.bzrdir.sprout('tree2').open_workingtree()
        rev_id2 = tree2.commit('second post', allow_pointless=True)
        tree.merge_from_branch(tree2.branch)
        expected_result = ([rev_id, rev_id2], [
            (('', '', tree.get_root_id()), # common details
             [('d', '', 0, False, dirstate.DirState.NULLSTAT), # current tree
              ('d', '', 0, False, rev_id), # first parent details
              ('d', '', 0, False, rev_id2), # second parent details
             ])])
        state = dirstate.DirState.from_tree(tree, 'dirstate')
        self.check_state_with_reopen(expected_result, state)
        state.lock_read()
        try:
            state._validate()
        finally:
            state.unlock()

    def test_empty_unknowns_are_ignored_to_dirstate(self):
        """We should be able to create a dirstate for an empty tree."""
        # There are no files on disk and no parents
        tree = self.make_branch_and_tree('tree')
        self.build_tree(['tree/unknown'])
        expected_result = ([], [
            (('', '', tree.get_root_id()), # common details
             [('d', '', 0, False, dirstate.DirState.NULLSTAT), # current tree
             ])])
        state = dirstate.DirState.from_tree(tree, 'dirstate')
        self.check_state_with_reopen(expected_result, state)

    def get_tree_with_a_file(self):
        tree = self.make_branch_and_tree('tree')
        self.build_tree(['tree/a file'])
        tree.add('a file', 'a-file-id')
        return tree

    def test_non_empty_no_parents_to_dirstate(self):
        """We should be able to create a dirstate for an empty tree."""
        # There are files on disk and no parents
        tree = self.get_tree_with_a_file()
        expected_result = ([], [
            (('', '', tree.get_root_id()), # common details
             [('d', '', 0, False, dirstate.DirState.NULLSTAT), # current tree
             ]),
            (('', 'a file', 'a-file-id'), # common
             [('f', '', 0, False, dirstate.DirState.NULLSTAT), # current
             ]),
            ])
        state = dirstate.DirState.from_tree(tree, 'dirstate')
        self.check_state_with_reopen(expected_result, state)

    def test_1_parents_not_empty_to_dirstate(self):
        # create a parent by doing a commit
        tree = self.get_tree_with_a_file()
        rev_id = tree.commit('first post').encode('utf8')
        # change the current content to be different this will alter stat, sha
        # and length:
        self.build_tree_contents([('tree/a file', 'new content\n')])
        expected_result = ([rev_id], [
            (('', '', tree.get_root_id()), # common details
             [('d', '', 0, False, dirstate.DirState.NULLSTAT), # current tree
              ('d', '', 0, False, rev_id), # first parent details
             ]),
            (('', 'a file', 'a-file-id'), # common
             [('f', '', 0, False, dirstate.DirState.NULLSTAT), # current
              ('f', 'c3ed76e4bfd45ff1763ca206055bca8e9fc28aa8', 24, False,
               rev_id), # first parent
             ]),
            ])
        state = dirstate.DirState.from_tree(tree, 'dirstate')
        self.check_state_with_reopen(expected_result, state)

    def test_2_parents_not_empty_to_dirstate(self):
        # create a parent by doing a commit
        tree = self.get_tree_with_a_file()
        rev_id = tree.commit('first post').encode('utf8')
        tree2 = tree.bzrdir.sprout('tree2').open_workingtree()
        # change the current content to be different this will alter stat, sha
        # and length:
        self.build_tree_contents([('tree2/a file', 'merge content\n')])
        rev_id2 = tree2.commit('second post').encode('utf8')
        tree.merge_from_branch(tree2.branch)
        # change the current content to be different this will alter stat, sha
        # and length again, giving us three distinct values:
        self.build_tree_contents([('tree/a file', 'new content\n')])
        expected_result = ([rev_id, rev_id2], [
            (('', '', tree.get_root_id()), # common details
             [('d', '', 0, False, dirstate.DirState.NULLSTAT), # current tree
              ('d', '', 0, False, rev_id), # first parent details
              ('d', '', 0, False, rev_id2), # second parent details
             ]),
            (('', 'a file', 'a-file-id'), # common
             [('f', '', 0, False, dirstate.DirState.NULLSTAT), # current
              ('f', 'c3ed76e4bfd45ff1763ca206055bca8e9fc28aa8', 24, False,
               rev_id), # first parent
              ('f', '314d796174c9412647c3ce07dfb5d36a94e72958', 14, False,
               rev_id2), # second parent
             ]),
            ])
        state = dirstate.DirState.from_tree(tree, 'dirstate')
        self.check_state_with_reopen(expected_result, state)

    def test_colliding_fileids(self):
        # test insertion of parents creating several entries at the same path.
        # we used to have a bug where they could cause the dirstate to break
        # its ordering invariants.
        # create some trees to test from
        parents = []
        for i in range(7):
            tree = self.make_branch_and_tree('tree%d' % i)
            self.build_tree(['tree%d/name' % i,])
            tree.add(['name'], ['file-id%d' % i])
            revision_id = 'revid-%d' % i
            tree.commit('message', rev_id=revision_id)
            parents.append((revision_id,
                tree.branch.repository.revision_tree(revision_id)))
        # now fold these trees into a dirstate
        state = dirstate.DirState.initialize('dirstate')
        try:
            state.set_parent_trees(parents, [])
            state._validate()
        finally:
            state.unlock()


class TestDirStateOnFile(TestCaseWithDirState):

    def test_construct_with_path(self):
        tree = self.make_branch_and_tree('tree')
        state = dirstate.DirState.from_tree(tree, 'dirstate.from_tree')
        # we want to be able to get the lines of the dirstate that we will
        # write to disk.
        lines = state.get_lines()
        state.unlock()
        self.build_tree_contents([('dirstate', ''.join(lines))])
        # get a state object
        # no parents, default tree content
        expected_result = ([], [
            (('', '', tree.get_root_id()), # common details
             # current tree details, but new from_tree skips statting, it
             # uses set_state_from_inventory, and thus depends on the
             # inventory state.
             [('d', '', 0, False, dirstate.DirState.NULLSTAT),
             ])
            ])
        state = dirstate.DirState.on_file('dirstate')
        state.lock_write() # check_state_with_reopen will save() and unlock it
        self.check_state_with_reopen(expected_result, state)

    def test_can_save_clean_on_file(self):
        tree = self.make_branch_and_tree('tree')
        state = dirstate.DirState.from_tree(tree, 'dirstate')
        try:
            # doing a save should work here as there have been no changes.
            state.save()
            # TODO: stat it and check it hasn't changed; may require waiting
            # for the state accuracy window.
        finally:
            state.unlock()

    def test_can_save_in_read_lock(self):
        self.build_tree(['a-file'])
        state = dirstate.DirState.initialize('dirstate')
        try:
            # No stat and no sha1 sum.
            state.add('a-file', 'a-file-id', 'file', None, '')
            state.save()
        finally:
            state.unlock()

        # Now open in readonly mode
        state = dirstate.DirState.on_file('dirstate')
        state.lock_read()
        try:
            entry = state._get_entry(0, path_utf8='a-file')
            # The current size should be 0 (default)
            self.assertEqual(0, entry[1][0][2])
            # We should have a real entry.
            self.assertNotEqual((None, None), entry)
            # Make sure everything is old enough
            state._sha_cutoff_time()
            state._cutoff_time += 10
<<<<<<< HEAD
            sha1sum = dirstate.update_entry(state, entry, 'a-file', os.lstat('a-file'))
            # We should have gotten a real sha1
            self.assertEqual('ecc5374e9ed82ad3ea3b4d452ea995a5fd3e70e3',
                             sha1sum)
=======
            # Change the file length
            self.build_tree_contents([('a-file', 'shorter')])
            sha1sum = state.update_entry(entry, 'a-file', os.lstat('a-file'))
            # new file, no cached sha:
            self.assertEqual(None, sha1sum)
>>>>>>> 94307c28

            # The dirblock has been updated
            self.assertEqual(7, entry[1][0][2])
            self.assertEqual(dirstate.DirState.IN_MEMORY_MODIFIED,
                             state._dirblock_state)

            del entry
            # Now, since we are the only one holding a lock, we should be able
            # to save and have it written to disk
            state.save()
        finally:
            state.unlock()

        # Re-open the file, and ensure that the state has been updated.
        state = dirstate.DirState.on_file('dirstate')
        state.lock_read()
        try:
            entry = state._get_entry(0, path_utf8='a-file')
            self.assertEqual(7, entry[1][0][2])
        finally:
            state.unlock()

    def test_save_fails_quietly_if_locked(self):
        """If dirstate is locked, save will fail without complaining."""
        self.build_tree(['a-file'])
        state = dirstate.DirState.initialize('dirstate')
        try:
            # No stat and no sha1 sum.
            state.add('a-file', 'a-file-id', 'file', None, '')
            state.save()
        finally:
            state.unlock()

        state = dirstate.DirState.on_file('dirstate')
        state.lock_read()
        try:
            entry = state._get_entry(0, path_utf8='a-file')
<<<<<<< HEAD
            sha1sum = dirstate.update_entry(state, entry, 'a-file', os.lstat('a-file'))
            # We should have gotten a real sha1
            self.assertEqual('ecc5374e9ed82ad3ea3b4d452ea995a5fd3e70e3',
                             sha1sum)
=======
            sha1sum = state.update_entry(entry, 'a-file', os.lstat('a-file'))
            # No sha - too new
            self.assertEqual(None, sha1sum)
>>>>>>> 94307c28
            self.assertEqual(dirstate.DirState.IN_MEMORY_MODIFIED,
                             state._dirblock_state)

            # Now, before we try to save, grab another dirstate, and take out a
            # read lock.
            # TODO: jam 20070315 Ideally this would be locked by another
            #       process. To make sure the file is really OS locked.
            state2 = dirstate.DirState.on_file('dirstate')
            state2.lock_read()
            try:
                # This won't actually write anything, because it couldn't grab
                # a write lock. But it shouldn't raise an error, either.
                # TODO: jam 20070315 We should probably distinguish between
                #       being dirty because of 'update_entry'. And dirty
                #       because of real modification. So that save() *does*
                #       raise a real error if it fails when we have real
                #       modifications.
                state.save()
            finally:
                state2.unlock()
        finally:
            state.unlock()
        
        # The file on disk should not be modified.
        state = dirstate.DirState.on_file('dirstate')
        state.lock_read()
        try:
            entry = state._get_entry(0, path_utf8='a-file')
            self.assertEqual('', entry[1][0][1])
        finally:
            state.unlock()

    def test_save_refuses_if_changes_aborted(self):
        self.build_tree(['a-file', 'a-dir/'])
        state = dirstate.DirState.initialize('dirstate')
        try:
            # No stat and no sha1 sum.
            state.add('a-file', 'a-file-id', 'file', None, '')
            state.save()
        finally:
            state.unlock()

        # The dirstate should include TREE_ROOT and 'a-file' and nothing else
        expected_blocks = [
            ('', [(('', '', 'TREE_ROOT'),
                   [('d', '', 0, False, dirstate.DirState.NULLSTAT)])]),
            ('', [(('', 'a-file', 'a-file-id'),
                   [('f', '', 0, False, dirstate.DirState.NULLSTAT)])]),
        ]

        state = dirstate.DirState.on_file('dirstate')
        state.lock_write()
        try:
            state._read_dirblocks_if_needed()
            self.assertEqual(expected_blocks, state._dirblocks)

            # Now modify the state, but mark it as inconsistent
            state.add('a-dir', 'a-dir-id', 'directory', None, '')
            state._changes_aborted = True
            state.save()
        finally:
            state.unlock()

        state = dirstate.DirState.on_file('dirstate')
        state.lock_read()
        try:
            state._read_dirblocks_if_needed()
            self.assertEqual(expected_blocks, state._dirblocks)
        finally:
            state.unlock()


class TestDirStateInitialize(TestCaseWithDirState):

    def test_initialize(self):
        expected_result = ([], [
            (('', '', 'TREE_ROOT'), # common details
             [('d', '', 0, False, dirstate.DirState.NULLSTAT), # current tree
             ])
            ])
        state = dirstate.DirState.initialize('dirstate')
        try:
            self.assertIsInstance(state, dirstate.DirState)
            lines = state.get_lines()
        finally:
            state.unlock()
        # On win32 you can't read from a locked file, even within the same
        # process. So we have to unlock and release before we check the file
        # contents.
        self.assertFileEqual(''.join(lines), 'dirstate')
        state.lock_read() # check_state_with_reopen will unlock
        self.check_state_with_reopen(expected_result, state)


class TestDirStateManipulations(TestCaseWithDirState):

    def test_set_state_from_inventory_no_content_no_parents(self):
        # setting the current inventory is a slow but important api to support.
        tree1 = self.make_branch_and_memory_tree('tree1')
        tree1.lock_write()
        try:
            tree1.add('')
            revid1 = tree1.commit('foo').encode('utf8')
            root_id = tree1.get_root_id()
            inv = tree1.inventory
        finally:
            tree1.unlock()
        expected_result = [], [
            (('', '', root_id), [
             ('d', '', 0, False, dirstate.DirState.NULLSTAT)])]
        state = dirstate.DirState.initialize('dirstate')
        try:
            state.set_state_from_inventory(inv)
            self.assertEqual(dirstate.DirState.IN_MEMORY_UNMODIFIED,
                             state._header_state)
            self.assertEqual(dirstate.DirState.IN_MEMORY_MODIFIED,
                             state._dirblock_state)
        except:
            state.unlock()
            raise
        else:
            # This will unlock it
            self.check_state_with_reopen(expected_result, state)

    def test_set_state_from_inventory_preserves_hashcache(self):
        # https://bugs.launchpad.net/bzr/+bug/146176
        # set_state_from_inventory should preserve the stat and hash value for
        # workingtree files that are not changed by the inventory.
       
        tree = self.make_branch_and_tree('.')
        # depends on the default format using dirstate...
        tree.lock_write()
        try:
            # make a dirstate with some valid hashcache data 
            # file on disk, but that's not needed for this test
            foo_contents = 'contents of foo'
            self.build_tree_contents([('foo', foo_contents)])
            tree.add('foo', 'foo-id')

            foo_stat = os.stat('foo')
            foo_packed = dirstate.pack_stat(foo_stat)
            foo_sha = osutils.sha_string(foo_contents)
            foo_size = len(foo_contents)

            # should not be cached yet, because the file's too fresh
            self.assertEqual(
                (('', 'foo', 'foo-id',),
                 [('f', '', 0, False, dirstate.DirState.NULLSTAT)]),
                tree._dirstate._get_entry(0, 'foo-id'))
            # poke in some hashcache information - it wouldn't normally be
            # stored because it's too fresh
            tree._dirstate.update_minimal(
                ('', 'foo', 'foo-id'),
                'f', False, foo_sha, foo_packed, foo_size, 'foo')
            # now should be cached
            self.assertEqual(
                (('', 'foo', 'foo-id',),
                 [('f', foo_sha, foo_size, False, foo_packed)]),
                tree._dirstate._get_entry(0, 'foo-id'))
           
            # extract the inventory, and add something to it
            inv = tree._get_inventory()
            # should see the file we poked in...
            self.assertTrue(inv.has_id('foo-id'))
            self.assertTrue(inv.has_filename('foo'))
            inv.add_path('bar', 'file', 'bar-id')
            tree._dirstate._validate()
            # this used to cause it to lose its hashcache
            tree._dirstate.set_state_from_inventory(inv)
            tree._dirstate._validate()
        finally:
            tree.unlock()

        tree.lock_read()
        try:
            # now check that the state still has the original hashcache value
            state = tree._dirstate
            state._validate()
            foo_tuple = state._get_entry(0, path_utf8='foo')
            self.assertEqual(
                (('', 'foo', 'foo-id',),
                 [('f', foo_sha, len(foo_contents), False,
                   dirstate.pack_stat(foo_stat))]),
                foo_tuple)
        finally:
            tree.unlock()


    def test_set_state_from_inventory_mixed_paths(self):
        tree1 = self.make_branch_and_tree('tree1')
        self.build_tree(['tree1/a/', 'tree1/a/b/', 'tree1/a-b/',
                         'tree1/a/b/foo', 'tree1/a-b/bar'])
        tree1.lock_write()
        try:
            tree1.add(['a', 'a/b', 'a-b', 'a/b/foo', 'a-b/bar'],
                      ['a-id', 'b-id', 'a-b-id', 'foo-id', 'bar-id'])
            tree1.commit('rev1', rev_id='rev1')
            root_id = tree1.get_root_id()
            inv = tree1.inventory
        finally:
            tree1.unlock()
        expected_result1 = [('', '', root_id, 'd'),
                            ('', 'a', 'a-id', 'd'),
                            ('', 'a-b', 'a-b-id', 'd'),
                            ('a', 'b', 'b-id', 'd'),
                            ('a/b', 'foo', 'foo-id', 'f'),
                            ('a-b', 'bar', 'bar-id', 'f'),
                           ]
        expected_result2 = [('', '', root_id, 'd'),
                            ('', 'a', 'a-id', 'd'),
                            ('', 'a-b', 'a-b-id', 'd'),
                            ('a-b', 'bar', 'bar-id', 'f'),
                           ]
        state = dirstate.DirState.initialize('dirstate')
        try:
            state.set_state_from_inventory(inv)
            values = []
            for entry in state._iter_entries():
                values.append(entry[0] + entry[1][0][:1])
            self.assertEqual(expected_result1, values)
            del inv['b-id']
            state.set_state_from_inventory(inv)
            values = []
            for entry in state._iter_entries():
                values.append(entry[0] + entry[1][0][:1])
            self.assertEqual(expected_result2, values)
        finally:
            state.unlock()

    def test_set_path_id_no_parents(self):
        """The id of a path can be changed trivally with no parents."""
        state = dirstate.DirState.initialize('dirstate')
        try:
            # check precondition to be sure the state does change appropriately.
            self.assertEqual(
                [(('', '', 'TREE_ROOT'), [('d', '', 0, False,
                   'xxxxxxxxxxxxxxxxxxxxxxxxxxxxxxxx')])],
                list(state._iter_entries()))
            state.set_path_id('', 'foobarbaz')
            expected_rows = [
                (('', '', 'foobarbaz'), [('d', '', 0, False,
                   'xxxxxxxxxxxxxxxxxxxxxxxxxxxxxxxx')])]
            self.assertEqual(expected_rows, list(state._iter_entries()))
            # should work across save too
            state.save()
        finally:
            state.unlock()
        state = dirstate.DirState.on_file('dirstate')
        state.lock_read()
        try:
            state._validate()
            self.assertEqual(expected_rows, list(state._iter_entries()))
        finally:
            state.unlock()

    def test_set_path_id_with_parents(self):
        """Set the root file id in a dirstate with parents"""
        mt = self.make_branch_and_tree('mt')
        # in case the default tree format uses a different root id
        mt.set_root_id('TREE_ROOT')
        mt.commit('foo', rev_id='parent-revid')
        rt = mt.branch.repository.revision_tree('parent-revid')
        state = dirstate.DirState.initialize('dirstate')
        state._validate()
        try:
            state.set_parent_trees([('parent-revid', rt)], ghosts=[])
            state.set_path_id('', 'foobarbaz')
            state._validate()
            # now see that it is what we expected
            expected_rows = [
                (('', '', 'TREE_ROOT'),
                    [('a', '', 0, False, ''),
                     ('d', '', 0, False, 'parent-revid'),
                     ]),
                (('', '', 'foobarbaz'),
                    [('d', '', 0, False, ''),
                     ('a', '', 0, False, ''),
                     ]),
                ]
            state._validate()
            self.assertEqual(expected_rows, list(state._iter_entries()))
            # should work across save too
            state.save()
        finally:
            state.unlock()
        # now flush & check we get the same
        state = dirstate.DirState.on_file('dirstate')
        state.lock_read()
        try:
            state._validate()
            self.assertEqual(expected_rows, list(state._iter_entries()))
        finally:
            state.unlock()
        # now change within an existing file-backed state
        state.lock_write()
        try:
            state._validate()
            state.set_path_id('', 'tree-root-2')
            state._validate()
        finally:
            state.unlock()


    def test_set_parent_trees_no_content(self):
        # set_parent_trees is a slow but important api to support.
        tree1 = self.make_branch_and_memory_tree('tree1')
        tree1.lock_write()
        try:
            tree1.add('')
            revid1 = tree1.commit('foo')
        finally:
            tree1.unlock()
        branch2 = tree1.branch.bzrdir.clone('tree2').open_branch()
        tree2 = MemoryTree.create_on_branch(branch2)
        tree2.lock_write()
        try:
            revid2 = tree2.commit('foo')
            root_id = tree2.get_root_id()
        finally:
            tree2.unlock()
        state = dirstate.DirState.initialize('dirstate')
        try:
            state.set_path_id('', root_id)
            state.set_parent_trees(
                ((revid1, tree1.branch.repository.revision_tree(revid1)),
                 (revid2, tree2.branch.repository.revision_tree(revid2)),
                 ('ghost-rev', None)),
                ['ghost-rev'])
            # check we can reopen and use the dirstate after setting parent
            # trees.
            state._validate()
            state.save()
            state._validate()
        finally:
            state.unlock()
        state = dirstate.DirState.on_file('dirstate')
        state.lock_write()
        try:
            self.assertEqual([revid1, revid2, 'ghost-rev'],
                             state.get_parent_ids())
            # iterating the entire state ensures that the state is parsable.
            list(state._iter_entries())
            # be sure that it sets not appends - change it
            state.set_parent_trees(
                ((revid1, tree1.branch.repository.revision_tree(revid1)),
                 ('ghost-rev', None)),
                ['ghost-rev'])
            # and now put it back.
            state.set_parent_trees(
                ((revid1, tree1.branch.repository.revision_tree(revid1)),
                 (revid2, tree2.branch.repository.revision_tree(revid2)),
                 ('ghost-rev', tree2.branch.repository.revision_tree(
                                   _mod_revision.NULL_REVISION))),
                ['ghost-rev'])
            self.assertEqual([revid1, revid2, 'ghost-rev'],
                             state.get_parent_ids())
            # the ghost should be recorded as such by set_parent_trees.
            self.assertEqual(['ghost-rev'], state.get_ghosts())
            self.assertEqual(
                [(('', '', root_id), [
                  ('d', '', 0, False, dirstate.DirState.NULLSTAT),
                  ('d', '', 0, False, revid1),
                  ('d', '', 0, False, revid2)
                  ])],
                list(state._iter_entries()))
        finally:
            state.unlock()

    def test_set_parent_trees_file_missing_from_tree(self):
        # Adding a parent tree may reference files not in the current state.
        # they should get listed just once by id, even if they are in two
        # separate trees.
        # set_parent_trees is a slow but important api to support.
        tree1 = self.make_branch_and_memory_tree('tree1')
        tree1.lock_write()
        try:
            tree1.add('')
            tree1.add(['a file'], ['file-id'], ['file'])
            tree1.put_file_bytes_non_atomic('file-id', 'file-content')
            revid1 = tree1.commit('foo')
        finally:
            tree1.unlock()
        branch2 = tree1.branch.bzrdir.clone('tree2').open_branch()
        tree2 = MemoryTree.create_on_branch(branch2)
        tree2.lock_write()
        try:
            tree2.put_file_bytes_non_atomic('file-id', 'new file-content')
            revid2 = tree2.commit('foo')
            root_id = tree2.get_root_id()
        finally:
            tree2.unlock()
        # check the layout in memory
        expected_result = [revid1.encode('utf8'), revid2.encode('utf8')], [
            (('', '', root_id), [
             ('d', '', 0, False, dirstate.DirState.NULLSTAT),
             ('d', '', 0, False, revid1.encode('utf8')),
             ('d', '', 0, False, revid2.encode('utf8'))
             ]),
            (('', 'a file', 'file-id'), [
             ('a', '', 0, False, ''),
             ('f', '2439573625385400f2a669657a7db6ae7515d371', 12, False,
              revid1.encode('utf8')),
             ('f', '542e57dc1cda4af37cb8e55ec07ce60364bb3c7d', 16, False,
              revid2.encode('utf8'))
             ])
            ]
        state = dirstate.DirState.initialize('dirstate')
        try:
            state.set_path_id('', root_id)
            state.set_parent_trees(
                ((revid1, tree1.branch.repository.revision_tree(revid1)),
                 (revid2, tree2.branch.repository.revision_tree(revid2)),
                 ), [])
        except:
            state.unlock()
            raise
        else:
            # check_state_with_reopen will unlock
            self.check_state_with_reopen(expected_result, state)

    ### add a path via _set_data - so we dont need delta work, just
    # raw data in, and ensure that it comes out via get_lines happily.

    def test_add_path_to_root_no_parents_all_data(self):
        # The most trivial addition of a path is when there are no parents and
        # its in the root and all data about the file is supplied
        self.build_tree(['a file'])
        stat = os.lstat('a file')
        # the 1*20 is the sha1 pretend value.
        state = dirstate.DirState.initialize('dirstate')
        expected_entries = [
            (('', '', 'TREE_ROOT'), [
             ('d', '', 0, False, dirstate.DirState.NULLSTAT), # current tree
             ]),
            (('', 'a file', 'a-file-id'), [
             ('f', '1'*20, 19, False, dirstate.pack_stat(stat)), # current tree
             ]),
            ]
        try:
            state.add('a file', 'a-file-id', 'file', stat, '1'*20)
            # having added it, it should be in the output of iter_entries.
            self.assertEqual(expected_entries, list(state._iter_entries()))
            # saving and reloading should not affect this.
            state.save()
        finally:
            state.unlock()
        state = dirstate.DirState.on_file('dirstate')
        state.lock_read()
        try:
            self.assertEqual(expected_entries, list(state._iter_entries()))
        finally:
            state.unlock()

    def test_add_path_to_unversioned_directory(self):
        """Adding a path to an unversioned directory should error.

        This is a duplicate of TestWorkingTree.test_add_in_unversioned,
        once dirstate is stable and if it is merged with WorkingTree3, consider
        removing this copy of the test.
        """
        self.build_tree(['unversioned/', 'unversioned/a file'])
        state = dirstate.DirState.initialize('dirstate')
        try:
            self.assertRaises(errors.NotVersionedError, state.add,
                'unversioned/a file', 'a-file-id', 'file', None, None)
        finally:
            state.unlock()

    def test_add_directory_to_root_no_parents_all_data(self):
        # The most trivial addition of a dir is when there are no parents and
        # its in the root and all data about the file is supplied
        self.build_tree(['a dir/'])
        stat = os.lstat('a dir')
        expected_entries = [
            (('', '', 'TREE_ROOT'), [
             ('d', '', 0, False, dirstate.DirState.NULLSTAT), # current tree
             ]),
            (('', 'a dir', 'a dir id'), [
             ('d', '', 0, False, dirstate.pack_stat(stat)), # current tree
             ]),
            ]
        state = dirstate.DirState.initialize('dirstate')
        try:
            state.add('a dir', 'a dir id', 'directory', stat, None)
            # having added it, it should be in the output of iter_entries.
            self.assertEqual(expected_entries, list(state._iter_entries()))
            # saving and reloading should not affect this.
            state.save()
        finally:
            state.unlock()
        state = dirstate.DirState.on_file('dirstate')
        state.lock_read()
        state._validate()
        try:
            self.assertEqual(expected_entries, list(state._iter_entries()))
        finally:
            state.unlock()

    def test_add_symlink_to_root_no_parents_all_data(self):
        # The most trivial addition of a symlink when there are no parents and
        # its in the root and all data about the file is supplied
        # bzr doesn't support fake symlinks on windows, yet.
        self.requireFeature(SymlinkFeature)
        os.symlink('target', 'a link')
        stat = os.lstat('a link')
        expected_entries = [
            (('', '', 'TREE_ROOT'), [
             ('d', '', 0, False, dirstate.DirState.NULLSTAT), # current tree
             ]),
            (('', 'a link', 'a link id'), [
             ('l', 'target', 6, False, dirstate.pack_stat(stat)), # current tree
             ]),
            ]
        state = dirstate.DirState.initialize('dirstate')
        try:
            state.add('a link', 'a link id', 'symlink', stat, 'target')
            # having added it, it should be in the output of iter_entries.
            self.assertEqual(expected_entries, list(state._iter_entries()))
            # saving and reloading should not affect this.
            state.save()
        finally:
            state.unlock()
        state = dirstate.DirState.on_file('dirstate')
        state.lock_read()
        try:
            self.assertEqual(expected_entries, list(state._iter_entries()))
        finally:
            state.unlock()

    def test_add_directory_and_child_no_parents_all_data(self):
        # after adding a directory, we should be able to add children to it.
        self.build_tree(['a dir/', 'a dir/a file'])
        dirstat = os.lstat('a dir')
        filestat = os.lstat('a dir/a file')
        expected_entries = [
            (('', '', 'TREE_ROOT'), [
             ('d', '', 0, False, dirstate.DirState.NULLSTAT), # current tree
             ]),
            (('', 'a dir', 'a dir id'), [
             ('d', '', 0, False, dirstate.pack_stat(dirstat)), # current tree
             ]),
            (('a dir', 'a file', 'a-file-id'), [
             ('f', '1'*20, 25, False,
              dirstate.pack_stat(filestat)), # current tree details
             ]),
            ]
        state = dirstate.DirState.initialize('dirstate')
        try:
            state.add('a dir', 'a dir id', 'directory', dirstat, None)
            state.add('a dir/a file', 'a-file-id', 'file', filestat, '1'*20)
            # added it, it should be in the output of iter_entries.
            self.assertEqual(expected_entries, list(state._iter_entries()))
            # saving and reloading should not affect this.
            state.save()
        finally:
            state.unlock()
        state = dirstate.DirState.on_file('dirstate')
        state.lock_read()
        try:
            self.assertEqual(expected_entries, list(state._iter_entries()))
        finally:
            state.unlock()

    def test_add_tree_reference(self):
        # make a dirstate and add a tree reference
        state = dirstate.DirState.initialize('dirstate')
        expected_entry = (
            ('', 'subdir', 'subdir-id'),
            [('t', 'subtree-123123', 0, False,
              'xxxxxxxxxxxxxxxxxxxxxxxxxxxxxxxx')],
            )
        try:
            state.add('subdir', 'subdir-id', 'tree-reference', None, 'subtree-123123')
            entry = state._get_entry(0, 'subdir-id', 'subdir')
            self.assertEqual(entry, expected_entry)
            state._validate()
            state.save()
        finally:
            state.unlock()
        # now check we can read it back
        state.lock_read()
        state._validate()
        try:
            entry2 = state._get_entry(0, 'subdir-id', 'subdir')
            self.assertEqual(entry, entry2)
            self.assertEqual(entry, expected_entry)
            # and lookup by id should work too
            entry2 = state._get_entry(0, fileid_utf8='subdir-id')
            self.assertEqual(entry, expected_entry)
        finally:
            state.unlock()

    def test_add_forbidden_names(self):
        state = dirstate.DirState.initialize('dirstate')
        self.addCleanup(state.unlock)
        self.assertRaises(errors.BzrError,
            state.add, '.', 'ass-id', 'directory', None, None)
        self.assertRaises(errors.BzrError,
            state.add, '..', 'ass-id', 'directory', None, None)


class TestGetLines(TestCaseWithDirState):

    def test_get_line_with_2_rows(self):
        state = self.create_dirstate_with_root_and_subdir()
        try:
            self.assertEqual(['#bazaar dirstate flat format 3\n',
                'crc32: 41262208\n',
                'num_entries: 2\n',
                '0\x00\n\x00'
                '0\x00\n\x00'
                '\x00\x00a-root-value\x00'
                'd\x00\x000\x00n\x00AAAAREUHaIpFB2iKAAADAQAtkqUAAIGk\x00\n\x00'
                '\x00subdir\x00subdir-id\x00'
                'd\x00\x000\x00n\x00AAAAREUHaIpFB2iKAAADAQAtkqUAAIGk\x00\n\x00'
                ], state.get_lines())
        finally:
            state.unlock()

    def test_entry_to_line(self):
        state = self.create_dirstate_with_root()
        try:
            self.assertEqual(
                '\x00\x00a-root-value\x00d\x00\x000\x00n'
                '\x00AAAAREUHaIpFB2iKAAADAQAtkqUAAIGk',
                state._entry_to_line(state._dirblocks[0][1][0]))
        finally:
            state.unlock()

    def test_entry_to_line_with_parent(self):
        packed_stat = 'AAAAREUHaIpFB2iKAAADAQAtkqUAAIGk'
        root_entry = ('', '', 'a-root-value'), [
            ('d', '', 0, False, packed_stat), # current tree details
             # first: a pointer to the current location
            ('a', 'dirname/basename', 0, False, ''),
            ]
        state = dirstate.DirState.initialize('dirstate')
        try:
            self.assertEqual(
                '\x00\x00a-root-value\x00'
                'd\x00\x000\x00n\x00AAAAREUHaIpFB2iKAAADAQAtkqUAAIGk\x00'
                'a\x00dirname/basename\x000\x00n\x00',
                state._entry_to_line(root_entry))
        finally:
            state.unlock()

    def test_entry_to_line_with_two_parents_at_different_paths(self):
        # / in the tree, at / in one parent and /dirname/basename in the other.
        packed_stat = 'AAAAREUHaIpFB2iKAAADAQAtkqUAAIGk'
        root_entry = ('', '', 'a-root-value'), [
            ('d', '', 0, False, packed_stat), # current tree details
            ('d', '', 0, False, 'rev_id'), # first parent details
             # second: a pointer to the current location
            ('a', 'dirname/basename', 0, False, ''),
            ]
        state = dirstate.DirState.initialize('dirstate')
        try:
            self.assertEqual(
                '\x00\x00a-root-value\x00'
                'd\x00\x000\x00n\x00AAAAREUHaIpFB2iKAAADAQAtkqUAAIGk\x00'
                'd\x00\x000\x00n\x00rev_id\x00'
                'a\x00dirname/basename\x000\x00n\x00',
                state._entry_to_line(root_entry))
        finally:
            state.unlock()

    def test_iter_entries(self):
        # we should be able to iterate the dirstate entries from end to end
        # this is for get_lines to be easy to read.
        packed_stat = 'AAAAREUHaIpFB2iKAAADAQAtkqUAAIGk'
        dirblocks = []
        root_entries = [(('', '', 'a-root-value'), [
            ('d', '', 0, False, packed_stat), # current tree details
            ])]
        dirblocks.append(('', root_entries))
        # add two files in the root
        subdir_entry = ('', 'subdir', 'subdir-id'), [
            ('d', '', 0, False, packed_stat), # current tree details
            ]
        afile_entry = ('', 'afile', 'afile-id'), [
            ('f', 'sha1value', 34, False, packed_stat), # current tree details
            ]
        dirblocks.append(('', [subdir_entry, afile_entry]))
        # and one in subdir
        file_entry2 = ('subdir', '2file', '2file-id'), [
            ('f', 'sha1value', 23, False, packed_stat), # current tree details
            ]
        dirblocks.append(('subdir', [file_entry2]))
        state = dirstate.DirState.initialize('dirstate')
        try:
            state._set_data([], dirblocks)
            expected_entries = [root_entries[0], subdir_entry, afile_entry,
                                file_entry2]
            self.assertEqual(expected_entries, list(state._iter_entries()))
        finally:
            state.unlock()


class TestGetBlockRowIndex(TestCaseWithDirState):

    def assertBlockRowIndexEqual(self, block_index, row_index, dir_present,
        file_present, state, dirname, basename, tree_index):
        self.assertEqual((block_index, row_index, dir_present, file_present),
            state._get_block_entry_index(dirname, basename, tree_index))
        if dir_present:
            block = state._dirblocks[block_index]
            self.assertEqual(dirname, block[0])
        if dir_present and file_present:
            row = state._dirblocks[block_index][1][row_index]
            self.assertEqual(dirname, row[0][0])
            self.assertEqual(basename, row[0][1])

    def test_simple_structure(self):
        state = self.create_dirstate_with_root_and_subdir()
        self.addCleanup(state.unlock)
        self.assertBlockRowIndexEqual(1, 0, True, True, state, '', 'subdir', 0)
        self.assertBlockRowIndexEqual(1, 0, True, False, state, '', 'bdir', 0)
        self.assertBlockRowIndexEqual(1, 1, True, False, state, '', 'zdir', 0)
        self.assertBlockRowIndexEqual(2, 0, False, False, state, 'a', 'foo', 0)
        self.assertBlockRowIndexEqual(2, 0, False, False, state,
                                      'subdir', 'foo', 0)

    def test_complex_structure_exists(self):
        state = self.create_complex_dirstate()
        self.addCleanup(state.unlock)
        # Make sure we can find everything that exists
        self.assertBlockRowIndexEqual(0, 0, True, True, state, '', '', 0)
        self.assertBlockRowIndexEqual(1, 0, True, True, state, '', 'a', 0)
        self.assertBlockRowIndexEqual(1, 1, True, True, state, '', 'b', 0)
        self.assertBlockRowIndexEqual(1, 2, True, True, state, '', 'c', 0)
        self.assertBlockRowIndexEqual(1, 3, True, True, state, '', 'd', 0)
        self.assertBlockRowIndexEqual(2, 0, True, True, state, 'a', 'e', 0)
        self.assertBlockRowIndexEqual(2, 1, True, True, state, 'a', 'f', 0)
        self.assertBlockRowIndexEqual(3, 0, True, True, state, 'b', 'g', 0)
        self.assertBlockRowIndexEqual(3, 1, True, True, state,
                                      'b', 'h\xc3\xa5', 0)

    def test_complex_structure_missing(self):
        state = self.create_complex_dirstate()
        self.addCleanup(state.unlock)
        # Make sure things would be inserted in the right locations
        # '_' comes before 'a'
        self.assertBlockRowIndexEqual(0, 0, True, True, state, '', '', 0)
        self.assertBlockRowIndexEqual(1, 0, True, False, state, '', '_', 0)
        self.assertBlockRowIndexEqual(1, 1, True, False, state, '', 'aa', 0)
        self.assertBlockRowIndexEqual(1, 4, True, False, state,
                                      '', 'h\xc3\xa5', 0)
        self.assertBlockRowIndexEqual(2, 0, False, False, state, '_', 'a', 0)
        self.assertBlockRowIndexEqual(3, 0, False, False, state, 'aa', 'a', 0)
        self.assertBlockRowIndexEqual(4, 0, False, False, state, 'bb', 'a', 0)
        # This would be inserted between a/ and b/
        self.assertBlockRowIndexEqual(3, 0, False, False, state, 'a/e', 'a', 0)
        # Put at the end
        self.assertBlockRowIndexEqual(4, 0, False, False, state, 'e', 'a', 0)


class TestGetEntry(TestCaseWithDirState):

    def assertEntryEqual(self, dirname, basename, file_id, state, path, index):
        """Check that the right entry is returned for a request to getEntry."""
        entry = state._get_entry(index, path_utf8=path)
        if file_id is None:
            self.assertEqual((None, None), entry)
        else:
            cur = entry[0]
            self.assertEqual((dirname, basename, file_id), cur[:3])

    def test_simple_structure(self):
        state = self.create_dirstate_with_root_and_subdir()
        self.addCleanup(state.unlock)
        self.assertEntryEqual('', '', 'a-root-value', state, '', 0)
        self.assertEntryEqual('', 'subdir', 'subdir-id', state, 'subdir', 0)
        self.assertEntryEqual(None, None, None, state, 'missing', 0)
        self.assertEntryEqual(None, None, None, state, 'missing/foo', 0)
        self.assertEntryEqual(None, None, None, state, 'subdir/foo', 0)

    def test_complex_structure_exists(self):
        state = self.create_complex_dirstate()
        self.addCleanup(state.unlock)
        self.assertEntryEqual('', '', 'a-root-value', state, '', 0)
        self.assertEntryEqual('', 'a', 'a-dir', state, 'a', 0)
        self.assertEntryEqual('', 'b', 'b-dir', state, 'b', 0)
        self.assertEntryEqual('', 'c', 'c-file', state, 'c', 0)
        self.assertEntryEqual('', 'd', 'd-file', state, 'd', 0)
        self.assertEntryEqual('a', 'e', 'e-dir', state, 'a/e', 0)
        self.assertEntryEqual('a', 'f', 'f-file', state, 'a/f', 0)
        self.assertEntryEqual('b', 'g', 'g-file', state, 'b/g', 0)
        self.assertEntryEqual('b', 'h\xc3\xa5', 'h-\xc3\xa5-file', state,
                              'b/h\xc3\xa5', 0)

    def test_complex_structure_missing(self):
        state = self.create_complex_dirstate()
        self.addCleanup(state.unlock)
        self.assertEntryEqual(None, None, None, state, '_', 0)
        self.assertEntryEqual(None, None, None, state, '_\xc3\xa5', 0)
        self.assertEntryEqual(None, None, None, state, 'a/b', 0)
        self.assertEntryEqual(None, None, None, state, 'c/d', 0)

    def test_get_entry_uninitialized(self):
        """Calling get_entry will load data if it needs to"""
        state = self.create_dirstate_with_root()
        try:
            state.save()
        finally:
            state.unlock()
        del state
        state = dirstate.DirState.on_file('dirstate')
        state.lock_read()
        try:
            self.assertEqual(dirstate.DirState.NOT_IN_MEMORY,
                             state._header_state)
            self.assertEqual(dirstate.DirState.NOT_IN_MEMORY,
                             state._dirblock_state)
            self.assertEntryEqual('', '', 'a-root-value', state, '', 0)
        finally:
            state.unlock()


class TestIterChildEntries(TestCaseWithDirState):

    def create_dirstate_with_two_trees(self):
        """This dirstate contains multiple files and directories.

         /        a-root-value
         a/       a-dir
         b/       b-dir
         c        c-file
         d        d-file
         a/e/     e-dir
         a/f      f-file
         b/g      g-file
         b/h\xc3\xa5  h-\xc3\xa5-file  #This is u'\xe5' encoded into utf-8

        Notice that a/e is an empty directory.

        There is one parent tree, which has the same shape with the following variations:
        b/g in the parent is gone.
        b/h in the parent has a different id
        b/i is new in the parent 
        c is renamed to b/j in the parent

        :return: The dirstate, still write-locked.
        """
        packed_stat = 'AAAAREUHaIpFB2iKAAADAQAtkqUAAIGk'
        null_sha = 'xxxxxxxxxxxxxxxxxxxxxxxxxxxxxxxx'
        NULL_PARENT_DETAILS = dirstate.DirState.NULL_PARENT_DETAILS
        root_entry = ('', '', 'a-root-value'), [
            ('d', '', 0, False, packed_stat),
            ('d', '', 0, False, 'parent-revid'),
            ]
        a_entry = ('', 'a', 'a-dir'), [
            ('d', '', 0, False, packed_stat),
            ('d', '', 0, False, 'parent-revid'),
            ]
        b_entry = ('', 'b', 'b-dir'), [
            ('d', '', 0, False, packed_stat),
            ('d', '', 0, False, 'parent-revid'),
            ]
        c_entry = ('', 'c', 'c-file'), [
            ('f', null_sha, 10, False, packed_stat),
            ('r', 'b/j', 0, False, ''),
            ]
        d_entry = ('', 'd', 'd-file'), [
            ('f', null_sha, 20, False, packed_stat),
            ('f', 'd', 20, False, 'parent-revid'),
            ]
        e_entry = ('a', 'e', 'e-dir'), [
            ('d', '', 0, False, packed_stat),
            ('d', '', 0, False, 'parent-revid'),
            ]
        f_entry = ('a', 'f', 'f-file'), [
            ('f', null_sha, 30, False, packed_stat),
            ('f', 'f', 20, False, 'parent-revid'),
            ]
        g_entry = ('b', 'g', 'g-file'), [
            ('f', null_sha, 30, False, packed_stat),
            NULL_PARENT_DETAILS,
            ]
        h_entry1 = ('b', 'h\xc3\xa5', 'h-\xc3\xa5-file1'), [
            ('f', null_sha, 40, False, packed_stat),
            NULL_PARENT_DETAILS,
            ]
        h_entry2 = ('b', 'h\xc3\xa5', 'h-\xc3\xa5-file2'), [
            NULL_PARENT_DETAILS,
            ('f', 'h', 20, False, 'parent-revid'),
            ]
        i_entry = ('b', 'i', 'i-file'), [
            NULL_PARENT_DETAILS,
            ('f', 'h', 20, False, 'parent-revid'),
            ]
        j_entry = ('b', 'j', 'c-file'), [
            ('r', 'c', 0, False, ''),
            ('f', 'j', 20, False, 'parent-revid'),
            ]
        dirblocks = []
        dirblocks.append(('', [root_entry]))
        dirblocks.append(('', [a_entry, b_entry, c_entry, d_entry]))
        dirblocks.append(('a', [e_entry, f_entry]))
        dirblocks.append(('b', [g_entry, h_entry1, h_entry2, i_entry, j_entry]))
        state = dirstate.DirState.initialize('dirstate')
        state._validate()
        try:
            state._set_data(['parent'], dirblocks)
        except:
            state.unlock()
            raise
        return state, dirblocks

    def test_iter_children_b(self):
        state, dirblocks = self.create_dirstate_with_two_trees()
        self.addCleanup(state.unlock)
        expected_result = []
        expected_result.append(dirblocks[3][1][2]) # h2
        expected_result.append(dirblocks[3][1][3]) # i
        expected_result.append(dirblocks[3][1][4]) # j
        self.assertEqual(expected_result,
            list(state._iter_child_entries(1, 'b')))

    def test_iter_child_root(self):
        state, dirblocks = self.create_dirstate_with_two_trees()
        self.addCleanup(state.unlock)
        expected_result = []
        expected_result.append(dirblocks[1][1][0]) # a
        expected_result.append(dirblocks[1][1][1]) # b
        expected_result.append(dirblocks[1][1][3]) # d
        expected_result.append(dirblocks[2][1][0]) # e
        expected_result.append(dirblocks[2][1][1]) # f
        expected_result.append(dirblocks[3][1][2]) # h2
        expected_result.append(dirblocks[3][1][3]) # i
        expected_result.append(dirblocks[3][1][4]) # j
        self.assertEqual(expected_result,
            list(state._iter_child_entries(1, '')))


class TestDirstateSortOrder(TestCaseWithTransport):
    """Test that DirState adds entries in the right order."""

    def test_add_sorting(self):
        """Add entries in lexicographical order, we get path sorted order.

        This tests it to a depth of 4, to make sure we don't just get it right
        at a single depth. 'a/a' should come before 'a-a', even though it
        doesn't lexicographically.
        """
        dirs = ['a', 'a/a', 'a/a/a', 'a/a/a/a',
                'a-a', 'a/a-a', 'a/a/a-a', 'a/a/a/a-a',
               ]
        null_sha = ''
        state = dirstate.DirState.initialize('dirstate')
        self.addCleanup(state.unlock)

        fake_stat = os.stat('dirstate')
        for d in dirs:
            d_id = d.replace('/', '_')+'-id'
            file_path = d + '/f'
            file_id = file_path.replace('/', '_')+'-id'
            state.add(d, d_id, 'directory', fake_stat, null_sha)
            state.add(file_path, file_id, 'file', fake_stat, null_sha)

        expected = ['', '', 'a',
                'a/a', 'a/a/a', 'a/a/a/a',
                'a/a/a/a-a', 'a/a/a-a', 'a/a-a', 'a-a',
               ]
        split = lambda p:p.split('/')
        self.assertEqual(sorted(expected, key=split), expected)
        dirblock_names = [d[0] for d in state._dirblocks]
        self.assertEqual(expected, dirblock_names)

    def test_set_parent_trees_correct_order(self):
        """After calling set_parent_trees() we should maintain the order."""
        dirs = ['a', 'a-a', 'a/a']
        null_sha = ''
        state = dirstate.DirState.initialize('dirstate')
        self.addCleanup(state.unlock)

        fake_stat = os.stat('dirstate')
        for d in dirs:
            d_id = d.replace('/', '_')+'-id'
            file_path = d + '/f'
            file_id = file_path.replace('/', '_')+'-id'
            state.add(d, d_id, 'directory', fake_stat, null_sha)
            state.add(file_path, file_id, 'file', fake_stat, null_sha)

        expected = ['', '', 'a', 'a/a', 'a-a']
        dirblock_names = [d[0] for d in state._dirblocks]
        self.assertEqual(expected, dirblock_names)

        # *really* cheesy way to just get an empty tree
        repo = self.make_repository('repo')
        empty_tree = repo.revision_tree(_mod_revision.NULL_REVISION)
        state.set_parent_trees([('null:', empty_tree)], [])

        dirblock_names = [d[0] for d in state._dirblocks]
        self.assertEqual(expected, dirblock_names)


class InstrumentedDirState(dirstate.DirState):
    """An DirState with instrumented sha1 functionality."""

    def __init__(self, path):
        super(InstrumentedDirState, self).__init__(path)
        self._time_offset = 0
        self._log = []
        # member is dynamically set in DirState.__init__ to turn on trace
        self._sha1_file = self._sha1_file_and_log

    def _sha_cutoff_time(self):
        timestamp = super(InstrumentedDirState, self)._sha_cutoff_time()
        self._cutoff_time = timestamp + self._time_offset

    def _sha1_file_and_log(self, abspath):
        self._log.append(('sha1', abspath))
        return osutils.sha_file_by_name(abspath)

    def _read_link(self, abspath, old_link):
        self._log.append(('read_link', abspath, old_link))
        return super(InstrumentedDirState, self)._read_link(abspath, old_link)

    def _lstat(self, abspath, entry):
        self._log.append(('lstat', abspath))
        return super(InstrumentedDirState, self)._lstat(abspath, entry)

    def _is_executable(self, mode, old_executable):
        self._log.append(('is_exec', mode, old_executable))
        return super(InstrumentedDirState, self)._is_executable(mode,
                                                                old_executable)

    def adjust_time(self, secs):
        """Move the clock forward or back.

        :param secs: The amount to adjust the clock by. Positive values make it
        seem as if we are in the future, negative values make it seem like we
        are in the past.
        """
        self._time_offset += secs
        self._cutoff_time = None


class _FakeStat(object):
    """A class with the same attributes as a real stat result."""

    def __init__(self, size, mtime, ctime, dev, ino, mode):
        self.st_size = size
        self.st_mtime = mtime
        self.st_ctime = ctime
        self.st_dev = dev
        self.st_ino = ino
        self.st_mode = mode


<<<<<<< HEAD
=======
class TestUpdateEntry(TestCaseWithDirState):
    """Test the DirState.update_entry functions"""

    def get_state_with_a(self):
        """Create a DirState tracking a single object named 'a'"""
        state = InstrumentedDirState.initialize('dirstate')
        self.addCleanup(state.unlock)
        state.add('a', 'a-id', 'file', None, '')
        entry = state._get_entry(0, path_utf8='a')
        return state, entry

    def test_observed_sha1_cachable(self):
        state, entry = self.get_state_with_a()
        atime = time.time() - 10
        self.build_tree(['a'])
        statvalue = os.lstat('a')
        statvalue = _FakeStat(statvalue.st_size, atime, atime,
            statvalue.st_dev, statvalue.st_ino, statvalue.st_mode)
        state._observed_sha1(entry, "foo", statvalue)
        self.assertEqual('foo', entry[1][0][1])
        packed_stat = dirstate.pack_stat(statvalue)
        self.assertEqual(packed_stat, entry[1][0][4])

    def test_observed_sha1_not_cachable(self):
        state, entry = self.get_state_with_a()
        oldval = entry[1][0][1]
        oldstat = entry[1][0][4]
        self.build_tree(['a'])
        statvalue = os.lstat('a')
        state._observed_sha1(entry, "foo", statvalue)
        self.assertEqual(oldval, entry[1][0][1])
        self.assertEqual(oldstat, entry[1][0][4])

    def test_update_entry(self):
        state, _ = self.get_state_with_a()
        tree = self.make_branch_and_tree('tree')
        tree.lock_write()
        empty_revid = tree.commit('empty')
        self.build_tree(['tree/a'])
        tree.add(['a'], ['a-id'])
        with_a_id = tree.commit('with_a')
        self.addCleanup(tree.unlock)
        state.set_parent_trees(
            [(empty_revid, tree.branch.repository.revision_tree(empty_revid))],
            [])
        entry = state._get_entry(0, path_utf8='a')
        self.build_tree(['a'])
        # Add one where we don't provide the stat or sha already
        self.assertEqual(('', 'a', 'a-id'), entry[0])
        self.assertEqual(('f', '', 0, False, dirstate.DirState.NULLSTAT),
                         entry[1][0])
        # Flush the buffers to disk
        state.save()
        self.assertEqual(dirstate.DirState.IN_MEMORY_UNMODIFIED,
                         state._dirblock_state)

        stat_value = os.lstat('a')
        packed_stat = dirstate.pack_stat(stat_value)
        link_or_sha1 = state.update_entry(entry, abspath='a',
                                          stat_value=stat_value)
        self.assertEqual(None, link_or_sha1)

        # The dirblock entry should not have cached the file's sha1 (too new)
        self.assertEqual(('f', '', 14, False, dirstate.DirState.NULLSTAT),
                         entry[1][0])
        self.assertEqual(dirstate.DirState.IN_MEMORY_MODIFIED,
                         state._dirblock_state)
        mode = stat_value.st_mode
        self.assertEqual([('is_exec', mode, False)], state._log)

        state.save()
        self.assertEqual(dirstate.DirState.IN_MEMORY_UNMODIFIED,
                         state._dirblock_state)

        # If we do it again right away, we don't know if the file has changed
        # so we will re-read the file. Roll the clock back so the file is
        # guaranteed to look too new.
        state.adjust_time(-10)
        del state._log[:]

        link_or_sha1 = state.update_entry(entry, abspath='a',
                                          stat_value=stat_value)
        self.assertEqual([('is_exec', mode, False)], state._log)
        self.assertEqual(None, link_or_sha1)
        self.assertEqual(dirstate.DirState.IN_MEMORY_MODIFIED,
                         state._dirblock_state)
        self.assertEqual(('f', '', 14, False, dirstate.DirState.NULLSTAT),
                         entry[1][0])
        state.save()

        # If it is cachable (the clock has moved forward) but new it still
        # won't calculate the sha or cache it.
        state.adjust_time(+20)
        del state._log[:]
        link_or_sha1 = state.update_entry(entry, abspath='a',
                                          stat_value=stat_value)
        self.assertEqual(None, link_or_sha1)
        self.assertEqual([('is_exec', mode, False)], state._log)
        self.assertEqual(('f', '', 14, False, dirstate.DirState.NULLSTAT),
                         entry[1][0])

        # If the file is no longer new, and the clock has been moved forward
        # sufficiently, it will cache the sha.
        del state._log[:]
        state.set_parent_trees(
            [(with_a_id, tree.branch.repository.revision_tree(with_a_id))],
            [])
        entry = state._get_entry(0, path_utf8='a')

        link_or_sha1 = state.update_entry(entry, abspath='a',
                                          stat_value=stat_value)
        self.assertEqual('b50e5406bb5e153ebbeb20268fcf37c87e1ecfb6',
                         link_or_sha1)
        self.assertEqual([('is_exec', mode, False), ('sha1', 'a')],
                          state._log)
        self.assertEqual(('f', link_or_sha1, 14, False, packed_stat),
                         entry[1][0])

        # Subsequent calls will just return the cached value
        del state._log[:]
        link_or_sha1 = state.update_entry(entry, abspath='a',
                                          stat_value=stat_value)
        self.assertEqual('b50e5406bb5e153ebbeb20268fcf37c87e1ecfb6',
                         link_or_sha1)
        self.assertEqual([], state._log)
        self.assertEqual(('f', link_or_sha1, 14, False, packed_stat),
                         entry[1][0])

    def test_update_entry_symlink(self):
        """Update entry should read symlinks."""
        self.requireFeature(SymlinkFeature)
        state, entry = self.get_state_with_a()
        state.save()
        self.assertEqual(dirstate.DirState.IN_MEMORY_UNMODIFIED,
                         state._dirblock_state)
        os.symlink('target', 'a')

        state.adjust_time(-10) # Make the symlink look new
        stat_value = os.lstat('a')
        packed_stat = dirstate.pack_stat(stat_value)
        link_or_sha1 = state.update_entry(entry, abspath='a',
                                          stat_value=stat_value)
        self.assertEqual('target', link_or_sha1)
        self.assertEqual([('read_link', 'a', '')], state._log)
        # Dirblock is not updated (the link is too new)
        self.assertEqual([('l', '', 6, False, dirstate.DirState.NULLSTAT)],
                         entry[1])
        self.assertEqual(dirstate.DirState.IN_MEMORY_MODIFIED,
                         state._dirblock_state)

        # Because the stat_value looks new, we should re-read the target
        link_or_sha1 = state.update_entry(entry, abspath='a',
                                          stat_value=stat_value)
        self.assertEqual('target', link_or_sha1)
        self.assertEqual([('read_link', 'a', ''),
                          ('read_link', 'a', ''),
                         ], state._log)
        self.assertEqual([('l', '', 6, False, dirstate.DirState.NULLSTAT)],
                         entry[1])
        state.adjust_time(+20) # Skip into the future, all files look old
        link_or_sha1 = state.update_entry(entry, abspath='a',
                                          stat_value=stat_value)
        self.assertEqual('target', link_or_sha1)
        # We need to re-read the link because only now can we cache it
        self.assertEqual([('read_link', 'a', ''),
                          ('read_link', 'a', ''),
                          ('read_link', 'a', ''),
                         ], state._log)
        self.assertEqual([('l', 'target', 6, False, packed_stat)],
                         entry[1])

        # Another call won't re-read the link
        self.assertEqual([('read_link', 'a', ''),
                          ('read_link', 'a', ''),
                          ('read_link', 'a', ''),
                         ], state._log)
        link_or_sha1 = state.update_entry(entry, abspath='a',
                                          stat_value=stat_value)
        self.assertEqual('target', link_or_sha1)
        self.assertEqual([('l', 'target', 6, False, packed_stat)],
                         entry[1])

    def do_update_entry(self, state, entry, abspath):
        stat_value = os.lstat(abspath)
        return state.update_entry(entry, abspath, stat_value)

    def test_update_entry_dir(self):
        state, entry = self.get_state_with_a()
        self.build_tree(['a/'])
        self.assertIs(None, self.do_update_entry(state, entry, 'a'))

    def test_update_entry_dir_unchanged(self):
        state, entry = self.get_state_with_a()
        self.build_tree(['a/'])
        state.adjust_time(+20)
        self.assertIs(None, self.do_update_entry(state, entry, 'a'))
        self.assertEqual(dirstate.DirState.IN_MEMORY_MODIFIED,
                         state._dirblock_state)
        state.save()
        self.assertEqual(dirstate.DirState.IN_MEMORY_UNMODIFIED,
                         state._dirblock_state)
        self.assertIs(None, self.do_update_entry(state, entry, 'a'))
        self.assertEqual(dirstate.DirState.IN_MEMORY_UNMODIFIED,
                         state._dirblock_state)

    def test_update_entry_file_unchanged(self):
        state, _ = self.get_state_with_a()
        tree = self.make_branch_and_tree('tree')
        tree.lock_write()
        self.build_tree(['tree/a'])
        tree.add(['a'], ['a-id'])
        with_a_id = tree.commit('witha')
        self.addCleanup(tree.unlock)
        state.set_parent_trees(
            [(with_a_id, tree.branch.repository.revision_tree(with_a_id))],
            [])
        entry = state._get_entry(0, path_utf8='a')
        self.build_tree(['a'])
        sha1sum = 'b50e5406bb5e153ebbeb20268fcf37c87e1ecfb6'
        state.adjust_time(+20)
        self.assertEqual(sha1sum, self.do_update_entry(state, entry, 'a'))
        self.assertEqual(dirstate.DirState.IN_MEMORY_MODIFIED,
                         state._dirblock_state)
        state.save()
        self.assertEqual(dirstate.DirState.IN_MEMORY_UNMODIFIED,
                         state._dirblock_state)
        self.assertEqual(sha1sum, self.do_update_entry(state, entry, 'a'))
        self.assertEqual(dirstate.DirState.IN_MEMORY_UNMODIFIED,
                         state._dirblock_state)

    def create_and_test_file(self, state, entry):
        """Create a file at 'a' and verify the state finds it during update.

        The state should already be versioning *something* at 'a'. This makes
        sure that state.update_entry recognizes it as a file.
        """
        self.build_tree(['a'])
        stat_value = os.lstat('a')
        packed_stat = dirstate.pack_stat(stat_value)

        link_or_sha1 = self.do_update_entry(state, entry, abspath='a')
        self.assertEqual(None, link_or_sha1)
        self.assertEqual([('f', '', 14, False, dirstate.DirState.NULLSTAT)],
                         entry[1])
        return packed_stat

    def create_and_test_dir(self, state, entry):
        """Create a directory at 'a' and verify the state finds it.

        The state should already be versioning *something* at 'a'. This makes
        sure that state.update_entry recognizes it as a directory.
        """
        self.build_tree(['a/'])
        stat_value = os.lstat('a')
        packed_stat = dirstate.pack_stat(stat_value)

        link_or_sha1 = self.do_update_entry(state, entry, abspath='a')
        self.assertIs(None, link_or_sha1)
        self.assertEqual([('d', '', 0, False, packed_stat)], entry[1])

        return packed_stat

    def create_and_test_symlink(self, state, entry):
        """Create a symlink at 'a' and verify the state finds it.

        The state should already be versioning *something* at 'a'. This makes
        sure that state.update_entry recognizes it as a symlink.

        This should not be called if this platform does not have symlink
        support.
        """
        # caller should care about skipping test on platforms without symlinks
        os.symlink('path/to/foo', 'a')

        stat_value = os.lstat('a')
        packed_stat = dirstate.pack_stat(stat_value)

        link_or_sha1 = self.do_update_entry(state, entry, abspath='a')
        self.assertEqual('path/to/foo', link_or_sha1)
        self.assertEqual([('l', 'path/to/foo', 11, False, packed_stat)],
                         entry[1])
        return packed_stat

    def test_update_file_to_dir(self):
        """If a file changes to a directory we return None for the sha.
        We also update the inventory record.
        """
        state, entry = self.get_state_with_a()
        # The file sha1 won't be cached unless the file is old
        state.adjust_time(+10)
        self.create_and_test_file(state, entry)
        os.remove('a')
        self.create_and_test_dir(state, entry)

    def test_update_file_to_symlink(self):
        """File becomes a symlink"""
        self.requireFeature(SymlinkFeature)
        state, entry = self.get_state_with_a()
        # The file sha1 won't be cached unless the file is old
        state.adjust_time(+10)
        self.create_and_test_file(state, entry)
        os.remove('a')
        self.create_and_test_symlink(state, entry)

    def test_update_dir_to_file(self):
        """Directory becoming a file updates the entry."""
        state, entry = self.get_state_with_a()
        # The file sha1 won't be cached unless the file is old
        state.adjust_time(+10)
        self.create_and_test_dir(state, entry)
        os.rmdir('a')
        self.create_and_test_file(state, entry)

    def test_update_dir_to_symlink(self):
        """Directory becomes a symlink"""
        self.requireFeature(SymlinkFeature)
        state, entry = self.get_state_with_a()
        # The symlink target won't be cached if it isn't old
        state.adjust_time(+10)
        self.create_and_test_dir(state, entry)
        os.rmdir('a')
        self.create_and_test_symlink(state, entry)

    def test_update_symlink_to_file(self):
        """Symlink becomes a file"""
        self.requireFeature(SymlinkFeature)
        state, entry = self.get_state_with_a()
        # The symlink and file info won't be cached unless old
        state.adjust_time(+10)
        self.create_and_test_symlink(state, entry)
        os.remove('a')
        self.create_and_test_file(state, entry)

    def test_update_symlink_to_dir(self):
        """Symlink becomes a directory"""
        self.requireFeature(SymlinkFeature)
        state, entry = self.get_state_with_a()
        # The symlink target won't be cached if it isn't old
        state.adjust_time(+10)
        self.create_and_test_symlink(state, entry)
        os.remove('a')
        self.create_and_test_dir(state, entry)

    def test__is_executable_win32(self):
        state, entry = self.get_state_with_a()
        self.build_tree(['a'])

        # Make sure we are using the win32 implementation of _is_executable
        state._is_executable = state._is_executable_win32

        # The file on disk is not executable, but we are marking it as though
        # it is. With _is_executable_win32 we ignore what is on disk.
        entry[1][0] = ('f', '', 0, True, dirstate.DirState.NULLSTAT)

        stat_value = os.lstat('a')
        packed_stat = dirstate.pack_stat(stat_value)

        state.adjust_time(-10) # Make sure everything is new
        state.update_entry(entry, abspath='a', stat_value=stat_value)

        # The row is updated, but the executable bit stays set.
        self.assertEqual([('f', '', 14, True, dirstate.DirState.NULLSTAT)],
                         entry[1])

        # Make the disk object look old enough to cache (but it won't cache the sha
        # as it is a new file).
        state.adjust_time(+20)
        state.update_entry(entry, abspath='a', stat_value=stat_value)
        self.assertEqual([('f', '', 14, True, dirstate.DirState.NULLSTAT)],
            entry[1])


>>>>>>> 94307c28
class TestPackStat(TestCaseWithTransport):

    def assertPackStat(self, expected, stat_value):
        """Check the packed and serialized form of a stat value."""
        self.assertEqual(expected, dirstate.pack_stat(stat_value))

    def test_pack_stat_int(self):
        st = _FakeStat(6859L, 1172758614, 1172758617, 777L, 6499538L, 0100644)
        # Make sure that all parameters have an impact on the packed stat.
        self.assertPackStat('AAAay0Xm4FZF5uBZAAADCQBjLNIAAIGk', st)
        st.st_size = 7000L
        #                ay0 => bWE
        self.assertPackStat('AAAbWEXm4FZF5uBZAAADCQBjLNIAAIGk', st)
        st.st_mtime = 1172758620
        #                     4FZ => 4Fx
        self.assertPackStat('AAAbWEXm4FxF5uBZAAADCQBjLNIAAIGk', st)
        st.st_ctime = 1172758630
        #                          uBZ => uBm
        self.assertPackStat('AAAbWEXm4FxF5uBmAAADCQBjLNIAAIGk', st)
        st.st_dev = 888L
        #                                DCQ => DeA
        self.assertPackStat('AAAbWEXm4FxF5uBmAAADeABjLNIAAIGk', st)
        st.st_ino = 6499540L
        #                                     LNI => LNQ
        self.assertPackStat('AAAbWEXm4FxF5uBmAAADeABjLNQAAIGk', st)
        st.st_mode = 0100744
        #                                          IGk => IHk
        self.assertPackStat('AAAbWEXm4FxF5uBmAAADeABjLNQAAIHk', st)

    def test_pack_stat_float(self):
        """On some platforms mtime and ctime are floats.

        Make sure we don't get warnings or errors, and that we ignore changes <
        1s
        """
        st = _FakeStat(7000L, 1172758614.0, 1172758617.0,
                       777L, 6499538L, 0100644)
        # These should all be the same as the integer counterparts
        self.assertPackStat('AAAbWEXm4FZF5uBZAAADCQBjLNIAAIGk', st)
        st.st_mtime = 1172758620.0
        #                     FZF5 => FxF5
        self.assertPackStat('AAAbWEXm4FxF5uBZAAADCQBjLNIAAIGk', st)
        st.st_ctime = 1172758630.0
        #                          uBZ => uBm
        self.assertPackStat('AAAbWEXm4FxF5uBmAAADCQBjLNIAAIGk', st)
        # fractional seconds are discarded, so no change from above
        st.st_mtime = 1172758620.453
        self.assertPackStat('AAAbWEXm4FxF5uBmAAADCQBjLNIAAIGk', st)
        st.st_ctime = 1172758630.228
        self.assertPackStat('AAAbWEXm4FxF5uBmAAADCQBjLNIAAIGk', st)


class TestBisect(TestCaseWithDirState):
    """Test the ability to bisect into the disk format."""

    def assertBisect(self, expected_map, map_keys, state, paths):
        """Assert that bisecting for paths returns the right result.

        :param expected_map: A map from key => entry value
        :param map_keys: The keys to expect for each path
        :param state: The DirState object.
        :param paths: A list of paths, these will automatically be split into
                      (dir, name) tuples, and sorted according to how _bisect
                      requires.
        """
        result = state._bisect(paths)
        # For now, results are just returned in whatever order we read them.
        # We could sort by (dir, name, file_id) or something like that, but in
        # the end it would still be fairly arbitrary, and we don't want the
        # extra overhead if we can avoid it. So sort everything to make sure
        # equality is true
        self.assertEqual(len(map_keys), len(paths))
        expected = {}
        for path, keys in zip(paths, map_keys):
            if keys is None:
                # This should not be present in the output
                continue
            expected[path] = sorted(expected_map[k] for k in keys)

        # The returned values are just arranged randomly based on when they
        # were read, for testing, make sure it is properly sorted.
        for path in result:
            result[path].sort()

        self.assertEqual(expected, result)

    def assertBisectDirBlocks(self, expected_map, map_keys, state, paths):
        """Assert that bisecting for dirbblocks returns the right result.

        :param expected_map: A map from key => expected values
        :param map_keys: A nested list of paths we expect to be returned.
            Something like [['a', 'b', 'f'], ['b/c', 'b/d']]
        :param state: The DirState object.
        :param paths: A list of directories
        """
        result = state._bisect_dirblocks(paths)
        self.assertEqual(len(map_keys), len(paths))
        expected = {}
        for path, keys in zip(paths, map_keys):
            if keys is None:
                # This should not be present in the output
                continue
            expected[path] = sorted(expected_map[k] for k in keys)
        for path in result:
            result[path].sort()

        self.assertEqual(expected, result)

    def assertBisectRecursive(self, expected_map, map_keys, state, paths):
        """Assert the return value of a recursive bisection.

        :param expected_map: A map from key => entry value
        :param map_keys: A list of paths we expect to be returned.
            Something like ['a', 'b', 'f', 'b/d', 'b/d2']
        :param state: The DirState object.
        :param paths: A list of files and directories. It will be broken up
            into (dir, name) pairs and sorted before calling _bisect_recursive.
        """
        expected = {}
        for key in map_keys:
            entry = expected_map[key]
            dir_name_id, trees_info = entry
            expected[dir_name_id] = trees_info

        result = state._bisect_recursive(paths)

        self.assertEqual(expected, result)

    def test_bisect_each(self):
        """Find a single record using bisect."""
        tree, state, expected = self.create_basic_dirstate()

        # Bisect should return the rows for the specified files.
        self.assertBisect(expected, [['']], state, [''])
        self.assertBisect(expected, [['a']], state, ['a'])
        self.assertBisect(expected, [['b']], state, ['b'])
        self.assertBisect(expected, [['b/c']], state, ['b/c'])
        self.assertBisect(expected, [['b/d']], state, ['b/d'])
        self.assertBisect(expected, [['b/d/e']], state, ['b/d/e'])
        self.assertBisect(expected, [['b-c']], state, ['b-c'])
        self.assertBisect(expected, [['f']], state, ['f'])

    def test_bisect_multi(self):
        """Bisect can be used to find multiple records at the same time."""
        tree, state, expected = self.create_basic_dirstate()
        # Bisect should be capable of finding multiple entries at the same time
        self.assertBisect(expected, [['a'], ['b'], ['f']],
                          state, ['a', 'b', 'f'])
        self.assertBisect(expected, [['f'], ['b/d'], ['b/d/e']],
                          state, ['f', 'b/d', 'b/d/e'])
        self.assertBisect(expected, [['b'], ['b-c'], ['b/c']],
                          state, ['b', 'b-c', 'b/c'])

    def test_bisect_one_page(self):
        """Test bisect when there is only 1 page to read"""
        tree, state, expected = self.create_basic_dirstate()
        state._bisect_page_size = 5000
        self.assertBisect(expected,[['']], state, [''])
        self.assertBisect(expected,[['a']], state, ['a'])
        self.assertBisect(expected,[['b']], state, ['b'])
        self.assertBisect(expected,[['b/c']], state, ['b/c'])
        self.assertBisect(expected,[['b/d']], state, ['b/d'])
        self.assertBisect(expected,[['b/d/e']], state, ['b/d/e'])
        self.assertBisect(expected,[['b-c']], state, ['b-c'])
        self.assertBisect(expected,[['f']], state, ['f'])
        self.assertBisect(expected,[['a'], ['b'], ['f']],
                          state, ['a', 'b', 'f'])
        self.assertBisect(expected, [['b/d'], ['b/d/e'], ['f']],
                          state, ['b/d', 'b/d/e', 'f'])
        self.assertBisect(expected, [['b'], ['b/c'], ['b-c']],
                          state, ['b', 'b/c', 'b-c'])

    def test_bisect_duplicate_paths(self):
        """When bisecting for a path, handle multiple entries."""
        tree, state, expected = self.create_duplicated_dirstate()

        # Now make sure that both records are properly returned.
        self.assertBisect(expected, [['']], state, [''])
        self.assertBisect(expected, [['a', 'a2']], state, ['a'])
        self.assertBisect(expected, [['b', 'b2']], state, ['b'])
        self.assertBisect(expected, [['b/c', 'b/c2']], state, ['b/c'])
        self.assertBisect(expected, [['b/d', 'b/d2']], state, ['b/d'])
        self.assertBisect(expected, [['b/d/e', 'b/d/e2']],
                          state, ['b/d/e'])
        self.assertBisect(expected, [['b-c', 'b-c2']], state, ['b-c'])
        self.assertBisect(expected, [['f', 'f2']], state, ['f'])

    def test_bisect_page_size_too_small(self):
        """If the page size is too small, we will auto increase it."""
        tree, state, expected = self.create_basic_dirstate()
        state._bisect_page_size = 50
        self.assertBisect(expected, [None], state, ['b/e'])
        self.assertBisect(expected, [['a']], state, ['a'])
        self.assertBisect(expected, [['b']], state, ['b'])
        self.assertBisect(expected, [['b/c']], state, ['b/c'])
        self.assertBisect(expected, [['b/d']], state, ['b/d'])
        self.assertBisect(expected, [['b/d/e']], state, ['b/d/e'])
        self.assertBisect(expected, [['b-c']], state, ['b-c'])
        self.assertBisect(expected, [['f']], state, ['f'])

    def test_bisect_missing(self):
        """Test that bisect return None if it cannot find a path."""
        tree, state, expected = self.create_basic_dirstate()
        self.assertBisect(expected, [None], state, ['foo'])
        self.assertBisect(expected, [None], state, ['b/foo'])
        self.assertBisect(expected, [None], state, ['bar/foo'])
        self.assertBisect(expected, [None], state, ['b-c/foo'])

        self.assertBisect(expected, [['a'], None, ['b/d']],
                          state, ['a', 'foo', 'b/d'])

    def test_bisect_rename(self):
        """Check that we find a renamed row."""
        tree, state, expected = self.create_renamed_dirstate()

        # Search for the pre and post renamed entries
        self.assertBisect(expected, [['a']], state, ['a'])
        self.assertBisect(expected, [['b/g']], state, ['b/g'])
        self.assertBisect(expected, [['b/d']], state, ['b/d'])
        self.assertBisect(expected, [['h']], state, ['h'])

        # What about b/d/e? shouldn't that also get 2 directory entries?
        self.assertBisect(expected, [['b/d/e']], state, ['b/d/e'])
        self.assertBisect(expected, [['h/e']], state, ['h/e'])

    def test_bisect_dirblocks(self):
        tree, state, expected = self.create_duplicated_dirstate()
        self.assertBisectDirBlocks(expected,
            [['', 'a', 'a2', 'b', 'b2', 'b-c', 'b-c2', 'f', 'f2']],
            state, [''])
        self.assertBisectDirBlocks(expected,
            [['b/c', 'b/c2', 'b/d', 'b/d2']], state, ['b'])
        self.assertBisectDirBlocks(expected,
            [['b/d/e', 'b/d/e2']], state, ['b/d'])
        self.assertBisectDirBlocks(expected,
            [['', 'a', 'a2', 'b', 'b2', 'b-c', 'b-c2', 'f', 'f2'],
             ['b/c', 'b/c2', 'b/d', 'b/d2'],
             ['b/d/e', 'b/d/e2'],
            ], state, ['', 'b', 'b/d'])

    def test_bisect_dirblocks_missing(self):
        tree, state, expected = self.create_basic_dirstate()
        self.assertBisectDirBlocks(expected, [['b/d/e'], None],
            state, ['b/d', 'b/e'])
        # Files don't show up in this search
        self.assertBisectDirBlocks(expected, [None], state, ['a'])
        self.assertBisectDirBlocks(expected, [None], state, ['b/c'])
        self.assertBisectDirBlocks(expected, [None], state, ['c'])
        self.assertBisectDirBlocks(expected, [None], state, ['b/d/e'])
        self.assertBisectDirBlocks(expected, [None], state, ['f'])

    def test_bisect_recursive_each(self):
        tree, state, expected = self.create_basic_dirstate()
        self.assertBisectRecursive(expected, ['a'], state, ['a'])
        self.assertBisectRecursive(expected, ['b/c'], state, ['b/c'])
        self.assertBisectRecursive(expected, ['b/d/e'], state, ['b/d/e'])
        self.assertBisectRecursive(expected, ['b-c'], state, ['b-c'])
        self.assertBisectRecursive(expected, ['b/d', 'b/d/e'],
                                   state, ['b/d'])
        self.assertBisectRecursive(expected, ['b', 'b/c', 'b/d', 'b/d/e'],
                                   state, ['b'])
        self.assertBisectRecursive(expected, ['', 'a', 'b', 'b-c', 'f', 'b/c',
                                              'b/d', 'b/d/e'],
                                   state, [''])

    def test_bisect_recursive_multiple(self):
        tree, state, expected = self.create_basic_dirstate()
        self.assertBisectRecursive(expected, ['a', 'b/c'], state, ['a', 'b/c'])
        self.assertBisectRecursive(expected, ['b/d', 'b/d/e'],
                                   state, ['b/d', 'b/d/e'])

    def test_bisect_recursive_missing(self):
        tree, state, expected = self.create_basic_dirstate()
        self.assertBisectRecursive(expected, [], state, ['d'])
        self.assertBisectRecursive(expected, [], state, ['b/e'])
        self.assertBisectRecursive(expected, [], state, ['g'])
        self.assertBisectRecursive(expected, ['a'], state, ['a', 'g'])

    def test_bisect_recursive_renamed(self):
        tree, state, expected = self.create_renamed_dirstate()

        # Looking for either renamed item should find the other
        self.assertBisectRecursive(expected, ['a', 'b/g'], state, ['a'])
        self.assertBisectRecursive(expected, ['a', 'b/g'], state, ['b/g'])
        # Looking in the containing directory should find the rename target,
        # and anything in a subdir of the renamed target.
        self.assertBisectRecursive(expected, ['a', 'b', 'b/c', 'b/d',
                                              'b/d/e', 'b/g', 'h', 'h/e'],
                                   state, ['b'])


class TestDirstateValidation(TestCaseWithDirState):

    def test_validate_correct_dirstate(self):
        state = self.create_complex_dirstate()
        state._validate()
        state.unlock()
        # and make sure we can also validate with a read lock
        state.lock_read()
        try:
            state._validate()
        finally:
            state.unlock()

    def test_dirblock_not_sorted(self):
        tree, state, expected = self.create_renamed_dirstate()
        state._read_dirblocks_if_needed()
        last_dirblock = state._dirblocks[-1]
        # we're appending to the dirblock, but this name comes before some of
        # the existing names; that's wrong
        last_dirblock[1].append(
            (('h', 'aaaa', 'a-id'),
             [('a', '', 0, False, ''),
              ('a', '', 0, False, '')]))
        e = self.assertRaises(AssertionError,
            state._validate)
        self.assertContainsRe(str(e), 'not sorted')

    def test_dirblock_name_mismatch(self):
        tree, state, expected = self.create_renamed_dirstate()
        state._read_dirblocks_if_needed()
        last_dirblock = state._dirblocks[-1]
        # add an entry with the wrong directory name
        last_dirblock[1].append(
            (('', 'z', 'a-id'),
             [('a', '', 0, False, ''),
              ('a', '', 0, False, '')]))
        e = self.assertRaises(AssertionError,
            state._validate)
        self.assertContainsRe(str(e),
            "doesn't match directory name")

    def test_dirblock_missing_rename(self):
        tree, state, expected = self.create_renamed_dirstate()
        state._read_dirblocks_if_needed()
        last_dirblock = state._dirblocks[-1]
        # make another entry for a-id, without a correct 'r' pointer to
        # the real occurrence in the working tree
        last_dirblock[1].append(
            (('h', 'z', 'a-id'),
             [('a', '', 0, False, ''),
              ('a', '', 0, False, '')]))
        e = self.assertRaises(AssertionError,
            state._validate)
        self.assertContainsRe(str(e),
            'file a-id is absent in row')


class TestDirstateTreeReference(TestCaseWithDirState):

    def test_reference_revision_is_none(self):
        tree = self.make_branch_and_tree('tree', format='dirstate-with-subtree')
        subtree = self.make_branch_and_tree('tree/subtree',
                            format='dirstate-with-subtree')
        subtree.set_root_id('subtree')
        tree.add_reference(subtree)
        tree.add('subtree')
        state = dirstate.DirState.from_tree(tree, 'dirstate')
        key = ('', 'subtree', 'subtree')
        expected = ('', [(key,
            [('t', '', 0, False, 'xxxxxxxxxxxxxxxxxxxxxxxxxxxxxxxx')])])

        try:
            self.assertEqual(expected, state._find_block(key))
        finally:
            state.unlock()


class TestDiscardMergeParents(TestCaseWithDirState):

    def test_discard_no_parents(self):
        # This should be a no-op
        state = self.create_empty_dirstate()
        self.addCleanup(state.unlock)
        state._discard_merge_parents()
        state._validate()

    def test_discard_one_parent(self):
        # No-op
        packed_stat = 'AAAAREUHaIpFB2iKAAADAQAtkqUAAIGk'
        root_entry_direntry = ('', '', 'a-root-value'), [
            ('d', '', 0, False, packed_stat),
            ('d', '', 0, False, packed_stat),
            ]
        dirblocks = []
        dirblocks.append(('', [root_entry_direntry]))
        dirblocks.append(('', []))

        state = self.create_empty_dirstate()
        self.addCleanup(state.unlock)
        state._set_data(['parent-id'], dirblocks[:])
        state._validate()

        state._discard_merge_parents()
        state._validate()
        self.assertEqual(dirblocks, state._dirblocks)

    def test_discard_simple(self):
        # No-op
        packed_stat = 'AAAAREUHaIpFB2iKAAADAQAtkqUAAIGk'
        root_entry_direntry = ('', '', 'a-root-value'), [
            ('d', '', 0, False, packed_stat),
            ('d', '', 0, False, packed_stat),
            ('d', '', 0, False, packed_stat),
            ]
        expected_root_entry_direntry = ('', '', 'a-root-value'), [
            ('d', '', 0, False, packed_stat),
            ('d', '', 0, False, packed_stat),
            ]
        dirblocks = []
        dirblocks.append(('', [root_entry_direntry]))
        dirblocks.append(('', []))

        state = self.create_empty_dirstate()
        self.addCleanup(state.unlock)
        state._set_data(['parent-id', 'merged-id'], dirblocks[:])
        state._validate()

        # This should strip of the extra column
        state._discard_merge_parents()
        state._validate()
        expected_dirblocks = [('', [expected_root_entry_direntry]), ('', [])]
        self.assertEqual(expected_dirblocks, state._dirblocks)

    def test_discard_absent(self):
        """If entries are only in a merge, discard should remove the entries"""
        null_stat = dirstate.DirState.NULLSTAT
        present_dir = ('d', '', 0, False, null_stat)
        present_file = ('f', '', 0, False, null_stat)
        absent = dirstate.DirState.NULL_PARENT_DETAILS
        root_key = ('', '', 'a-root-value')
        file_in_root_key = ('', 'file-in-root', 'a-file-id')
        file_in_merged_key = ('', 'file-in-merged', 'b-file-id')
        dirblocks = [('', [(root_key, [present_dir, present_dir, present_dir])]),
                     ('', [(file_in_merged_key,
                            [absent, absent, present_file]),
                           (file_in_root_key,
                            [present_file, present_file, present_file]),
                          ]),
                    ]

        state = self.create_empty_dirstate()
        self.addCleanup(state.unlock)
        state._set_data(['parent-id', 'merged-id'], dirblocks[:])
        state._validate()

        exp_dirblocks = [('', [(root_key, [present_dir, present_dir])]),
                         ('', [(file_in_root_key,
                                [present_file, present_file]),
                              ]),
                        ]
        state._discard_merge_parents()
        state._validate()
        self.assertEqual(exp_dirblocks, state._dirblocks)

    def test_discard_renamed(self):
        null_stat = dirstate.DirState.NULLSTAT
        present_dir = ('d', '', 0, False, null_stat)
        present_file = ('f', '', 0, False, null_stat)
        absent = dirstate.DirState.NULL_PARENT_DETAILS
        root_key = ('', '', 'a-root-value')
        file_in_root_key = ('', 'file-in-root', 'a-file-id')
        # Renamed relative to parent
        file_rename_s_key = ('', 'file-s', 'b-file-id')
        file_rename_t_key = ('', 'file-t', 'b-file-id')
        # And one that is renamed between the parents, but absent in this
        key_in_1 = ('', 'file-in-1', 'c-file-id')
        key_in_2 = ('', 'file-in-2', 'c-file-id')

        dirblocks = [
            ('', [(root_key, [present_dir, present_dir, present_dir])]),
            ('', [(key_in_1,
                   [absent, present_file, ('r', 'file-in-2', 'c-file-id')]),
                  (key_in_2,
                   [absent, ('r', 'file-in-1', 'c-file-id'), present_file]),
                  (file_in_root_key,
                   [present_file, present_file, present_file]),
                  (file_rename_s_key,
                   [('r', 'file-t', 'b-file-id'), absent, present_file]),
                  (file_rename_t_key,
                   [present_file, absent, ('r', 'file-s', 'b-file-id')]),
                 ]),
        ]
        exp_dirblocks = [
            ('', [(root_key, [present_dir, present_dir])]),
            ('', [(key_in_1, [absent, present_file]),
                  (file_in_root_key, [present_file, present_file]),
                  (file_rename_t_key, [present_file, absent]),
                 ]),
        ]
        state = self.create_empty_dirstate()
        self.addCleanup(state.unlock)
        state._set_data(['parent-id', 'merged-id'], dirblocks[:])
        state._validate()

        state._discard_merge_parents()
        state._validate()
        self.assertEqual(exp_dirblocks, state._dirblocks)

    def test_discard_all_subdir(self):
        null_stat = dirstate.DirState.NULLSTAT
        present_dir = ('d', '', 0, False, null_stat)
        present_file = ('f', '', 0, False, null_stat)
        absent = dirstate.DirState.NULL_PARENT_DETAILS
        root_key = ('', '', 'a-root-value')
        subdir_key = ('', 'sub', 'dir-id')
        child1_key = ('sub', 'child1', 'child1-id')
        child2_key = ('sub', 'child2', 'child2-id')
        child3_key = ('sub', 'child3', 'child3-id')

        dirblocks = [
            ('', [(root_key, [present_dir, present_dir, present_dir])]),
            ('', [(subdir_key, [present_dir, present_dir, present_dir])]),
            ('sub', [(child1_key, [absent, absent, present_file]),
                     (child2_key, [absent, absent, present_file]),
                     (child3_key, [absent, absent, present_file]),
                    ]),
        ]
        exp_dirblocks = [
            ('', [(root_key, [present_dir, present_dir])]),
            ('', [(subdir_key, [present_dir, present_dir])]),
            ('sub', []),
        ]
        state = self.create_empty_dirstate()
        self.addCleanup(state.unlock)
        state._set_data(['parent-id', 'merged-id'], dirblocks[:])
        state._validate()

        state._discard_merge_parents()
        state._validate()
        self.assertEqual(exp_dirblocks, state._dirblocks)


class Test_InvEntryToDetails(TestCaseWithDirState):

    def assertDetails(self, expected, inv_entry):
        details = dirstate.DirState._inv_entry_to_details(inv_entry)
        self.assertEqual(expected, details)
        # details should always allow join() and always be a plain str when
        # finished
        (minikind, fingerprint, size, executable, tree_data) = details
        self.assertIsInstance(minikind, str)
        self.assertIsInstance(fingerprint, str)
        self.assertIsInstance(tree_data, str)

    def test_unicode_symlink(self):
        # In general, the code base doesn't support a target that contains
        # non-ascii characters. So we just assert tha 
        inv_entry = inventory.InventoryLink('link-file-id', 'name',
                                            'link-parent-id')
        inv_entry.revision = 'link-revision-id'
        inv_entry.symlink_target = u'link-target'
        details = self.assertDetails(('l', 'link-target', 0, False,
                                      'link-revision-id'), inv_entry)<|MERGE_RESOLUTION|>--- conflicted
+++ resolved
@@ -570,18 +570,12 @@
             # Make sure everything is old enough
             state._sha_cutoff_time()
             state._cutoff_time += 10
-<<<<<<< HEAD
-            sha1sum = dirstate.update_entry(state, entry, 'a-file', os.lstat('a-file'))
-            # We should have gotten a real sha1
-            self.assertEqual('ecc5374e9ed82ad3ea3b4d452ea995a5fd3e70e3',
-                             sha1sum)
-=======
             # Change the file length
             self.build_tree_contents([('a-file', 'shorter')])
-            sha1sum = state.update_entry(entry, 'a-file', os.lstat('a-file'))
+            sha1sum = dirstate.update_entry(state, entry, 'a-file',
+                os.lstat('a-file'))
             # new file, no cached sha:
             self.assertEqual(None, sha1sum)
->>>>>>> 94307c28
 
             # The dirblock has been updated
             self.assertEqual(7, entry[1][0][2])
@@ -619,16 +613,10 @@
         state.lock_read()
         try:
             entry = state._get_entry(0, path_utf8='a-file')
-<<<<<<< HEAD
-            sha1sum = dirstate.update_entry(state, entry, 'a-file', os.lstat('a-file'))
-            # We should have gotten a real sha1
-            self.assertEqual('ecc5374e9ed82ad3ea3b4d452ea995a5fd3e70e3',
-                             sha1sum)
-=======
-            sha1sum = state.update_entry(entry, 'a-file', os.lstat('a-file'))
+            sha1sum = dirstate.update_entry(state, entry, 'a-file',
+                os.lstat('a-file'))
             # No sha - too new
             self.assertEqual(None, sha1sum)
->>>>>>> 94307c28
             self.assertEqual(dirstate.DirState.IN_MEMORY_MODIFIED,
                              state._dirblock_state)
 
@@ -1679,381 +1667,6 @@
         self.st_mode = mode
 
 
-<<<<<<< HEAD
-=======
-class TestUpdateEntry(TestCaseWithDirState):
-    """Test the DirState.update_entry functions"""
-
-    def get_state_with_a(self):
-        """Create a DirState tracking a single object named 'a'"""
-        state = InstrumentedDirState.initialize('dirstate')
-        self.addCleanup(state.unlock)
-        state.add('a', 'a-id', 'file', None, '')
-        entry = state._get_entry(0, path_utf8='a')
-        return state, entry
-
-    def test_observed_sha1_cachable(self):
-        state, entry = self.get_state_with_a()
-        atime = time.time() - 10
-        self.build_tree(['a'])
-        statvalue = os.lstat('a')
-        statvalue = _FakeStat(statvalue.st_size, atime, atime,
-            statvalue.st_dev, statvalue.st_ino, statvalue.st_mode)
-        state._observed_sha1(entry, "foo", statvalue)
-        self.assertEqual('foo', entry[1][0][1])
-        packed_stat = dirstate.pack_stat(statvalue)
-        self.assertEqual(packed_stat, entry[1][0][4])
-
-    def test_observed_sha1_not_cachable(self):
-        state, entry = self.get_state_with_a()
-        oldval = entry[1][0][1]
-        oldstat = entry[1][0][4]
-        self.build_tree(['a'])
-        statvalue = os.lstat('a')
-        state._observed_sha1(entry, "foo", statvalue)
-        self.assertEqual(oldval, entry[1][0][1])
-        self.assertEqual(oldstat, entry[1][0][4])
-
-    def test_update_entry(self):
-        state, _ = self.get_state_with_a()
-        tree = self.make_branch_and_tree('tree')
-        tree.lock_write()
-        empty_revid = tree.commit('empty')
-        self.build_tree(['tree/a'])
-        tree.add(['a'], ['a-id'])
-        with_a_id = tree.commit('with_a')
-        self.addCleanup(tree.unlock)
-        state.set_parent_trees(
-            [(empty_revid, tree.branch.repository.revision_tree(empty_revid))],
-            [])
-        entry = state._get_entry(0, path_utf8='a')
-        self.build_tree(['a'])
-        # Add one where we don't provide the stat or sha already
-        self.assertEqual(('', 'a', 'a-id'), entry[0])
-        self.assertEqual(('f', '', 0, False, dirstate.DirState.NULLSTAT),
-                         entry[1][0])
-        # Flush the buffers to disk
-        state.save()
-        self.assertEqual(dirstate.DirState.IN_MEMORY_UNMODIFIED,
-                         state._dirblock_state)
-
-        stat_value = os.lstat('a')
-        packed_stat = dirstate.pack_stat(stat_value)
-        link_or_sha1 = state.update_entry(entry, abspath='a',
-                                          stat_value=stat_value)
-        self.assertEqual(None, link_or_sha1)
-
-        # The dirblock entry should not have cached the file's sha1 (too new)
-        self.assertEqual(('f', '', 14, False, dirstate.DirState.NULLSTAT),
-                         entry[1][0])
-        self.assertEqual(dirstate.DirState.IN_MEMORY_MODIFIED,
-                         state._dirblock_state)
-        mode = stat_value.st_mode
-        self.assertEqual([('is_exec', mode, False)], state._log)
-
-        state.save()
-        self.assertEqual(dirstate.DirState.IN_MEMORY_UNMODIFIED,
-                         state._dirblock_state)
-
-        # If we do it again right away, we don't know if the file has changed
-        # so we will re-read the file. Roll the clock back so the file is
-        # guaranteed to look too new.
-        state.adjust_time(-10)
-        del state._log[:]
-
-        link_or_sha1 = state.update_entry(entry, abspath='a',
-                                          stat_value=stat_value)
-        self.assertEqual([('is_exec', mode, False)], state._log)
-        self.assertEqual(None, link_or_sha1)
-        self.assertEqual(dirstate.DirState.IN_MEMORY_MODIFIED,
-                         state._dirblock_state)
-        self.assertEqual(('f', '', 14, False, dirstate.DirState.NULLSTAT),
-                         entry[1][0])
-        state.save()
-
-        # If it is cachable (the clock has moved forward) but new it still
-        # won't calculate the sha or cache it.
-        state.adjust_time(+20)
-        del state._log[:]
-        link_or_sha1 = state.update_entry(entry, abspath='a',
-                                          stat_value=stat_value)
-        self.assertEqual(None, link_or_sha1)
-        self.assertEqual([('is_exec', mode, False)], state._log)
-        self.assertEqual(('f', '', 14, False, dirstate.DirState.NULLSTAT),
-                         entry[1][0])
-
-        # If the file is no longer new, and the clock has been moved forward
-        # sufficiently, it will cache the sha.
-        del state._log[:]
-        state.set_parent_trees(
-            [(with_a_id, tree.branch.repository.revision_tree(with_a_id))],
-            [])
-        entry = state._get_entry(0, path_utf8='a')
-
-        link_or_sha1 = state.update_entry(entry, abspath='a',
-                                          stat_value=stat_value)
-        self.assertEqual('b50e5406bb5e153ebbeb20268fcf37c87e1ecfb6',
-                         link_or_sha1)
-        self.assertEqual([('is_exec', mode, False), ('sha1', 'a')],
-                          state._log)
-        self.assertEqual(('f', link_or_sha1, 14, False, packed_stat),
-                         entry[1][0])
-
-        # Subsequent calls will just return the cached value
-        del state._log[:]
-        link_or_sha1 = state.update_entry(entry, abspath='a',
-                                          stat_value=stat_value)
-        self.assertEqual('b50e5406bb5e153ebbeb20268fcf37c87e1ecfb6',
-                         link_or_sha1)
-        self.assertEqual([], state._log)
-        self.assertEqual(('f', link_or_sha1, 14, False, packed_stat),
-                         entry[1][0])
-
-    def test_update_entry_symlink(self):
-        """Update entry should read symlinks."""
-        self.requireFeature(SymlinkFeature)
-        state, entry = self.get_state_with_a()
-        state.save()
-        self.assertEqual(dirstate.DirState.IN_MEMORY_UNMODIFIED,
-                         state._dirblock_state)
-        os.symlink('target', 'a')
-
-        state.adjust_time(-10) # Make the symlink look new
-        stat_value = os.lstat('a')
-        packed_stat = dirstate.pack_stat(stat_value)
-        link_or_sha1 = state.update_entry(entry, abspath='a',
-                                          stat_value=stat_value)
-        self.assertEqual('target', link_or_sha1)
-        self.assertEqual([('read_link', 'a', '')], state._log)
-        # Dirblock is not updated (the link is too new)
-        self.assertEqual([('l', '', 6, False, dirstate.DirState.NULLSTAT)],
-                         entry[1])
-        self.assertEqual(dirstate.DirState.IN_MEMORY_MODIFIED,
-                         state._dirblock_state)
-
-        # Because the stat_value looks new, we should re-read the target
-        link_or_sha1 = state.update_entry(entry, abspath='a',
-                                          stat_value=stat_value)
-        self.assertEqual('target', link_or_sha1)
-        self.assertEqual([('read_link', 'a', ''),
-                          ('read_link', 'a', ''),
-                         ], state._log)
-        self.assertEqual([('l', '', 6, False, dirstate.DirState.NULLSTAT)],
-                         entry[1])
-        state.adjust_time(+20) # Skip into the future, all files look old
-        link_or_sha1 = state.update_entry(entry, abspath='a',
-                                          stat_value=stat_value)
-        self.assertEqual('target', link_or_sha1)
-        # We need to re-read the link because only now can we cache it
-        self.assertEqual([('read_link', 'a', ''),
-                          ('read_link', 'a', ''),
-                          ('read_link', 'a', ''),
-                         ], state._log)
-        self.assertEqual([('l', 'target', 6, False, packed_stat)],
-                         entry[1])
-
-        # Another call won't re-read the link
-        self.assertEqual([('read_link', 'a', ''),
-                          ('read_link', 'a', ''),
-                          ('read_link', 'a', ''),
-                         ], state._log)
-        link_or_sha1 = state.update_entry(entry, abspath='a',
-                                          stat_value=stat_value)
-        self.assertEqual('target', link_or_sha1)
-        self.assertEqual([('l', 'target', 6, False, packed_stat)],
-                         entry[1])
-
-    def do_update_entry(self, state, entry, abspath):
-        stat_value = os.lstat(abspath)
-        return state.update_entry(entry, abspath, stat_value)
-
-    def test_update_entry_dir(self):
-        state, entry = self.get_state_with_a()
-        self.build_tree(['a/'])
-        self.assertIs(None, self.do_update_entry(state, entry, 'a'))
-
-    def test_update_entry_dir_unchanged(self):
-        state, entry = self.get_state_with_a()
-        self.build_tree(['a/'])
-        state.adjust_time(+20)
-        self.assertIs(None, self.do_update_entry(state, entry, 'a'))
-        self.assertEqual(dirstate.DirState.IN_MEMORY_MODIFIED,
-                         state._dirblock_state)
-        state.save()
-        self.assertEqual(dirstate.DirState.IN_MEMORY_UNMODIFIED,
-                         state._dirblock_state)
-        self.assertIs(None, self.do_update_entry(state, entry, 'a'))
-        self.assertEqual(dirstate.DirState.IN_MEMORY_UNMODIFIED,
-                         state._dirblock_state)
-
-    def test_update_entry_file_unchanged(self):
-        state, _ = self.get_state_with_a()
-        tree = self.make_branch_and_tree('tree')
-        tree.lock_write()
-        self.build_tree(['tree/a'])
-        tree.add(['a'], ['a-id'])
-        with_a_id = tree.commit('witha')
-        self.addCleanup(tree.unlock)
-        state.set_parent_trees(
-            [(with_a_id, tree.branch.repository.revision_tree(with_a_id))],
-            [])
-        entry = state._get_entry(0, path_utf8='a')
-        self.build_tree(['a'])
-        sha1sum = 'b50e5406bb5e153ebbeb20268fcf37c87e1ecfb6'
-        state.adjust_time(+20)
-        self.assertEqual(sha1sum, self.do_update_entry(state, entry, 'a'))
-        self.assertEqual(dirstate.DirState.IN_MEMORY_MODIFIED,
-                         state._dirblock_state)
-        state.save()
-        self.assertEqual(dirstate.DirState.IN_MEMORY_UNMODIFIED,
-                         state._dirblock_state)
-        self.assertEqual(sha1sum, self.do_update_entry(state, entry, 'a'))
-        self.assertEqual(dirstate.DirState.IN_MEMORY_UNMODIFIED,
-                         state._dirblock_state)
-
-    def create_and_test_file(self, state, entry):
-        """Create a file at 'a' and verify the state finds it during update.
-
-        The state should already be versioning *something* at 'a'. This makes
-        sure that state.update_entry recognizes it as a file.
-        """
-        self.build_tree(['a'])
-        stat_value = os.lstat('a')
-        packed_stat = dirstate.pack_stat(stat_value)
-
-        link_or_sha1 = self.do_update_entry(state, entry, abspath='a')
-        self.assertEqual(None, link_or_sha1)
-        self.assertEqual([('f', '', 14, False, dirstate.DirState.NULLSTAT)],
-                         entry[1])
-        return packed_stat
-
-    def create_and_test_dir(self, state, entry):
-        """Create a directory at 'a' and verify the state finds it.
-
-        The state should already be versioning *something* at 'a'. This makes
-        sure that state.update_entry recognizes it as a directory.
-        """
-        self.build_tree(['a/'])
-        stat_value = os.lstat('a')
-        packed_stat = dirstate.pack_stat(stat_value)
-
-        link_or_sha1 = self.do_update_entry(state, entry, abspath='a')
-        self.assertIs(None, link_or_sha1)
-        self.assertEqual([('d', '', 0, False, packed_stat)], entry[1])
-
-        return packed_stat
-
-    def create_and_test_symlink(self, state, entry):
-        """Create a symlink at 'a' and verify the state finds it.
-
-        The state should already be versioning *something* at 'a'. This makes
-        sure that state.update_entry recognizes it as a symlink.
-
-        This should not be called if this platform does not have symlink
-        support.
-        """
-        # caller should care about skipping test on platforms without symlinks
-        os.symlink('path/to/foo', 'a')
-
-        stat_value = os.lstat('a')
-        packed_stat = dirstate.pack_stat(stat_value)
-
-        link_or_sha1 = self.do_update_entry(state, entry, abspath='a')
-        self.assertEqual('path/to/foo', link_or_sha1)
-        self.assertEqual([('l', 'path/to/foo', 11, False, packed_stat)],
-                         entry[1])
-        return packed_stat
-
-    def test_update_file_to_dir(self):
-        """If a file changes to a directory we return None for the sha.
-        We also update the inventory record.
-        """
-        state, entry = self.get_state_with_a()
-        # The file sha1 won't be cached unless the file is old
-        state.adjust_time(+10)
-        self.create_and_test_file(state, entry)
-        os.remove('a')
-        self.create_and_test_dir(state, entry)
-
-    def test_update_file_to_symlink(self):
-        """File becomes a symlink"""
-        self.requireFeature(SymlinkFeature)
-        state, entry = self.get_state_with_a()
-        # The file sha1 won't be cached unless the file is old
-        state.adjust_time(+10)
-        self.create_and_test_file(state, entry)
-        os.remove('a')
-        self.create_and_test_symlink(state, entry)
-
-    def test_update_dir_to_file(self):
-        """Directory becoming a file updates the entry."""
-        state, entry = self.get_state_with_a()
-        # The file sha1 won't be cached unless the file is old
-        state.adjust_time(+10)
-        self.create_and_test_dir(state, entry)
-        os.rmdir('a')
-        self.create_and_test_file(state, entry)
-
-    def test_update_dir_to_symlink(self):
-        """Directory becomes a symlink"""
-        self.requireFeature(SymlinkFeature)
-        state, entry = self.get_state_with_a()
-        # The symlink target won't be cached if it isn't old
-        state.adjust_time(+10)
-        self.create_and_test_dir(state, entry)
-        os.rmdir('a')
-        self.create_and_test_symlink(state, entry)
-
-    def test_update_symlink_to_file(self):
-        """Symlink becomes a file"""
-        self.requireFeature(SymlinkFeature)
-        state, entry = self.get_state_with_a()
-        # The symlink and file info won't be cached unless old
-        state.adjust_time(+10)
-        self.create_and_test_symlink(state, entry)
-        os.remove('a')
-        self.create_and_test_file(state, entry)
-
-    def test_update_symlink_to_dir(self):
-        """Symlink becomes a directory"""
-        self.requireFeature(SymlinkFeature)
-        state, entry = self.get_state_with_a()
-        # The symlink target won't be cached if it isn't old
-        state.adjust_time(+10)
-        self.create_and_test_symlink(state, entry)
-        os.remove('a')
-        self.create_and_test_dir(state, entry)
-
-    def test__is_executable_win32(self):
-        state, entry = self.get_state_with_a()
-        self.build_tree(['a'])
-
-        # Make sure we are using the win32 implementation of _is_executable
-        state._is_executable = state._is_executable_win32
-
-        # The file on disk is not executable, but we are marking it as though
-        # it is. With _is_executable_win32 we ignore what is on disk.
-        entry[1][0] = ('f', '', 0, True, dirstate.DirState.NULLSTAT)
-
-        stat_value = os.lstat('a')
-        packed_stat = dirstate.pack_stat(stat_value)
-
-        state.adjust_time(-10) # Make sure everything is new
-        state.update_entry(entry, abspath='a', stat_value=stat_value)
-
-        # The row is updated, but the executable bit stays set.
-        self.assertEqual([('f', '', 14, True, dirstate.DirState.NULLSTAT)],
-                         entry[1])
-
-        # Make the disk object look old enough to cache (but it won't cache the sha
-        # as it is a new file).
-        state.adjust_time(+20)
-        state.update_entry(entry, abspath='a', stat_value=stat_value)
-        self.assertEqual([('f', '', 14, True, dirstate.DirState.NULLSTAT)],
-            entry[1])
-
-
->>>>>>> 94307c28
 class TestPackStat(TestCaseWithTransport):
 
     def assertPackStat(self, expected, stat_value):
