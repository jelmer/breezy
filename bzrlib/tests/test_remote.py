# Copyright (C) 2006, 2007, 2008 Canonical Ltd
#
# This program is free software; you can redistribute it and/or modify
# it under the terms of the GNU General Public License as published by
# the Free Software Foundation; either version 2 of the License, or
# (at your option) any later version.
#
# This program is distributed in the hope that it will be useful,
# but WITHOUT ANY WARRANTY; without even the implied warranty of
# MERCHANTABILITY or FITNESS FOR A PARTICULAR PURPOSE.  See the
# GNU General Public License for more details.
#
# You should have received a copy of the GNU General Public License
# along with this program; if not, write to the Free Software
# Foundation, Inc., 59 Temple Place, Suite 330, Boston, MA  02111-1307  USA

"""Tests for remote bzrdir/branch/repo/etc

These are proxy objects which act on remote objects by sending messages
through a smart client.  The proxies are to be created when attempting to open
the object given a transport that supports smartserver rpc operations. 

These tests correspond to tests.test_smart, which exercises the server side.
"""

import bz2
from cStringIO import StringIO

from bzrlib import (
    errors,
    graph,
    pack,
    remote,
    repository,
    tests,
    )
from bzrlib.branch import Branch
from bzrlib.bzrdir import BzrDir, BzrDirFormat
from bzrlib.remote import (
    RemoteBranch,
    RemoteBzrDir,
    RemoteBzrDirFormat,
    RemoteRepository,
    )
from bzrlib.revision import NULL_REVISION
from bzrlib.smart import server, medium
from bzrlib.smart.client import _SmartClient
from bzrlib.symbol_versioning import one_four
from bzrlib.transport import get_transport, http
from bzrlib.transport.memory import MemoryTransport
from bzrlib.transport.remote import RemoteTransport, RemoteTCPTransport


class BasicRemoteObjectTests(tests.TestCaseWithTransport):

    def setUp(self):
        self.transport_server = server.SmartTCPServer_for_testing
        super(BasicRemoteObjectTests, self).setUp()
        self.transport = self.get_transport()
        # make a branch that can be opened over the smart transport
        self.local_wt = BzrDir.create_standalone_workingtree('.')

    def tearDown(self):
        self.transport.disconnect()
        tests.TestCaseWithTransport.tearDown(self)

    def test_create_remote_bzrdir(self):
        b = remote.RemoteBzrDir(self.transport)
        self.assertIsInstance(b, BzrDir)

    def test_open_remote_branch(self):
        # open a standalone branch in the working directory
        b = remote.RemoteBzrDir(self.transport)
        branch = b.open_branch()
        self.assertIsInstance(branch, Branch)

    def test_remote_repository(self):
        b = BzrDir.open_from_transport(self.transport)
        repo = b.open_repository()
        revid = u'\xc823123123'.encode('utf8')
        self.assertFalse(repo.has_revision(revid))
        self.local_wt.commit(message='test commit', rev_id=revid)
        self.assertTrue(repo.has_revision(revid))

    def test_remote_branch_revision_history(self):
        b = BzrDir.open_from_transport(self.transport).open_branch()
        self.assertEqual([], b.revision_history())
        r1 = self.local_wt.commit('1st commit')
        r2 = self.local_wt.commit('1st commit', rev_id=u'\xc8'.encode('utf8'))
        self.assertEqual([r1, r2], b.revision_history())

    def test_find_correct_format(self):
        """Should open a RemoteBzrDir over a RemoteTransport"""
        fmt = BzrDirFormat.find_format(self.transport)
        self.assertTrue(RemoteBzrDirFormat
                        in BzrDirFormat._control_server_formats)
        self.assertIsInstance(fmt, remote.RemoteBzrDirFormat)

    def test_open_detected_smart_format(self):
        fmt = BzrDirFormat.find_format(self.transport)
        d = fmt.open(self.transport)
        self.assertIsInstance(d, BzrDir)

    def test_remote_branch_repr(self):
        b = BzrDir.open_from_transport(self.transport).open_branch()
        self.assertStartsWith(str(b), 'RemoteBranch(')


class FakeProtocol(object):
    """Lookalike SmartClientRequestProtocolOne allowing body reading tests."""

    def __init__(self, body, fake_client):
        self.body = body
        self._body_buffer = None
        self._fake_client = fake_client

    def read_body_bytes(self, count=-1):
        if self._body_buffer is None:
            self._body_buffer = StringIO(self.body)
        bytes = self._body_buffer.read(count)
        if self._body_buffer.tell() == len(self._body_buffer.getvalue()):
            self._fake_client.expecting_body = False
        return bytes

    def cancel_read_body(self):
        self._fake_client.expecting_body = False

    def read_streamed_body(self):
        return self.body


class FakeClient(_SmartClient):
    """Lookalike for _SmartClient allowing testing."""
    
    def __init__(self, fake_medium_base='fake base'):
        """Create a FakeClient.

        :param responses: A list of response-tuple, body-data pairs to be sent
            back to callers.  A special case is if the response-tuple is
            'unknown verb', then a UnknownSmartMethod will be raised for that
            call, using the second element of the tuple as the verb in the
            exception.
        """
        self.responses = []
        self._calls = []
        self.expecting_body = False
        _SmartClient.__init__(self, FakeMedium(self._calls, fake_medium_base))

    def add_success_response(self, *args):
        self.responses.append(('success', args, None))

    def add_success_response_with_body(self, body, *args):
        self.responses.append(('success', args, body))

    def add_error_response(self, *args):
        self.responses.append(('error', args))

    def add_unknown_method_response(self, verb):
        self.responses.append(('unknown', verb))

    def _get_next_response(self):
        response_tuple = self.responses.pop(0)
        if response_tuple[0] == 'unknown':
            raise errors.UnknownSmartMethod(response_tuple[1])
        elif response_tuple[0] == 'error':
            raise errors.ErrorFromSmartServer(response_tuple[1])
        return response_tuple

    def call(self, method, *args):
        self._calls.append(('call', method, args))
        return self._get_next_response()[1]

    def call_expecting_body(self, method, *args):
        self._calls.append(('call_expecting_body', method, args))
        result = self._get_next_response()
        self.expecting_body = True
        return result[1], FakeProtocol(result[2], self)

    def call_with_body_bytes_expecting_body(self, method, args, body):
        self._calls.append(('call_with_body_bytes_expecting_body', method,
            args, body))
        result = self._get_next_response()
        self.expecting_body = True
        return result[1], FakeProtocol(result[2], self)


class FakeMedium(medium.SmartClientMedium):

    def __init__(self, client_calls, base):
        self._remote_is_at_least_1_2 = True
        self._client_calls = client_calls
        self.base = base

    def disconnect(self):
        self._client_calls.append(('disconnect medium',))


class TestVfsHas(tests.TestCase):

    def test_unicode_path(self):
        client = FakeClient('/')
        client.add_success_response('yes',)
        transport = RemoteTransport('bzr://localhost/', _client=client)
        filename = u'/hell\u00d8'.encode('utf8')
        result = transport.has(filename)
        self.assertEqual(
            [('call', 'has', (filename,))],
            client._calls)
        self.assertTrue(result)


class Test_ClientMedium_remote_path_from_transport(tests.TestCase):
    """Tests for the behaviour of client_medium.remote_path_from_transport."""

    def assertRemotePath(self, expected, client_base, transport_base):
        """Assert that the result of
        SmartClientMedium.remote_path_from_transport is the expected value for
        a given client_base and transport_base.
        """
        client_medium = medium.SmartClientMedium(client_base)
        transport = get_transport(transport_base)
        result = client_medium.remote_path_from_transport(transport)
        self.assertEqual(expected, result)

    def test_remote_path_from_transport(self):
        """SmartClientMedium.remote_path_from_transport calculates a URL for
        the given transport relative to the root of the client base URL.
        """
        self.assertRemotePath('xyz/', 'bzr://host/path', 'bzr://host/xyz')
        self.assertRemotePath(
            'path/xyz/', 'bzr://host/path', 'bzr://host/path/xyz')

    def assertRemotePathHTTP(self, expected, transport_base, relpath):
        """Assert that the result of
        HttpTransportBase.remote_path_from_transport is the expected value for
        a given transport_base and relpath of that transport.  (Note that
        HttpTransportBase is a subclass of SmartClientMedium)
        """
        base_transport = get_transport(transport_base)
        client_medium = base_transport.get_smart_medium()
        cloned_transport = base_transport.clone(relpath)
        result = client_medium.remote_path_from_transport(cloned_transport)
        self.assertEqual(expected, result)
        
    def test_remote_path_from_transport_http(self):
        """Remote paths for HTTP transports are calculated differently to other
        transports.  They are just relative to the client base, not the root
        directory of the host.
        """
        for scheme in ['http:', 'https:', 'bzr+http:', 'bzr+https:']:
            self.assertRemotePathHTTP(
                '../xyz/', scheme + '//host/path', '../xyz/')
            self.assertRemotePathHTTP(
                'xyz/', scheme + '//host/path', 'xyz/')


class TestBzrDirOpenBranch(tests.TestCase):

    def test_branch_present(self):
        transport = MemoryTransport()
        transport.mkdir('quack')
        transport = transport.clone('quack')
        client = FakeClient(transport.base)
        client.add_success_response('ok', '')
        client.add_success_response('ok', '', 'no', 'no', 'no')
        bzrdir = RemoteBzrDir(transport, _client=client)
        result = bzrdir.open_branch()
        self.assertEqual(
            [('call', 'BzrDir.open_branch', ('quack/',)),
             ('call', 'BzrDir.find_repositoryV2', ('quack/',))],
            client._calls)
        self.assertIsInstance(result, RemoteBranch)
        self.assertEqual(bzrdir, result.bzrdir)

    def test_branch_missing(self):
        transport = MemoryTransport()
        transport.mkdir('quack')
        transport = transport.clone('quack')
        client = FakeClient(transport.base)
        client.add_error_response('nobranch')
        bzrdir = RemoteBzrDir(transport, _client=client)
        self.assertRaises(errors.NotBranchError, bzrdir.open_branch)
        self.assertEqual(
            [('call', 'BzrDir.open_branch', ('quack/',))],
            client._calls)

    def test__get_tree_branch(self):
        # _get_tree_branch is a form of open_branch, but it should only ask for
        # branch opening, not any other network requests.
        calls = []
        def open_branch():
            calls.append("Called")
            return "a-branch"
        transport = MemoryTransport()
        # no requests on the network - catches other api calls being made.
        client = FakeClient(transport.base)
        bzrdir = RemoteBzrDir(transport, _client=client)
        # patch the open_branch call to record that it was called.
        bzrdir.open_branch = open_branch
        self.assertEqual((None, "a-branch"), bzrdir._get_tree_branch())
        self.assertEqual(["Called"], calls)
        self.assertEqual([], client._calls)

    def test_url_quoting_of_path(self):
        # Relpaths on the wire should not be URL-escaped.  So "~" should be
        # transmitted as "~", not "%7E".
        transport = RemoteTCPTransport('bzr://localhost/~hello/')
        client = FakeClient(transport.base)
        client.add_success_response('ok', '')
        client.add_success_response('ok', '', 'no', 'no', 'no')
        bzrdir = RemoteBzrDir(transport, _client=client)
        result = bzrdir.open_branch()
        self.assertEqual(
            [('call', 'BzrDir.open_branch', ('~hello/',)),
             ('call', 'BzrDir.find_repositoryV2', ('~hello/',))],
            client._calls)

    def check_open_repository(self, rich_root, subtrees, external_lookup='no'):
        transport = MemoryTransport()
        transport.mkdir('quack')
        transport = transport.clone('quack')
        if rich_root:
            rich_response = 'yes'
        else:
            rich_response = 'no'
        if subtrees:
            subtree_response = 'yes'
        else:
            subtree_response = 'no'
        client = FakeClient(transport.base)
        client.add_success_response(
            'ok', '', rich_response, subtree_response, external_lookup)
        bzrdir = RemoteBzrDir(transport, _client=client)
        result = bzrdir.open_repository()
        self.assertEqual(
            [('call', 'BzrDir.find_repositoryV2', ('quack/',))],
            client._calls)
        self.assertIsInstance(result, RemoteRepository)
        self.assertEqual(bzrdir, result.bzrdir)
        self.assertEqual(rich_root, result._format.rich_root_data)
        self.assertEqual(subtrees, result._format.supports_tree_reference)

    def test_open_repository_sets_format_attributes(self):
        self.check_open_repository(True, True)
        self.check_open_repository(False, True)
        self.check_open_repository(True, False)
        self.check_open_repository(False, False)
        self.check_open_repository(False, False, 'yes')

    def test_old_server(self):
        """RemoteBzrDirFormat should fail to probe if the server version is too
        old.
        """
        self.assertRaises(errors.NotBranchError,
            RemoteBzrDirFormat.probe_transport, OldServerTransport())


class TestBzrDirOpenRepository(tests.TestCase):

    def test_backwards_compat_1_2(self):
        transport = MemoryTransport()
        transport.mkdir('quack')
        transport = transport.clone('quack')
        client = FakeClient(transport.base)
        client.add_unknown_method_response('RemoteRepository.find_repositoryV2')
        client.add_success_response('ok', '', 'no', 'no')
        bzrdir = RemoteBzrDir(transport, _client=client)
        repo = bzrdir.open_repository()
        self.assertEqual(
            [('call', 'BzrDir.find_repositoryV2', ('quack/',)),
             ('call', 'BzrDir.find_repository', ('quack/',))],
            client._calls)


class OldSmartClient(object):
    """A fake smart client for test_old_version that just returns a version one
    response to the 'hello' (query version) command.
    """

    def get_request(self):
        input_file = StringIO('ok\x011\n')
        output_file = StringIO()
        client_medium = medium.SmartSimplePipesClientMedium(
            input_file, output_file)
        return medium.SmartClientStreamMediumRequest(client_medium)

    def protocol_version(self):
        return 1


class OldServerTransport(object):
    """A fake transport for test_old_server that reports it's smart server
    protocol version as version one.
    """

    def __init__(self):
        self.base = 'fake:'

    def get_smart_client(self):
        return OldSmartClient()


class TestBranchLastRevisionInfo(tests.TestCase):

    def test_empty_branch(self):
        # in an empty branch we decode the response properly
        transport = MemoryTransport()
        client = FakeClient(transport.base)
        client.add_success_response('ok', '0', 'null:')
        transport.mkdir('quack')
        transport = transport.clone('quack')
        # we do not want bzrdir to make any remote calls
        bzrdir = RemoteBzrDir(transport, _client=False)
        branch = RemoteBranch(bzrdir, None, _client=client)
        result = branch.last_revision_info()

        self.assertEqual(
            [('call', 'Branch.last_revision_info', ('quack/',))],
            client._calls)
        self.assertEqual((0, NULL_REVISION), result)

    def test_non_empty_branch(self):
        # in a non-empty branch we also decode the response properly
        revid = u'\xc8'.encode('utf8')
        transport = MemoryTransport()
        client = FakeClient(transport.base)
        client.add_success_response('ok', '2', revid)
        transport.mkdir('kwaak')
        transport = transport.clone('kwaak')
        # we do not want bzrdir to make any remote calls
        bzrdir = RemoteBzrDir(transport, _client=False)
        branch = RemoteBranch(bzrdir, None, _client=client)
        result = branch.last_revision_info()

        self.assertEqual(
            [('call', 'Branch.last_revision_info', ('kwaak/',))],
            client._calls)
        self.assertEqual((2, revid), result)


class TestBranchSetLastRevision(tests.TestCase):

    def test_set_empty(self):
        # set_revision_history([]) is translated to calling
        # Branch.set_last_revision(path, '') on the wire.
        transport = MemoryTransport()
        transport.mkdir('branch')
        transport = transport.clone('branch')

        client = FakeClient(transport.base)
        # lock_write
        client.add_success_response('ok', 'branch token', 'repo token')
        # set_last_revision
        client.add_success_response('ok')
        # unlock
        client.add_success_response('ok')
        bzrdir = RemoteBzrDir(transport, _client=False)
        branch = RemoteBranch(bzrdir, None, _client=client)
        # This is a hack to work around the problem that RemoteBranch currently
        # unnecessarily invokes _ensure_real upon a call to lock_write.
        branch._ensure_real = lambda: None
        branch.lock_write()
        client._calls = []
        result = branch.set_revision_history([])
        self.assertEqual(
            [('call', 'Branch.set_last_revision',
                ('branch/', 'branch token', 'repo token', 'null:'))],
            client._calls)
        branch.unlock()
        self.assertEqual(None, result)

    def test_set_nonempty(self):
        # set_revision_history([rev-id1, ..., rev-idN]) is translated to calling
        # Branch.set_last_revision(path, rev-idN) on the wire.
        transport = MemoryTransport()
        transport.mkdir('branch')
        transport = transport.clone('branch')

        client = FakeClient(transport.base)
        # lock_write
        client.add_success_response('ok', 'branch token', 'repo token')
        # set_last_revision
        client.add_success_response('ok')
        # unlock
        client.add_success_response('ok')
        bzrdir = RemoteBzrDir(transport, _client=False)
        branch = RemoteBranch(bzrdir, None, _client=client)
        # This is a hack to work around the problem that RemoteBranch currently
        # unnecessarily invokes _ensure_real upon a call to lock_write.
        branch._ensure_real = lambda: None
        # Lock the branch, reset the record of remote calls.
        branch.lock_write()
        client._calls = []

        result = branch.set_revision_history(['rev-id1', 'rev-id2'])
        self.assertEqual(
            [('call', 'Branch.set_last_revision',
                ('branch/', 'branch token', 'repo token', 'rev-id2'))],
            client._calls)
        branch.unlock()
        self.assertEqual(None, result)

    def test_no_such_revision(self):
        transport = MemoryTransport()
        transport.mkdir('branch')
        transport = transport.clone('branch')
        # A response of 'NoSuchRevision' is translated into an exception.
        client = FakeClient(transport.base)
        # lock_write
        client.add_success_response('ok', 'branch token', 'repo token')
        # set_last_revision
        client.add_error_response('NoSuchRevision', 'rev-id')
        # unlock
        client.add_success_response('ok')

        bzrdir = RemoteBzrDir(transport, _client=False)
        branch = RemoteBranch(bzrdir, None, _client=client)
        branch._ensure_real = lambda: None
        branch.lock_write()
        client._calls = []

        self.assertRaises(
            errors.NoSuchRevision, branch.set_revision_history, ['rev-id'])
        branch.unlock()


class TestBranchSetLastRevisionInfo(tests.TestCase):

    def test_set_last_revision_info(self):
        # set_last_revision_info(num, 'rev-id') is translated to calling
        # Branch.set_last_revision_info(num, 'rev-id') on the wire.
        transport = MemoryTransport()
        transport.mkdir('branch')
        transport = transport.clone('branch')
        client = FakeClient(transport.base)
        # lock_write
        client.add_success_response('ok', 'branch token', 'repo token')
        # set_last_revision
        client.add_success_response('ok')
        # unlock
        client.add_success_response('ok')

        bzrdir = RemoteBzrDir(transport, _client=False)
        branch = RemoteBranch(bzrdir, None, _client=client)
        # This is a hack to work around the problem that RemoteBranch currently
        # unnecessarily invokes _ensure_real upon a call to lock_write.
        branch._ensure_real = lambda: None
        # Lock the branch, reset the record of remote calls.
        branch.lock_write()
        client._calls = []
        result = branch.set_last_revision_info(1234, 'a-revision-id')
        self.assertEqual(
            [('call', 'Branch.set_last_revision_info',
                ('branch/', 'branch token', 'repo token',
                 '1234', 'a-revision-id'))],
            client._calls)
        self.assertEqual(None, result)

    def test_no_such_revision(self):
        # A response of 'NoSuchRevision' is translated into an exception.
        transport = MemoryTransport()
        transport.mkdir('branch')
        transport = transport.clone('branch')
        client = FakeClient(transport.base)
        # lock_write
        client.add_success_response('ok', 'branch token', 'repo token')
        # set_last_revision
        client.add_error_response('NoSuchRevision', 'revid')
        # unlock
        client.add_success_response('ok')

        bzrdir = RemoteBzrDir(transport, _client=False)
        branch = RemoteBranch(bzrdir, None, _client=client)
        # This is a hack to work around the problem that RemoteBranch currently
        # unnecessarily invokes _ensure_real upon a call to lock_write.
        branch._ensure_real = lambda: None
        # Lock the branch, reset the record of remote calls.
        branch.lock_write()
        client._calls = []

        self.assertRaises(
            errors.NoSuchRevision, branch.set_last_revision_info, 123, 'revid')
        branch.unlock()

    def lock_remote_branch(self, branch):
        """Trick a RemoteBranch into thinking it is locked."""
        branch._lock_mode = 'w'
        branch._lock_count = 2
        branch._lock_token = 'branch token'
        branch._repo_lock_token = 'repo token'

    def test_backwards_compatibility(self):
        """If the server does not support the Branch.set_last_revision_info
        verb (which is new in 1.4), then the client falls back to VFS methods.
        """
        # This test is a little messy.  Unlike most tests in this file, it
        # doesn't purely test what a Remote* object sends over the wire, and
        # how it reacts to responses from the wire.  It instead relies partly
        # on asserting that the RemoteBranch will call
        # self._real_branch.set_last_revision_info(...).

        # First, set up our RemoteBranch with a FakeClient that raises
        # UnknownSmartMethod, and a StubRealBranch that logs how it is called.
        transport = MemoryTransport()
        transport.mkdir('branch')
        transport = transport.clone('branch')
        client = FakeClient(transport.base)
        client.add_unknown_method_response('Branch.set_last_revision_info')
        bzrdir = RemoteBzrDir(transport, _client=False)
        branch = RemoteBranch(bzrdir, None, _client=client)
        class StubRealBranch(object):
            def __init__(self):
                self.calls = []
            def set_last_revision_info(self, revno, revision_id):
                self.calls.append(
                    ('set_last_revision_info', revno, revision_id))
        real_branch = StubRealBranch()
        branch._real_branch = real_branch
        self.lock_remote_branch(branch)

        # Call set_last_revision_info, and verify it behaved as expected.
        result = branch.set_last_revision_info(1234, 'a-revision-id')
        self.assertEqual(
            [('call', 'Branch.set_last_revision_info',
                ('branch/', 'branch token', 'repo token',
                 '1234', 'a-revision-id')),],
            client._calls)
        self.assertEqual(
            [('set_last_revision_info', 1234, 'a-revision-id')],
            real_branch.calls)

    def test_unexpected_error(self):
        # A response of 'NoSuchRevision' is translated into an exception.
        transport = MemoryTransport()
        transport.mkdir('branch')
        transport = transport.clone('branch')
        client = FakeClient(transport.base)
        # lock_write
        client.add_success_response('ok', 'branch token', 'repo token')
        # set_last_revision
        client.add_error_response('UnexpectedError')
        # unlock
        client.add_success_response('ok')

        bzrdir = RemoteBzrDir(transport, _client=False)
        branch = RemoteBranch(bzrdir, None, _client=client)
        # This is a hack to work around the problem that RemoteBranch currently
        # unnecessarily invokes _ensure_real upon a call to lock_write.
        branch._ensure_real = lambda: None
        # Lock the branch, reset the record of remote calls.
        branch.lock_write()
        client._calls = []

        err = self.assertRaises(
            errors.ErrorFromSmartServer,
            branch.set_last_revision_info, 123, 'revid')
        self.assertEqual(('UnexpectedError',), err.error_tuple)
        branch.unlock()


class TestBranchControlGetBranchConf(tests.TestCaseWithMemoryTransport):
    """Getting the branch configuration should use an abstract method not vfs.
    """

    def test_get_branch_conf(self):
        raise tests.KnownFailure('branch.conf is not retrieved by get_config_file')
        ## # We should see that branch.get_config() does a single rpc to get the
        ## # remote configuration file, abstracting away where that is stored on
        ## # the server.  However at the moment it always falls back to using the
        ## # vfs, and this would need some changes in config.py.

        ## # in an empty branch we decode the response properly
        ## client = FakeClient([(('ok', ), '# config file body')], self.get_url())
        ## # we need to make a real branch because the remote_branch.control_files
        ## # will trigger _ensure_real.
        ## branch = self.make_branch('quack')
        ## transport = branch.bzrdir.root_transport
        ## # we do not want bzrdir to make any remote calls
        ## bzrdir = RemoteBzrDir(transport, _client=False)
        ## branch = RemoteBranch(bzrdir, None, _client=client)
        ## config = branch.get_config()
        ## self.assertEqual(
        ##     [('call_expecting_body', 'Branch.get_config_file', ('quack/',))],
        ##     client._calls)


class TestBranchLockWrite(tests.TestCase):

    def test_lock_write_unlockable(self):
        transport = MemoryTransport()
        client = FakeClient(transport.base)
        client.add_error_response('UnlockableTransport')
        transport.mkdir('quack')
        transport = transport.clone('quack')
        # we do not want bzrdir to make any remote calls
        bzrdir = RemoteBzrDir(transport, _client=False)
        branch = RemoteBranch(bzrdir, None, _client=client)
        self.assertRaises(errors.UnlockableTransport, branch.lock_write)
        self.assertEqual(
            [('call', 'Branch.lock_write', ('quack/', '', ''))],
            client._calls)


class TestTransportIsReadonly(tests.TestCase):

    def test_true(self):
        client = FakeClient()
        client.add_success_response('yes')
        transport = RemoteTransport('bzr://example.com/', medium=False,
                                    _client=client)
        self.assertEqual(True, transport.is_readonly())
        self.assertEqual(
            [('call', 'Transport.is_readonly', ())],
            client._calls)

    def test_false(self):
        client = FakeClient()
        client.add_success_response('no')
        transport = RemoteTransport('bzr://example.com/', medium=False,
                                    _client=client)
        self.assertEqual(False, transport.is_readonly())
        self.assertEqual(
            [('call', 'Transport.is_readonly', ())],
            client._calls)

    def test_error_from_old_server(self):
        """bzr 0.15 and earlier servers don't recognise the is_readonly verb.
        
        Clients should treat it as a "no" response, because is_readonly is only
        advisory anyway (a transport could be read-write, but then the
        underlying filesystem could be readonly anyway).
        """
        client = FakeClient()
        client.add_unknown_method_response('Transport.is_readonly')
        transport = RemoteTransport('bzr://example.com/', medium=False,
                                    _client=client)
        self.assertEqual(False, transport.is_readonly())
        self.assertEqual(
            [('call', 'Transport.is_readonly', ())],
            client._calls)


class TestRemoteRepository(tests.TestCase):
    """Base for testing RemoteRepository protocol usage.
    
    These tests contain frozen requests and responses.  We want any changes to 
    what is sent or expected to be require a thoughtful update to these tests
    because they might break compatibility with different-versioned servers.
    """

    def setup_fake_client_and_repository(self, transport_path):
        """Create the fake client and repository for testing with.
        
        There's no real server here; we just have canned responses sent
        back one by one.
        
        :param transport_path: Path below the root of the MemoryTransport
            where the repository will be created.
        """
        transport = MemoryTransport()
        transport.mkdir(transport_path)
        client = FakeClient(transport.base)
        transport = transport.clone(transport_path)
        # we do not want bzrdir to make any remote calls
        bzrdir = RemoteBzrDir(transport, _client=False)
        repo = RemoteRepository(bzrdir, None, _client=client)
        return repo, client


class TestRepositoryGatherStats(TestRemoteRepository):

    def test_revid_none(self):
        # ('ok',), body with revisions and size
        transport_path = 'quack'
        repo, client = self.setup_fake_client_and_repository(transport_path)
        client.add_success_response_with_body(
            'revisions: 2\nsize: 18\n', 'ok')
        result = repo.gather_stats(None)
        self.assertEqual(
            [('call_expecting_body', 'Repository.gather_stats',
             ('quack/','','no'))],
            client._calls)
        self.assertEqual({'revisions': 2, 'size': 18}, result)

    def test_revid_no_committers(self):
        # ('ok',), body without committers
        body = ('firstrev: 123456.300 3600\n'
                'latestrev: 654231.400 0\n'
                'revisions: 2\n'
                'size: 18\n')
        transport_path = 'quick'
        revid = u'\xc8'.encode('utf8')
        repo, client = self.setup_fake_client_and_repository(transport_path)
        client.add_success_response_with_body(body, 'ok')
        result = repo.gather_stats(revid)
        self.assertEqual(
            [('call_expecting_body', 'Repository.gather_stats',
              ('quick/', revid, 'no'))],
            client._calls)
        self.assertEqual({'revisions': 2, 'size': 18,
                          'firstrev': (123456.300, 3600),
                          'latestrev': (654231.400, 0),},
                         result)

    def test_revid_with_committers(self):
        # ('ok',), body with committers
        body = ('committers: 128\n'
                'firstrev: 123456.300 3600\n'
                'latestrev: 654231.400 0\n'
                'revisions: 2\n'
                'size: 18\n')
        transport_path = 'buick'
        revid = u'\xc8'.encode('utf8')
        repo, client = self.setup_fake_client_and_repository(transport_path)
        client.add_success_response_with_body(body, 'ok')
        result = repo.gather_stats(revid, True)
        self.assertEqual(
            [('call_expecting_body', 'Repository.gather_stats',
              ('buick/', revid, 'yes'))],
            client._calls)
        self.assertEqual({'revisions': 2, 'size': 18,
                          'committers': 128,
                          'firstrev': (123456.300, 3600),
                          'latestrev': (654231.400, 0),},
                         result)


class TestRepositoryGetGraph(TestRemoteRepository):

    def test_get_graph(self):
        # get_graph returns a graph with the repository as the
        # parents_provider.
        transport_path = 'quack'
        repo, client = self.setup_fake_client_and_repository(transport_path)
        graph = repo.get_graph()
        self.assertEqual(graph._parents_provider, repo)


class TestRepositoryGetParentMap(TestRemoteRepository):

    def test_get_parent_map_caching(self):
        # get_parent_map returns from cache until unlock()
        # setup a reponse with two revisions
        r1 = u'\u0e33'.encode('utf8')
        r2 = u'\u0dab'.encode('utf8')
        lines = [' '.join([r2, r1]), r1]
        encoded_body = bz2.compress('\n'.join(lines))

        transport_path = 'quack'
        repo, client = self.setup_fake_client_and_repository(transport_path)
        client.add_success_response_with_body(encoded_body, 'ok')
        client.add_success_response_with_body(encoded_body, 'ok')
        repo.lock_read()
        graph = repo.get_graph()
        parents = graph.get_parent_map([r2])
        self.assertEqual({r2: (r1,)}, parents)
        # locking and unlocking deeper should not reset
        repo.lock_read()
        repo.unlock()
        parents = graph.get_parent_map([r1])
        self.assertEqual({r1: (NULL_REVISION,)}, parents)
        self.assertEqual(
            [('call_with_body_bytes_expecting_body',
              'Repository.get_parent_map', ('quack/', r2), '\n\n0')],
            client._calls)
        repo.unlock()
        # now we call again, and it should use the second response.
        repo.lock_read()
        graph = repo.get_graph()
        parents = graph.get_parent_map([r1])
        self.assertEqual({r1: (NULL_REVISION,)}, parents)
        self.assertEqual(
            [('call_with_body_bytes_expecting_body',
              'Repository.get_parent_map', ('quack/', r2), '\n\n0'),
             ('call_with_body_bytes_expecting_body',
              'Repository.get_parent_map', ('quack/', r1), '\n\n0'),
            ],
            client._calls)
        repo.unlock()

    def test_get_parent_map_reconnects_if_unknown_method(self):
        transport_path = 'quack'
        repo, client = self.setup_fake_client_and_repository(transport_path)
        client.add_unknown_method_response('Repository,get_parent_map')
        client.add_success_response_with_body('', 'ok')
        self.assertTrue(client._medium._remote_is_at_least_1_2)
        rev_id = 'revision-id'
        expected_deprecations = [
            'bzrlib.remote.RemoteRepository.get_revision_graph was deprecated '
            'in version 1.4.']
        parents = self.callDeprecated(
            expected_deprecations, repo.get_parent_map, [rev_id])
        self.assertEqual(
            [('call_with_body_bytes_expecting_body',
              'Repository.get_parent_map', ('quack/', rev_id), '\n\n0'),
             ('disconnect medium',),
             ('call_expecting_body', 'Repository.get_revision_graph',
              ('quack/', ''))],
            client._calls)
        # The medium is now marked as being connected to an older server
        self.assertFalse(client._medium._remote_is_at_least_1_2)

    def test_get_parent_map_fallback_parentless_node(self):
        """get_parent_map falls back to get_revision_graph on old servers.  The
        results from get_revision_graph are tweaked to match the get_parent_map
        API.

        Specifically, a {key: ()} result from get_revision_graph means "no
        parents" for that key, which in get_parent_map results should be
        represented as {key: ('null:',)}.

        This is the test for https://bugs.launchpad.net/bzr/+bug/214894
        """
        rev_id = 'revision-id'
        transport_path = 'quack'
        repo, client = self.setup_fake_client_and_repository(transport_path)
        client.add_success_response_with_body(rev_id, 'ok')
        client._medium._remote_is_at_least_1_2 = False
        expected_deprecations = [
            'bzrlib.remote.RemoteRepository.get_revision_graph was deprecated '
            'in version 1.4.']
        parents = self.callDeprecated(
            expected_deprecations, repo.get_parent_map, [rev_id])
        self.assertEqual(
            [('call_expecting_body', 'Repository.get_revision_graph',
             ('quack/', ''))],
            client._calls)
        self.assertEqual({rev_id: ('null:',)}, parents)

    def test_get_parent_map_unexpected_response(self):
        repo, client = self.setup_fake_client_and_repository('path')
        client.add_success_response('something unexpected!')
        self.assertRaises(
            errors.UnexpectedSmartServerResponse,
            repo.get_parent_map, ['a-revision-id'])


class TestRepositoryGetRevisionGraph(TestRemoteRepository):
    
    def test_null_revision(self):
        # a null revision has the predictable result {}, we should have no wire
        # traffic when calling it with this argument
        transport_path = 'empty'
        repo, client = self.setup_fake_client_and_repository(transport_path)
        client.add_success_response('notused')
        result = self.applyDeprecated(one_four, repo.get_revision_graph,
            NULL_REVISION)
        self.assertEqual([], client._calls)
        self.assertEqual({}, result)

    def test_none_revision(self):
        # with none we want the entire graph
        r1 = u'\u0e33'.encode('utf8')
        r2 = u'\u0dab'.encode('utf8')
        lines = [' '.join([r2, r1]), r1]
        encoded_body = '\n'.join(lines)

        transport_path = 'sinhala'
        repo, client = self.setup_fake_client_and_repository(transport_path)
        client.add_success_response_with_body(encoded_body, 'ok')
        result = self.applyDeprecated(one_four, repo.get_revision_graph)
        self.assertEqual(
            [('call_expecting_body', 'Repository.get_revision_graph',
             ('sinhala/', ''))],
            client._calls)
        self.assertEqual({r1: (), r2: (r1, )}, result)

    def test_specific_revision(self):
        # with a specific revision we want the graph for that
        # with none we want the entire graph
        r11 = u'\u0e33'.encode('utf8')
        r12 = u'\xc9'.encode('utf8')
        r2 = u'\u0dab'.encode('utf8')
        lines = [' '.join([r2, r11, r12]), r11, r12]
        encoded_body = '\n'.join(lines)

        transport_path = 'sinhala'
        repo, client = self.setup_fake_client_and_repository(transport_path)
        client.add_success_response_with_body(encoded_body, 'ok')
        result = self.applyDeprecated(one_four, repo.get_revision_graph, r2)
        self.assertEqual(
            [('call_expecting_body', 'Repository.get_revision_graph',
             ('sinhala/', r2))],
            client._calls)
        self.assertEqual({r11: (), r12: (), r2: (r11, r12), }, result)

    def test_no_such_revision(self):
        revid = '123'
        transport_path = 'sinhala'
        repo, client = self.setup_fake_client_and_repository(transport_path)
        client.add_error_response('nosuchrevision', revid)
        # also check that the right revision is reported in the error
        self.assertRaises(errors.NoSuchRevision,
            self.applyDeprecated, one_four, repo.get_revision_graph, revid)
        self.assertEqual(
            [('call_expecting_body', 'Repository.get_revision_graph',
             ('sinhala/', revid))],
            client._calls)

    def test_unexpected_error(self):
        revid = '123'
        transport_path = 'sinhala'
        repo, client = self.setup_fake_client_and_repository(transport_path)
        client.add_error_response('AnUnexpectedError')
        e = self.assertRaises(errors.ErrorFromSmartServer,
            self.applyDeprecated, one_four, repo.get_revision_graph, revid)
        self.assertEqual(('AnUnexpectedError',), e.error_tuple)

        
class TestRepositoryIsShared(TestRemoteRepository):

    def test_is_shared(self):
        # ('yes', ) for Repository.is_shared -> 'True'.
        transport_path = 'quack'
        repo, client = self.setup_fake_client_and_repository(transport_path)
        client.add_success_response('yes')
        result = repo.is_shared()
        self.assertEqual(
            [('call', 'Repository.is_shared', ('quack/',))],
            client._calls)
        self.assertEqual(True, result)

    def test_is_not_shared(self):
        # ('no', ) for Repository.is_shared -> 'False'.
        transport_path = 'qwack'
        repo, client = self.setup_fake_client_and_repository(transport_path)
        client.add_success_response('no')
        result = repo.is_shared()
        self.assertEqual(
            [('call', 'Repository.is_shared', ('qwack/',))],
            client._calls)
        self.assertEqual(False, result)


class TestRepositoryLockWrite(TestRemoteRepository):

    def test_lock_write(self):
        transport_path = 'quack'
        repo, client = self.setup_fake_client_and_repository(transport_path)
        client.add_success_response('ok', 'a token')
        result = repo.lock_write()
        self.assertEqual(
            [('call', 'Repository.lock_write', ('quack/', ''))],
            client._calls)
        self.assertEqual('a token', result)

    def test_lock_write_already_locked(self):
        transport_path = 'quack'
        repo, client = self.setup_fake_client_and_repository(transport_path)
        client.add_error_response('LockContention')
        self.assertRaises(errors.LockContention, repo.lock_write)
        self.assertEqual(
            [('call', 'Repository.lock_write', ('quack/', ''))],
            client._calls)

    def test_lock_write_unlockable(self):
        transport_path = 'quack'
        repo, client = self.setup_fake_client_and_repository(transport_path)
        client.add_error_response('UnlockableTransport')
        self.assertRaises(errors.UnlockableTransport, repo.lock_write)
        self.assertEqual(
            [('call', 'Repository.lock_write', ('quack/', ''))],
            client._calls)


class TestRepositoryUnlock(TestRemoteRepository):

    def test_unlock(self):
        transport_path = 'quack'
        repo, client = self.setup_fake_client_and_repository(transport_path)
        client.add_success_response('ok', 'a token')
        client.add_success_response('ok')
        repo.lock_write()
        repo.unlock()
        self.assertEqual(
            [('call', 'Repository.lock_write', ('quack/', '')),
             ('call', 'Repository.unlock', ('quack/', 'a token'))],
            client._calls)

    def test_unlock_wrong_token(self):
        # If somehow the token is wrong, unlock will raise TokenMismatch.
        transport_path = 'quack'
        repo, client = self.setup_fake_client_and_repository(transport_path)
        client.add_success_response('ok', 'a token')
        client.add_error_response('TokenMismatch')
        repo.lock_write()
        self.assertRaises(errors.TokenMismatch, repo.unlock)


class TestRepositoryHasRevision(TestRemoteRepository):

    def test_none(self):
        # repo.has_revision(None) should not cause any traffic.
        transport_path = 'quack'
        repo, client = self.setup_fake_client_and_repository(transport_path)

        # The null revision is always there, so has_revision(None) == True.
        self.assertEqual(True, repo.has_revision(NULL_REVISION))

        # The remote repo shouldn't be accessed.
        self.assertEqual([], client._calls)


class TestRepositoryTarball(TestRemoteRepository):

    # This is a canned tarball reponse we can validate against
    tarball_content = (
        'QlpoOTFBWSZTWdGkj3wAAWF/k8aQACBIB//A9+8cIX/v33AACEAYABAECEACNz'
        'JqsgJJFPTSnk1A3qh6mTQAAAANPUHkagkSTEkaA09QaNAAAGgAAAcwCYCZGAEY'
        'mJhMJghpiaYBUkKammSHqNMZQ0NABkNAeo0AGneAevnlwQoGzEzNVzaYxp/1Uk'
        'xXzA1CQX0BJMZZLcPBrluJir5SQyijWHYZ6ZUtVqqlYDdB2QoCwa9GyWwGYDMA'
        'OQYhkpLt/OKFnnlT8E0PmO8+ZNSo2WWqeCzGB5fBXZ3IvV7uNJVE7DYnWj6qwB'
        'k5DJDIrQ5OQHHIjkS9KqwG3mc3t+F1+iujb89ufyBNIKCgeZBWrl5cXxbMGoMs'
        'c9JuUkg5YsiVcaZJurc6KLi6yKOkgCUOlIlOpOoXyrTJjK8ZgbklReDdwGmFgt'
        'dkVsAIslSVCd4AtACSLbyhLHryfb14PKegrVDba+U8OL6KQtzdM5HLjAc8/p6n'
        '0lgaWU8skgO7xupPTkyuwheSckejFLK5T4ZOo0Gda9viaIhpD1Qn7JqqlKAJqC'
        'QplPKp2nqBWAfwBGaOwVrz3y1T+UZZNismXHsb2Jq18T+VaD9k4P8DqE3g70qV'
        'JLurpnDI6VS5oqDDPVbtVjMxMxMg4rzQVipn2Bv1fVNK0iq3Gl0hhnnHKm/egy'
        'nWQ7QH/F3JFOFCQ0aSPfA='
        ).decode('base64')

    def test_repository_tarball(self):
        # Test that Repository.tarball generates the right operations
        transport_path = 'repo'
        expected_calls = [('call_expecting_body', 'Repository.tarball',
                           ('repo/', 'bz2',),),
            ]
        repo, client = self.setup_fake_client_and_repository(transport_path)
        client.add_success_response_with_body(self.tarball_content, 'ok')
        # Now actually ask for the tarball
        tarball_file = repo._get_tarball('bz2')
        try:
            self.assertEqual(expected_calls, client._calls)
            self.assertEqual(self.tarball_content, tarball_file.read())
        finally:
            tarball_file.close()


class TestRemoteRepositoryCopyContent(tests.TestCaseWithTransport):
    """RemoteRepository.copy_content_into optimizations"""

    def test_copy_content_remote_to_local(self):
        self.transport_server = server.SmartTCPServer_for_testing
        src_repo = self.make_repository('repo1')
        src_repo = repository.Repository.open(self.get_url('repo1'))
        # At the moment the tarball-based copy_content_into can't write back
        # into a smart server.  It would be good if it could upload the
        # tarball; once that works we'd have to create repositories of
        # different formats. -- mbp 20070410
        dest_url = self.get_vfs_only_url('repo2')
        dest_bzrdir = BzrDir.create(dest_url)
        dest_repo = dest_bzrdir.create_repository()
        self.assertFalse(isinstance(dest_repo, RemoteRepository))
        self.assertTrue(isinstance(src_repo, RemoteRepository))
<<<<<<< HEAD
        src_repo.copy_content_into(dest_repo)
=======
        src_repo.copy_content_into(dest_repo)


class TestRepositoryStreamKnitData(TestRemoteRepository):

    def make_pack_file(self, records):
        pack_file = StringIO()
        pack_writer = pack.ContainerWriter(pack_file.write)
        pack_writer.begin()
        for bytes, names in records:
            pack_writer.add_bytes_record(bytes, names)
        pack_writer.end()
        pack_file.seek(0)
        return pack_file

    def make_pack_stream(self, records):
        pack_serialiser = pack.ContainerSerialiser()
        yield pack_serialiser.begin()
        for bytes, names in records:
            yield pack_serialiser.bytes_record(bytes, names)
        yield pack_serialiser.end()

    def test_bad_pack_from_server(self):
        """A response with invalid data (e.g. it has a record with multiple
        names) triggers an exception.
        
        Not all possible errors will be caught at this stage, but obviously
        malformed data should be.
        """
        record = ('bytes', [('name1',), ('name2',)])
        pack_stream = self.make_pack_stream([record])
        transport_path = 'quack'
        repo, client = self.setup_fake_client_and_repository(transport_path)
        client.add_success_response_with_body(pack_stream, 'ok')
        search = graph.SearchResult(set(['revid']), set(), 1, set(['revid']))
        stream = repo.get_data_stream_for_search(search)
        self.assertRaises(errors.SmartProtocolError, list, stream)
    
    def test_backwards_compatibility(self):
        """If the server doesn't recognise this request, fallback to VFS."""
        repo, client = self.setup_fake_client_and_repository('path')
        client.add_unknown_method_response(
            'Repository.stream_revisions_chunked')
        self.mock_called = False
        repo._real_repository = MockRealRepository(self)
        search = graph.SearchResult(set(['revid']), set(), 1, set(['revid']))
        repo.get_data_stream_for_search(search)
        self.assertTrue(self.mock_called)
        self.failIf(client.expecting_body,
            "The protocol has been left in an unclean state that will cause "
            "TooManyConcurrentRequests errors.")


class MockRealRepository(object):
    """Helper class for TestRepositoryStreamKnitData.test_unknown_method."""

    def __init__(self, test):
        self.test = test

    def get_data_stream_for_search(self, search):
        self.test.assertEqual(set(['revid']), search.get_keys())
        self.test.mock_called = True

>>>>>>> aab45b76
<|MERGE_RESOLUTION|>--- conflicted
+++ resolved
@@ -1152,70 +1152,4 @@
         dest_repo = dest_bzrdir.create_repository()
         self.assertFalse(isinstance(dest_repo, RemoteRepository))
         self.assertTrue(isinstance(src_repo, RemoteRepository))
-<<<<<<< HEAD
-        src_repo.copy_content_into(dest_repo)
-=======
-        src_repo.copy_content_into(dest_repo)
-
-
-class TestRepositoryStreamKnitData(TestRemoteRepository):
-
-    def make_pack_file(self, records):
-        pack_file = StringIO()
-        pack_writer = pack.ContainerWriter(pack_file.write)
-        pack_writer.begin()
-        for bytes, names in records:
-            pack_writer.add_bytes_record(bytes, names)
-        pack_writer.end()
-        pack_file.seek(0)
-        return pack_file
-
-    def make_pack_stream(self, records):
-        pack_serialiser = pack.ContainerSerialiser()
-        yield pack_serialiser.begin()
-        for bytes, names in records:
-            yield pack_serialiser.bytes_record(bytes, names)
-        yield pack_serialiser.end()
-
-    def test_bad_pack_from_server(self):
-        """A response with invalid data (e.g. it has a record with multiple
-        names) triggers an exception.
-        
-        Not all possible errors will be caught at this stage, but obviously
-        malformed data should be.
-        """
-        record = ('bytes', [('name1',), ('name2',)])
-        pack_stream = self.make_pack_stream([record])
-        transport_path = 'quack'
-        repo, client = self.setup_fake_client_and_repository(transport_path)
-        client.add_success_response_with_body(pack_stream, 'ok')
-        search = graph.SearchResult(set(['revid']), set(), 1, set(['revid']))
-        stream = repo.get_data_stream_for_search(search)
-        self.assertRaises(errors.SmartProtocolError, list, stream)
-    
-    def test_backwards_compatibility(self):
-        """If the server doesn't recognise this request, fallback to VFS."""
-        repo, client = self.setup_fake_client_and_repository('path')
-        client.add_unknown_method_response(
-            'Repository.stream_revisions_chunked')
-        self.mock_called = False
-        repo._real_repository = MockRealRepository(self)
-        search = graph.SearchResult(set(['revid']), set(), 1, set(['revid']))
-        repo.get_data_stream_for_search(search)
-        self.assertTrue(self.mock_called)
-        self.failIf(client.expecting_body,
-            "The protocol has been left in an unclean state that will cause "
-            "TooManyConcurrentRequests errors.")
-
-
-class MockRealRepository(object):
-    """Helper class for TestRepositoryStreamKnitData.test_unknown_method."""
-
-    def __init__(self, test):
-        self.test = test
-
-    def get_data_stream_for_search(self, search):
-        self.test.assertEqual(set(['revid']), search.get_keys())
-        self.test.mock_called = True
-
->>>>>>> aab45b76
+        src_repo.copy_content_into(dest_repo)