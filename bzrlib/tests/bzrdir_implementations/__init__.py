--- conflicted
+++ resolved
@@ -50,11 +50,6 @@
     loader = TestLoader()
     adapt_modules(test_bzrdir_implementations, adapter, loader, result)
 
-<<<<<<< HEAD
-    ## >>>>>>>
-    # XXX:
-=======
->>>>>>> a46a2263
     # This will always add the tests for smart server transport, regardless of
     # the --transport option the user specified to 'bzr selftest'.
     from bzrlib.smart.server import SmartTCPServer_for_testing, ReadonlySmartTCPServer_for_testing
@@ -72,9 +67,5 @@
                   TestLoader(),
                   smart_server_suite)
     result.addTests(smart_server_suite)
-<<<<<<< HEAD
-    ## >>>>>>>
-=======
->>>>>>> a46a2263
 
     return result