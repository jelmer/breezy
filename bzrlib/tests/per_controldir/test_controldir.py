# Copyright (C) 2006-2011 Canonical Ltd
#
# This program is free software; you can redistribute it and/or modify
# it under the terms of the GNU General Public License as published by
# the Free Software Foundation; either version 2 of the License, or
# (at your option) any later version.
#
# This program is distributed in the hope that it will be useful,
# but WITHOUT ANY WARRANTY; without even the implied warranty of
# MERCHANTABILITY or FITNESS FOR A PARTICULAR PURPOSE.  See the
# GNU General Public License for more details.
#
# You should have received a copy of the GNU General Public License
# along with this program; if not, write to the Free Software
# Foundation, Inc., 51 Franklin Street, Fifth Floor, Boston, MA 02110-1301 USA

"""Tests for control directory implementations - tests a controldir format."""

from itertools import izip

import bzrlib.branch
from bzrlib import (
    bzrdir,
    check,
    controldir,
    errors,
    gpg,
    osutils,
    transport,
    ui,
    urlutils,
    workingtree,
    )
import bzrlib.revision
from bzrlib.tests import (
    fixtures,
    ChrootedTestCase,
    TestNotApplicable,
    TestSkipped,
    )
from bzrlib.tests.per_controldir import TestCaseWithControlDir
from bzrlib.transport.local import LocalTransport
from bzrlib.ui import (
    CannedInputUIFactory,
    )
from bzrlib.remote import (
    RemoteBzrDir,
    RemoteBzrDirFormat,
    RemoteRepository,
    )


class TestControlDir(TestCaseWithControlDir):

    def skipIfNoWorkingTree(self, a_bzrdir):
        """Raises TestSkipped if a_bzrdir doesn't have a working tree.

        If the bzrdir does have a workingtree, this is a no-op.
        """
        try:
            a_bzrdir.open_workingtree()
        except (errors.NotLocalUrl, errors.NoWorkingTree):
            raise TestSkipped("bzrdir on transport %r has no working tree"
                              % a_bzrdir.transport)

    def openWorkingTreeIfLocal(self, a_bzrdir):
        """If a_bzrdir is on a local transport, call open_workingtree() on it.
        """
        if not isinstance(a_bzrdir.root_transport, LocalTransport):
            # it's not local, but that's ok
            return
        a_bzrdir.open_workingtree()

    def createWorkingTreeOrSkip(self, a_bzrdir):
        """Create a working tree on a_bzrdir, or raise TestSkipped.

        A simple wrapper for create_workingtree that translates NotLocalUrl into
        TestSkipped.  Returns the newly created working tree.
        """
        try:
            return a_bzrdir.create_workingtree()
        except (errors.NotLocalUrl, errors.UnsupportedOperation):
            raise TestSkipped("cannot make working tree with transport %r"
                              % a_bzrdir.transport)

    def sproutOrSkip(self, from_bzrdir, to_url, revision_id=None,
                     force_new_repo=False, accelerator_tree=None,
                     create_tree_if_local=True):
        """Sprout from_bzrdir into to_url, or raise TestSkipped.

        A simple wrapper for from_bzrdir.sprout that translates NotLocalUrl into
        TestSkipped.  Returns the newly sprouted bzrdir.
        """
        to_transport = transport.get_transport(to_url)
        if not isinstance(to_transport, LocalTransport):
            raise TestSkipped('Cannot sprout to remote bzrdirs.')
        target = from_bzrdir.sprout(to_url, revision_id=revision_id,
                                    force_new_repo=force_new_repo,
                                    possible_transports=[to_transport],
                                    accelerator_tree=accelerator_tree,
                                    create_tree_if_local=create_tree_if_local)
        return target

    def test_create_null_workingtree(self):
        dir = self.make_bzrdir('dir1')
        dir.create_repository()
        dir.create_branch()
        try:
            wt = dir.create_workingtree(revision_id=bzrlib.revision.NULL_REVISION)
        except (errors.NotLocalUrl, errors.UnsupportedOperation):
            raise TestSkipped("cannot make working tree with transport %r"
                              % dir.transport)
        self.assertEqual([], wt.get_parent_ids())

    def test_destroy_workingtree(self):
        tree = self.make_branch_and_tree('tree')
        self.build_tree(['tree/file'])
        tree.add('file')
        tree.commit('first commit')
        bzrdir = tree.bzrdir
        try:
            bzrdir.destroy_workingtree()
        except errors.UnsupportedOperation:
            raise TestSkipped('Format does not support destroying tree')
        self.assertPathDoesNotExist('tree/file')
        self.assertRaises(errors.NoWorkingTree, bzrdir.open_workingtree)
        bzrdir.create_workingtree()
        self.assertPathExists('tree/file')
        bzrdir.destroy_workingtree_metadata()
        self.assertPathExists('tree/file')
        self.assertRaises(errors.NoWorkingTree, bzrdir.open_workingtree)

    def test_destroy_branch(self):
        branch = self.make_branch('branch')
        bzrdir = branch.bzrdir
        try:
            bzrdir.destroy_branch()
        except (errors.UnsupportedOperation, errors.TransportNotPossible):
            raise TestNotApplicable('Format does not support destroying branch')
        self.assertRaises(errors.NotBranchError, bzrdir.open_branch)
        bzrdir.create_branch()
        bzrdir.open_branch()

    def test_destroy_repository(self):
        repo = self.make_repository('repository')
        bzrdir = repo.bzrdir
        try:
            bzrdir.destroy_repository()
        except (errors.UnsupportedOperation, errors.TransportNotPossible):
            raise TestNotApplicable('Format does not support destroying'
                                    ' repository')
        self.assertRaises(errors.NoRepositoryPresent, bzrdir.open_repository)
        bzrdir.create_repository()
        bzrdir.open_repository()

    def test_open_workingtree_raises_no_working_tree(self):
        """ControlDir.open_workingtree() should raise NoWorkingTree (rather than
        e.g. NotLocalUrl) if there is no working tree.
        """
        dir = self.make_bzrdir('source')
        vfs_dir = bzrdir.BzrDir.open(self.get_vfs_only_url('source'))
        if vfs_dir.has_workingtree():
            # This ControlDir format doesn't support ControlDirs without
            # working trees, so this test is irrelevant.
            return
        self.assertRaises(errors.NoWorkingTree, dir.open_workingtree)

    def test_clone_bzrdir_repository_under_shared(self):
        tree = self.make_branch_and_tree('commit_tree')
        self.build_tree(['foo'], transport=tree.bzrdir.transport.clone('..'))
        tree.add('foo')
        tree.commit('revision 1', rev_id='1')
        dir = self.make_bzrdir('source')
        repo = dir.create_repository()
        repo.fetch(tree.branch.repository)
        self.assertTrue(repo.has_revision('1'))
        try:
            self.make_repository('target', shared=True)
        except errors.IncompatibleFormat:
            return
        target = dir.clone(self.get_url('target/child'))
        self.assertNotEqual(dir.transport.base, target.transport.base)
        self.assertRaises(errors.NoRepositoryPresent, target.open_repository)

    def test_clone_bzrdir_repository_branch_both_under_shared(self):
        # Create a shared repository
        try:
            shared_repo = self.make_repository('shared', shared=True)
        except errors.IncompatibleFormat:
            return
        # Make a branch, 'commit_tree', and working tree outside of the shared
        # repository, and commit some revisions to it.
        tree = self.make_branch_and_tree('commit_tree')
        self.build_tree(['foo'], transport=tree.bzrdir.root_transport)
        tree.add('foo')
        tree.commit('revision 1', rev_id='1')
        tree.bzrdir.open_branch().generate_revision_history(
            bzrlib.revision.NULL_REVISION)
        tree.set_parent_trees([])
        tree.commit('revision 2', rev_id='2')
        # Copy the content (i.e. revisions) from the 'commit_tree' branch's
        # repository into the shared repository.
        tree.branch.repository.copy_content_into(shared_repo)
        # Make a branch 'source' inside the shared repository.
        dir = self.make_bzrdir('shared/source')
        dir.create_branch()
        # Clone 'source' to 'target', also inside the shared repository.
        target = dir.clone(self.get_url('shared/target'))
        # 'source', 'target', and the shared repo all have distinct bzrdirs.
        self.assertNotEqual(dir.transport.base, target.transport.base)
        self.assertNotEqual(dir.transport.base, shared_repo.bzrdir.transport.base)
        # The shared repository will contain revisions from the 'commit_tree'
        # repository, even revisions that are not part of the history of the
        # 'commit_tree' branch.
        self.assertTrue(shared_repo.has_revision('1'))

    def test_clone_bzrdir_repository_branch_only_source_under_shared(self):
        try:
            shared_repo = self.make_repository('shared', shared=True)
        except errors.IncompatibleFormat:
            return
        tree = self.make_branch_and_tree('commit_tree')
        self.build_tree(['commit_tree/foo'])
        tree.add('foo')
        tree.commit('revision 1', rev_id='1')
        tree.branch.bzrdir.open_branch().generate_revision_history(
            bzrlib.revision.NULL_REVISION)
        tree.set_parent_trees([])
        tree.commit('revision 2', rev_id='2')
        tree.branch.repository.copy_content_into(shared_repo)
        if shared_repo.make_working_trees():
            shared_repo.set_make_working_trees(False)
            self.assertFalse(shared_repo.make_working_trees())
        self.assertTrue(shared_repo.has_revision('1'))
        dir = self.make_bzrdir('shared/source')
        dir.create_branch()
        target = dir.clone(self.get_url('target'))
        self.assertNotEqual(dir.transport.base, target.transport.base)
        self.assertNotEqual(dir.transport.base, shared_repo.bzrdir.transport.base)
        branch = target.open_branch()
        self.assertTrue(branch.repository.has_revision('1'))
        self.assertFalse(branch.repository.make_working_trees())
        self.assertTrue(branch.repository.is_shared())

    def test_clone_bzrdir_repository_revision(self):
        # test for revision limiting, [smoke test, not corner case checks].
        # make a repository with some revisions,
        # and clone it with a revision limit.
        #
        tree = self.make_branch_and_tree('commit_tree')
        self.build_tree(['commit_tree/foo'])
        tree.add('foo')
        tree.commit('revision 1', rev_id='1')
        tree.branch.bzrdir.open_branch().generate_revision_history(
            bzrlib.revision.NULL_REVISION)
        tree.set_parent_trees([])
        tree.commit('revision 2', rev_id='2')
        source = self.make_repository('source')
        tree.branch.repository.copy_content_into(source)
        dir = source.bzrdir
        target = dir.clone(self.get_url('target'), revision_id='2')
        raise TestSkipped('revision limiting not strict yet')

    def test_clone_bzrdir_branch_and_repo_fixed_user_id(self):
        # Bug #430868 is about an email containing '.sig'
        self.overrideEnv('BZR_EMAIL', 'murphy@host.sighup.org')
        tree = self.make_branch_and_tree('commit_tree')
        self.build_tree(['commit_tree/foo'])
        tree.add('foo')
        rev1 = tree.commit('revision 1')
        tree_repo = tree.branch.repository
        tree_repo.lock_write()
        tree_repo.start_write_group()
        tree_repo.sign_revision(rev1, gpg.LoopbackGPGStrategy(None))
        tree_repo.commit_write_group()
        tree_repo.unlock()
        target = self.make_branch('target')
        tree.branch.repository.copy_content_into(target.repository)
        tree.branch.copy_content_into(target)
        self.assertTrue(target.repository.has_revision(rev1))
        self.assertEqual(
            tree_repo.get_signature_text(rev1),
            target.repository.get_signature_text(rev1))

    def test_clone_bzrdir_branch_and_repo_into_shared_repo(self):
        # by default cloning into a shared repo uses the shared repo.
        tree = self.make_branch_and_tree('commit_tree')
        self.build_tree(['commit_tree/foo'])
        tree.add('foo')
        tree.commit('revision 1')
        source = self.make_branch('source')
        tree.branch.repository.copy_content_into(source.repository)
        tree.branch.copy_content_into(source)
        try:
            self.make_repository('target', shared=True)
        except errors.IncompatibleFormat:
            return
        dir = source.bzrdir
        target = dir.clone(self.get_url('target/child'))
        self.assertNotEqual(dir.transport.base, target.transport.base)
        self.assertRaises(errors.NoRepositoryPresent, target.open_repository)
        self.assertEqual(source.revision_history(),
                         target.open_branch().revision_history())

    def test_clone_bzrdir_branch_revision(self):
        # test for revision limiting, [smoke test, not corner case checks].
        # make a branch with some revisions,
        # and clone it with a revision limit.
        #
        tree = self.make_branch_and_tree('commit_tree')
        self.build_tree(['commit_tree/foo'])
        tree.add('foo')
        tree.commit('revision 1', rev_id='1')
        tree.commit('revision 2', rev_id='2', allow_pointless=True)
        source = self.make_branch('source')
        tree.branch.repository.copy_content_into(source.repository)
        tree.branch.copy_content_into(source)
        dir = source.bzrdir
        target = dir.clone(self.get_url('target'), revision_id='1')
        self.assertEqual('1', target.open_branch().last_revision())

    def test_clone_on_transport_preserves_repo_format(self):
        if self.bzrdir_format == bzrdir.format_registry.make_bzrdir('default'):
            format = 'knit'
        else:
            format = None
        source_branch = self.make_branch('source', format=format)
        # Ensure no format data is cached
        a_dir = bzrlib.branch.Branch.open_from_transport(
            self.get_transport('source')).bzrdir
        target_transport = self.get_transport('target')
        target_bzrdir = a_dir.clone_on_transport(target_transport)
        target_repo = target_bzrdir.open_repository()
        source_branch = bzrlib.branch.Branch.open(
            self.get_vfs_only_url('source'))
        if isinstance(target_repo, RemoteRepository):
            target_repo._ensure_real()
            target_repo = target_repo._real_repository
        self.assertEqual(target_repo._format, source_branch.repository._format)

    def test_clone_bzrdir_tree_revision(self):
        # test for revision limiting, [smoke test, not corner case checks].
        # make a tree with a revision with a last-revision
        # and clone it with a revision limit.
        # This smoke test just checks the revision-id is right. Tree specific
        # tests will check corner cases.
        tree = self.make_branch_and_tree('source')
        self.build_tree(['source/foo'])
        tree.add('foo')
        tree.commit('revision 1', rev_id='1')
        tree.commit('revision 2', rev_id='2', allow_pointless=True)
        dir = tree.bzrdir
        target = dir.clone(self.get_url('target'), revision_id='1')
        self.skipIfNoWorkingTree(target)
        self.assertEqual(['1'], target.open_workingtree().get_parent_ids())

    def test_clone_bzrdir_into_notrees_repo(self):
        """Cloning into a no-trees repo should not create a working tree"""
        tree = self.make_branch_and_tree('source')
        self.build_tree(['source/foo'])
        tree.add('foo')
        tree.commit('revision 1')

        try:
            repo = self.make_repository('repo', shared=True)
        except errors.IncompatibleFormat:
            raise TestNotApplicable('must support shared repositories')
        if repo.make_working_trees():
            repo.set_make_working_trees(False)
            self.assertFalse(repo.make_working_trees())

        dir = tree.bzrdir
        a_dir = dir.clone(self.get_url('repo/a'))
        a_dir.open_branch()
        self.assertRaises(errors.NoWorkingTree, a_dir.open_workingtree)

    def test_clone_respects_stacked(self):
        branch = self.make_branch('parent')
        child_transport = self.get_transport('child')
        child = branch.bzrdir.clone_on_transport(child_transport,
                                                 stacked_on=branch.base)
        self.assertEqual(child.open_branch().get_stacked_on_url(), branch.base)

    def test_get_branch_reference_on_reference(self):
        """get_branch_reference should return the right url."""
        referenced_branch = self.make_branch('referenced')
        dir = self.make_bzrdir('source')
        try:
            reference = bzrlib.branch.BranchReferenceFormat().initialize(dir,
                target_branch=referenced_branch)
        except errors.IncompatibleFormat:
            # this is ok too, not all formats have to support references.
            return
        self.assertEqual(referenced_branch.bzrdir.root_transport.abspath('') + '/',
            dir.get_branch_reference())

    def test_get_branch_reference_on_non_reference(self):
        """get_branch_reference should return None for non-reference branches."""
        branch = self.make_branch('referenced')
        self.assertEqual(None, branch.bzrdir.get_branch_reference())

    def test_get_branch_reference_no_branch(self):
        """get_branch_reference should not mask NotBranchErrors."""
        dir = self.make_bzrdir('source')
        if dir.has_branch():
            # this format does not support branchless bzrdirs.
            return
        self.assertRaises(errors.NotBranchError, dir.get_branch_reference)

    def test_sprout_bzrdir_empty(self):
        dir = self.make_bzrdir('source')
        target = dir.sprout(self.get_url('target'))
        self.assertNotEqual(dir.transport.base, target.transport.base)
        # creates a new repository branch and tree
        target.open_repository()
        target.open_branch()
        self.openWorkingTreeIfLocal(target)

    def test_sprout_bzrdir_empty_under_shared_repo(self):
        # sprouting an empty dir into a repo uses the repo
        dir = self.make_bzrdir('source')
        try:
            self.make_repository('target', shared=True)
        except errors.IncompatibleFormat:
            return
        target = dir.sprout(self.get_url('target/child'))
        self.assertRaises(errors.NoRepositoryPresent, target.open_repository)
        target.open_branch()
        try:
            target.open_workingtree()
        except errors.NoWorkingTree:
            # Some bzrdirs can never have working trees.
            self.assertFalse(target._format.supports_workingtrees)

    def test_sprout_bzrdir_empty_under_shared_repo_force_new(self):
        # the force_new_repo parameter should force use of a new repo in an empty
        # bzrdir's sprout logic
        dir = self.make_bzrdir('source')
        try:
            self.make_repository('target', shared=True)
        except errors.IncompatibleFormat:
            return
        target = dir.sprout(self.get_url('target/child'), force_new_repo=True)
        target.open_repository()
        target.open_branch()
        self.openWorkingTreeIfLocal(target)

    def test_sprout_bzrdir_with_repository_to_shared(self):
        tree = self.make_branch_and_tree('commit_tree')
        self.build_tree(['commit_tree/foo'])
        tree.add('foo')
        tree.commit('revision 1', rev_id='1')
        tree.bzrdir.open_branch().generate_revision_history(
            bzrlib.revision.NULL_REVISION)
        tree.set_parent_trees([])
        tree.commit('revision 2', rev_id='2')
        source = self.make_repository('source')
        tree.branch.repository.copy_content_into(source)
        dir = source.bzrdir
        try:
            shared_repo = self.make_repository('target', shared=True)
        except errors.IncompatibleFormat:
            return
        target = dir.sprout(self.get_url('target/child'))
        self.assertNotEqual(dir.transport.base, target.transport.base)
        self.assertTrue(shared_repo.has_revision('1'))

    def test_sprout_bzrdir_repository_branch_both_under_shared(self):
        try:
            shared_repo = self.make_repository('shared', shared=True)
        except errors.IncompatibleFormat:
            return
        tree = self.make_branch_and_tree('commit_tree')
        self.build_tree(['commit_tree/foo'])
        tree.add('foo')
        tree.commit('revision 1', rev_id='1')
        tree.bzrdir.open_branch().generate_revision_history(
            bzrlib.revision.NULL_REVISION)
        tree.set_parent_trees([])
        tree.commit('revision 2', rev_id='2')
        tree.branch.repository.copy_content_into(shared_repo)
        dir = self.make_bzrdir('shared/source')
        dir.create_branch()
        target = dir.sprout(self.get_url('shared/target'))
        self.assertNotEqual(dir.transport.base, target.transport.base)
        self.assertNotEqual(dir.transport.base, shared_repo.bzrdir.transport.base)
        self.assertTrue(shared_repo.has_revision('1'))

    def test_sprout_bzrdir_repository_branch_only_source_under_shared(self):
        try:
            shared_repo = self.make_repository('shared', shared=True)
        except errors.IncompatibleFormat:
            return
        tree = self.make_branch_and_tree('commit_tree')
        self.build_tree(['commit_tree/foo'])
        tree.add('foo')
        tree.commit('revision 1', rev_id='1')
        tree.bzrdir.open_branch().generate_revision_history(
            bzrlib.revision.NULL_REVISION)
        tree.set_parent_trees([])
        tree.commit('revision 2', rev_id='2')
        tree.branch.repository.copy_content_into(shared_repo)
        if shared_repo.make_working_trees():
            shared_repo.set_make_working_trees(False)
            self.assertFalse(shared_repo.make_working_trees())
        self.assertTrue(shared_repo.has_revision('1'))
        dir = self.make_bzrdir('shared/source')
        dir.create_branch()
        target = dir.sprout(self.get_url('target'))
        self.assertNotEqual(dir.transport.base, target.transport.base)
        self.assertNotEqual(dir.transport.base, shared_repo.bzrdir.transport.base)
        branch = target.open_branch()
        # The sprouted bzrdir has a branch, so only revisions referenced by
        # that branch are copied, rather than the whole repository.  It's an
        # empty branch, so none are copied.
        self.assertEqual([], branch.repository.all_revision_ids())
        if branch.bzrdir._format.supports_workingtrees:
            self.assertTrue(branch.repository.make_working_trees())
        self.assertFalse(branch.repository.is_shared())

    def test_sprout_bzrdir_repository_under_shared_force_new_repo(self):
        tree = self.make_branch_and_tree('commit_tree')
        self.build_tree(['commit_tree/foo'])
        tree.add('foo')
        tree.commit('revision 1', rev_id='1')
        tree.bzrdir.open_branch().generate_revision_history(
            bzrlib.revision.NULL_REVISION)
        tree.set_parent_trees([])
        tree.commit('revision 2', rev_id='2')
        source = self.make_repository('source')
        tree.branch.repository.copy_content_into(source)
        dir = source.bzrdir
        try:
            shared_repo = self.make_repository('target', shared=True)
        except errors.IncompatibleFormat:
            return
        target = dir.sprout(self.get_url('target/child'), force_new_repo=True)
        self.assertNotEqual(dir.transport.base, target.transport.base)
        self.assertFalse(shared_repo.has_revision('1'))

    def test_sprout_bzrdir_repository_revision(self):
        # test for revision limiting, [smoke test, not corner case checks].
        # make a repository with some revisions,
        # and sprout it with a revision limit.
        #
        tree = self.make_branch_and_tree('commit_tree')
        self.build_tree(['commit_tree/foo'])
        tree.add('foo')
        tree.commit('revision 1', rev_id='1')
        br = tree.bzrdir.open_branch()
        br.set_last_revision_info(0, bzrlib.revision.NULL_REVISION)
        tree.set_parent_trees([])
        tree.commit('revision 2', rev_id='2')
        source = self.make_repository('source')
        tree.branch.repository.copy_content_into(source)
        dir = source.bzrdir
        target = self.sproutOrSkip(dir, self.get_url('target'), revision_id='2')
        raise TestSkipped('revision limiting not strict yet')

    def test_sprout_bzrdir_branch_and_repo_shared(self):
        # sprouting a branch with a repo into a shared repo uses the shared
        # repo
        tree = self.make_branch_and_tree('commit_tree')
        self.build_tree(['commit_tree/foo'])
        tree.add('foo')
        tree.commit('revision 1', rev_id='1')
        source = self.make_branch('source')
        tree.branch.repository.copy_content_into(source.repository)
        tree.bzrdir.open_branch().copy_content_into(source)
        dir = source.bzrdir
        try:
            shared_repo = self.make_repository('target', shared=True)
        except errors.IncompatibleFormat:
            return
        target = dir.sprout(self.get_url('target/child'))
        self.assertTrue(shared_repo.has_revision('1'))

    def test_sprout_bzrdir_branch_and_repo_shared_force_new_repo(self):
        # sprouting a branch with a repo into a shared repo uses the shared
        # repo
        tree = self.make_branch_and_tree('commit_tree')
        self.build_tree(['commit_tree/foo'])
        tree.add('foo')
        tree.commit('revision 1', rev_id='1')
        source = self.make_branch('source')
        tree.branch.repository.copy_content_into(source.repository)
        tree.bzrdir.open_branch().copy_content_into(source)
        dir = source.bzrdir
        try:
            shared_repo = self.make_repository('target', shared=True)
        except errors.IncompatibleFormat:
            return
        target = dir.sprout(self.get_url('target/child'), force_new_repo=True)
        self.assertNotEqual(dir.transport.base, target.transport.base)
        self.assertFalse(shared_repo.has_revision('1'))

    def test_sprout_bzrdir_branch_reference(self):
        # sprouting should create a repository if needed and a sprouted branch.
        referenced_branch = self.make_branch('referenced')
        dir = self.make_bzrdir('source')
        try:
            reference = bzrlib.branch.BranchReferenceFormat().initialize(dir,
                target_branch=referenced_branch)
        except errors.IncompatibleFormat:
            # this is ok too, not all formats have to support references.
            return
        self.assertRaises(errors.NoRepositoryPresent, dir.open_repository)
        target = dir.sprout(self.get_url('target'))
        self.assertNotEqual(dir.transport.base, target.transport.base)
        # we want target to have a branch that is in-place.
        self.assertEqual(target, target.open_branch().bzrdir)
        # and as we dont support repositories being detached yet, a repo in
        # place
        target.open_repository()

    def test_sprout_bzrdir_branch_reference_shared(self):
        # sprouting should create a repository if needed and a sprouted branch.
        referenced_tree = self.make_branch_and_tree('referenced')
        referenced_tree.commit('1', rev_id='1', allow_pointless=True)
        dir = self.make_bzrdir('source')
        try:
            reference = bzrlib.branch.BranchReferenceFormat().initialize(dir,
                target_branch=referenced_tree.branch)
        except errors.IncompatibleFormat:
            # this is ok too, not all formats have to support references.
            return
        self.assertRaises(errors.NoRepositoryPresent, dir.open_repository)
        try:
            shared_repo = self.make_repository('target', shared=True)
        except errors.IncompatibleFormat:
            return
        target = dir.sprout(self.get_url('target/child'))
        self.assertNotEqual(dir.transport.base, target.transport.base)
        # we want target to have a branch that is in-place.
        self.assertEqual(target, target.open_branch().bzrdir)
        # and we want no repository as the target is shared
        self.assertRaises(errors.NoRepositoryPresent,
                          target.open_repository)
        # and we want revision '1' in the shared repo
        self.assertTrue(shared_repo.has_revision('1'))

    def test_sprout_bzrdir_branch_reference_shared_force_new_repo(self):
        # sprouting should create a repository if needed and a sprouted branch.
        referenced_tree = self.make_branch_and_tree('referenced')
        referenced_tree.commit('1', rev_id='1', allow_pointless=True)
        dir = self.make_bzrdir('source')
        try:
            reference = bzrlib.branch.BranchReferenceFormat().initialize(dir,
                target_branch=referenced_tree.branch)
        except errors.IncompatibleFormat:
            # this is ok too, not all formats have to support references.
            return
        self.assertRaises(errors.NoRepositoryPresent, dir.open_repository)
        try:
            shared_repo = self.make_repository('target', shared=True)
        except errors.IncompatibleFormat:
            return
        target = dir.sprout(self.get_url('target/child'), force_new_repo=True)
        self.assertNotEqual(dir.transport.base, target.transport.base)
        # we want target to have a branch that is in-place.
        self.assertEqual(target, target.open_branch().bzrdir)
        # and we want revision '1' in the new repo
        self.assertTrue(target.open_repository().has_revision('1'))
        # but not the shared one
        self.assertFalse(shared_repo.has_revision('1'))

    def test_sprout_bzrdir_branch_revision(self):
        # test for revision limiting, [smoke test, not corner case checks].
        # make a repository with some revisions,
        # and sprout it with a revision limit.
        #
        tree = self.make_branch_and_tree('commit_tree')
        self.build_tree(['commit_tree/foo'])
        tree.add('foo')
        tree.commit('revision 1', rev_id='1')
        tree.commit('revision 2', rev_id='2', allow_pointless=True)
        source = self.make_branch('source')
        tree.branch.repository.copy_content_into(source.repository)
        tree.bzrdir.open_branch().copy_content_into(source)
        dir = source.bzrdir
        target = dir.sprout(self.get_url('target'), revision_id='1')
        self.assertEqual('1', target.open_branch().last_revision())

    def test_sprout_bzrdir_branch_with_tags(self):
        # when sprouting a branch all revisions named in the tags are copied
        # too.
        builder = self.make_branch_builder('source')
        source = fixtures.build_branch_with_non_ancestral_rev(builder)
        try:
            source.tags.set_tag('tag-a', 'rev-2')
        except errors.TagsNotSupported:
            raise TestNotApplicable('Branch format does not support tags.')
        # Now source has a tag not in its ancestry.  Sprout its controldir.
        dir = source.bzrdir
        target = dir.sprout(self.get_url('target'))
        # The tag is present, and so is its revision.
        new_branch = target.open_branch()
        self.assertEqual('rev-2', new_branch.tags.lookup_tag('tag-a'))
        new_branch.repository.get_revision('rev-2')

    def test_sprout_bzrdir_branch_with_absent_tag(self):
        # tags referencing absent revisions are copied (and those absent
        # revisions do not prevent the sprout.)
        builder = self.make_branch_builder('source')
        builder.build_commit(message="Rev 1", rev_id='rev-1')
        source = builder.get_branch()
        try:
            source.tags.set_tag('tag-a', 'missing-rev')
        except errors.TagsNotSupported:
            raise TestNotApplicable('Branch format does not support tags.')
        # Now source has a tag pointing to an absent revision.  Sprout its
        # controldir.
        dir = source.bzrdir
        target = dir.sprout(self.get_url('target'))
        # The tag is present in the target
        new_branch = target.open_branch()
        self.assertEqual('missing-rev', new_branch.tags.lookup_tag('tag-a'))

    def test_sprout_bzrdir_passing_source_branch_with_absent_tag(self):
        # tags referencing absent revisions are copied (and those absent
        # revisions do not prevent the sprout.)
        builder = self.make_branch_builder('source')
        builder.build_commit(message="Rev 1", rev_id='rev-1')
        source = builder.get_branch()
        try:
            source.tags.set_tag('tag-a', 'missing-rev')
        except errors.TagsNotSupported:
            raise TestNotApplicable('Branch format does not support tags.')
        # Now source has a tag pointing to an absent revision.  Sprout its
        # controldir.
        dir = source.bzrdir
        target = dir.sprout(self.get_url('target'), source_branch=source)
        # The tag is present in the target
        new_branch = target.open_branch()
        self.assertEqual('missing-rev', new_branch.tags.lookup_tag('tag-a'))

    def test_sprout_bzrdir_passing_rev_not_source_branch_copies_tags(self):
        # dir.sprout(..., revision_id='rev1') copies rev1, and all the tags of
        # the branch at that bzrdir, the ancestry of all of those, but no other
        # revs (not even the tip of the source branch).
        builder = self.make_branch_builder('source')
        builder.build_commit(message="Base", rev_id='base-rev')
        # Make three parallel lines of ancestry off this base.
        source = builder.get_branch()
        builder.build_commit(message="Rev A1", rev_id='rev-a1')
        builder.build_commit(message="Rev A2", rev_id='rev-a2')
        builder.build_commit(message="Rev A3", rev_id='rev-a3')
        source.set_last_revision_info(1, 'base-rev')
        builder.build_commit(message="Rev B1", rev_id='rev-b1')
        builder.build_commit(message="Rev B2", rev_id='rev-b2')
        builder.build_commit(message="Rev B3", rev_id='rev-b3')
        source.set_last_revision_info(1, 'base-rev')
        builder.build_commit(message="Rev C1", rev_id='rev-c1')
        builder.build_commit(message="Rev C2", rev_id='rev-c2')
        builder.build_commit(message="Rev C3", rev_id='rev-c3')
        # Set the branch tip to A2
        source.set_last_revision_info(3, 'rev-a2')
        try:
            # Create a tag for B2, and for an absent rev
            source.tags.set_tag('tag-non-ancestry', 'rev-b2')
            source.tags.set_tag('tag-absent', 'absent-rev')
        except errors.TagsNotSupported:
            raise TestNotApplicable('Branch format does not support tags.')
        # And ask sprout for C2
        dir = source.bzrdir
        target = dir.sprout(self.get_url('target'), revision_id='rev-c2')
        # The tags are present
        new_branch = target.open_branch()
        self.assertEqual(
            {'tag-absent': 'absent-rev', 'tag-non-ancestry': 'rev-b2'},
            new_branch.tags.get_tag_dict())
        # And the revs for A2, B2 and C2's ancestries are present, but no
        # others.
        self.assertEqual(
            ['base-rev', 'rev-b1', 'rev-b2', 'rev-c1', 'rev-c2'],
            sorted(new_branch.repository.all_revision_ids()))

    def test_sprout_bzrdir_tree_branch_reference(self):
        # sprouting should create a repository if needed and a sprouted branch.
        # the tree state should not be copied.
        referenced_branch = self.make_branch('referencced')
        dir = self.make_bzrdir('source')
        try:
            reference = bzrlib.branch.BranchReferenceFormat().initialize(dir,
                target_branch=referenced_branch)
        except errors.IncompatibleFormat:
            # this is ok too, not all formats have to support references.
            return
        self.assertRaises(errors.NoRepositoryPresent, dir.open_repository)
        tree = self.createWorkingTreeOrSkip(dir)
        self.build_tree(['source/subdir/'])
        tree.add('subdir')
        target = dir.sprout(self.get_url('target'))
        self.assertNotEqual(dir.transport.base, target.transport.base)
        # we want target to have a branch that is in-place.
        self.assertEqual(target, target.open_branch().bzrdir)
        # and as we dont support repositories being detached yet, a repo in
        # place
        target.open_repository()
        result_tree = target.open_workingtree()
        self.assertFalse(result_tree.has_filename('subdir'))

    def test_sprout_bzrdir_tree_branch_reference_revision(self):
        # sprouting should create a repository if needed and a sprouted branch.
        # the tree state should not be copied but the revision changed,
        # and the likewise the new branch should be truncated too
        referenced_branch = self.make_branch('referencced')
        dir = self.make_bzrdir('source')
        try:
            reference = bzrlib.branch.BranchReferenceFormat().initialize(dir,
                target_branch=referenced_branch)
        except errors.IncompatibleFormat:
            # this is ok too, not all formats have to support references.
            return
        self.assertRaises(errors.NoRepositoryPresent, dir.open_repository)
        tree = self.createWorkingTreeOrSkip(dir)
        self.build_tree(['source/foo'])
        tree.add('foo')
        tree.commit('revision 1', rev_id='1')
        tree.commit('revision 2', rev_id='2', allow_pointless=True)
        target = dir.sprout(self.get_url('target'), revision_id='1')
        self.skipIfNoWorkingTree(target)
        self.assertNotEqual(dir.transport.base, target.transport.base)
        # we want target to have a branch that is in-place.
        self.assertEqual(target, target.open_branch().bzrdir)
        # and as we dont support repositories being detached yet, a repo in
        # place
        target.open_repository()
        # we trust that the working tree sprouting works via the other tests.
        self.assertEqual(['1'], target.open_workingtree().get_parent_ids())
        self.assertEqual('1', target.open_branch().last_revision())

    def test_sprout_bzrdir_tree_revision(self):
        # test for revision limiting, [smoke test, not corner case checks].
        # make a tree with a revision with a last-revision
        # and sprout it with a revision limit.
        # This smoke test just checks the revision-id is right. Tree specific
        # tests will check corner cases.
        tree = self.make_branch_and_tree('source')
        self.build_tree(['source/foo'])
        tree.add('foo')
        tree.commit('revision 1', rev_id='1')
        tree.commit('revision 2', rev_id='2', allow_pointless=True)
        dir = tree.bzrdir
        target = self.sproutOrSkip(dir, self.get_url('target'), revision_id='1')
        self.assertEqual(['1'], target.open_workingtree().get_parent_ids())

    def test_sprout_takes_accelerator(self):
        tree = self.make_branch_and_tree('source')
        self.build_tree(['source/foo'])
        tree.add('foo')
        tree.commit('revision 1', rev_id='1')
        tree.commit('revision 2', rev_id='2', allow_pointless=True)
        dir = tree.bzrdir
        target = self.sproutOrSkip(dir, self.get_url('target'),
                                   accelerator_tree=tree)
        self.assertEqual(['2'], target.open_workingtree().get_parent_ids())

    def test_sprout_branch_no_tree(self):
        tree = self.make_branch_and_tree('source')
        self.build_tree(['source/foo'])
        tree.add('foo')
        tree.commit('revision 1', rev_id='1')
        tree.commit('revision 2', rev_id='2', allow_pointless=True)
        dir = tree.bzrdir
        try:
            target = dir.sprout(self.get_url('target'),
                create_tree_if_local=False)
        except errors.MustHaveWorkingTree:
            raise TestNotApplicable("control dir format requires working tree")
        self.assertPathDoesNotExist('target/foo')
        self.assertEqual(tree.branch.last_revision(),
                         target.open_branch().last_revision())

    def test_sprout_with_revision_id_uses_default_stack_on(self):
        # Make a branch with three commits to stack on.
        builder = self.make_branch_builder('stack-on')
        builder.start_series()
        builder.build_commit(message='Rev 1.', rev_id='rev-1')
        builder.build_commit(message='Rev 2.', rev_id='rev-2')
        builder.build_commit(message='Rev 3.', rev_id='rev-3')
        builder.finish_series()
        stack_on = builder.get_branch()
        # Make a bzrdir with a default stacking policy to stack on that branch.
        config = self.make_bzrdir('policy-dir').get_config()
        try:
            config.set_default_stack_on(self.get_url('stack-on'))
        except errors.BzrError:
            raise TestNotApplicable('Only relevant for stackable formats.')
        # Sprout the stacked-on branch into the bzrdir.
        sprouted = stack_on.bzrdir.sprout(
            self.get_url('policy-dir/sprouted'), revision_id='rev-3')
        # Not all revisions are copied into the sprouted repository.
        repo = sprouted.open_repository()
        self.addCleanup(repo.lock_read().unlock)
        self.assertEqual(None, repo.get_parent_map(['rev-1']).get('rev-1'))

    def test_format_initialize_find_open(self):
        # loopback test to check the current format initializes to itself.
        if not self.bzrdir_format.is_supported():
            # unsupported formats are not loopback testable
            # because the default open will not open them and
            # they may not be initializable.
            return
        # for remote formats, there must be no prior assumption about the
        # network name to use - it's possible that this may somehow have got
        # in through an unisolated test though - see
        # <https://bugs.launchpad.net/bzr/+bug/504102>
        self.assertEquals(getattr(self.bzrdir_format,
            '_network_name', None),
            None)
        # supported formats must be able to init and open
        t = self.get_transport()
        readonly_t = self.get_readonly_transport()
        made_control = self.bzrdir_format.initialize(t.base)
<<<<<<< HEAD
        self.failUnless(isinstance(made_control, controldir.ControlDir))
=======
        self.assertIsInstance(made_control, controldir.ControlDir)
>>>>>>> 7d335933
        if isinstance(self.bzrdir_format, RemoteBzrDirFormat):
            return
        self.assertEqual(self.bzrdir_format,
                         controldir.ControlDirFormat.find_format(readonly_t))
        direct_opened_dir = self.bzrdir_format.open(readonly_t)
        opened_dir = bzrdir.BzrDir.open(t.base)
        self.assertEqual(made_control._format,
                         opened_dir._format)
        self.assertEqual(direct_opened_dir._format,
                         opened_dir._format)
        self.assertIsInstance(opened_dir, controldir.ControlDir)

    def test_format_initialize_on_transport_ex(self):
        t = self.get_transport('dir')
        self.assertInitializeEx(t)

    def test_format_initialize_on_transport_ex_use_existing_dir_True(self):
        t = self.get_transport('dir')
        t.ensure_base()
        self.assertInitializeEx(t, use_existing_dir=True)

    def test_format_initialize_on_transport_ex_use_existing_dir_False(self):
        if not self.bzrdir_format.is_supported():
            # Not initializable - not a failure either.
            return
        t = self.get_transport('dir')
        t.ensure_base()
        self.assertRaises(errors.FileExists,
            self.bzrdir_format.initialize_on_transport_ex, t,
            use_existing_dir=False)

    def test_format_initialize_on_transport_ex_create_prefix_True(self):
        t = self.get_transport('missing/dir')
        self.assertInitializeEx(t, create_prefix=True)

    def test_format_initialize_on_transport_ex_create_prefix_False(self):
        if not self.bzrdir_format.is_supported():
            # Not initializable - not a failure either.
            return
        t = self.get_transport('missing/dir')
        self.assertRaises(errors.NoSuchFile, self.assertInitializeEx, t,
            create_prefix=False)

    def test_format_initialize_on_transport_ex_force_new_repo_True(self):
        t = self.get_transport('repo')
        repo_fmt = bzrdir.format_registry.make_bzrdir('1.9')
        repo_name = repo_fmt.repository_format.network_name()
        repo = repo_fmt.initialize_on_transport_ex(t,
            repo_format_name=repo_name, shared_repo=True)[0]
        made_repo, control = self.assertInitializeEx(t.clone('branch'),
            force_new_repo=True, repo_format_name=repo_name)
        if control is None:
            # uninitialisable format
            return
        self.assertNotEqual(repo.bzrdir.root_transport.base,
            made_repo.bzrdir.root_transport.base)

    def test_format_initialize_on_transport_ex_force_new_repo_False(self):
        t = self.get_transport('repo')
        repo_fmt = bzrdir.format_registry.make_bzrdir('1.9')
        repo_name = repo_fmt.repository_format.network_name()
        repo = repo_fmt.initialize_on_transport_ex(t,
            repo_format_name=repo_name, shared_repo=True)[0]
        made_repo, control = self.assertInitializeEx(t.clone('branch'),
            force_new_repo=False, repo_format_name=repo_name)
        if control is None:
            # uninitialisable format
            return
        if not control._format.fixed_components:
            self.assertEqual(repo.bzrdir.root_transport.base,
                made_repo.bzrdir.root_transport.base)

    def test_format_initialize_on_transport_ex_stacked_on(self):
        # trunk is a stackable format.  Note that its in the same server area
        # which is what launchpad does, but not sufficient to exercise the
        # general case.
        trunk = self.make_branch('trunk', format='1.9')
        t = self.get_transport('stacked')
        old_fmt = bzrdir.format_registry.make_bzrdir('pack-0.92')
        repo_name = old_fmt.repository_format.network_name()
        # Should end up with a 1.9 format (stackable)
        repo, control = self.assertInitializeEx(t, need_meta=True,
            repo_format_name=repo_name, stacked_on='../trunk', stack_on_pwd=t.base)
        if control is None:
            # uninitialisable format
            return
        self.assertLength(1, repo._fallback_repositories)

    def test_format_initialize_on_transport_ex_default_stack_on(self):
        # When initialize_on_transport_ex uses a stacked-on branch because of
        # a stacking policy on the target, the location of the fallback
        # repository is the same as the external location of the stacked-on
        # branch.
        balloon = self.make_bzrdir('balloon')
        if isinstance(balloon._format, bzrdir.BzrDirMetaFormat1):
            stack_on = self.make_branch('stack-on', format='1.9')
        else:
            stack_on = self.make_branch('stack-on')
        config = self.make_bzrdir('.').get_config()
        try:
            config.set_default_stack_on('stack-on')
        except errors.BzrError:
            raise TestNotApplicable('Only relevant for stackable formats.')
        # Initialize a bzrdir subject to the policy.
        t = self.get_transport('stacked')
        repo_fmt = bzrdir.format_registry.make_bzrdir('1.9')
        repo_name = repo_fmt.repository_format.network_name()
        repo, control = self.assertInitializeEx(
            t, need_meta=True, repo_format_name=repo_name, stacked_on=None)
        # self.addCleanup(repo.unlock)
        if control is None:
            # uninitialisable format
            return
        # There's one fallback repo, with a public location.
        self.assertLength(1, repo._fallback_repositories)
        fallback_repo = repo._fallback_repositories[0]
        self.assertEqual(
            stack_on.base, fallback_repo.bzrdir.root_transport.base)
        # The bzrdir creates a branch in stacking-capable format.
        new_branch = control.create_branch()
        self.assertTrue(new_branch._format.supports_stacking())

    def test_format_initialize_on_transport_ex_repo_fmt_name_None(self):
        t = self.get_transport('dir')
        repo, control = self.assertInitializeEx(t)
        self.assertEqual(None, repo)

    def test_format_initialize_on_transport_ex_repo_fmt_name_followed(self):
        t = self.get_transport('dir')
        # 1.6 is likely to never be default
        fmt = bzrdir.format_registry.make_bzrdir('1.6')
        repo_name = fmt.repository_format.network_name()
        repo, control = self.assertInitializeEx(t, repo_format_name=repo_name)
        if control is None:
            # uninitialisable format
            return
        if self.bzrdir_format.fixed_components:
            # must stay with the all-in-one-format.
            repo_name = self.bzrdir_format.network_name()
        self.assertEqual(repo_name, repo._format.network_name())

    def assertInitializeEx(self, t, need_meta=False, **kwargs):
        """Execute initialize_on_transport_ex and check it succeeded correctly.

        This involves checking that the disk objects were created, open with
        the same format returned, and had the expected disk format.

        :param t: The transport to initialize on.
        :param **kwargs: Additional arguments to pass to
            initialize_on_transport_ex.
        :return: the resulting repo, control dir tuple.
        """
        if not self.bzrdir_format.is_supported():
            # Not initializable - not a failure either.
            return None, None
        repo, control, require_stacking, repo_policy = \
            self.bzrdir_format.initialize_on_transport_ex(t, **kwargs)
        if repo is not None:
            # Repositories are open write-locked
            self.assertTrue(repo.is_write_locked())
            self.addCleanup(repo.unlock)
        self.assertIsInstance(control, controldir.ControlDir)
        opened = bzrdir.BzrDir.open(t.base)
        expected_format = self.bzrdir_format
        if need_meta and expected_format.fixed_components:
            # Pre-metadir formats change when we are making something that
            # needs a metaformat, because clone is used for push.
            expected_format = bzrdir.BzrDirMetaFormat1()
        if not isinstance(expected_format, RemoteBzrDirFormat):
            self.assertEqual(control._format.network_name(),
                expected_format.network_name())
            self.assertEqual(control._format.network_name(),
                opened._format.network_name())
        self.assertEqual(control.__class__, opened.__class__)
        return repo, control

    def test_format_network_name(self):
        # All control formats must have a network name.
        dir = self.make_bzrdir('.')
        format = dir._format
        # We want to test that the network_name matches the actual format on
        # disk. For local control dirsthat means that using network_name as a
        # key in the registry gives back the same format. For remote obects
        # we check that the network_name of the RemoteBzrDirFormat we have
        # locally matches the actual format present on disk.
        if isinstance(format, RemoteBzrDirFormat):
            dir._ensure_real()
            real_dir = dir._real_bzrdir
            network_name = format.network_name()
            self.assertEqual(real_dir._format.network_name(), network_name)
        else:
            registry = controldir.network_format_registry
            network_name = format.network_name()
            looked_up_format = registry.get(network_name)
            self.assertTrue(
                issubclass(format.__class__, looked_up_format.__class__))
        # The network name must be a byte string.
        self.assertIsInstance(network_name, str)

    def test_open_not_bzrdir(self):
        # test the formats specific behaviour for no-content or similar dirs.
        self.assertRaises(errors.NotBranchError,
                          self.bzrdir_format.open,
                          transport.get_transport(self.get_readonly_url()))

    def test_create_branch(self):
        # a bzrdir can construct a branch and repository for itself.
        if not self.bzrdir_format.is_supported():
            # unsupported formats are not loopback testable
            # because the default open will not open them and
            # they may not be initializable.
            return
        t = self.get_transport()
        made_control = self.bzrdir_format.initialize(t.base)
        made_repo = made_control.create_repository()
        made_branch = made_control.create_branch()
        self.assertIsInstance(made_branch, bzrlib.branch.Branch)
        self.assertEqual(made_control, made_branch.bzrdir)

    def test_open_branch(self):
        if not self.bzrdir_format.is_supported():
            # unsupported formats are not loopback testable
            # because the default open will not open them and
            # they may not be initializable.
            return
        t = self.get_transport()
        made_control = self.bzrdir_format.initialize(t.base)
        made_repo = made_control.create_repository()
        made_branch = made_control.create_branch()
        opened_branch = made_control.open_branch()
        self.assertEqual(made_control, opened_branch.bzrdir)
        self.assertIsInstance(opened_branch, made_branch.__class__)
        self.assertIsInstance(opened_branch._format, made_branch._format.__class__)

    def test_list_branches(self):
        if not self.bzrdir_format.is_supported():
            # unsupported formats are not loopback testable
            # because the default open will not open them and
            # they may not be initializable.
            return
        t = self.get_transport()
        made_control = self.bzrdir_format.initialize(t.base)
        made_repo = made_control.create_repository()
        made_branch = made_control.create_branch()
        branches = made_control.list_branches()
        self.assertEquals(1, len(branches))
        self.assertEquals(made_branch.base, branches[0].base)
        try:
            made_control.destroy_branch()
        except errors.UnsupportedOperation:
            pass # Not all bzrdirs support destroying directories
        else:
            self.assertEquals([], made_control.list_branches())

    def test_create_repository(self):
        # a bzrdir can construct a repository for itself.
        if not self.bzrdir_format.is_supported():
            # unsupported formats are not loopback testable
            # because the default open will not open them and
            # they may not be initializable.
            return
        t = self.get_transport()
        made_control = self.bzrdir_format.initialize(t.base)
        made_repo = made_control.create_repository()
        # Check that we have a repository object.
        made_repo.has_revision('foo')
        self.assertEqual(made_control, made_repo.bzrdir)

    def test_create_repository_shared(self):
        # a bzrdir can create a shared repository or
        # fail appropriately
        if not self.bzrdir_format.is_supported():
            # unsupported formats are not loopback testable
            # because the default open will not open them and
            # they may not be initializable.
            return
        t = self.get_transport()
        made_control = self.bzrdir_format.initialize(t.base)
        try:
            made_repo = made_control.create_repository(shared=True)
        except errors.IncompatibleFormat:
            # Old bzrdir formats don't support shared repositories
            # and should raise IncompatibleFormat
            return
        self.assertTrue(made_repo.is_shared())

    def test_create_repository_nonshared(self):
        # a bzrdir can create a non-shared repository
        if not self.bzrdir_format.is_supported():
            # unsupported formats are not loopback testable
            # because the default open will not open them and
            # they may not be initializable.
            return
        t = self.get_transport()
        made_control = self.bzrdir_format.initialize(t.base)
        made_repo = made_control.create_repository(shared=False)
        self.assertFalse(made_repo.is_shared())

    def test_open_repository(self):
        if not self.bzrdir_format.is_supported():
            # unsupported formats are not loopback testable
            # because the default open will not open them and
            # they may not be initializable.
            return
        t = self.get_transport()
        made_control = self.bzrdir_format.initialize(t.base)
        made_repo = made_control.create_repository()
        opened_repo = made_control.open_repository()
        self.assertEqual(made_control, opened_repo.bzrdir)
        self.assertIsInstance(opened_repo, made_repo.__class__)
        self.assertIsInstance(opened_repo._format, made_repo._format.__class__)

    def test_create_workingtree(self):
        # a bzrdir can construct a working tree for itself.
        if not self.bzrdir_format.is_supported():
            # unsupported formats are not loopback testable
            # because the default open will not open them and
            # they may not be initializable.
            return
        t = self.get_transport()
        made_control = self.bzrdir_format.initialize(t.base)
        made_repo = made_control.create_repository()
        made_branch = made_control.create_branch()
        made_tree = self.createWorkingTreeOrSkip(made_control)
        self.assertIsInstance(made_tree, workingtree.WorkingTree)
        self.assertEqual(made_control, made_tree.bzrdir)

    def test_create_workingtree_revision(self):
        # a bzrdir can construct a working tree for itself @ a specific revision.
        t = self.get_transport()
        source = self.make_branch_and_tree('source')
        source.commit('a', rev_id='a', allow_pointless=True)
        source.commit('b', rev_id='b', allow_pointless=True)
        t.mkdir('new')
        t_new = t.clone('new')
        made_control = self.bzrdir_format.initialize_on_transport(t_new)
        source.branch.repository.clone(made_control)
        source.branch.clone(made_control)
        try:
            made_tree = made_control.create_workingtree(revision_id='a')
        except (errors.NotLocalUrl, errors.UnsupportedOperation):
            raise TestSkipped("Can't make working tree on transport %r" % t)
        self.assertEqual(['a'], made_tree.get_parent_ids())

    def test_open_workingtree(self):
        if not self.bzrdir_format.is_supported():
            # unsupported formats are not loopback testable
            # because the default open will not open them and
            # they may not be initializable.
            return
        # this has to be tested with local access as we still support creating
        # format 6 bzrdirs
        t = self.get_transport()
        try:
            made_control = self.bzrdir_format.initialize(t.base)
            made_repo = made_control.create_repository()
            made_branch = made_control.create_branch()
            made_tree = made_control.create_workingtree()
        except (errors.NotLocalUrl, errors.UnsupportedOperation):
            raise TestSkipped("Can't initialize %r on transport %r"
                              % (self.bzrdir_format, t))
        opened_tree = made_control.open_workingtree()
        self.assertEqual(made_control, opened_tree.bzrdir)
<<<<<<< HEAD
        self.failUnless(isinstance(opened_tree, made_tree.__class__))
        self.failUnless(isinstance(opened_tree._format, made_tree._format.__class__))
=======
        self.assertIsInstance(opened_tree, made_tree.__class__)
        self.assertIsInstance(opened_tree._format, made_tree._format.__class__)
>>>>>>> 7d335933

    def test_root_transport(self):
        dir = self.make_bzrdir('.')
        self.assertEqual(dir.root_transport.base,
                         self.get_transport().base)

    def test_find_repository_no_repo_under_standalone_branch(self):
        # finding a repo stops at standalone branches even if there is a
        # higher repository available.
        try:
            repo = self.make_repository('.', shared=True)
        except errors.IncompatibleFormat:
            # need a shared repository to test this.
            return
        url = self.get_url('intermediate')
        t = self.get_transport()
        t.mkdir('intermediate')
        t.mkdir('intermediate/child')
        made_control = self.bzrdir_format.initialize(url)
        made_control.create_repository()
        innermost_control = self.bzrdir_format.initialize(
            self.get_url('intermediate/child'))
        try:
            child_repo = innermost_control.open_repository()
            # if there is a repository, then the format cannot ever hit this
            # code path.
            return
        except errors.NoRepositoryPresent:
            pass
        self.assertRaises(errors.NoRepositoryPresent,
                          innermost_control.find_repository)

    def test_find_repository_containing_shared_repository(self):
        # find repo inside a shared repo with an empty control dir
        # returns the shared repo.
        try:
            repo = self.make_repository('.', shared=True)
        except errors.IncompatibleFormat:
            # need a shared repository to test this.
            return
        url = self.get_url('childbzrdir')
        self.get_transport().mkdir('childbzrdir')
        made_control = self.bzrdir_format.initialize(url)
        try:
            child_repo = made_control.open_repository()
            # if there is a repository, then the format cannot ever hit this
            # code path.
            return
        except errors.NoRepositoryPresent:
            pass
        found_repo = made_control.find_repository()
        self.assertEqual(repo.bzrdir.root_transport.base,
                         found_repo.bzrdir.root_transport.base)

    def test_find_repository_standalone_with_containing_shared_repository(self):
        # find repo inside a standalone repo inside a shared repo finds the standalone repo
        try:
            containing_repo = self.make_repository('.', shared=True)
        except errors.IncompatibleFormat:
            # need a shared repository to test this.
            return
        child_repo = self.make_repository('childrepo')
        opened_control = bzrdir.BzrDir.open(self.get_url('childrepo'))
        found_repo = opened_control.find_repository()
        self.assertEqual(child_repo.bzrdir.root_transport.base,
                         found_repo.bzrdir.root_transport.base)

    def test_find_repository_shared_within_shared_repository(self):
        # find repo at a shared repo inside a shared repo finds the inner repo
        try:
            containing_repo = self.make_repository('.', shared=True)
        except errors.IncompatibleFormat:
            # need a shared repository to test this.
            return
        url = self.get_url('childrepo')
        self.get_transport().mkdir('childrepo')
        child_control = self.bzrdir_format.initialize(url)
        child_repo = child_control.create_repository(shared=True)
        opened_control = bzrdir.BzrDir.open(self.get_url('childrepo'))
        found_repo = opened_control.find_repository()
        self.assertEqual(child_repo.bzrdir.root_transport.base,
                         found_repo.bzrdir.root_transport.base)
        self.assertNotEqual(child_repo.bzrdir.root_transport.base,
                            containing_repo.bzrdir.root_transport.base)

    def test_find_repository_with_nested_dirs_works(self):
        # find repo inside a bzrdir inside a bzrdir inside a shared repo
        # finds the outer shared repo.
        try:
            repo = self.make_repository('.', shared=True)
        except errors.IncompatibleFormat:
            # need a shared repository to test this.
            return
        url = self.get_url('intermediate')
        t = self.get_transport()
        t.mkdir('intermediate')
        t.mkdir('intermediate/child')
        made_control = self.bzrdir_format.initialize(url)
        try:
            child_repo = made_control.open_repository()
            # if there is a repository, then the format cannot ever hit this
            # code path.
            return
        except errors.NoRepositoryPresent:
            pass
        innermost_control = self.bzrdir_format.initialize(
            self.get_url('intermediate/child'))
        try:
            child_repo = innermost_control.open_repository()
            # if there is a repository, then the format cannot ever hit this
            # code path.
            return
        except errors.NoRepositoryPresent:
            pass
        found_repo = innermost_control.find_repository()
        self.assertEqual(repo.bzrdir.root_transport.base,
                         found_repo.bzrdir.root_transport.base)

    def test_can_and_needs_format_conversion(self):
        # check that we can ask an instance if its upgradable
        dir = self.make_bzrdir('.')
        if dir.can_convert_format():
            # if its default updatable there must be an updater
            # (we force the latest known format as downgrades may not be
            # available
            self.assertTrue(isinstance(dir._format.get_converter(
                format=dir._format), controldir.Converter))
        dir.needs_format_conversion(
            controldir.ControlDirFormat.get_default_format())

    def test_backup_copies_existing(self):
        tree = self.make_branch_and_tree('test')
        self.build_tree(['test/a'])
        tree.add(['a'], ['a-id'])
        tree.commit('some data to be copied.')
        old_url, new_url = tree.bzrdir.backup_bzrdir()
        old_path = urlutils.local_path_from_url(old_url)
        new_path = urlutils.local_path_from_url(new_url)
        self.assertPathExists(old_path)
        self.assertPathExists(new_path)
        for (((dir_relpath1, _), entries1),
             ((dir_relpath2, _), entries2)) in izip(
                osutils.walkdirs(old_path),
                osutils.walkdirs(new_path)):
            self.assertEquals(dir_relpath1, dir_relpath2)
            for f1, f2 in zip(entries1, entries2):
                self.assertEquals(f1[0], f2[0])
                self.assertEquals(f1[2], f2[2])
                if f1[2] == "file":
                    osutils.compare_files(open(f1[4]), open(f2[4]))

    def test_upgrade_new_instance(self):
        """Does an available updater work?"""
        dir = self.make_bzrdir('.')
        # for now, upgrade is not ready for partial bzrdirs.
        dir.create_repository()
        dir.create_branch()
        self.createWorkingTreeOrSkip(dir)
        if dir.can_convert_format():
            # if its default updatable there must be an updater
            # (we force the latest known format as downgrades may not be
            # available
            pb = ui.ui_factory.nested_progress_bar()
            try:
                dir._format.get_converter(format=dir._format).convert(dir, pb)
            finally:
                pb.finished()
            # and it should pass 'check' now.
            check.check_dwim(self.get_url('.'), False, True, True)

    def test_format_description(self):
        dir = self.make_bzrdir('.')
        text = dir._format.get_format_description()
        self.assertTrue(len(text))


class TestBreakLock(TestCaseWithControlDir):

    def test_break_lock_empty(self):
        # break lock on an empty bzrdir should work silently.
        dir = self.make_bzrdir('.')
        try:
            dir.break_lock()
        except NotImplementedError:
            pass

    def test_break_lock_repository(self):
        # break lock with just a repo should unlock the repo.
        repo = self.make_repository('.')
        repo.lock_write()
        lock_repo = repo.bzrdir.open_repository()
        if not lock_repo.get_physical_lock_status():
            # This bzrdir's default repository does not physically lock things
            # and thus this interaction cannot be tested at the interface
            # level.
            repo.unlock()
            return
        # only one yes needed here: it should only be unlocking
        # the repo
        bzrlib.ui.ui_factory = CannedInputUIFactory([True])
        try:
            repo.bzrdir.break_lock()
        except NotImplementedError:
            # this bzrdir does not implement break_lock - so we cant test it.
            repo.unlock()
            return
        lock_repo.lock_write()
        lock_repo.unlock()
        self.assertRaises(errors.LockBroken, repo.unlock)

    def test_break_lock_branch(self):
        # break lock with just a repo should unlock the branch.
        # and not directly try the repository.
        # we test this by making a branch reference to a branch
        # and repository in another bzrdir
        # for pre-metadir formats this will fail, thats ok.
        master = self.make_branch('branch')
        thisdir = self.make_bzrdir('this')
        try:
            bzrlib.branch.BranchReferenceFormat().initialize(
                thisdir, target_branch=master)
        except errors.IncompatibleFormat:
            return
        unused_repo = thisdir.create_repository()
        master.lock_write()
        unused_repo.lock_write()
        try:
            # two yes's : branch and repository. If the repo in this
            # dir is inappropriately accessed, 3 will be needed, and
            # we'll see that because the stream will be fully consumed
            bzrlib.ui.ui_factory = CannedInputUIFactory([True, True, True])
            # determine if the repository will have been locked;
            this_repo_locked = \
                thisdir.open_repository().get_physical_lock_status()
            master.bzrdir.break_lock()
            if this_repo_locked:
                # only two ys should have been read
                self.assertEqual([True],
                    bzrlib.ui.ui_factory.responses)
            else:
                # only one y should have been read
                self.assertEqual([True, True],
                    bzrlib.ui.ui_factory.responses)
            # we should be able to lock a newly opened branch now
            branch = master.bzrdir.open_branch()
            branch.lock_write()
            branch.unlock()
            if this_repo_locked:
                # we should not be able to lock the repository in thisdir as
                # its still held by the explicit lock we took, and the break
                # lock should not have touched it.
                repo = thisdir.open_repository()
                self.assertRaises(errors.LockContention, repo.lock_write)
        finally:
            unused_repo.unlock()
        self.assertRaises(errors.LockBroken, master.unlock)

    def test_break_lock_tree(self):
        # break lock with a tree should unlock the tree but not try the
        # branch explicitly. However this is very hard to test for as we
        # dont have a tree reference class, nor is one needed;
        # the worst case if this code unlocks twice is an extra question
        # being asked.
        tree = self.make_branch_and_tree('.')
        tree.lock_write()
        # three yes's : tree, branch and repository.
        bzrlib.ui.ui_factory = CannedInputUIFactory([True, True, True])
        try:
            tree.bzrdir.break_lock()
        except (NotImplementedError, errors.LockActive):
            # bzrdir does not support break_lock
            # or one of the locked objects (currently only tree does this)
            # raised a LockActive because we do still have a live locked
            # object.
            tree.unlock()
            return
        self.assertEqual([True],
                bzrlib.ui.ui_factory.responses)
        lock_tree = tree.bzrdir.open_workingtree()
        lock_tree.lock_write()
        lock_tree.unlock()
        self.assertRaises(errors.LockBroken, tree.unlock)


class TestTransportConfig(TestCaseWithControlDir):

    def test_get_config(self):
        my_dir = self.make_bzrdir('.')
        config = my_dir.get_config()
        try:
            config.set_default_stack_on('http://example.com')
        except errors.BzrError, e:
            if 'Cannot set config' in str(e):
                self.assertFalse(
                    isinstance(my_dir, (bzrdir.BzrDirMeta1, RemoteBzrDir)),
                    "%r should support configs" % my_dir)
                raise TestNotApplicable(
                    'This BzrDir format does not support configs.')
            else:
                raise
        self.assertEqual('http://example.com', config.get_default_stack_on())
        my_dir2 = bzrdir.BzrDir.open(self.get_url('.'))
        config2 = my_dir2.get_config()
        self.assertEqual('http://example.com', config2.get_default_stack_on())


class ChrootedControlDirTests(ChrootedTestCase):

    def test_find_repository_no_repository(self):
        # loopback test to check the current format fails to find a
        # share repository correctly.
        if not self.bzrdir_format.is_supported():
            # unsupported formats are not loopback testable
            # because the default open will not open them and
            # they may not be initializable.
            return
        # supported formats must be able to init and open
        # - do the vfs initialisation over the basic vfs transport
        # XXX: TODO this should become a 'bzrdirlocation' api call.
        url = self.get_vfs_only_url('subdir')
        transport.get_transport(self.get_vfs_only_url()).mkdir('subdir')
        made_control = self.bzrdir_format.initialize(self.get_url('subdir'))
        try:
            repo = made_control.open_repository()
            # if there is a repository, then the format cannot ever hit this
            # code path.
            return
        except errors.NoRepositoryPresent:
            pass
        made_control = bzrdir.BzrDir.open(self.get_readonly_url('subdir'))
        self.assertRaises(errors.NoRepositoryPresent,
                          made_control.find_repository)


class TestControlDirControlComponent(TestCaseWithControlDir):
    """ControlDir implementations adequately implement ControlComponent."""

    def test_urls(self):
        bd = self.make_bzrdir('bd')
        self.assertIsInstance(bd.user_url, str)
        self.assertEqual(bd.user_url, bd.user_transport.base)
        # for all current bzrdir implementations the user dir must be 
        # above the control dir but we might need to relax that?
        self.assertEqual(bd.control_url.find(bd.user_url), 0)
        self.assertEqual(bd.control_url, bd.control_transport.base)<|MERGE_RESOLUTION|>--- conflicted
+++ resolved
@@ -913,11 +913,7 @@
         t = self.get_transport()
         readonly_t = self.get_readonly_transport()
         made_control = self.bzrdir_format.initialize(t.base)
-<<<<<<< HEAD
-        self.failUnless(isinstance(made_control, controldir.ControlDir))
-=======
         self.assertIsInstance(made_control, controldir.ControlDir)
->>>>>>> 7d335933
         if isinstance(self.bzrdir_format, RemoteBzrDirFormat):
             return
         self.assertEqual(self.bzrdir_format,
@@ -1281,13 +1277,8 @@
                               % (self.bzrdir_format, t))
         opened_tree = made_control.open_workingtree()
         self.assertEqual(made_control, opened_tree.bzrdir)
-<<<<<<< HEAD
-        self.failUnless(isinstance(opened_tree, made_tree.__class__))
-        self.failUnless(isinstance(opened_tree._format, made_tree._format.__class__))
-=======
         self.assertIsInstance(opened_tree, made_tree.__class__)
         self.assertIsInstance(opened_tree._format, made_tree._format.__class__)
->>>>>>> 7d335933
 
     def test_root_transport(self):
         dir = self.make_bzrdir('.')
