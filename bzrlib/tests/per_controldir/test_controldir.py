# Copyright (C) 2006-2011 Canonical Ltd
#
# This program is free software; you can redistribute it and/or modify
# it under the terms of the GNU General Public License as published by
# the Free Software Foundation; either version 2 of the License, or
# (at your option) any later version.
#
# This program is distributed in the hope that it will be useful,
# but WITHOUT ANY WARRANTY; without even the implied warranty of
# MERCHANTABILITY or FITNESS FOR A PARTICULAR PURPOSE.  See the
# GNU General Public License for more details.
#
# You should have received a copy of the GNU General Public License
# along with this program; if not, write to the Free Software
# Foundation, Inc., 51 Franklin Street, Fifth Floor, Boston, MA 02110-1301 USA

"""Tests for control directory implementations - tests a controldir format."""

from itertools import izip

import bzrlib.branch
from bzrlib import (
    bzrdir,
    check,
    controldir,
    errors,
    gpg,
    osutils,
    transport,
    ui,
    urlutils,
    workingtree,
    )
import bzrlib.revision
from bzrlib.tests import (
    fixtures,
    ChrootedTestCase,
    TestNotApplicable,
    TestSkipped,
    )
from bzrlib.tests.per_controldir import TestCaseWithControlDir
from bzrlib.transport.local import LocalTransport
from bzrlib.ui import (
    CannedInputUIFactory,
    )
from bzrlib.remote import (
    RemoteBzrDir,
    RemoteBzrDirFormat,
    RemoteRepository,
    )


class TestControlDir(TestCaseWithControlDir):

    def skipIfNoWorkingTree(self, a_bzrdir):
        """Raises TestSkipped if a_bzrdir doesn't have a working tree.

        If the bzrdir does have a workingtree, this is a no-op.
        """
        try:
            a_bzrdir.open_workingtree()
        except (errors.NotLocalUrl, errors.NoWorkingTree):
            raise TestSkipped("bzrdir on transport %r has no working tree"
                              % a_bzrdir.transport)

    def openWorkingTreeIfLocal(self, a_bzrdir):
        """If a_bzrdir is on a local transport, call open_workingtree() on it.
        """
        if not isinstance(a_bzrdir.root_transport, LocalTransport):
            # it's not local, but that's ok
            return
        a_bzrdir.open_workingtree()

    def createWorkingTreeOrSkip(self, a_bzrdir):
        """Create a working tree on a_bzrdir, or raise TestSkipped.

        A simple wrapper for create_workingtree that translates NotLocalUrl into
        TestSkipped.  Returns the newly created working tree.
        """
        try:
            return a_bzrdir.create_workingtree()
        except (errors.NotLocalUrl, errors.UnsupportedOperation):
            raise TestSkipped("cannot make working tree with transport %r"
                              % a_bzrdir.transport)

    def sproutOrSkip(self, from_bzrdir, to_url, revision_id=None,
                     force_new_repo=False, accelerator_tree=None,
                     create_tree_if_local=True):
        """Sprout from_bzrdir into to_url, or raise TestSkipped.

        A simple wrapper for from_bzrdir.sprout that translates NotLocalUrl into
        TestSkipped.  Returns the newly sprouted bzrdir.
        """
        to_transport = transport.get_transport(to_url)
        if not isinstance(to_transport, LocalTransport):
            raise TestSkipped('Cannot sprout to remote bzrdirs.')
        target = from_bzrdir.sprout(to_url, revision_id=revision_id,
                                    force_new_repo=force_new_repo,
                                    possible_transports=[to_transport],
                                    accelerator_tree=accelerator_tree,
                                    create_tree_if_local=create_tree_if_local)
        return target

    def test_uninitializable(self):
        if self.bzrdir_format.is_initializable():
            raise TestNotApplicable("format is initializable")
        t = self.get_transport()
        self.assertRaises(errors.UninitializableFormat,
            self.bzrdir_format.initialize, t.base)

    def test_create_null_workingtree(self):
        dir = self.make_bzrdir('dir1')
        dir.create_repository()
        dir.create_branch()
        try:
            wt = dir.create_workingtree(revision_id=bzrlib.revision.NULL_REVISION)
        except (errors.NotLocalUrl, errors.UnsupportedOperation):
            raise TestSkipped("cannot make working tree with transport %r"
                              % dir.transport)
        self.assertEqual([], wt.get_parent_ids())

    def test_destroy_workingtree(self):
        tree = self.make_branch_and_tree('tree')
        self.build_tree(['tree/file'])
        tree.add('file')
        tree.commit('first commit')
        bzrdir = tree.bzrdir
        try:
            bzrdir.destroy_workingtree()
        except errors.UnsupportedOperation:
            raise TestSkipped('Format does not support destroying tree')
        self.assertPathDoesNotExist('tree/file')
        self.assertRaises(errors.NoWorkingTree, bzrdir.open_workingtree)
        bzrdir.create_workingtree()
        self.assertPathExists('tree/file')
        bzrdir.destroy_workingtree_metadata()
        self.assertPathExists('tree/file')
        self.assertRaises(errors.NoWorkingTree, bzrdir.open_workingtree)

    def test_destroy_branch(self):
        branch = self.make_branch('branch')
        bzrdir = branch.bzrdir
        try:
            bzrdir.destroy_branch()
        except (errors.UnsupportedOperation, errors.TransportNotPossible):
            raise TestNotApplicable('Format does not support destroying branch')
        self.assertRaises(errors.NotBranchError, bzrdir.open_branch)
        bzrdir.create_branch()
        bzrdir.open_branch()

    def test_destroy_repository(self):
        repo = self.make_repository('repository')
        bzrdir = repo.bzrdir
        try:
            bzrdir.destroy_repository()
        except (errors.UnsupportedOperation, errors.TransportNotPossible):
            raise TestNotApplicable('Format does not support destroying'
                                    ' repository')
        self.assertRaises(errors.NoRepositoryPresent, bzrdir.open_repository)
        bzrdir.create_repository()
        bzrdir.open_repository()

    def test_open_workingtree_raises_no_working_tree(self):
        """ControlDir.open_workingtree() should raise NoWorkingTree (rather than
        e.g. NotLocalUrl) if there is no working tree.
        """
        dir = self.make_bzrdir('source')
        vfs_dir = bzrdir.BzrDir.open(self.get_vfs_only_url('source'))
        if vfs_dir.has_workingtree():
            # This ControlDir format doesn't support ControlDirs without
            # working trees, so this test is irrelevant.
            raise TestNotApplicable("format does not support "
                "control directories without working tree")
        self.assertRaises(errors.NoWorkingTree, dir.open_workingtree)

    def test_clone_bzrdir_repository_under_shared(self):
        tree = self.make_branch_and_tree('commit_tree')
        self.build_tree(['foo'], transport=tree.bzrdir.transport.clone('..'))
        tree.add('foo')
        tree.commit('revision 1', rev_id='1')
        dir = self.make_bzrdir('source')
        repo = dir.create_repository()
        if not repo._format.supports_nesting_repositories:
            raise TestNotApplicable("repository format does not support "
                "nesting")
        repo.fetch(tree.branch.repository)
        self.assertTrue(repo.has_revision('1'))
        try:
            self.make_repository('target', shared=True)
        except errors.IncompatibleFormat:
            raise TestNotApplicable("repository format does not support "
                "shared repositories")
        target = dir.clone(self.get_url('target/child'))
        self.assertNotEqual(dir.transport.base, target.transport.base)
        self.assertRaises(errors.NoRepositoryPresent, target.open_repository)

    def test_clone_bzrdir_repository_branch_both_under_shared(self):
        # Create a shared repository
        try:
            shared_repo = self.make_repository('shared', shared=True)
        except errors.IncompatibleFormat:
            raise TestNotApplicable("repository format does not support "
                "shared repositories")
        if not shared_repo._format.supports_nesting_repositories:
            raise TestNotApplicable("format does not support nesting "
                "repositories")
        # Make a branch, 'commit_tree', and working tree outside of the shared
        # repository, and commit some revisions to it.
        tree = self.make_branch_and_tree('commit_tree')
        self.build_tree(['foo'], transport=tree.bzrdir.root_transport)
        tree.add('foo')
        tree.commit('revision 1', rev_id='1')
        tree.bzrdir.open_branch().generate_revision_history(
            bzrlib.revision.NULL_REVISION)
        tree.set_parent_trees([])
        tree.commit('revision 2', rev_id='2')
        # Copy the content (i.e. revisions) from the 'commit_tree' branch's
        # repository into the shared repository.
        tree.branch.repository.copy_content_into(shared_repo)
        # Make a branch 'source' inside the shared repository.
        dir = self.make_bzrdir('shared/source')
        dir.create_branch()
        # Clone 'source' to 'target', also inside the shared repository.
        target = dir.clone(self.get_url('shared/target'))
        # 'source', 'target', and the shared repo all have distinct bzrdirs.
        self.assertNotEqual(dir.transport.base, target.transport.base)
        self.assertNotEqual(dir.transport.base, shared_repo.bzrdir.transport.base)
        # The shared repository will contain revisions from the 'commit_tree'
        # repository, even revisions that are not part of the history of the
        # 'commit_tree' branch.
        self.assertTrue(shared_repo.has_revision('1'))

    def test_clone_bzrdir_repository_branch_only_source_under_shared(self):
        try:
            shared_repo = self.make_repository('shared', shared=True)
        except errors.IncompatibleFormat:
            raise TestNotApplicable("repository format does not support "
                "shared repositories")
        if not shared_repo._format.supports_nesting_repositories:
            raise TestNotApplicable("format does not support nesting "
                "repositories")
        tree = self.make_branch_and_tree('commit_tree')
        self.build_tree(['commit_tree/foo'])
        tree.add('foo')
        tree.commit('revision 1', rev_id='1')
        tree.branch.bzrdir.open_branch().generate_revision_history(
            bzrlib.revision.NULL_REVISION)
        tree.set_parent_trees([])
        tree.commit('revision 2', rev_id='2')
        tree.branch.repository.copy_content_into(shared_repo)
        if shared_repo.make_working_trees():
            shared_repo.set_make_working_trees(False)
            self.assertFalse(shared_repo.make_working_trees())
        self.assertTrue(shared_repo.has_revision('1'))
        dir = self.make_bzrdir('shared/source')
        dir.create_branch()
        target = dir.clone(self.get_url('target'))
        self.assertNotEqual(dir.transport.base, target.transport.base)
        self.assertNotEqual(dir.transport.base, shared_repo.bzrdir.transport.base)
        branch = target.open_branch()
        self.assertTrue(branch.repository.has_revision('1'))
        self.assertFalse(branch.repository.make_working_trees())
        self.assertTrue(branch.repository.is_shared())

    def test_clone_bzrdir_repository_revision(self):
        # test for revision limiting, [smoke test, not corner case checks].
        # make a repository with some revisions,
        # and clone it with a revision limit.
        #
        tree = self.make_branch_and_tree('commit_tree')
        self.build_tree(['commit_tree/foo'])
        tree.add('foo')
        tree.commit('revision 1', rev_id='1')
        tree.branch.bzrdir.open_branch().generate_revision_history(
            bzrlib.revision.NULL_REVISION)
        tree.set_parent_trees([])
        tree.commit('revision 2', rev_id='2')
        source = self.make_repository('source')
        tree.branch.repository.copy_content_into(source)
        dir = source.bzrdir
        target = dir.clone(self.get_url('target'), revision_id='2')
        raise TestSkipped('revision limiting not strict yet')

    def test_clone_bzrdir_branch_and_repo_fixed_user_id(self):
        # Bug #430868 is about an email containing '.sig'
        self.overrideEnv('BZR_EMAIL', 'murphy@host.sighup.org')
        tree = self.make_branch_and_tree('commit_tree')
        self.build_tree(['commit_tree/foo'])
        tree.add('foo')
        rev1 = tree.commit('revision 1')
        tree_repo = tree.branch.repository
        tree_repo.lock_write()
        tree_repo.start_write_group()
        tree_repo.sign_revision(rev1, gpg.LoopbackGPGStrategy(None))
        tree_repo.commit_write_group()
        tree_repo.unlock()
        target = self.make_branch('target')
        tree.branch.repository.copy_content_into(target.repository)
        tree.branch.copy_content_into(target)
        self.assertTrue(target.repository.has_revision(rev1))
        self.assertEqual(
            tree_repo.get_signature_text(rev1),
            target.repository.get_signature_text(rev1))

    def test_clone_bzrdir_branch_and_repo_into_shared_repo(self):
        # by default cloning into a shared repo uses the shared repo.
        tree = self.make_branch_and_tree('commit_tree')
        self.build_tree(['commit_tree/foo'])
        tree.add('foo')
        tree.commit('revision 1')
        source = self.make_branch('source')
        tree.branch.repository.copy_content_into(source.repository)
        tree.branch.copy_content_into(source)
        try:
            shared_repo = self.make_repository('target', shared=True)
        except errors.IncompatibleFormat:
            raise TestNotApplicable("repository format does not support "
                "shared repositories")
        if not shared_repo._format.supports_nesting_repositories:
            raise TestNotApplicable("format does not support nesting "
                "repositories")
        dir = source.bzrdir
        target = dir.clone(self.get_url('target/child'))
        self.assertNotEqual(dir.transport.base, target.transport.base)
        self.assertRaises(errors.NoRepositoryPresent, target.open_repository)
        self.assertEqual(source.last_revision(),
                         target.open_branch().last_revision())

    def test_clone_bzrdir_branch_revision(self):
        # test for revision limiting, [smoke test, not corner case checks].
        # make a branch with some revisions,
        # and clone it with a revision limit.
        #
        tree = self.make_branch_and_tree('commit_tree')
        self.build_tree(['commit_tree/foo'])
        tree.add('foo')
        tree.commit('revision 1', rev_id='1')
        tree.commit('revision 2', rev_id='2', allow_pointless=True)
        source = self.make_branch('source')
        tree.branch.repository.copy_content_into(source.repository)
        tree.branch.copy_content_into(source)
        dir = source.bzrdir
        target = dir.clone(self.get_url('target'), revision_id='1')
        self.assertEqual('1', target.open_branch().last_revision())

    def test_clone_on_transport_preserves_repo_format(self):
        if self.bzrdir_format == bzrdir.format_registry.make_bzrdir('default'):
            format = 'knit'
        else:
            format = None
        source_branch = self.make_branch('source', format=format)
        # Ensure no format data is cached
        a_dir = bzrlib.branch.Branch.open_from_transport(
            self.get_transport('source')).bzrdir
        target_transport = self.get_transport('target')
        target_bzrdir = a_dir.clone_on_transport(target_transport)
        target_repo = target_bzrdir.open_repository()
        source_branch = bzrlib.branch.Branch.open(
            self.get_vfs_only_url('source'))
        if isinstance(target_repo, RemoteRepository):
            target_repo._ensure_real()
            target_repo = target_repo._real_repository
        self.assertEqual(target_repo._format, source_branch.repository._format)

    def test_clone_bzrdir_tree_revision(self):
        # test for revision limiting, [smoke test, not corner case checks].
        # make a tree with a revision with a last-revision
        # and clone it with a revision limit.
        # This smoke test just checks the revision-id is right. Tree specific
        # tests will check corner cases.
        tree = self.make_branch_and_tree('source')
        self.build_tree(['source/foo'])
        tree.add('foo')
        tree.commit('revision 1', rev_id='1')
        tree.commit('revision 2', rev_id='2', allow_pointless=True)
        dir = tree.bzrdir
        target = dir.clone(self.get_url('target'), revision_id='1')
        self.skipIfNoWorkingTree(target)
        self.assertEqual(['1'], target.open_workingtree().get_parent_ids())

    def test_clone_bzrdir_into_notrees_repo(self):
        """Cloning into a no-trees repo should not create a working tree"""
        tree = self.make_branch_and_tree('source')
        self.build_tree(['source/foo'])
        tree.add('foo')
        tree.commit('revision 1')

        try:
            repo = self.make_repository('repo', shared=True)
        except errors.IncompatibleFormat:
            raise TestNotApplicable('must support shared repositories')
        if repo.make_working_trees():
            repo.set_make_working_trees(False)
            self.assertFalse(repo.make_working_trees())

        dir = tree.bzrdir
        a_dir = dir.clone(self.get_url('repo/a'))
        a_dir.open_branch()
        self.assertRaises(errors.NoWorkingTree, a_dir.open_workingtree)

    def test_clone_respects_stacked(self):
        branch = self.make_branch('parent')
        child_transport = self.get_transport('child')
        try:
            child = branch.bzrdir.clone_on_transport(child_transport,
                                                     stacked_on=branch.base)
        except (errors.UnstackableBranchFormat,
                errors.UnstackableRepositoryFormat):
<<<<<<< HEAD
            raise TestNotApplicable("branch or repository format does "
=======
            raise TestNotApplicable("branch or repository format do "
>>>>>>> 6e10a532
                "not support stacking")
        self.assertEqual(child.open_branch().get_stacked_on_url(), branch.base)

    def test_get_branch_reference_on_reference(self):
        """get_branch_reference should return the right url."""
        referenced_branch = self.make_branch('referenced')
        dir = self.make_bzrdir('source')
        try:
            reference = bzrlib.branch.BranchReferenceFormat().initialize(dir,
                target_branch=referenced_branch)
        except errors.IncompatibleFormat:
            # this is ok too, not all formats have to support references.
            raise TestNotApplicable("control directory does not "
                "support branch references")
        self.assertEqual(referenced_branch.bzrdir.root_transport.abspath('') + '/',
            dir.get_branch_reference())

    def test_get_branch_reference_on_non_reference(self):
        """get_branch_reference should return None for non-reference branches."""
        branch = self.make_branch('referenced')
        self.assertEqual(None, branch.bzrdir.get_branch_reference())

    def test_get_branch_reference_no_branch(self):
        """get_branch_reference should not mask NotBranchErrors."""
        dir = self.make_bzrdir('source')
        if dir.has_branch():
            # this format does not support branchless bzrdirs.
            raise TestNotApplicable("format does not support "
                "branchless control directories")
        self.assertRaises(errors.NotBranchError, dir.get_branch_reference)

    def test_sprout_bzrdir_empty(self):
        dir = self.make_bzrdir('source')
        target = dir.sprout(self.get_url('target'))
        self.assertNotEqual(dir.control_transport.base, target.control_transport.base)
        # creates a new repository branch and tree
        target.open_repository()
        target.open_branch()
        self.openWorkingTreeIfLocal(target)

    def test_sprout_bzrdir_empty_under_shared_repo(self):
        # sprouting an empty dir into a repo uses the repo
        dir = self.make_bzrdir('source')
        try:
            self.make_repository('target', shared=True)
        except errors.IncompatibleFormat:
            raise TestNotApplicable("format does not support shared "
                "repositories")
        target = dir.sprout(self.get_url('target/child'))
        self.assertRaises(errors.NoRepositoryPresent, target.open_repository)
        target.open_branch()
        try:
            target.open_workingtree()
        except errors.NoWorkingTree:
            # Some bzrdirs can never have working trees.
            repo = target.find_repository()
            self.assertFalse(repo.bzrdir._format.supports_workingtrees)

    def test_sprout_bzrdir_empty_under_shared_repo_force_new(self):
        # the force_new_repo parameter should force use of a new repo in an empty
        # bzrdir's sprout logic
        dir = self.make_bzrdir('source')
        try:
            self.make_repository('target', shared=True)
        except errors.IncompatibleFormat:
            raise TestNotApplicable("format does not support shared "
                "repositories")
        target = dir.sprout(self.get_url('target/child'), force_new_repo=True)
        target.open_repository()
        target.open_branch()
        self.openWorkingTreeIfLocal(target)

    def test_sprout_bzrdir_with_repository_to_shared(self):
        tree = self.make_branch_and_tree('commit_tree')
        self.build_tree(['commit_tree/foo'])
        tree.add('foo')
        tree.commit('revision 1', rev_id='1')
        tree.bzrdir.open_branch().generate_revision_history(
            bzrlib.revision.NULL_REVISION)
        tree.set_parent_trees([])
        tree.commit('revision 2', rev_id='2')
        source = self.make_repository('source')
        tree.branch.repository.copy_content_into(source)
        dir = source.bzrdir
        try:
            shared_repo = self.make_repository('target', shared=True)
        except errors.IncompatibleFormat:
            raise TestNotApplicable("format does not support "
                "shared repositories")
        target = dir.sprout(self.get_url('target/child'))
        self.assertNotEqual(dir.user_transport.base, target.user_transport.base)
        self.assertTrue(shared_repo.has_revision('1'))

    def test_sprout_bzrdir_repository_branch_both_under_shared(self):
        try:
            shared_repo = self.make_repository('shared', shared=True)
        except errors.IncompatibleFormat:
            raise TestNotApplicable("format does not support shared "
                "repositories")
        if not shared_repo._format.supports_nesting_repositories:
            raise TestNotApplicable("format does not support nesting "
                "repositories")
        tree = self.make_branch_and_tree('commit_tree')
        self.build_tree(['commit_tree/foo'])
        tree.add('foo')
        tree.commit('revision 1', rev_id='1')
        tree.bzrdir.open_branch().generate_revision_history(
            bzrlib.revision.NULL_REVISION)
        tree.set_parent_trees([])
        tree.commit('revision 2', rev_id='2')
        tree.branch.repository.copy_content_into(shared_repo)
        dir = self.make_bzrdir('shared/source')
        dir.create_branch()
        target = dir.sprout(self.get_url('shared/target'))
        self.assertNotEqual(dir.transport.base, target.transport.base)
        self.assertNotEqual(dir.transport.base, shared_repo.bzrdir.transport.base)
        self.assertTrue(shared_repo.has_revision('1'))

    def test_sprout_bzrdir_repository_branch_only_source_under_shared(self):
        try:
            shared_repo = self.make_repository('shared', shared=True)
        except errors.IncompatibleFormat:
            raise TestNotApplicable("format does not support shared "
                "repositories")
        if not shared_repo._format.supports_nesting_repositories:
            raise TestNotApplicable("format does not support nesting "
                "repositories")
        tree = self.make_branch_and_tree('commit_tree')
        self.build_tree(['commit_tree/foo'])
        tree.add('foo')
        tree.commit('revision 1', rev_id='1')
        tree.bzrdir.open_branch().generate_revision_history(
            bzrlib.revision.NULL_REVISION)
        tree.set_parent_trees([])
        tree.commit('revision 2', rev_id='2')
        tree.branch.repository.copy_content_into(shared_repo)
        if shared_repo.make_working_trees():
            shared_repo.set_make_working_trees(False)
            self.assertFalse(shared_repo.make_working_trees())
        self.assertTrue(shared_repo.has_revision('1'))
        dir = self.make_bzrdir('shared/source')
        dir.create_branch()
        target = dir.sprout(self.get_url('target'))
        self.assertNotEqual(dir.transport.base, target.transport.base)
        self.assertNotEqual(dir.transport.base, shared_repo.bzrdir.transport.base)
        branch = target.open_branch()
        # The sprouted bzrdir has a branch, so only revisions referenced by
        # that branch are copied, rather than the whole repository.  It's an
        # empty branch, so none are copied.
        self.assertEqual([], branch.repository.all_revision_ids())
        if branch.bzrdir._format.supports_workingtrees:
            self.assertTrue(branch.repository.make_working_trees())
        self.assertFalse(branch.repository.is_shared())

    def test_sprout_bzrdir_repository_under_shared_force_new_repo(self):
        tree = self.make_branch_and_tree('commit_tree')
        self.build_tree(['commit_tree/foo'])
        tree.add('foo')
        tree.commit('revision 1', rev_id='1')
        tree.bzrdir.open_branch().generate_revision_history(
            bzrlib.revision.NULL_REVISION)
        tree.set_parent_trees([])
        tree.commit('revision 2', rev_id='2')
        source = self.make_repository('source')
        tree.branch.repository.copy_content_into(source)
        dir = source.bzrdir
        try:
            shared_repo = self.make_repository('target', shared=True)
        except errors.IncompatibleFormat:
            raise TestNotApplicable("format does not support shared "
                "repositories")
        target = dir.sprout(self.get_url('target/child'), force_new_repo=True)
        self.assertNotEqual(
            dir.control_transport.base,
            target.control_transport.base)
        self.assertFalse(shared_repo.has_revision('1'))

    def test_sprout_bzrdir_repository_revision(self):
        # test for revision limiting, [smoke test, not corner case checks].
        # make a repository with some revisions,
        # and sprout it with a revision limit.
        #
        tree = self.make_branch_and_tree('commit_tree')
        self.build_tree(['commit_tree/foo'])
        tree.add('foo')
        tree.commit('revision 1', rev_id='1')
        br = tree.bzrdir.open_branch()
        br.set_last_revision_info(0, bzrlib.revision.NULL_REVISION)
        tree.set_parent_trees([])
        tree.commit('revision 2', rev_id='2')
        source = self.make_repository('source')
        tree.branch.repository.copy_content_into(source)
        dir = source.bzrdir
        target = self.sproutOrSkip(dir, self.get_url('target'), revision_id='2')
        raise TestSkipped('revision limiting not strict yet')

    def test_sprout_bzrdir_branch_and_repo_shared(self):
        # sprouting a branch with a repo into a shared repo uses the shared
        # repo
        tree = self.make_branch_and_tree('commit_tree')
        self.build_tree(['commit_tree/foo'])
        tree.add('foo')
        tree.commit('revision 1', rev_id='1')
        source = self.make_branch('source')
        tree.branch.repository.copy_content_into(source.repository)
        tree.bzrdir.open_branch().copy_content_into(source)
        dir = source.bzrdir
        try:
            shared_repo = self.make_repository('target', shared=True)
        except errors.IncompatibleFormat:
            raise TestNotApplicable("format does not support shared "
                "repositories")
        target = dir.sprout(self.get_url('target/child'))
        self.assertTrue(shared_repo.has_revision('1'))

    def test_sprout_bzrdir_branch_and_repo_shared_force_new_repo(self):
        # sprouting a branch with a repo into a shared repo uses the shared
        # repo
        tree = self.make_branch_and_tree('commit_tree')
        self.build_tree(['commit_tree/foo'])
        tree.add('foo')
        tree.commit('revision 1', rev_id='1')
        source = self.make_branch('source')
        tree.branch.repository.copy_content_into(source.repository)
        tree.bzrdir.open_branch().copy_content_into(source)
        dir = source.bzrdir
        try:
            shared_repo = self.make_repository('target', shared=True)
        except errors.IncompatibleFormat:
            raise TestNotApplicable("format does not support shared "
                "repositories")
        target = dir.sprout(self.get_url('target/child'), force_new_repo=True)
        self.assertNotEqual(dir.control_transport.base, target.control_transport.base)
        self.assertFalse(shared_repo.has_revision('1'))

    def test_sprout_bzrdir_branch_reference(self):
        # sprouting should create a repository if needed and a sprouted branch.
        referenced_branch = self.make_branch('referenced')
        dir = self.make_bzrdir('source')
        try:
            reference = bzrlib.branch.BranchReferenceFormat().initialize(dir,
                target_branch=referenced_branch)
        except errors.IncompatibleFormat:
            raise TestNotApplicable("format does not support branch "
                "references")
        self.assertRaises(errors.NoRepositoryPresent, dir.open_repository)
        target = dir.sprout(self.get_url('target'))
        self.assertNotEqual(dir.transport.base, target.transport.base)
        # we want target to have a branch that is in-place.
        self.assertEqual(target, target.open_branch().bzrdir)
        # and as we dont support repositories being detached yet, a repo in
        # place
        target.open_repository()

    def test_sprout_bzrdir_branch_reference_shared(self):
        # sprouting should create a repository if needed and a sprouted branch.
        referenced_tree = self.make_branch_and_tree('referenced')
        referenced_tree.commit('1', rev_id='1', allow_pointless=True)
        dir = self.make_bzrdir('source')
        try:
            reference = bzrlib.branch.BranchReferenceFormat().initialize(dir,
                target_branch=referenced_tree.branch)
        except errors.IncompatibleFormat:
            raise TestNotApplicable("format does not support branch "
                "references")
        self.assertRaises(errors.NoRepositoryPresent, dir.open_repository)
        try:
            shared_repo = self.make_repository('target', shared=True)
        except errors.IncompatibleFormat:
            raise TestNotApplicable("format does not support "
                "shared repositories")
        target = dir.sprout(self.get_url('target/child'))
        self.assertNotEqual(dir.transport.base, target.transport.base)
        # we want target to have a branch that is in-place.
        self.assertEqual(target, target.open_branch().bzrdir)
        # and we want no repository as the target is shared
        self.assertRaises(errors.NoRepositoryPresent,
                          target.open_repository)
        # and we want revision '1' in the shared repo
        self.assertTrue(shared_repo.has_revision('1'))

    def test_sprout_bzrdir_branch_reference_shared_force_new_repo(self):
        # sprouting should create a repository if needed and a sprouted branch.
        referenced_tree = self.make_branch_and_tree('referenced')
        referenced_tree.commit('1', rev_id='1', allow_pointless=True)
        dir = self.make_bzrdir('source')
        try:
            reference = bzrlib.branch.BranchReferenceFormat().initialize(dir,
                target_branch=referenced_tree.branch)
        except errors.IncompatibleFormat:
            # this is ok too, not all formats have to support references.
            raise TestNotApplicable("format does not support "
                "branch references")
        self.assertRaises(errors.NoRepositoryPresent, dir.open_repository)
        try:
            shared_repo = self.make_repository('target', shared=True)
        except errors.IncompatibleFormat:
            raise TestNotApplicable("format does not support shared "
                "repositories")
        target = dir.sprout(self.get_url('target/child'), force_new_repo=True)
        self.assertNotEqual(dir.transport.base, target.transport.base)
        # we want target to have a branch that is in-place.
        self.assertEqual(target, target.open_branch().bzrdir)
        # and we want revision '1' in the new repo
        self.assertTrue(target.open_repository().has_revision('1'))
        # but not the shared one
        self.assertFalse(shared_repo.has_revision('1'))

    def test_sprout_bzrdir_branch_revision(self):
        # test for revision limiting, [smoke test, not corner case checks].
        # make a repository with some revisions,
        # and sprout it with a revision limit.
        #
        tree = self.make_branch_and_tree('commit_tree')
        self.build_tree(['commit_tree/foo'])
        tree.add('foo')
        tree.commit('revision 1', rev_id='1')
        tree.commit('revision 2', rev_id='2', allow_pointless=True)
        source = self.make_branch('source')
        tree.branch.repository.copy_content_into(source.repository)
        tree.bzrdir.open_branch().copy_content_into(source)
        dir = source.bzrdir
        target = dir.sprout(self.get_url('target'), revision_id='1')
        self.assertEqual('1', target.open_branch().last_revision())

    def test_sprout_bzrdir_branch_with_tags(self):
        # when sprouting a branch all revisions named in the tags are copied
        # too.
        builder = self.make_branch_builder('source')
        source = fixtures.build_branch_with_non_ancestral_rev(builder)
        try:
            source.tags.set_tag('tag-a', 'rev-2')
        except errors.TagsNotSupported:
            raise TestNotApplicable('Branch format does not support tags.')
        source.get_config().set_user_option('branch.fetch_tags', 'True')
        # Now source has a tag not in its ancestry.  Sprout its controldir.
        dir = source.bzrdir
        target = dir.sprout(self.get_url('target'))
        # The tag is present, and so is its revision.
        new_branch = target.open_branch()
        self.assertEqual('rev-2', new_branch.tags.lookup_tag('tag-a'))
        new_branch.repository.get_revision('rev-2')

    def test_sprout_bzrdir_branch_with_absent_tag(self):
        # tags referencing absent revisions are copied (and those absent
        # revisions do not prevent the sprout.)
        builder = self.make_branch_builder('source')
        builder.build_commit(message="Rev 1", rev_id='rev-1')
        source = builder.get_branch()
        try:
            source.tags.set_tag('tag-a', 'missing-rev')
        except (errors.TagsNotSupported, errors.GhostTagsNotSupported):
            raise TestNotApplicable('Branch format does not support tags '
                'or tags referencing ghost revisions.')
        # Now source has a tag pointing to an absent revision.  Sprout its
        # controldir.
        dir = source.bzrdir
        target = dir.sprout(self.get_url('target'))
        # The tag is present in the target
        new_branch = target.open_branch()
        self.assertEqual('missing-rev', new_branch.tags.lookup_tag('tag-a'))

    def test_sprout_bzrdir_passing_source_branch_with_absent_tag(self):
        # tags referencing absent revisions are copied (and those absent
        # revisions do not prevent the sprout.)
        builder = self.make_branch_builder('source')
        builder.build_commit(message="Rev 1", rev_id='rev-1')
        source = builder.get_branch()
        try:
            source.tags.set_tag('tag-a', 'missing-rev')
        except (errors.TagsNotSupported, errors.GhostTagsNotSupported):
            raise TestNotApplicable('Branch format does not support tags '
                'or tags referencing missing revisions.')
        # Now source has a tag pointing to an absent revision.  Sprout its
        # controldir.
        dir = source.bzrdir
        target = dir.sprout(self.get_url('target'), source_branch=source)
        # The tag is present in the target
        new_branch = target.open_branch()
        self.assertEqual('missing-rev', new_branch.tags.lookup_tag('tag-a'))

    def test_sprout_bzrdir_passing_rev_not_source_branch_copies_tags(self):
        # dir.sprout(..., revision_id='rev1') copies rev1, and all the tags of
        # the branch at that bzrdir, the ancestry of all of those, but no other
        # revs (not even the tip of the source branch).
        builder = self.make_branch_builder('source')
        builder.build_commit(message="Base", rev_id='base-rev')
        # Make three parallel lines of ancestry off this base.
        source = builder.get_branch()
        builder.build_commit(message="Rev A1", rev_id='rev-a1')
        builder.build_commit(message="Rev A2", rev_id='rev-a2')
        builder.build_commit(message="Rev A3", rev_id='rev-a3')
        source.set_last_revision_info(1, 'base-rev')
        builder.build_commit(message="Rev B1", rev_id='rev-b1')
        builder.build_commit(message="Rev B2", rev_id='rev-b2')
        builder.build_commit(message="Rev B3", rev_id='rev-b3')
        source.set_last_revision_info(1, 'base-rev')
        builder.build_commit(message="Rev C1", rev_id='rev-c1')
        builder.build_commit(message="Rev C2", rev_id='rev-c2')
        builder.build_commit(message="Rev C3", rev_id='rev-c3')
        # Set the branch tip to A2
        source.set_last_revision_info(3, 'rev-a2')
        try:
            # Create a tag for B2, and for an absent rev
            source.tags.set_tag('tag-non-ancestry', 'rev-b2')
        except errors.TagsNotSupported:
            raise TestNotApplicable('Branch format does not support tags ')
        try:
            source.tags.set_tag('tag-absent', 'absent-rev')
        except errors.GhostTagsNotSupported:
            has_ghost_tag = False
        else:
            has_ghost_tag = True
        source.get_config().set_user_option('branch.fetch_tags', 'True')
        # And ask sprout for C2
        dir = source.bzrdir
        target = dir.sprout(self.get_url('target'), revision_id='rev-c2')
        # The tags are present
        new_branch = target.open_branch()
        if has_ghost_tag:
            self.assertEqual(
                {'tag-absent': 'absent-rev', 'tag-non-ancestry': 'rev-b2'},
                new_branch.tags.get_tag_dict())
        else:
            self.assertEqual(
                {'tag-non-ancestry': 'rev-b2'},
                new_branch.tags.get_tag_dict())
        # And the revs for A2, B2 and C2's ancestries are present, but no
        # others.
        self.assertEqual(
            ['base-rev', 'rev-b1', 'rev-b2', 'rev-c1', 'rev-c2'],
            sorted(new_branch.repository.all_revision_ids()))

    def test_sprout_bzrdir_tree_branch_reference(self):
        # sprouting should create a repository if needed and a sprouted branch.
        # the tree state should not be copied.
        referenced_branch = self.make_branch('referencced')
        dir = self.make_bzrdir('source')
        try:
            reference = bzrlib.branch.BranchReferenceFormat().initialize(dir,
                target_branch=referenced_branch)
        except errors.IncompatibleFormat:
            # this is ok too, not all formats have to support references.
            raise TestNotApplicable("format does not support "
                "branch references")
        self.assertRaises(errors.NoRepositoryPresent, dir.open_repository)
        tree = self.createWorkingTreeOrSkip(dir)
        self.build_tree(['source/subdir/'])
        tree.add('subdir')
        target = dir.sprout(self.get_url('target'))
        self.assertNotEqual(dir.transport.base, target.transport.base)
        # we want target to have a branch that is in-place.
        self.assertEqual(target, target.open_branch().bzrdir)
        # and as we dont support repositories being detached yet, a repo in
        # place
        target.open_repository()
        result_tree = target.open_workingtree()
        self.assertFalse(result_tree.has_filename('subdir'))

    def test_sprout_bzrdir_tree_branch_reference_revision(self):
        # sprouting should create a repository if needed and a sprouted branch.
        # the tree state should not be copied but the revision changed,
        # and the likewise the new branch should be truncated too
        referenced_branch = self.make_branch('referencced')
        dir = self.make_bzrdir('source')
        try:
            reference = bzrlib.branch.BranchReferenceFormat().initialize(dir,
                target_branch=referenced_branch)
        except errors.IncompatibleFormat:
            # this is ok too, not all formats have to support references.
            raise TestNotApplicable("format does not support "
                "branch references")
        self.assertRaises(errors.NoRepositoryPresent, dir.open_repository)
        tree = self.createWorkingTreeOrSkip(dir)
        self.build_tree(['source/foo'])
        tree.add('foo')
        tree.commit('revision 1', rev_id='1')
        tree.commit('revision 2', rev_id='2', allow_pointless=True)
        target = dir.sprout(self.get_url('target'), revision_id='1')
        self.skipIfNoWorkingTree(target)
        self.assertNotEqual(dir.transport.base, target.transport.base)
        # we want target to have a branch that is in-place.
        self.assertEqual(target, target.open_branch().bzrdir)
        # and as we dont support repositories being detached yet, a repo in
        # place
        target.open_repository()
        # we trust that the working tree sprouting works via the other tests.
        self.assertEqual(['1'], target.open_workingtree().get_parent_ids())
        self.assertEqual('1', target.open_branch().last_revision())

    def test_sprout_bzrdir_tree_revision(self):
        # test for revision limiting, [smoke test, not corner case checks].
        # make a tree with a revision with a last-revision
        # and sprout it with a revision limit.
        # This smoke test just checks the revision-id is right. Tree specific
        # tests will check corner cases.
        tree = self.make_branch_and_tree('source')
        self.build_tree(['source/foo'])
        tree.add('foo')
        tree.commit('revision 1', rev_id='1')
        tree.commit('revision 2', rev_id='2', allow_pointless=True)
        dir = tree.bzrdir
        target = self.sproutOrSkip(dir, self.get_url('target'), revision_id='1')
        self.assertEqual(['1'], target.open_workingtree().get_parent_ids())

    def test_sprout_takes_accelerator(self):
        tree = self.make_branch_and_tree('source')
        self.build_tree(['source/foo'])
        tree.add('foo')
        tree.commit('revision 1', rev_id='1')
        tree.commit('revision 2', rev_id='2', allow_pointless=True)
        dir = tree.bzrdir
        target = self.sproutOrSkip(dir, self.get_url('target'),
                                   accelerator_tree=tree)
        self.assertEqual(['2'], target.open_workingtree().get_parent_ids())

    def test_sprout_branch_no_tree(self):
        tree = self.make_branch_and_tree('source')
        self.build_tree(['source/foo'])
        tree.add('foo')
        tree.commit('revision 1', rev_id='1')
        tree.commit('revision 2', rev_id='2', allow_pointless=True)
        dir = tree.bzrdir
        try:
            target = dir.sprout(self.get_url('target'),
                create_tree_if_local=False)
        except errors.MustHaveWorkingTree:
            raise TestNotApplicable("control dir format requires working tree")
        self.assertPathDoesNotExist('target/foo')
        self.assertEqual(tree.branch.last_revision(),
                         target.open_branch().last_revision())

    def test_sprout_with_revision_id_uses_default_stack_on(self):
        # Make a branch with three commits to stack on.
        builder = self.make_branch_builder('stack-on')
        builder.start_series()
        builder.build_commit(message='Rev 1.', rev_id='rev-1')
        builder.build_commit(message='Rev 2.', rev_id='rev-2')
        builder.build_commit(message='Rev 3.', rev_id='rev-3')
        builder.finish_series()
        stack_on = builder.get_branch()
        # Make a bzrdir with a default stacking policy to stack on that branch.
        config = self.make_bzrdir('policy-dir').get_config()
        try:
            config.set_default_stack_on(self.get_url('stack-on'))
        except errors.BzrError:
            raise TestNotApplicable('Only relevant for stackable formats.')
        # Sprout the stacked-on branch into the bzrdir.
        sprouted = stack_on.bzrdir.sprout(
            self.get_url('policy-dir/sprouted'), revision_id='rev-3')
        # Not all revisions are copied into the sprouted repository.
        repo = sprouted.open_repository()
        self.addCleanup(repo.lock_read().unlock)
        self.assertEqual(None, repo.get_parent_map(['rev-1']).get('rev-1'))

    def test_format_initialize_find_open(self):
        # loopback test to check the current format initializes to itself.
        if not self.bzrdir_format.is_initializable():
            # unsupported formats are not loopback testable
            # because the default open will not open them and
            # they may not be initializable.
            raise TestNotApplicable("format is not initializable")
        # for remote formats, there must be no prior assumption about the
        # network name to use - it's possible that this may somehow have got
        # in through an unisolated test though - see
        # <https://bugs.launchpad.net/bzr/+bug/504102>
        self.assertEquals(getattr(self.bzrdir_format,
            '_network_name', None),
            None)
        # supported formats must be able to init and open
        t = self.get_transport()
        readonly_t = self.get_readonly_transport()
        made_control = self.bzrdir_format.initialize(t.base)
        self.assertIsInstance(made_control, controldir.ControlDir)
        if isinstance(self.bzrdir_format, RemoteBzrDirFormat):
            return
        self.assertEqual(self.bzrdir_format,
                         controldir.ControlDirFormat.find_format(readonly_t))
        direct_opened_dir = self.bzrdir_format.open(readonly_t)
        opened_dir = bzrdir.BzrDir.open(t.base)
        self.assertEqual(made_control._format,
                         opened_dir._format)
        self.assertEqual(direct_opened_dir._format,
                         opened_dir._format)
        self.assertIsInstance(opened_dir, controldir.ControlDir)

    def test_format_initialize_on_transport_ex(self):
        t = self.get_transport('dir')
        self.assertInitializeEx(t)

    def test_format_initialize_on_transport_ex_use_existing_dir_True(self):
        t = self.get_transport('dir')
        t.ensure_base()
        self.assertInitializeEx(t, use_existing_dir=True)

    def test_format_initialize_on_transport_ex_use_existing_dir_False(self):
        if not self.bzrdir_format.is_initializable():
            raise TestNotApplicable("format is not initializable")
        t = self.get_transport('dir')
        t.ensure_base()
        self.assertRaises(errors.FileExists,
            self.bzrdir_format.initialize_on_transport_ex, t,
            use_existing_dir=False)

    def test_format_initialize_on_transport_ex_create_prefix_True(self):
        t = self.get_transport('missing/dir')
        self.assertInitializeEx(t, create_prefix=True)

    def test_format_initialize_on_transport_ex_create_prefix_False(self):
        if not self.bzrdir_format.is_initializable():
            raise TestNotApplicable("format is not initializable")
        t = self.get_transport('missing/dir')
        self.assertRaises(errors.NoSuchFile, self.assertInitializeEx, t,
            create_prefix=False)

    def test_format_initialize_on_transport_ex_force_new_repo_True(self):
        t = self.get_transport('repo')
        repo_fmt = bzrdir.format_registry.make_bzrdir('1.9')
        repo_name = repo_fmt.repository_format.network_name()
        repo = repo_fmt.initialize_on_transport_ex(t,
            repo_format_name=repo_name, shared_repo=True)[0]
        made_repo, control = self.assertInitializeEx(t.clone('branch'),
            force_new_repo=True, repo_format_name=repo_name)
        self.assertNotEqual(repo.bzrdir.root_transport.base,
            made_repo.bzrdir.root_transport.base)

    def test_format_initialize_on_transport_ex_force_new_repo_False(self):
        t = self.get_transport('repo')
        repo_fmt = bzrdir.format_registry.make_bzrdir('1.9')
        repo_name = repo_fmt.repository_format.network_name()
        repo = repo_fmt.initialize_on_transport_ex(t,
            repo_format_name=repo_name, shared_repo=True)[0]
        made_repo, control = self.assertInitializeEx(t.clone('branch'),
            force_new_repo=False, repo_format_name=repo_name)
        if not control._format.fixed_components:
            self.assertEqual(repo.bzrdir.root_transport.base,
                made_repo.bzrdir.root_transport.base)

    def test_format_initialize_on_transport_ex_stacked_on(self):
        if not self.bzrdir_format.is_initializable():
            raise TestNotApplicable("format is not initializable")
        # trunk is a stackable format.  Note that its in the same server area
        # which is what launchpad does, but not sufficient to exercise the
        # general case.
        trunk = self.make_branch('trunk', format='1.9')
        t = self.get_transport('stacked')
        old_fmt = bzrdir.format_registry.make_bzrdir('pack-0.92')
        repo_name = old_fmt.repository_format.network_name()
        # Should end up with a 1.9 format (stackable)
        repo, control = self.assertInitializeEx(t, need_meta=True,
            repo_format_name=repo_name, stacked_on='../trunk',
            stack_on_pwd=t.base)
        self.assertLength(1, repo._fallback_repositories)

    def test_format_initialize_on_transport_ex_default_stack_on(self):
        # When initialize_on_transport_ex uses a stacked-on branch because of
        # a stacking policy on the target, the location of the fallback
        # repository is the same as the external location of the stacked-on
        # branch.
        if not self.bzrdir_format.repository_format.supports_nesting_repositories:
            raise TestNotApplicable("requires nesting repositories")
        balloon = self.make_bzrdir('balloon')
        if isinstance(balloon._format, bzrdir.BzrDirMetaFormat1):
            stack_on = self.make_branch('stack-on', format='1.9')
        else:
            stack_on = self.make_branch('stack-on')
        config = self.make_bzrdir('.').get_config()
        try:
            config.set_default_stack_on('stack-on')
        except errors.BzrError:
            raise TestNotApplicable('Only relevant for stackable formats.')
        # Initialize a bzrdir subject to the policy.
        t = self.get_transport('stacked')
        repo_fmt = bzrdir.format_registry.make_bzrdir('1.9')
        repo_name = repo_fmt.repository_format.network_name()
        repo, control = self.assertInitializeEx(
            t, need_meta=True, repo_format_name=repo_name, stacked_on=None)
        # self.addCleanup(repo.unlock)
        # There's one fallback repo, with a public location.
        self.assertLength(1, repo._fallback_repositories)
        fallback_repo = repo._fallback_repositories[0]
        self.assertEqual(
            stack_on.base, fallback_repo.bzrdir.root_transport.base)
        # The bzrdir creates a branch in stacking-capable format.
        new_branch = control.create_branch()
        self.assertTrue(new_branch._format.supports_stacking())

    def test_format_initialize_on_transport_ex_repo_fmt_name_None(self):
        t = self.get_transport('dir')
        repo, control = self.assertInitializeEx(t)
        self.assertEqual(None, repo)

    def test_format_initialize_on_transport_ex_repo_fmt_name_followed(self):
        t = self.get_transport('dir')
        # 1.6 is likely to never be default
        fmt = bzrdir.format_registry.make_bzrdir('1.6')
        repo_name = fmt.repository_format.network_name()
        repo, control = self.assertInitializeEx(t, repo_format_name=repo_name)
        if self.bzrdir_format.fixed_components:
            # must stay with the all-in-one-format.
            repo_name = self.bzrdir_format.network_name()
        self.assertEqual(repo_name, repo._format.network_name())

    def assertInitializeEx(self, t, need_meta=False, **kwargs):
        """Execute initialize_on_transport_ex and check it succeeded correctly.

        This involves checking that the disk objects were created, open with
        the same format returned, and had the expected disk format.

        :param t: The transport to initialize on.
        :param **kwargs: Additional arguments to pass to
            initialize_on_transport_ex.
        :return: the resulting repo, control dir tuple.
        """
        if not self.bzrdir_format.is_initializable():
            raise TestNotApplicable("control dir format is not "
                "initializable")
        repo, control, require_stacking, repo_policy = \
            self.bzrdir_format.initialize_on_transport_ex(t, **kwargs)
        if repo is not None:
            # Repositories are open write-locked
            self.assertTrue(repo.is_write_locked())
            self.addCleanup(repo.unlock)
        self.assertIsInstance(control, controldir.ControlDir)
        opened = bzrdir.BzrDir.open(t.base)
        expected_format = self.bzrdir_format
        if need_meta and expected_format.fixed_components:
            # Pre-metadir formats change when we are making something that
            # needs a metaformat, because clone is used for push.
            expected_format = bzrdir.BzrDirMetaFormat1()
        if not isinstance(expected_format, RemoteBzrDirFormat):
            self.assertEqual(control._format.network_name(),
                expected_format.network_name())
            self.assertEqual(control._format.network_name(),
                opened._format.network_name())
        self.assertEqual(control.__class__, opened.__class__)
        return repo, control

    def test_format_network_name(self):
        # All control formats must have a network name.
        dir = self.make_bzrdir('.')
        format = dir._format
        # We want to test that the network_name matches the actual format on
        # disk. For local control dirsthat means that using network_name as a
        # key in the registry gives back the same format. For remote obects
        # we check that the network_name of the RemoteBzrDirFormat we have
        # locally matches the actual format present on disk.
        if isinstance(format, RemoteBzrDirFormat):
            dir._ensure_real()
            real_dir = dir._real_bzrdir
            network_name = format.network_name()
            self.assertEqual(real_dir._format.network_name(), network_name)
        else:
            registry = controldir.network_format_registry
            network_name = format.network_name()
            looked_up_format = registry.get(network_name)
            self.assertTrue(
                issubclass(format.__class__, looked_up_format.__class__))
        # The network name must be a byte string.
        self.assertIsInstance(network_name, str)

    def test_open_not_bzrdir(self):
        # test the formats specific behaviour for no-content or similar dirs.
        self.assertRaises(errors.NotBranchError,
                          self.bzrdir_format.open,
                          transport.get_transport_from_url(self.get_readonly_url()))

    def test_create_branch(self):
        # a bzrdir can construct a branch and repository for itself.
        if not self.bzrdir_format.is_initializable():
            # unsupported formats are not loopback testable
            # because the default open will not open them and
            # they may not be initializable.
            raise TestNotApplicable("format is not initializable")
        t = self.get_transport()
        made_control = self.bzrdir_format.initialize(t.base)
        made_repo = made_control.create_repository()
        made_branch = made_control.create_branch()
        self.assertIsInstance(made_branch, bzrlib.branch.Branch)
        self.assertEqual(made_control, made_branch.bzrdir)

    def test_create_branch_append_revisions_only(self):
        # a bzrdir can construct a branch and repository for itself.
        if not self.bzrdir_format.is_initializable():
            # unsupported formats are not loopback testable
            # because the default open will not open them and
            # they may not be initializable.
            raise TestNotApplicable("format is not initializable")
        t = self.get_transport()
        made_control = self.bzrdir_format.initialize(t.base)
        made_repo = made_control.create_repository()
        try:
            made_branch = made_control.create_branch(
                append_revisions_only=True)
        except errors.UpgradeRequired:
            raise TestNotApplicable("format does not support "
                "append_revisions_only setting")
        self.assertIsInstance(made_branch, bzrlib.branch.Branch)
        self.assertEquals(True, made_branch.get_append_revisions_only())
        self.assertEqual(made_control, made_branch.bzrdir)

    def test_open_branch(self):
        if not self.bzrdir_format.is_initializable():
            # unsupported formats are not loopback testable
            # because the default open will not open them and
            # they may not be initializable.
            raise TestNotApplicable("format is not initializable")
        t = self.get_transport()
        made_control = self.bzrdir_format.initialize(t.base)
        made_repo = made_control.create_repository()
        made_branch = made_control.create_branch()
        opened_branch = made_control.open_branch()
        self.assertEqual(made_control, opened_branch.bzrdir)
        self.assertIsInstance(opened_branch, made_branch.__class__)
        self.assertIsInstance(opened_branch._format, made_branch._format.__class__)

    def test_list_branches(self):
        if not self.bzrdir_format.is_initializable():
            raise TestNotApplicable("format is not initializable")
        t = self.get_transport()
        made_control = self.bzrdir_format.initialize(t.base)
        made_repo = made_control.create_repository()
        made_branch = made_control.create_branch()
        branches = made_control.list_branches()
        self.assertEquals(1, len(branches))
        self.assertEquals(made_branch.base, branches[0].base)
        try:
            made_control.destroy_branch()
        except errors.UnsupportedOperation:
            pass # Not all bzrdirs support destroying directories
        else:
            self.assertEquals([], made_control.list_branches())

    def test_create_repository(self):
        # a bzrdir can construct a repository for itself.
        if not self.bzrdir_format.is_initializable():
            # unsupported formats are not loopback testable
            # because the default open will not open them and
            # they may not be initializable.
            raise TestNotApplicable("format is not initializable")
        t = self.get_transport()
        made_control = self.bzrdir_format.initialize(t.base)
        made_repo = made_control.create_repository()
        # Check that we have a repository object.
        made_repo.has_revision('foo')
        self.assertEqual(made_control, made_repo.bzrdir)

    def test_create_repository_shared(self):
        # a bzrdir can create a shared repository or
        # fail appropriately
        if not self.bzrdir_format.is_initializable():
            # unsupported formats are not loopback testable
            # because the default open will not open them and
            # they may not be initializable.
            raise TestNotApplicable("format is not initializable")
        t = self.get_transport()
        made_control = self.bzrdir_format.initialize(t.base)
        try:
            made_repo = made_control.create_repository(shared=True)
        except errors.IncompatibleFormat:
            # Old bzrdir formats don't support shared repositories
            # and should raise IncompatibleFormat
            raise TestNotApplicable("format does not support shared "
                "repositories")
        self.assertTrue(made_repo.is_shared())

    def test_create_repository_nonshared(self):
        # a bzrdir can create a non-shared repository
        if not self.bzrdir_format.is_initializable():
            # unsupported formats are not loopback testable
            # because the default open will not open them and
            # they may not be initializable.
            raise TestNotApplicable("format is not initializable")
        t = self.get_transport()
        made_control = self.bzrdir_format.initialize(t.base)
        try:
            made_repo = made_control.create_repository(shared=False)
        except errors.IncompatibleFormat:
            # Some control dir formats don't support non-shared repositories
            # and should raise IncompatibleFormat
            raise TestNotApplicable("format does not support shared "
                "repositories")
        self.assertFalse(made_repo.is_shared())

    def test_open_repository(self):
        if not self.bzrdir_format.is_initializable():
            # unsupported formats are not loopback testable
            # because the default open will not open them and
            # they may not be initializable.
            raise TestNotApplicable("format is not initializable")
        t = self.get_transport()
        made_control = self.bzrdir_format.initialize(t.base)
        made_repo = made_control.create_repository()
        opened_repo = made_control.open_repository()
        self.assertEqual(made_control, opened_repo.bzrdir)
        self.assertIsInstance(opened_repo, made_repo.__class__)
        self.assertIsInstance(opened_repo._format, made_repo._format.__class__)

    def test_create_workingtree(self):
        # a bzrdir can construct a working tree for itself.
        if not self.bzrdir_format.is_initializable():
            # unsupported formats are not loopback testable
            # because the default open will not open them and
            # they may not be initializable.
            raise TestNotApplicable("format is not initializable")
        t = self.get_transport()
        made_control = self.bzrdir_format.initialize(t.base)
        made_repo = made_control.create_repository()
        made_branch = made_control.create_branch()
        made_tree = self.createWorkingTreeOrSkip(made_control)
        self.assertIsInstance(made_tree, workingtree.WorkingTree)
        self.assertEqual(made_control, made_tree.bzrdir)

    def test_create_workingtree_revision(self):
        # a bzrdir can construct a working tree for itself @ a specific revision.
        if not self.bzrdir_format.is_initializable():
            raise TestNotApplicable("format is not initializable")
        t = self.get_transport()
        source = self.make_branch_and_tree('source')
        source.commit('a', rev_id='a', allow_pointless=True)
        source.commit('b', rev_id='b', allow_pointless=True)
        t.mkdir('new')
        t_new = t.clone('new')
        made_control = self.bzrdir_format.initialize_on_transport(t_new)
        source.branch.repository.clone(made_control)
        source.branch.clone(made_control)
        try:
            made_tree = made_control.create_workingtree(revision_id='a')
        except (errors.NotLocalUrl, errors.UnsupportedOperation):
            raise TestSkipped("Can't make working tree on transport %r" % t)
        self.assertEqual(['a'], made_tree.get_parent_ids())

    def test_open_workingtree(self):
        if not self.bzrdir_format.is_initializable():
            raise TestNotApplicable("format is not initializable")
        # this has to be tested with local access as we still support creating
        # format 6 bzrdirs
        t = self.get_transport()
        try:
            made_control = self.bzrdir_format.initialize(t.base)
            made_repo = made_control.create_repository()
            made_branch = made_control.create_branch()
            made_tree = made_control.create_workingtree()
        except (errors.NotLocalUrl, errors.UnsupportedOperation):
            raise TestSkipped("Can't initialize %r on transport %r"
                              % (self.bzrdir_format, t))
        opened_tree = made_control.open_workingtree()
        self.assertEqual(made_control, opened_tree.bzrdir)
        self.assertIsInstance(opened_tree, made_tree.__class__)
        self.assertIsInstance(opened_tree._format, made_tree._format.__class__)

    def test_get_selected_branch(self):
        # The segment parameters are accessible from the root transport
        # if a URL with segment parameters is opened.
        if not self.bzrdir_format.is_initializable():
            raise TestNotApplicable("format is not initializable")
        t = self.get_transport()
        try:
            made_control = self.bzrdir_format.initialize(t.base)
        except (errors.NotLocalUrl, errors.UnsupportedOperation):
            raise TestSkipped("Can't initialize %r on transport %r"
                              % (self.bzrdir_format, t))
        dir = bzrdir.BzrDir.open(t.base+",branch=foo")
        self.assertEquals({"branch": "foo"},
            dir.user_transport.get_segment_parameters())
        self.assertEquals("foo", dir._get_selected_branch())

    def test_get_selected_branch_none_selected(self):
        # _get_selected_branch defaults to None
        if not self.bzrdir_format.is_initializable():
            raise TestNotApplicable("format is not initializable")
        t = self.get_transport()
        try:
            made_control = self.bzrdir_format.initialize(t.base)
        except (errors.NotLocalUrl, errors.UnsupportedOperation):
            raise TestSkipped("Can't initialize %r on transport %r"
                              % (self.bzrdir_format, t))
        dir = bzrdir.BzrDir.open(t.base)
        self.assertIs(None, dir._get_selected_branch())

    def test_root_transport(self):
        dir = self.make_bzrdir('.')
        self.assertEqual(dir.root_transport.base,
                         self.get_transport().base)

    def test_find_repository_no_repo_under_standalone_branch(self):
        # finding a repo stops at standalone branches even if there is a
        # higher repository available.
        try:
            repo = self.make_repository('.', shared=True)
        except errors.IncompatibleFormat:
            # need a shared repository to test this.
            raise TestNotApplicable("requires shared repository support")
        if not repo._format.supports_nesting_repositories:
            raise TestNotApplicable("requires nesting repositories")
        url = self.get_url('intermediate')
        t = self.get_transport()
        t.mkdir('intermediate')
        t.mkdir('intermediate/child')
        made_control = self.bzrdir_format.initialize(url)
        made_control.create_repository()
        innermost_control = self.bzrdir_format.initialize(
            self.get_url('intermediate/child'))
        try:
            child_repo = innermost_control.open_repository()
            # if there is a repository, then the format cannot ever hit this
            # code path.
            return
        except errors.NoRepositoryPresent:
            pass
        self.assertRaises(errors.NoRepositoryPresent,
                          innermost_control.find_repository)

    def test_find_repository_containing_shared_repository(self):
        # find repo inside a shared repo with an empty control dir
        # returns the shared repo.
        try:
            repo = self.make_repository('.', shared=True)
        except errors.IncompatibleFormat:
            # need a shared repository to test this.
            raise TestNotApplicable("requires format with shared repository "
                "support")
        if not repo._format.supports_nesting_repositories:
            raise TestNotApplicable("requires support for nesting "
                "repositories")
        url = self.get_url('childbzrdir')
        self.get_transport().mkdir('childbzrdir')
        made_control = self.bzrdir_format.initialize(url)
        try:
            child_repo = made_control.open_repository()
            # if there is a repository, then the format cannot ever hit this
            # code path.
            return
        except errors.NoRepositoryPresent:
            pass
        found_repo = made_control.find_repository()
        self.assertEqual(repo.bzrdir.root_transport.base,
                         found_repo.bzrdir.root_transport.base)

    def test_find_repository_standalone_with_containing_shared_repository(self):
        # find repo inside a standalone repo inside a shared repo finds the
        # standalone repo
        try:
            containing_repo = self.make_repository('.', shared=True)
        except errors.IncompatibleFormat:
            # need a shared repository to test this.
            raise TestNotApplicable("requires support for shared "
                "repositories")
        if not containing_repo._format.supports_nesting_repositories:
            raise TestNotApplicable("format does not support "
                "nesting repositories")
        child_repo = self.make_repository('childrepo')
        opened_control = bzrdir.BzrDir.open(self.get_url('childrepo'))
        found_repo = opened_control.find_repository()
        self.assertEqual(child_repo.bzrdir.root_transport.base,
                         found_repo.bzrdir.root_transport.base)

    def test_find_repository_shared_within_shared_repository(self):
        # find repo at a shared repo inside a shared repo finds the inner repo
        try:
            containing_repo = self.make_repository('.', shared=True)
        except errors.IncompatibleFormat:
            # need a shared repository to test this.
            raise TestNotApplicable("requires support for shared "
                "repositories")
        if not containing_repo._format.supports_nesting_repositories:
            raise TestNotApplicable("requires support for nesting "
                "repositories")
        url = self.get_url('childrepo')
        self.get_transport().mkdir('childrepo')
        child_control = self.bzrdir_format.initialize(url)
        child_repo = child_control.create_repository(shared=True)
        opened_control = bzrdir.BzrDir.open(self.get_url('childrepo'))
        found_repo = opened_control.find_repository()
        self.assertEqual(child_repo.bzrdir.root_transport.base,
                         found_repo.bzrdir.root_transport.base)
        self.assertNotEqual(child_repo.bzrdir.root_transport.base,
                            containing_repo.bzrdir.root_transport.base)

    def test_find_repository_with_nested_dirs_works(self):
        # find repo inside a bzrdir inside a bzrdir inside a shared repo
        # finds the outer shared repo.
        try:
            repo = self.make_repository('.', shared=True)
        except errors.IncompatibleFormat:
            # need a shared repository to test this.
            raise TestNotApplicable("requires support for shared "
                "repositories")
        if not repo._format.supports_nesting_repositories:
            raise TestNotApplicable("requires support for nesting "
                "repositories")
        url = self.get_url('intermediate')
        t = self.get_transport()
        t.mkdir('intermediate')
        t.mkdir('intermediate/child')
        made_control = self.bzrdir_format.initialize(url)
        try:
            child_repo = made_control.open_repository()
            # if there is a repository, then the format cannot ever hit this
            # code path.
            return
        except errors.NoRepositoryPresent:
            pass
        innermost_control = self.bzrdir_format.initialize(
            self.get_url('intermediate/child'))
        try:
            child_repo = innermost_control.open_repository()
            # if there is a repository, then the format cannot ever hit this
            # code path.
            return
        except errors.NoRepositoryPresent:
            pass
        found_repo = innermost_control.find_repository()
        self.assertEqual(repo.bzrdir.root_transport.base,
                         found_repo.bzrdir.root_transport.base)

    def test_can_and_needs_format_conversion(self):
        # check that we can ask an instance if its upgradable
        dir = self.make_bzrdir('.')
        if dir.can_convert_format():
            # if its default updatable there must be an updater
            # (we force the latest known format as downgrades may not be
            # available
            self.assertTrue(isinstance(dir._format.get_converter(
                format=dir._format), controldir.Converter))
        dir.needs_format_conversion(
            controldir.ControlDirFormat.get_default_format())

    def test_backup_copies_existing(self):
        tree = self.make_branch_and_tree('test')
        self.build_tree(['test/a'])
        tree.add(['a'], ['a-id'])
        tree.commit('some data to be copied.')
        old_url, new_url = tree.bzrdir.backup_bzrdir()
        old_path = urlutils.local_path_from_url(old_url)
        new_path = urlutils.local_path_from_url(new_url)
        self.assertPathExists(old_path)
        self.assertPathExists(new_path)
        for (((dir_relpath1, _), entries1),
             ((dir_relpath2, _), entries2)) in izip(
                osutils.walkdirs(old_path),
                osutils.walkdirs(new_path)):
            self.assertEquals(dir_relpath1, dir_relpath2)
            for f1, f2 in zip(entries1, entries2):
                self.assertEquals(f1[0], f2[0])
                self.assertEquals(f1[2], f2[2])
                if f1[2] == "file":
                    osutils.compare_files(open(f1[4]), open(f2[4]))

    def test_upgrade_new_instance(self):
        """Does an available updater work?"""
        dir = self.make_bzrdir('.')
        # for now, upgrade is not ready for partial bzrdirs.
        dir.create_repository()
        dir.create_branch()
        self.createWorkingTreeOrSkip(dir)
        if dir.can_convert_format():
            # if its default updatable there must be an updater
            # (we force the latest known format as downgrades may not be
            # available
            pb = ui.ui_factory.nested_progress_bar()
            try:
                dir._format.get_converter(format=dir._format).convert(dir, pb)
            finally:
                pb.finished()
            # and it should pass 'check' now.
            check.check_dwim(self.get_url('.'), False, True, True)

    def test_format_description(self):
        dir = self.make_bzrdir('.')
        text = dir._format.get_format_description()
        self.assertTrue(len(text))


class TestBreakLock(TestCaseWithControlDir):

    def test_break_lock_empty(self):
        # break lock on an empty bzrdir should work silently.
        dir = self.make_bzrdir('.')
        try:
            dir.break_lock()
        except NotImplementedError:
            pass

    def test_break_lock_repository(self):
        # break lock with just a repo should unlock the repo.
        repo = self.make_repository('.')
        repo.lock_write()
        lock_repo = repo.bzrdir.open_repository()
        if not lock_repo.get_physical_lock_status():
            # This bzrdir's default repository does not physically lock things
            # and thus this interaction cannot be tested at the interface
            # level.
            repo.unlock()
            raise TestNotApplicable("format does not physically lock")
        # only one yes needed here: it should only be unlocking
        # the repo
        bzrlib.ui.ui_factory = CannedInputUIFactory([True])
        try:
            repo.bzrdir.break_lock()
        except NotImplementedError:
            # this bzrdir does not implement break_lock - so we cant test it.
            repo.unlock()
            raise TestNotApplicable("format does not support breaking locks")
        lock_repo.lock_write()
        lock_repo.unlock()
        self.assertRaises(errors.LockBroken, repo.unlock)

    def test_break_lock_branch(self):
        # break lock with just a repo should unlock the branch.
        # and not directly try the repository.
        # we test this by making a branch reference to a branch
        # and repository in another bzrdir
        # for pre-metadir formats this will fail, thats ok.
        master = self.make_branch('branch')
        thisdir = self.make_bzrdir('this')
        try:
            bzrlib.branch.BranchReferenceFormat().initialize(
                thisdir, target_branch=master)
        except errors.IncompatibleFormat:
            raise TestNotApplicable("format does not support "
                "branch references")
        unused_repo = thisdir.create_repository()
        master.lock_write()
        unused_repo.lock_write()
        try:
            # two yes's : branch and repository. If the repo in this
            # dir is inappropriately accessed, 3 will be needed, and
            # we'll see that because the stream will be fully consumed
            bzrlib.ui.ui_factory = CannedInputUIFactory([True, True, True])
            # determine if the repository will have been locked;
            this_repo_locked = \
                thisdir.open_repository().get_physical_lock_status()
            master.bzrdir.break_lock()
            if this_repo_locked:
                # only two ys should have been read
                self.assertEqual([True],
                    bzrlib.ui.ui_factory.responses)
            else:
                # only one y should have been read
                self.assertEqual([True, True],
                    bzrlib.ui.ui_factory.responses)
            # we should be able to lock a newly opened branch now
            branch = master.bzrdir.open_branch()
            branch.lock_write()
            branch.unlock()
            if this_repo_locked:
                # we should not be able to lock the repository in thisdir as
                # its still held by the explicit lock we took, and the break
                # lock should not have touched it.
                repo = thisdir.open_repository()
                self.assertRaises(errors.LockContention, repo.lock_write)
        finally:
            unused_repo.unlock()
        self.assertRaises(errors.LockBroken, master.unlock)

    def test_break_lock_tree(self):
        # break lock with a tree should unlock the tree but not try the
        # branch explicitly. However this is very hard to test for as we
        # dont have a tree reference class, nor is one needed;
        # the worst case if this code unlocks twice is an extra question
        # being asked.
        tree = self.make_branch_and_tree('.')
        tree.lock_write()
        # three yes's : tree, branch and repository.
        bzrlib.ui.ui_factory = CannedInputUIFactory([True, True, True])
        try:
            tree.bzrdir.break_lock()
        except (NotImplementedError, errors.LockActive):
            # bzrdir does not support break_lock
            # or one of the locked objects (currently only tree does this)
            # raised a LockActive because we do still have a live locked
            # object.
            tree.unlock()
            raise TestNotApplicable("format does not support breaking locks")
        self.assertEqual([True],
                bzrlib.ui.ui_factory.responses)
        lock_tree = tree.bzrdir.open_workingtree()
        lock_tree.lock_write()
        lock_tree.unlock()
        self.assertRaises(errors.LockBroken, tree.unlock)


class TestTransportConfig(TestCaseWithControlDir):

    def test_get_config(self):
        my_dir = self.make_bzrdir('.')
        config = my_dir.get_config()
        try:
            config.set_default_stack_on('http://example.com')
        except errors.BzrError, e:
            if 'Cannot set config' in str(e):
                self.assertFalse(
                    isinstance(my_dir, (bzrdir.BzrDirMeta1, RemoteBzrDir)),
                    "%r should support configs" % my_dir)
                raise TestNotApplicable(
                    'This BzrDir format does not support configs.')
            else:
                raise
        self.assertEqual('http://example.com', config.get_default_stack_on())
        my_dir2 = bzrdir.BzrDir.open(self.get_url('.'))
        config2 = my_dir2.get_config()
        self.assertEqual('http://example.com', config2.get_default_stack_on())


class ChrootedControlDirTests(ChrootedTestCase):

    def test_find_repository_no_repository(self):
        # loopback test to check the current format fails to find a
        # share repository correctly.
        if not self.bzrdir_format.is_initializable():
            # unsupported formats are not loopback testable
            # because the default open will not open them and
            # they may not be initializable.
            raise TestNotApplicable("format is not initializable")
        # supported formats must be able to init and open
        # - do the vfs initialisation over the basic vfs transport
        # XXX: TODO this should become a 'bzrdirlocation' api call.
        url = self.get_vfs_only_url('subdir')
        transport.get_transport_from_url(self.get_vfs_only_url()).mkdir('subdir')
        made_control = self.bzrdir_format.initialize(self.get_url('subdir'))
        try:
            repo = made_control.open_repository()
            # if there is a repository, then the format cannot ever hit this
            # code path.
            return
        except errors.NoRepositoryPresent:
            pass
        made_control = bzrdir.BzrDir.open(self.get_readonly_url('subdir'))
        self.assertRaises(errors.NoRepositoryPresent,
                          made_control.find_repository)


class TestControlDirControlComponent(TestCaseWithControlDir):
    """ControlDir implementations adequately implement ControlComponent."""

    def test_urls(self):
        bd = self.make_bzrdir('bd')
        self.assertIsInstance(bd.user_url, str)
        self.assertEqual(bd.user_url, bd.user_transport.base)
        # for all current bzrdir implementations the user dir must be 
        # above the control dir but we might need to relax that?
        self.assertEqual(bd.control_url.find(bd.user_url), 0)
        self.assertEqual(bd.control_url, bd.control_transport.base)<|MERGE_RESOLUTION|>--- conflicted
+++ resolved
@@ -406,11 +406,7 @@
                                                      stacked_on=branch.base)
         except (errors.UnstackableBranchFormat,
                 errors.UnstackableRepositoryFormat):
-<<<<<<< HEAD
             raise TestNotApplicable("branch or repository format does "
-=======
-            raise TestNotApplicable("branch or repository format do "
->>>>>>> 6e10a532
                 "not support stacking")
         self.assertEqual(child.open_branch().get_stacked_on_url(), branch.base)
 
