# Copyright (C) 2010 Canonical Ltd
#
# This program is free software; you can redistribute it and/or modify
# it under the terms of the GNU General Public License as published by
# the Free Software Foundation; either version 2 of the License, or
# (at your option) any later version.
#
# This program is distributed in the hope that it will be useful,
# but WITHOUT ANY WARRANTY; without even the implied warranty of
# MERCHANTABILITY or FITNESS FOR A PARTICULAR PURPOSE.  See the
# GNU General Public License for more details.
#
# You should have received a copy of the GNU General Public License
# along with this program; if not, write to the Free Software
# Foundation, Inc., 51 Franklin Street, Fifth Floor, Boston, MA 02110-1301 USA

"""Matchers for bzrlib.

Primarily test support, Matchers are used by self.assertThat in the bzrlib
test suite. A matcher is a stateful test helper which can be used to determine
if a passed object 'matches', much like a regex. If the object does not match
the mismatch can be described in a human readable fashion. assertThat then
raises if a mismatch occurs, showing the description as the assertion error.

Matchers are designed to be more reusable and composable than layered
assertions in Test Case objects, so they are recommended for new testing work.
"""

__all__ = [
    'HasLayout',
    'MatchesAncestry',
    'ContainsNoVfsCalls',
    'ReturnsUnlockable',
    'RevisionHistoryMatches',
    ]

from bzrlib import (
    osutils,
    revision as _mod_revision,
    )
from bzrlib import lazy_import
lazy_import.lazy_import(globals(),
"""
from bzrlib.smart.request import request_handlers as smart_request_handlers
from bzrlib.smart import vfs
""")

from testtools.matchers import Equals, Mismatch, Matcher


class ReturnsUnlockable(Matcher):
    """A matcher that checks for the pattern we want lock* methods to have:

    They should return an object with an unlock() method.
    Calling that method should unlock the original object.

    :ivar lockable_thing: The object which can be locked that will be
        inspected.
    """

    def __init__(self, lockable_thing):
        Matcher.__init__(self)
        self.lockable_thing = lockable_thing

    def __str__(self):
        return ('ReturnsUnlockable(lockable_thing=%s)' %
            self.lockable_thing)

    def match(self, lock_method):
        lock_method().unlock()
        if self.lockable_thing.is_locked():
            return _IsLocked(self.lockable_thing)
        return None


class _IsLocked(Mismatch):
    """Something is locked."""

    def __init__(self, lockable_thing):
        self.lockable_thing = lockable_thing

    def describe(self):
        return "%s is locked" % self.lockable_thing


class _AncestryMismatch(Mismatch):
    """Ancestry matching mismatch."""

    def __init__(self, tip_revision, got, expected):
        self.tip_revision = tip_revision
        self.got = got
        self.expected = expected

    def describe(self):
        return "mismatched ancestry for revision %r was %r, expected %r" % (
            self.tip_revision, self.got, self.expected)


class MatchesAncestry(Matcher):
    """A matcher that checks the ancestry of a particular revision.

    :ivar graph: Graph in which to check the ancestry
    :ivar revision_id: Revision id of the revision
    """

    def __init__(self, repository, revision_id):
        Matcher.__init__(self)
        self.repository = repository
        self.revision_id = revision_id

    def __str__(self):
        return ('MatchesAncestry(repository=%r, revision_id=%r)' % (
            self.repository, self.revision_id))

    def match(self, expected):
        self.repository.lock_read()
        try:
            graph = self.repository.get_graph()
            got = [r for r, p in graph.iter_ancestry([self.revision_id])]
            if _mod_revision.NULL_REVISION in got:
                got.remove(_mod_revision.NULL_REVISION)
        finally:
            self.repository.unlock()
        if sorted(got) != sorted(expected):
            return _AncestryMismatch(self.revision_id, sorted(got),
                sorted(expected))


class HasLayout(Matcher):
    """A matcher that checks if a tree has a specific layout.

    :ivar entries: List of expected entries, as (path, file_id) pairs.
    """

    def __init__(self, entries):
        Matcher.__init__(self)
        self.entries = entries

    def get_tree_layout(self, tree):
        """Get the (path, file_id) pairs for the current tree."""
        tree.lock_read()
        try:
            for path, ie in tree.iter_entries_by_dir():
                if ie.parent_id is None:
                    yield (u"", ie.file_id)
                else:
                    yield (path+ie.kind_character(), ie.file_id)
        finally:
            tree.unlock()

    @staticmethod
    def _strip_unreferenced_directories(entries):
        """Strip all directories that don't (in)directly contain any files.

        :param entries: List of path strings or (path, ie) tuples to process
        """
        directories = []
        for entry in entries:
            if isinstance(entry, basestring):
                path = entry
            else:
                path = entry[0]
            if not path or path[-1] == "/":
                # directory
                directories.append((path, entry))
            else:
                # Yield the referenced parent directories
                for dirpath, direntry in directories:
                    if osutils.is_inside(dirpath, path):
                        yield direntry
                directories = []
                yield entry

    def __str__(self):
        return 'HasLayout(%r)' % self.entries

    def match(self, tree):
        actual = list(self.get_tree_layout(tree))
        if self.entries and isinstance(self.entries[0], basestring):
            actual = [path for (path, fileid) in actual]
        if not tree.has_versioned_directories():
            entries = list(self._strip_unreferenced_directories(self.entries))
        else:
            entries = self.entries
        return Equals(entries).match(actual)


<<<<<<< HEAD
class RevisionHistoryMatches(Matcher):
    """A matcher that checks if a branch has a specific revision history.

    :ivar history: Revision history, as list of revisions. Oldest first.
    """

    def __init__(self, history):
        Matcher.__init__(self)
        self.expected = history

    def __str__(self):
        return 'RevisionHistoryMatches(%r)' % self.expected

    def match(self, branch):
        branch.lock_read()
        try:
            graph = branch.repository.get_graph()
            history = list(graph.iter_lefthand_ancestry(
                branch.last_revision(), [_mod_revision.NULL_REVISION]))
            history.reverse()
        finally:
            branch.unlock()
        return Equals(self.expected).match(history)
=======
class _NoVfsCallsMismatch(Mismatch):
    """Mismatch describing a list of HPSS calls which includes VFS requests."""

    def __init__(self, vfs_calls):
        self.vfs_calls = vfs_calls

    def describe(self):
        return "no VFS calls expected, got: %s" % ",".join([
            "%s(%s)" % (c.method,
                ", ".join([repr(a) for a in c.args])) for c in self.vfs_calls])


class ContainsNoVfsCalls(Matcher):
    """Ensure that none of the specified calls are HPSS calls."""

    def __str__(self):
        return 'ContainsNoVfsCalls()'

    @classmethod
    def match(cls, hpss_calls):
        vfs_calls = []
        for call in hpss_calls:
            try:
                request_method = smart_request_handlers.get(call.call.method)
            except KeyError:
                # A method we don't know about doesn't count as a VFS method.
                continue
            if issubclass(request_method, vfs.VfsRequest):
                vfs_calls.append(call.call)
        if len(vfs_calls) == 0:
            return None
        return _NoVfsCallsMismatch(vfs_calls)
>>>>>>> 018922da
<|MERGE_RESOLUTION|>--- conflicted
+++ resolved
@@ -185,7 +185,6 @@
         return Equals(entries).match(actual)
 
 
-<<<<<<< HEAD
 class RevisionHistoryMatches(Matcher):
     """A matcher that checks if a branch has a specific revision history.
 
@@ -209,7 +208,8 @@
         finally:
             branch.unlock()
         return Equals(self.expected).match(history)
-=======
+
+
 class _NoVfsCallsMismatch(Mismatch):
     """Mismatch describing a list of HPSS calls which includes VFS requests."""
 
@@ -241,5 +241,4 @@
                 vfs_calls.append(call.call)
         if len(vfs_calls) == 0:
             return None
-        return _NoVfsCallsMismatch(vfs_calls)
->>>>>>> 018922da
+        return _NoVfsCallsMismatch(vfs_calls)