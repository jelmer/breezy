# Copyright (C) 2004, 2005, 2006 by Canonical Ltd
#
# This program is free software; you can redistribute it and/or modify
# it under the terms of the GNU General Public License as published by
# the Free Software Foundation; either version 2 of the License, or
# (at your option) any later version.
#
# This program is distributed in the hope that it will be useful,
# but WITHOUT ANY WARRANTY; without even the implied warranty of
# MERCHANTABILITY or FITNESS FOR A PARTICULAR PURPOSE.  See the
# GNU General Public License for more details.
#
# You should have received a copy of the GNU General Public License
# along with this program; if not, write to the Free Software
# Foundation, Inc., 59 Temple Place, Suite 330, Boston, MA  02111-1307  USA

"""Tests for Transport implementations.

Transport implementations tested here are supplied by
TransportTestProviderAdapter.
"""

import os
from cStringIO import StringIO
import stat
import sys

from bzrlib import (
    osutils,
    urlutils,
    )
from bzrlib.errors import (DirectoryNotEmpty, NoSuchFile, FileExists,
                           LockError, PathError,
                           TransportNotPossible, ConnectionError,
                           InvalidURL)
from bzrlib.osutils import getcwd
from bzrlib.tests import TestCaseInTempDir, TestSkipped
from bzrlib.tests.test_transport import TestTransportImplementation
from bzrlib.transport import memory
import bzrlib.transport


def _append(fn, txt):
    """Append the given text (file-like object) to the supplied filename."""
    f = open(fn, 'ab')
    try:
        f.write(txt.read())
    finally:
        f.close()


class TransportTests(TestTransportImplementation):

    def check_transport_contents(self, content, transport, relpath):
        """Check that transport.get(relpath).read() == content."""
        self.assertEqualDiff(content, transport.get(relpath).read())

    def assertListRaises(self, excClass, func, *args, **kwargs):
        """Fail unless excClass is raised when the iterator from func is used.
        
        Many transport functions can return generators this makes sure
        to wrap them in a list() call to make sure the whole generator
        is run, and that the proper exception is raised.
        """
        try:
            list(func(*args, **kwargs))
        except excClass:
            return
        else:
            if hasattr(excClass,'__name__'): excName = excClass.__name__
            else: excName = str(excClass)
            raise self.failureException, "%s not raised" % excName

    def test_has(self):
        t = self.get_transport()

        files = ['a', 'b', 'e', 'g', '%']
        self.build_tree(files, transport=t)
        self.assertEqual(True, t.has('a'))
        self.assertEqual(False, t.has('c'))
        self.assertEqual(True, t.has(urlutils.escape('%')))
        self.assertEqual(list(t.has_multi(['a', 'b', 'c', 'd', 'e', 'f', 'g', 'h'])),
                [True, True, False, False, True, False, True, False])
        self.assertEqual(True, t.has_any(['a', 'b', 'c']))
        self.assertEqual(False, t.has_any(['c', 'd', 'f', urlutils.escape('%%')]))
        self.assertEqual(list(t.has_multi(iter(['a', 'b', 'c', 'd', 'e', 'f', 'g', 'h']))),
                [True, True, False, False, True, False, True, False])
        self.assertEqual(False, t.has_any(['c', 'c', 'c']))
        self.assertEqual(True, t.has_any(['b', 'b', 'b']))

    def test_get(self):
        t = self.get_transport()

        files = ['a', 'b', 'e', 'g']
        contents = ['contents of a\n',
                    'contents of b\n',
                    'contents of e\n',
                    'contents of g\n',
                    ]
        self.build_tree(files, transport=t, line_endings='binary')
        self.check_transport_contents('contents of a\n', t, 'a')
        content_f = t.get_multi(files)
        for content, f in zip(contents, content_f):
            self.assertEqual(content, f.read())

        content_f = t.get_multi(iter(files))
        for content, f in zip(contents, content_f):
            self.assertEqual(content, f.read())

        self.assertRaises(NoSuchFile, t.get, 'c')
        self.assertListRaises(NoSuchFile, t.get_multi, ['a', 'b', 'c'])
        self.assertListRaises(NoSuchFile, t.get_multi, iter(['a', 'b', 'c']))

    def test_put(self):
        t = self.get_transport()

        if t.is_readonly():
            self.assertRaises(TransportNotPossible,
                    t.put, 'a', 'some text for a\n')
            return

        t.put('a', StringIO('some text for a\n'))
        self.failUnless(t.has('a'))
        self.check_transport_contents('some text for a\n', t, 'a')
        # Make sure 'has' is updated
        self.assertEqual(list(t.has_multi(['a', 'b', 'c', 'd', 'e'])),
                [True, False, False, False, False])
        # Put also replaces contents
        self.assertEqual(t.put_multi([('a', StringIO('new\ncontents for\na\n')),
                                      ('d', StringIO('contents\nfor d\n'))]),
                         2)
        self.assertEqual(list(t.has_multi(['a', 'b', 'c', 'd', 'e'])),
                [True, False, False, True, False])
        self.check_transport_contents('new\ncontents for\na\n', t, 'a')
        self.check_transport_contents('contents\nfor d\n', t, 'd')

        self.assertEqual(
            t.put_multi(iter([('a', StringIO('diff\ncontents for\na\n')),
                              ('d', StringIO('another contents\nfor d\n'))])),
                        2)
        self.check_transport_contents('diff\ncontents for\na\n', t, 'a')
        self.check_transport_contents('another contents\nfor d\n', t, 'd')

        self.assertRaises(NoSuchFile,
                          t.put, 'path/doesnt/exist/c', 'contents')

    def test_put_permissions(self):
        t = self.get_transport()

        if t.is_readonly():
            return
        if not t._can_roundtrip_unix_modebits():
            # Can't roundtrip, so no need to run this test
            return
        t.put('mode644', StringIO('test text\n'), mode=0644)
        self.assertTransportMode(t, 'mode644', 0644)
        t.put('mode666', StringIO('test text\n'), mode=0666)
        self.assertTransportMode(t, 'mode666', 0666)
        t.put('mode600', StringIO('test text\n'), mode=0600)
        self.assertTransportMode(t, 'mode600', 0600)
        # Yes, you can put a file such that it becomes readonly
        t.put('mode400', StringIO('test text\n'), mode=0400)
        self.assertTransportMode(t, 'mode400', 0400)
        t.put_multi([('mmode644', StringIO('text\n'))], mode=0644)
        self.assertTransportMode(t, 'mmode644', 0644)

        # The default permissions should be based on the current umask
        umask = osutils.get_umask()
        t.put('nomode', StringIO('test text\n'), mode=None)
        self.assertTransportMode(t, 'nomode', 0666 & ~umask)
        
    def test_mkdir(self):
        t = self.get_transport()

        if t.is_readonly():
            # cannot mkdir on readonly transports. We're not testing for 
            # cache coherency because cache behaviour is not currently
            # defined for the transport interface.
            self.assertRaises(TransportNotPossible, t.mkdir, '.')
            self.assertRaises(TransportNotPossible, t.mkdir, 'new_dir')
            self.assertRaises(TransportNotPossible, t.mkdir_multi, ['new_dir'])
            self.assertRaises(TransportNotPossible, t.mkdir, 'path/doesnt/exist')
            return
        # Test mkdir
        t.mkdir('dir_a')
        self.assertEqual(t.has('dir_a'), True)
        self.assertEqual(t.has('dir_b'), False)

        t.mkdir('dir_b')
        self.assertEqual(t.has('dir_b'), True)

        t.mkdir_multi(['dir_c', 'dir_d'])

        t.mkdir_multi(iter(['dir_e', 'dir_f']))
        self.assertEqual(list(t.has_multi(
            ['dir_a', 'dir_b', 'dir_c', 'dir_q',
             'dir_d', 'dir_e', 'dir_f', 'dir_b'])),
            [True, True, True, False,
             True, True, True, True])

        # we were testing that a local mkdir followed by a transport
        # mkdir failed thusly, but given that we * in one process * do not
        # concurrently fiddle with disk dirs and then use transport to do 
        # things, the win here seems marginal compared to the constraint on
        # the interface. RBC 20051227
        t.mkdir('dir_g')
        self.assertRaises(FileExists, t.mkdir, 'dir_g')

        # Test get/put in sub-directories
        self.assertEqual(2, 
            t.put_multi([('dir_a/a', StringIO('contents of dir_a/a')),
                         ('dir_b/b', StringIO('contents of dir_b/b'))]))
        self.check_transport_contents('contents of dir_a/a', t, 'dir_a/a')
        self.check_transport_contents('contents of dir_b/b', t, 'dir_b/b')

        # mkdir of a dir with an absent parent
        self.assertRaises(NoSuchFile, t.mkdir, 'missing/dir')

    def test_mkdir_permissions(self):
        t = self.get_transport()
        if t.is_readonly():
            return
        if not t._can_roundtrip_unix_modebits():
            # no sense testing on this transport
            return
        # Test mkdir with a mode
        t.mkdir('dmode755', mode=0755)
        self.assertTransportMode(t, 'dmode755', 0755)
        t.mkdir('dmode555', mode=0555)
        self.assertTransportMode(t, 'dmode555', 0555)
        t.mkdir('dmode777', mode=0777)
        self.assertTransportMode(t, 'dmode777', 0777)
        t.mkdir('dmode700', mode=0700)
        self.assertTransportMode(t, 'dmode700', 0700)
        t.mkdir_multi(['mdmode755'], mode=0755)
        self.assertTransportMode(t, 'mdmode755', 0755)

        # Default mode should be based on umask
        umask = osutils.get_umask()
        t.mkdir('dnomode', mode=None)
        self.assertTransportMode(t, 'dnomode', 0777 & ~umask)

    def test_copy_to(self):
        # FIXME: test:   same server to same server (partly done)
        # same protocol two servers
        # and    different protocols (done for now except for MemoryTransport.
        # - RBC 20060122
        from bzrlib.transport.memory import MemoryTransport

        def simple_copy_files(transport_from, transport_to):
            files = ['a', 'b', 'c', 'd']
            self.build_tree(files, transport=transport_from)
            self.assertEqual(4, transport_from.copy_to(files, transport_to))
            for f in files:
                self.check_transport_contents(transport_to.get(f).read(),
                                              transport_from, f)

        t = self.get_transport()
        temp_transport = MemoryTransport('memory:///')
        simple_copy_files(t, temp_transport)
        if not t.is_readonly():
            t.mkdir('copy_to_simple')
            t2 = t.clone('copy_to_simple')
            simple_copy_files(t, t2)


        # Test that copying into a missing directory raises
        # NoSuchFile
        if t.is_readonly():
            self.build_tree(['e/', 'e/f'])
        else:
            t.mkdir('e')
            t.put('e/f', StringIO('contents of e'))
        self.assertRaises(NoSuchFile, t.copy_to, ['e/f'], temp_transport)
        temp_transport.mkdir('e')
        t.copy_to(['e/f'], temp_transport)

        del temp_transport
        temp_transport = MemoryTransport('memory:///')

        files = ['a', 'b', 'c', 'd']
        t.copy_to(iter(files), temp_transport)
        for f in files:
            self.check_transport_contents(temp_transport.get(f).read(),
                                          t, f)
        del temp_transport

        for mode in (0666, 0644, 0600, 0400):
            temp_transport = MemoryTransport("memory:///")
            t.copy_to(files, temp_transport, mode=mode)
            for f in files:
                self.assertTransportMode(temp_transport, f, mode)

    def test_append(self):
        t = self.get_transport()

        if t.is_readonly():
            open('a', 'wb').write('diff\ncontents for\na\n')
            open('b', 'wb').write('contents\nfor b\n')
        else:
            t.put_multi([
                    ('a', StringIO('diff\ncontents for\na\n')),
                    ('b', StringIO('contents\nfor b\n'))
                    ])

        if t.is_readonly():
            self.assertRaises(TransportNotPossible,
                    t.append, 'a', 'add\nsome\nmore\ncontents\n')
            _append('a', StringIO('add\nsome\nmore\ncontents\n'))
        else:
            self.assertEqual(20,
                t.append('a', StringIO('add\nsome\nmore\ncontents\n')))

        self.check_transport_contents(
            'diff\ncontents for\na\nadd\nsome\nmore\ncontents\n',
            t, 'a')

        if t.is_readonly():
            self.assertRaises(TransportNotPossible,
                    t.append_multi,
                        [('a', 'and\nthen\nsome\nmore\n'),
                         ('b', 'some\nmore\nfor\nb\n')])
            _append('a', StringIO('and\nthen\nsome\nmore\n'))
            _append('b', StringIO('some\nmore\nfor\nb\n'))
        else:
            self.assertEqual((43, 15), 
                t.append_multi([('a', StringIO('and\nthen\nsome\nmore\n')),
                                ('b', StringIO('some\nmore\nfor\nb\n'))]))
        self.check_transport_contents(
            'diff\ncontents for\na\n'
            'add\nsome\nmore\ncontents\n'
            'and\nthen\nsome\nmore\n',
            t, 'a')
        self.check_transport_contents(
                'contents\nfor b\n'
                'some\nmore\nfor\nb\n',
                t, 'b')

        if t.is_readonly():
            _append('a', StringIO('a little bit more\n'))
            _append('b', StringIO('from an iterator\n'))
        else:
            self.assertEqual((62, 31),
                t.append_multi(iter([('a', StringIO('a little bit more\n')),
                                     ('b', StringIO('from an iterator\n'))])))
        self.check_transport_contents(
            'diff\ncontents for\na\n'
            'add\nsome\nmore\ncontents\n'
            'and\nthen\nsome\nmore\n'
            'a little bit more\n',
            t, 'a')
        self.check_transport_contents(
                'contents\nfor b\n'
                'some\nmore\nfor\nb\n'
                'from an iterator\n',
                t, 'b')

        if t.is_readonly():
            _append('c', StringIO('some text\nfor a missing file\n'))
            _append('a', StringIO('some text in a\n'))
            _append('d', StringIO('missing file r\n'))
        else:
            self.assertEqual(0,
                t.append('c', StringIO('some text\nfor a missing file\n')))
            self.assertEqual((80, 0),
                t.append_multi([('a', StringIO('some text in a\n')),
                                ('d', StringIO('missing file r\n'))]))
        self.check_transport_contents(
            'diff\ncontents for\na\n'
            'add\nsome\nmore\ncontents\n'
            'and\nthen\nsome\nmore\n'
            'a little bit more\n'
            'some text in a\n',
            t, 'a')
        self.check_transport_contents('some text\nfor a missing file\n',
                                      t, 'c')
        self.check_transport_contents('missing file r\n', t, 'd')
        
        # a file with no parent should fail..
        if not t.is_readonly():
            self.assertRaises(NoSuchFile,
                              t.append, 'missing/path', 
                              StringIO('content'))

    def test_append_file(self):
        t = self.get_transport()

        contents = [
            ('f1', StringIO('this is a string\nand some more stuff\n')),
            ('f2', StringIO('here is some text\nand a bit more\n')),
            ('f3', StringIO('some text for the\nthird file created\n')),
            ('f4', StringIO('this is a string\nand some more stuff\n')),
            ('f5', StringIO('here is some text\nand a bit more\n')),
            ('f6', StringIO('some text for the\nthird file created\n'))
        ]
        
        if t.is_readonly():
            for f, val in contents:
                open(f, 'wb').write(val.read())
        else:
            t.put_multi(contents)

        a1 = StringIO('appending to\none\n')
        if t.is_readonly():
            _append('f1', a1)
        else:
            t.append('f1', a1)

        del a1

        self.check_transport_contents(
                'this is a string\nand some more stuff\n'
                'appending to\none\n',
                t, 'f1')

        a2 = StringIO('adding more\ntext to two\n')
        a3 = StringIO('some garbage\nto put in three\n')

        if t.is_readonly():
            _append('f2', a2)
            _append('f3', a3)
        else:
            t.append_multi([('f2', a2), ('f3', a3)])

        del a2, a3

        self.check_transport_contents(
                'here is some text\nand a bit more\n'
                'adding more\ntext to two\n',
                t, 'f2')
        self.check_transport_contents( 
                'some text for the\nthird file created\n'
                'some garbage\nto put in three\n',
                t, 'f3')

        # Test that an actual file object can be used with put
        a4 = t.get('f1')
        if t.is_readonly():
            _append('f4', a4)
        else:
            t.append('f4', a4)

        del a4

        self.check_transport_contents(
                'this is a string\nand some more stuff\n'
                'this is a string\nand some more stuff\n'
                'appending to\none\n',
                t, 'f4')

        a5 = t.get('f2')
        a6 = t.get('f3')
        if t.is_readonly():
            _append('f5', a5)
            _append('f6', a6)
        else:
            t.append_multi([('f5', a5), ('f6', a6)])

        del a5, a6

        self.check_transport_contents(
                'here is some text\nand a bit more\n'
                'here is some text\nand a bit more\n'
                'adding more\ntext to two\n',
                t, 'f5')
        self.check_transport_contents(
                'some text for the\nthird file created\n'
                'some text for the\nthird file created\n'
                'some garbage\nto put in three\n',
                t, 'f6')

        a5 = t.get('f2')
        a6 = t.get('f2')
        a7 = t.get('f3')
        if t.is_readonly():
            _append('c', a5)
            _append('a', a6)
            _append('d', a7)
        else:
            t.append('c', a5)
            t.append_multi([('a', a6), ('d', a7)])
        del a5, a6, a7
        self.check_transport_contents(t.get('f2').read(), t, 'c')
        self.check_transport_contents(t.get('f3').read(), t, 'd')

    def test_append_mode(self):
        # check append accepts a mode
        t = self.get_transport()
        if t.is_readonly():
            return
        t.append('f', StringIO('f'), mode=None)
        
    def test_delete(self):
        # TODO: Test Transport.delete
        t = self.get_transport()

        # Not much to do with a readonly transport
        if t.is_readonly():
            self.assertRaises(TransportNotPossible, t.delete, 'missing')
            return

        t.put('a', StringIO('a little bit of text\n'))
        self.failUnless(t.has('a'))
        t.delete('a')
        self.failIf(t.has('a'))

        self.assertRaises(NoSuchFile, t.delete, 'a')

        t.put('a', StringIO('a text\n'))
        t.put('b', StringIO('b text\n'))
        t.put('c', StringIO('c text\n'))
        self.assertEqual([True, True, True],
                list(t.has_multi(['a', 'b', 'c'])))
        t.delete_multi(['a', 'c'])
        self.assertEqual([False, True, False],
                list(t.has_multi(['a', 'b', 'c'])))
        self.failIf(t.has('a'))
        self.failUnless(t.has('b'))
        self.failIf(t.has('c'))

        self.assertRaises(NoSuchFile,
                t.delete_multi, ['a', 'b', 'c'])

        self.assertRaises(NoSuchFile,
                t.delete_multi, iter(['a', 'b', 'c']))

        t.put('a', StringIO('another a text\n'))
        t.put('c', StringIO('another c text\n'))
        t.delete_multi(iter(['a', 'b', 'c']))

        # We should have deleted everything
        # SftpServer creates control files in the
        # working directory, so we can just do a
        # plain "listdir".
        # self.assertEqual([], os.listdir('.'))

    def test_rmdir(self):
        t = self.get_transport()
        # Not much to do with a readonly transport
        if t.is_readonly():
            self.assertRaises(TransportNotPossible, t.rmdir, 'missing')
            return
        t.mkdir('adir')
        t.mkdir('adir/bdir')
        t.rmdir('adir/bdir')
        self.assertRaises(NoSuchFile, t.stat, 'adir/bdir')
        t.rmdir('adir')
        self.assertRaises(NoSuchFile, t.stat, 'adir')

    def test_rmdir_not_empty(self):
        """Deleting a non-empty directory raises an exception
        
        sftp (and possibly others) don't give us a specific "directory not
        empty" exception -- we can just see that the operation failed.
        """
        t = self.get_transport()
        if t.is_readonly():
            return
        t.mkdir('adir')
        t.mkdir('adir/bdir')
        self.assertRaises(PathError, t.rmdir, 'adir')

    def test_rename_dir_succeeds(self):
        t = self.get_transport()
        if t.is_readonly():
            raise TestSkipped("transport is readonly")
        t.mkdir('adir')
        t.mkdir('adir/asubdir')
        t.rename('adir', 'bdir')
        self.assertTrue(t.has('bdir/asubdir'))
        self.assertFalse(t.has('adir'))

    def test_rename_dir_nonempty(self):
        """Attempting to replace a nonemtpy directory should fail"""
        t = self.get_transport()
        if t.is_readonly():
            raise TestSkipped("transport is readonly")
        t.mkdir('adir')
        t.mkdir('adir/asubdir')
        t.mkdir('bdir')
        t.mkdir('bdir/bsubdir')
        self.assertRaises(PathError, t.rename, 'bdir', 'adir')
        # nothing was changed so it should still be as before
        self.assertTrue(t.has('bdir/bsubdir'))
        self.assertFalse(t.has('adir/bdir'))
        self.assertFalse(t.has('adir/bsubdir'))

    def test_delete_tree(self):
        t = self.get_transport()

        # Not much to do with a readonly transport
        if t.is_readonly():
            self.assertRaises(TransportNotPossible, t.delete_tree, 'missing')
            return

        # and does it like listing ?
        t.mkdir('adir')
        try:
            t.delete_tree('adir')
        except TransportNotPossible:
            # ok, this transport does not support delete_tree
            return
        
        # did it delete that trivial case?
        self.assertRaises(NoSuchFile, t.stat, 'adir')

        self.build_tree(['adir/',
                         'adir/file', 
                         'adir/subdir/', 
                         'adir/subdir/file', 
                         'adir/subdir2/',
                         'adir/subdir2/file',
                         ], transport=t)

        t.delete_tree('adir')
        # adir should be gone now.
        self.assertRaises(NoSuchFile, t.stat, 'adir')

    def test_move(self):
        t = self.get_transport()

        if t.is_readonly():
            return

        # TODO: I would like to use os.listdir() to
        # make sure there are no extra files, but SftpServer
        # creates control files in the working directory
        # perhaps all of this could be done in a subdirectory

        t.put('a', StringIO('a first file\n'))
        self.assertEquals([True, False], list(t.has_multi(['a', 'b'])))

        t.move('a', 'b')
        self.failUnless(t.has('b'))
        self.failIf(t.has('a'))

        self.check_transport_contents('a first file\n', t, 'b')
        self.assertEquals([False, True], list(t.has_multi(['a', 'b'])))

        # Overwrite a file
        t.put('c', StringIO('c this file\n'))
        t.move('c', 'b')
        self.failIf(t.has('c'))
        self.check_transport_contents('c this file\n', t, 'b')

        # TODO: Try to write a test for atomicity
        # TODO: Test moving into a non-existant subdirectory
        # TODO: Test Transport.move_multi

    def test_copy(self):
        t = self.get_transport()

        if t.is_readonly():
            return

        t.put('a', StringIO('a file\n'))
        t.copy('a', 'b')
        self.check_transport_contents('a file\n', t, 'b')

        self.assertRaises(NoSuchFile, t.copy, 'c', 'd')
        os.mkdir('c')
        # What should the assert be if you try to copy a
        # file over a directory?
        #self.assertRaises(Something, t.copy, 'a', 'c')
        t.put('d', StringIO('text in d\n'))
        t.copy('d', 'b')
        self.check_transport_contents('text in d\n', t, 'b')

        # TODO: test copy_multi

    def test_connection_error(self):
        """ConnectionError is raised when connection is impossible"""
        try:
            url = self._server.get_bogus_url()
        except NotImplementedError:
            raise TestSkipped("Transport %s has no bogus URL support." %
                              self._server.__class__)
        try:
            t = bzrlib.transport.get_transport(url)
            t.get('.bzr/branch')
        except (ConnectionError, NoSuchFile), e:
            pass
        except (Exception), e:
            self.fail('Wrong exception thrown (%s.%s): %s' 
                        % (e.__class__.__module__, e.__class__.__name__, e))
        else:
            self.fail('Did not get the expected ConnectionError or NoSuchFile.')

    def test_stat(self):
        # TODO: Test stat, just try once, and if it throws, stop testing
        from stat import S_ISDIR, S_ISREG

        t = self.get_transport()

        try:
            st = t.stat('.')
        except TransportNotPossible, e:
            # This transport cannot stat
            return

        paths = ['a', 'b/', 'b/c', 'b/d/', 'b/d/e']
        sizes = [14, 0, 16, 0, 18] 
        self.build_tree(paths, transport=t, line_endings='binary')

        for path, size in zip(paths, sizes):
            st = t.stat(path)
            if path.endswith('/'):
                self.failUnless(S_ISDIR(st.st_mode))
                # directory sizes are meaningless
            else:
                self.failUnless(S_ISREG(st.st_mode))
                self.assertEqual(size, st.st_size)

        remote_stats = list(t.stat_multi(paths))
        remote_iter_stats = list(t.stat_multi(iter(paths)))

        self.assertRaises(NoSuchFile, t.stat, 'q')
        self.assertRaises(NoSuchFile, t.stat, 'b/a')

        self.assertListRaises(NoSuchFile, t.stat_multi, ['a', 'c', 'd'])
        self.assertListRaises(NoSuchFile, t.stat_multi, iter(['a', 'c', 'd']))
        self.build_tree(['subdir/', 'subdir/file'], transport=t)
        subdir = t.clone('subdir')
        subdir.stat('./file')
        subdir.stat('.')

    def test_list_dir(self):
        # TODO: Test list_dir, just try once, and if it throws, stop testing
        t = self.get_transport()
        
        if not t.listable():
            self.assertRaises(TransportNotPossible, t.list_dir, '.')
            return

        def sorted_list(d):
            l = list(t.list_dir(d))
            l.sort()
            return l

        # SftpServer creates control files in the working directory
        # so lets move down a directory to avoid those.
        if not t.is_readonly():
            t.mkdir('wd')
        else:
            os.mkdir('wd')
        t = t.clone('wd')

        self.assertEqual([], sorted_list('.'))
        # c2 is precisely one letter longer than c here to test that
        # suffixing is not confused.
        # a%25b checks that quoting is done consistently across transports
        tree_names = ['a', 'a%25b', 'b', 'c/', 'c/d', 'c/e', 'c2/']
        if not t.is_readonly():
            self.build_tree(tree_names, transport=t)
        else:
            self.build_tree(['wd/' + name for name in tree_names])

<<<<<<< HEAD
        self.assertEqual(['a', 'b', 'c', 'c2'], sorted_list('.'))
=======
        self.assertEqual(
            ['a', 'a%2525b', 'b', 'c', 'c2'], sorted_list('.'))
>>>>>>> a66e7f3e
        self.assertEqual(['d', 'e'], sorted_list('c'))

        if not t.is_readonly():
            t.delete('c/d')
            t.delete('b')
        else:
            os.unlink('wd/c/d')
            os.unlink('wd/b')
            
<<<<<<< HEAD
        self.assertEqual(['a', 'c', 'c2'], sorted_list('.'))
=======
        self.assertEqual(['a', 'a%2525b', 'c', 'c2'], sorted_list('.'))
>>>>>>> a66e7f3e
        self.assertEqual(['e'], sorted_list('c'))

        self.assertListRaises(PathError, t.list_dir, 'q')
        self.assertListRaises(PathError, t.list_dir, 'c/f')
        self.assertListRaises(PathError, t.list_dir, 'a')

    def test_list_dir_result_is_url_escaped(self):
        t = self.get_transport()
        if not t.listable():
            raise TestSkipped("transport not listable")

        if not t.is_readonly():
            self.build_tree(['a/', 'a/%'], transport=t)
        else:
            self.build_tree(['a/', 'a/%'])
        
        names = list(t.list_dir('a'))
        self.assertEqual(['%25'], names)
        self.assertIsInstance(names[0], str)

    def test_clone(self):
        # TODO: Test that clone moves up and down the filesystem
        t1 = self.get_transport()

        self.build_tree(['a', 'b/', 'b/c'], transport=t1)

        self.failUnless(t1.has('a'))
        self.failUnless(t1.has('b/c'))
        self.failIf(t1.has('c'))

        t2 = t1.clone('b')
        self.assertEqual(t1.base + 'b/', t2.base)

        self.failUnless(t2.has('c'))
        self.failIf(t2.has('a'))

        t3 = t2.clone('..')
        self.failUnless(t3.has('a'))
        self.failIf(t3.has('c'))

        self.failIf(t1.has('b/d'))
        self.failIf(t2.has('d'))
        self.failIf(t3.has('b/d'))

        if t1.is_readonly():
            open('b/d', 'wb').write('newfile\n')
        else:
            t2.put('d', StringIO('newfile\n'))

        self.failUnless(t1.has('b/d'))
        self.failUnless(t2.has('d'))
        self.failUnless(t3.has('b/d'))

    def test_relpath(self):
        t = self.get_transport()
        self.assertEqual('', t.relpath(t.base))
        # base ends with /
        self.assertEqual('', t.relpath(t.base[:-1]))
        # subdirs which dont exist should still give relpaths.
        self.assertEqual('foo', t.relpath(t.base + 'foo'))
        # trailing slash should be the same.
        self.assertEqual('foo', t.relpath(t.base + 'foo/'))

    def test_relpath_at_root(self):
        t = self.get_transport()
        # clone all the way to the top
        new_transport = t.clone('..')
        while new_transport.base != t.base:
            t = new_transport
            new_transport = t.clone('..')
        # we must be able to get a relpath below the root
        self.assertEqual('', t.relpath(t.base))
        # and a deeper one should work too
        self.assertEqual('foo/bar', t.relpath(t.base + 'foo/bar'))

    def test_abspath(self):
        # smoke test for abspath. Corner cases for backends like unix fs's
        # that have aliasing problems like symlinks should go in backend
        # specific test cases.
        transport = self.get_transport()
        
        # disabled because some transports might normalize urls in generating
        # the abspath - eg http+pycurl-> just http -- mbp 20060308 
        self.assertEqual(transport.base + 'relpath',
                         transport.abspath('relpath'))

    def test_local_abspath(self):
        transport = self.get_transport()
        try:
            p = transport.local_abspath('.')
        except TransportNotPossible:
            pass # This is not a local transport
        else:
            self.assertEqual(getcwd(), p)

    def test_abspath_at_root(self):
        t = self.get_transport()
        # clone all the way to the top
        new_transport = t.clone('..')
        while new_transport.base != t.base:
            t = new_transport
            new_transport = t.clone('..')
        # we must be able to get a abspath of the root when we ask for
        # t.abspath('..') - this due to our choice that clone('..')
        # should return the root from the root, combined with the desire that
        # the url from clone('..') and from abspath('..') should be the same.
        self.assertEqual(t.base, t.abspath('..'))
        # '' should give us the root
        self.assertEqual(t.base, t.abspath(''))
        # and a path should append to the url
        self.assertEqual(t.base + 'foo', t.abspath('foo'))

    def test_iter_files_recursive(self):
        transport = self.get_transport()
        if not transport.listable():
            self.assertRaises(TransportNotPossible,
                              transport.iter_files_recursive)
            return
        self.build_tree(['isolated/',
                         'isolated/dir/',
                         'isolated/dir/foo',
                         'isolated/dir/bar',
                         'isolated/dir/b%25z', # make sure quoting is correct
                         'isolated/bar'],
                        transport=transport)
        paths = set(transport.iter_files_recursive())
        # nb the directories are not converted
        self.assertEqual(paths,
                    set(['isolated/dir/foo',
                         'isolated/dir/bar',
                         'isolated/dir/b%2525z',
                         'isolated/bar']))
        sub_transport = transport.clone('isolated')
        paths = set(sub_transport.iter_files_recursive())
        self.assertEqual(paths,
            set(['dir/foo', 'dir/bar', 'dir/b%2525z', 'bar']))

    def test_copy_tree(self):
        # TODO: test file contents and permissions are preserved. This test was
        # added just to ensure that quoting was handled correctly.
        # -- David Allouche 2006-08-11
        transport = self.get_transport()
        if not transport.listable():
            self.assertRaises(TransportNotPossible,
                              transport.iter_files_recursive)
            return
        if transport.is_readonly():
            self.assertRaises(TransportNotPossible,
                              transport.put, 'a', 'some text for a\n')
            return
        self.build_tree(['from/',
                         'from/dir/',
                         'from/dir/foo',
                         'from/dir/bar',
                         'from/dir/b%25z', # make sure quoting is correct
                         'from/bar'],
                        transport=transport)
        transport.copy_tree('from', 'to')
        paths = set(transport.iter_files_recursive())
        self.assertEqual(paths,
                    set(['from/dir/foo',
                         'from/dir/bar',
                         'from/dir/b%2525z',
                         'from/bar',
                         'to/dir/foo',
                         'to/dir/bar',
                         'to/dir/b%2525z',
                         'to/bar',]))

    def test_unicode_paths(self):
        """Test that we can read/write files with Unicode names."""
        t = self.get_transport()

        # With FAT32 and certain encodings on win32
        # '\xe5' and '\xe4' actually map to the same file
        # adding a suffix kicks in the 'preserving but insensitive'
        # route, and maintains the right files
        files = [u'\xe5.1', # a w/ circle iso-8859-1
                 u'\xe4.2', # a w/ dots iso-8859-1
                 u'\u017d', # Z with umlat iso-8859-2
                 u'\u062c', # Arabic j
                 u'\u0410', # Russian A
                 u'\u65e5', # Kanji person
                ]

        try:
            self.build_tree(files, transport=t, line_endings='binary')
        except UnicodeError:
            raise TestSkipped("cannot handle unicode paths in current encoding")

        # A plain unicode string is not a valid url
        for fname in files:
            self.assertRaises(InvalidURL, t.get, fname)

        for fname in files:
            fname_utf8 = fname.encode('utf-8')
            contents = 'contents of %s\n' % (fname_utf8,)
            self.check_transport_contents(contents, t, urlutils.escape(fname))

    def test_connect_twice_is_same_content(self):
        # check that our server (whatever it is) is accessable reliably
        # via get_transport and multiple connections share content.
        transport = self.get_transport()
        if transport.is_readonly():
            return
        transport.put('foo', StringIO('bar'))
        transport2 = self.get_transport()
        self.check_transport_contents('bar', transport2, 'foo')
        # its base should be usable.
        transport2 = bzrlib.transport.get_transport(transport.base)
        self.check_transport_contents('bar', transport2, 'foo')

        # now opening at a relative url should give use a sane result:
        transport.mkdir('newdir')
        transport2 = bzrlib.transport.get_transport(transport.base + "newdir")
        transport2 = transport2.clone('..')
        self.check_transport_contents('bar', transport2, 'foo')

    def test_lock_write(self):
        transport = self.get_transport()
        if transport.is_readonly():
            self.assertRaises(TransportNotPossible, transport.lock_write, 'foo')
            return
        transport.put('lock', StringIO())
        lock = transport.lock_write('lock')
        # TODO make this consistent on all platforms:
        # self.assertRaises(LockError, transport.lock_write, 'lock')
        lock.unlock()

    def test_lock_read(self):
        transport = self.get_transport()
        if transport.is_readonly():
            file('lock', 'w').close()
        else:
            transport.put('lock', StringIO())
        lock = transport.lock_read('lock')
        # TODO make this consistent on all platforms:
        # self.assertRaises(LockError, transport.lock_read, 'lock')
        lock.unlock()

    def test_readv(self):
        transport = self.get_transport()
        if transport.is_readonly():
            file('a', 'w').write('0123456789')
        else:
            transport.put('a', StringIO('0123456789'))

        d = list(transport.readv('a', ((0, 1), (1, 1), (3, 2), (9, 1))))
        self.assertEqual(d[0], (0, '0'))
        self.assertEqual(d[1], (1, '1'))
        self.assertEqual(d[2], (3, '34'))
        self.assertEqual(d[3], (9, '9'))

    def test_readv_out_of_order(self):
        transport = self.get_transport()
        if transport.is_readonly():
            file('a', 'w').write('0123456789')
        else:
            transport.put('a', StringIO('01234567890'))

        d = list(transport.readv('a', ((1, 1), (9, 1), (0, 1), (3, 2))))
        self.assertEqual(d[0], (1, '1'))
        self.assertEqual(d[1], (9, '9'))
        self.assertEqual(d[2], (0, '0'))
        self.assertEqual(d[3], (3, '34'))<|MERGE_RESOLUTION|>--- conflicted
+++ resolved
@@ -755,12 +755,8 @@
         else:
             self.build_tree(['wd/' + name for name in tree_names])
 
-<<<<<<< HEAD
-        self.assertEqual(['a', 'b', 'c', 'c2'], sorted_list('.'))
-=======
         self.assertEqual(
             ['a', 'a%2525b', 'b', 'c', 'c2'], sorted_list('.'))
->>>>>>> a66e7f3e
         self.assertEqual(['d', 'e'], sorted_list('c'))
 
         if not t.is_readonly():
@@ -770,11 +766,7 @@
             os.unlink('wd/c/d')
             os.unlink('wd/b')
             
-<<<<<<< HEAD
-        self.assertEqual(['a', 'c', 'c2'], sorted_list('.'))
-=======
         self.assertEqual(['a', 'a%2525b', 'c', 'c2'], sorted_list('.'))
->>>>>>> a66e7f3e
         self.assertEqual(['e'], sorted_list('c'))
 
         self.assertListRaises(PathError, t.list_dir, 'q')
