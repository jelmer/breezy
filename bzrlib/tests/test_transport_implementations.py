--- conflicted
+++ resolved
@@ -48,16 +48,12 @@
 from bzrlib.symbol_versioning import zero_eleven
 from bzrlib.tests import TestCaseInTempDir, TestScenarioApplier, TestSkipped
 from bzrlib.tests.test_transport import TestTransportImplementation
-<<<<<<< HEAD
 from bzrlib.transport import (
     ConnectedTransport,
     get_transport,
+    _get_transport_modules,
     )
 from bzrlib.transport.memory import MemoryTransport
-=======
-from bzrlib.transport import memory, remote, _get_transport_modules
-import bzrlib.transport
->>>>>>> 30d8d92a
 
 
 class TransportTestProviderAdapter(TestScenarioApplier):
