# Copyright (C) 2004-2006 by Canonical Ltd
#
# This program is free software; you can redistribute it and/or modify
# it under the terms of the GNU General Public License as published by
# the Free Software Foundation; either version 2 of the License, or
# (at your option) any later version.
#
# This program is distributed in the hope that it will be useful,
# but WITHOUT ANY WARRANTY; without even the implied warranty of
# MERCHANTABILITY or FITNESS FOR A PARTICULAR PURPOSE.  See the
# GNU General Public License for more details.
#
# You should have received a copy of the GNU General Public License
# along with this program; if not, write to the Free Software
# Foundation, Inc., 59 Temple Place, Suite 330, Boston, MA  02111-1307  USA

from cStringIO import StringIO
import os
import sys
import tempfile

<<<<<<< HEAD
from bzrlib import inventory
from bzrlib.builtins import _merge_helper
=======
from bzrlib import (
    bzrdir, 
    errors, 
    inventory, 
    repository, 
    treebuilder,
    )
from bzrlib.builtins import merge
>>>>>>> c148bb60
from bzrlib.bzrdir import BzrDir
from bzrlib.bundle.apply_bundle import install_bundle, merge_bundle
from bzrlib.bundle.bundle_data import BundleTree
from bzrlib.bundle.serializer import write_bundle, read_bundle
from bzrlib.bundle.serializer.v08 import BundleSerializerV08
from bzrlib.bundle.serializer.v09 import BundleSerializerV09
from bzrlib.branch import Branch
from bzrlib.diff import internal_diff
from bzrlib.errors import (BzrError, TestamentMismatch, NotABundle, BadBundle, 
                           NoSuchFile,)
from bzrlib.merge import Merge3Merger
from bzrlib.osutils import has_symlinks, sha_file
from bzrlib.tests import (TestCaseInTempDir, TestCaseWithTransport,
                          TestCase, TestSkipped)
from bzrlib.transform import TreeTransform
from bzrlib.workingtree import WorkingTree


class MockTree(object):
    def __init__(self):
        from bzrlib.inventory import InventoryDirectory, ROOT_ID
        object.__init__(self)
        self.paths = {ROOT_ID: ""}
        self.ids = {"": ROOT_ID}
        self.contents = {}
        self.root = InventoryDirectory(ROOT_ID, '', None)

    inventory = property(lambda x:x)

    def __iter__(self):
        return self.paths.iterkeys()

    def __getitem__(self, file_id):
        if file_id == self.root.file_id:
            return self.root
        else:
            return self.make_entry(file_id, self.paths[file_id])

    def parent_id(self, file_id):
        parent_dir = os.path.dirname(self.paths[file_id])
        if parent_dir == "":
            return None
        return self.ids[parent_dir]

    def iter_entries(self):
        for path, file_id in self.ids.iteritems():
            yield path, self[file_id]

    def get_file_kind(self, file_id):
        if file_id in self.contents:
            kind = 'file'
        else:
            kind = 'directory'
        return kind

    def make_entry(self, file_id, path):
        from bzrlib.inventory import (InventoryEntry, InventoryFile
                                    , InventoryDirectory, InventoryLink)
        name = os.path.basename(path)
        kind = self.get_file_kind(file_id)
        parent_id = self.parent_id(file_id)
        text_sha_1, text_size = self.contents_stats(file_id)
        if kind == 'directory':
            ie = InventoryDirectory(file_id, name, parent_id)
        elif kind == 'file':
            ie = InventoryFile(file_id, name, parent_id)
        elif kind == 'symlink':
            ie = InventoryLink(file_id, name, parent_id)
        else:
            raise BzrError('unknown kind %r' % kind)
        ie.text_sha1 = text_sha_1
        ie.text_size = text_size
        return ie

    def add_dir(self, file_id, path):
        self.paths[file_id] = path
        self.ids[path] = file_id
    
    def add_file(self, file_id, path, contents):
        self.add_dir(file_id, path)
        self.contents[file_id] = contents

    def path2id(self, path):
        return self.ids.get(path)

    def id2path(self, file_id):
        return self.paths.get(file_id)

    def has_id(self, file_id):
        return self.id2path(file_id) is not None

    def get_file(self, file_id):
        result = StringIO()
        result.write(self.contents[file_id])
        result.seek(0,0)
        return result

    def contents_stats(self, file_id):
        if file_id not in self.contents:
            return None, None
        text_sha1 = sha_file(self.get_file(file_id))
        return text_sha1, len(self.contents[file_id])


class BTreeTester(TestCase):
    """A simple unittest tester for the BundleTree class."""

    def make_tree_1(self):
        mtree = MockTree()
        mtree.add_dir("a", "grandparent")
        mtree.add_dir("b", "grandparent/parent")
        mtree.add_file("c", "grandparent/parent/file", "Hello\n")
        mtree.add_dir("d", "grandparent/alt_parent")
        return BundleTree(mtree, ''), mtree
        
    def test_renames(self):
        """Ensure that file renames have the proper effect on children"""
        btree = self.make_tree_1()[0]
        self.assertEqual(btree.old_path("grandparent"), "grandparent")
        self.assertEqual(btree.old_path("grandparent/parent"), 
                         "grandparent/parent")
        self.assertEqual(btree.old_path("grandparent/parent/file"),
                         "grandparent/parent/file")

        self.assertEqual(btree.id2path("a"), "grandparent")
        self.assertEqual(btree.id2path("b"), "grandparent/parent")
        self.assertEqual(btree.id2path("c"), "grandparent/parent/file")

        self.assertEqual(btree.path2id("grandparent"), "a")
        self.assertEqual(btree.path2id("grandparent/parent"), "b")
        self.assertEqual(btree.path2id("grandparent/parent/file"), "c")

        assert btree.path2id("grandparent2") is None
        assert btree.path2id("grandparent2/parent") is None
        assert btree.path2id("grandparent2/parent/file") is None

        btree.note_rename("grandparent", "grandparent2")
        assert btree.old_path("grandparent") is None
        assert btree.old_path("grandparent/parent") is None
        assert btree.old_path("grandparent/parent/file") is None

        self.assertEqual(btree.id2path("a"), "grandparent2")
        self.assertEqual(btree.id2path("b"), "grandparent2/parent")
        self.assertEqual(btree.id2path("c"), "grandparent2/parent/file")

        self.assertEqual(btree.path2id("grandparent2"), "a")
        self.assertEqual(btree.path2id("grandparent2/parent"), "b")
        self.assertEqual(btree.path2id("grandparent2/parent/file"), "c")

        assert btree.path2id("grandparent") is None
        assert btree.path2id("grandparent/parent") is None
        assert btree.path2id("grandparent/parent/file") is None

        btree.note_rename("grandparent/parent", "grandparent2/parent2")
        self.assertEqual(btree.id2path("a"), "grandparent2")
        self.assertEqual(btree.id2path("b"), "grandparent2/parent2")
        self.assertEqual(btree.id2path("c"), "grandparent2/parent2/file")

        self.assertEqual(btree.path2id("grandparent2"), "a")
        self.assertEqual(btree.path2id("grandparent2/parent2"), "b")
        self.assertEqual(btree.path2id("grandparent2/parent2/file"), "c")

        assert btree.path2id("grandparent2/parent") is None
        assert btree.path2id("grandparent2/parent/file") is None

        btree.note_rename("grandparent/parent/file", 
                          "grandparent2/parent2/file2")
        self.assertEqual(btree.id2path("a"), "grandparent2")
        self.assertEqual(btree.id2path("b"), "grandparent2/parent2")
        self.assertEqual(btree.id2path("c"), "grandparent2/parent2/file2")

        self.assertEqual(btree.path2id("grandparent2"), "a")
        self.assertEqual(btree.path2id("grandparent2/parent2"), "b")
        self.assertEqual(btree.path2id("grandparent2/parent2/file2"), "c")

        assert btree.path2id("grandparent2/parent2/file") is None

    def test_moves(self):
        """Ensure that file moves have the proper effect on children"""
        btree = self.make_tree_1()[0]
        btree.note_rename("grandparent/parent/file", 
                          "grandparent/alt_parent/file")
        self.assertEqual(btree.id2path("c"), "grandparent/alt_parent/file")
        self.assertEqual(btree.path2id("grandparent/alt_parent/file"), "c")
        assert btree.path2id("grandparent/parent/file") is None

    def unified_diff(self, old, new):
        out = StringIO()
        internal_diff("old", old, "new", new, out)
        out.seek(0,0)
        return out.read()

    def make_tree_2(self):
        btree = self.make_tree_1()[0]
        btree.note_rename("grandparent/parent/file", 
                          "grandparent/alt_parent/file")
        assert btree.id2path("e") is None
        assert btree.path2id("grandparent/parent/file") is None
        btree.note_id("e", "grandparent/parent/file")
        return btree

    def test_adds(self):
        """File/inventory adds"""
        btree = self.make_tree_2()
        add_patch = self.unified_diff([], ["Extra cheese\n"])
        btree.note_patch("grandparent/parent/file", add_patch)
        btree.note_id('f', 'grandparent/parent/symlink', kind='symlink')
        btree.note_target('grandparent/parent/symlink', 'venus')
        self.adds_test(btree)

    def adds_test(self, btree):
        self.assertEqual(btree.id2path("e"), "grandparent/parent/file")
        self.assertEqual(btree.path2id("grandparent/parent/file"), "e")
        self.assertEqual(btree.get_file("e").read(), "Extra cheese\n")
        self.assertEqual(btree.get_symlink_target('f'), 'venus')

    def test_adds2(self):
        """File/inventory adds, with patch-compatibile renames"""
        btree = self.make_tree_2()
        btree.contents_by_id = False
        add_patch = self.unified_diff(["Hello\n"], ["Extra cheese\n"])
        btree.note_patch("grandparent/parent/file", add_patch)
        btree.note_id('f', 'grandparent/parent/symlink', kind='symlink')
        btree.note_target('grandparent/parent/symlink', 'venus')
        self.adds_test(btree)

    def make_tree_3(self):
        btree, mtree = self.make_tree_1()
        mtree.add_file("e", "grandparent/parent/topping", "Anchovies\n")
        btree.note_rename("grandparent/parent/file", 
                          "grandparent/alt_parent/file")
        btree.note_rename("grandparent/parent/topping", 
                          "grandparent/alt_parent/stopping")
        return btree

    def get_file_test(self, btree):
        self.assertEqual(btree.get_file("e").read(), "Lemon\n")
        self.assertEqual(btree.get_file("c").read(), "Hello\n")

    def test_get_file(self):
        """Get file contents"""
        btree = self.make_tree_3()
        mod_patch = self.unified_diff(["Anchovies\n"], ["Lemon\n"])
        btree.note_patch("grandparent/alt_parent/stopping", mod_patch)
        self.get_file_test(btree)

    def test_get_file2(self):
        """Get file contents, with patch-compatibile renames"""
        btree = self.make_tree_3()
        btree.contents_by_id = False
        mod_patch = self.unified_diff([], ["Lemon\n"])
        btree.note_patch("grandparent/alt_parent/stopping", mod_patch)
        mod_patch = self.unified_diff([], ["Hello\n"])
        btree.note_patch("grandparent/alt_parent/file", mod_patch)
        self.get_file_test(btree)

    def test_delete(self):
        "Deletion by bundle"
        btree = self.make_tree_1()[0]
        self.assertEqual(btree.get_file("c").read(), "Hello\n")
        btree.note_deletion("grandparent/parent/file")
        assert btree.id2path("c") is None
        assert btree.path2id("grandparent/parent/file") is None

    def sorted_ids(self, tree):
        ids = list(tree)
        ids.sort()
        return ids

    def test_iteration(self):
        """Ensure that iteration through ids works properly"""
        btree = self.make_tree_1()[0]
        self.assertEqual(self.sorted_ids(btree),
            [inventory.ROOT_ID, 'a', 'b', 'c', 'd'])
        btree.note_deletion("grandparent/parent/file")
        btree.note_id("e", "grandparent/alt_parent/fool", kind="directory")
        btree.note_last_changed("grandparent/alt_parent/fool", 
                                "revisionidiguess")
        self.assertEqual(self.sorted_ids(btree),
            [inventory.ROOT_ID, 'a', 'b', 'd', 'e'])


class BundleTester1(TestCaseWithTransport):

    def test_mismatched_bundle(self):
        format = bzrdir.BzrDirMetaFormat1()
        format.repository_format = repository.RepositoryFormatKnit2()
        serializer = BundleSerializerV08('0.8')
        b = self.make_branch('.', format=format)
        self.assertRaises(errors.IncompatibleFormat, serializer.write, 
                          b.repository, [], {}, StringIO())

    def test_matched_bundle(self):
        """Don't raise IncompatibleFormat for knit2 and bundle0.9"""
        format = bzrdir.BzrDirMetaFormat1()
        format.repository_format = repository.RepositoryFormatKnit2()
        serializer = BundleSerializerV09('0.9')
        b = self.make_branch('.', format=format)
        serializer.write(b.repository, [], {}, StringIO())

    def test_mismatched_model(self):
        """Try copying a bundle from knit2 to knit1"""
        format = bzrdir.BzrDirMetaFormat1()
        format.repository_format = repository.RepositoryFormatKnit2()
        source = self.make_branch_and_tree('source', format=format)
        source.commit('one', rev_id='one-id')
        source.commit('two', rev_id='two-id')
        text = StringIO()
        write_bundle(source.branch.repository, 'two-id', None, text, 
                     format='0.9')
        text.seek(0)

        format = bzrdir.BzrDirMetaFormat1()
        format.repository_format = repository.RepositoryFormatKnit1()
        target = self.make_branch('target', format=format)
        self.assertRaises(errors.IncompatibleRevision, install_bundle, 
                          target.repository, read_bundle(text))


class V08BundleTester(TestCaseWithTransport):

    format = '0.8'

    def bzrdir_format(self):
        format = bzrdir.BzrDirMetaFormat1()
        format.repository_format = repository.RepositoryFormatKnit1()
        return format

    def make_branch_and_tree(self, path, format=None):
        if format is None:
            format = self.bzrdir_format()
        return TestCaseWithTransport.make_branch_and_tree(self, path, format)

    def make_branch(self, path, format=None):
        if format is None:
            format = self.bzrdir_format()
        return TestCaseWithTransport.make_branch(self, path, format)

    def create_bundle_text(self, base_rev_id, rev_id):
        bundle_txt = StringIO()
        rev_ids = write_bundle(self.b1.repository, rev_id, base_rev_id, 
                               bundle_txt, format=self.format)
        bundle_txt.seek(0)
        self.assertEqual(bundle_txt.readline(), 
                         '# Bazaar revision bundle v%s\n' % self.format)
        self.assertEqual(bundle_txt.readline(), '#\n')

        rev = self.b1.repository.get_revision(rev_id)
        self.assertEqual(bundle_txt.readline().decode('utf-8'),
                         u'# message:\n')

        open(',,bundle', 'wb').write(bundle_txt.getvalue())
        bundle_txt.seek(0)
        return bundle_txt, rev_ids

    def get_valid_bundle(self, base_rev_id, rev_id, checkout_dir=None):
        """Create a bundle from base_rev_id -> rev_id in built-in branch.
        Make sure that the text generated is valid, and that it
        can be applied against the base, and generate the same information.
        
        :return: The in-memory bundle 
        """
        bundle_txt, rev_ids = self.create_bundle_text(base_rev_id, rev_id)

        # This should also validate the generated bundle 
        bundle = read_bundle(bundle_txt)
        repository = self.b1.repository
        for bundle_rev in bundle.real_revisions:
            # These really should have already been checked when we read the
            # bundle, since it computes the sha1 hash for the revision, which
            # only will match if everything is okay, but lets be explicit about
            # it
            branch_rev = repository.get_revision(bundle_rev.revision_id)
            for a in ('inventory_sha1', 'revision_id', 'parent_ids',
                      'timestamp', 'timezone', 'message', 'committer', 
                      'parent_ids', 'properties'):
                self.assertEqual(getattr(branch_rev, a), 
                                 getattr(bundle_rev, a))
            self.assertEqual(len(branch_rev.parent_ids), 
                             len(bundle_rev.parent_ids))
        self.assertEqual(rev_ids, 
                         [r.revision_id for r in bundle.real_revisions])
        self.valid_apply_bundle(base_rev_id, bundle,
                                   checkout_dir=checkout_dir)

        return bundle

    def get_invalid_bundle(self, base_rev_id, rev_id):
        """Create a bundle from base_rev_id -> rev_id in built-in branch.
        Munge the text so that it's invalid.
        
        :return: The in-memory bundle
        """
        bundle_txt, rev_ids = self.create_bundle_text(base_rev_id, rev_id)
        new_text = bundle_txt.getvalue().replace('executable:no', 
                                               'executable:yes')
        bundle_txt = StringIO(new_text)
        bundle = read_bundle(bundle_txt)
        self.valid_apply_bundle(base_rev_id, bundle)
        return bundle 

    def test_non_bundle(self):
        self.assertRaises(NotABundle, read_bundle, StringIO('#!/bin/sh\n'))

    def test_malformed(self):
        self.assertRaises(BadBundle, read_bundle, 
                          StringIO('# Bazaar revision bundle v'))

    def test_crlf_bundle(self):
        try:
            read_bundle(StringIO('# Bazaar revision bundle v0.8\r\n'))
        except BadBundle:
            # It is currently permitted for bundles with crlf line endings to
            # make read_bundle raise a BadBundle, but this should be fixed.
            # Anything else, especially NotABundle, is an error.
            pass

    def get_checkout(self, rev_id, checkout_dir=None):
        """Get a new tree, with the specified revision in it.
        """

        if checkout_dir is None:
            checkout_dir = tempfile.mkdtemp(prefix='test-branch-', dir='.')
        else:
            if not os.path.exists(checkout_dir):
                os.mkdir(checkout_dir)
        tree = self.make_branch_and_tree(checkout_dir)
        s = StringIO()
        ancestors = write_bundle(self.b1.repository, rev_id, None, s,
                                 format=self.format)
        s.seek(0)
        assert isinstance(s.getvalue(), str), (
            "Bundle isn't a bytestring:\n %s..." % repr(s.getvalue())[:40])
        install_bundle(tree.branch.repository, read_bundle(s))
        for ancestor in ancestors:
            old = self.b1.repository.revision_tree(ancestor)
            new = tree.branch.repository.revision_tree(ancestor)

            # Check that there aren't any inventory level changes
            delta = new.changes_from(old)
            self.assertFalse(delta.has_changed(),
                             'Revision %s not copied correctly.'
                             % (ancestor,))

            # Now check that the file contents are all correct
            for inventory_id in old:
                try:
                    old_file = old.get_file(inventory_id)
                except NoSuchFile:
                    continue
                if old_file is None:
                    continue
                self.assertEqual(old_file.read(),
                                 new.get_file(inventory_id).read())
        if rev_id is not None:
            rh = self.b1.revision_history()
            tree.branch.set_revision_history(rh[:rh.index(rev_id)+1])
            tree.update()
            delta = tree.changes_from(self.b1.repository.revision_tree(rev_id))
            self.assertFalse(delta.has_changed(),
                             'Working tree has modifications')
        return tree

    def valid_apply_bundle(self, base_rev_id, info, checkout_dir=None):
        """Get the base revision, apply the changes, and make
        sure everything matches the builtin branch.
        """
        to_tree = self.get_checkout(base_rev_id, checkout_dir=checkout_dir)
        original_parents = to_tree.get_parent_ids()
        repository = to_tree.branch.repository
        original_parents = to_tree.get_parent_ids()
        self.assertIs(repository.has_revision(base_rev_id), True)
        for rev in info.real_revisions:
            self.assert_(not repository.has_revision(rev.revision_id),
                'Revision {%s} present before applying bundle' 
                % rev.revision_id)
        merge_bundle(info, to_tree, True, Merge3Merger, False, False)

        for rev in info.real_revisions:
            self.assert_(repository.has_revision(rev.revision_id),
                'Missing revision {%s} after applying bundle' 
                % rev.revision_id)

        self.assert_(to_tree.branch.repository.has_revision(info.target))
        # Do we also want to verify that all the texts have been added?

        self.assertEqual(original_parents + [info.target],
            to_tree.get_parent_ids())

        rev = info.real_revisions[-1]
        base_tree = self.b1.repository.revision_tree(rev.revision_id)
        to_tree = to_tree.branch.repository.revision_tree(rev.revision_id)
        
        # TODO: make sure the target tree is identical to base tree
        #       we might also check the working tree.

        base_files = list(base_tree.list_files())
        to_files = list(to_tree.list_files())
        self.assertEqual(len(base_files), len(to_files))
        for base_file, to_file in zip(base_files, to_files):
            self.assertEqual(base_file, to_file)

        for path, status, kind, fileid, entry in base_files:
            # Check that the meta information is the same
            self.assertEqual(base_tree.get_file_size(fileid),
                    to_tree.get_file_size(fileid))
            self.assertEqual(base_tree.get_file_sha1(fileid),
                    to_tree.get_file_sha1(fileid))
            # Check that the contents are the same
            # This is pretty expensive
            # self.assertEqual(base_tree.get_file(fileid).read(),
            #         to_tree.get_file(fileid).read())

    def test_bundle(self):
        self.tree1 = self.make_branch_and_tree('b1')
        self.b1 = self.tree1.branch

        open('b1/one', 'wb').write('one\n')
        self.tree1.add('one')
        self.tree1.commit('add one', rev_id='a@cset-0-1')

        bundle = self.get_valid_bundle(None, 'a@cset-0-1')
        # FIXME: The current write_bundle api no longer supports
        #        setting a custom summary message
        #        We should re-introduce the ability, and update
        #        the tests to make sure it works.
        # bundle = self.get_valid_bundle(None, 'a@cset-0-1',
        #         message='With a specialized message')

        # Make sure we can handle files with spaces, tabs, other
        # bogus characters
        self.build_tree([
                'b1/with space.txt'
                , 'b1/dir/'
                , 'b1/dir/filein subdir.c'
                , 'b1/dir/WithCaps.txt'
                , 'b1/dir/ pre space'
                , 'b1/sub/'
                , 'b1/sub/sub/'
                , 'b1/sub/sub/nonempty.txt'
                ])
        open('b1/sub/sub/emptyfile.txt', 'wb').close()
        open('b1/dir/nolastnewline.txt', 'wb').write('bloop')
        tt = TreeTransform(self.tree1)
        tt.new_file('executable', tt.root, '#!/bin/sh\n', 'exe-1', True)
        tt.apply()
        self.tree1.add([
                'with space.txt'
                , 'dir'
                , 'dir/filein subdir.c'
                , 'dir/WithCaps.txt'
                , 'dir/ pre space'
                , 'dir/nolastnewline.txt'
                , 'sub'
                , 'sub/sub'
                , 'sub/sub/nonempty.txt'
                , 'sub/sub/emptyfile.txt'
                ])
        self.tree1.commit('add whitespace', rev_id='a@cset-0-2')

        bundle = self.get_valid_bundle('a@cset-0-1', 'a@cset-0-2')

        # Check a rollup bundle 
        bundle = self.get_valid_bundle(None, 'a@cset-0-2')

        # Now delete entries
        self.tree1.remove(
                ['sub/sub/nonempty.txt'
                , 'sub/sub/emptyfile.txt'
                , 'sub/sub'
                ])
        tt = TreeTransform(self.tree1)
        trans_id = tt.trans_id_tree_file_id('exe-1')
        tt.set_executability(False, trans_id)
        tt.apply()
        self.tree1.commit('removed', rev_id='a@cset-0-3')
        
        bundle = self.get_valid_bundle('a@cset-0-2', 'a@cset-0-3')
        self.assertRaises(TestamentMismatch, self.get_invalid_bundle, 
                          'a@cset-0-2', 'a@cset-0-3')
        # Check a rollup bundle 
        bundle = self.get_valid_bundle(None, 'a@cset-0-3')

        # Now move the directory
        self.tree1.rename_one('dir', 'sub/dir')
        self.tree1.commit('rename dir', rev_id='a@cset-0-4')

        bundle = self.get_valid_bundle('a@cset-0-3', 'a@cset-0-4')
        # Check a rollup bundle 
        bundle = self.get_valid_bundle(None, 'a@cset-0-4')

        # Modified files
        open('b1/sub/dir/WithCaps.txt', 'ab').write('\nAdding some text\n')
        open('b1/sub/dir/ pre space', 'ab').write('\r\nAdding some\r\nDOS format lines\r\n')
        open('b1/sub/dir/nolastnewline.txt', 'ab').write('\n')
        self.tree1.rename_one('sub/dir/ pre space', 
                              'sub/ start space')
        self.tree1.commit('Modified files', rev_id='a@cset-0-5')
        bundle = self.get_valid_bundle('a@cset-0-4', 'a@cset-0-5')

        self.tree1.rename_one('sub/dir/WithCaps.txt', 'temp')
        self.tree1.rename_one('with space.txt', 'WithCaps.txt')
        self.tree1.rename_one('temp', 'with space.txt')
        self.tree1.commit(u'swap filenames', rev_id='a@cset-0-6',
                          verbose=False)
        bundle = self.get_valid_bundle('a@cset-0-5', 'a@cset-0-6')
        other = self.get_checkout('a@cset-0-5')
        tree1_inv = self.tree1.branch.repository.get_inventory_xml(
            'a@cset-0-5')
        tree2_inv = other.branch.repository.get_inventory_xml('a@cset-0-5')
        self.assertEqualDiff(tree1_inv, tree2_inv)
        other.rename_one('sub/dir/nolastnewline.txt', 'sub/nolastnewline.txt')
        other.commit('rename file', rev_id='a@cset-0-6b')
        _merge_helper([other.basedir, -1], [None, None],
                      this_dir=self.tree1.basedir)
        self.tree1.commit(u'Merge', rev_id='a@cset-0-7',
                          verbose=False)
        bundle = self.get_valid_bundle('a@cset-0-6', 'a@cset-0-7')

    def test_symlink_bundle(self):
        if not has_symlinks():
            raise TestSkipped("No symlink support")
        self.tree1 = self.make_branch_and_tree('b1')
        self.b1 = self.tree1.branch
        tt = TreeTransform(self.tree1)
        tt.new_symlink('link', tt.root, 'bar/foo', 'link-1')
        tt.apply()
        self.tree1.commit('add symlink', rev_id='l@cset-0-1')
        self.get_valid_bundle(None, 'l@cset-0-1')
        tt = TreeTransform(self.tree1)
        trans_id = tt.trans_id_tree_file_id('link-1')
        tt.adjust_path('link2', tt.root, trans_id)
        tt.delete_contents(trans_id)
        tt.create_symlink('mars', trans_id)
        tt.apply()
        self.tree1.commit('rename and change symlink', rev_id='l@cset-0-2')
        self.get_valid_bundle('l@cset-0-1', 'l@cset-0-2')
        tt = TreeTransform(self.tree1)
        trans_id = tt.trans_id_tree_file_id('link-1')
        tt.delete_contents(trans_id)
        tt.create_symlink('jupiter', trans_id)
        tt.apply()
        self.tree1.commit('just change symlink target', rev_id='l@cset-0-3')
        self.get_valid_bundle('l@cset-0-2', 'l@cset-0-3')
        tt = TreeTransform(self.tree1)
        trans_id = tt.trans_id_tree_file_id('link-1')
        tt.delete_contents(trans_id)
        tt.apply()
        self.tree1.commit('Delete symlink', rev_id='l@cset-0-4')
        self.get_valid_bundle('l@cset-0-3', 'l@cset-0-4')

    def test_binary_bundle(self):
        self.tree1 = self.make_branch_and_tree('b1')
        self.b1 = self.tree1.branch
        tt = TreeTransform(self.tree1)
        
        # Add
        tt.new_file('file', tt.root, '\x00\n\x00\r\x01\n\x02\r\xff', 'binary-1')
        tt.new_file('file2', tt.root, '\x01\n\x02\r\x03\n\x04\r\xff', 'binary-2')
        tt.apply()
        self.tree1.commit('add binary', rev_id='b@cset-0-1')
        self.get_valid_bundle(None, 'b@cset-0-1')

        # Delete
        tt = TreeTransform(self.tree1)
        trans_id = tt.trans_id_tree_file_id('binary-1')
        tt.delete_contents(trans_id)
        tt.apply()
        self.tree1.commit('delete binary', rev_id='b@cset-0-2')
        self.get_valid_bundle('b@cset-0-1', 'b@cset-0-2')

        # Rename & modify
        tt = TreeTransform(self.tree1)
        trans_id = tt.trans_id_tree_file_id('binary-2')
        tt.adjust_path('file3', tt.root, trans_id)
        tt.delete_contents(trans_id)
        tt.create_file('file\rcontents\x00\n\x00', trans_id)
        tt.apply()
        self.tree1.commit('rename and modify binary', rev_id='b@cset-0-3')
        self.get_valid_bundle('b@cset-0-2', 'b@cset-0-3')

        # Modify
        tt = TreeTransform(self.tree1)
        trans_id = tt.trans_id_tree_file_id('binary-2')
        tt.delete_contents(trans_id)
        tt.create_file('\x00file\rcontents', trans_id)
        tt.apply()
        self.tree1.commit('just modify binary', rev_id='b@cset-0-4')
        self.get_valid_bundle('b@cset-0-3', 'b@cset-0-4')

        # Rollup
        self.get_valid_bundle(None, 'b@cset-0-4')

    def test_last_modified(self):
        self.tree1 = self.make_branch_and_tree('b1')
        self.b1 = self.tree1.branch
        tt = TreeTransform(self.tree1)
        tt.new_file('file', tt.root, 'file', 'file')
        tt.apply()
        self.tree1.commit('create file', rev_id='a@lmod-0-1')

        tt = TreeTransform(self.tree1)
        trans_id = tt.trans_id_tree_file_id('file')
        tt.delete_contents(trans_id)
        tt.create_file('file2', trans_id)
        tt.apply()
        self.tree1.commit('modify text', rev_id='a@lmod-0-2a')

        other = self.get_checkout('a@lmod-0-1')
        tt = TreeTransform(other)
        trans_id = tt.trans_id_tree_file_id('file')
        tt.delete_contents(trans_id)
        tt.create_file('file2', trans_id)
        tt.apply()
        other.commit('modify text in another tree', rev_id='a@lmod-0-2b')
        _merge_helper([other.basedir, -1], [None, None],
                      this_dir=self.tree1.basedir)
        self.tree1.commit(u'Merge', rev_id='a@lmod-0-3',
                          verbose=False)
        self.tree1.commit(u'Merge', rev_id='a@lmod-0-4')
        bundle = self.get_valid_bundle('a@lmod-0-2a', 'a@lmod-0-4')

    def test_hide_history(self):
        self.tree1 = self.make_branch_and_tree('b1')
        self.b1 = self.tree1.branch

        open('b1/one', 'wb').write('one\n')
        self.tree1.add('one')
        self.tree1.commit('add file', rev_id='a@cset-0-1')
        open('b1/one', 'wb').write('two\n')
        self.tree1.commit('modify', rev_id='a@cset-0-2')
        open('b1/one', 'wb').write('three\n')
        self.tree1.commit('modify', rev_id='a@cset-0-3')
        bundle_file = StringIO()
        rev_ids = write_bundle(self.tree1.branch.repository, 'a@cset-0-3',
                               'a@cset-0-1', bundle_file, format=self.format)
        self.assertNotContainsRe(bundle_file.getvalue(), 'two')
        self.assertContainsRe(bundle_file.getvalue(), 'one')
        self.assertContainsRe(bundle_file.getvalue(), 'three')

    def test_unicode_bundle(self):
        # Handle international characters
        os.mkdir('b1')
        try:
            f = open(u'b1/with Dod\xe9', 'wb')
        except UnicodeEncodeError:
            raise TestSkipped("Filesystem doesn't support unicode")

        self.tree1 = self.make_branch_and_tree('b1')
        self.b1 = self.tree1.branch

        f.write((u'A file\n'
            u'With international man of mystery\n'
            u'William Dod\xe9\n').encode('utf-8'))
        f.close()

        self.tree1.add([u'with Dod\xe9'])
        self.tree1.commit(u'i18n commit from William Dod\xe9', 
                          rev_id='i18n-1', committer=u'William Dod\xe9')

        # Add
        bundle = self.get_valid_bundle(None, 'i18n-1')

        # Modified
        f = open(u'b1/with Dod\xe9', 'wb')
        f.write(u'Modified \xb5\n'.encode('utf8'))
        f.close()
        self.tree1.commit(u'modified', rev_id='i18n-2')

        bundle = self.get_valid_bundle('i18n-1', 'i18n-2')
        
        # Renamed
        self.tree1.rename_one(u'with Dod\xe9', u'B\xe5gfors')
        self.tree1.commit(u'renamed, the new i18n man', rev_id='i18n-3',
                          committer=u'Erik B\xe5gfors')

        bundle = self.get_valid_bundle('i18n-2', 'i18n-3')

        # Removed
        self.tree1.remove([u'B\xe5gfors'])
        self.tree1.commit(u'removed', rev_id='i18n-4')

        bundle = self.get_valid_bundle('i18n-3', 'i18n-4')

        # Rollup
        bundle = self.get_valid_bundle(None, 'i18n-4')


    def test_whitespace_bundle(self):
        if sys.platform in ('win32', 'cygwin'):
            raise TestSkipped('Windows doesn\'t support filenames'
                              ' with tabs or trailing spaces')
        self.tree1 = self.make_branch_and_tree('b1')
        self.b1 = self.tree1.branch

        self.build_tree(['b1/trailing space '])
        self.tree1.add(['trailing space '])
        # TODO: jam 20060701 Check for handling files with '\t' characters
        #       once we actually support them

        # Added
        self.tree1.commit('funky whitespace', rev_id='white-1')

        bundle = self.get_valid_bundle(None, 'white-1')

        # Modified
        open('b1/trailing space ', 'ab').write('add some text\n')
        self.tree1.commit('add text', rev_id='white-2')

        bundle = self.get_valid_bundle('white-1', 'white-2')

        # Renamed
        self.tree1.rename_one('trailing space ', ' start and end space ')
        self.tree1.commit('rename', rev_id='white-3')

        bundle = self.get_valid_bundle('white-2', 'white-3')

        # Removed
        self.tree1.remove([' start and end space '])
        self.tree1.commit('removed', rev_id='white-4')

        bundle = self.get_valid_bundle('white-3', 'white-4')
        
        # Now test a complet roll-up
        bundle = self.get_valid_bundle(None, 'white-4')

    def test_alt_timezone_bundle(self):
        self.tree1 = self.make_branch_and_memory_tree('b1')
        self.b1 = self.tree1.branch
        builder = treebuilder.TreeBuilder()

        self.tree1.lock_write()
        builder.start_tree(self.tree1)
        builder.build(['newfile'])
        builder.finish_tree()

        # Asia/Colombo offset = 5 hours 30 minutes
        self.tree1.commit('non-hour offset timezone', rev_id='tz-1',
                          timezone=19800, timestamp=1152544886.0)

        bundle = self.get_valid_bundle(None, 'tz-1')
        
        rev = bundle.revisions[0]
        self.assertEqual('Mon 2006-07-10 20:51:26.000000000 +0530', rev.date)
        self.assertEqual(19800, rev.timezone)
        self.assertEqual(1152544886.0, rev.timestamp)
        self.tree1.unlock()

    def test_bundle_root_id(self):
        self.tree1 = self.make_branch_and_tree('b1')
        self.b1 = self.tree1.branch
        self.tree1.commit('message', rev_id='revid1')
        bundle = self.get_valid_bundle(None, 'revid1')
        tree = bundle.revision_tree(self.b1.repository, 'revid1')
        self.assertEqual('revid1', tree.inventory.root.revision)


class V09BundleKnit2Tester(V08BundleTester):

    format = '0.9'

    def bzrdir_format(self):
        format = bzrdir.BzrDirMetaFormat1()
        format.repository_format = repository.RepositoryFormatKnit2()
        return format


class V09BundleKnit1Tester(V08BundleTester):

    format = '0.9'

    def bzrdir_format(self):
        format = bzrdir.BzrDirMetaFormat1()
        format.repository_format = repository.RepositoryFormatKnit1()
        return format


class MungedBundleTester(TestCaseWithTransport):

    def build_test_bundle(self):
        wt = self.make_branch_and_tree('b1')

        self.build_tree(['b1/one'])
        wt.add('one')
        wt.commit('add one', rev_id='a@cset-0-1')
        self.build_tree(['b1/two'])
        wt.add('two')
        wt.commit('add two', rev_id='a@cset-0-2',
                  revprops={'branch-nick':'test'})

        bundle_txt = StringIO()
        rev_ids = write_bundle(wt.branch.repository, 'a@cset-0-2',
                               'a@cset-0-1', bundle_txt)
        self.assertEqual(['a@cset-0-2'], rev_ids)
        bundle_txt.seek(0, 0)
        return bundle_txt

    def check_valid(self, bundle):
        """Check that after whatever munging, the final object is valid."""
        self.assertEqual(['a@cset-0-2'],
            [r.revision_id for r in bundle.real_revisions])

    def test_extra_whitespace(self):
        bundle_txt = self.build_test_bundle()

        # Seek to the end of the file
        # Adding one extra newline used to give us
        # TypeError: float() argument must be a string or a number
        bundle_txt.seek(0, 2)
        bundle_txt.write('\n')
        bundle_txt.seek(0)

        bundle = read_bundle(bundle_txt)
        self.check_valid(bundle)

    def test_extra_whitespace_2(self):
        bundle_txt = self.build_test_bundle()

        # Seek to the end of the file
        # Adding two extra newlines used to give us
        # MalformedPatches: The first line of all patches should be ...
        bundle_txt.seek(0, 2)
        bundle_txt.write('\n\n')
        bundle_txt.seek(0)

        bundle = read_bundle(bundle_txt)
        self.check_valid(bundle)

    def test_missing_trailing_whitespace(self):
        bundle_txt = self.build_test_bundle()

        # Remove a trailing newline, it shouldn't kill the parser
        raw = bundle_txt.getvalue()
        # The contents of the bundle don't have to be this, but this
        # test is concerned with the exact case where the serializer
        # creates a blank line at the end, and fails if that
        # line is stripped
        self.assertEqual('\n\n', raw[-2:])
        bundle_txt = StringIO(raw[:-1])

        bundle = read_bundle(bundle_txt)
        self.check_valid(bundle)

    def test_opening_text(self):
        bundle_txt = self.build_test_bundle()

        bundle_txt = StringIO("Some random\nemail comments\n"
                              + bundle_txt.getvalue())

        bundle = read_bundle(bundle_txt)
        self.check_valid(bundle)

    def test_trailing_text(self):
        bundle_txt = self.build_test_bundle()

        bundle_txt = StringIO(bundle_txt.getvalue() +
                              "Some trailing\nrandom\ntext\n")

        bundle = read_bundle(bundle_txt)
        self.check_valid(bundle)
<|MERGE_RESOLUTION|>--- conflicted
+++ resolved
@@ -19,19 +19,14 @@
 import sys
 import tempfile
 
-<<<<<<< HEAD
-from bzrlib import inventory
-from bzrlib.builtins import _merge_helper
-=======
 from bzrlib import (
-    bzrdir, 
-    errors, 
-    inventory, 
-    repository, 
+    bzrdir,
+    errors,
+    inventory,
+    repository,
     treebuilder,
     )
-from bzrlib.builtins import merge
->>>>>>> c148bb60
+from bzrlib.builtins import _merge_helper
 from bzrlib.bzrdir import BzrDir
 from bzrlib.bundle.apply_bundle import install_bundle, merge_bundle
 from bzrlib.bundle.bundle_data import BundleTree
