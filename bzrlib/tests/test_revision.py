# Copyright (C) 2005 Canonical Ltd
#
# This program is free software; you can redistribute it and/or modify
# it under the terms of the GNU General Public License as published by
# the Free Software Foundation; either version 2 of the License, or
# (at your option) any later version.
#
# This program is distributed in the hope that it will be useful,
# but WITHOUT ANY WARRANTY; without even the implied warranty of
# MERCHANTABILITY or FITNESS FOR A PARTICULAR PURPOSE.  See the
# GNU General Public License for more details.
#
# You should have received a copy of the GNU General Public License
# along with this program; if not, write to the Free Software
# Foundation, Inc., 59 Temple Place, Suite 330, Boston, MA  02111-1307  USA


import os
import warnings

from bzrlib import (
    revision,
    symbol_versioning,
    )
from bzrlib.branch import Branch
from bzrlib.errors import NoSuchRevision
from bzrlib.deprecated_graph import Graph
<<<<<<< HEAD
from bzrlib.revision import (find_present_ancestors,
=======
from bzrlib.revision import (find_present_ancestors, combined_graph,
                             common_ancestor,
                             MultipleRevisionSources,
>>>>>>> b9fd3580
                             NULL_REVISION)
from bzrlib.symbol_versioning import one_three
from bzrlib.tests import TestCase, TestCaseWithTransport
from bzrlib.trace import mutter
from bzrlib.workingtree import WorkingTree

# We're allowed to test deprecated interfaces
warnings.filterwarnings('ignore',
        '.*get_intervening_revisions was deprecated',
        DeprecationWarning,
        r'bzrlib\.tests\.test_revision')

# XXX: Make this a method of a merge base case
def make_branches(self, format=None):
    """Create two branches

    branch 1 has 6 commits, branch 2 has 3 commits
    commit 10 is a ghosted merge merge from branch 1

    the object graph is
    B:     A:
    a..0   a..0 
    a..1   a..1
    a..2   a..2
    b..3   a..3 merges b..4
    b..4   a..4
    b..5   a..5 merges b..5
    b..6 merges a4

    so A is missing b6 at the start
    and B is missing a3, a4, a5
    """
    tree1 = self.make_branch_and_tree("branch1", format=format)
    br1 = tree1.branch
    
    tree1.commit("Commit one", rev_id="a@u-0-0")
    tree1.commit("Commit two", rev_id="a@u-0-1")
    tree1.commit("Commit three", rev_id="a@u-0-2")

    tree2 = tree1.bzrdir.clone("branch2").open_workingtree()
    br2 = tree2.branch
    tree2.commit("Commit four", rev_id="b@u-0-3")
    tree2.commit("Commit five", rev_id="b@u-0-4")
    revisions_2 = br2.revision_history()
    self.assertEquals(revisions_2[-1], 'b@u-0-4')
    
    tree1.merge_from_branch(br2)
    tree1.commit("Commit six", rev_id="a@u-0-3")
    tree1.commit("Commit seven", rev_id="a@u-0-4")
    tree2.commit("Commit eight", rev_id="b@u-0-5")
    self.assertEquals(br2.revision_history()[-1], 'b@u-0-5')
    
    tree1.merge_from_branch(br2)
    tree1.commit("Commit nine", rev_id="a@u-0-5")
    # DO NOT MERGE HERE - we WANT a GHOST.
    tree2.add_parent_tree_id(br1.revision_history()[4])
    tree2.commit("Commit ten - ghost merge", rev_id="b@u-0-6")
    
    return br1, br2


class TestIsAncestor(TestCaseWithTransport):

    def test_recorded_ancestry(self):
        """Test that commit records all ancestors"""
        br1, br2 = make_branches(self)
        d = [('a@u-0-0', ['a@u-0-0']),
             ('a@u-0-1', ['a@u-0-0', 'a@u-0-1']),
             ('a@u-0-2', ['a@u-0-0', 'a@u-0-1', 'a@u-0-2']),
             ('b@u-0-3', ['a@u-0-0', 'a@u-0-1', 'a@u-0-2', 'b@u-0-3']),
             ('b@u-0-4', ['a@u-0-0', 'a@u-0-1', 'a@u-0-2', 'b@u-0-3',
                          'b@u-0-4']),
             ('a@u-0-3', ['a@u-0-0', 'a@u-0-1', 'a@u-0-2', 'b@u-0-3', 'b@u-0-4',
                          'a@u-0-3']),
             ('a@u-0-4', ['a@u-0-0', 'a@u-0-1', 'a@u-0-2', 'b@u-0-3', 'b@u-0-4',
                          'a@u-0-3', 'a@u-0-4']),
             ('b@u-0-5', ['a@u-0-0', 'a@u-0-1', 'a@u-0-2', 'b@u-0-3', 'b@u-0-4',
                          'b@u-0-5']),
             ('a@u-0-5', ['a@u-0-0', 'a@u-0-1', 'a@u-0-2', 'a@u-0-3', 'a@u-0-4',
                          'b@u-0-3', 'b@u-0-4',
                          'b@u-0-5', 'a@u-0-5']),
             ('b@u-0-6', ['a@u-0-0', 'a@u-0-1', 'a@u-0-2',
                          'b@u-0-3', 'b@u-0-4',
                          'b@u-0-5', 'b@u-0-6']),
             ]
        br1_only = ('a@u-0-3', 'a@u-0-4', 'a@u-0-5')
        br2_only = ('b@u-0-6',)
        for branch in br1, br2:
            for rev_id, anc in d:
                if rev_id in br1_only and not branch is br1:
                    continue
                if rev_id in br2_only and not branch is br2:
                    continue
                mutter('ancestry of {%s}: %r',
                       rev_id, branch.repository.get_ancestry(rev_id))
                result = sorted(branch.repository.get_ancestry(rev_id))
                self.assertEquals(result, [None] + sorted(anc))
    
<<<<<<< HEAD

=======
    
>>>>>>> b9fd3580
class TestIntermediateRevisions(TestCaseWithTransport):

    def setUp(self):
        TestCaseWithTransport.setUp(self)
        self.br1, self.br2 = make_branches(self)
        wt1 = self.br1.bzrdir.open_workingtree()
        wt2 = self.br2.bzrdir.open_workingtree()
        wt2.commit("Commit eleven", rev_id="b@u-0-7")
        wt2.commit("Commit twelve", rev_id="b@u-0-8")
        wt2.commit("Commit thirtteen", rev_id="b@u-0-9")

        wt1.merge_from_branch(self.br2)
        wt1.commit("Commit fourtten", rev_id="a@u-0-6")

        wt2.merge_from_branch(self.br1)
        wt2.commit("Commit fifteen", rev_id="b@u-0-10")

        from bzrlib.revision import MultipleRevisionSources
        self.sources = self.applyDeprecated(one_three,
                        MultipleRevisionSources, self.br1.repository,
                                                 self.br2.repository)



class MockRevisionSource(object):
    """A RevisionSource that takes a pregenerated graph.

    This is useful for testing revision graph algorithms where
    the actual branch existing is irrelevant.
    """

    def __init__(self, full_graph):
        self._full_graph = full_graph

    def get_revision_graph_with_ghosts(self, revision_ids):
        # This is mocked out to just return a constant graph.
        return self._full_graph


class TestCommonAncestor(TestCaseWithTransport):
    """Test checking whether a revision is an ancestor of another revision"""

    def test_get_history(self):
        # TODO: test ghosts on the left hand branch's impact
        # TODO: test ghosts on all parents, we should get some
        # indicator. i.e. NULL_REVISION
        # RBC 20060608
        tree = self.make_branch_and_tree('.')
        tree.commit('1', rev_id = '1', allow_pointless=True)
        tree.commit('2', rev_id = '2', allow_pointless=True)
        tree.commit('3', rev_id = '3', allow_pointless=True)
        rev = tree.branch.repository.get_revision('1')
        history = rev.get_history(tree.branch.repository)
        self.assertEqual([None, '1'], history)
        rev = tree.branch.repository.get_revision('2')
        history = rev.get_history(tree.branch.repository)
        self.assertEqual([None, '1', '2'], history)
        rev = tree.branch.repository.get_revision('3')
        history = rev.get_history(tree.branch.repository)
        self.assertEqual([None, '1', '2' ,'3'], history)


class TestReservedId(TestCase):

    def test_is_reserved_id(self):
        self.assertEqual(True, revision.is_reserved_id(NULL_REVISION))
        self.assertEqual(True, revision.is_reserved_id(
            revision.CURRENT_REVISION))
        self.assertEqual(True, revision.is_reserved_id('arch:'))
        self.assertEqual(False, revision.is_reserved_id('null'))
        self.assertEqual(False, revision.is_reserved_id(
            'arch:a@example.com/c--b--v--r'))
        self.assertEqual(False, revision.is_reserved_id(None))


class TestRevisionMethods(TestCase):

    def test_get_summary(self):
        r = revision.Revision('1')
        r.message = 'a'
        self.assertEqual('a', r.get_summary())
        r.message = 'a\nb'
        self.assertEqual('a', r.get_summary())
        r.message = '\na\nb'
        self.assertEqual('a', r.get_summary())

    def test_get_apparent_author(self):
        r = revision.Revision('1')
        r.committer = 'A'
        self.assertEqual('A', r.get_apparent_author())
        r.properties['author'] = 'B'
        self.assertEqual('B', r.get_apparent_author())<|MERGE_RESOLUTION|>--- conflicted
+++ resolved
@@ -25,13 +25,7 @@
 from bzrlib.branch import Branch
 from bzrlib.errors import NoSuchRevision
 from bzrlib.deprecated_graph import Graph
-<<<<<<< HEAD
 from bzrlib.revision import (find_present_ancestors,
-=======
-from bzrlib.revision import (find_present_ancestors, combined_graph,
-                             common_ancestor,
-                             MultipleRevisionSources,
->>>>>>> b9fd3580
                              NULL_REVISION)
 from bzrlib.symbol_versioning import one_three
 from bzrlib.tests import TestCase, TestCaseWithTransport
@@ -130,11 +124,7 @@
                 result = sorted(branch.repository.get_ancestry(rev_id))
                 self.assertEquals(result, [None] + sorted(anc))
     
-<<<<<<< HEAD
-
-=======
-    
->>>>>>> b9fd3580
+
 class TestIntermediateRevisions(TestCaseWithTransport):
 
     def setUp(self):
