--- conflicted
+++ resolved
@@ -34,44 +34,14 @@
     transport,
     urlutils,
     )
-<<<<<<< HEAD
-from bzrlib.branch import (
-    Branch,
-    BranchHooks,
-    BranchFormat,
-    BranchReferenceFormat,
-    BzrBranch5,
-    BzrBranchFormat5,
-    BzrBranchFormat6,
-    BzrBranchFormat7,
-    PullResult,
-    _run_with_write_locked_target,
-    )
-from bzrlib.bzrdir import (BzrDirMetaFormat1, BzrDirMeta1,
-                           BzrDir, BzrDirFormat)
-from bzrlib.errors import (NotBranchError,
-                           UnknownFormatError,
-                           UnknownHook,
-                           UnsupportedFormatError,
-                           )
-
-from bzrlib.tests import TestCase, TestCaseWithTransport
-from bzrlib.transport import get_transport
-=======
->>>>>>> d6de82d6
 
 
 class TestDefaultFormat(tests.TestCase):
 
     def test_default_format(self):
         # update this if you change the default branch format
-<<<<<<< HEAD
-        self.assertIsInstance(BranchFormat.get_default_format(),
-                BzrBranchFormat7)
-=======
         self.assertIsInstance(_mod_branch.BranchFormat.get_default_format(),
                 _mod_branch.BzrBranchFormat7)
->>>>>>> d6de82d6
 
     def test_default_format_is_same_as_bzrdir_default(self):
         # XXX: it might be nice if there was only one place the default was
@@ -162,11 +132,7 @@
     def is_supported(self):
         return False
 
-<<<<<<< HEAD
-    def open(self, transport, _found=False, ignore_fallbacks=False):
-=======
     def open(self, transport, name=None, _found=False, ignore_fallbacks=False):
->>>>>>> d6de82d6
         return "opened branch."
 
 
@@ -397,22 +363,14 @@
         self.assertTrue(branch.repository.has_revision(revid))
 
 
-<<<<<<< HEAD
-class BzrBranch8(TestCaseWithTransport):
-=======
 class BzrBranch8(tests.TestCaseWithTransport):
->>>>>>> d6de82d6
 
     def make_branch(self, location, format=None):
         if format is None:
             format = bzrdir.format_registry.make_bzrdir('1.9')
             format.set_branch_format(_mod_branch.BzrBranchFormat8())
-<<<<<<< HEAD
-        return TestCaseWithTransport.make_branch(self, location, format=format)
-=======
         return tests.TestCaseWithTransport.make_branch(
             self, location, format=format)
->>>>>>> d6de82d6
 
     def create_branch_with_reference(self):
         branch = self.make_branch('branch')
@@ -462,20 +420,12 @@
         branch.lock_write()
         branch.set_reference_info('file-id', 'path2', 'location2')
         branch.unlock()
-<<<<<<< HEAD
-        doppelganger = Branch.open('branch')
-=======
         doppelganger = _mod_branch.Branch.open('branch')
->>>>>>> d6de82d6
         doppelganger.set_reference_info('file-id', 'path3', 'location3')
         self.assertEqual(('path3', 'location3'),
                          branch.get_reference_info('file-id'))
 
-<<<<<<< HEAD
-class TestBranchReference(TestCaseWithTransport):
-=======
 class TestBranchReference(tests.TestCaseWithTransport):
->>>>>>> d6de82d6
     """Tests for the branch reference facility."""
 
     def test_create_open_reference(self):
@@ -524,11 +474,7 @@
         """The installed hooks object should be a BranchHooks."""
         # the installed hooks are saved in self._preserved_hooks.
         self.assertIsInstance(self._preserved_hooks[_mod_branch.Branch][1],
-<<<<<<< HEAD
-            BranchHooks)
-=======
                               _mod_branch.BranchHooks)
->>>>>>> d6de82d6
 
 
 class TestPullResult(tests.TestCase):
@@ -545,11 +491,7 @@
         self.assertEqual(a, "10 revisions pulled")
 
     def test_report_changed(self):
-<<<<<<< HEAD
-        r = PullResult()
-=======
         r = _mod_branch.PullResult()
->>>>>>> d6de82d6
         r.old_revid = "old-revid"
         r.old_revno = 10
         r.new_revid = "new-revid"
@@ -559,11 +501,7 @@
         self.assertEqual("Now on revision 20.\n", f.getvalue())
 
     def test_report_unchanged(self):
-<<<<<<< HEAD
-        r = PullResult()
-=======
         r = _mod_branch.PullResult()
->>>>>>> d6de82d6
         r.old_revid = "same-revid"
         r.new_revid = "same-revid"
         f = StringIO()
@@ -599,11 +537,7 @@
     """Tests for _run_with_write_locked_target."""
 
     def setUp(self):
-<<<<<<< HEAD
-        TestCase.setUp(self)
-=======
         tests.TestCase.setUp(self)
->>>>>>> d6de82d6
         self._calls = []
 
     def func_that_returns_ok(self):
