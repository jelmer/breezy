# (C) 2005 Canonical Ltd

# This program is free software; you can redistribute it and/or modify
# it under the terms of the GNU General Public License as published by
# the Free Software Foundation; either version 2 of the License, or
# (at your option) any later version.

# This program is distributed in the hope that it will be useful,
# but WITHOUT ANY WARRANTY; without even the implied warranty of
# MERCHANTABILITY or FITNESS FOR A PARTICULAR PURPOSE.  See the
# GNU General Public License for more details.

# You should have received a copy of the GNU General Public License
# along with this program; if not, write to the Free Software
# Foundation, Inc., 59 Temple Place, Suite 330, Boston, MA  02111-1307  USA

import os

from bzrlib.branch import Branch, needs_read_lock, needs_write_lock
from bzrlib.commit import commit
import bzrlib.errors as errors
from bzrlib.errors import NoSuchRevision, UnlistableBranch, NotBranchError
import bzrlib.gpg
from bzrlib.tests import TestCase, TestCaseInTempDir
from bzrlib.tests.HTTPTestUtil import TestCaseWithWebserver
from bzrlib.trace import mutter
import bzrlib.transactions as transactions
from bzrlib.revision import NULL_REVISION

# TODO: Make a branch using basis branch, and check that it 
# doesn't request any files that could have been avoided, by 
# hooking into the Transport.

class TestBranch(TestCaseInTempDir):

    def test_append_revisions(self):
        """Test appending more than one revision"""
        br = Branch.initialize(u".")
        br.append_revision("rev1")
        self.assertEquals(br.revision_history(), ["rev1",])
        br.append_revision("rev2", "rev3")
        self.assertEquals(br.revision_history(), ["rev1", "rev2", "rev3"])

    def test_fetch_revisions(self):
        """Test fetch-revision operation."""
        from bzrlib.fetch import Fetcher
        os.mkdir('b1')
        os.mkdir('b2')
        b1 = Branch.initialize('b1')
        b2 = Branch.initialize('b2')
        file(os.sep.join(['b1', 'foo']), 'w').write('hello')
        b1.working_tree().add(['foo'], ['foo-id'])
        b1.working_tree().commit('lala!', rev_id='revision-1', allow_pointless=False)

        mutter('start fetch')
        f = Fetcher(from_branch=b1, to_branch=b2)
        eq = self.assertEquals
        eq(f.count_copied, 1)
        eq(f.last_revision, 'revision-1')

        rev = b2.storage.get_revision('revision-1')
        tree = b2.storage.revision_tree('revision-1')
        eq(tree.get_file_text('foo-id'), 'hello')

    def test_revision_tree(self):
        b1 = Branch.initialize(u'.')
        b1.working_tree().commit('lala!', rev_id='revision-1', allow_pointless=True)
        tree = b1.storage.revision_tree('revision-1')
        tree = b1.storage.revision_tree(None)
        self.assertEqual(len(tree.list_files()), 0)
        tree = b1.storage.revision_tree(NULL_REVISION)
        self.assertEqual(len(tree.list_files()), 0)

    def get_unbalanced_branch_pair(self):
        """Return two branches, a and b, with one file in a."""
        os.mkdir('a')
        br_a = Branch.initialize("a")
        file('a/b', 'wb').write('b')
        br_a.working_tree().add('b')
        commit(br_a, "silly commit", rev_id='A')
        os.mkdir('b')
        br_b = Branch.initialize("b")
        return br_a, br_b

    def get_balanced_branch_pair(self):
        """Returns br_a, br_b as with one commit in a, and b has a's stores."""
        br_a, br_b = self.get_unbalanced_branch_pair()
        br_a.push_stores(br_b)
        return br_a, br_b

    def test_push_stores(self):
        """Copy the stores from one branch to another"""
        br_a, br_b = self.get_unbalanced_branch_pair()
        # ensure the revision is missing.
        self.assertRaises(NoSuchRevision, br_b.storage.get_revision, 
                          br_a.revision_history()[0])
        br_a.push_stores(br_b)
        # check that b now has all the data from a's first commit.
        rev = br_b.storage.get_revision(br_a.revision_history()[0])
        tree = br_b.storage.revision_tree(br_a.revision_history()[0])
        for file_id in tree:
            if tree.inventory[file_id].kind == "file":
                tree.get_file(file_id).read()
        return br_a, br_b

    def test_clone_branch(self):
        """Copy the stores from one branch to another"""
        br_a, br_b = self.get_balanced_branch_pair()
        commit(br_b, "silly commit")
        os.mkdir('c')
        br_c = br_a.clone('c', basis_branch=br_b)
        self.assertEqual(br_a.revision_history(), br_c.revision_history())

    def test_clone_partial(self):
        """Copy only part of the history of a branch."""
        self.build_tree(['a/', 'a/one'])
        br_a = Branch.initialize('a')
        br_a.working_tree().add(['one'])
        br_a.working_tree().commit('commit one', rev_id='u@d-1')
        self.build_tree(['a/two'])
        br_a.working_tree().add(['two'])
        br_a.working_tree().commit('commit two', rev_id='u@d-2')
        br_b = br_a.clone('b', revision='u@d-1')
        self.assertEqual(br_b.last_revision(), 'u@d-1')
        self.assertTrue(os.path.exists('b/one'))
        self.assertFalse(os.path.exists('b/two'))
        
    def test_record_initial_ghost_merge(self):
        """A pending merge with no revision present is still a merge."""
        branch = Branch.initialize(u'.')
        branch.working_tree().add_pending_merge('non:existent@rev--ision--0--2')
        branch.working_tree().commit('pretend to merge nonexistent-revision', rev_id='first')
        rev = branch.storage.get_revision(branch.last_revision())
        self.assertEqual(len(rev.parent_ids), 1)
        # parent_sha1s is not populated now, WTF. rbc 20051003
        self.assertEqual(len(rev.parent_sha1s), 0)
        self.assertEqual(rev.parent_ids[0], 'non:existent@rev--ision--0--2')

    def test_bad_revision(self):
<<<<<<< HEAD
        branch = Branch.initialize('.')
        self.assertRaises(errors.InvalidRevisionId, 
                          branch.storage.get_revision, None)
=======
        branch = Branch.initialize(u'.')
        self.assertRaises(errors.InvalidRevisionId, branch.get_revision, None)
>>>>>>> 776f045b

# TODO 20051003 RBC:
# compare the gpg-to-sign info for a commit with a ghost and 
#     an identical tree without a ghost
# fetch missing should rewrite the TOC of weaves to list newly available parents.
        
    def test_pending_merges(self):
        """Tracking pending-merged revisions."""
        b = Branch.initialize(u'.')
        wt = b.working_tree()
        self.assertEquals(wt.pending_merges(), [])
        wt.add_pending_merge('foo@azkhazan-123123-abcabc')
        self.assertEquals(wt.pending_merges(), ['foo@azkhazan-123123-abcabc'])
        wt.add_pending_merge('foo@azkhazan-123123-abcabc')
        self.assertEquals(wt.pending_merges(), ['foo@azkhazan-123123-abcabc'])
        wt.add_pending_merge('wibble@fofof--20050401--1928390812')
        self.assertEquals(wt.pending_merges(),
                          ['foo@azkhazan-123123-abcabc',
                           'wibble@fofof--20050401--1928390812'])
        b.working_tree().commit("commit from base with two merges")
        rev = b.storage.get_revision(b.revision_history()[0])
        self.assertEquals(len(rev.parent_ids), 2)
        self.assertEquals(rev.parent_ids[0],
                          'foo@azkhazan-123123-abcabc')
        self.assertEquals(rev.parent_ids[1],
                           'wibble@fofof--20050401--1928390812')
        # list should be cleared when we do a commit
        self.assertEquals(wt.pending_merges(), [])

    def test_sign_existing_revision(self):
        branch = Branch.initialize(u'.')
        branch.working_tree().commit("base", allow_pointless=True, rev_id='A')
        from bzrlib.testament import Testament
        branch.storage.sign_revision('A', bzrlib.gpg.LoopbackGPGStrategy(None))
        self.assertEqual(Testament.from_revision(branch.storage, 
                         'A').as_short_text(),
                         branch.storage.revision_store.get('A', 'sig').read())

    def test_store_signature(self):
<<<<<<< HEAD
        branch = Branch.initialize('.')
        branch.storage.store_revision_signature(
            bzrlib.gpg.LoopbackGPGStrategy(None), 'FOO', 'A')
        self.assertEqual('FOO', 
                         branch.storage.revision_store.get('A', 'sig').read())

    def test__relcontrolfilename(self):
        branch = Branch.initialize('.')
        self.assertEqual('.bzr/%25', branch.control_files._rel_controlfilename('%'))
        
    def test__relcontrolfilename_empty(self):
        branch = Branch.initialize('.')
        self.assertEqual('.bzr', branch.control_files._rel_controlfilename(''))
=======
        branch = Branch.initialize(u'.')
        branch.store_revision_signature(bzrlib.gpg.LoopbackGPGStrategy(None),
                                        'FOO', 'A')
        self.assertEqual('FOO', branch.revision_store.get('A', 'sig').read())

    def test__relcontrolfilename(self):
        branch = Branch.initialize(u'.')
        self.assertEqual('.bzr/%25', branch._rel_controlfilename('%'))
        
    def test__relcontrolfilename_empty(self):
        branch = Branch.initialize(u'.')
        self.assertEqual('.bzr', branch._rel_controlfilename(''))
>>>>>>> 776f045b

    def test_nicks(self):
        """Branch nicknames"""
        os.mkdir('bzr.dev')
        branch = Branch.initialize('bzr.dev')
        self.assertEqual(branch.nick, 'bzr.dev')
        os.rename('bzr.dev', 'bzr.ab')
        branch = Branch.open('bzr.ab')
        self.assertEqual(branch.nick, 'bzr.ab')
        branch.nick = "Aaron's branch"
        branch.nick = "Aaron's branch"
        self.failUnlessExists(branch.control_files.controlfilename("branch.conf"))
        self.assertEqual(branch.nick, "Aaron's branch")
        os.rename('bzr.ab', 'integration')
        branch = Branch.open('integration')
        self.assertEqual(branch.nick, "Aaron's branch")
        branch.nick = u"\u1234"
        self.assertEqual(branch.nick, u"\u1234")

    def test_commit_nicks(self):
        """Nicknames are committed to the revision"""
        os.mkdir('bzr.dev')
        branch = Branch.initialize('bzr.dev')
        branch.nick = "My happy branch"
        branch.working_tree().commit('My commit respect da nick.')
        committed = branch.storage.get_revision(branch.last_revision())
        self.assertEqual(committed.properties["branch-nick"], 
                         "My happy branch")


class TestRemote(TestCaseWithWebserver):

    def test_open_containing(self):
        self.assertRaises(NotBranchError, Branch.open_containing,
                          self.get_remote_url(''))
        self.assertRaises(NotBranchError, Branch.open_containing,
                          self.get_remote_url('g/p/q'))
        b = Branch.initialize(u'.')
        branch, relpath = Branch.open_containing(self.get_remote_url(''))
        self.assertEqual('', relpath)
        branch, relpath = Branch.open_containing(self.get_remote_url('g/p/q'))
        self.assertEqual('g/p/q', relpath)
        
# TODO: rewrite this as a regular unittest, without relying on the displayed output        
#         >>> from bzrlib.commit import commit
#         >>> bzrlib.trace.silent = True
#         >>> br1 = ScratchBranch(files=['foo', 'bar'])
#         >>> br1.working_tree().add('foo')
#         >>> br1.working_tree().add('bar')
#         >>> commit(br1, "lala!", rev_id="REVISION-ID-1", verbose=False)
#         >>> br2 = ScratchBranch()
#         >>> br2.update_revisions(br1)
#         Added 2 texts.
#         Added 1 inventories.
#         Added 1 revisions.
#         >>> br2.revision_history()
#         [u'REVISION-ID-1']
#         >>> br2.update_revisions(br1)
#         Added 0 revisions.
#         >>> br1.text_store.total_size() == br2.text_store.total_size()
#         True

class InstrumentedTransaction(object):

    def finish(self):
        self.calls.append('finish')

    def __init__(self):
        self.calls = []


class TestDecorator(object):

    def __init__(self):
        self._calls = []

    def lock_read(self):
        self._calls.append('lr')

    def lock_write(self):
        self._calls.append('lw')

    def unlock(self):
        self._calls.append('ul')

    @needs_read_lock
    def do_with_read(self):
        return 1

    @needs_read_lock
    def except_with_read(self):
        raise RuntimeError

    @needs_write_lock
    def do_with_write(self):
        return 2

    @needs_write_lock
    def except_with_write(self):
        raise RuntimeError


class TestDecorators(TestCase):

    def test_needs_read_lock(self):
        branch = TestDecorator()
        self.assertEqual(1, branch.do_with_read())
        self.assertEqual(['lr', 'ul'], branch._calls)

    def test_excepts_in_read_lock(self):
        branch = TestDecorator()
        self.assertRaises(RuntimeError, branch.except_with_read)
        self.assertEqual(['lr', 'ul'], branch._calls)

    def test_needs_write_lock(self):
        branch = TestDecorator()
        self.assertEqual(2, branch.do_with_write())
        self.assertEqual(['lw', 'ul'], branch._calls)

    def test_excepts_in_write_lock(self):
        branch = TestDecorator()
        self.assertRaises(RuntimeError, branch.except_with_write)
        self.assertEqual(['lw', 'ul'], branch._calls)


class TestBranchTransaction(TestCaseInTempDir):

    def setUp(self):
        super(TestBranchTransaction, self).setUp()
        self.branch = Branch.initialize(u'.')
        
    def test_default_get_transaction(self):
        """branch.get_transaction on a new branch should give a PassThrough."""
        self.failUnless(isinstance(self.branch.get_transaction(),
                                   transactions.PassThroughTransaction))

    def test__set_new_transaction(self):
        self.branch._set_transaction(transactions.ReadOnlyTransaction())

    def test__set_over_existing_transaction_raises(self):
        self.branch._set_transaction(transactions.ReadOnlyTransaction())
        self.assertRaises(errors.LockError,
                          self.branch._set_transaction,
                          transactions.ReadOnlyTransaction())

    def test_finish_no_transaction_raises(self):
        self.assertRaises(errors.LockError, self.branch._finish_transaction)

    def test_finish_readonly_transaction_works(self):
        self.branch._set_transaction(transactions.ReadOnlyTransaction())
        self.branch._finish_transaction()
        self.assertEqual(None, self.branch.control_files._transaction)

    def test_unlock_calls_finish(self):
        self.branch.lock_read()
        transaction = InstrumentedTransaction()
        self.branch.control_files._transaction = transaction
        self.branch.unlock()
        self.assertEqual(['finish'], transaction.calls)

    def test_lock_read_acquires_ro_transaction(self):
        self.branch.lock_read()
        self.failUnless(isinstance(self.branch.get_transaction(),
                                   transactions.ReadOnlyTransaction))
        self.branch.unlock()
        
    def test_lock_write_acquires_passthrough_transaction(self):
        self.branch.lock_write()
        # cannot use get_transaction as its magic
        self.failUnless(isinstance(self.branch.control_files._transaction,
                                   transactions.PassThroughTransaction))
        self.branch.unlock()


class TestBranchPushLocations(TestCaseInTempDir):

    def setUp(self):
        super(TestBranchPushLocations, self).setUp()
        self.branch = Branch.initialize(u'.')
        
    def test_get_push_location_unset(self):
        self.assertEqual(None, self.branch.get_push_location())

    def test_get_push_location_exact(self):
        self.build_tree(['.bazaar/'])
        print >> open('.bazaar/branches.conf', 'wt'), ("[%s]\n"
                                                       "push_location=foo" %
                                                       os.getcwdu())
        self.assertEqual("foo", self.branch.get_push_location())

    def test_set_push_location(self):
        self.branch.set_push_location('foo')
        self.assertFileEqual("[%s]\n"
                             "push_location = foo" % os.getcwdu(),
                             '.bazaar/branches.conf')

    # TODO RBC 20051029 test getting a push location from a branch in a 
    # recursive section - that is, it appends the branch name.<|MERGE_RESOLUTION|>--- conflicted
+++ resolved
@@ -137,14 +137,9 @@
         self.assertEqual(rev.parent_ids[0], 'non:existent@rev--ision--0--2')
 
     def test_bad_revision(self):
-<<<<<<< HEAD
         branch = Branch.initialize('.')
         self.assertRaises(errors.InvalidRevisionId, 
                           branch.storage.get_revision, None)
-=======
-        branch = Branch.initialize(u'.')
-        self.assertRaises(errors.InvalidRevisionId, branch.get_revision, None)
->>>>>>> 776f045b
 
 # TODO 20051003 RBC:
 # compare the gpg-to-sign info for a commit with a ghost and 
@@ -184,7 +179,6 @@
                          branch.storage.revision_store.get('A', 'sig').read())
 
     def test_store_signature(self):
-<<<<<<< HEAD
         branch = Branch.initialize('.')
         branch.storage.store_revision_signature(
             bzrlib.gpg.LoopbackGPGStrategy(None), 'FOO', 'A')
@@ -198,20 +192,6 @@
     def test__relcontrolfilename_empty(self):
         branch = Branch.initialize('.')
         self.assertEqual('.bzr', branch.control_files._rel_controlfilename(''))
-=======
-        branch = Branch.initialize(u'.')
-        branch.store_revision_signature(bzrlib.gpg.LoopbackGPGStrategy(None),
-                                        'FOO', 'A')
-        self.assertEqual('FOO', branch.revision_store.get('A', 'sig').read())
-
-    def test__relcontrolfilename(self):
-        branch = Branch.initialize(u'.')
-        self.assertEqual('.bzr/%25', branch._rel_controlfilename('%'))
-        
-    def test__relcontrolfilename_empty(self):
-        branch = Branch.initialize(u'.')
-        self.assertEqual('.bzr', branch._rel_controlfilename(''))
->>>>>>> 776f045b
 
     def test_nicks(self):
         """Branch nicknames"""
