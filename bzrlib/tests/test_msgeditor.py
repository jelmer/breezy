--- conflicted
+++ resolved
@@ -20,12 +20,8 @@
 import sys
 
 from bzrlib.branch import Branch
-<<<<<<< HEAD
+from bzrlib.config import ensure_config_dir_exists, config_filename
 import bzrlib.msgeditor 
-=======
-from bzrlib.config import ensure_config_dir_exists, config_filename
-from bzrlib.msgeditor import make_commit_message_template, _get_editor
->>>>>>> 0e9652f7
 from bzrlib.tests import TestCaseWithTransport, TestSkipped
 from bzrlib.trace import mutter
 
@@ -55,7 +51,6 @@
   hell\u00d8
 """)
 
-<<<<<<< HEAD
     def setUp(self):
         super(MsgEditorTest, self).setUp()
         self._bzr_editor = os.environ.get('BZR_EDITOR', None)
@@ -67,12 +62,6 @@
             if os.environ.get('BZR_EDITOR', None) != None:
                 del os.environ['BZR_EDITOR']
         super(MsgEditorTest, self).tearDown()
-
-    def test_get_editor(self):
-        os.environ['BZR_EDITOR'] = 'fed'
-        editors = [i for i in bzrlib.msgeditor._get_editor()]
-        self.assertNotEqual([], editors, 'No editor found')
-        self.assertEqual('fed', editors[0])
 
     def test_run_editor(self):
         if sys.platform == "win32":
@@ -139,7 +128,7 @@
             os.environ['BZR_EDITOR'] = 'rm'
 
         self.assertRaises(IOError, bzrlib.msgeditor.edit_commit_message, '')
-=======
+
     def test__get_editor(self):
         # Test that _get_editor can return a decent list of items
         bzr_editor = os.environ.get('BZR_EDITOR')
@@ -153,7 +142,7 @@
             f.write('editor = config_editor\n')
             f.close()
 
-            editors = list(_get_editor())
+            editors = list(bzrlib.msgeditor._get_editor())
 
             self.assertEqual(['bzr_editor', 'config_editor', 'editor'],
                 editors[:3])
@@ -173,4 +162,3 @@
                 del os.environ['EDITOR']
             else:
                 os.environ['EDITOR'] = editor
->>>>>>> 0e9652f7
