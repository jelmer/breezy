# Copyright (C) 2006, 2007 Canonical Ltd
#
# This program is free software; you can redistribute it and/or modify
# it under the terms of the GNU General Public License as published by
# the Free Software Foundation; either version 2 of the License, or
# (at your option) any later version.
#
# This program is distributed in the hope that it will be useful,
# but WITHOUT ANY WARRANTY; without even the implied warranty of
# MERCHANTABILITY or FITNESS FOR A PARTICULAR PURPOSE.  See the
# GNU General Public License for more details.
#
# You should have received a copy of the GNU General Public License
# along with this program; if not, write to the Free Software
# Foundation, Inc., 59 Temple Place, Suite 330, Boston, MA  02111-1307  USA

"""Tests for smart transport"""

# all of this deals with byte strings so this is safe
from cStringIO import StringIO
import os
import socket
import threading
import urllib2

from bzrlib import (
        bzrdir,
        errors,
        osutils,
        tests,
        urlutils,
        )
from bzrlib.smart import (
        client,
        medium,
        protocol,
        request,
        request as _mod_request,
        server,
        vfs,
)
from bzrlib.tests.HTTPTestUtil import (
        HTTPServerWithSmarts,
        SmartRequestHandler,
        )
from bzrlib.tests.test_smart import TestCaseWithSmartMedium
from bzrlib.transport import (
        get_transport,
        local,
        memory,
        remote,
        )
from bzrlib.transport.http import SmartClientHTTPMediumRequest


class StringIOSSHVendor(object):
    """A SSH vendor that uses StringIO to buffer writes and answer reads."""

    def __init__(self, read_from, write_to):
        self.read_from = read_from
        self.write_to = write_to
        self.calls = []

    def connect_ssh(self, username, password, host, port, command):
        self.calls.append(('connect_ssh', username, password, host, port,
            command))
        return StringIOSSHConnection(self)


class StringIOSSHConnection(object):
    """A SSH connection that uses StringIO to buffer writes and answer reads."""

    def __init__(self, vendor):
        self.vendor = vendor
    
    def close(self):
        self.vendor.calls.append(('close', ))
        
    def get_filelike_channels(self):
        return self.vendor.read_from, self.vendor.write_to



class SmartClientMediumTests(tests.TestCase):
    """Tests for SmartClientMedium.

    We should create a test scenario for this: we need a server module that
    construct the test-servers (like make_loopsocket_and_medium), and the list
    of SmartClientMedium classes to test.
    """

    def make_loopsocket_and_medium(self):
        """Create a loopback socket for testing, and a medium aimed at it."""
        sock = socket.socket(socket.AF_INET, socket.SOCK_STREAM)
        sock.bind(('127.0.0.1', 0))
        sock.listen(1)
        port = sock.getsockname()[1]
        client_medium = medium.SmartTCPClientMedium('127.0.0.1', port)
        return sock, client_medium

    def receive_bytes_on_server(self, sock, bytes):
        """Accept a connection on sock and read 3 bytes.

        The bytes are appended to the list bytes.

        :return: a Thread which is running to do the accept and recv.
        """
        def _receive_bytes_on_server():
            connection, address = sock.accept()
            bytes.append(osutils.recv_all(connection, 3))
            connection.close()
        t = threading.Thread(target=_receive_bytes_on_server)
        t.start()
        return t
    
    def test_construct_smart_stream_medium_client(self):
        # make a new instance of the common base for Stream-like Mediums.
        # this just ensures that the constructor stays parameter-free which
        # is important for reuse : some subclasses will dynamically connect,
        # others are always on, etc.
        client_medium = medium.SmartClientStreamMedium()

    def test_construct_smart_client_medium(self):
        # the base client medium takes no parameters
        client_medium = medium.SmartClientMedium()
    
    def test_construct_smart_simple_pipes_client_medium(self):
        # the SimplePipes client medium takes two pipes:
        # readable pipe, writeable pipe.
        # Constructing one should just save these and do nothing.
        # We test this by passing in None.
        client_medium = medium.SmartSimplePipesClientMedium(None, None)
        
    def test_simple_pipes_client_request_type(self):
        # SimplePipesClient should use SmartClientStreamMediumRequest's.
        client_medium = medium.SmartSimplePipesClientMedium(None, None)
        request = client_medium.get_request()
        self.assertIsInstance(request, medium.SmartClientStreamMediumRequest)

    def test_simple_pipes_client_get_concurrent_requests(self):
        # the simple_pipes client does not support pipelined requests:
        # but it does support serial requests: we construct one after 
        # another is finished. This is a smoke test testing the integration
        # of the SmartClientStreamMediumRequest and the SmartClientStreamMedium
        # classes - as the sibling classes share this logic, they do not have
        # explicit tests for this.
        output = StringIO()
        client_medium = medium.SmartSimplePipesClientMedium(None, output)
        request = client_medium.get_request()
        request.finished_writing()
        request.finished_reading()
        request2 = client_medium.get_request()
        request2.finished_writing()
        request2.finished_reading()

    def test_simple_pipes_client__accept_bytes_writes_to_writable(self):
        # accept_bytes writes to the writeable pipe.
        output = StringIO()
        client_medium = medium.SmartSimplePipesClientMedium(None, output)
        client_medium._accept_bytes('abc')
        self.assertEqual('abc', output.getvalue())
    
    def test_simple_pipes_client_disconnect_does_nothing(self):
        # calling disconnect does nothing.
        input = StringIO()
        output = StringIO()
        client_medium = medium.SmartSimplePipesClientMedium(input, output)
        # send some bytes to ensure disconnecting after activity still does not
        # close.
        client_medium._accept_bytes('abc')
        client_medium.disconnect()
        self.assertFalse(input.closed)
        self.assertFalse(output.closed)

    def test_simple_pipes_client_accept_bytes_after_disconnect(self):
        # calling disconnect on the client does not alter the pipe that
        # accept_bytes writes to.
        input = StringIO()
        output = StringIO()
        client_medium = medium.SmartSimplePipesClientMedium(input, output)
        client_medium._accept_bytes('abc')
        client_medium.disconnect()
        client_medium._accept_bytes('abc')
        self.assertFalse(input.closed)
        self.assertFalse(output.closed)
        self.assertEqual('abcabc', output.getvalue())
    
    def test_simple_pipes_client_ignores_disconnect_when_not_connected(self):
        # Doing a disconnect on a new (and thus unconnected) SimplePipes medium
        # does nothing.
        client_medium = medium.SmartSimplePipesClientMedium(None, None)
        client_medium.disconnect()

    def test_simple_pipes_client_can_always_read(self):
        # SmartSimplePipesClientMedium is never disconnected, so read_bytes
        # always tries to read from the underlying pipe.
        input = StringIO('abcdef')
        client_medium = medium.SmartSimplePipesClientMedium(input, None)
        self.assertEqual('abc', client_medium.read_bytes(3))
        client_medium.disconnect()
        self.assertEqual('def', client_medium.read_bytes(3))
        
    def test_simple_pipes_client_supports__flush(self):
        # invoking _flush on a SimplePipesClient should flush the output 
        # pipe. We test this by creating an output pipe that records
        # flush calls made to it.
        from StringIO import StringIO # get regular StringIO
        input = StringIO()
        output = StringIO()
        flush_calls = []
        def logging_flush(): flush_calls.append('flush')
        output.flush = logging_flush
        client_medium = medium.SmartSimplePipesClientMedium(input, output)
        # this call is here to ensure we only flush once, not on every
        # _accept_bytes call.
        client_medium._accept_bytes('abc')
        client_medium._flush()
        client_medium.disconnect()
        self.assertEqual(['flush'], flush_calls)

    def test_construct_smart_ssh_client_medium(self):
        # the SSH client medium takes:
        # host, port, username, password, vendor
        # Constructing one should just save these and do nothing.
        # we test this by creating a empty bound socket and constructing
        # a medium.
        sock = socket.socket(socket.AF_INET, socket.SOCK_STREAM)
        sock.bind(('127.0.0.1', 0))
        unopened_port = sock.getsockname()[1]
        # having vendor be invalid means that if it tries to connect via the
        # vendor it will blow up.
        client_medium = medium.SmartSSHClientMedium('127.0.0.1', unopened_port,
            username=None, password=None, vendor="not a vendor",
            bzr_remote_path='bzr')
        sock.close()

    def test_ssh_client_connects_on_first_use(self):
        # The only thing that initiates a connection from the medium is giving
        # it bytes.
        output = StringIO()
        vendor = StringIOSSHVendor(StringIO(), output)
        client_medium = medium.SmartSSHClientMedium(
            'a hostname', 'a port', 'a username', 'a password', vendor, 'bzr')
        client_medium._accept_bytes('abc')
        self.assertEqual('abc', output.getvalue())
        self.assertEqual([('connect_ssh', 'a username', 'a password',
            'a hostname', 'a port',
            ['bzr', 'serve', '--inet', '--directory=/', '--allow-writes'])],
            vendor.calls)
    
    def test_ssh_client_changes_command_when_BZR_REMOTE_PATH_is_set(self):
        # The only thing that initiates a connection from the medium is giving
        # it bytes.
        output = StringIO()
        vendor = StringIOSSHVendor(StringIO(), output)
        orig_bzr_remote_path = os.environ.get('BZR_REMOTE_PATH')
        def cleanup_environ():
            osutils.set_or_unset_env('BZR_REMOTE_PATH', orig_bzr_remote_path)
        self.addCleanup(cleanup_environ)
        os.environ['BZR_REMOTE_PATH'] = 'fugly'
        client_medium = self.callDeprecated(
            ['bzr_remote_path is required as of bzr 0.92'],
            medium.SmartSSHClientMedium, 'a hostname', 'a port', 'a username',
            'a password', vendor)
        client_medium._accept_bytes('abc')
        self.assertEqual('abc', output.getvalue())
        self.assertEqual([('connect_ssh', 'a username', 'a password',
            'a hostname', 'a port',
            ['fugly', 'serve', '--inet', '--directory=/', '--allow-writes'])],
            vendor.calls)
    
    def test_ssh_client_changes_command_when_bzr_remote_path_passed(self):
        # The only thing that initiates a connection from the medium is giving
        # it bytes.
        output = StringIO()
        vendor = StringIOSSHVendor(StringIO(), output)
        client_medium = medium.SmartSSHClientMedium('a hostname', 'a port',
            'a username', 'a password', vendor, bzr_remote_path='fugly')
        client_medium._accept_bytes('abc')
        self.assertEqual('abc', output.getvalue())
        self.assertEqual([('connect_ssh', 'a username', 'a password',
            'a hostname', 'a port',
            ['fugly', 'serve', '--inet', '--directory=/', '--allow-writes'])],
            vendor.calls)

    def test_ssh_client_disconnect_does_so(self):
        # calling disconnect should disconnect both the read_from and write_to
        # file-like object it from the ssh connection.
        input = StringIO()
        output = StringIO()
        vendor = StringIOSSHVendor(input, output)
        client_medium = medium.SmartSSHClientMedium('a hostname',
                                                    vendor=vendor,
                                                    bzr_remote_path='bzr')
        client_medium._accept_bytes('abc')
        client_medium.disconnect()
        self.assertTrue(input.closed)
        self.assertTrue(output.closed)
        self.assertEqual([
            ('connect_ssh', None, None, 'a hostname', None,
            ['bzr', 'serve', '--inet', '--directory=/', '--allow-writes']),
            ('close', ),
            ],
            vendor.calls)

    def test_ssh_client_disconnect_allows_reconnection(self):
        # calling disconnect on the client terminates the connection, but should
        # not prevent additional connections occuring.
        # we test this by initiating a second connection after doing a
        # disconnect.
        input = StringIO()
        output = StringIO()
        vendor = StringIOSSHVendor(input, output)
        client_medium = medium.SmartSSHClientMedium('a hostname',
            vendor=vendor, bzr_remote_path='bzr')
        client_medium._accept_bytes('abc')
        client_medium.disconnect()
        # the disconnect has closed output, so we need a new output for the
        # new connection to write to.
        input2 = StringIO()
        output2 = StringIO()
        vendor.read_from = input2
        vendor.write_to = output2
        client_medium._accept_bytes('abc')
        client_medium.disconnect()
        self.assertTrue(input.closed)
        self.assertTrue(output.closed)
        self.assertTrue(input2.closed)
        self.assertTrue(output2.closed)
        self.assertEqual([
            ('connect_ssh', None, None, 'a hostname', None,
            ['bzr', 'serve', '--inet', '--directory=/', '--allow-writes']),
            ('close', ),
            ('connect_ssh', None, None, 'a hostname', None,
            ['bzr', 'serve', '--inet', '--directory=/', '--allow-writes']),
            ('close', ),
            ],
            vendor.calls)
    
    def test_ssh_client_ignores_disconnect_when_not_connected(self):
        # Doing a disconnect on a new (and thus unconnected) SSH medium
        # does not fail.  It's ok to disconnect an unconnected medium.
        client_medium = medium.SmartSSHClientMedium(None,
                                                    bzr_remote_path='bzr')
        client_medium.disconnect()

    def test_ssh_client_raises_on_read_when_not_connected(self):
        # Doing a read on a new (and thus unconnected) SSH medium raises
        # MediumNotConnected.
        client_medium = medium.SmartSSHClientMedium(None,
                                                    bzr_remote_path='bzr')
        self.assertRaises(errors.MediumNotConnected, client_medium.read_bytes,
                          0)
        self.assertRaises(errors.MediumNotConnected, client_medium.read_bytes,
                          1)

    def test_ssh_client_supports__flush(self):
        # invoking _flush on a SSHClientMedium should flush the output 
        # pipe. We test this by creating an output pipe that records
        # flush calls made to it.
        from StringIO import StringIO # get regular StringIO
        input = StringIO()
        output = StringIO()
        flush_calls = []
        def logging_flush(): flush_calls.append('flush')
        output.flush = logging_flush
        vendor = StringIOSSHVendor(input, output)
        client_medium = medium.SmartSSHClientMedium('a hostname',
                                                    vendor=vendor,
                                                    bzr_remote_path='bzr')
        # this call is here to ensure we only flush once, not on every
        # _accept_bytes call.
        client_medium._accept_bytes('abc')
        client_medium._flush()
        client_medium.disconnect()
        self.assertEqual(['flush'], flush_calls)
        
    def test_construct_smart_tcp_client_medium(self):
        # the TCP client medium takes a host and a port.  Constructing it won't
        # connect to anything.
        sock = socket.socket(socket.AF_INET, socket.SOCK_STREAM)
        sock.bind(('127.0.0.1', 0))
        unopened_port = sock.getsockname()[1]
        client_medium = medium.SmartTCPClientMedium('127.0.0.1', unopened_port)
        sock.close()

    def test_tcp_client_connects_on_first_use(self):
        # The only thing that initiates a connection from the medium is giving
        # it bytes.
        sock, medium = self.make_loopsocket_and_medium()
        bytes = []
        t = self.receive_bytes_on_server(sock, bytes)
        medium.accept_bytes('abc')
        t.join()
        sock.close()
        self.assertEqual(['abc'], bytes)
    
    def test_tcp_client_disconnect_does_so(self):
        # calling disconnect on the client terminates the connection.
        # we test this by forcing a short read during a socket.MSG_WAITALL
        # call: write 2 bytes, try to read 3, and then the client disconnects.
        sock, medium = self.make_loopsocket_and_medium()
        bytes = []
        t = self.receive_bytes_on_server(sock, bytes)
        medium.accept_bytes('ab')
        medium.disconnect()
        t.join()
        sock.close()
        self.assertEqual(['ab'], bytes)
        # now disconnect again: this should not do anything, if disconnection
        # really did disconnect.
        medium.disconnect()
    
    def test_tcp_client_ignores_disconnect_when_not_connected(self):
        # Doing a disconnect on a new (and thus unconnected) TCP medium
        # does not fail.  It's ok to disconnect an unconnected medium.
        client_medium = medium.SmartTCPClientMedium(None, None)
        client_medium.disconnect()

    def test_tcp_client_raises_on_read_when_not_connected(self):
        # Doing a read on a new (and thus unconnected) TCP medium raises
        # MediumNotConnected.
        client_medium = medium.SmartTCPClientMedium(None, None)
        self.assertRaises(errors.MediumNotConnected, client_medium.read_bytes, 0)
        self.assertRaises(errors.MediumNotConnected, client_medium.read_bytes, 1)

    def test_tcp_client_supports__flush(self):
        # invoking _flush on a TCPClientMedium should do something useful.
        # RBC 20060922 not sure how to test/tell in this case.
        sock, medium = self.make_loopsocket_and_medium()
        bytes = []
        t = self.receive_bytes_on_server(sock, bytes)
        # try with nothing buffered
        medium._flush()
        medium._accept_bytes('ab')
        # and with something sent.
        medium._flush()
        medium.disconnect()
        t.join()
        sock.close()
        self.assertEqual(['ab'], bytes)
        # now disconnect again : this should not do anything, if disconnection
        # really did disconnect.
        medium.disconnect()


class TestSmartClientStreamMediumRequest(tests.TestCase):
    """Tests the for SmartClientStreamMediumRequest.
    
    SmartClientStreamMediumRequest is a helper for the three stream based 
    mediums: TCP, SSH, SimplePipes, so we only test it once, and then test that
    those three mediums implement the interface it expects.
    """

    def test_accept_bytes_after_finished_writing_errors(self):
        # calling accept_bytes after calling finished_writing raises 
        # WritingCompleted to prevent bad assumptions on stream environments
        # breaking the needs of message-based environments.
        output = StringIO()
        client_medium = medium.SmartSimplePipesClientMedium(None, output)
        request = medium.SmartClientStreamMediumRequest(client_medium)
        request.finished_writing()
        self.assertRaises(errors.WritingCompleted, request.accept_bytes, None)

    def test_accept_bytes(self):
        # accept bytes should invoke _accept_bytes on the stream medium.
        # we test this by using the SimplePipes medium - the most trivial one
        # and checking that the pipes get the data.
        input = StringIO()
        output = StringIO()
        client_medium = medium.SmartSimplePipesClientMedium(input, output)
        request = medium.SmartClientStreamMediumRequest(client_medium)
        request.accept_bytes('123')
        request.finished_writing()
        request.finished_reading()
        self.assertEqual('', input.getvalue())
        self.assertEqual('123', output.getvalue())

    def test_construct_sets_stream_request(self):
        # constructing a SmartClientStreamMediumRequest on a StreamMedium sets
        # the current request to the new SmartClientStreamMediumRequest
        output = StringIO()
        client_medium = medium.SmartSimplePipesClientMedium(None, output)
        request = medium.SmartClientStreamMediumRequest(client_medium)
        self.assertIs(client_medium._current_request, request)

    def test_construct_while_another_request_active_throws(self):
        # constructing a SmartClientStreamMediumRequest on a StreamMedium with
        # a non-None _current_request raises TooManyConcurrentRequests.
        output = StringIO()
        client_medium = medium.SmartSimplePipesClientMedium(None, output)
        client_medium._current_request = "a"
        self.assertRaises(errors.TooManyConcurrentRequests,
            medium.SmartClientStreamMediumRequest, client_medium)

    def test_finished_read_clears_current_request(self):
        # calling finished_reading clears the current request from the requests
        # medium
        output = StringIO()
        client_medium = medium.SmartSimplePipesClientMedium(None, output)
        request = medium.SmartClientStreamMediumRequest(client_medium)
        request.finished_writing()
        request.finished_reading()
        self.assertEqual(None, client_medium._current_request)

    def test_finished_read_before_finished_write_errors(self):
        # calling finished_reading before calling finished_writing triggers a
        # WritingNotComplete error.
        client_medium = medium.SmartSimplePipesClientMedium(None, None)
        request = medium.SmartClientStreamMediumRequest(client_medium)
        self.assertRaises(errors.WritingNotComplete, request.finished_reading)
        
    def test_read_bytes(self):
        # read bytes should invoke _read_bytes on the stream medium.
        # we test this by using the SimplePipes medium - the most trivial one
        # and checking that the data is supplied. Its possible that a 
        # faulty implementation could poke at the pipe variables them selves,
        # but we trust that this will be caught as it will break the integration
        # smoke tests.
        input = StringIO('321')
        output = StringIO()
        client_medium = medium.SmartSimplePipesClientMedium(input, output)
        request = medium.SmartClientStreamMediumRequest(client_medium)
        request.finished_writing()
        self.assertEqual('321', request.read_bytes(3))
        request.finished_reading()
        self.assertEqual('', input.read())
        self.assertEqual('', output.getvalue())

    def test_read_bytes_before_finished_write_errors(self):
        # calling read_bytes before calling finished_writing triggers a
        # WritingNotComplete error because the Smart protocol is designed to be
        # compatible with strict message based protocols like HTTP where the
        # request cannot be submitted until the writing has completed.
        client_medium = medium.SmartSimplePipesClientMedium(None, None)
        request = medium.SmartClientStreamMediumRequest(client_medium)
        self.assertRaises(errors.WritingNotComplete, request.read_bytes, None)

    def test_read_bytes_after_finished_reading_errors(self):
        # calling read_bytes after calling finished_reading raises 
        # ReadingCompleted to prevent bad assumptions on stream environments
        # breaking the needs of message-based environments.
        output = StringIO()
        client_medium = medium.SmartSimplePipesClientMedium(None, output)
        request = medium.SmartClientStreamMediumRequest(client_medium)
        request.finished_writing()
        request.finished_reading()
        self.assertRaises(errors.ReadingCompleted, request.read_bytes, None)


class RemoteTransportTests(TestCaseWithSmartMedium):

    def test_plausible_url(self):
        self.assert_(self.get_url().startswith('bzr://'))

    def test_probe_transport(self):
        t = self.get_transport()
        self.assertIsInstance(t, remote.RemoteTransport)

    def test_get_medium_from_transport(self):
        """Remote transport has a medium always, which it can return."""
        t = self.get_transport()
        client_medium = t.get_smart_medium()
        self.assertIsInstance(client_medium, medium.SmartClientMedium)


class ErrorRaisingProtocol(object):

    def __init__(self, exception):
        self.exception = exception

    def next_read_size(self):
        raise self.exception


class SampleRequest(object):
    
    def __init__(self, expected_bytes):
        self.accepted_bytes = ''
        self._finished_reading = False
        self.expected_bytes = expected_bytes
        self.excess_buffer = ''

    def accept_bytes(self, bytes):
        self.accepted_bytes += bytes
        if self.accepted_bytes.startswith(self.expected_bytes):
            self._finished_reading = True
            self.excess_buffer = self.accepted_bytes[len(self.expected_bytes):]

    def next_read_size(self):
        if self._finished_reading:
            return 0
        else:
            return 1


class TestSmartServerStreamMedium(tests.TestCase):

    def setUp(self):
        super(TestSmartServerStreamMedium, self).setUp()
        self._captureVar('BZR_NO_SMART_VFS', None)

    def portable_socket_pair(self):
        """Return a pair of TCP sockets connected to each other.
        
        Unlike socket.socketpair, this should work on Windows.
        """
        listen_sock = socket.socket(socket.AF_INET, socket.SOCK_STREAM)
        listen_sock.bind(('127.0.0.1', 0))
        listen_sock.listen(1)
        client_sock = socket.socket(socket.AF_INET, socket.SOCK_STREAM)
        client_sock.connect(listen_sock.getsockname())
        server_sock, addr = listen_sock.accept()
        listen_sock.close()
        return server_sock, client_sock
    
    def test_smart_query_version(self):
        """Feed a canned query version to a server"""
        # wire-to-wire, using the whole stack
        to_server = StringIO('hello\n')
        from_server = StringIO()
        transport = local.LocalTransport(urlutils.local_path_to_url('/'))
        server = medium.SmartServerPipeStreamMedium(
            to_server, from_server, transport)
        smart_protocol = protocol.SmartServerRequestProtocolOne(transport,
                from_server.write)
        server._serve_one_request(smart_protocol)
        self.assertEqual('ok\0012\n',
                         from_server.getvalue())

    def test_response_to_canned_get(self):
        transport = memory.MemoryTransport('memory:///')
        transport.put_bytes('testfile', 'contents\nof\nfile\n')
        to_server = StringIO('get\001./testfile\n')
        from_server = StringIO()
        server = medium.SmartServerPipeStreamMedium(
            to_server, from_server, transport)
        smart_protocol = protocol.SmartServerRequestProtocolOne(transport,
                from_server.write)
        server._serve_one_request(smart_protocol)
        self.assertEqual('ok\n'
                         '17\n'
                         'contents\nof\nfile\n'
                         'done\n',
                         from_server.getvalue())

    def test_response_to_canned_get_of_utf8(self):
        # wire-to-wire, using the whole stack, with a UTF-8 filename.
        transport = memory.MemoryTransport('memory:///')
        utf8_filename = u'testfile\N{INTERROBANG}'.encode('utf-8')
        transport.put_bytes(utf8_filename, 'contents\nof\nfile\n')
        to_server = StringIO('get\001' + utf8_filename + '\n')
        from_server = StringIO()
        server = medium.SmartServerPipeStreamMedium(
            to_server, from_server, transport)
        smart_protocol = protocol.SmartServerRequestProtocolOne(transport,
                from_server.write)
        server._serve_one_request(smart_protocol)
        self.assertEqual('ok\n'
                         '17\n'
                         'contents\nof\nfile\n'
                         'done\n',
                         from_server.getvalue())

    def test_pipe_like_stream_with_bulk_data(self):
        sample_request_bytes = 'command\n9\nbulk datadone\n'
        to_server = StringIO(sample_request_bytes)
        from_server = StringIO()
        server = medium.SmartServerPipeStreamMedium(
            to_server, from_server, None)
        sample_protocol = SampleRequest(expected_bytes=sample_request_bytes)
        server._serve_one_request(sample_protocol)
        self.assertEqual('', from_server.getvalue())
        self.assertEqual(sample_request_bytes, sample_protocol.accepted_bytes)
        self.assertFalse(server.finished)

    def test_socket_stream_with_bulk_data(self):
        sample_request_bytes = 'command\n9\nbulk datadone\n'
        server_sock, client_sock = self.portable_socket_pair()
        server = medium.SmartServerSocketStreamMedium(
            server_sock, None)
        sample_protocol = SampleRequest(expected_bytes=sample_request_bytes)
        client_sock.sendall(sample_request_bytes)
        server._serve_one_request(sample_protocol)
        server_sock.close()
        self.assertEqual('', client_sock.recv(1))
        self.assertEqual(sample_request_bytes, sample_protocol.accepted_bytes)
        self.assertFalse(server.finished)

    def test_pipe_like_stream_shutdown_detection(self):
        to_server = StringIO('')
        from_server = StringIO()
        server = medium.SmartServerPipeStreamMedium(to_server, from_server, None)
        server._serve_one_request(SampleRequest('x'))
        self.assertTrue(server.finished)
        
    def test_socket_stream_shutdown_detection(self):
        server_sock, client_sock = self.portable_socket_pair()
        client_sock.close()
        server = medium.SmartServerSocketStreamMedium(
            server_sock, None)
        server._serve_one_request(SampleRequest('x'))
        self.assertTrue(server.finished)
        
    def test_pipe_like_stream_with_two_requests(self):
        # If two requests are read in one go, then two calls to
        # _serve_one_request should still process both of them as if they had
        # been received seperately.
        sample_request_bytes = 'command\n'
        to_server = StringIO(sample_request_bytes * 2)
        from_server = StringIO()
        server = medium.SmartServerPipeStreamMedium(
            to_server, from_server, None)
        first_protocol = SampleRequest(expected_bytes=sample_request_bytes)
        server._serve_one_request(first_protocol)
        self.assertEqual(0, first_protocol.next_read_size())
        self.assertEqual('', from_server.getvalue())
        self.assertFalse(server.finished)
        # Make a new protocol, call _serve_one_request with it to collect the
        # second request.
        second_protocol = SampleRequest(expected_bytes=sample_request_bytes)
        server._serve_one_request(second_protocol)
        self.assertEqual('', from_server.getvalue())
        self.assertEqual(sample_request_bytes, second_protocol.accepted_bytes)
        self.assertFalse(server.finished)
        
    def test_socket_stream_with_two_requests(self):
        # If two requests are read in one go, then two calls to
        # _serve_one_request should still process both of them as if they had
        # been received seperately.
        sample_request_bytes = 'command\n'
        server_sock, client_sock = self.portable_socket_pair()
        server = medium.SmartServerSocketStreamMedium(
            server_sock, None)
        first_protocol = SampleRequest(expected_bytes=sample_request_bytes)
        # Put two whole requests on the wire.
        client_sock.sendall(sample_request_bytes * 2)
        server._serve_one_request(first_protocol)
        self.assertEqual(0, first_protocol.next_read_size())
        self.assertFalse(server.finished)
        # Make a new protocol, call _serve_one_request with it to collect the
        # second request.
        second_protocol = SampleRequest(expected_bytes=sample_request_bytes)
        stream_still_open = server._serve_one_request(second_protocol)
        self.assertEqual(sample_request_bytes, second_protocol.accepted_bytes)
        self.assertFalse(server.finished)
        server_sock.close()
        self.assertEqual('', client_sock.recv(1))

    def test_pipe_like_stream_error_handling(self):
        # Use plain python StringIO so we can monkey-patch the close method to
        # not discard the contents.
        from StringIO import StringIO
        to_server = StringIO('')
        from_server = StringIO()
        self.closed = False
        def close():
            self.closed = True
        from_server.close = close
        server = medium.SmartServerPipeStreamMedium(
            to_server, from_server, None)
        fake_protocol = ErrorRaisingProtocol(Exception('boom'))
        server._serve_one_request(fake_protocol)
        self.assertEqual('', from_server.getvalue())
        self.assertTrue(self.closed)
        self.assertTrue(server.finished)
        
    def test_socket_stream_error_handling(self):
        server_sock, client_sock = self.portable_socket_pair()
        server = medium.SmartServerSocketStreamMedium(
            server_sock, None)
        fake_protocol = ErrorRaisingProtocol(Exception('boom'))
        server._serve_one_request(fake_protocol)
        # recv should not block, because the other end of the socket has been
        # closed.
        self.assertEqual('', client_sock.recv(1))
        self.assertTrue(server.finished)
        
    def test_pipe_like_stream_keyboard_interrupt_handling(self):
        to_server = StringIO('')
        from_server = StringIO()
        server = medium.SmartServerPipeStreamMedium(
            to_server, from_server, None)
        fake_protocol = ErrorRaisingProtocol(KeyboardInterrupt('boom'))
        self.assertRaises(
            KeyboardInterrupt, server._serve_one_request, fake_protocol)
        self.assertEqual('', from_server.getvalue())

    def test_socket_stream_keyboard_interrupt_handling(self):
        server_sock, client_sock = self.portable_socket_pair()
        server = medium.SmartServerSocketStreamMedium(
            server_sock, None)
        fake_protocol = ErrorRaisingProtocol(KeyboardInterrupt('boom'))
        self.assertRaises(
            KeyboardInterrupt, server._serve_one_request, fake_protocol)
        server_sock.close()
        self.assertEqual('', client_sock.recv(1))

    def build_protocol_pipe_like(self, bytes):
        to_server = StringIO(bytes)
        from_server = StringIO()
        server = medium.SmartServerPipeStreamMedium(
            to_server, from_server, None)
        return server._build_protocol()

    def build_protocol_socket(self, bytes):
        server_sock, client_sock = self.portable_socket_pair()
        server = medium.SmartServerSocketStreamMedium(
            server_sock, None)
        client_sock.sendall(bytes)
        client_sock.close()
        return server._build_protocol()

    def assertProtocolOne(self, server_protocol):
        # Use assertIs because assertIsInstance will wrongly pass
        # SmartServerRequestProtocolTwo (because it subclasses
        # SmartServerRequestProtocolOne).
        self.assertIs(
            type(server_protocol), protocol.SmartServerRequestProtocolOne)

    def assertProtocolTwo(self, server_protocol):
        self.assertIsInstance(
            server_protocol, protocol.SmartServerRequestProtocolTwo)

    def test_pipe_like_build_protocol_empty_bytes(self):
        # Any empty request (i.e. no bytes) is detected as protocol version one.
        server_protocol = self.build_protocol_pipe_like('')
        self.assertProtocolOne(server_protocol)
        
    def test_socket_like_build_protocol_empty_bytes(self):
        # Any empty request (i.e. no bytes) is detected as protocol version one.
        server_protocol = self.build_protocol_socket('')
        self.assertProtocolOne(server_protocol)

    def test_pipe_like_build_protocol_non_two(self):
        # A request that doesn't start with "bzr request 2\n" is version one.
        server_protocol = self.build_protocol_pipe_like('abc\n')
        self.assertProtocolOne(server_protocol)

    def test_socket_build_protocol_non_two(self):
        # A request that doesn't start with "bzr request 2\n" is version one.
        server_protocol = self.build_protocol_socket('abc\n')
        self.assertProtocolOne(server_protocol)

    def test_pipe_like_build_protocol_two(self):
        # A request that starts with "bzr request 2\n" is version two.
        server_protocol = self.build_protocol_pipe_like('bzr request 2\n')
        self.assertProtocolTwo(server_protocol)

    def test_socket_build_protocol_two(self):
        # A request that starts with "bzr request 2\n" is version two.
        server_protocol = self.build_protocol_socket('bzr request 2\n')
        self.assertProtocolTwo(server_protocol)
        

class TestSmartTCPServer(tests.TestCase):

    def test_get_error_unexpected(self):
        """Error reported by server with no specific representation"""
        self._captureVar('BZR_NO_SMART_VFS', None)
        class FlakyTransport(object):
            base = 'a_url'
            def external_url(self):
                return self.base
            def get_bytes(self, path):
                raise Exception("some random exception from inside server")
        smart_server = server.SmartTCPServer(backing_transport=FlakyTransport())
        smart_server.start_background_thread()
        try:
            transport = remote.RemoteTCPTransport(smart_server.get_url())
            try:
                transport.get('something')
            except errors.TransportError, e:
                self.assertContainsRe(str(e), 'some random exception')
            else:
                self.fail("get did not raise expected error")
            transport.disconnect()
        finally:
            smart_server.stop_background_thread()


class SmartTCPTests(tests.TestCase):
    """Tests for connection/end to end behaviour using the TCP server.

    All of these tests are run with a server running on another thread serving
    a MemoryTransport, and a connection to it already open.

    the server is obtained by calling self.setUpServer(readonly=False).
    """

    def setUpServer(self, readonly=False, backing_transport=None):
        """Setup the server.

        :param readonly: Create a readonly server.
        """
        if not backing_transport:
            self.backing_transport = memory.MemoryTransport()
        else:
            self.backing_transport = backing_transport
        if readonly:
            self.real_backing_transport = self.backing_transport
            self.backing_transport = get_transport("readonly+" + self.backing_transport.abspath('.'))
        self.server = server.SmartTCPServer(self.backing_transport)
        self.server.start_background_thread()
        self.transport = remote.RemoteTCPTransport(self.server.get_url())
        self.addCleanup(self.tearDownServer)

    def tearDownServer(self):
        if getattr(self, 'transport', None):
            self.transport.disconnect()
            del self.transport
        if getattr(self, 'server', None):
            self.server.stop_background_thread()
            del self.server


class TestServerSocketUsage(SmartTCPTests):

    def test_server_setup_teardown(self):
        """It should be safe to teardown the server with no requests."""
        self.setUpServer()
        server = self.server
        transport = remote.RemoteTCPTransport(self.server.get_url())
        self.tearDownServer()
        self.assertRaises(errors.ConnectionError, transport.has, '.')

    def test_server_closes_listening_sock_on_shutdown_after_request(self):
        """The server should close its listening socket when it's stopped."""
        self.setUpServer()
        server = self.server
        self.transport.has('.')
        self.tearDownServer()
        # if the listening socket has closed, we should get a BADFD error
        # when connecting, rather than a hang.
        transport = remote.RemoteTCPTransport(server.get_url())
        self.assertRaises(errors.ConnectionError, transport.has, '.')


class WritableEndToEndTests(SmartTCPTests):
    """Client to server tests that require a writable transport."""

    def setUp(self):
        super(WritableEndToEndTests, self).setUp()
        self.setUpServer()

    def test_start_tcp_server(self):
        url = self.server.get_url()
        self.assertContainsRe(url, r'^bzr://127\.0\.0\.1:[0-9]{2,}/')

    def test_smart_transport_has(self):
        """Checking for file existence over smart."""
        self._captureVar('BZR_NO_SMART_VFS', None)
        self.backing_transport.put_bytes("foo", "contents of foo\n")
        self.assertTrue(self.transport.has("foo"))
        self.assertFalse(self.transport.has("non-foo"))

    def test_smart_transport_get(self):
        """Read back a file over smart."""
        self._captureVar('BZR_NO_SMART_VFS', None)
        self.backing_transport.put_bytes("foo", "contents\nof\nfoo\n")
        fp = self.transport.get("foo")
        self.assertEqual('contents\nof\nfoo\n', fp.read())

    def test_get_error_enoent(self):
        """Error reported from server getting nonexistent file."""
        # The path in a raised NoSuchFile exception should be the precise path
        # asked for by the client. This gives meaningful and unsurprising errors
        # for users.
        self._captureVar('BZR_NO_SMART_VFS', None)
        try:
            self.transport.get('not%20a%20file')
        except errors.NoSuchFile, e:
            self.assertEqual('not%20a%20file', e.path)
        else:
            self.fail("get did not raise expected error")

    def test_simple_clone_conn(self):
        """Test that cloning reuses the same connection."""
        # we create a real connection not a loopback one, but it will use the
        # same server and pipes
        conn2 = self.transport.clone('.')
        self.assertIs(self.transport.get_smart_medium(),
                      conn2.get_smart_medium())

    def test__remote_path(self):
        self.assertEquals('/foo/bar',
                          self.transport._remote_path('foo/bar'))

    def test_clone_changes_base(self):
        """Cloning transport produces one with a new base location"""
        conn2 = self.transport.clone('subdir')
        self.assertEquals(self.transport.base + 'subdir/',
                          conn2.base)

    def test_open_dir(self):
        """Test changing directory"""
        self._captureVar('BZR_NO_SMART_VFS', None)
        transport = self.transport
        self.backing_transport.mkdir('toffee')
        self.backing_transport.mkdir('toffee/apple')
        self.assertEquals('/toffee', transport._remote_path('toffee'))
        toffee_trans = transport.clone('toffee')
        # Check that each transport has only the contents of its directory
        # directly visible. If state was being held in the wrong object, it's
        # conceivable that cloning a transport would alter the state of the
        # cloned-from transport.
        self.assertTrue(transport.has('toffee'))
        self.assertFalse(toffee_trans.has('toffee'))
        self.assertFalse(transport.has('apple'))
        self.assertTrue(toffee_trans.has('apple'))

    def test_open_bzrdir(self):
        """Open an existing bzrdir over smart transport"""
        transport = self.transport
        t = self.backing_transport
        bzrdir.BzrDirFormat.get_default_format().initialize_on_transport(t)
        result_dir = bzrdir.BzrDir.open_containing_from_transport(transport)


class ReadOnlyEndToEndTests(SmartTCPTests):
    """Tests from the client to the server using a readonly backing transport."""

    def test_mkdir_error_readonly(self):
        """TransportNotPossible should be preserved from the backing transport."""
        self._captureVar('BZR_NO_SMART_VFS', None)
        self.setUpServer(readonly=True)
        self.assertRaises(errors.TransportNotPossible, self.transport.mkdir,
            'foo')


class TestServerHooks(SmartTCPTests):

    def capture_server_call(self, backing_urls, public_url):
        """Record a server_started|stopped hook firing."""
        self.hook_calls.append((backing_urls, public_url))

    def test_server_started_hook_memory(self):
        """The server_started hook fires when the server is started."""
        self.hook_calls = []
        server.SmartTCPServer.hooks.install_hook('server_started',
            self.capture_server_call)
        self.setUpServer()
        # at this point, the server will be starting a thread up.
        # there is no indicator at the moment, so bodge it by doing a request.
        self.transport.has('.')
        # The default test server uses MemoryTransport and that has no external
        # url:
        self.assertEqual([([self.backing_transport.base], self.transport.base)],
            self.hook_calls)

    def test_server_started_hook_file(self):
        """The server_started hook fires when the server is started."""
        self.hook_calls = []
        server.SmartTCPServer.hooks.install_hook('server_started',
            self.capture_server_call)
        self.setUpServer(backing_transport=get_transport("."))
        # at this point, the server will be starting a thread up.
        # there is no indicator at the moment, so bodge it by doing a request.
        self.transport.has('.')
        # The default test server uses MemoryTransport and that has no external
        # url:
        self.assertEqual([([
            self.backing_transport.base, self.backing_transport.external_url()],
             self.transport.base)],
            self.hook_calls)

    def test_server_stopped_hook_simple_memory(self):
        """The server_stopped hook fires when the server is stopped."""
        self.hook_calls = []
        server.SmartTCPServer.hooks.install_hook('server_stopped',
            self.capture_server_call)
        self.setUpServer()
        result = [([self.backing_transport.base], self.transport.base)]
        # check the stopping message isn't emitted up front.
        self.assertEqual([], self.hook_calls)
        # nor after a single message
        self.transport.has('.')
        self.assertEqual([], self.hook_calls)
        # clean up the server
        self.tearDownServer()
        # now it should have fired.
        self.assertEqual(result, self.hook_calls)

    def test_server_stopped_hook_simple_file(self):
        """The server_stopped hook fires when the server is stopped."""
        self.hook_calls = []
        server.SmartTCPServer.hooks.install_hook('server_stopped',
            self.capture_server_call)
        self.setUpServer(backing_transport=get_transport("."))
        result = [(
            [self.backing_transport.base, self.backing_transport.external_url()]
            , self.transport.base)]
        # check the stopping message isn't emitted up front.
        self.assertEqual([], self.hook_calls)
        # nor after a single message
        self.transport.has('.')
        self.assertEqual([], self.hook_calls)
        # clean up the server
        self.tearDownServer()
        # now it should have fired.
        self.assertEqual(result, self.hook_calls)

# TODO: test that when the server suffers an exception that it calls the
# server-stopped hook.


class SmartServerCommandTests(tests.TestCaseWithTransport):
    """Tests that call directly into the command objects, bypassing the network
    and the request dispatching.

    Note: these tests are rudimentary versions of the command object tests in
    test_remote.py.
    """
        
    def test_hello(self):
        cmd = request.HelloRequest(None)
        response = cmd.execute()
        self.assertEqual(('ok', '2'), response.args)
        self.assertEqual(None, response.body)
        
    def test_get_bundle(self):
        from bzrlib.bundle import serializer
        wt = self.make_branch_and_tree('.')
        self.build_tree_contents([('hello', 'hello world')])
        wt.add('hello')
        rev_id = wt.commit('add hello')
        
        cmd = request.GetBundleRequest(self.get_transport())
        response = cmd.execute('.', rev_id)
        bundle = serializer.read_bundle(StringIO(response.body))
        self.assertEqual((), response.args)


class SmartServerRequestHandlerTests(tests.TestCaseWithTransport):
    """Test that call directly into the handler logic, bypassing the network."""

    def setUp(self):
        super(SmartServerRequestHandlerTests, self).setUp()
        self._captureVar('BZR_NO_SMART_VFS', None)

    def build_handler(self, transport):
        """Returns a handler for the commands in protocol version one."""
        return request.SmartServerRequestHandler(transport,
                                                 request.request_handlers)

    def test_construct_request_handler(self):
        """Constructing a request handler should be easy and set defaults."""
        handler = request.SmartServerRequestHandler(None, None)
        self.assertFalse(handler.finished_reading)

    def test_hello(self):
        handler = self.build_handler(None)
        handler.dispatch_command('hello', ())
        self.assertEqual(('ok', '2'), handler.response.args)
        self.assertEqual(None, handler.response.body)
        
    def test_disable_vfs_handler_classes_via_environment(self):
        # VFS handler classes will raise an error from "execute" if
        # BZR_NO_SMART_VFS is set.
        handler = vfs.HasRequest(None)
        # set environment variable after construction to make sure it's
        # examined.
        # Note that we can safely clobber BZR_NO_SMART_VFS here, because setUp
        # has called _captureVar, so it will be restored to the right state
        # afterwards.
        os.environ['BZR_NO_SMART_VFS'] = ''
        self.assertRaises(errors.DisabledMethod, handler.execute)

    def test_readonly_exception_becomes_transport_not_possible(self):
        """The response for a read-only error is ('ReadOnlyError')."""
        handler = self.build_handler(self.get_readonly_transport())
        # send a mkdir for foo, with no explicit mode - should fail.
        handler.dispatch_command('mkdir', ('foo', ''))
        # and the failure should be an explicit ReadOnlyError
        self.assertEqual(("ReadOnlyError", ), handler.response.args)
        # XXX: TODO: test that other TransportNotPossible errors are
        # presented as TransportNotPossible - not possible to do that
        # until I figure out how to trigger that relatively cleanly via
        # the api. RBC 20060918

    def test_hello_has_finished_body_on_dispatch(self):
        """The 'hello' command should set finished_reading."""
        handler = self.build_handler(None)
        handler.dispatch_command('hello', ())
        self.assertTrue(handler.finished_reading)
        self.assertNotEqual(None, handler.response)

    def test_put_bytes_non_atomic(self):
        """'put_...' should set finished_reading after reading the bytes."""
        handler = self.build_handler(self.get_transport())
        handler.dispatch_command('put_non_atomic', ('a-file', '', 'F', ''))
        self.assertFalse(handler.finished_reading)
        handler.accept_body('1234')
        self.assertFalse(handler.finished_reading)
        handler.accept_body('5678')
        handler.end_of_body()
        self.assertTrue(handler.finished_reading)
        self.assertEqual(('ok', ), handler.response.args)
        self.assertEqual(None, handler.response.body)
        
    def test_readv_accept_body(self):
        """'readv' should set finished_reading after reading offsets."""
        self.build_tree(['a-file'])
        handler = self.build_handler(self.get_readonly_transport())
        handler.dispatch_command('readv', ('a-file', ))
        self.assertFalse(handler.finished_reading)
        handler.accept_body('2,')
        self.assertFalse(handler.finished_reading)
        handler.accept_body('3')
        handler.end_of_body()
        self.assertTrue(handler.finished_reading)
        self.assertEqual(('readv', ), handler.response.args)
        # co - nte - nt of a-file is the file contents we are extracting from.
        self.assertEqual('nte', handler.response.body)

    def test_readv_short_read_response_contents(self):
        """'readv' when a short read occurs sets the response appropriately."""
        self.build_tree(['a-file'])
        handler = self.build_handler(self.get_readonly_transport())
        handler.dispatch_command('readv', ('a-file', ))
        # read beyond the end of the file.
        handler.accept_body('100,1')
        handler.end_of_body()
        self.assertTrue(handler.finished_reading)
        self.assertEqual(('ShortReadvError', 'a-file', '100', '1', '0'),
            handler.response.args)
        self.assertEqual(None, handler.response.body)


class RemoteTransportRegistration(tests.TestCase):

    def test_registration(self):
        t = get_transport('bzr+ssh://example.com/path')
        self.assertIsInstance(t, remote.RemoteSSHTransport)
        self.assertEqual('example.com', t._host)

    def test_bzr_https(self):
        # https://bugs.launchpad.net/bzr/+bug/128456
        t = get_transport('bzr+https://example.com/path')
        self.assertIsInstance(t, remote.RemoteHTTPTransport)
        self.assertStartsWith(
            t._http_transport.base,
            'https://')


class TestRemoteTransport(tests.TestCase):
        
    def test_use_connection_factory(self):
        # We want to be able to pass a client as a parameter to RemoteTransport.
        input = StringIO("ok\n3\nbardone\n")
        output = StringIO()
        client_medium = medium.SmartSimplePipesClientMedium(input, output)
        transport = remote.RemoteTransport(
            'bzr://localhost/', medium=client_medium)

        # We want to make sure the client is used when the first remote
        # method is called.  No data should have been sent, or read.
        self.assertEqual(0, input.tell())
        self.assertEqual('', output.getvalue())

        # Now call a method that should result in a single request : as the
        # transport makes its own protocol instances, we check on the wire.
        # XXX: TODO: give the transport a protocol factory, which can make
        # an instrumented protocol for us.
        self.assertEqual('bar', transport.get_bytes('foo'))
        # only the needed data should have been sent/received.
        self.assertEqual(13, input.tell())
        self.assertEqual('get\x01/foo\n', output.getvalue())

    def test__translate_error_readonly(self):
        """Sending a ReadOnlyError to _translate_error raises TransportNotPossible."""
        client_medium = medium.SmartClientMedium()
        transport = remote.RemoteTransport(
            'bzr://localhost/', medium=client_medium)
        self.assertRaises(errors.TransportNotPossible,
            transport._translate_error, ("ReadOnlyError", ))


class InstrumentedServerProtocol(medium.SmartServerStreamMedium):
    """A smart server which is backed by memory and saves its write requests."""

    def __init__(self, write_output_list):
        medium.SmartServerStreamMedium.__init__(self, memory.MemoryTransport())
        self._write_output_list = write_output_list


class TestSmartProtocol(tests.TestCase):
    """Base class for smart protocol tests.

    Each test case gets a smart_server and smart_client created during setUp().

    It is planned that the client can be called with self.call_client() giving
    it an expected server response, which will be fed into it when it tries to
    read. Likewise, self.call_server will call a servers method with a canned
    serialised client request. Output done by the client or server for these
    calls will be captured to self.to_server and self.to_client. Each element
    in the list is a write call from the client or server respectively.

    Subclasses can override client_protocol_class and server_protocol_class.
    """

    client_protocol_class = None
    server_protocol_class = None

    def setUp(self):
        super(TestSmartProtocol, self).setUp()
        # XXX: self.server_to_client doesn't seem to be used.  If so,
        # InstrumentedServerProtocol is redundant too.
        self.server_to_client = []
        self.to_server = StringIO()
        self.to_client = StringIO()
        self.client_medium = medium.SmartSimplePipesClientMedium(self.to_client,
            self.to_server)
        self.client_protocol = self.client_protocol_class(self.client_medium)
        self.smart_server = InstrumentedServerProtocol(self.server_to_client)
        self.smart_server_request = request.SmartServerRequestHandler(
            None, request.request_handlers)

    def assertOffsetSerialisation(self, expected_offsets, expected_serialised,
        client):
        """Check that smart (de)serialises offsets as expected.
        
        We check both serialisation and deserialisation at the same time
        to ensure that the round tripping cannot skew: both directions should
        be as expected.
        
        :param expected_offsets: a readv offset list.
        :param expected_seralised: an expected serial form of the offsets.
        """
        # XXX: '_deserialise_offsets' should be a method of the
        # SmartServerRequestProtocol in future.
        readv_cmd = vfs.ReadvRequest(None)
        offsets = readv_cmd._deserialise_offsets(expected_serialised)
        self.assertEqual(expected_offsets, offsets)
        serialised = client._serialise_offsets(offsets)
        self.assertEqual(expected_serialised, serialised)

    def build_protocol_waiting_for_body(self):
        out_stream = StringIO()
        smart_protocol = self.server_protocol_class(None, out_stream.write)
        smart_protocol.has_dispatched = True
        smart_protocol.request = self.smart_server_request
        class FakeCommand(object):
            def do_body(cmd, body_bytes):
                self.end_received = True
                self.assertEqual('abcdefg', body_bytes)
                return request.SuccessfulSmartServerResponse(('ok', ))
        smart_protocol.request._command = FakeCommand()
        # Call accept_bytes to make sure that internal state like _body_decoder
        # is initialised.  This test should probably be given a clearer
        # interface to work with that will not cause this inconsistency.
        #   -- Andrew Bennetts, 2006-09-28
        smart_protocol.accept_bytes('')
        return smart_protocol

    def assertServerToClientEncoding(self, expected_bytes, expected_tuple,
            input_tuples):
        """Assert that each input_tuple serialises as expected_bytes, and the
        bytes deserialise as expected_tuple.
        """
        # check the encoding of the server for all input_tuples matches
        # expected bytes
        for input_tuple in input_tuples:
            server_output = StringIO()
            server_protocol = self.server_protocol_class(
                None, server_output.write)
            server_protocol._send_response(
                _mod_request.SuccessfulSmartServerResponse(input_tuple))
            self.assertEqual(expected_bytes, server_output.getvalue())
        # check the decoding of the client smart_protocol from expected_bytes:
        input = StringIO(expected_bytes)
        output = StringIO()
        client_medium = medium.SmartSimplePipesClientMedium(input, output)
        request = client_medium.get_request()
        smart_protocol = self.client_protocol_class(request)
        smart_protocol.call('foo')
        self.assertEqual(expected_tuple, smart_protocol.read_response_tuple())


class CommonSmartProtocolTestMixin(object):

    def test_errors_are_logged(self):
        """If an error occurs during testing, it is logged to the test log."""
        out_stream = StringIO()
        smart_protocol = self.server_protocol_class(None, out_stream.write)
        # This triggers a "bad request" error.
        smart_protocol.accept_bytes('abc\n')
        test_log = self._get_log(keep_log_file=True)
        self.assertContainsRe(test_log, 'Traceback')
        self.assertContainsRe(test_log, 'SmartProtocolError')


class TestSmartProtocolOne(TestSmartProtocol, CommonSmartProtocolTestMixin):
    """Tests for the smart protocol version one."""

    client_protocol_class = protocol.SmartClientRequestProtocolOne
    server_protocol_class = protocol.SmartServerRequestProtocolOne

    def test_construct_version_one_server_protocol(self):
        smart_protocol = protocol.SmartServerRequestProtocolOne(None, None)
        self.assertEqual('', smart_protocol.excess_buffer)
        self.assertEqual('', smart_protocol.in_buffer)
        self.assertFalse(smart_protocol.has_dispatched)
        self.assertEqual(1, smart_protocol.next_read_size())

    def test_construct_version_one_client_protocol(self):
        # we can construct a client protocol from a client medium request
        output = StringIO()
        client_medium = medium.SmartSimplePipesClientMedium(None, output)
        request = client_medium.get_request()
        client_protocol = protocol.SmartClientRequestProtocolOne(request)

    def test_server_offset_serialisation(self):
        """The Smart protocol serialises offsets as a comma and \n string.

        We check a number of boundary cases are as expected: empty, one offset,
        one with the order of reads not increasing (an out of order read), and
        one that should coalesce.
        """
        self.assertOffsetSerialisation([], '', self.client_protocol)
        self.assertOffsetSerialisation([(1,2)], '1,2', self.client_protocol)
        self.assertOffsetSerialisation([(10,40), (0,5)], '10,40\n0,5',
            self.client_protocol)
        self.assertOffsetSerialisation([(1,2), (3,4), (100, 200)],
            '1,2\n3,4\n100,200', self.client_protocol)

    def test_connection_closed_reporting(self):
        input = StringIO()
        output = StringIO()
        client_medium = medium.SmartSimplePipesClientMedium(input, output)
        request = client_medium.get_request()
        smart_protocol = protocol.SmartClientRequestProtocolOne(request)
        smart_protocol.call('hello')
        ex = self.assertRaises(errors.ConnectionReset, 
            smart_protocol.read_response_tuple)
        self.assertEqual("Connection closed: "
            "please check connectivity and permissions "
            "(and try -Dhpss if further diagnosis is required)", str(ex))

    def test_accept_bytes_of_bad_request_to_protocol(self):
        out_stream = StringIO()
        smart_protocol = protocol.SmartServerRequestProtocolOne(
            None, out_stream.write)
        smart_protocol.accept_bytes('abc')
        self.assertEqual('abc', smart_protocol.in_buffer)
        smart_protocol.accept_bytes('\n')
        self.assertEqual(
            "error\x01Generic bzr smart protocol error: bad request 'abc'\n",
            out_stream.getvalue())
        self.assertTrue(smart_protocol.has_dispatched)
        self.assertEqual(0, smart_protocol.next_read_size())

    def test_accept_body_bytes_to_protocol(self):
        protocol = self.build_protocol_waiting_for_body()
        self.assertEqual(6, protocol.next_read_size())
        protocol.accept_bytes('7\nabc')
        self.assertEqual(9, protocol.next_read_size())
        protocol.accept_bytes('defgd')
        protocol.accept_bytes('one\n')
        self.assertEqual(0, protocol.next_read_size())
        self.assertTrue(self.end_received)

    def test_accept_request_and_body_all_at_once(self):
        self._captureVar('BZR_NO_SMART_VFS', None)
        mem_transport = memory.MemoryTransport()
        mem_transport.put_bytes('foo', 'abcdefghij')
        out_stream = StringIO()
        smart_protocol = protocol.SmartServerRequestProtocolOne(mem_transport,
                out_stream.write)
        smart_protocol.accept_bytes('readv\x01foo\n3\n3,3done\n')
        self.assertEqual(0, smart_protocol.next_read_size())
        self.assertEqual('readv\n3\ndefdone\n', out_stream.getvalue())
        self.assertEqual('', smart_protocol.excess_buffer)
        self.assertEqual('', smart_protocol.in_buffer)

    def test_accept_excess_bytes_are_preserved(self):
        out_stream = StringIO()
        smart_protocol = protocol.SmartServerRequestProtocolOne(
            None, out_stream.write)
        smart_protocol.accept_bytes('hello\nhello\n')
        self.assertEqual("ok\x012\n", out_stream.getvalue())
        self.assertEqual("hello\n", smart_protocol.excess_buffer)
        self.assertEqual("", smart_protocol.in_buffer)

    def test_accept_excess_bytes_after_body(self):
        protocol = self.build_protocol_waiting_for_body()
        protocol.accept_bytes('7\nabcdefgdone\nX')
        self.assertTrue(self.end_received)
        self.assertEqual("X", protocol.excess_buffer)
        self.assertEqual("", protocol.in_buffer)
        protocol.accept_bytes('Y')
        self.assertEqual("XY", protocol.excess_buffer)
        self.assertEqual("", protocol.in_buffer)

    def test_accept_excess_bytes_after_dispatch(self):
        out_stream = StringIO()
        smart_protocol = protocol.SmartServerRequestProtocolOne(
            None, out_stream.write)
        smart_protocol.accept_bytes('hello\n')
        self.assertEqual("ok\x012\n", out_stream.getvalue())
        smart_protocol.accept_bytes('hel')
        self.assertEqual("hel", smart_protocol.excess_buffer)
        smart_protocol.accept_bytes('lo\n')
        self.assertEqual("hello\n", smart_protocol.excess_buffer)
        self.assertEqual("", smart_protocol.in_buffer)

    def test__send_response_sets_finished_reading(self):
        smart_protocol = protocol.SmartServerRequestProtocolOne(
            None, lambda x: None)
        self.assertEqual(1, smart_protocol.next_read_size())
        smart_protocol._send_response(
            request.SuccessfulSmartServerResponse(('x',)))
        self.assertEqual(0, smart_protocol.next_read_size())

    def test__send_response_errors_with_base_response(self):
        """Ensure that only the Successful/Failed subclasses are used."""
        smart_protocol = protocol.SmartServerRequestProtocolOne(
            None, lambda x: None)
        self.assertRaises(AttributeError, smart_protocol._send_response,
            request.SmartServerResponse(('x',)))

    def test_query_version(self):
        """query_version on a SmartClientProtocolOne should return a number.
        
        The protocol provides the query_version because the domain level clients
        may all need to be able to probe for capabilities.
        """
        # What we really want to test here is that SmartClientProtocolOne calls
        # accept_bytes(tuple_based_encoding_of_hello) and reads and parses the
        # response of tuple-encoded (ok, 1).  Also, seperately we should test
        # the error if the response is a non-understood version.
        input = StringIO('ok\x012\n')
        output = StringIO()
        client_medium = medium.SmartSimplePipesClientMedium(input, output)
        request = client_medium.get_request()
        smart_protocol = protocol.SmartClientRequestProtocolOne(request)
        self.assertEqual(2, smart_protocol.query_version())

    def test_client_call_empty_response(self):
        # protocol.call() can get back an empty tuple as a response. This occurs
        # when the parsed line is an empty line, and results in a tuple with
        # one element - an empty string.
        self.assertServerToClientEncoding('\n', ('', ), [(), ('', )])

    def test_client_call_three_element_response(self):
        # protocol.call() can get back tuples of other lengths. A three element
        # tuple should be unpacked as three strings.
        self.assertServerToClientEncoding('a\x01b\x0134\n', ('a', 'b', '34'),
            [('a', 'b', '34')])

    def test_client_call_with_body_bytes_uploads(self):
        # protocol.call_with_body_bytes should length-prefix the bytes onto the
        # wire.
        expected_bytes = "foo\n7\nabcdefgdone\n"
        input = StringIO("\n")
        output = StringIO()
        client_medium = medium.SmartSimplePipesClientMedium(input, output)
        request = client_medium.get_request()
        smart_protocol = protocol.SmartClientRequestProtocolOne(request)
        smart_protocol.call_with_body_bytes(('foo', ), "abcdefg")
        self.assertEqual(expected_bytes, output.getvalue())

    def test_client_call_with_body_readv_array(self):
        # protocol.call_with_upload should encode the readv array and then
        # length-prefix the bytes onto the wire.
        expected_bytes = "foo\n7\n1,2\n5,6done\n"
        input = StringIO("\n")
        output = StringIO()
        client_medium = medium.SmartSimplePipesClientMedium(input, output)
        request = client_medium.get_request()
        smart_protocol = protocol.SmartClientRequestProtocolOne(request)
        smart_protocol.call_with_body_readv_array(('foo', ), [(1,2),(5,6)])
        self.assertEqual(expected_bytes, output.getvalue())

    def test_client_read_body_bytes_all(self):
        # read_body_bytes should decode the body bytes from the wire into
        # a response.
        expected_bytes = "1234567"
        server_bytes = "ok\n7\n1234567done\n"
        input = StringIO(server_bytes)
        output = StringIO()
        client_medium = medium.SmartSimplePipesClientMedium(input, output)
        request = client_medium.get_request()
        smart_protocol = protocol.SmartClientRequestProtocolOne(request)
        smart_protocol.call('foo')
        smart_protocol.read_response_tuple(True)
        self.assertEqual(expected_bytes, smart_protocol.read_body_bytes())

    def test_client_read_body_bytes_incremental(self):
        # test reading a few bytes at a time from the body
        # XXX: possibly we should test dribbling the bytes into the stringio
        # to make the state machine work harder: however, as we use the
        # LengthPrefixedBodyDecoder that is already well tested - we can skip
        # that.
        expected_bytes = "1234567"
        server_bytes = "ok\n7\n1234567done\n"
        input = StringIO(server_bytes)
        output = StringIO()
        client_medium = medium.SmartSimplePipesClientMedium(input, output)
        request = client_medium.get_request()
        smart_protocol = protocol.SmartClientRequestProtocolOne(request)
        smart_protocol.call('foo')
        smart_protocol.read_response_tuple(True)
        self.assertEqual(expected_bytes[0:2], smart_protocol.read_body_bytes(2))
        self.assertEqual(expected_bytes[2:4], smart_protocol.read_body_bytes(2))
        self.assertEqual(expected_bytes[4:6], smart_protocol.read_body_bytes(2))
        self.assertEqual(expected_bytes[6], smart_protocol.read_body_bytes())

    def test_client_cancel_read_body_does_not_eat_body_bytes(self):
        # cancelling the expected body needs to finish the request, but not
        # read any more bytes.
        expected_bytes = "1234567"
        server_bytes = "ok\n7\n1234567done\n"
        input = StringIO(server_bytes)
        output = StringIO()
        client_medium = medium.SmartSimplePipesClientMedium(input, output)
        request = client_medium.get_request()
        smart_protocol = protocol.SmartClientRequestProtocolOne(request)
        smart_protocol.call('foo')
        smart_protocol.read_response_tuple(True)
        smart_protocol.cancel_read_body()
        self.assertEqual(3, input.tell())
        self.assertRaises(
            errors.ReadingCompleted, smart_protocol.read_body_bytes)


class TestSmartProtocolTwo(TestSmartProtocol, CommonSmartProtocolTestMixin):
    """Tests for the smart protocol version two.

    This test case is mostly the same as TestSmartProtocolOne.
    """

    client_protocol_class = protocol.SmartClientRequestProtocolTwo
    server_protocol_class = protocol.SmartServerRequestProtocolTwo

    def test_construct_version_two_server_protocol(self):
        smart_protocol = protocol.SmartServerRequestProtocolTwo(None, None)
        self.assertEqual('', smart_protocol.excess_buffer)
        self.assertEqual('', smart_protocol.in_buffer)
        self.assertFalse(smart_protocol.has_dispatched)
        self.assertEqual(1, smart_protocol.next_read_size())

    def test_construct_version_two_client_protocol(self):
        # we can construct a client protocol from a client medium request
        output = StringIO()
        client_medium = medium.SmartSimplePipesClientMedium(None, output)
        request = client_medium.get_request()
        client_protocol = protocol.SmartClientRequestProtocolTwo(request)

    def test_server_offset_serialisation(self):
        """The Smart protocol serialises offsets as a comma and \n string.

        We check a number of boundary cases are as expected: empty, one offset,
        one with the order of reads not increasing (an out of order read), and
        one that should coalesce.
        """
        self.assertOffsetSerialisation([], '', self.client_protocol)
        self.assertOffsetSerialisation([(1,2)], '1,2', self.client_protocol)
        self.assertOffsetSerialisation([(10,40), (0,5)], '10,40\n0,5',
            self.client_protocol)
        self.assertOffsetSerialisation([(1,2), (3,4), (100, 200)],
            '1,2\n3,4\n100,200', self.client_protocol)

    def assertBodyStreamSerialisation(self, expected_serialisation,
                                      body_stream):
        """Assert that body_stream is serialised as expected_serialisation."""
        out_stream = StringIO()
        protocol._send_stream(body_stream, out_stream.write)
        self.assertEqual(expected_serialisation, out_stream.getvalue())

    def assertBodyStreamRoundTrips(self, body_stream):
        """Assert that body_stream is the same after being serialised and
        deserialised.
        """
        out_stream = StringIO()
        protocol._send_stream(body_stream, out_stream.write)
        decoder = protocol.ChunkedBodyDecoder()
        decoder.accept_bytes(out_stream.getvalue())
        decoded_stream = list(iter(decoder.read_next_chunk, None))
        self.assertEqual(body_stream, decoded_stream)

    def test_body_stream_serialisation_empty(self):
        """A body_stream with no bytes can be serialised."""
<<<<<<< HEAD
        self.assertBodyStreamSerialisation('END\n', [])
=======
        self.assertBodyStreamSerialisation('chunked\nEND\n', [])
>>>>>>> 04a83e70
        self.assertBodyStreamRoundTrips([])

    def test_body_stream_serialisation(self):
        stream = ['chunk one', 'chunk two', 'chunk three']
        self.assertBodyStreamSerialisation(
<<<<<<< HEAD
            '9\nchunk one' + '9\nchunk two' + 'b\nchunk three' + 'END\n',
=======
            'chunked\n' + '9\nchunk one' + '9\nchunk two' + 'b\nchunk three' +
            'END\n',
>>>>>>> 04a83e70
            stream)
        self.assertBodyStreamRoundTrips(stream)

    def test_body_stream_with_empty_element_serialisation(self):
        """A body stream can include ''.

        The empty string can be transmitted like any other string.
        """
        stream = ['', 'chunk']
        self.assertBodyStreamSerialisation(
<<<<<<< HEAD
            '0\n' + '5\nchunk' + 'END\n', stream)
=======
            'chunked\n' + '0\n' + '5\nchunk' + 'END\n', stream)
>>>>>>> 04a83e70
        self.assertBodyStreamRoundTrips(stream)

    def test_body_stream_error_serialistion(self):
        stream = ['first chunk',
                  request.FailedSmartServerResponse(
                      ('FailureName', 'failure arg'))]
        expected_bytes = (
<<<<<<< HEAD
            'b\nfirst chunk' +
=======
            'chunked\n' + 'b\nfirst chunk' +
>>>>>>> 04a83e70
            'ERR\n' + 'b\nFailureName' + 'b\nfailure arg' +
            'END\n')
        self.assertBodyStreamSerialisation(expected_bytes, stream)
        self.assertBodyStreamRoundTrips(stream)

    def test_accept_bytes_of_bad_request_to_protocol(self):
        out_stream = StringIO()
        smart_protocol = protocol.SmartServerRequestProtocolTwo(
            None, out_stream.write)
        smart_protocol.accept_bytes('abc')
        self.assertEqual('abc', smart_protocol.in_buffer)
        smart_protocol.accept_bytes('\n')
        self.assertEqual(
            protocol.RESPONSE_VERSION_TWO +
            "failed\nerror\x01Generic bzr smart protocol error: bad request 'abc'\n",
            out_stream.getvalue())
        self.assertTrue(smart_protocol.has_dispatched)
        self.assertEqual(0, smart_protocol.next_read_size())

    def test_accept_body_bytes_to_protocol(self):
        protocol = self.build_protocol_waiting_for_body()
        self.assertEqual(6, protocol.next_read_size())
        protocol.accept_bytes('7\nabc')
        self.assertEqual(9, protocol.next_read_size())
        protocol.accept_bytes('defgd')
        protocol.accept_bytes('one\n')
        self.assertEqual(0, protocol.next_read_size())
        self.assertTrue(self.end_received)

    def test_accept_request_and_body_all_at_once(self):
        self._captureVar('BZR_NO_SMART_VFS', None)
        mem_transport = memory.MemoryTransport()
        mem_transport.put_bytes('foo', 'abcdefghij')
        out_stream = StringIO()
        smart_protocol = protocol.SmartServerRequestProtocolTwo(mem_transport,
                out_stream.write)
        smart_protocol.accept_bytes('readv\x01foo\n3\n3,3done\n')
        self.assertEqual(0, smart_protocol.next_read_size())
        self.assertEqual(protocol.RESPONSE_VERSION_TWO +
                         'success\nreadv\n3\ndefdone\n',
                         out_stream.getvalue())
        self.assertEqual('', smart_protocol.excess_buffer)
        self.assertEqual('', smart_protocol.in_buffer)

    def test_accept_excess_bytes_are_preserved(self):
        out_stream = StringIO()
        smart_protocol = protocol.SmartServerRequestProtocolTwo(
            None, out_stream.write)
        smart_protocol.accept_bytes('hello\nhello\n')
        self.assertEqual(protocol.RESPONSE_VERSION_TWO + "success\nok\x012\n",
                         out_stream.getvalue())
        self.assertEqual("hello\n", smart_protocol.excess_buffer)
        self.assertEqual("", smart_protocol.in_buffer)

    def test_accept_excess_bytes_after_body(self):
        # The excess bytes look like the start of another request.
        server_protocol = self.build_protocol_waiting_for_body()
        server_protocol.accept_bytes(
            '7\nabcdefgdone\n' + protocol.RESPONSE_VERSION_TWO)
        self.assertTrue(self.end_received)
        self.assertEqual(protocol.RESPONSE_VERSION_TWO,
                         server_protocol.excess_buffer)
        self.assertEqual("", server_protocol.in_buffer)
        server_protocol.accept_bytes('Y')
        self.assertEqual(protocol.RESPONSE_VERSION_TWO + "Y",
                         server_protocol.excess_buffer)
        self.assertEqual("", server_protocol.in_buffer)

    def test_accept_excess_bytes_after_dispatch(self):
        out_stream = StringIO()
        smart_protocol = protocol.SmartServerRequestProtocolTwo(
            None, out_stream.write)
        smart_protocol.accept_bytes('hello\n')
        self.assertEqual(protocol.RESPONSE_VERSION_TWO + "success\nok\x012\n",
                         out_stream.getvalue())
        smart_protocol.accept_bytes(protocol.REQUEST_VERSION_TWO + 'hel')
        self.assertEqual(protocol.REQUEST_VERSION_TWO + "hel",
                         smart_protocol.excess_buffer)
        smart_protocol.accept_bytes('lo\n')
        self.assertEqual(protocol.REQUEST_VERSION_TWO + "hello\n",
                         smart_protocol.excess_buffer)
        self.assertEqual("", smart_protocol.in_buffer)

    def test__send_response_sets_finished_reading(self):
        smart_protocol = protocol.SmartServerRequestProtocolTwo(
            None, lambda x: None)
        self.assertEqual(1, smart_protocol.next_read_size())
        smart_protocol._send_response(
            request.SuccessfulSmartServerResponse(('x',)))
        self.assertEqual(0, smart_protocol.next_read_size())

    def test__send_response_with_body_stream_sets_finished_reading(self):
        smart_protocol = protocol.SmartServerRequestProtocolTwo(
            None, lambda x: None)
        self.assertEqual(1, smart_protocol.next_read_size())
        smart_protocol._send_response(
            request.SuccessfulSmartServerResponse(('x',), body_stream=[]))
        self.assertEqual(0, smart_protocol.next_read_size())

    def test__send_response_errors_with_base_response(self):
        """Ensure that only the Successful/Failed subclasses are used."""
        smart_protocol = protocol.SmartServerRequestProtocolTwo(
            None, lambda x: None)
        self.assertRaises(AttributeError, smart_protocol._send_response,
            request.SmartServerResponse(('x',)))

    def test__send_response_includes_failure_marker(self):
        """FailedSmartServerResponse have 'failed\n' after the version."""
        out_stream = StringIO()
        smart_protocol = protocol.SmartServerRequestProtocolTwo(
            None, out_stream.write)
        smart_protocol._send_response(
            request.FailedSmartServerResponse(('x',)))
        self.assertEqual(protocol.RESPONSE_VERSION_TWO + 'failed\nx\n',
                         out_stream.getvalue())

    def test__send_response_includes_success_marker(self):
        """SuccessfulSmartServerResponse have 'success\n' after the version."""
        out_stream = StringIO()
        smart_protocol = protocol.SmartServerRequestProtocolTwo(
            None, out_stream.write)
        smart_protocol._send_response(
            request.SuccessfulSmartServerResponse(('x',)))
        self.assertEqual(protocol.RESPONSE_VERSION_TWO + 'success\nx\n',
                         out_stream.getvalue())

    def test_query_version(self):
        """query_version on a SmartClientProtocolTwo should return a number.
        
        The protocol provides the query_version because the domain level clients
        may all need to be able to probe for capabilities.
        """
        # What we really want to test here is that SmartClientProtocolTwo calls
        # accept_bytes(tuple_based_encoding_of_hello) and reads and parses the
        # response of tuple-encoded (ok, 1).  Also, seperately we should test
        # the error if the response is a non-understood version.
        input = StringIO(protocol.RESPONSE_VERSION_TWO + 'success\nok\x012\n')
        output = StringIO()
        client_medium = medium.SmartSimplePipesClientMedium(input, output)
        request = client_medium.get_request()
        smart_protocol = protocol.SmartClientRequestProtocolTwo(request)
        self.assertEqual(2, smart_protocol.query_version())

    def test_client_call_empty_response(self):
        # protocol.call() can get back an empty tuple as a response. This occurs
        # when the parsed line is an empty line, and results in a tuple with
        # one element - an empty string.
        self.assertServerToClientEncoding(
            protocol.RESPONSE_VERSION_TWO + 'success\n\n', ('', ), [(), ('', )])

    def test_client_call_three_element_response(self):
        # protocol.call() can get back tuples of other lengths. A three element
        # tuple should be unpacked as three strings.
        self.assertServerToClientEncoding(
            protocol.RESPONSE_VERSION_TWO + 'success\na\x01b\x0134\n',
            ('a', 'b', '34'),
            [('a', 'b', '34')])

    def test_client_call_with_body_bytes_uploads(self):
        # protocol.call_with_body_bytes should length-prefix the bytes onto the
        # wire.
        expected_bytes = protocol.REQUEST_VERSION_TWO + "foo\n7\nabcdefgdone\n"
        input = StringIO("\n")
        output = StringIO()
        client_medium = medium.SmartSimplePipesClientMedium(input, output)
        request = client_medium.get_request()
        smart_protocol = protocol.SmartClientRequestProtocolTwo(request)
        smart_protocol.call_with_body_bytes(('foo', ), "abcdefg")
        self.assertEqual(expected_bytes, output.getvalue())

    def test_client_call_with_body_readv_array(self):
        # protocol.call_with_upload should encode the readv array and then
        # length-prefix the bytes onto the wire.
        expected_bytes = protocol.REQUEST_VERSION_TWO+"foo\n7\n1,2\n5,6done\n"
        input = StringIO("\n")
        output = StringIO()
        client_medium = medium.SmartSimplePipesClientMedium(input, output)
        request = client_medium.get_request()
        smart_protocol = protocol.SmartClientRequestProtocolTwo(request)
        smart_protocol.call_with_body_readv_array(('foo', ), [(1,2),(5,6)])
        self.assertEqual(expected_bytes, output.getvalue())

    def test_client_read_response_tuple_sets_response_status(self):
        server_bytes = protocol.RESPONSE_VERSION_TWO + "success\nok\n"
        input = StringIO(server_bytes)
        output = StringIO()
        client_medium = medium.SmartSimplePipesClientMedium(input, output)
        request = client_medium.get_request()
        smart_protocol = protocol.SmartClientRequestProtocolTwo(request)
        smart_protocol.call('foo')
        smart_protocol.read_response_tuple(False)
        self.assertEqual(True, smart_protocol.response_status)

    def test_client_read_body_bytes_all(self):
        # read_body_bytes should decode the body bytes from the wire into
        # a response.
        expected_bytes = "1234567"
        server_bytes = (protocol.RESPONSE_VERSION_TWO +
                        "success\nok\n7\n1234567done\n")
        input = StringIO(server_bytes)
        output = StringIO()
        client_medium = medium.SmartSimplePipesClientMedium(input, output)
        request = client_medium.get_request()
        smart_protocol = protocol.SmartClientRequestProtocolTwo(request)
        smart_protocol.call('foo')
        smart_protocol.read_response_tuple(True)
        self.assertEqual(expected_bytes, smart_protocol.read_body_bytes())

    def test_client_read_body_bytes_incremental(self):
        # test reading a few bytes at a time from the body
        # XXX: possibly we should test dribbling the bytes into the stringio
        # to make the state machine work harder: however, as we use the
        # LengthPrefixedBodyDecoder that is already well tested - we can skip
        # that.
        expected_bytes = "1234567"
        server_bytes = (protocol.RESPONSE_VERSION_TWO +
                        "success\nok\n7\n1234567done\n")
        input = StringIO(server_bytes)
        output = StringIO()
        client_medium = medium.SmartSimplePipesClientMedium(input, output)
        request = client_medium.get_request()
        smart_protocol = protocol.SmartClientRequestProtocolTwo(request)
        smart_protocol.call('foo')
        smart_protocol.read_response_tuple(True)
        self.assertEqual(expected_bytes[0:2], smart_protocol.read_body_bytes(2))
        self.assertEqual(expected_bytes[2:4], smart_protocol.read_body_bytes(2))
        self.assertEqual(expected_bytes[4:6], smart_protocol.read_body_bytes(2))
        self.assertEqual(expected_bytes[6], smart_protocol.read_body_bytes())

    def test_client_cancel_read_body_does_not_eat_body_bytes(self):
        # cancelling the expected body needs to finish the request, but not
        # read any more bytes.
        server_bytes = (protocol.RESPONSE_VERSION_TWO +
                        "success\nok\n7\n1234567done\n")
        input = StringIO(server_bytes)
        output = StringIO()
        client_medium = medium.SmartSimplePipesClientMedium(input, output)
        request = client_medium.get_request()
        smart_protocol = protocol.SmartClientRequestProtocolTwo(request)
        smart_protocol.call('foo')
        smart_protocol.read_response_tuple(True)
        smart_protocol.cancel_read_body()
        self.assertEqual(len(protocol.RESPONSE_VERSION_TWO + 'success\nok\n'),
                         input.tell())
        self.assertRaises(
            errors.ReadingCompleted, smart_protocol.read_body_bytes)

    def test_streamed_body_bytes(self):
<<<<<<< HEAD
        two_body_chunks = "4\n1234" + "3\n567"
        body_terminator = "END\n"
        server_bytes = (protocol.RESPONSE_VERSION_TWO +
                        "success\nok\n" + two_body_chunks + body_terminator)
=======
        body_header = 'chunked\n'
        two_body_chunks = "4\n1234" + "3\n567"
        body_terminator = "END\n"
        server_bytes = (protocol.RESPONSE_VERSION_TWO +
                        "success\nok\n" + body_header + two_body_chunks +
                        body_terminator)
>>>>>>> 04a83e70
        input = StringIO(server_bytes)
        output = StringIO()
        client_medium = medium.SmartSimplePipesClientMedium(input, output)
        request = client_medium.get_request()
        smart_protocol = protocol.SmartClientRequestProtocolTwo(request)
        smart_protocol.call('foo')
        smart_protocol.read_response_tuple(True)
        stream = smart_protocol.read_streamed_body()
        self.assertEqual(['1234', '567'], list(stream))

    def test_read_streamed_body_error(self):
        """When a stream is interrupted by an error..."""
<<<<<<< HEAD
=======
        body_header = 'chunked\n'
>>>>>>> 04a83e70
        a_body_chunk = '4\naaaa'
        err_signal = 'ERR\n'
        err_chunks = 'a\nerror arg1' + '4\narg2'
        finish = 'END\n'
<<<<<<< HEAD
        body = a_body_chunk + err_signal + err_chunks + finish
=======
        body = body_header + a_body_chunk + err_signal + err_chunks + finish
>>>>>>> 04a83e70
        server_bytes = (protocol.RESPONSE_VERSION_TWO +
                        "success\nok\n" + body)
        input = StringIO(server_bytes)
        output = StringIO()
        client_medium = medium.SmartSimplePipesClientMedium(input, output)
        smart_request = client_medium.get_request()
        smart_protocol = protocol.SmartClientRequestProtocolTwo(smart_request)
        smart_protocol.call('foo')
        smart_protocol.read_response_tuple(True)
        expected_chunks = [
            'aaaa',
            request.FailedSmartServerResponse(('error arg1', 'arg2'))]
        stream = smart_protocol.read_streamed_body()
        self.assertEqual(expected_chunks, list(stream))


class TestSmartClientUnicode(tests.TestCase):
    """_SmartClient tests for unicode arguments.

    Unicode arguments to call_with_body_bytes are not correct (remote method
    names, arguments, and bodies must all be expressed as byte strings), but
    _SmartClient should gracefully reject them, rather than getting into a
    broken state that prevents future correct calls from working.  That is, it
    should be possible to issue more requests on the medium afterwards, rather
    than allowing one bad call to call_with_body_bytes to cause later calls to
    mysteriously fail with TooManyConcurrentRequests.
    """

    def assertCallDoesNotBreakMedium(self, method, args, body):
        """Call a medium with the given method, args and body, then assert that
        the medium is left in a sane state, i.e. is capable of allowing further
        requests.
        """
        input = StringIO("\n")
        output = StringIO()
        client_medium = medium.SmartSimplePipesClientMedium(input, output)
        smart_client = client._SmartClient(client_medium)
        self.assertRaises(TypeError,
            smart_client.call_with_body_bytes, method, args, body)
        self.assertEqual("", output.getvalue())
        self.assertEqual(None, client_medium._current_request)

    def test_call_with_body_bytes_unicode_method(self):
        self.assertCallDoesNotBreakMedium(u'method', ('args',), 'body')

    def test_call_with_body_bytes_unicode_args(self):
        self.assertCallDoesNotBreakMedium('method', (u'args',), 'body')
        self.assertCallDoesNotBreakMedium('method', ('arg1', u'arg2'), 'body')

    def test_call_with_body_bytes_unicode_body(self):
        self.assertCallDoesNotBreakMedium('method', ('args',), u'body')


class LengthPrefixedBodyDecoder(tests.TestCase):

    # XXX: TODO: make accept_reading_trailer invoke translate_response or 
    # something similar to the ProtocolBase method.

    def test_construct(self):
        decoder = protocol.LengthPrefixedBodyDecoder()
        self.assertFalse(decoder.finished_reading)
        self.assertEqual(6, decoder.next_read_size())
        self.assertEqual('', decoder.read_pending_data())
        self.assertEqual('', decoder.unused_data)

    def test_accept_bytes(self):
        decoder = protocol.LengthPrefixedBodyDecoder()
        decoder.accept_bytes('')
        self.assertFalse(decoder.finished_reading)
        self.assertEqual(6, decoder.next_read_size())
        self.assertEqual('', decoder.read_pending_data())
        self.assertEqual('', decoder.unused_data)
        decoder.accept_bytes('7')
        self.assertFalse(decoder.finished_reading)
        self.assertEqual(6, decoder.next_read_size())
        self.assertEqual('', decoder.read_pending_data())
        self.assertEqual('', decoder.unused_data)
        decoder.accept_bytes('\na')
        self.assertFalse(decoder.finished_reading)
        self.assertEqual(11, decoder.next_read_size())
        self.assertEqual('a', decoder.read_pending_data())
        self.assertEqual('', decoder.unused_data)
        decoder.accept_bytes('bcdefgd')
        self.assertFalse(decoder.finished_reading)
        self.assertEqual(4, decoder.next_read_size())
        self.assertEqual('bcdefg', decoder.read_pending_data())
        self.assertEqual('', decoder.unused_data)
        decoder.accept_bytes('one')
        self.assertFalse(decoder.finished_reading)
        self.assertEqual(1, decoder.next_read_size())
        self.assertEqual('', decoder.read_pending_data())
        self.assertEqual('', decoder.unused_data)
        decoder.accept_bytes('\nblarg')
        self.assertTrue(decoder.finished_reading)
        self.assertEqual(1, decoder.next_read_size())
        self.assertEqual('', decoder.read_pending_data())
        self.assertEqual('blarg', decoder.unused_data)
        
    def test_accept_bytes_all_at_once_with_excess(self):
        decoder = protocol.LengthPrefixedBodyDecoder()
        decoder.accept_bytes('1\nadone\nunused')
        self.assertTrue(decoder.finished_reading)
        self.assertEqual(1, decoder.next_read_size())
        self.assertEqual('a', decoder.read_pending_data())
        self.assertEqual('unused', decoder.unused_data)

    def test_accept_bytes_exact_end_of_body(self):
        decoder = protocol.LengthPrefixedBodyDecoder()
        decoder.accept_bytes('1\na')
        self.assertFalse(decoder.finished_reading)
        self.assertEqual(5, decoder.next_read_size())
        self.assertEqual('a', decoder.read_pending_data())
        self.assertEqual('', decoder.unused_data)
        decoder.accept_bytes('done\n')
        self.assertTrue(decoder.finished_reading)
        self.assertEqual(1, decoder.next_read_size())
        self.assertEqual('', decoder.read_pending_data())
        self.assertEqual('', decoder.unused_data)


class TestChunkedBodyDecoder(tests.TestCase):
<<<<<<< HEAD
    """Tests for ChunkedBodyDecoder."""
=======
    """Tests for ChunkedBodyDecoder.
    
    This is the body decoder used for protocol version two.
    """
>>>>>>> 04a83e70

    def test_construct(self):
        decoder = protocol.ChunkedBodyDecoder()
        self.assertFalse(decoder.finished_reading)
<<<<<<< HEAD
        self.assertEqual(2, decoder.next_read_size())
=======
        self.assertEqual(8, decoder.next_read_size())
>>>>>>> 04a83e70
        self.assertEqual(None, decoder.read_next_chunk())
        self.assertEqual('', decoder.unused_data)

    def test_empty_content(self):
<<<<<<< HEAD
        """'0' + LF is the complete chunked encoding of a zero-length body."""
        decoder = protocol.ChunkedBodyDecoder()
=======
        """'chunked\nEND\n' is the complete encoding of a zero-length body.
        """
        decoder = protocol.ChunkedBodyDecoder()
        decoder.accept_bytes('chunked\n')
>>>>>>> 04a83e70
        decoder.accept_bytes('END\n')
        self.assertTrue(decoder.finished_reading)
        self.assertEqual(None, decoder.read_next_chunk())
        self.assertEqual('', decoder.unused_data)

    def test_one_chunk(self):
        """A body in a single chunk is decoded correctly."""
        decoder = protocol.ChunkedBodyDecoder()
<<<<<<< HEAD
=======
        decoder.accept_bytes('chunked\n')
>>>>>>> 04a83e70
        chunk_length = 'f\n'
        chunk_content = '123456789abcdef'
        finish = 'END\n'
        decoder.accept_bytes(chunk_length + chunk_content + finish)
        self.assertTrue(decoder.finished_reading)
        self.assertEqual(chunk_content, decoder.read_next_chunk())
        self.assertEqual('', decoder.unused_data)
        
    def test_incomplete_chunk(self):
        """When there are less bytes in the chunk than declared by the length,
        then we haven't finished reading yet.
        """
        decoder = protocol.ChunkedBodyDecoder()
<<<<<<< HEAD
=======
        decoder.accept_bytes('chunked\n')
>>>>>>> 04a83e70
        chunk_length = '8\n'
        three_bytes = '123'
        decoder.accept_bytes(chunk_length + three_bytes)
        self.assertFalse(decoder.finished_reading)
        self.assertEqual(
            5 + 4, decoder.next_read_size(),
            "The next_read_size hint should be the number of missing bytes in "
            "this chunk plus 4 (the length of the end-of-body marker: "
            "'END\\n')")
        self.assertEqual(None, decoder.read_next_chunk())

    def test_incomplete_length(self):
        """A chunk length hasn't been read until a newline byte has been read.
        """
        decoder = protocol.ChunkedBodyDecoder()
<<<<<<< HEAD
=======
        decoder.accept_bytes('chunked\n')
>>>>>>> 04a83e70
        decoder.accept_bytes('9')
        self.assertEqual(
            1, decoder.next_read_size(),
            "The next_read_size hint should be 1, because we don't know the "
            "length yet.")
        decoder.accept_bytes('\n')
        self.assertEqual(
            9 + 4, decoder.next_read_size(),
            "The next_read_size hint should be the length of the chunk plus 4 "
            "(the length of the end-of-body marker: 'END\\n')")
        self.assertFalse(decoder.finished_reading)
        self.assertEqual(None, decoder.read_next_chunk())

    def test_two_chunks(self):
        """Content from multiple chunks is concatenated."""
        decoder = protocol.ChunkedBodyDecoder()
<<<<<<< HEAD
=======
        decoder.accept_bytes('chunked\n')
>>>>>>> 04a83e70
        chunk_one = '3\naaa'
        chunk_two = '5\nbbbbb'
        finish = 'END\n'
        decoder.accept_bytes(chunk_one + chunk_two + finish)
        self.assertTrue(decoder.finished_reading)
        self.assertEqual('aaa', decoder.read_next_chunk())
        self.assertEqual('bbbbb', decoder.read_next_chunk())
        self.assertEqual(None, decoder.read_next_chunk())
        self.assertEqual('', decoder.unused_data)

    def test_excess_bytes(self):
        """Bytes after the chunked body are reported as unused bytes."""
        decoder = protocol.ChunkedBodyDecoder()
<<<<<<< HEAD
=======
        decoder.accept_bytes('chunked\n')
>>>>>>> 04a83e70
        chunked_body = "5\naaaaaEND\n"
        excess_bytes = "excess bytes"
        decoder.accept_bytes(chunked_body + excess_bytes)
        self.assertTrue(decoder.finished_reading)
        self.assertEqual('aaaaa', decoder.read_next_chunk())
        self.assertEqual(excess_bytes, decoder.unused_data)
        self.assertEqual(
            1, decoder.next_read_size(),
            "next_read_size hint should be 1 when finished_reading.")

    def test_multidigit_length(self):
        """Lengths in the chunk prefixes can have multiple digits."""
        decoder = protocol.ChunkedBodyDecoder()
<<<<<<< HEAD
=======
        decoder.accept_bytes('chunked\n')
>>>>>>> 04a83e70
        length = 0x123
        chunk_prefix = hex(length) + '\n'
        chunk_bytes = 'z' * length
        finish = 'END\n'
        decoder.accept_bytes(chunk_prefix + chunk_bytes + finish)
        self.assertTrue(decoder.finished_reading)
        self.assertEqual(chunk_bytes, decoder.read_next_chunk())

    def test_byte_at_a_time(self):
        """A complete body fed to the decoder one byte at a time should not
        confuse the decoder.  That is, it should give the same result as if the
        bytes had been received in one batch.

        This test is the same as test_one_chunk apart from the way accept_bytes
        is called.
        """
        decoder = protocol.ChunkedBodyDecoder()
<<<<<<< HEAD
=======
        decoder.accept_bytes('chunked\n')
>>>>>>> 04a83e70
        chunk_length = 'f\n'
        chunk_content = '123456789abcdef'
        finish = 'END\n'
        for byte in (chunk_length + chunk_content + finish):
            decoder.accept_bytes(byte)
        self.assertTrue(decoder.finished_reading)
        self.assertEqual(chunk_content, decoder.read_next_chunk())
        self.assertEqual('', decoder.unused_data)

    def test_read_pending_data_resets(self):
        """read_pending_data does not return the same bytes twice."""
        decoder = protocol.ChunkedBodyDecoder()
<<<<<<< HEAD
=======
        decoder.accept_bytes('chunked\n')
>>>>>>> 04a83e70
        chunk_one = '3\naaa'
        chunk_two = '3\nbbb'
        finish = 'END\n'
        decoder.accept_bytes(chunk_one)
        self.assertEqual('aaa', decoder.read_next_chunk())
        decoder.accept_bytes(chunk_two)
        self.assertEqual('bbb', decoder.read_next_chunk())
        self.assertEqual(None, decoder.read_next_chunk())

    def test_decode_error(self):
        decoder = protocol.ChunkedBodyDecoder()
<<<<<<< HEAD
=======
        decoder.accept_bytes('chunked\n')
>>>>>>> 04a83e70
        chunk_one = 'b\nfirst chunk'
        error_signal = 'ERR\n'
        error_chunks = '5\npart1' + '5\npart2'
        finish = 'END\n'
        decoder.accept_bytes(chunk_one + error_signal + error_chunks + finish)
        self.assertTrue(decoder.finished_reading)
        self.assertEqual('first chunk', decoder.read_next_chunk())
        expected_failure = request.FailedSmartServerResponse(
            ('part1', 'part2'))
        self.assertEqual(expected_failure, decoder.read_next_chunk())

<<<<<<< HEAD
=======
    def test_bad_header(self):
        """accept_bytes raises a SmartProtocolError if a chunked body does not
        start with the right header.
        """
        decoder = protocol.ChunkedBodyDecoder()
        self.assertRaises(
            errors.SmartProtocolError, decoder.accept_bytes, 'bad header\n')

>>>>>>> 04a83e70

class TestSuccessfulSmartServerResponse(tests.TestCase):

    def test_construct_no_body(self):
        response = request.SuccessfulSmartServerResponse(('foo', 'bar'))
        self.assertEqual(('foo', 'bar'), response.args)
        self.assertEqual(None, response.body)

    def test_construct_with_body(self):
        response = request.SuccessfulSmartServerResponse(
            ('foo', 'bar'), 'bytes')
        self.assertEqual(('foo', 'bar'), response.args)
        self.assertEqual('bytes', response.body)
        # repr(response) doesn't trigger exceptions.
        repr(response)

    def test_construct_with_body_stream(self):
        bytes_iterable = ['abc']
        response = request.SuccessfulSmartServerResponse(
            ('foo', 'bar'), body_stream=bytes_iterable)
        self.assertEqual(('foo', 'bar'), response.args)
        self.assertEqual(bytes_iterable, response.body_stream)

    def test_construct_rejects_body_and_body_stream(self):
        """'body' and 'body_stream' are mutually exclusive."""
        self.assertRaises(
            errors.BzrError,
            request.SuccessfulSmartServerResponse, (), 'body', ['stream'])

    def test_construct_with_body_stream(self):
        bytes_iterable = ['abc']
        response = request.SuccessfulSmartServerResponse(
            ('foo', 'bar'), body_stream=bytes_iterable)
        self.assertEqual(('foo', 'bar'), response.args)
        self.assertEqual(bytes_iterable, response.body_stream)

    def test_construct_rejects_body_and_body_stream(self):
        """'body' and 'body_stream' are mutually exclusive."""
        self.assertRaises(
            errors.BzrError,
            request.SuccessfulSmartServerResponse, (), 'body', ['stream'])

    def test_is_successful(self):
        """is_successful should return True for SuccessfulSmartServerResponse."""
        response = request.SuccessfulSmartServerResponse(('error',))
        self.assertEqual(True, response.is_successful())


class TestFailedSmartServerResponse(tests.TestCase):

    def test_construct(self):
        response = request.FailedSmartServerResponse(('foo', 'bar'))
        self.assertEqual(('foo', 'bar'), response.args)
        self.assertEqual(None, response.body)
        response = request.FailedSmartServerResponse(('foo', 'bar'), 'bytes')
        self.assertEqual(('foo', 'bar'), response.args)
        self.assertEqual('bytes', response.body)
        # repr(response) doesn't trigger exceptions.
        repr(response)

    def test_is_successful(self):
        """is_successful should return False for FailedSmartServerResponse."""
        response = request.FailedSmartServerResponse(('error',))
        self.assertEqual(False, response.is_successful())


class FakeHTTPMedium(object):
    def __init__(self):
        self.written_request = None
        self._current_request = None
    def send_http_smart_request(self, bytes):
        self.written_request = bytes
        return None


class HTTPTunnellingSmokeTest(tests.TestCaseWithTransport):
    
    def setUp(self):
        super(HTTPTunnellingSmokeTest, self).setUp()
        # We use the VFS layer as part of HTTP tunnelling tests.
        self._captureVar('BZR_NO_SMART_VFS', None)

    def _test_bulk_data(self, url_protocol):
        # We should be able to send and receive bulk data in a single message.
        # The 'readv' command in the smart protocol both sends and receives bulk
        # data, so we use that.
        self.build_tree(['data-file'])
        self.transport_readonly_server = HTTPServerWithSmarts

        http_transport = self.get_readonly_transport()
        medium = http_transport.get_smart_medium()
        # Since we provide the medium, the url below will be mostly ignored
        # during the test, as long as the path is '/'.
        remote_transport = remote.RemoteTransport('bzr://fake_host/',
                                                  medium=medium)
        self.assertEqual(
            [(0, "c")], list(remote_transport.readv("data-file", [(0,1)])))

    def test_bulk_data_pycurl(self):
        try:
            self._test_bulk_data('http+pycurl')
        except errors.UnsupportedProtocol, e:
            raise tests.TestSkipped(str(e))
    
    def test_bulk_data_urllib(self):
        self._test_bulk_data('http+urllib')

    def test_smart_http_medium_request_accept_bytes(self):
        medium = FakeHTTPMedium()
        request = SmartClientHTTPMediumRequest(medium)
        request.accept_bytes('abc')
        request.accept_bytes('def')
        self.assertEqual(None, medium.written_request)
        request.finished_writing()
        self.assertEqual('abcdef', medium.written_request)

    def _test_http_send_smart_request(self, url_protocol):
        http_server = HTTPServerWithSmarts()
        http_server._url_protocol = url_protocol
        http_server.setUp(self.get_vfs_only_server())
        self.addCleanup(http_server.tearDown)

        post_body = 'hello\n'
        expected_reply_body = 'ok\x012\n'

        http_transport = get_transport(http_server.get_url())
        medium = http_transport.get_smart_medium()
        response = medium.send_http_smart_request(post_body)
        reply_body = response.read()
        self.assertEqual(expected_reply_body, reply_body)

    def test_http_send_smart_request_pycurl(self):
        try:
            self._test_http_send_smart_request('http+pycurl')
        except errors.UnsupportedProtocol, e:
            raise tests.TestSkipped(str(e))

    def test_http_send_smart_request_urllib(self):
        self._test_http_send_smart_request('http+urllib')

    def test_http_server_with_smarts(self):
        self.transport_readonly_server = HTTPServerWithSmarts

        post_body = 'hello\n'
        expected_reply_body = 'ok\x012\n'

        smart_server_url = self.get_readonly_url('.bzr/smart')
        reply = urllib2.urlopen(smart_server_url, post_body).read()

        self.assertEqual(expected_reply_body, reply)

    def test_smart_http_server_post_request_handler(self):
        self.transport_readonly_server = HTTPServerWithSmarts
        httpd = self.get_readonly_server()._get_httpd()

        socket = SampleSocket(
            'POST /.bzr/smart HTTP/1.0\r\n'
            # HTTP/1.0 posts must have a Content-Length.
            'Content-Length: 6\r\n'
            '\r\n'
            'hello\n')
        # Beware: the ('localhost', 80) below is the
        # client_address parameter, but we don't have one because
        # we have defined a socket which is not bound to an
        # address. The test framework never uses this client
        # address, so far...
        request_handler = SmartRequestHandler(socket, ('localhost', 80), httpd)
        response = socket.writefile.getvalue()
        self.assertStartsWith(response, 'HTTP/1.0 200 ')
        # This includes the end of the HTTP headers, and all the body.
        expected_end_of_response = '\r\n\r\nok\x012\n'
        self.assertEndsWith(response, expected_end_of_response)


class SampleSocket(object):
    """A socket-like object for use in testing the HTTP request handler."""
    
    def __init__(self, socket_read_content):
        """Constructs a sample socket.

        :param socket_read_content: a byte sequence
        """
        # Use plain python StringIO so we can monkey-patch the close method to
        # not discard the contents.
        from StringIO import StringIO
        self.readfile = StringIO(socket_read_content)
        self.writefile = StringIO()
        self.writefile.close = lambda: None
        
    def makefile(self, mode='r', bufsize=None):
        if 'r' in mode:
            return self.readfile
        else:
            return self.writefile


class RemoteHTTPTransportTestCase(tests.TestCase):

    def test_remote_path_after_clone_child(self):
        # If a user enters "bzr+http://host/foo", we want to sent all smart
        # requests for child URLs of that to the original URL.  i.e., we want to
        # POST to "bzr+http://host/foo/.bzr/smart" and never something like
        # "bzr+http://host/foo/.bzr/branch/.bzr/smart".  So, a cloned
        # RemoteHTTPTransport remembers the initial URL, and adjusts the relpaths
        # it sends in smart requests accordingly.
        base_transport = remote.RemoteHTTPTransport('bzr+http://host/path')
        new_transport = base_transport.clone('child_dir')
        self.assertEqual(base_transport._http_transport,
                         new_transport._http_transport)
        self.assertEqual('child_dir/foo', new_transport._remote_path('foo'))

    def test_remote_path_after_clone_parent(self):
        # However, accessing a parent directory should go direct to the parent's
        # URL.  We don't send relpaths like "../foo" in smart requests.
        base_transport = remote.RemoteHTTPTransport('bzr+http://host/path1/path2')
        new_transport = base_transport.clone('..')
        self.assertEqual('foo', new_transport._remote_path('foo'))
        new_transport = base_transport.clone('../')
        self.assertEqual('foo', new_transport._remote_path('foo'))
        new_transport = base_transport.clone('../abc')
        self.assertEqual('foo', new_transport._remote_path('foo'))
        # "abc/../.." should be equivalent to ".."
        new_transport = base_transport.clone('abc/../..')
        self.assertEqual('foo', new_transport._remote_path('foo'))

    def test_remote_path_unnormal_base(self):
        # If the transport's base isn't normalised, the _remote_path should
        # still be calculated correctly.
        base_transport = remote.RemoteHTTPTransport('bzr+http://host/%7Ea/b')
        self.assertEqual('c', base_transport._remote_path('c'))

    def test_clone_unnormal_base(self):
        # If the transport's base isn't normalised, cloned transports should
        # still work correctly.
        base_transport = remote.RemoteHTTPTransport('bzr+http://host/%7Ea/b')
        new_transport = base_transport.clone('c')
        self.assertEqual('bzr+http://host/%7Ea/b/c/', new_transport.base)

        
# TODO: Client feature that does get_bundle and then installs that into a
# branch; this can be used in place of the regular pull/fetch operation when
# coming from a smart server.
#
# TODO: Eventually, want to do a 'branch' command by fetching the whole
# history as one big bundle.  How?  
#
# The branch command does 'br_from.sprout', which tries to preserve the same
# format.  We don't necessarily even want that.  
#
# It might be simpler to handle cmd_pull first, which does a simpler fetch()
# operation from one branch into another.  It already has some code for
# pulling from a bundle, which it does by trying to see if the destination is
# a bundle file.  So it seems the logic for pull ought to be:
# 
#  - if it's a smart server, get a bundle from there and install that
#  - if it's a bundle, install that
#  - if it's a branch, pull from there
#
# Getting a bundle from a smart server is a bit different from reading a
# bundle from a URL:
#
#  - we can reasonably remember the URL we last read from 
#  - you can specify a revision number to pull, and we need to pass it across
#    to the server as a limit on what will be requested
#
# TODO: Given a URL, determine whether it is a smart server or not (or perhaps
# otherwise whether it's a bundle?)  Should this be a property or method of
# the transport?  For the ssh protocol, we always know it's a smart server.
# For http, we potentially need to probe.  But if we're explicitly given
# bzr+http:// then we can skip that for now. <|MERGE_RESOLUTION|>--- conflicted
+++ resolved
@@ -1681,22 +1681,14 @@
 
     def test_body_stream_serialisation_empty(self):
         """A body_stream with no bytes can be serialised."""
-<<<<<<< HEAD
-        self.assertBodyStreamSerialisation('END\n', [])
-=======
         self.assertBodyStreamSerialisation('chunked\nEND\n', [])
->>>>>>> 04a83e70
         self.assertBodyStreamRoundTrips([])
 
     def test_body_stream_serialisation(self):
         stream = ['chunk one', 'chunk two', 'chunk three']
         self.assertBodyStreamSerialisation(
-<<<<<<< HEAD
-            '9\nchunk one' + '9\nchunk two' + 'b\nchunk three' + 'END\n',
-=======
             'chunked\n' + '9\nchunk one' + '9\nchunk two' + 'b\nchunk three' +
             'END\n',
->>>>>>> 04a83e70
             stream)
         self.assertBodyStreamRoundTrips(stream)
 
@@ -1707,11 +1699,7 @@
         """
         stream = ['', 'chunk']
         self.assertBodyStreamSerialisation(
-<<<<<<< HEAD
-            '0\n' + '5\nchunk' + 'END\n', stream)
-=======
             'chunked\n' + '0\n' + '5\nchunk' + 'END\n', stream)
->>>>>>> 04a83e70
         self.assertBodyStreamRoundTrips(stream)
 
     def test_body_stream_error_serialistion(self):
@@ -1719,11 +1707,7 @@
                   request.FailedSmartServerResponse(
                       ('FailureName', 'failure arg'))]
         expected_bytes = (
-<<<<<<< HEAD
-            'b\nfirst chunk' +
-=======
             'chunked\n' + 'b\nfirst chunk' +
->>>>>>> 04a83e70
             'ERR\n' + 'b\nFailureName' + 'b\nfailure arg' +
             'END\n')
         self.assertBodyStreamSerialisation(expected_bytes, stream)
@@ -1972,19 +1956,12 @@
             errors.ReadingCompleted, smart_protocol.read_body_bytes)
 
     def test_streamed_body_bytes(self):
-<<<<<<< HEAD
-        two_body_chunks = "4\n1234" + "3\n567"
-        body_terminator = "END\n"
-        server_bytes = (protocol.RESPONSE_VERSION_TWO +
-                        "success\nok\n" + two_body_chunks + body_terminator)
-=======
         body_header = 'chunked\n'
         two_body_chunks = "4\n1234" + "3\n567"
         body_terminator = "END\n"
         server_bytes = (protocol.RESPONSE_VERSION_TWO +
                         "success\nok\n" + body_header + two_body_chunks +
                         body_terminator)
->>>>>>> 04a83e70
         input = StringIO(server_bytes)
         output = StringIO()
         client_medium = medium.SmartSimplePipesClientMedium(input, output)
@@ -1997,19 +1974,12 @@
 
     def test_read_streamed_body_error(self):
         """When a stream is interrupted by an error..."""
-<<<<<<< HEAD
-=======
         body_header = 'chunked\n'
->>>>>>> 04a83e70
         a_body_chunk = '4\naaaa'
         err_signal = 'ERR\n'
         err_chunks = 'a\nerror arg1' + '4\narg2'
         finish = 'END\n'
-<<<<<<< HEAD
-        body = a_body_chunk + err_signal + err_chunks + finish
-=======
         body = body_header + a_body_chunk + err_signal + err_chunks + finish
->>>>>>> 04a83e70
         server_bytes = (protocol.RESPONSE_VERSION_TWO +
                         "success\nok\n" + body)
         input = StringIO(server_bytes)
@@ -2131,36 +2101,23 @@
 
 
 class TestChunkedBodyDecoder(tests.TestCase):
-<<<<<<< HEAD
-    """Tests for ChunkedBodyDecoder."""
-=======
     """Tests for ChunkedBodyDecoder.
     
     This is the body decoder used for protocol version two.
     """
->>>>>>> 04a83e70
 
     def test_construct(self):
         decoder = protocol.ChunkedBodyDecoder()
         self.assertFalse(decoder.finished_reading)
-<<<<<<< HEAD
-        self.assertEqual(2, decoder.next_read_size())
-=======
         self.assertEqual(8, decoder.next_read_size())
->>>>>>> 04a83e70
         self.assertEqual(None, decoder.read_next_chunk())
         self.assertEqual('', decoder.unused_data)
 
     def test_empty_content(self):
-<<<<<<< HEAD
-        """'0' + LF is the complete chunked encoding of a zero-length body."""
-        decoder = protocol.ChunkedBodyDecoder()
-=======
         """'chunked\nEND\n' is the complete encoding of a zero-length body.
         """
         decoder = protocol.ChunkedBodyDecoder()
         decoder.accept_bytes('chunked\n')
->>>>>>> 04a83e70
         decoder.accept_bytes('END\n')
         self.assertTrue(decoder.finished_reading)
         self.assertEqual(None, decoder.read_next_chunk())
@@ -2169,10 +2126,7 @@
     def test_one_chunk(self):
         """A body in a single chunk is decoded correctly."""
         decoder = protocol.ChunkedBodyDecoder()
-<<<<<<< HEAD
-=======
         decoder.accept_bytes('chunked\n')
->>>>>>> 04a83e70
         chunk_length = 'f\n'
         chunk_content = '123456789abcdef'
         finish = 'END\n'
@@ -2186,10 +2140,7 @@
         then we haven't finished reading yet.
         """
         decoder = protocol.ChunkedBodyDecoder()
-<<<<<<< HEAD
-=======
         decoder.accept_bytes('chunked\n')
->>>>>>> 04a83e70
         chunk_length = '8\n'
         three_bytes = '123'
         decoder.accept_bytes(chunk_length + three_bytes)
@@ -2205,10 +2156,7 @@
         """A chunk length hasn't been read until a newline byte has been read.
         """
         decoder = protocol.ChunkedBodyDecoder()
-<<<<<<< HEAD
-=======
         decoder.accept_bytes('chunked\n')
->>>>>>> 04a83e70
         decoder.accept_bytes('9')
         self.assertEqual(
             1, decoder.next_read_size(),
@@ -2225,10 +2173,7 @@
     def test_two_chunks(self):
         """Content from multiple chunks is concatenated."""
         decoder = protocol.ChunkedBodyDecoder()
-<<<<<<< HEAD
-=======
         decoder.accept_bytes('chunked\n')
->>>>>>> 04a83e70
         chunk_one = '3\naaa'
         chunk_two = '5\nbbbbb'
         finish = 'END\n'
@@ -2242,10 +2187,7 @@
     def test_excess_bytes(self):
         """Bytes after the chunked body are reported as unused bytes."""
         decoder = protocol.ChunkedBodyDecoder()
-<<<<<<< HEAD
-=======
         decoder.accept_bytes('chunked\n')
->>>>>>> 04a83e70
         chunked_body = "5\naaaaaEND\n"
         excess_bytes = "excess bytes"
         decoder.accept_bytes(chunked_body + excess_bytes)
@@ -2259,10 +2201,7 @@
     def test_multidigit_length(self):
         """Lengths in the chunk prefixes can have multiple digits."""
         decoder = protocol.ChunkedBodyDecoder()
-<<<<<<< HEAD
-=======
         decoder.accept_bytes('chunked\n')
->>>>>>> 04a83e70
         length = 0x123
         chunk_prefix = hex(length) + '\n'
         chunk_bytes = 'z' * length
@@ -2280,10 +2219,7 @@
         is called.
         """
         decoder = protocol.ChunkedBodyDecoder()
-<<<<<<< HEAD
-=======
         decoder.accept_bytes('chunked\n')
->>>>>>> 04a83e70
         chunk_length = 'f\n'
         chunk_content = '123456789abcdef'
         finish = 'END\n'
@@ -2296,10 +2232,7 @@
     def test_read_pending_data_resets(self):
         """read_pending_data does not return the same bytes twice."""
         decoder = protocol.ChunkedBodyDecoder()
-<<<<<<< HEAD
-=======
         decoder.accept_bytes('chunked\n')
->>>>>>> 04a83e70
         chunk_one = '3\naaa'
         chunk_two = '3\nbbb'
         finish = 'END\n'
@@ -2311,10 +2244,7 @@
 
     def test_decode_error(self):
         decoder = protocol.ChunkedBodyDecoder()
-<<<<<<< HEAD
-=======
         decoder.accept_bytes('chunked\n')
->>>>>>> 04a83e70
         chunk_one = 'b\nfirst chunk'
         error_signal = 'ERR\n'
         error_chunks = '5\npart1' + '5\npart2'
@@ -2326,8 +2256,6 @@
             ('part1', 'part2'))
         self.assertEqual(expected_failure, decoder.read_next_chunk())
 
-<<<<<<< HEAD
-=======
     def test_bad_header(self):
         """accept_bytes raises a SmartProtocolError if a chunked body does not
         start with the right header.
@@ -2336,7 +2264,6 @@
         self.assertRaises(
             errors.SmartProtocolError, decoder.accept_bytes, 'bad header\n')
 
->>>>>>> 04a83e70
 
 class TestSuccessfulSmartServerResponse(tests.TestCase):
 
@@ -2352,19 +2279,6 @@
         self.assertEqual('bytes', response.body)
         # repr(response) doesn't trigger exceptions.
         repr(response)
-
-    def test_construct_with_body_stream(self):
-        bytes_iterable = ['abc']
-        response = request.SuccessfulSmartServerResponse(
-            ('foo', 'bar'), body_stream=bytes_iterable)
-        self.assertEqual(('foo', 'bar'), response.args)
-        self.assertEqual(bytes_iterable, response.body_stream)
-
-    def test_construct_rejects_body_and_body_stream(self):
-        """'body' and 'body_stream' are mutually exclusive."""
-        self.assertRaises(
-            errors.BzrError,
-            request.SuccessfulSmartServerResponse, (), 'body', ['stream'])
 
     def test_construct_with_body_stream(self):
         bytes_iterable = ['abc']
