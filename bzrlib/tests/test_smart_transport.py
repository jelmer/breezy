# Copyright (C) 2006, 2007 Canonical Ltd
#
# This program is free software; you can redistribute it and/or modify
# it under the terms of the GNU General Public License as published by
# the Free Software Foundation; either version 2 of the License, or
# (at your option) any later version.
#
# This program is distributed in the hope that it will be useful,
# but WITHOUT ANY WARRANTY; without even the implied warranty of
# MERCHANTABILITY or FITNESS FOR A PARTICULAR PURPOSE.  See the
# GNU General Public License for more details.
#
# You should have received a copy of the GNU General Public License
# along with this program; if not, write to the Free Software
# Foundation, Inc., 59 Temple Place, Suite 330, Boston, MA  02111-1307  USA

"""Tests for smart transport"""

# all of this deals with byte strings so this is safe
from cStringIO import StringIO
import os
import socket
import threading
import urllib2

from bzrlib import (
        bzrdir,
        errors,
        osutils,
        tests,
        urlutils,
        )
from bzrlib.smart import (
        client,
        medium,
        protocol,
        request,
        server,
        vfs,
)
from bzrlib.tests.HTTPTestUtil import (
        HTTPServerWithSmarts,
        SmartRequestHandler,
        )
from bzrlib.tests.test_smart import TestCaseWithSmartMedium
from bzrlib.transport import (
        get_transport,
        local,
        memory,
        remote,
        )
from bzrlib.transport.http import SmartClientHTTPMediumRequest


class StringIOSSHVendor(object):
    """A SSH vendor that uses StringIO to buffer writes and answer reads."""

    def __init__(self, read_from, write_to):
        self.read_from = read_from
        self.write_to = write_to
        self.calls = []

    def connect_ssh(self, username, password, host, port, command):
        self.calls.append(('connect_ssh', username, password, host, port,
            command))
        return StringIOSSHConnection(self)


class StringIOSSHConnection(object):
    """A SSH connection that uses StringIO to buffer writes and answer reads."""

    def __init__(self, vendor):
        self.vendor = vendor
    
    def close(self):
        self.vendor.calls.append(('close', ))
        
    def get_filelike_channels(self):
        return self.vendor.read_from, self.vendor.write_to



class SmartClientMediumTests(tests.TestCase):
    """Tests for SmartClientMedium.

    We should create a test scenario for this: we need a server module that
    construct the test-servers (like make_loopsocket_and_medium), and the list
    of SmartClientMedium classes to test.
    """

    def make_loopsocket_and_medium(self):
        """Create a loopback socket for testing, and a medium aimed at it."""
        sock = socket.socket(socket.AF_INET, socket.SOCK_STREAM)
        sock.bind(('127.0.0.1', 0))
        sock.listen(1)
        port = sock.getsockname()[1]
        client_medium = medium.SmartTCPClientMedium('127.0.0.1', port)
        return sock, client_medium

    def receive_bytes_on_server(self, sock, bytes):
        """Accept a connection on sock and read 3 bytes.

        The bytes are appended to the list bytes.

        :return: a Thread which is running to do the accept and recv.
        """
        def _receive_bytes_on_server():
            connection, address = sock.accept()
            bytes.append(osutils.recv_all(connection, 3))
            connection.close()
        t = threading.Thread(target=_receive_bytes_on_server)
        t.start()
        return t
    
    def test_construct_smart_stream_medium_client(self):
        # make a new instance of the common base for Stream-like Mediums.
        # this just ensures that the constructor stays parameter-free which
        # is important for reuse : some subclasses will dynamically connect,
        # others are always on, etc.
        client_medium = medium.SmartClientStreamMedium()

    def test_construct_smart_client_medium(self):
        # the base client medium takes no parameters
        client_medium = medium.SmartClientMedium()
    
    def test_construct_smart_simple_pipes_client_medium(self):
        # the SimplePipes client medium takes two pipes:
        # readable pipe, writeable pipe.
        # Constructing one should just save these and do nothing.
        # We test this by passing in None.
        client_medium = medium.SmartSimplePipesClientMedium(None, None)
        
    def test_simple_pipes_client_request_type(self):
        # SimplePipesClient should use SmartClientStreamMediumRequest's.
        client_medium = medium.SmartSimplePipesClientMedium(None, None)
        request = client_medium.get_request()
        self.assertIsInstance(request, medium.SmartClientStreamMediumRequest)

    def test_simple_pipes_client_get_concurrent_requests(self):
        # the simple_pipes client does not support pipelined requests:
        # but it does support serial requests: we construct one after 
        # another is finished. This is a smoke test testing the integration
        # of the SmartClientStreamMediumRequest and the SmartClientStreamMedium
        # classes - as the sibling classes share this logic, they do not have
        # explicit tests for this.
        output = StringIO()
        client_medium = medium.SmartSimplePipesClientMedium(None, output)
        request = client_medium.get_request()
        request.finished_writing()
        request.finished_reading()
        request2 = client_medium.get_request()
        request2.finished_writing()
        request2.finished_reading()

    def test_simple_pipes_client__accept_bytes_writes_to_writable(self):
        # accept_bytes writes to the writeable pipe.
        output = StringIO()
        client_medium = medium.SmartSimplePipesClientMedium(None, output)
        client_medium._accept_bytes('abc')
        self.assertEqual('abc', output.getvalue())
    
    def test_simple_pipes_client_disconnect_does_nothing(self):
        # calling disconnect does nothing.
        input = StringIO()
        output = StringIO()
        client_medium = medium.SmartSimplePipesClientMedium(input, output)
        # send some bytes to ensure disconnecting after activity still does not
        # close.
        client_medium._accept_bytes('abc')
        client_medium.disconnect()
        self.assertFalse(input.closed)
        self.assertFalse(output.closed)

    def test_simple_pipes_client_accept_bytes_after_disconnect(self):
        # calling disconnect on the client does not alter the pipe that
        # accept_bytes writes to.
        input = StringIO()
        output = StringIO()
        client_medium = medium.SmartSimplePipesClientMedium(input, output)
        client_medium._accept_bytes('abc')
        client_medium.disconnect()
        client_medium._accept_bytes('abc')
        self.assertFalse(input.closed)
        self.assertFalse(output.closed)
        self.assertEqual('abcabc', output.getvalue())
    
    def test_simple_pipes_client_ignores_disconnect_when_not_connected(self):
        # Doing a disconnect on a new (and thus unconnected) SimplePipes medium
        # does nothing.
        client_medium = medium.SmartSimplePipesClientMedium(None, None)
        client_medium.disconnect()

    def test_simple_pipes_client_can_always_read(self):
        # SmartSimplePipesClientMedium is never disconnected, so read_bytes
        # always tries to read from the underlying pipe.
        input = StringIO('abcdef')
        client_medium = medium.SmartSimplePipesClientMedium(input, None)
        self.assertEqual('abc', client_medium.read_bytes(3))
        client_medium.disconnect()
        self.assertEqual('def', client_medium.read_bytes(3))
        
    def test_simple_pipes_client_supports__flush(self):
        # invoking _flush on a SimplePipesClient should flush the output 
        # pipe. We test this by creating an output pipe that records
        # flush calls made to it.
        from StringIO import StringIO # get regular StringIO
        input = StringIO()
        output = StringIO()
        flush_calls = []
        def logging_flush(): flush_calls.append('flush')
        output.flush = logging_flush
        client_medium = medium.SmartSimplePipesClientMedium(input, output)
        # this call is here to ensure we only flush once, not on every
        # _accept_bytes call.
        client_medium._accept_bytes('abc')
        client_medium._flush()
        client_medium.disconnect()
        self.assertEqual(['flush'], flush_calls)

    def test_construct_smart_ssh_client_medium(self):
        # the SSH client medium takes:
        # host, port, username, password, vendor
        # Constructing one should just save these and do nothing.
        # we test this by creating a empty bound socket and constructing
        # a medium.
        sock = socket.socket(socket.AF_INET, socket.SOCK_STREAM)
        sock.bind(('127.0.0.1', 0))
        unopened_port = sock.getsockname()[1]
        # having vendor be invalid means that if it tries to connect via the
        # vendor it will blow up.
        client_medium = medium.SmartSSHClientMedium('127.0.0.1', unopened_port,
            username=None, password=None, vendor="not a vendor")
        sock.close()

    def test_ssh_client_connects_on_first_use(self):
        # The only thing that initiates a connection from the medium is giving
        # it bytes.
        output = StringIO()
        vendor = StringIOSSHVendor(StringIO(), output)
        client_medium = medium.SmartSSHClientMedium(
            'a hostname', 'a port', 'a username', 'a password', vendor)
        client_medium._accept_bytes('abc')
        self.assertEqual('abc', output.getvalue())
        self.assertEqual([('connect_ssh', 'a username', 'a password',
            'a hostname', 'a port',
            ['bzr', 'serve', '--inet', '--directory=/', '--allow-writes'])],
            vendor.calls)
    
    def test_ssh_client_changes_command_when_BZR_REMOTE_PATH_is_set(self):
        # The only thing that initiates a connection from the medium is giving
        # it bytes.
        output = StringIO()
        vendor = StringIOSSHVendor(StringIO(), output)
        orig_bzr_remote_path = os.environ.get('BZR_REMOTE_PATH')
        def cleanup_environ():
            osutils.set_or_unset_env('BZR_REMOTE_PATH', orig_bzr_remote_path)
        self.addCleanup(cleanup_environ)
        os.environ['BZR_REMOTE_PATH'] = 'fugly'
        client_medium = medium.SmartSSHClientMedium('a hostname', 'a port', 'a username',
            'a password', vendor)
        client_medium._accept_bytes('abc')
        self.assertEqual('abc', output.getvalue())
        self.assertEqual([('connect_ssh', 'a username', 'a password',
            'a hostname', 'a port',
            ['fugly', 'serve', '--inet', '--directory=/', '--allow-writes'])],
            vendor.calls)
    
    def test_ssh_client_disconnect_does_so(self):
        # calling disconnect should disconnect both the read_from and write_to
        # file-like object it from the ssh connection.
        input = StringIO()
        output = StringIO()
        vendor = StringIOSSHVendor(input, output)
        client_medium = medium.SmartSSHClientMedium('a hostname', vendor=vendor)
        client_medium._accept_bytes('abc')
        client_medium.disconnect()
        self.assertTrue(input.closed)
        self.assertTrue(output.closed)
        self.assertEqual([
            ('connect_ssh', None, None, 'a hostname', None,
            ['bzr', 'serve', '--inet', '--directory=/', '--allow-writes']),
            ('close', ),
            ],
            vendor.calls)

    def test_ssh_client_disconnect_allows_reconnection(self):
        # calling disconnect on the client terminates the connection, but should
        # not prevent additional connections occuring.
        # we test this by initiating a second connection after doing a
        # disconnect.
        input = StringIO()
        output = StringIO()
        vendor = StringIOSSHVendor(input, output)
        client_medium = medium.SmartSSHClientMedium('a hostname', vendor=vendor)
        client_medium._accept_bytes('abc')
        client_medium.disconnect()
        # the disconnect has closed output, so we need a new output for the
        # new connection to write to.
        input2 = StringIO()
        output2 = StringIO()
        vendor.read_from = input2
        vendor.write_to = output2
        client_medium._accept_bytes('abc')
        client_medium.disconnect()
        self.assertTrue(input.closed)
        self.assertTrue(output.closed)
        self.assertTrue(input2.closed)
        self.assertTrue(output2.closed)
        self.assertEqual([
            ('connect_ssh', None, None, 'a hostname', None,
            ['bzr', 'serve', '--inet', '--directory=/', '--allow-writes']),
            ('close', ),
            ('connect_ssh', None, None, 'a hostname', None,
            ['bzr', 'serve', '--inet', '--directory=/', '--allow-writes']),
            ('close', ),
            ],
            vendor.calls)
    
    def test_ssh_client_ignores_disconnect_when_not_connected(self):
        # Doing a disconnect on a new (and thus unconnected) SSH medium
        # does not fail.  It's ok to disconnect an unconnected medium.
        client_medium = medium.SmartSSHClientMedium(None)
        client_medium.disconnect()

    def test_ssh_client_raises_on_read_when_not_connected(self):
        # Doing a read on a new (and thus unconnected) SSH medium raises
        # MediumNotConnected.
        client_medium = medium.SmartSSHClientMedium(None)
        self.assertRaises(errors.MediumNotConnected, client_medium.read_bytes, 0)
        self.assertRaises(errors.MediumNotConnected, client_medium.read_bytes, 1)

    def test_ssh_client_supports__flush(self):
        # invoking _flush on a SSHClientMedium should flush the output 
        # pipe. We test this by creating an output pipe that records
        # flush calls made to it.
        from StringIO import StringIO # get regular StringIO
        input = StringIO()
        output = StringIO()
        flush_calls = []
        def logging_flush(): flush_calls.append('flush')
        output.flush = logging_flush
        vendor = StringIOSSHVendor(input, output)
        client_medium = medium.SmartSSHClientMedium('a hostname', vendor=vendor)
        # this call is here to ensure we only flush once, not on every
        # _accept_bytes call.
        client_medium._accept_bytes('abc')
        client_medium._flush()
        client_medium.disconnect()
        self.assertEqual(['flush'], flush_calls)
        
    def test_construct_smart_tcp_client_medium(self):
        # the TCP client medium takes a host and a port.  Constructing it won't
        # connect to anything.
        sock = socket.socket(socket.AF_INET, socket.SOCK_STREAM)
        sock.bind(('127.0.0.1', 0))
        unopened_port = sock.getsockname()[1]
        client_medium = medium.SmartTCPClientMedium('127.0.0.1', unopened_port)
        sock.close()

    def test_tcp_client_connects_on_first_use(self):
        # The only thing that initiates a connection from the medium is giving
        # it bytes.
        sock, medium = self.make_loopsocket_and_medium()
        bytes = []
        t = self.receive_bytes_on_server(sock, bytes)
        medium.accept_bytes('abc')
        t.join()
        sock.close()
        self.assertEqual(['abc'], bytes)
    
    def test_tcp_client_disconnect_does_so(self):
        # calling disconnect on the client terminates the connection.
        # we test this by forcing a short read during a socket.MSG_WAITALL
        # call: write 2 bytes, try to read 3, and then the client disconnects.
        sock, medium = self.make_loopsocket_and_medium()
        bytes = []
        t = self.receive_bytes_on_server(sock, bytes)
        medium.accept_bytes('ab')
        medium.disconnect()
        t.join()
        sock.close()
        self.assertEqual(['ab'], bytes)
        # now disconnect again: this should not do anything, if disconnection
        # really did disconnect.
        medium.disconnect()
    
    def test_tcp_client_ignores_disconnect_when_not_connected(self):
        # Doing a disconnect on a new (and thus unconnected) TCP medium
        # does not fail.  It's ok to disconnect an unconnected medium.
        client_medium = medium.SmartTCPClientMedium(None, None)
        client_medium.disconnect()

    def test_tcp_client_raises_on_read_when_not_connected(self):
        # Doing a read on a new (and thus unconnected) TCP medium raises
        # MediumNotConnected.
        client_medium = medium.SmartTCPClientMedium(None, None)
        self.assertRaises(errors.MediumNotConnected, client_medium.read_bytes, 0)
        self.assertRaises(errors.MediumNotConnected, client_medium.read_bytes, 1)

    def test_tcp_client_supports__flush(self):
        # invoking _flush on a TCPClientMedium should do something useful.
        # RBC 20060922 not sure how to test/tell in this case.
        sock, medium = self.make_loopsocket_and_medium()
        bytes = []
        t = self.receive_bytes_on_server(sock, bytes)
        # try with nothing buffered
        medium._flush()
        medium._accept_bytes('ab')
        # and with something sent.
        medium._flush()
        medium.disconnect()
        t.join()
        sock.close()
        self.assertEqual(['ab'], bytes)
        # now disconnect again : this should not do anything, if disconnection
        # really did disconnect.
        medium.disconnect()


class TestSmartClientStreamMediumRequest(tests.TestCase):
    """Tests the for SmartClientStreamMediumRequest.
    
    SmartClientStreamMediumRequest is a helper for the three stream based 
    mediums: TCP, SSH, SimplePipes, so we only test it once, and then test that
    those three mediums implement the interface it expects.
    """

    def test_accept_bytes_after_finished_writing_errors(self):
        # calling accept_bytes after calling finished_writing raises 
        # WritingCompleted to prevent bad assumptions on stream environments
        # breaking the needs of message-based environments.
        output = StringIO()
        client_medium = medium.SmartSimplePipesClientMedium(None, output)
        request = medium.SmartClientStreamMediumRequest(client_medium)
        request.finished_writing()
        self.assertRaises(errors.WritingCompleted, request.accept_bytes, None)

    def test_accept_bytes(self):
        # accept bytes should invoke _accept_bytes on the stream medium.
        # we test this by using the SimplePipes medium - the most trivial one
        # and checking that the pipes get the data.
        input = StringIO()
        output = StringIO()
        client_medium = medium.SmartSimplePipesClientMedium(input, output)
        request = medium.SmartClientStreamMediumRequest(client_medium)
        request.accept_bytes('123')
        request.finished_writing()
        request.finished_reading()
        self.assertEqual('', input.getvalue())
        self.assertEqual('123', output.getvalue())

    def test_construct_sets_stream_request(self):
        # constructing a SmartClientStreamMediumRequest on a StreamMedium sets
        # the current request to the new SmartClientStreamMediumRequest
        output = StringIO()
        client_medium = medium.SmartSimplePipesClientMedium(None, output)
        request = medium.SmartClientStreamMediumRequest(client_medium)
        self.assertIs(client_medium._current_request, request)

    def test_construct_while_another_request_active_throws(self):
        # constructing a SmartClientStreamMediumRequest on a StreamMedium with
        # a non-None _current_request raises TooManyConcurrentRequests.
        output = StringIO()
        client_medium = medium.SmartSimplePipesClientMedium(None, output)
        client_medium._current_request = "a"
        self.assertRaises(errors.TooManyConcurrentRequests,
            medium.SmartClientStreamMediumRequest, client_medium)

    def test_finished_read_clears_current_request(self):
        # calling finished_reading clears the current request from the requests
        # medium
        output = StringIO()
        client_medium = medium.SmartSimplePipesClientMedium(None, output)
        request = medium.SmartClientStreamMediumRequest(client_medium)
        request.finished_writing()
        request.finished_reading()
        self.assertEqual(None, client_medium._current_request)

    def test_finished_read_before_finished_write_errors(self):
        # calling finished_reading before calling finished_writing triggers a
        # WritingNotComplete error.
        client_medium = medium.SmartSimplePipesClientMedium(None, None)
        request = medium.SmartClientStreamMediumRequest(client_medium)
        self.assertRaises(errors.WritingNotComplete, request.finished_reading)
        
    def test_read_bytes(self):
        # read bytes should invoke _read_bytes on the stream medium.
        # we test this by using the SimplePipes medium - the most trivial one
        # and checking that the data is supplied. Its possible that a 
        # faulty implementation could poke at the pipe variables them selves,
        # but we trust that this will be caught as it will break the integration
        # smoke tests.
        input = StringIO('321')
        output = StringIO()
        client_medium = medium.SmartSimplePipesClientMedium(input, output)
        request = medium.SmartClientStreamMediumRequest(client_medium)
        request.finished_writing()
        self.assertEqual('321', request.read_bytes(3))
        request.finished_reading()
        self.assertEqual('', input.read())
        self.assertEqual('', output.getvalue())

    def test_read_bytes_before_finished_write_errors(self):
        # calling read_bytes before calling finished_writing triggers a
        # WritingNotComplete error because the Smart protocol is designed to be
        # compatible with strict message based protocols like HTTP where the
        # request cannot be submitted until the writing has completed.
        client_medium = medium.SmartSimplePipesClientMedium(None, None)
        request = medium.SmartClientStreamMediumRequest(client_medium)
        self.assertRaises(errors.WritingNotComplete, request.read_bytes, None)

    def test_read_bytes_after_finished_reading_errors(self):
        # calling read_bytes after calling finished_reading raises 
        # ReadingCompleted to prevent bad assumptions on stream environments
        # breaking the needs of message-based environments.
        output = StringIO()
        client_medium = medium.SmartSimplePipesClientMedium(None, output)
        request = medium.SmartClientStreamMediumRequest(client_medium)
        request.finished_writing()
        request.finished_reading()
        self.assertRaises(errors.ReadingCompleted, request.read_bytes, None)


class RemoteTransportTests(TestCaseWithSmartMedium):

    def test_plausible_url(self):
        self.assert_(self.get_url().startswith('bzr://'))

    def test_probe_transport(self):
        t = self.get_transport()
        self.assertIsInstance(t, remote.RemoteTransport)

    def test_get_medium_from_transport(self):
        """Remote transport has a medium always, which it can return."""
        t = self.get_transport()
        client_medium = t.get_smart_medium()
        self.assertIsInstance(client_medium, medium.SmartClientMedium)


class ErrorRaisingProtocol(object):

    def __init__(self, exception):
        self.exception = exception

    def next_read_size(self):
        raise self.exception


class SampleRequest(object):
    
    def __init__(self, expected_bytes):
        self.accepted_bytes = ''
        self._finished_reading = False
        self.expected_bytes = expected_bytes
        self.excess_buffer = ''

    def accept_bytes(self, bytes):
        self.accepted_bytes += bytes
        if self.accepted_bytes.startswith(self.expected_bytes):
            self._finished_reading = True
            self.excess_buffer = self.accepted_bytes[len(self.expected_bytes):]

    def next_read_size(self):
        if self._finished_reading:
            return 0
        else:
            return 1


class TestSmartServerStreamMedium(tests.TestCase):

    def setUp(self):
        super(TestSmartServerStreamMedium, self).setUp()
        self._captureVar('BZR_NO_SMART_VFS', None)

    def portable_socket_pair(self):
        """Return a pair of TCP sockets connected to each other.
        
        Unlike socket.socketpair, this should work on Windows.
        """
        listen_sock = socket.socket(socket.AF_INET, socket.SOCK_STREAM)
        listen_sock.bind(('127.0.0.1', 0))
        listen_sock.listen(1)
        client_sock = socket.socket(socket.AF_INET, socket.SOCK_STREAM)
        client_sock.connect(listen_sock.getsockname())
        server_sock, addr = listen_sock.accept()
        listen_sock.close()
        return server_sock, client_sock
    
    def test_smart_query_version(self):
        """Feed a canned query version to a server"""
        # wire-to-wire, using the whole stack
        to_server = StringIO('hello\n')
        from_server = StringIO()
        transport = local.LocalTransport(urlutils.local_path_to_url('/'))
        server = medium.SmartServerPipeStreamMedium(
            to_server, from_server, transport)
        smart_protocol = protocol.SmartServerRequestProtocolOne(transport,
                from_server.write)
        server._serve_one_request(smart_protocol)
        self.assertEqual('ok\0012\n',
                         from_server.getvalue())

    def test_response_to_canned_get(self):
        transport = memory.MemoryTransport('memory:///')
        transport.put_bytes('testfile', 'contents\nof\nfile\n')
        to_server = StringIO('get\001./testfile\n')
        from_server = StringIO()
        server = medium.SmartServerPipeStreamMedium(
            to_server, from_server, transport)
        smart_protocol = protocol.SmartServerRequestProtocolOne(transport,
                from_server.write)
        server._serve_one_request(smart_protocol)
        self.assertEqual('ok\n'
                         '17\n'
                         'contents\nof\nfile\n'
                         'done\n',
                         from_server.getvalue())

    def test_response_to_canned_get_of_utf8(self):
        # wire-to-wire, using the whole stack, with a UTF-8 filename.
        transport = memory.MemoryTransport('memory:///')
        utf8_filename = u'testfile\N{INTERROBANG}'.encode('utf-8')
        transport.put_bytes(utf8_filename, 'contents\nof\nfile\n')
        to_server = StringIO('get\001' + utf8_filename + '\n')
        from_server = StringIO()
        server = medium.SmartServerPipeStreamMedium(
            to_server, from_server, transport)
        smart_protocol = protocol.SmartServerRequestProtocolOne(transport,
                from_server.write)
        server._serve_one_request(smart_protocol)
        self.assertEqual('ok\n'
                         '17\n'
                         'contents\nof\nfile\n'
                         'done\n',
                         from_server.getvalue())

    def test_pipe_like_stream_with_bulk_data(self):
        sample_request_bytes = 'command\n9\nbulk datadone\n'
        to_server = StringIO(sample_request_bytes)
        from_server = StringIO()
        server = medium.SmartServerPipeStreamMedium(
            to_server, from_server, None)
        sample_protocol = SampleRequest(expected_bytes=sample_request_bytes)
        server._serve_one_request(sample_protocol)
        self.assertEqual('', from_server.getvalue())
        self.assertEqual(sample_request_bytes, sample_protocol.accepted_bytes)
        self.assertFalse(server.finished)

    def test_socket_stream_with_bulk_data(self):
        sample_request_bytes = 'command\n9\nbulk datadone\n'
        server_sock, client_sock = self.portable_socket_pair()
        server = medium.SmartServerSocketStreamMedium(
            server_sock, None)
        sample_protocol = SampleRequest(expected_bytes=sample_request_bytes)
        client_sock.sendall(sample_request_bytes)
        server._serve_one_request(sample_protocol)
        server_sock.close()
        self.assertEqual('', client_sock.recv(1))
        self.assertEqual(sample_request_bytes, sample_protocol.accepted_bytes)
        self.assertFalse(server.finished)

    def test_pipe_like_stream_shutdown_detection(self):
        to_server = StringIO('')
        from_server = StringIO()
        server = medium.SmartServerPipeStreamMedium(to_server, from_server, None)
        server._serve_one_request(SampleRequest('x'))
        self.assertTrue(server.finished)
        
    def test_socket_stream_shutdown_detection(self):
        server_sock, client_sock = self.portable_socket_pair()
        client_sock.close()
        server = medium.SmartServerSocketStreamMedium(
            server_sock, None)
        server._serve_one_request(SampleRequest('x'))
        self.assertTrue(server.finished)
        
    def test_pipe_like_stream_with_two_requests(self):
        # If two requests are read in one go, then two calls to
        # _serve_one_request should still process both of them as if they had
        # been received seperately.
        sample_request_bytes = 'command\n'
        to_server = StringIO(sample_request_bytes * 2)
        from_server = StringIO()
        server = medium.SmartServerPipeStreamMedium(
            to_server, from_server, None)
        first_protocol = SampleRequest(expected_bytes=sample_request_bytes)
        server._serve_one_request(first_protocol)
        self.assertEqual(0, first_protocol.next_read_size())
        self.assertEqual('', from_server.getvalue())
        self.assertFalse(server.finished)
        # Make a new protocol, call _serve_one_request with it to collect the
        # second request.
        second_protocol = SampleRequest(expected_bytes=sample_request_bytes)
        server._serve_one_request(second_protocol)
        self.assertEqual('', from_server.getvalue())
        self.assertEqual(sample_request_bytes, second_protocol.accepted_bytes)
        self.assertFalse(server.finished)
        
    def test_socket_stream_with_two_requests(self):
        # If two requests are read in one go, then two calls to
        # _serve_one_request should still process both of them as if they had
        # been received seperately.
        sample_request_bytes = 'command\n'
        server_sock, client_sock = self.portable_socket_pair()
        server = medium.SmartServerSocketStreamMedium(
            server_sock, None)
        first_protocol = SampleRequest(expected_bytes=sample_request_bytes)
        # Put two whole requests on the wire.
        client_sock.sendall(sample_request_bytes * 2)
        server._serve_one_request(first_protocol)
        self.assertEqual(0, first_protocol.next_read_size())
        self.assertFalse(server.finished)
        # Make a new protocol, call _serve_one_request with it to collect the
        # second request.
        second_protocol = SampleRequest(expected_bytes=sample_request_bytes)
        stream_still_open = server._serve_one_request(second_protocol)
        self.assertEqual(sample_request_bytes, second_protocol.accepted_bytes)
        self.assertFalse(server.finished)
        server_sock.close()
        self.assertEqual('', client_sock.recv(1))

    def test_pipe_like_stream_error_handling(self):
        # Use plain python StringIO so we can monkey-patch the close method to
        # not discard the contents.
        from StringIO import StringIO
        to_server = StringIO('')
        from_server = StringIO()
        self.closed = False
        def close():
            self.closed = True
        from_server.close = close
        server = medium.SmartServerPipeStreamMedium(
            to_server, from_server, None)
        fake_protocol = ErrorRaisingProtocol(Exception('boom'))
        server._serve_one_request(fake_protocol)
        self.assertEqual('', from_server.getvalue())
        self.assertTrue(self.closed)
        self.assertTrue(server.finished)
        
    def test_socket_stream_error_handling(self):
        server_sock, client_sock = self.portable_socket_pair()
        server = medium.SmartServerSocketStreamMedium(
            server_sock, None)
        fake_protocol = ErrorRaisingProtocol(Exception('boom'))
        server._serve_one_request(fake_protocol)
        # recv should not block, because the other end of the socket has been
        # closed.
        self.assertEqual('', client_sock.recv(1))
        self.assertTrue(server.finished)
        
    def test_pipe_like_stream_keyboard_interrupt_handling(self):
        to_server = StringIO('')
        from_server = StringIO()
        server = medium.SmartServerPipeStreamMedium(
            to_server, from_server, None)
        fake_protocol = ErrorRaisingProtocol(KeyboardInterrupt('boom'))
        self.assertRaises(
            KeyboardInterrupt, server._serve_one_request, fake_protocol)
        self.assertEqual('', from_server.getvalue())

    def test_socket_stream_keyboard_interrupt_handling(self):
        server_sock, client_sock = self.portable_socket_pair()
        server = medium.SmartServerSocketStreamMedium(
            server_sock, None)
        fake_protocol = ErrorRaisingProtocol(KeyboardInterrupt('boom'))
        self.assertRaises(
            KeyboardInterrupt, server._serve_one_request, fake_protocol)
        server_sock.close()
        self.assertEqual('', client_sock.recv(1))

    def build_protocol_pipe_like(self, bytes):
        to_server = StringIO(bytes)
        from_server = StringIO()
        server = medium.SmartServerPipeStreamMedium(
            to_server, from_server, None)
        return server._build_protocol()

    def build_protocol_socket(self, bytes):
        server_sock, client_sock = self.portable_socket_pair()
        server = medium.SmartServerSocketStreamMedium(
            server_sock, None)
        client_sock.sendall(bytes)
        client_sock.close()
        return server._build_protocol()

    def assertProtocolOne(self, server_protocol):
        # Use assertIs because assertIsInstance will wrongly pass
        # SmartServerRequestProtocolTwo (because it subclasses
        # SmartServerRequestProtocolOne).
        self.assertIs(
            type(server_protocol), protocol.SmartServerRequestProtocolOne)

    def assertProtocolTwo(self, server_protocol):
        self.assertIsInstance(
            server_protocol, protocol.SmartServerRequestProtocolTwo)

    def test_pipe_like_build_protocol_empty_bytes(self):
        # Any empty request (i.e. no bytes) is detected as protocol version one.
        server_protocol = self.build_protocol_pipe_like('')
        self.assertProtocolOne(server_protocol)
        
    def test_socket_like_build_protocol_empty_bytes(self):
        # Any empty request (i.e. no bytes) is detected as protocol version one.
        server_protocol = self.build_protocol_socket('')
        self.assertProtocolOne(server_protocol)

    def test_pipe_like_build_protocol_non_two(self):
        # A request that doesn't start with "bzr request 2\n" is version one.
        server_protocol = self.build_protocol_pipe_like('abc\n')
        self.assertProtocolOne(server_protocol)

    def test_socket_build_protocol_non_two(self):
        # A request that doesn't start with "bzr request 2\n" is version one.
        server_protocol = self.build_protocol_socket('abc\n')
        self.assertProtocolOne(server_protocol)

    def test_pipe_like_build_protocol_two(self):
        # A request that starts with "bzr request 2\n" is version two.
        server_protocol = self.build_protocol_pipe_like('bzr request 2\n')
        self.assertProtocolTwo(server_protocol)

    def test_socket_build_protocol_two(self):
        # A request that starts with "bzr request 2\n" is version two.
        server_protocol = self.build_protocol_socket('bzr request 2\n')
        self.assertProtocolTwo(server_protocol)
        

class TestSmartTCPServer(tests.TestCase):

    def test_get_error_unexpected(self):
        """Error reported by server with no specific representation"""
        self._captureVar('BZR_NO_SMART_VFS', None)
        class FlakyTransport(object):
            base = 'a_url'
            def get_bytes(self, path):
                raise Exception("some random exception from inside server")
        smart_server = server.SmartTCPServer(backing_transport=FlakyTransport())
        smart_server.start_background_thread()
        try:
            transport = remote.RemoteTCPTransport(smart_server.get_url())
            try:
                transport.get('something')
            except errors.TransportError, e:
                self.assertContainsRe(str(e), 'some random exception')
            else:
                self.fail("get did not raise expected error")
            transport.disconnect()
        finally:
            smart_server.stop_background_thread()


class SmartTCPTests(tests.TestCase):
    """Tests for connection/end to end behaviour using the TCP server.

    All of these tests are run with a server running on another thread serving
    a MemoryTransport, and a connection to it already open.

    the server is obtained by calling self.setUpServer(readonly=False).
    """

    def setUpServer(self, readonly=False):
        """Setup the server.

        :param readonly: Create a readonly server.
        """
        self.backing_transport = memory.MemoryTransport()
        if readonly:
            self.real_backing_transport = self.backing_transport
            self.backing_transport = get_transport("readonly+" + self.backing_transport.abspath('.'))
        self.server = server.SmartTCPServer(self.backing_transport)
        self.server.start_background_thread()
        self.transport = remote.RemoteTCPTransport(self.server.get_url())
        self.addCleanup(self.tearDownServer)

    def tearDownServer(self):
        if getattr(self, 'transport', None):
            self.transport.disconnect()
            del self.transport
        if getattr(self, 'server', None):
            self.server.stop_background_thread()
            del self.server


class TestServerSocketUsage(SmartTCPTests):

    def test_server_setup_teardown(self):
        """It should be safe to teardown the server with no requests."""
        self.setUpServer()
        server = self.server
        transport = remote.RemoteTCPTransport(self.server.get_url())
        self.tearDownServer()
        self.assertRaises(errors.ConnectionError, transport.has, '.')

    def test_server_closes_listening_sock_on_shutdown_after_request(self):
        """The server should close its listening socket when it's stopped."""
        self.setUpServer()
        server = self.server
        self.transport.has('.')
        self.tearDownServer()
        # if the listening socket has closed, we should get a BADFD error
        # when connecting, rather than a hang.
        transport = remote.RemoteTCPTransport(server.get_url())
        self.assertRaises(errors.ConnectionError, transport.has, '.')


class WritableEndToEndTests(SmartTCPTests):
    """Client to server tests that require a writable transport."""

    def setUp(self):
        super(WritableEndToEndTests, self).setUp()
        self.setUpServer()

    def test_start_tcp_server(self):
        url = self.server.get_url()
        self.assertContainsRe(url, r'^bzr://127\.0\.0\.1:[0-9]{2,}/')

    def test_smart_transport_has(self):
        """Checking for file existence over smart."""
        self._captureVar('BZR_NO_SMART_VFS', None)
        self.backing_transport.put_bytes("foo", "contents of foo\n")
        self.assertTrue(self.transport.has("foo"))
        self.assertFalse(self.transport.has("non-foo"))

    def test_smart_transport_get(self):
        """Read back a file over smart."""
        self._captureVar('BZR_NO_SMART_VFS', None)
        self.backing_transport.put_bytes("foo", "contents\nof\nfoo\n")
        fp = self.transport.get("foo")
        self.assertEqual('contents\nof\nfoo\n', fp.read())

    def test_get_error_enoent(self):
        """Error reported from server getting nonexistent file."""
        # The path in a raised NoSuchFile exception should be the precise path
        # asked for by the client. This gives meaningful and unsurprising errors
        # for users.
        self._captureVar('BZR_NO_SMART_VFS', None)
        try:
            self.transport.get('not%20a%20file')
        except errors.NoSuchFile, e:
            self.assertEqual('not%20a%20file', e.path)
        else:
            self.fail("get did not raise expected error")

    def test_simple_clone_conn(self):
        """Test that cloning reuses the same connection."""
        # we create a real connection not a loopback one, but it will use the
        # same server and pipes
        conn2 = self.transport.clone('.')
        self.assertIs(self.transport._medium, conn2._medium)

    def test__remote_path(self):
        self.assertEquals('/foo/bar',
                          self.transport._remote_path('foo/bar'))

    def test_clone_changes_base(self):
        """Cloning transport produces one with a new base location"""
        conn2 = self.transport.clone('subdir')
        self.assertEquals(self.transport.base + 'subdir/',
                          conn2.base)

    def test_open_dir(self):
        """Test changing directory"""
        self._captureVar('BZR_NO_SMART_VFS', None)
        transport = self.transport
        self.backing_transport.mkdir('toffee')
        self.backing_transport.mkdir('toffee/apple')
        self.assertEquals('/toffee', transport._remote_path('toffee'))
        toffee_trans = transport.clone('toffee')
        # Check that each transport has only the contents of its directory
        # directly visible. If state was being held in the wrong object, it's
        # conceivable that cloning a transport would alter the state of the
        # cloned-from transport.
        self.assertTrue(transport.has('toffee'))
        self.assertFalse(toffee_trans.has('toffee'))
        self.assertFalse(transport.has('apple'))
        self.assertTrue(toffee_trans.has('apple'))

    def test_open_bzrdir(self):
        """Open an existing bzrdir over smart transport"""
        transport = self.transport
        t = self.backing_transport
        bzrdir.BzrDirFormat.get_default_format().initialize_on_transport(t)
        result_dir = bzrdir.BzrDir.open_containing_from_transport(transport)


class ReadOnlyEndToEndTests(SmartTCPTests):
    """Tests from the client to the server using a readonly backing transport."""

    def test_mkdir_error_readonly(self):
        """TransportNotPossible should be preserved from the backing transport."""
        self._captureVar('BZR_NO_SMART_VFS', None)
        self.setUpServer(readonly=True)
        self.assertRaises(errors.TransportNotPossible, self.transport.mkdir,
            'foo')


class TestServerHooks(SmartTCPTests):

    def capture_server_call(self, backing_url, public_url):
        """Record a server_started|stopped hook firing."""
        self.hook_calls.append((backing_url, public_url))

    def test_server_started_hook(self):
        """The server_started hook fires when the server is started."""
        self.hook_calls = []
        server.SmartTCPServer.hooks.install_hook('server_started',
            self.capture_server_call)
        self.setUpServer()
        # at this point, the server will be starting a thread up.
        # there is no indicator at the moment, so bodge it by doing a request.
        self.transport.has('.')
        self.assertEqual([(self.backing_transport.base, self.transport.base)],
            self.hook_calls)

    def test_server_stopped_hook_simple(self):
        """The server_stopped hook fires when the server is stopped."""
        self.hook_calls = []
        server.SmartTCPServer.hooks.install_hook('server_stopped',
            self.capture_server_call)
        self.setUpServer()
        result = [(self.backing_transport.base, self.transport.base)]
        # check the stopping message isn't emitted up front.
        self.assertEqual([], self.hook_calls)
        # nor after a single message
        self.transport.has('.')
        self.assertEqual([], self.hook_calls)
        # clean up the server
        self.tearDownServer()
        # now it should have fired.
        self.assertEqual(result, self.hook_calls)

# TODO: test that when the server suffers an exception that it calls the
# server-stopped hook.


class SmartServerCommandTests(tests.TestCaseWithTransport):
    """Tests that call directly into the command objects, bypassing the network
    and the request dispatching.

    Note: these tests are rudimentary versions of the command object tests in
    test_remote.py.
    """
        
    def test_hello(self):
        cmd = request.HelloRequest(None)
        response = cmd.execute()
        self.assertEqual(('ok', '2'), response.args)
        self.assertEqual(None, response.body)
        
    def test_get_bundle(self):
        from bzrlib.bundle import serializer
        wt = self.make_branch_and_tree('.')
        self.build_tree_contents([('hello', 'hello world')])
        wt.add('hello')
        rev_id = wt.commit('add hello')
        
        cmd = request.GetBundleRequest(self.get_transport())
        response = cmd.execute('.', rev_id)
        bundle = serializer.read_bundle(StringIO(response.body))
        self.assertEqual((), response.args)


class SmartServerRequestHandlerTests(tests.TestCaseWithTransport):
    """Test that call directly into the handler logic, bypassing the network."""

    def setUp(self):
        super(SmartServerRequestHandlerTests, self).setUp()
        self._captureVar('BZR_NO_SMART_VFS', None)

    def build_handler(self, transport):
        """Returns a handler for the commands in protocol version one."""
        return request.SmartServerRequestHandler(transport,
                                                 request.request_handlers)

    def test_construct_request_handler(self):
        """Constructing a request handler should be easy and set defaults."""
        handler = request.SmartServerRequestHandler(None, None)
        self.assertFalse(handler.finished_reading)

    def test_hello(self):
        handler = self.build_handler(None)
        handler.dispatch_command('hello', ())
        self.assertEqual(('ok', '2'), handler.response.args)
        self.assertEqual(None, handler.response.body)
        
    def test_disable_vfs_handler_classes_via_environment(self):
        # VFS handler classes will raise an error from "execute" if
        # BZR_NO_SMART_VFS is set.
        handler = vfs.HasRequest(None)
        # set environment variable after construction to make sure it's
        # examined.
        # Note that we can safely clobber BZR_NO_SMART_VFS here, because setUp
        # has called _captureVar, so it will be restored to the right state
        # afterwards.
        os.environ['BZR_NO_SMART_VFS'] = ''
        self.assertRaises(errors.DisabledMethod, handler.execute)

    def test_readonly_exception_becomes_transport_not_possible(self):
        """The response for a read-only error is ('ReadOnlyError')."""
        handler = self.build_handler(self.get_readonly_transport())
        # send a mkdir for foo, with no explicit mode - should fail.
        handler.dispatch_command('mkdir', ('foo', ''))
        # and the failure should be an explicit ReadOnlyError
        self.assertEqual(("ReadOnlyError", ), handler.response.args)
        # XXX: TODO: test that other TransportNotPossible errors are
        # presented as TransportNotPossible - not possible to do that
        # until I figure out how to trigger that relatively cleanly via
        # the api. RBC 20060918

    def test_hello_has_finished_body_on_dispatch(self):
        """The 'hello' command should set finished_reading."""
        handler = self.build_handler(None)
        handler.dispatch_command('hello', ())
        self.assertTrue(handler.finished_reading)
        self.assertNotEqual(None, handler.response)

    def test_put_bytes_non_atomic(self):
        """'put_...' should set finished_reading after reading the bytes."""
        handler = self.build_handler(self.get_transport())
        handler.dispatch_command('put_non_atomic', ('a-file', '', 'F', ''))
        self.assertFalse(handler.finished_reading)
        handler.accept_body('1234')
        self.assertFalse(handler.finished_reading)
        handler.accept_body('5678')
        handler.end_of_body()
        self.assertTrue(handler.finished_reading)
        self.assertEqual(('ok', ), handler.response.args)
        self.assertEqual(None, handler.response.body)
        
    def test_readv_accept_body(self):
        """'readv' should set finished_reading after reading offsets."""
        self.build_tree(['a-file'])
        handler = self.build_handler(self.get_readonly_transport())
        handler.dispatch_command('readv', ('a-file', ))
        self.assertFalse(handler.finished_reading)
        handler.accept_body('2,')
        self.assertFalse(handler.finished_reading)
        handler.accept_body('3')
        handler.end_of_body()
        self.assertTrue(handler.finished_reading)
        self.assertEqual(('readv', ), handler.response.args)
        # co - nte - nt of a-file is the file contents we are extracting from.
        self.assertEqual('nte', handler.response.body)

    def test_readv_short_read_response_contents(self):
        """'readv' when a short read occurs sets the response appropriately."""
        self.build_tree(['a-file'])
        handler = self.build_handler(self.get_readonly_transport())
        handler.dispatch_command('readv', ('a-file', ))
        # read beyond the end of the file.
        handler.accept_body('100,1')
        handler.end_of_body()
        self.assertTrue(handler.finished_reading)
        self.assertEqual(('ShortReadvError', 'a-file', '100', '1', '0'),
            handler.response.args)
        self.assertEqual(None, handler.response.body)


class RemoteTransportRegistration(tests.TestCase):

    def test_registration(self):
        t = get_transport('bzr+ssh://example.com/path')
        self.assertIsInstance(t, remote.RemoteSSHTransport)
        self.assertEqual('example.com', t._host)


class TestRemoteTransport(tests.TestCase):
        
    def test_use_connection_factory(self):
        # We want to be able to pass a client as a parameter to RemoteTransport.
        input = StringIO("ok\n3\nbardone\n")
        output = StringIO()
        client_medium = medium.SmartSimplePipesClientMedium(input, output)
        transport = remote.RemoteTransport(
            'bzr://localhost/', medium=client_medium)

        # We want to make sure the client is used when the first remote
        # method is called.  No data should have been sent, or read.
        self.assertEqual(0, input.tell())
        self.assertEqual('', output.getvalue())

        # Now call a method that should result in a single request : as the
        # transport makes its own protocol instances, we check on the wire.
        # XXX: TODO: give the transport a protocol factory, which can make
        # an instrumented protocol for us.
        self.assertEqual('bar', transport.get_bytes('foo'))
        # only the needed data should have been sent/received.
        self.assertEqual(13, input.tell())
        self.assertEqual('get\x01/foo\n', output.getvalue())

    def test__translate_error_readonly(self):
        """Sending a ReadOnlyError to _translate_error raises TransportNotPossible."""
        client_medium = medium.SmartClientMedium()
        transport = remote.RemoteTransport(
            'bzr://localhost/', medium=client_medium)
        self.assertRaises(errors.TransportNotPossible,
            transport._translate_error, ("ReadOnlyError", ))


class InstrumentedServerProtocol(medium.SmartServerStreamMedium):
    """A smart server which is backed by memory and saves its write requests."""

    def __init__(self, write_output_list):
        medium.SmartServerStreamMedium.__init__(self, memory.MemoryTransport())
        self._write_output_list = write_output_list


class TestSmartProtocol(tests.TestCase):
    """Base class for smart protocol tests.

    Each test case gets a smart_server and smart_client created during setUp().

    It is planned that the client can be called with self.call_client() giving
    it an expected server response, which will be fed into it when it tries to
    read. Likewise, self.call_server will call a servers method with a canned
    serialised client request. Output done by the client or server for these
    calls will be captured to self.to_server and self.to_client. Each element
    in the list is a write call from the client or server respectively.

    Subclasses can override client_protocol_class and server_protocol_class.
    """

    client_protocol_class = None
    server_protocol_class = None

    def setUp(self):
        super(TestSmartProtocol, self).setUp()
        # XXX: self.server_to_client doesn't seem to be used.  If so,
        # InstrumentedServerProtocol is redundant too.
        self.server_to_client = []
        self.to_server = StringIO()
        self.to_client = StringIO()
        self.client_medium = medium.SmartSimplePipesClientMedium(self.to_client,
            self.to_server)
        self.client_protocol = self.client_protocol_class(self.client_medium)
        self.smart_server = InstrumentedServerProtocol(self.server_to_client)
        self.smart_server_request = request.SmartServerRequestHandler(
            None, request.request_handlers)

    def assertOffsetSerialisation(self, expected_offsets, expected_serialised,
        client):
        """Check that smart (de)serialises offsets as expected.
        
        We check both serialisation and deserialisation at the same time
        to ensure that the round tripping cannot skew: both directions should
        be as expected.
        
        :param expected_offsets: a readv offset list.
        :param expected_seralised: an expected serial form of the offsets.
        """
        # XXX: '_deserialise_offsets' should be a method of the
        # SmartServerRequestProtocol in future.
        readv_cmd = vfs.ReadvRequest(None)
        offsets = readv_cmd._deserialise_offsets(expected_serialised)
        self.assertEqual(expected_offsets, offsets)
        serialised = client._serialise_offsets(offsets)
        self.assertEqual(expected_serialised, serialised)

    def build_protocol_waiting_for_body(self):
        out_stream = StringIO()
        smart_protocol = self.server_protocol_class(None, out_stream.write)
        smart_protocol.has_dispatched = True
        smart_protocol.request = self.smart_server_request
        class FakeCommand(object):
            def do_body(cmd, body_bytes):
                self.end_received = True
                self.assertEqual('abcdefg', body_bytes)
                return request.SmartServerResponse(('ok', ))
        smart_protocol.request._command = FakeCommand()
        # Call accept_bytes to make sure that internal state like _body_decoder
        # is initialised.  This test should probably be given a clearer
        # interface to work with that will not cause this inconsistency.
        #   -- Andrew Bennetts, 2006-09-28
        smart_protocol.accept_bytes('')
        return smart_protocol

    def assertServerToClientEncoding(self, expected_bytes, expected_tuple,
            input_tuples):
        """Assert that each input_tuple serialises as expected_bytes, and the
        bytes deserialise as expected_tuple.
        """
        # check the encoding of the server for all input_tuples matches
        # expected bytes
        for input_tuple in input_tuples:
            server_output = StringIO()
            server_protocol = self.server_protocol_class(
                None, server_output.write)
            server_protocol._send_response(input_tuple)
            self.assertEqual(expected_bytes, server_output.getvalue())
        # check the decoding of the client smart_protocol from expected_bytes:
        input = StringIO(expected_bytes)
        output = StringIO()
        client_medium = medium.SmartSimplePipesClientMedium(input, output)
        request = client_medium.get_request()
        smart_protocol = self.client_protocol_class(request)
        smart_protocol.call('foo')
        self.assertEqual(expected_tuple, smart_protocol.read_response_tuple())


class TestSmartProtocolOne(TestSmartProtocol):
    """Tests for the smart protocol version one."""

    client_protocol_class = protocol.SmartClientRequestProtocolOne
    server_protocol_class = protocol.SmartServerRequestProtocolOne

    def test_construct_version_one_server_protocol(self):
        smart_protocol = protocol.SmartServerRequestProtocolOne(None, None)
        self.assertEqual('', smart_protocol.excess_buffer)
        self.assertEqual('', smart_protocol.in_buffer)
        self.assertFalse(smart_protocol.has_dispatched)
        self.assertEqual(1, smart_protocol.next_read_size())

    def test_construct_version_one_client_protocol(self):
        # we can construct a client protocol from a client medium request
        output = StringIO()
        client_medium = medium.SmartSimplePipesClientMedium(None, output)
        request = client_medium.get_request()
        client_protocol = protocol.SmartClientRequestProtocolOne(request)

    def test_server_offset_serialisation(self):
        """The Smart protocol serialises offsets as a comma and \n string.

        We check a number of boundary cases are as expected: empty, one offset,
        one with the order of reads not increasing (an out of order read), and
        one that should coalesce.
        """
        self.assertOffsetSerialisation([], '', self.client_protocol)
        self.assertOffsetSerialisation([(1,2)], '1,2', self.client_protocol)
        self.assertOffsetSerialisation([(10,40), (0,5)], '10,40\n0,5',
            self.client_protocol)
        self.assertOffsetSerialisation([(1,2), (3,4), (100, 200)],
            '1,2\n3,4\n100,200', self.client_protocol)

    def test_accept_bytes_of_bad_request_to_protocol(self):
        out_stream = StringIO()
        smart_protocol = protocol.SmartServerRequestProtocolOne(
            None, out_stream.write)
        smart_protocol.accept_bytes('abc')
        self.assertEqual('abc', smart_protocol.in_buffer)
        smart_protocol.accept_bytes('\n')
        self.assertEqual(
            "error\x01Generic bzr smart protocol error: bad request 'abc'\n",
            out_stream.getvalue())
        self.assertTrue(smart_protocol.has_dispatched)
        self.assertEqual(0, smart_protocol.next_read_size())

    def test_accept_body_bytes_to_protocol(self):
        protocol = self.build_protocol_waiting_for_body()
        self.assertEqual(6, protocol.next_read_size())
        protocol.accept_bytes('7\nabc')
        self.assertEqual(9, protocol.next_read_size())
        protocol.accept_bytes('defgd')
        protocol.accept_bytes('one\n')
        self.assertEqual(0, protocol.next_read_size())
        self.assertTrue(self.end_received)

    def test_accept_request_and_body_all_at_once(self):
        self._captureVar('BZR_NO_SMART_VFS', None)
        mem_transport = memory.MemoryTransport()
        mem_transport.put_bytes('foo', 'abcdefghij')
        out_stream = StringIO()
        smart_protocol = protocol.SmartServerRequestProtocolOne(mem_transport,
                out_stream.write)
        smart_protocol.accept_bytes('readv\x01foo\n3\n3,3done\n')
        self.assertEqual(0, smart_protocol.next_read_size())
        self.assertEqual('readv\n3\ndefdone\n', out_stream.getvalue())
        self.assertEqual('', smart_protocol.excess_buffer)
        self.assertEqual('', smart_protocol.in_buffer)

    def test_accept_excess_bytes_are_preserved(self):
        out_stream = StringIO()
        smart_protocol = protocol.SmartServerRequestProtocolOne(
            None, out_stream.write)
        smart_protocol.accept_bytes('hello\nhello\n')
        self.assertEqual("ok\x012\n", out_stream.getvalue())
        self.assertEqual("hello\n", smart_protocol.excess_buffer)
        self.assertEqual("", smart_protocol.in_buffer)

    def test_accept_excess_bytes_after_body(self):
        protocol = self.build_protocol_waiting_for_body()
        protocol.accept_bytes('7\nabcdefgdone\nX')
        self.assertTrue(self.end_received)
        self.assertEqual("X", protocol.excess_buffer)
        self.assertEqual("", protocol.in_buffer)
        protocol.accept_bytes('Y')
        self.assertEqual("XY", protocol.excess_buffer)
        self.assertEqual("", protocol.in_buffer)

    def test_accept_excess_bytes_after_dispatch(self):
        out_stream = StringIO()
        smart_protocol = protocol.SmartServerRequestProtocolOne(
            None, out_stream.write)
        smart_protocol.accept_bytes('hello\n')
        self.assertEqual("ok\x012\n", out_stream.getvalue())
        smart_protocol.accept_bytes('hel')
        self.assertEqual("hel", smart_protocol.excess_buffer)
        smart_protocol.accept_bytes('lo\n')
        self.assertEqual("hello\n", smart_protocol.excess_buffer)
        self.assertEqual("", smart_protocol.in_buffer)

    def test__send_response_sets_finished_reading(self):
        smart_protocol = protocol.SmartServerRequestProtocolOne(
            None, lambda x: None)
        self.assertEqual(1, smart_protocol.next_read_size())
        smart_protocol._send_response(('x',))
        self.assertEqual(0, smart_protocol.next_read_size())

    def test_query_version(self):
        """query_version on a SmartClientProtocolOne should return a number.
        
        The protocol provides the query_version because the domain level clients
        may all need to be able to probe for capabilities.
        """
        # What we really want to test here is that SmartClientProtocolOne calls
        # accept_bytes(tuple_based_encoding_of_hello) and reads and parses the
        # response of tuple-encoded (ok, 1).  Also, seperately we should test
        # the error if the response is a non-understood version.
        input = StringIO('ok\x012\n')
        output = StringIO()
        client_medium = medium.SmartSimplePipesClientMedium(input, output)
        request = client_medium.get_request()
        smart_protocol = protocol.SmartClientRequestProtocolOne(request)
        self.assertEqual(2, smart_protocol.query_version())

    def test_client_call_empty_response(self):
        # protocol.call() can get back an empty tuple as a response. This occurs
        # when the parsed line is an empty line, and results in a tuple with
        # one element - an empty string.
        self.assertServerToClientEncoding('\n', ('', ), [(), ('', )])

    def test_client_call_three_element_response(self):
        # protocol.call() can get back tuples of other lengths. A three element
        # tuple should be unpacked as three strings.
        self.assertServerToClientEncoding('a\x01b\x0134\n', ('a', 'b', '34'),
            [('a', 'b', '34')])

    def test_client_call_with_body_bytes_uploads(self):
        # protocol.call_with_body_bytes should length-prefix the bytes onto the
        # wire.
        expected_bytes = "foo\n7\nabcdefgdone\n"
        input = StringIO("\n")
        output = StringIO()
        client_medium = medium.SmartSimplePipesClientMedium(input, output)
        request = client_medium.get_request()
        smart_protocol = protocol.SmartClientRequestProtocolOne(request)
        smart_protocol.call_with_body_bytes(('foo', ), "abcdefg")
        self.assertEqual(expected_bytes, output.getvalue())

    def test_client_call_with_body_readv_array(self):
        # protocol.call_with_upload should encode the readv array and then
        # length-prefix the bytes onto the wire.
        expected_bytes = "foo\n7\n1,2\n5,6done\n"
        input = StringIO("\n")
        output = StringIO()
        client_medium = medium.SmartSimplePipesClientMedium(input, output)
        request = client_medium.get_request()
        smart_protocol = protocol.SmartClientRequestProtocolOne(request)
        smart_protocol.call_with_body_readv_array(('foo', ), [(1,2),(5,6)])
        self.assertEqual(expected_bytes, output.getvalue())

    def test_client_read_body_bytes_all(self):
        # read_body_bytes should decode the body bytes from the wire into
        # a response.
        expected_bytes = "1234567"
        server_bytes = "ok\n7\n1234567done\n"
        input = StringIO(server_bytes)
        output = StringIO()
        client_medium = medium.SmartSimplePipesClientMedium(input, output)
        request = client_medium.get_request()
        smart_protocol = protocol.SmartClientRequestProtocolOne(request)
        smart_protocol.call('foo')
        smart_protocol.read_response_tuple(True)
        self.assertEqual(expected_bytes, smart_protocol.read_body_bytes())

    def test_client_read_body_bytes_incremental(self):
        # test reading a few bytes at a time from the body
        # XXX: possibly we should test dribbling the bytes into the stringio
        # to make the state machine work harder: however, as we use the
        # LengthPrefixedBodyDecoder that is already well tested - we can skip
        # that.
        expected_bytes = "1234567"
        server_bytes = "ok\n7\n1234567done\n"
        input = StringIO(server_bytes)
        output = StringIO()
        client_medium = medium.SmartSimplePipesClientMedium(input, output)
        request = client_medium.get_request()
        smart_protocol = protocol.SmartClientRequestProtocolOne(request)
        smart_protocol.call('foo')
        smart_protocol.read_response_tuple(True)
        self.assertEqual(expected_bytes[0:2], smart_protocol.read_body_bytes(2))
        self.assertEqual(expected_bytes[2:4], smart_protocol.read_body_bytes(2))
        self.assertEqual(expected_bytes[4:6], smart_protocol.read_body_bytes(2))
        self.assertEqual(expected_bytes[6], smart_protocol.read_body_bytes())

    def test_client_cancel_read_body_does_not_eat_body_bytes(self):
        # cancelling the expected body needs to finish the request, but not
        # read any more bytes.
        expected_bytes = "1234567"
        server_bytes = "ok\n7\n1234567done\n"
        input = StringIO(server_bytes)
        output = StringIO()
        client_medium = medium.SmartSimplePipesClientMedium(input, output)
        request = client_medium.get_request()
        smart_protocol = protocol.SmartClientRequestProtocolOne(request)
        smart_protocol.call('foo')
        smart_protocol.read_response_tuple(True)
        smart_protocol.cancel_read_body()
        self.assertEqual(3, input.tell())
        self.assertRaises(
            errors.ReadingCompleted, smart_protocol.read_body_bytes)


class TestSmartProtocolTwo(TestSmartProtocol):
    """Tests for the smart protocol version two.

    This test case is mostly the same as TestSmartProtocolOne.
    """

    client_protocol_class = protocol.SmartClientRequestProtocolTwo
    server_protocol_class = protocol.SmartServerRequestProtocolTwo

    def test_construct_version_two_server_protocol(self):
        smart_protocol = protocol.SmartServerRequestProtocolTwo(None, None)
        self.assertEqual('', smart_protocol.excess_buffer)
        self.assertEqual('', smart_protocol.in_buffer)
        self.assertFalse(smart_protocol.has_dispatched)
        self.assertEqual(1, smart_protocol.next_read_size())

    def test_construct_version_two_client_protocol(self):
        # we can construct a client protocol from a client medium request
        output = StringIO()
        client_medium = medium.SmartSimplePipesClientMedium(None, output)
        request = client_medium.get_request()
        client_protocol = protocol.SmartClientRequestProtocolTwo(request)

    def test_server_offset_serialisation(self):
        """The Smart protocol serialises offsets as a comma and \n string.

        We check a number of boundary cases are as expected: empty, one offset,
        one with the order of reads not increasing (an out of order read), and
        one that should coalesce.
        """
        self.assertOffsetSerialisation([], '', self.client_protocol)
        self.assertOffsetSerialisation([(1,2)], '1,2', self.client_protocol)
        self.assertOffsetSerialisation([(10,40), (0,5)], '10,40\n0,5',
            self.client_protocol)
        self.assertOffsetSerialisation([(1,2), (3,4), (100, 200)],
            '1,2\n3,4\n100,200', self.client_protocol)

    def test_accept_bytes_of_bad_request_to_protocol(self):
        out_stream = StringIO()
        smart_protocol = protocol.SmartServerRequestProtocolTwo(
            None, out_stream.write)
        smart_protocol.accept_bytes('abc')
        self.assertEqual('abc', smart_protocol.in_buffer)
        smart_protocol.accept_bytes('\n')
        self.assertEqual(
            protocol.RESPONSE_VERSION_TWO +
            "error\x01Generic bzr smart protocol error: bad request 'abc'\n",
            out_stream.getvalue())
        self.assertTrue(smart_protocol.has_dispatched)
        self.assertEqual(0, smart_protocol.next_read_size())

    def test_accept_body_bytes_to_protocol(self):
        protocol = self.build_protocol_waiting_for_body()
        self.assertEqual(6, protocol.next_read_size())
        protocol.accept_bytes('7\nabc')
        self.assertEqual(9, protocol.next_read_size())
        protocol.accept_bytes('defgd')
        protocol.accept_bytes('one\n')
        self.assertEqual(0, protocol.next_read_size())
        self.assertTrue(self.end_received)

    def test_accept_request_and_body_all_at_once(self):
        self._captureVar('BZR_NO_SMART_VFS', None)
        mem_transport = memory.MemoryTransport()
        mem_transport.put_bytes('foo', 'abcdefghij')
        out_stream = StringIO()
        smart_protocol = protocol.SmartServerRequestProtocolTwo(mem_transport,
                out_stream.write)
        smart_protocol.accept_bytes('readv\x01foo\n3\n3,3done\n')
        self.assertEqual(0, smart_protocol.next_read_size())
        self.assertEqual(protocol.RESPONSE_VERSION_TWO + 'readv\n3\ndefdone\n',
                         out_stream.getvalue())
        self.assertEqual('', smart_protocol.excess_buffer)
        self.assertEqual('', smart_protocol.in_buffer)

    def test_accept_excess_bytes_are_preserved(self):
        out_stream = StringIO()
        smart_protocol = protocol.SmartServerRequestProtocolTwo(
            None, out_stream.write)
        smart_protocol.accept_bytes('hello\nhello\n')
        self.assertEqual(protocol.RESPONSE_VERSION_TWO + "ok\x012\n",
                         out_stream.getvalue())
        self.assertEqual("hello\n", smart_protocol.excess_buffer)
        self.assertEqual("", smart_protocol.in_buffer)

    def test_accept_excess_bytes_after_body(self):
        # The excess bytes look like the start of another request.
        server_protocol = self.build_protocol_waiting_for_body()
        server_protocol.accept_bytes(
            '7\nabcdefgdone\n' + protocol.RESPONSE_VERSION_TWO)
        self.assertTrue(self.end_received)
        self.assertEqual(protocol.RESPONSE_VERSION_TWO,
                         server_protocol.excess_buffer)
        self.assertEqual("", server_protocol.in_buffer)
        server_protocol.accept_bytes('Y')
        self.assertEqual(protocol.RESPONSE_VERSION_TWO + "Y",
                         server_protocol.excess_buffer)
        self.assertEqual("", server_protocol.in_buffer)

    def test_accept_excess_bytes_after_dispatch(self):
        out_stream = StringIO()
        smart_protocol = protocol.SmartServerRequestProtocolTwo(
            None, out_stream.write)
        smart_protocol.accept_bytes('hello\n')
        self.assertEqual(protocol.RESPONSE_VERSION_TWO + "ok\x012\n",
                         out_stream.getvalue())
        smart_protocol.accept_bytes(protocol.REQUEST_VERSION_TWO + 'hel')
        self.assertEqual(protocol.REQUEST_VERSION_TWO + "hel",
                         smart_protocol.excess_buffer)
        smart_protocol.accept_bytes('lo\n')
        self.assertEqual(protocol.REQUEST_VERSION_TWO + "hello\n",
                         smart_protocol.excess_buffer)
        self.assertEqual("", smart_protocol.in_buffer)

    def test__send_response_sets_finished_reading(self):
        smart_protocol = protocol.SmartServerRequestProtocolTwo(
            None, lambda x: None)
        self.assertEqual(1, smart_protocol.next_read_size())
        smart_protocol._send_response(('x',))
        self.assertEqual(0, smart_protocol.next_read_size())

    def test_query_version(self):
        """query_version on a SmartClientProtocolTwo should return a number.
        
        The protocol provides the query_version because the domain level clients
        may all need to be able to probe for capabilities.
        """
        # What we really want to test here is that SmartClientProtocolTwo calls
        # accept_bytes(tuple_based_encoding_of_hello) and reads and parses the
        # response of tuple-encoded (ok, 1).  Also, seperately we should test
        # the error if the response is a non-understood version.
        input = StringIO(protocol.RESPONSE_VERSION_TWO + 'ok\x012\n')
        output = StringIO()
        client_medium = medium.SmartSimplePipesClientMedium(input, output)
        request = client_medium.get_request()
        smart_protocol = protocol.SmartClientRequestProtocolTwo(request)
        self.assertEqual(2, smart_protocol.query_version())

    def test_client_call_empty_response(self):
        # protocol.call() can get back an empty tuple as a response. This occurs
        # when the parsed line is an empty line, and results in a tuple with
        # one element - an empty string.
        self.assertServerToClientEncoding(
            protocol.RESPONSE_VERSION_TWO + '\n', ('', ), [(), ('', )])

    def test_client_call_three_element_response(self):
        # protocol.call() can get back tuples of other lengths. A three element
        # tuple should be unpacked as three strings.
        self.assertServerToClientEncoding(
            protocol.RESPONSE_VERSION_TWO + 'a\x01b\x0134\n', ('a', 'b', '34'),
            [('a', 'b', '34')])

    def test_client_call_with_body_bytes_uploads(self):
        # protocol.call_with_body_bytes should length-prefix the bytes onto the
        # wire.
        expected_bytes = protocol.REQUEST_VERSION_TWO + "foo\n7\nabcdefgdone\n"
        input = StringIO("\n")
        output = StringIO()
        client_medium = medium.SmartSimplePipesClientMedium(input, output)
        request = client_medium.get_request()
        smart_protocol = protocol.SmartClientRequestProtocolTwo(request)
        smart_protocol.call_with_body_bytes(('foo', ), "abcdefg")
        self.assertEqual(expected_bytes, output.getvalue())

    def test_client_call_with_body_readv_array(self):
        # protocol.call_with_upload should encode the readv array and then
        # length-prefix the bytes onto the wire.
        expected_bytes = protocol.REQUEST_VERSION_TWO+"foo\n7\n1,2\n5,6done\n"
        input = StringIO("\n")
        output = StringIO()
        client_medium = medium.SmartSimplePipesClientMedium(input, output)
        request = client_medium.get_request()
        smart_protocol = protocol.SmartClientRequestProtocolTwo(request)
        smart_protocol.call_with_body_readv_array(('foo', ), [(1,2),(5,6)])
        self.assertEqual(expected_bytes, output.getvalue())

    def test_client_read_body_bytes_all(self):
        # read_body_bytes should decode the body bytes from the wire into
        # a response.
        expected_bytes = "1234567"
        server_bytes = protocol.RESPONSE_VERSION_TWO + "ok\n7\n1234567done\n"
        input = StringIO(server_bytes)
        output = StringIO()
        client_medium = medium.SmartSimplePipesClientMedium(input, output)
        request = client_medium.get_request()
        smart_protocol = protocol.SmartClientRequestProtocolTwo(request)
        smart_protocol.call('foo')
        smart_protocol.read_response_tuple(True)
        self.assertEqual(expected_bytes, smart_protocol.read_body_bytes())

    def test_client_read_body_bytes_incremental(self):
        # test reading a few bytes at a time from the body
        # XXX: possibly we should test dribbling the bytes into the stringio
        # to make the state machine work harder: however, as we use the
        # LengthPrefixedBodyDecoder that is already well tested - we can skip
        # that.
        expected_bytes = "1234567"
        server_bytes = protocol.RESPONSE_VERSION_TWO + "ok\n7\n1234567done\n"
        input = StringIO(server_bytes)
        output = StringIO()
        client_medium = medium.SmartSimplePipesClientMedium(input, output)
        request = client_medium.get_request()
        smart_protocol = protocol.SmartClientRequestProtocolTwo(request)
        smart_protocol.call('foo')
        smart_protocol.read_response_tuple(True)
        self.assertEqual(expected_bytes[0:2], smart_protocol.read_body_bytes(2))
        self.assertEqual(expected_bytes[2:4], smart_protocol.read_body_bytes(2))
        self.assertEqual(expected_bytes[4:6], smart_protocol.read_body_bytes(2))
        self.assertEqual(expected_bytes[6], smart_protocol.read_body_bytes())

    def test_client_cancel_read_body_does_not_eat_body_bytes(self):
        # cancelling the expected body needs to finish the request, but not
        # read any more bytes.
        expected_bytes = "1234567"
        server_bytes = protocol.RESPONSE_VERSION_TWO + "ok\n7\n1234567done\n"
        input = StringIO(server_bytes)
        output = StringIO()
        client_medium = medium.SmartSimplePipesClientMedium(input, output)
        request = client_medium.get_request()
        smart_protocol = protocol.SmartClientRequestProtocolTwo(request)
        smart_protocol.call('foo')
        smart_protocol.read_response_tuple(True)
        smart_protocol.cancel_read_body()
        self.assertEqual(len(protocol.RESPONSE_VERSION_TWO + 'ok\n'),
                         input.tell())
        self.assertRaises(
            errors.ReadingCompleted, smart_protocol.read_body_bytes)


class TestSmartClientUnicode(tests.TestCase):
    """_SmartClient tests for unicode arguments.

    Unicode arguments to call_with_body_bytes are not correct (remote method
    names, arguments, and bodies must all be expressed as byte strings), but
    _SmartClient should gracefully reject them, rather than getting into a
    broken state that prevents future correct calls from working.  That is, it
    should be possible to issue more requests on the medium afterwards, rather
    than allowing one bad call to call_with_body_bytes to cause later calls to
    mysteriously fail with TooManyConcurrentRequests.
    """

    def assertCallDoesNotBreakMedium(self, method, args, body):
        """Call a medium with the given method, args and body, then assert that
        the medium is left in a sane state, i.e. is capable of allowing further
        requests.
        """
        input = StringIO("\n")
        output = StringIO()
        client_medium = medium.SmartSimplePipesClientMedium(input, output)
        smart_client = client._SmartClient(client_medium)
        self.assertRaises(TypeError,
            smart_client.call_with_body_bytes, method, args, body)
        self.assertEqual("", output.getvalue())
        self.assertEqual(None, client_medium._current_request)

    def test_call_with_body_bytes_unicode_method(self):
        self.assertCallDoesNotBreakMedium(u'method', ('args',), 'body')

    def test_call_with_body_bytes_unicode_args(self):
        self.assertCallDoesNotBreakMedium('method', (u'args',), 'body')
        self.assertCallDoesNotBreakMedium('method', ('arg1', u'arg2'), 'body')

    def test_call_with_body_bytes_unicode_body(self):
        self.assertCallDoesNotBreakMedium('method', ('args',), u'body')


class LengthPrefixedBodyDecoder(tests.TestCase):

    # XXX: TODO: make accept_reading_trailer invoke translate_response or 
    # something similar to the ProtocolBase method.

    def test_construct(self):
        decoder = protocol.LengthPrefixedBodyDecoder()
        self.assertFalse(decoder.finished_reading)
        self.assertEqual(6, decoder.next_read_size())
        self.assertEqual('', decoder.read_pending_data())
        self.assertEqual('', decoder.unused_data)

    def test_accept_bytes(self):
        decoder = protocol.LengthPrefixedBodyDecoder()
        decoder.accept_bytes('')
        self.assertFalse(decoder.finished_reading)
        self.assertEqual(6, decoder.next_read_size())
        self.assertEqual('', decoder.read_pending_data())
        self.assertEqual('', decoder.unused_data)
        decoder.accept_bytes('7')
        self.assertFalse(decoder.finished_reading)
        self.assertEqual(6, decoder.next_read_size())
        self.assertEqual('', decoder.read_pending_data())
        self.assertEqual('', decoder.unused_data)
        decoder.accept_bytes('\na')
        self.assertFalse(decoder.finished_reading)
        self.assertEqual(11, decoder.next_read_size())
        self.assertEqual('a', decoder.read_pending_data())
        self.assertEqual('', decoder.unused_data)
        decoder.accept_bytes('bcdefgd')
        self.assertFalse(decoder.finished_reading)
        self.assertEqual(4, decoder.next_read_size())
        self.assertEqual('bcdefg', decoder.read_pending_data())
        self.assertEqual('', decoder.unused_data)
        decoder.accept_bytes('one')
        self.assertFalse(decoder.finished_reading)
        self.assertEqual(1, decoder.next_read_size())
        self.assertEqual('', decoder.read_pending_data())
        self.assertEqual('', decoder.unused_data)
        decoder.accept_bytes('\nblarg')
        self.assertTrue(decoder.finished_reading)
        self.assertEqual(1, decoder.next_read_size())
        self.assertEqual('', decoder.read_pending_data())
        self.assertEqual('blarg', decoder.unused_data)
        
    def test_accept_bytes_all_at_once_with_excess(self):
        decoder = protocol.LengthPrefixedBodyDecoder()
        decoder.accept_bytes('1\nadone\nunused')
        self.assertTrue(decoder.finished_reading)
        self.assertEqual(1, decoder.next_read_size())
        self.assertEqual('a', decoder.read_pending_data())
        self.assertEqual('unused', decoder.unused_data)

    def test_accept_bytes_exact_end_of_body(self):
        decoder = protocol.LengthPrefixedBodyDecoder()
        decoder.accept_bytes('1\na')
        self.assertFalse(decoder.finished_reading)
        self.assertEqual(5, decoder.next_read_size())
        self.assertEqual('a', decoder.read_pending_data())
        self.assertEqual('', decoder.unused_data)
        decoder.accept_bytes('done\n')
        self.assertTrue(decoder.finished_reading)
        self.assertEqual(1, decoder.next_read_size())
        self.assertEqual('', decoder.read_pending_data())
        self.assertEqual('', decoder.unused_data)


class FakeHTTPMedium(object):
    def __init__(self):
        self.written_request = None
        self._current_request = None
    def send_http_smart_request(self, bytes):
        self.written_request = bytes
        return None


class HTTPTunnellingSmokeTest(tests.TestCaseWithTransport):
    
    def setUp(self):
        super(HTTPTunnellingSmokeTest, self).setUp()
        # We use the VFS layer as part of HTTP tunnelling tests.
        self._captureVar('BZR_NO_SMART_VFS', None)

    def _test_bulk_data(self, url_protocol):
        # We should be able to send and receive bulk data in a single message.
        # The 'readv' command in the smart protocol both sends and receives bulk
        # data, so we use that.
        self.build_tree(['data-file'])
        self.transport_readonly_server = HTTPServerWithSmarts

        http_transport = self.get_readonly_transport()
        medium = http_transport.get_smart_medium()
        #remote_transport = RemoteTransport('fake_url', medium)
        remote_transport = remote.RemoteTransport('/', medium=medium)
        self.assertEqual(
            [(0, "c")], list(remote_transport.readv("data-file", [(0,1)])))

    def test_bulk_data_pycurl(self):
        try:
            self._test_bulk_data('http+pycurl')
        except errors.UnsupportedProtocol, e:
            raise tests.TestSkipped(str(e))
    
    def test_bulk_data_urllib(self):
        self._test_bulk_data('http+urllib')

    def test_smart_http_medium_request_accept_bytes(self):
        medium = FakeHTTPMedium()
        request = SmartClientHTTPMediumRequest(medium)
        request.accept_bytes('abc')
        request.accept_bytes('def')
        self.assertEqual(None, medium.written_request)
        request.finished_writing()
        self.assertEqual('abcdef', medium.written_request)

    def _test_http_send_smart_request(self, url_protocol):
        http_server = HTTPServerWithSmarts()
        http_server._url_protocol = url_protocol
        http_server.setUp(self.get_vfs_only_server())
        self.addCleanup(http_server.tearDown)

        post_body = 'hello\n'
        expected_reply_body = 'ok\x012\n'

        http_transport = get_transport(http_server.get_url())
        medium = http_transport.get_smart_medium()
        response = medium.send_http_smart_request(post_body)
        reply_body = response.read()
        self.assertEqual(expected_reply_body, reply_body)

    def test_http_send_smart_request_pycurl(self):
        try:
            self._test_http_send_smart_request('http+pycurl')
        except errors.UnsupportedProtocol, e:
            raise tests.TestSkipped(str(e))

    def test_http_send_smart_request_urllib(self):
        self._test_http_send_smart_request('http+urllib')

    def test_http_server_with_smarts(self):
        self.transport_readonly_server = HTTPServerWithSmarts

        post_body = 'hello\n'
        expected_reply_body = 'ok\x012\n'

        smart_server_url = self.get_readonly_url('.bzr/smart')
        reply = urllib2.urlopen(smart_server_url, post_body).read()

        self.assertEqual(expected_reply_body, reply)

    def test_smart_http_server_post_request_handler(self):
        self.transport_readonly_server = HTTPServerWithSmarts
        httpd = self.get_readonly_server()._get_httpd()

        socket = SampleSocket(
            'POST /.bzr/smart HTTP/1.0\r\n'
            # HTTP/1.0 posts must have a Content-Length.
            'Content-Length: 6\r\n'
            '\r\n'
            'hello\n')
        # Beware: the ('localhost', 80) below is the
        # client_address parameter, but we don't have one because
        # we have defined a socket which is not bound to an
        # address. The test framework never uses this client
        # address, so far...
        request_handler = SmartRequestHandler(socket, ('localhost', 80), httpd)
        response = socket.writefile.getvalue()
        self.assertStartsWith(response, 'HTTP/1.0 200 ')
        # This includes the end of the HTTP headers, and all the body.
        expected_end_of_response = '\r\n\r\nok\x012\n'
        self.assertEndsWith(response, expected_end_of_response)


class SampleSocket(object):
    """A socket-like object for use in testing the HTTP request handler."""
    
    def __init__(self, socket_read_content):
        """Constructs a sample socket.

        :param socket_read_content: a byte sequence
        """
        # Use plain python StringIO so we can monkey-patch the close method to
        # not discard the contents.
        from StringIO import StringIO
        self.readfile = StringIO(socket_read_content)
        self.writefile = StringIO()
        self.writefile.close = lambda: None
        
    def makefile(self, mode='r', bufsize=None):
        if 'r' in mode:
            return self.readfile
        else:
            return self.writefile


<<<<<<< HEAD
class SmartHTTPTransportTestCase(tests.TestCase):

    def test_remote_path_after_clone_child(self):
        # If a user enters "bzr+http://host/foo", we want to sent all smart
        # requests for child URLs of that to the original URL.  i.e., we want to
        # POST to "bzr+http://host/foo/.bzr/smart" and never something like
        # "bzr+http://host/foo/.bzr/branch/.bzr/smart".  So, a cloned
        # SmartHTTPTransport remembers the initial URL, and adjusts the relpaths
        # it sends in smart requests accordingly.
        base_transport = smart.SmartHTTPTransport('bzr+http://host/path')
        new_transport = base_transport.clone('child_dir')
        self.assertEqual(base_transport._http_transport,
                         new_transport._http_transport)
        self.assertEqual('child_dir/foo', new_transport._remote_path('foo'))

    def test_remote_path_after_clone_parent(self):
        # However, accessing a parent directory should go direct to the parent's
        # URL.  We don't send relpaths like "../foo" in smart requests.
        base_transport = smart.SmartHTTPTransport('bzr+http://host/path1/path2')
        new_transport = base_transport.clone('..')
        self.assertEqual('foo', new_transport._remote_path('foo'))
        new_transport = base_transport.clone('../')
        self.assertEqual('foo', new_transport._remote_path('foo'))
        new_transport = base_transport.clone('../abc')
        self.assertEqual('foo', new_transport._remote_path('foo'))
        # "abc/../.." should be equivalent to ".."
        new_transport = base_transport.clone('abc/../..')
        self.assertEqual('foo', new_transport._remote_path('foo'))

        
=======
>>>>>>> a7bef508
# TODO: Client feature that does get_bundle and then installs that into a
# branch; this can be used in place of the regular pull/fetch operation when
# coming from a smart server.
#
# TODO: Eventually, want to do a 'branch' command by fetching the whole
# history as one big bundle.  How?  
#
# The branch command does 'br_from.sprout', which tries to preserve the same
# format.  We don't necessarily even want that.  
#
# It might be simpler to handle cmd_pull first, which does a simpler fetch()
# operation from one branch into another.  It already has some code for
# pulling from a bundle, which it does by trying to see if the destination is
# a bundle file.  So it seems the logic for pull ought to be:
# 
#  - if it's a smart server, get a bundle from there and install that
#  - if it's a bundle, install that
#  - if it's a branch, pull from there
#
# Getting a bundle from a smart server is a bit different from reading a
# bundle from a URL:
#
#  - we can reasonably remember the URL we last read from 
#  - you can specify a revision number to pull, and we need to pass it across
#    to the server as a limit on what will be requested
#
# TODO: Given a URL, determine whether it is a smart server or not (or perhaps
# otherwise whether it's a bundle?)  Should this be a property or method of
# the transport?  For the ssh protocol, we always know it's a smart server.
# For http, we potentially need to probe.  But if we're explicitly given
# bzr+http:// then we can skip that for now. <|MERGE_RESOLUTION|>--- conflicted
+++ resolved
@@ -1972,17 +1972,16 @@
             return self.writefile
 
 
-<<<<<<< HEAD
-class SmartHTTPTransportTestCase(tests.TestCase):
+class RemoteHTTPTransportTestCase(tests.TestCase):
 
     def test_remote_path_after_clone_child(self):
         # If a user enters "bzr+http://host/foo", we want to sent all smart
         # requests for child URLs of that to the original URL.  i.e., we want to
         # POST to "bzr+http://host/foo/.bzr/smart" and never something like
         # "bzr+http://host/foo/.bzr/branch/.bzr/smart".  So, a cloned
-        # SmartHTTPTransport remembers the initial URL, and adjusts the relpaths
+        # RemoteHTTPTransport remembers the initial URL, and adjusts the relpaths
         # it sends in smart requests accordingly.
-        base_transport = smart.SmartHTTPTransport('bzr+http://host/path')
+        base_transport = remote.RemoteHTTPTransport('bzr+http://host/path')
         new_transport = base_transport.clone('child_dir')
         self.assertEqual(base_transport._http_transport,
                          new_transport._http_transport)
@@ -1991,7 +1990,7 @@
     def test_remote_path_after_clone_parent(self):
         # However, accessing a parent directory should go direct to the parent's
         # URL.  We don't send relpaths like "../foo" in smart requests.
-        base_transport = smart.SmartHTTPTransport('bzr+http://host/path1/path2')
+        base_transport = remote.RemoteHTTPTransport('bzr+http://host/path1/path2')
         new_transport = base_transport.clone('..')
         self.assertEqual('foo', new_transport._remote_path('foo'))
         new_transport = base_transport.clone('../')
@@ -2003,8 +2002,6 @@
         self.assertEqual('foo', new_transport._remote_path('foo'))
 
         
-=======
->>>>>>> a7bef508
 # TODO: Client feature that does get_bundle and then installs that into a
 # branch; this can be used in place of the regular pull/fetch operation when
 # coming from a smart server.
