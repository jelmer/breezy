# Copyright (C) 2006-2010 Canonical Ltd
#
# This program is free software; you can redistribute it and/or modify
# it under the terms of the GNU General Public License as published by
# the Free Software Foundation; either version 2 of the License, or
# (at your option) any later version.
#
# This program is distributed in the hope that it will be useful,
# but WITHOUT ANY WARRANTY; without even the implied warranty of
# MERCHANTABILITY or FITNESS FOR A PARTICULAR PURPOSE.  See the
# GNU General Public License for more details.
#
# You should have received a copy of the GNU General Public License
# along with this program; if not, write to the Free Software
# Foundation, Inc., 51 Franklin Street, Fifth Floor, Boston, MA 02110-1301 USA

"""Tests for smart transport"""

# all of this deals with byte strings so this is safe
from cStringIO import StringIO
import os
import socket
import threading

import bzrlib
from bzrlib import (
        bzrdir,
        errors,
        osutils,
        tests,
        transport,
        urlutils,
        )
from bzrlib.smart import (
        client,
        medium,
        message,
        protocol,
        request as _mod_request,
        server,
        vfs,
)
from bzrlib.tests import test_smart
from bzrlib.transport import (
        http,
        local,
        memory,
        remote,
        )


class StringIOSSHVendor(object):
    """A SSH vendor that uses StringIO to buffer writes and answer reads."""

    def __init__(self, read_from, write_to):
        self.read_from = read_from
        self.write_to = write_to
        self.calls = []

    def connect_ssh(self, username, password, host, port, command):
        self.calls.append(('connect_ssh', username, password, host, port,
            command))
        return StringIOSSHConnection(self)


class StringIOSSHConnection(object):
    """A SSH connection that uses StringIO to buffer writes and answer reads."""

    def __init__(self, vendor):
        self.vendor = vendor

    def close(self):
        self.vendor.calls.append(('close', ))

    def get_filelike_channels(self):
        return self.vendor.read_from, self.vendor.write_to


class _InvalidHostnameFeature(tests.Feature):
    """Does 'non_existent.invalid' fail to resolve?

    RFC 2606 states that .invalid is reserved for invalid domain names, and
    also underscores are not a valid character in domain names.  Despite this,
    it's possible a badly misconfigured name server might decide to always
    return an address for any name, so this feature allows us to distinguish a
    broken system from a broken test.
    """

    def _probe(self):
        try:
            socket.gethostbyname('non_existent.invalid')
        except socket.gaierror:
            # The host name failed to resolve.  Good.
            return True
        else:
            return False

    def feature_name(self):
        return 'invalid hostname'

InvalidHostnameFeature = _InvalidHostnameFeature()


class SmartClientMediumTests(tests.TestCase):
    """Tests for SmartClientMedium.

    We should create a test scenario for this: we need a server module that
    construct the test-servers (like make_loopsocket_and_medium), and the list
    of SmartClientMedium classes to test.
    """

    def make_loopsocket_and_medium(self):
        """Create a loopback socket for testing, and a medium aimed at it."""
        sock = socket.socket(socket.AF_INET, socket.SOCK_STREAM)
        sock.bind(('127.0.0.1', 0))
        sock.listen(1)
        port = sock.getsockname()[1]
        client_medium = medium.SmartTCPClientMedium('127.0.0.1', port, 'base')
        return sock, client_medium

    def receive_bytes_on_server(self, sock, bytes):
        """Accept a connection on sock and read 3 bytes.

        The bytes are appended to the list bytes.

        :return: a Thread which is running to do the accept and recv.
        """
        def _receive_bytes_on_server():
            connection, address = sock.accept()
            bytes.append(osutils.recv_all(connection, 3))
            connection.close()
        t = threading.Thread(target=_receive_bytes_on_server)
        t.start()
        return t

    def test_construct_smart_simple_pipes_client_medium(self):
        # the SimplePipes client medium takes two pipes:
        # readable pipe, writeable pipe.
        # Constructing one should just save these and do nothing.
        # We test this by passing in None.
        client_medium = medium.SmartSimplePipesClientMedium(None, None, None)

    def test_simple_pipes_client_request_type(self):
        # SimplePipesClient should use SmartClientStreamMediumRequest's.
        client_medium = medium.SmartSimplePipesClientMedium(None, None, None)
        request = client_medium.get_request()
        self.assertIsInstance(request, medium.SmartClientStreamMediumRequest)

    def test_simple_pipes_client_get_concurrent_requests(self):
        # the simple_pipes client does not support pipelined requests:
        # but it does support serial requests: we construct one after
        # another is finished. This is a smoke test testing the integration
        # of the SmartClientStreamMediumRequest and the SmartClientStreamMedium
        # classes - as the sibling classes share this logic, they do not have
        # explicit tests for this.
        output = StringIO()
        client_medium = medium.SmartSimplePipesClientMedium(
            None, output, 'base')
        request = client_medium.get_request()
        request.finished_writing()
        request.finished_reading()
        request2 = client_medium.get_request()
        request2.finished_writing()
        request2.finished_reading()

    def test_simple_pipes_client__accept_bytes_writes_to_writable(self):
        # accept_bytes writes to the writeable pipe.
        output = StringIO()
        client_medium = medium.SmartSimplePipesClientMedium(
            None, output, 'base')
        client_medium._accept_bytes('abc')
        self.assertEqual('abc', output.getvalue())

    def test_simple_pipes_client_disconnect_does_nothing(self):
        # calling disconnect does nothing.
        input = StringIO()
        output = StringIO()
        client_medium = medium.SmartSimplePipesClientMedium(
            input, output, 'base')
        # send some bytes to ensure disconnecting after activity still does not
        # close.
        client_medium._accept_bytes('abc')
        client_medium.disconnect()
        self.assertFalse(input.closed)
        self.assertFalse(output.closed)

    def test_simple_pipes_client_accept_bytes_after_disconnect(self):
        # calling disconnect on the client does not alter the pipe that
        # accept_bytes writes to.
        input = StringIO()
        output = StringIO()
        client_medium = medium.SmartSimplePipesClientMedium(
            input, output, 'base')
        client_medium._accept_bytes('abc')
        client_medium.disconnect()
        client_medium._accept_bytes('abc')
        self.assertFalse(input.closed)
        self.assertFalse(output.closed)
        self.assertEqual('abcabc', output.getvalue())

    def test_simple_pipes_client_ignores_disconnect_when_not_connected(self):
        # Doing a disconnect on a new (and thus unconnected) SimplePipes medium
        # does nothing.
        client_medium = medium.SmartSimplePipesClientMedium(None, None, 'base')
        client_medium.disconnect()

    def test_simple_pipes_client_can_always_read(self):
        # SmartSimplePipesClientMedium is never disconnected, so read_bytes
        # always tries to read from the underlying pipe.
        input = StringIO('abcdef')
        client_medium = medium.SmartSimplePipesClientMedium(input, None, 'base')
        self.assertEqual('abc', client_medium.read_bytes(3))
        client_medium.disconnect()
        self.assertEqual('def', client_medium.read_bytes(3))

    def test_simple_pipes_client_supports__flush(self):
        # invoking _flush on a SimplePipesClient should flush the output
        # pipe. We test this by creating an output pipe that records
        # flush calls made to it.
        from StringIO import StringIO # get regular StringIO
        input = StringIO()
        output = StringIO()
        flush_calls = []
        def logging_flush(): flush_calls.append('flush')
        output.flush = logging_flush
        client_medium = medium.SmartSimplePipesClientMedium(
            input, output, 'base')
        # this call is here to ensure we only flush once, not on every
        # _accept_bytes call.
        client_medium._accept_bytes('abc')
        client_medium._flush()
        client_medium.disconnect()
        self.assertEqual(['flush'], flush_calls)

    def test_construct_smart_ssh_client_medium(self):
        # the SSH client medium takes:
        # host, port, username, password, vendor
        # Constructing one should just save these and do nothing.
        # we test this by creating a empty bound socket and constructing
        # a medium.
        sock = socket.socket(socket.AF_INET, socket.SOCK_STREAM)
        sock.bind(('127.0.0.1', 0))
        unopened_port = sock.getsockname()[1]
        # having vendor be invalid means that if it tries to connect via the
        # vendor it will blow up.
        client_medium = medium.SmartSSHClientMedium('127.0.0.1', unopened_port,
            username=None, password=None, base='base', vendor="not a vendor",
            bzr_remote_path='bzr')
        sock.close()

    def test_ssh_client_connects_on_first_use(self):
        # The only thing that initiates a connection from the medium is giving
        # it bytes.
        output = StringIO()
        vendor = StringIOSSHVendor(StringIO(), output)
        client_medium = medium.SmartSSHClientMedium(
            'a hostname', 'a port', 'a username', 'a password', 'base', vendor,
            'bzr')
        client_medium._accept_bytes('abc')
        self.assertEqual('abc', output.getvalue())
        self.assertEqual([('connect_ssh', 'a username', 'a password',
            'a hostname', 'a port',
            ['bzr', 'serve', '--inet', '--directory=/', '--allow-writes'])],
            vendor.calls)

    def test_ssh_client_changes_command_when_bzr_remote_path_passed(self):
        # The only thing that initiates a connection from the medium is giving
        # it bytes.
        output = StringIO()
        vendor = StringIOSSHVendor(StringIO(), output)
        client_medium = medium.SmartSSHClientMedium('a hostname', 'a port',
            'a username', 'a password', 'base', vendor, bzr_remote_path='fugly')
        client_medium._accept_bytes('abc')
        self.assertEqual('abc', output.getvalue())
        self.assertEqual([('connect_ssh', 'a username', 'a password',
            'a hostname', 'a port',
            ['fugly', 'serve', '--inet', '--directory=/', '--allow-writes'])],
            vendor.calls)

    def test_ssh_client_disconnect_does_so(self):
        # calling disconnect should disconnect both the read_from and write_to
        # file-like object it from the ssh connection.
        input = StringIO()
        output = StringIO()
        vendor = StringIOSSHVendor(input, output)
        client_medium = medium.SmartSSHClientMedium(
            'a hostname', base='base', vendor=vendor, bzr_remote_path='bzr')
        client_medium._accept_bytes('abc')
        client_medium.disconnect()
        self.assertTrue(input.closed)
        self.assertTrue(output.closed)
        self.assertEqual([
            ('connect_ssh', None, None, 'a hostname', None,
            ['bzr', 'serve', '--inet', '--directory=/', '--allow-writes']),
            ('close', ),
            ],
            vendor.calls)

    def test_ssh_client_disconnect_allows_reconnection(self):
        # calling disconnect on the client terminates the connection, but should
        # not prevent additional connections occuring.
        # we test this by initiating a second connection after doing a
        # disconnect.
        input = StringIO()
        output = StringIO()
        vendor = StringIOSSHVendor(input, output)
        client_medium = medium.SmartSSHClientMedium(
            'a hostname', base='base', vendor=vendor, bzr_remote_path='bzr')
        client_medium._accept_bytes('abc')
        client_medium.disconnect()
        # the disconnect has closed output, so we need a new output for the
        # new connection to write to.
        input2 = StringIO()
        output2 = StringIO()
        vendor.read_from = input2
        vendor.write_to = output2
        client_medium._accept_bytes('abc')
        client_medium.disconnect()
        self.assertTrue(input.closed)
        self.assertTrue(output.closed)
        self.assertTrue(input2.closed)
        self.assertTrue(output2.closed)
        self.assertEqual([
            ('connect_ssh', None, None, 'a hostname', None,
            ['bzr', 'serve', '--inet', '--directory=/', '--allow-writes']),
            ('close', ),
            ('connect_ssh', None, None, 'a hostname', None,
            ['bzr', 'serve', '--inet', '--directory=/', '--allow-writes']),
            ('close', ),
            ],
            vendor.calls)

    def test_ssh_client_ignores_disconnect_when_not_connected(self):
        # Doing a disconnect on a new (and thus unconnected) SSH medium
        # does not fail.  It's ok to disconnect an unconnected medium.
        client_medium = medium.SmartSSHClientMedium(
            None, base='base', bzr_remote_path='bzr')
        client_medium.disconnect()

    def test_ssh_client_raises_on_read_when_not_connected(self):
        # Doing a read on a new (and thus unconnected) SSH medium raises
        # MediumNotConnected.
        client_medium = medium.SmartSSHClientMedium(
            None, base='base', bzr_remote_path='bzr')
        self.assertRaises(errors.MediumNotConnected, client_medium.read_bytes,
                          0)
        self.assertRaises(errors.MediumNotConnected, client_medium.read_bytes,
                          1)

    def test_ssh_client_supports__flush(self):
        # invoking _flush on a SSHClientMedium should flush the output
        # pipe. We test this by creating an output pipe that records
        # flush calls made to it.
        from StringIO import StringIO # get regular StringIO
        input = StringIO()
        output = StringIO()
        flush_calls = []
        def logging_flush(): flush_calls.append('flush')
        output.flush = logging_flush
        vendor = StringIOSSHVendor(input, output)
        client_medium = medium.SmartSSHClientMedium(
            'a hostname', base='base', vendor=vendor, bzr_remote_path='bzr')
        # this call is here to ensure we only flush once, not on every
        # _accept_bytes call.
        client_medium._accept_bytes('abc')
        client_medium._flush()
        client_medium.disconnect()
        self.assertEqual(['flush'], flush_calls)

    def test_construct_smart_tcp_client_medium(self):
        # the TCP client medium takes a host and a port.  Constructing it won't
        # connect to anything.
        sock = socket.socket(socket.AF_INET, socket.SOCK_STREAM)
        sock.bind(('127.0.0.1', 0))
        unopened_port = sock.getsockname()[1]
        client_medium = medium.SmartTCPClientMedium(
            '127.0.0.1', unopened_port, 'base')
        sock.close()

    def test_tcp_client_connects_on_first_use(self):
        # The only thing that initiates a connection from the medium is giving
        # it bytes.
        sock, medium = self.make_loopsocket_and_medium()
        bytes = []
        t = self.receive_bytes_on_server(sock, bytes)
        medium.accept_bytes('abc')
        t.join()
        sock.close()
        self.assertEqual(['abc'], bytes)

    def test_tcp_client_disconnect_does_so(self):
        # calling disconnect on the client terminates the connection.
        # we test this by forcing a short read during a socket.MSG_WAITALL
        # call: write 2 bytes, try to read 3, and then the client disconnects.
        sock, medium = self.make_loopsocket_and_medium()
        bytes = []
        t = self.receive_bytes_on_server(sock, bytes)
        medium.accept_bytes('ab')
        medium.disconnect()
        t.join()
        sock.close()
        self.assertEqual(['ab'], bytes)
        # now disconnect again: this should not do anything, if disconnection
        # really did disconnect.
        medium.disconnect()


    def test_tcp_client_ignores_disconnect_when_not_connected(self):
        # Doing a disconnect on a new (and thus unconnected) TCP medium
        # does not fail.  It's ok to disconnect an unconnected medium.
        client_medium = medium.SmartTCPClientMedium(None, None, None)
        client_medium.disconnect()

    def test_tcp_client_raises_on_read_when_not_connected(self):
        # Doing a read on a new (and thus unconnected) TCP medium raises
        # MediumNotConnected.
        client_medium = medium.SmartTCPClientMedium(None, None, None)
        self.assertRaises(errors.MediumNotConnected, client_medium.read_bytes, 0)
        self.assertRaises(errors.MediumNotConnected, client_medium.read_bytes, 1)

    def test_tcp_client_supports__flush(self):
        # invoking _flush on a TCPClientMedium should do something useful.
        # RBC 20060922 not sure how to test/tell in this case.
        sock, medium = self.make_loopsocket_and_medium()
        bytes = []
        t = self.receive_bytes_on_server(sock, bytes)
        # try with nothing buffered
        medium._flush()
        medium._accept_bytes('ab')
        # and with something sent.
        medium._flush()
        medium.disconnect()
        t.join()
        sock.close()
        self.assertEqual(['ab'], bytes)
        # now disconnect again : this should not do anything, if disconnection
        # really did disconnect.
        medium.disconnect()

    def test_tcp_client_host_unknown_connection_error(self):
        self.requireFeature(InvalidHostnameFeature)
        client_medium = medium.SmartTCPClientMedium(
            'non_existent.invalid', 4155, 'base')
        self.assertRaises(
            errors.ConnectionError, client_medium._ensure_connection)


class TestSmartClientStreamMediumRequest(tests.TestCase):
    """Tests the for SmartClientStreamMediumRequest.

    SmartClientStreamMediumRequest is a helper for the three stream based
    mediums: TCP, SSH, SimplePipes, so we only test it once, and then test that
    those three mediums implement the interface it expects.
    """

    def test_accept_bytes_after_finished_writing_errors(self):
        # calling accept_bytes after calling finished_writing raises
        # WritingCompleted to prevent bad assumptions on stream environments
        # breaking the needs of message-based environments.
        output = StringIO()
        client_medium = medium.SmartSimplePipesClientMedium(
            None, output, 'base')
        request = medium.SmartClientStreamMediumRequest(client_medium)
        request.finished_writing()
        self.assertRaises(errors.WritingCompleted, request.accept_bytes, None)

    def test_accept_bytes(self):
        # accept bytes should invoke _accept_bytes on the stream medium.
        # we test this by using the SimplePipes medium - the most trivial one
        # and checking that the pipes get the data.
        input = StringIO()
        output = StringIO()
        client_medium = medium.SmartSimplePipesClientMedium(
            input, output, 'base')
        request = medium.SmartClientStreamMediumRequest(client_medium)
        request.accept_bytes('123')
        request.finished_writing()
        request.finished_reading()
        self.assertEqual('', input.getvalue())
        self.assertEqual('123', output.getvalue())

    def test_construct_sets_stream_request(self):
        # constructing a SmartClientStreamMediumRequest on a StreamMedium sets
        # the current request to the new SmartClientStreamMediumRequest
        output = StringIO()
        client_medium = medium.SmartSimplePipesClientMedium(
            None, output, 'base')
        request = medium.SmartClientStreamMediumRequest(client_medium)
        self.assertIs(client_medium._current_request, request)

    def test_construct_while_another_request_active_throws(self):
        # constructing a SmartClientStreamMediumRequest on a StreamMedium with
        # a non-None _current_request raises TooManyConcurrentRequests.
        output = StringIO()
        client_medium = medium.SmartSimplePipesClientMedium(
            None, output, 'base')
        client_medium._current_request = "a"
        self.assertRaises(errors.TooManyConcurrentRequests,
            medium.SmartClientStreamMediumRequest, client_medium)

    def test_finished_read_clears_current_request(self):
        # calling finished_reading clears the current request from the requests
        # medium
        output = StringIO()
        client_medium = medium.SmartSimplePipesClientMedium(
            None, output, 'base')
        request = medium.SmartClientStreamMediumRequest(client_medium)
        request.finished_writing()
        request.finished_reading()
        self.assertEqual(None, client_medium._current_request)

    def test_finished_read_before_finished_write_errors(self):
        # calling finished_reading before calling finished_writing triggers a
        # WritingNotComplete error.
        client_medium = medium.SmartSimplePipesClientMedium(
            None, None, 'base')
        request = medium.SmartClientStreamMediumRequest(client_medium)
        self.assertRaises(errors.WritingNotComplete, request.finished_reading)

    def test_read_bytes(self):
        # read bytes should invoke _read_bytes on the stream medium.
        # we test this by using the SimplePipes medium - the most trivial one
        # and checking that the data is supplied. Its possible that a
        # faulty implementation could poke at the pipe variables them selves,
        # but we trust that this will be caught as it will break the integration
        # smoke tests.
        input = StringIO('321')
        output = StringIO()
        client_medium = medium.SmartSimplePipesClientMedium(
            input, output, 'base')
        request = medium.SmartClientStreamMediumRequest(client_medium)
        request.finished_writing()
        self.assertEqual('321', request.read_bytes(3))
        request.finished_reading()
        self.assertEqual('', input.read())
        self.assertEqual('', output.getvalue())

    def test_read_bytes_before_finished_write_errors(self):
        # calling read_bytes before calling finished_writing triggers a
        # WritingNotComplete error because the Smart protocol is designed to be
        # compatible with strict message based protocols like HTTP where the
        # request cannot be submitted until the writing has completed.
        client_medium = medium.SmartSimplePipesClientMedium(None, None, 'base')
        request = medium.SmartClientStreamMediumRequest(client_medium)
        self.assertRaises(errors.WritingNotComplete, request.read_bytes, None)

    def test_read_bytes_after_finished_reading_errors(self):
        # calling read_bytes after calling finished_reading raises
        # ReadingCompleted to prevent bad assumptions on stream environments
        # breaking the needs of message-based environments.
        output = StringIO()
        client_medium = medium.SmartSimplePipesClientMedium(
            None, output, 'base')
        request = medium.SmartClientStreamMediumRequest(client_medium)
        request.finished_writing()
        request.finished_reading()
        self.assertRaises(errors.ReadingCompleted, request.read_bytes, None)


class RemoteTransportTests(test_smart.TestCaseWithSmartMedium):

    def test_plausible_url(self):
        self.assert_(self.get_url().startswith('bzr://'))

    def test_probe_transport(self):
        t = self.get_transport()
        self.assertIsInstance(t, remote.RemoteTransport)

    def test_get_medium_from_transport(self):
        """Remote transport has a medium always, which it can return."""
        t = self.get_transport()
        client_medium = t.get_smart_medium()
        self.assertIsInstance(client_medium, medium.SmartClientMedium)


class ErrorRaisingProtocol(object):

    def __init__(self, exception):
        self.exception = exception

    def next_read_size(self):
        raise self.exception


class SampleRequest(object):

    def __init__(self, expected_bytes):
        self.accepted_bytes = ''
        self._finished_reading = False
        self.expected_bytes = expected_bytes
        self.unused_data = ''

    def accept_bytes(self, bytes):
        self.accepted_bytes += bytes
        if self.accepted_bytes.startswith(self.expected_bytes):
            self._finished_reading = True
            self.unused_data = self.accepted_bytes[len(self.expected_bytes):]

    def next_read_size(self):
        if self._finished_reading:
            return 0
        else:
            return 1


class TestSmartServerStreamMedium(tests.TestCase):

    def setUp(self):
        super(TestSmartServerStreamMedium, self).setUp()
        self._captureVar('BZR_NO_SMART_VFS', None)

    def portable_socket_pair(self):
        """Return a pair of TCP sockets connected to each other.

        Unlike socket.socketpair, this should work on Windows.
        """
        listen_sock = socket.socket(socket.AF_INET, socket.SOCK_STREAM)
        listen_sock.bind(('127.0.0.1', 0))
        listen_sock.listen(1)
        client_sock = socket.socket(socket.AF_INET, socket.SOCK_STREAM)
        client_sock.connect(listen_sock.getsockname())
        server_sock, addr = listen_sock.accept()
        listen_sock.close()
        return server_sock, client_sock

    def test_smart_query_version(self):
        """Feed a canned query version to a server"""
        # wire-to-wire, using the whole stack
        to_server = StringIO('hello\n')
        from_server = StringIO()
        transport = local.LocalTransport(urlutils.local_path_to_url('/'))
        server = medium.SmartServerPipeStreamMedium(
            to_server, from_server, transport)
        smart_protocol = protocol.SmartServerRequestProtocolOne(transport,
                from_server.write)
        server._serve_one_request(smart_protocol)
        self.assertEqual('ok\0012\n',
                         from_server.getvalue())

    def test_response_to_canned_get(self):
        transport = memory.MemoryTransport('memory:///')
        transport.put_bytes('testfile', 'contents\nof\nfile\n')
        to_server = StringIO('get\001./testfile\n')
        from_server = StringIO()
        server = medium.SmartServerPipeStreamMedium(
            to_server, from_server, transport)
        smart_protocol = protocol.SmartServerRequestProtocolOne(transport,
                from_server.write)
        server._serve_one_request(smart_protocol)
        self.assertEqual('ok\n'
                         '17\n'
                         'contents\nof\nfile\n'
                         'done\n',
                         from_server.getvalue())

    def test_response_to_canned_get_of_utf8(self):
        # wire-to-wire, using the whole stack, with a UTF-8 filename.
        transport = memory.MemoryTransport('memory:///')
        utf8_filename = u'testfile\N{INTERROBANG}'.encode('utf-8')
        # VFS requests use filenames, not raw UTF-8.
        hpss_path = urlutils.escape(utf8_filename)
        transport.put_bytes(utf8_filename, 'contents\nof\nfile\n')
        to_server = StringIO('get\001' + hpss_path + '\n')
        from_server = StringIO()
        server = medium.SmartServerPipeStreamMedium(
            to_server, from_server, transport)
        smart_protocol = protocol.SmartServerRequestProtocolOne(transport,
                from_server.write)
        server._serve_one_request(smart_protocol)
        self.assertEqual('ok\n'
                         '17\n'
                         'contents\nof\nfile\n'
                         'done\n',
                         from_server.getvalue())

    def test_pipe_like_stream_with_bulk_data(self):
        sample_request_bytes = 'command\n9\nbulk datadone\n'
        to_server = StringIO(sample_request_bytes)
        from_server = StringIO()
        server = medium.SmartServerPipeStreamMedium(
            to_server, from_server, None)
        sample_protocol = SampleRequest(expected_bytes=sample_request_bytes)
        server._serve_one_request(sample_protocol)
        self.assertEqual('', from_server.getvalue())
        self.assertEqual(sample_request_bytes, sample_protocol.accepted_bytes)
        self.assertFalse(server.finished)

    def test_socket_stream_with_bulk_data(self):
        sample_request_bytes = 'command\n9\nbulk datadone\n'
        server_sock, client_sock = self.portable_socket_pair()
        server = medium.SmartServerSocketStreamMedium(
            server_sock, None)
        sample_protocol = SampleRequest(expected_bytes=sample_request_bytes)
        client_sock.sendall(sample_request_bytes)
        server._serve_one_request(sample_protocol)
        server_sock.close()
        self.assertEqual('', client_sock.recv(1))
        self.assertEqual(sample_request_bytes, sample_protocol.accepted_bytes)
        self.assertFalse(server.finished)

    def test_pipe_like_stream_shutdown_detection(self):
        to_server = StringIO('')
        from_server = StringIO()
        server = medium.SmartServerPipeStreamMedium(to_server, from_server, None)
        server._serve_one_request(SampleRequest('x'))
        self.assertTrue(server.finished)

    def test_socket_stream_shutdown_detection(self):
        server_sock, client_sock = self.portable_socket_pair()
        client_sock.close()
        server = medium.SmartServerSocketStreamMedium(
            server_sock, None)
        server._serve_one_request(SampleRequest('x'))
        self.assertTrue(server.finished)

    def test_socket_stream_incomplete_request(self):
        """The medium should still construct the right protocol version even if
        the initial read only reads part of the request.

        Specifically, it should correctly read the protocol version line even
        if the partial read doesn't end in a newline.  An older, naive
        implementation of _get_line in the server used to have a bug in that
        case.
        """
        incomplete_request_bytes = protocol.REQUEST_VERSION_TWO + 'hel'
        rest_of_request_bytes = 'lo\n'
        expected_response = (
            protocol.RESPONSE_VERSION_TWO + 'success\nok\x012\n')
        server_sock, client_sock = self.portable_socket_pair()
        server = medium.SmartServerSocketStreamMedium(
            server_sock, None)
        client_sock.sendall(incomplete_request_bytes)
        server_protocol = server._build_protocol()
        client_sock.sendall(rest_of_request_bytes)
        server._serve_one_request(server_protocol)
        server_sock.close()
        self.assertEqual(expected_response, osutils.recv_all(client_sock, 50),
                         "Not a version 2 response to 'hello' request.")
        self.assertEqual('', client_sock.recv(1))

    def test_pipe_stream_incomplete_request(self):
        """The medium should still construct the right protocol version even if
        the initial read only reads part of the request.

        Specifically, it should correctly read the protocol version line even
        if the partial read doesn't end in a newline.  An older, naive
        implementation of _get_line in the server used to have a bug in that
        case.
        """
        incomplete_request_bytes = protocol.REQUEST_VERSION_TWO + 'hel'
        rest_of_request_bytes = 'lo\n'
        expected_response = (
            protocol.RESPONSE_VERSION_TWO + 'success\nok\x012\n')
        # Make a pair of pipes, to and from the server
        to_server, to_server_w = os.pipe()
        from_server_r, from_server = os.pipe()
        to_server = os.fdopen(to_server, 'r', 0)
        to_server_w = os.fdopen(to_server_w, 'w', 0)
        from_server_r = os.fdopen(from_server_r, 'r', 0)
        from_server = os.fdopen(from_server, 'w', 0)
        server = medium.SmartServerPipeStreamMedium(
            to_server, from_server, None)
        # Like test_socket_stream_incomplete_request, write an incomplete
        # request (that does not end in '\n') and build a protocol from it.
        to_server_w.write(incomplete_request_bytes)
        server_protocol = server._build_protocol()
        # Send the rest of the request, and finish serving it.
        to_server_w.write(rest_of_request_bytes)
        server._serve_one_request(server_protocol)
        to_server_w.close()
        from_server.close()
        self.assertEqual(expected_response, from_server_r.read(),
                         "Not a version 2 response to 'hello' request.")
        self.assertEqual('', from_server_r.read(1))
        from_server_r.close()
        to_server.close()

    def test_pipe_like_stream_with_two_requests(self):
        # If two requests are read in one go, then two calls to
        # _serve_one_request should still process both of them as if they had
        # been received separately.
        sample_request_bytes = 'command\n'
        to_server = StringIO(sample_request_bytes * 2)
        from_server = StringIO()
        server = medium.SmartServerPipeStreamMedium(
            to_server, from_server, None)
        first_protocol = SampleRequest(expected_bytes=sample_request_bytes)
        server._serve_one_request(first_protocol)
        self.assertEqual(0, first_protocol.next_read_size())
        self.assertEqual('', from_server.getvalue())
        self.assertFalse(server.finished)
        # Make a new protocol, call _serve_one_request with it to collect the
        # second request.
        second_protocol = SampleRequest(expected_bytes=sample_request_bytes)
        server._serve_one_request(second_protocol)
        self.assertEqual('', from_server.getvalue())
        self.assertEqual(sample_request_bytes, second_protocol.accepted_bytes)
        self.assertFalse(server.finished)

    def test_socket_stream_with_two_requests(self):
        # If two requests are read in one go, then two calls to
        # _serve_one_request should still process both of them as if they had
        # been received separately.
        sample_request_bytes = 'command\n'
        server_sock, client_sock = self.portable_socket_pair()
        server = medium.SmartServerSocketStreamMedium(
            server_sock, None)
        first_protocol = SampleRequest(expected_bytes=sample_request_bytes)
        # Put two whole requests on the wire.
        client_sock.sendall(sample_request_bytes * 2)
        server._serve_one_request(first_protocol)
        self.assertEqual(0, first_protocol.next_read_size())
        self.assertFalse(server.finished)
        # Make a new protocol, call _serve_one_request with it to collect the
        # second request.
        second_protocol = SampleRequest(expected_bytes=sample_request_bytes)
        stream_still_open = server._serve_one_request(second_protocol)
        self.assertEqual(sample_request_bytes, second_protocol.accepted_bytes)
        self.assertFalse(server.finished)
        server_sock.close()
        self.assertEqual('', client_sock.recv(1))

    def test_pipe_like_stream_error_handling(self):
        # Use plain python StringIO so we can monkey-patch the close method to
        # not discard the contents.
        from StringIO import StringIO
        to_server = StringIO('')
        from_server = StringIO()
        self.closed = False
        def close():
            self.closed = True
        from_server.close = close
        server = medium.SmartServerPipeStreamMedium(
            to_server, from_server, None)
        fake_protocol = ErrorRaisingProtocol(Exception('boom'))
        server._serve_one_request(fake_protocol)
        self.assertEqual('', from_server.getvalue())
        self.assertTrue(self.closed)
        self.assertTrue(server.finished)

    def test_socket_stream_error_handling(self):
        server_sock, client_sock = self.portable_socket_pair()
        server = medium.SmartServerSocketStreamMedium(
            server_sock, None)
        fake_protocol = ErrorRaisingProtocol(Exception('boom'))
        server._serve_one_request(fake_protocol)
        # recv should not block, because the other end of the socket has been
        # closed.
        self.assertEqual('', client_sock.recv(1))
        self.assertTrue(server.finished)

    def test_pipe_like_stream_keyboard_interrupt_handling(self):
        to_server = StringIO('')
        from_server = StringIO()
        server = medium.SmartServerPipeStreamMedium(
            to_server, from_server, None)
        fake_protocol = ErrorRaisingProtocol(KeyboardInterrupt('boom'))
        self.assertRaises(
            KeyboardInterrupt, server._serve_one_request, fake_protocol)
        self.assertEqual('', from_server.getvalue())

    def test_socket_stream_keyboard_interrupt_handling(self):
        server_sock, client_sock = self.portable_socket_pair()
        server = medium.SmartServerSocketStreamMedium(
            server_sock, None)
        fake_protocol = ErrorRaisingProtocol(KeyboardInterrupt('boom'))
        self.assertRaises(
            KeyboardInterrupt, server._serve_one_request, fake_protocol)
        server_sock.close()
        self.assertEqual('', client_sock.recv(1))

    def build_protocol_pipe_like(self, bytes):
        to_server = StringIO(bytes)
        from_server = StringIO()
        server = medium.SmartServerPipeStreamMedium(
            to_server, from_server, None)
        return server._build_protocol()

    def build_protocol_socket(self, bytes):
        server_sock, client_sock = self.portable_socket_pair()
        server = medium.SmartServerSocketStreamMedium(
            server_sock, None)
        client_sock.sendall(bytes)
        client_sock.close()
        return server._build_protocol()

    def assertProtocolOne(self, server_protocol):
        # Use assertIs because assertIsInstance will wrongly pass
        # SmartServerRequestProtocolTwo (because it subclasses
        # SmartServerRequestProtocolOne).
        self.assertIs(
            type(server_protocol), protocol.SmartServerRequestProtocolOne)

    def assertProtocolTwo(self, server_protocol):
        self.assertIsInstance(
            server_protocol, protocol.SmartServerRequestProtocolTwo)

    def test_pipe_like_build_protocol_empty_bytes(self):
        # Any empty request (i.e. no bytes) is detected as protocol version one.
        server_protocol = self.build_protocol_pipe_like('')
        self.assertProtocolOne(server_protocol)

    def test_socket_like_build_protocol_empty_bytes(self):
        # Any empty request (i.e. no bytes) is detected as protocol version one.
        server_protocol = self.build_protocol_socket('')
        self.assertProtocolOne(server_protocol)

    def test_pipe_like_build_protocol_non_two(self):
        # A request that doesn't start with "bzr request 2\n" is version one.
        server_protocol = self.build_protocol_pipe_like('abc\n')
        self.assertProtocolOne(server_protocol)

    def test_socket_build_protocol_non_two(self):
        # A request that doesn't start with "bzr request 2\n" is version one.
        server_protocol = self.build_protocol_socket('abc\n')
        self.assertProtocolOne(server_protocol)

    def test_pipe_like_build_protocol_two(self):
        # A request that starts with "bzr request 2\n" is version two.
        server_protocol = self.build_protocol_pipe_like('bzr request 2\n')
        self.assertProtocolTwo(server_protocol)

    def test_socket_build_protocol_two(self):
        # A request that starts with "bzr request 2\n" is version two.
        server_protocol = self.build_protocol_socket('bzr request 2\n')
        self.assertProtocolTwo(server_protocol)


class TestGetProtocolFactoryForBytes(tests.TestCase):
    """_get_protocol_factory_for_bytes identifies the protocol factory a server
    should use to decode a given request.  Any bytes not part of the version
    marker string (and thus part of the actual request) are returned alongside
    the protocol factory.
    """

    def test_version_three(self):
        result = medium._get_protocol_factory_for_bytes(
            'bzr message 3 (bzr 1.6)\nextra bytes')
        protocol_factory, remainder = result
        self.assertEqual(
            protocol.build_server_protocol_three, protocol_factory)
        self.assertEqual('extra bytes', remainder)

    def test_version_two(self):
        result = medium._get_protocol_factory_for_bytes(
            'bzr request 2\nextra bytes')
        protocol_factory, remainder = result
        self.assertEqual(
            protocol.SmartServerRequestProtocolTwo, protocol_factory)
        self.assertEqual('extra bytes', remainder)

    def test_version_one(self):
        """Version one requests have no version markers."""
        result = medium._get_protocol_factory_for_bytes('anything\n')
        protocol_factory, remainder = result
        self.assertEqual(
            protocol.SmartServerRequestProtocolOne, protocol_factory)
        self.assertEqual('anything\n', remainder)


class TestSmartTCPServer(tests.TestCase):

    def test_get_error_unexpected(self):
        """Error reported by server with no specific representation"""
        self._captureVar('BZR_NO_SMART_VFS', None)
        class FlakyTransport(object):
            base = 'a_url'
            def external_url(self):
                return self.base
            def get_bytes(self, path):
                raise Exception("some random exception from inside server")
        smart_server = server.SmartTCPServer(backing_transport=FlakyTransport())
        smart_server.start_background_thread('-' + self.id())
        try:
            transport = remote.RemoteTCPTransport(smart_server.get_url())
            err = self.assertRaises(errors.UnknownErrorFromSmartServer,
                transport.get, 'something')
            self.assertContainsRe(str(err), 'some random exception')
            transport.disconnect()
        finally:
            smart_server.stop_background_thread()


class SmartTCPTests(tests.TestCase):
    """Tests for connection/end to end behaviour using the TCP server.

    All of these tests are run with a server running on another thread serving
    a MemoryTransport, and a connection to it already open.

    the server is obtained by calling self.start_server(readonly=False).
    """

    def start_server(self, readonly=False, backing_transport=None):
        """Setup the server.

        :param readonly: Create a readonly server.
        """
        # NB: Tests using this fall into two categories: tests of the server,
        # tests wanting a server. The latter should be updated to use
        # self.vfs_transport_factory etc.
        if not backing_transport:
            mem_server = memory.MemoryServer()
            mem_server.start_server()
            self.addCleanup(mem_server.stop_server)
            self.permit_url(mem_server.get_url())
<<<<<<< HEAD
            self.backing_transport = get_transport(mem_server.get_url())
=======
            self.backing_transport = transport.get_transport(
                mem_server.get_url())
>>>>>>> d6de82d6
        else:
            self.backing_transport = backing_transport
        if readonly:
            self.real_backing_transport = self.backing_transport
            self.backing_transport = transport.get_transport(
                "readonly+" + self.backing_transport.abspath('.'))
        self.server = server.SmartTCPServer(self.backing_transport)
        self.server.start_background_thread('-' + self.id())
        self.transport = remote.RemoteTCPTransport(self.server.get_url())
        self.addCleanup(self.tearDownServer)
        self.permit_url(self.server.get_url())

    def tearDownServer(self):
        if getattr(self, 'transport', None):
            self.transport.disconnect()
            del self.transport
        if getattr(self, 'server', None):
            self.server.stop_background_thread()
            # XXX: why not .stop_server() -- mbp 20100106
            del self.server


class TestServerSocketUsage(SmartTCPTests):

    def test_server_setup_teardown(self):
        """It should be safe to teardown the server with no requests."""
        self.start_server()
        server = self.server
        transport = remote.RemoteTCPTransport(self.server.get_url())
        self.tearDownServer()
        self.assertRaises(errors.ConnectionError, transport.has, '.')

    def test_server_closes_listening_sock_on_shutdown_after_request(self):
        """The server should close its listening socket when it's stopped."""
        self.start_server()
        server = self.server
        self.transport.has('.')
        self.tearDownServer()
        # if the listening socket has closed, we should get a BADFD error
        # when connecting, rather than a hang.
        transport = remote.RemoteTCPTransport(server.get_url())
        self.assertRaises(errors.ConnectionError, transport.has, '.')


class WritableEndToEndTests(SmartTCPTests):
    """Client to server tests that require a writable transport."""

    def setUp(self):
        super(WritableEndToEndTests, self).setUp()
        self.start_server()

    def test_start_tcp_server(self):
        url = self.server.get_url()
        self.assertContainsRe(url, r'^bzr://127\.0\.0\.1:[0-9]{2,}/')

    def test_smart_transport_has(self):
        """Checking for file existence over smart."""
        self._captureVar('BZR_NO_SMART_VFS', None)
        self.backing_transport.put_bytes("foo", "contents of foo\n")
        self.assertTrue(self.transport.has("foo"))
        self.assertFalse(self.transport.has("non-foo"))

    def test_smart_transport_get(self):
        """Read back a file over smart."""
        self._captureVar('BZR_NO_SMART_VFS', None)
        self.backing_transport.put_bytes("foo", "contents\nof\nfoo\n")
        fp = self.transport.get("foo")
        self.assertEqual('contents\nof\nfoo\n', fp.read())

    def test_get_error_enoent(self):
        """Error reported from server getting nonexistent file."""
        # The path in a raised NoSuchFile exception should be the precise path
        # asked for by the client. This gives meaningful and unsurprising errors
        # for users.
        self._captureVar('BZR_NO_SMART_VFS', None)
        err = self.assertRaises(
            errors.NoSuchFile, self.transport.get, 'not%20a%20file')
        self.assertSubset([err.path], ['not%20a%20file', './not%20a%20file'])

    def test_simple_clone_conn(self):
        """Test that cloning reuses the same connection."""
        # we create a real connection not a loopback one, but it will use the
        # same server and pipes
        conn2 = self.transport.clone('.')
        self.assertIs(self.transport.get_smart_medium(),
                      conn2.get_smart_medium())

    def test__remote_path(self):
        self.assertEquals('/foo/bar',
                          self.transport._remote_path('foo/bar'))

    def test_clone_changes_base(self):
        """Cloning transport produces one with a new base location"""
        conn2 = self.transport.clone('subdir')
        self.assertEquals(self.transport.base + 'subdir/',
                          conn2.base)

    def test_open_dir(self):
        """Test changing directory"""
        self._captureVar('BZR_NO_SMART_VFS', None)
        transport = self.transport
        self.backing_transport.mkdir('toffee')
        self.backing_transport.mkdir('toffee/apple')
        self.assertEquals('/toffee', transport._remote_path('toffee'))
        toffee_trans = transport.clone('toffee')
        # Check that each transport has only the contents of its directory
        # directly visible. If state was being held in the wrong object, it's
        # conceivable that cloning a transport would alter the state of the
        # cloned-from transport.
        self.assertTrue(transport.has('toffee'))
        self.assertFalse(toffee_trans.has('toffee'))
        self.assertFalse(transport.has('apple'))
        self.assertTrue(toffee_trans.has('apple'))

    def test_open_bzrdir(self):
        """Open an existing bzrdir over smart transport"""
        transport = self.transport
        t = self.backing_transport
        bzrdir.BzrDirFormat.get_default_format().initialize_on_transport(t)
        result_dir = bzrdir.BzrDir.open_containing_from_transport(transport)


class ReadOnlyEndToEndTests(SmartTCPTests):
    """Tests from the client to the server using a readonly backing transport."""

    def test_mkdir_error_readonly(self):
        """TransportNotPossible should be preserved from the backing transport."""
        self._captureVar('BZR_NO_SMART_VFS', None)
        self.start_server(readonly=True)
        self.assertRaises(errors.TransportNotPossible, self.transport.mkdir,
            'foo')


class TestServerHooks(SmartTCPTests):

    def capture_server_call(self, backing_urls, public_url):
        """Record a server_started|stopped hook firing."""
        self.hook_calls.append((backing_urls, public_url))

    def test_server_started_hook_memory(self):
        """The server_started hook fires when the server is started."""
        self.hook_calls = []
        server.SmartTCPServer.hooks.install_named_hook('server_started',
            self.capture_server_call, None)
        self.start_server()
        # at this point, the server will be starting a thread up.
        # there is no indicator at the moment, so bodge it by doing a request.
        self.transport.has('.')
        # The default test server uses MemoryTransport and that has no external
        # url:
        self.assertEqual([([self.backing_transport.base], self.transport.base)],
            self.hook_calls)

    def test_server_started_hook_file(self):
        """The server_started hook fires when the server is started."""
        self.hook_calls = []
        server.SmartTCPServer.hooks.install_named_hook('server_started',
            self.capture_server_call, None)
<<<<<<< HEAD
        self.start_server(backing_transport=get_transport("."))
=======
        self.start_server(backing_transport=transport.get_transport("."))
>>>>>>> d6de82d6
        # at this point, the server will be starting a thread up.
        # there is no indicator at the moment, so bodge it by doing a request.
        self.transport.has('.')
        # The default test server uses MemoryTransport and that has no external
        # url:
        self.assertEqual([([
            self.backing_transport.base, self.backing_transport.external_url()],
             self.transport.base)],
            self.hook_calls)

    def test_server_stopped_hook_simple_memory(self):
        """The server_stopped hook fires when the server is stopped."""
        self.hook_calls = []
        server.SmartTCPServer.hooks.install_named_hook('server_stopped',
            self.capture_server_call, None)
        self.start_server()
        result = [([self.backing_transport.base], self.transport.base)]
        # check the stopping message isn't emitted up front.
        self.assertEqual([], self.hook_calls)
        # nor after a single message
        self.transport.has('.')
        self.assertEqual([], self.hook_calls)
        # clean up the server
        self.tearDownServer()
        # now it should have fired.
        self.assertEqual(result, self.hook_calls)

    def test_server_stopped_hook_simple_file(self):
        """The server_stopped hook fires when the server is stopped."""
        self.hook_calls = []
        server.SmartTCPServer.hooks.install_named_hook('server_stopped',
            self.capture_server_call, None)
<<<<<<< HEAD
        self.start_server(backing_transport=get_transport("."))
=======
        self.start_server(backing_transport=transport.get_transport("."))
>>>>>>> d6de82d6
        result = [(
            [self.backing_transport.base, self.backing_transport.external_url()]
            , self.transport.base)]
        # check the stopping message isn't emitted up front.
        self.assertEqual([], self.hook_calls)
        # nor after a single message
        self.transport.has('.')
        self.assertEqual([], self.hook_calls)
        # clean up the server
        self.tearDownServer()
        # now it should have fired.
        self.assertEqual(result, self.hook_calls)

# TODO: test that when the server suffers an exception that it calls the
# server-stopped hook.


class SmartServerCommandTests(tests.TestCaseWithTransport):
    """Tests that call directly into the command objects, bypassing the network
    and the request dispatching.

    Note: these tests are rudimentary versions of the command object tests in
    test_smart.py.
    """

    def test_hello(self):
        cmd = _mod_request.HelloRequest(None, '/')
        response = cmd.execute()
        self.assertEqual(('ok', '2'), response.args)
        self.assertEqual(None, response.body)

    def test_get_bundle(self):
        from bzrlib.bundle import serializer
        wt = self.make_branch_and_tree('.')
        self.build_tree_contents([('hello', 'hello world')])
        wt.add('hello')
        rev_id = wt.commit('add hello')

        cmd = _mod_request.GetBundleRequest(self.get_transport(), '/')
        response = cmd.execute('.', rev_id)
        bundle = serializer.read_bundle(StringIO(response.body))
        self.assertEqual((), response.args)


class SmartServerRequestHandlerTests(tests.TestCaseWithTransport):
    """Test that call directly into the handler logic, bypassing the network."""

    def setUp(self):
        super(SmartServerRequestHandlerTests, self).setUp()
        self._captureVar('BZR_NO_SMART_VFS', None)

    def build_handler(self, transport):
        """Returns a handler for the commands in protocol version one."""
        return _mod_request.SmartServerRequestHandler(
            transport, _mod_request.request_handlers, '/')

    def test_construct_request_handler(self):
        """Constructing a request handler should be easy and set defaults."""
        handler = _mod_request.SmartServerRequestHandler(None, commands=None,
                root_client_path='/')
        self.assertFalse(handler.finished_reading)

    def test_hello(self):
        handler = self.build_handler(None)
        handler.args_received(('hello',))
        self.assertEqual(('ok', '2'), handler.response.args)
        self.assertEqual(None, handler.response.body)

    def test_disable_vfs_handler_classes_via_environment(self):
        # VFS handler classes will raise an error from "execute" if
        # BZR_NO_SMART_VFS is set.
        handler = vfs.HasRequest(None, '/')
        # set environment variable after construction to make sure it's
        # examined.
        # Note that we can safely clobber BZR_NO_SMART_VFS here, because setUp
        # has called _captureVar, so it will be restored to the right state
        # afterwards.
        os.environ['BZR_NO_SMART_VFS'] = ''
        self.assertRaises(errors.DisabledMethod, handler.execute)

    def test_readonly_exception_becomes_transport_not_possible(self):
        """The response for a read-only error is ('ReadOnlyError')."""
        handler = self.build_handler(self.get_readonly_transport())
        # send a mkdir for foo, with no explicit mode - should fail.
        handler.args_received(('mkdir', 'foo', ''))
        # and the failure should be an explicit ReadOnlyError
        self.assertEqual(("ReadOnlyError", ), handler.response.args)
        # XXX: TODO: test that other TransportNotPossible errors are
        # presented as TransportNotPossible - not possible to do that
        # until I figure out how to trigger that relatively cleanly via
        # the api. RBC 20060918

    def test_hello_has_finished_body_on_dispatch(self):
        """The 'hello' command should set finished_reading."""
        handler = self.build_handler(None)
        handler.args_received(('hello',))
        self.assertTrue(handler.finished_reading)
        self.assertNotEqual(None, handler.response)

    def test_put_bytes_non_atomic(self):
        """'put_...' should set finished_reading after reading the bytes."""
        handler = self.build_handler(self.get_transport())
        handler.args_received(('put_non_atomic', 'a-file', '', 'F', ''))
        self.assertFalse(handler.finished_reading)
        handler.accept_body('1234')
        self.assertFalse(handler.finished_reading)
        handler.accept_body('5678')
        handler.end_of_body()
        self.assertTrue(handler.finished_reading)
        self.assertEqual(('ok', ), handler.response.args)
        self.assertEqual(None, handler.response.body)

    def test_readv_accept_body(self):
        """'readv' should set finished_reading after reading offsets."""
        self.build_tree(['a-file'])
        handler = self.build_handler(self.get_readonly_transport())
        handler.args_received(('readv', 'a-file'))
        self.assertFalse(handler.finished_reading)
        handler.accept_body('2,')
        self.assertFalse(handler.finished_reading)
        handler.accept_body('3')
        handler.end_of_body()
        self.assertTrue(handler.finished_reading)
        self.assertEqual(('readv', ), handler.response.args)
        # co - nte - nt of a-file is the file contents we are extracting from.
        self.assertEqual('nte', handler.response.body)

    def test_readv_short_read_response_contents(self):
        """'readv' when a short read occurs sets the response appropriately."""
        self.build_tree(['a-file'])
        handler = self.build_handler(self.get_readonly_transport())
        handler.args_received(('readv', 'a-file'))
        # read beyond the end of the file.
        handler.accept_body('100,1')
        handler.end_of_body()
        self.assertTrue(handler.finished_reading)
        self.assertEqual(('ShortReadvError', './a-file', '100', '1', '0'),
            handler.response.args)
        self.assertEqual(None, handler.response.body)


class RemoteTransportRegistration(tests.TestCase):

    def test_registration(self):
        t = transport.get_transport('bzr+ssh://example.com/path')
        self.assertIsInstance(t, remote.RemoteSSHTransport)
        self.assertEqual('example.com', t._host)

    def test_bzr_https(self):
        # https://bugs.launchpad.net/bzr/+bug/128456
        t = transport.get_transport('bzr+https://example.com/path')
        self.assertIsInstance(t, remote.RemoteHTTPTransport)
        self.assertStartsWith(
            t._http_transport.base,
            'https://')


class TestRemoteTransport(tests.TestCase):

    def test_use_connection_factory(self):
        # We want to be able to pass a client as a parameter to RemoteTransport.
        input = StringIO('ok\n3\nbardone\n')
        output = StringIO()
        client_medium = medium.SmartSimplePipesClientMedium(
            input, output, 'base')
        transport = remote.RemoteTransport(
            'bzr://localhost/', medium=client_medium)
        # Disable version detection.
        client_medium._protocol_version = 1

        # We want to make sure the client is used when the first remote
        # method is called.  No data should have been sent, or read.
        self.assertEqual(0, input.tell())
        self.assertEqual('', output.getvalue())

        # Now call a method that should result in one request: as the
        # transport makes its own protocol instances, we check on the wire.
        # XXX: TODO: give the transport a protocol factory, which can make
        # an instrumented protocol for us.
        self.assertEqual('bar', transport.get_bytes('foo'))
        # only the needed data should have been sent/received.
        self.assertEqual(13, input.tell())
        self.assertEqual('get\x01/foo\n', output.getvalue())

    def test__translate_error_readonly(self):
        """Sending a ReadOnlyError to _translate_error raises TransportNotPossible."""
        client_medium = medium.SmartSimplePipesClientMedium(None, None, 'base')
        transport = remote.RemoteTransport(
            'bzr://localhost/', medium=client_medium)
        err = errors.ErrorFromSmartServer(("ReadOnlyError", ))
        self.assertRaises(errors.TransportNotPossible,
            transport._translate_error, err)


class TestSmartProtocol(tests.TestCase):
    """Base class for smart protocol tests.

    Each test case gets a smart_server and smart_client created during setUp().

    It is planned that the client can be called with self.call_client() giving
    it an expected server response, which will be fed into it when it tries to
    read. Likewise, self.call_server will call a servers method with a canned
    serialised client request. Output done by the client or server for these
    calls will be captured to self.to_server and self.to_client. Each element
    in the list is a write call from the client or server respectively.

    Subclasses can override client_protocol_class and server_protocol_class.
    """

    request_encoder = None
    response_decoder = None
    server_protocol_class = None
    client_protocol_class = None

    def make_client_protocol_and_output(self, input_bytes=None):
        """
        :returns: a Request
        """
        # This is very similar to
        # bzrlib.smart.client._SmartClient._build_client_protocol
        # XXX: make this use _SmartClient!
        if input_bytes is None:
            input = StringIO()
        else:
            input = StringIO(input_bytes)
        output = StringIO()
        client_medium = medium.SmartSimplePipesClientMedium(
            input, output, 'base')
        request = client_medium.get_request()
        if self.client_protocol_class is not None:
            client_protocol = self.client_protocol_class(request)
            return client_protocol, client_protocol, output
        else:
            self.assertNotEqual(None, self.request_encoder)
            self.assertNotEqual(None, self.response_decoder)
            requester = self.request_encoder(request)
            response_handler = message.ConventionalResponseHandler()
            response_protocol = self.response_decoder(
                response_handler, expect_version_marker=True)
            response_handler.setProtoAndMediumRequest(
                response_protocol, request)
            return requester, response_handler, output

    def make_client_protocol(self, input_bytes=None):
        result = self.make_client_protocol_and_output(input_bytes=input_bytes)
        requester, response_handler, output = result
        return requester, response_handler

    def make_server_protocol(self):
        out_stream = StringIO()
        smart_protocol = self.server_protocol_class(None, out_stream.write)
        return smart_protocol, out_stream

    def setUp(self):
        super(TestSmartProtocol, self).setUp()
        self.response_marker = getattr(
            self.client_protocol_class, 'response_marker', None)
        self.request_marker = getattr(
            self.client_protocol_class, 'request_marker', None)

    def assertOffsetSerialisation(self, expected_offsets, expected_serialised,
        requester):
        """Check that smart (de)serialises offsets as expected.

        We check both serialisation and deserialisation at the same time
        to ensure that the round tripping cannot skew: both directions should
        be as expected.

        :param expected_offsets: a readv offset list.
        :param expected_seralised: an expected serial form of the offsets.
        """
        # XXX: '_deserialise_offsets' should be a method of the
        # SmartServerRequestProtocol in future.
        readv_cmd = vfs.ReadvRequest(None, '/')
        offsets = readv_cmd._deserialise_offsets(expected_serialised)
        self.assertEqual(expected_offsets, offsets)
        serialised = requester._serialise_offsets(offsets)
        self.assertEqual(expected_serialised, serialised)

    def build_protocol_waiting_for_body(self):
        smart_protocol, out_stream = self.make_server_protocol()
        smart_protocol._has_dispatched = True
        smart_protocol.request = _mod_request.SmartServerRequestHandler(
            None, _mod_request.request_handlers, '/')
        class FakeCommand(_mod_request.SmartServerRequest):
            def do_body(self_cmd, body_bytes):
                self.end_received = True
                self.assertEqual('abcdefg', body_bytes)
                return _mod_request.SuccessfulSmartServerResponse(('ok', ))
        smart_protocol.request._command = FakeCommand(None)
        # Call accept_bytes to make sure that internal state like _body_decoder
        # is initialised.  This test should probably be given a clearer
        # interface to work with that will not cause this inconsistency.
        #   -- Andrew Bennetts, 2006-09-28
        smart_protocol.accept_bytes('')
        return smart_protocol

    def assertServerToClientEncoding(self, expected_bytes, expected_tuple,
            input_tuples):
        """Assert that each input_tuple serialises as expected_bytes, and the
        bytes deserialise as expected_tuple.
        """
        # check the encoding of the server for all input_tuples matches
        # expected bytes
        for input_tuple in input_tuples:
            server_protocol, server_output = self.make_server_protocol()
            server_protocol._send_response(
                _mod_request.SuccessfulSmartServerResponse(input_tuple))
            self.assertEqual(expected_bytes, server_output.getvalue())
        # check the decoding of the client smart_protocol from expected_bytes:
        requester, response_handler = self.make_client_protocol(expected_bytes)
        requester.call('foo')
        self.assertEqual(expected_tuple, response_handler.read_response_tuple())


class CommonSmartProtocolTestMixin(object):

    def test_connection_closed_reporting(self):
        requester, response_handler = self.make_client_protocol()
        requester.call('hello')
        ex = self.assertRaises(errors.ConnectionReset,
            response_handler.read_response_tuple)
        self.assertEqual("Connection closed: "
            "Unexpected end of message. Please check connectivity "
            "and permissions, and report a bug if problems persist. ",
            str(ex))

    def test_server_offset_serialisation(self):
        """The Smart protocol serialises offsets as a comma and \n string.

        We check a number of boundary cases are as expected: empty, one offset,
        one with the order of reads not increasing (an out of order read), and
        one that should coalesce.
        """
        requester, response_handler = self.make_client_protocol()
        self.assertOffsetSerialisation([], '', requester)
        self.assertOffsetSerialisation([(1,2)], '1,2', requester)
        self.assertOffsetSerialisation([(10,40), (0,5)], '10,40\n0,5',
            requester)
        self.assertOffsetSerialisation([(1,2), (3,4), (100, 200)],
            '1,2\n3,4\n100,200', requester)


class TestVersionOneFeaturesInProtocolOne(
    TestSmartProtocol, CommonSmartProtocolTestMixin):
    """Tests for version one smart protocol features as implemeted by version
    one."""

    client_protocol_class = protocol.SmartClientRequestProtocolOne
    server_protocol_class = protocol.SmartServerRequestProtocolOne

    def test_construct_version_one_server_protocol(self):
        smart_protocol = protocol.SmartServerRequestProtocolOne(None, None)
        self.assertEqual('', smart_protocol.unused_data)
        self.assertEqual('', smart_protocol.in_buffer)
        self.assertFalse(smart_protocol._has_dispatched)
        self.assertEqual(1, smart_protocol.next_read_size())

    def test_construct_version_one_client_protocol(self):
        # we can construct a client protocol from a client medium request
        output = StringIO()
        client_medium = medium.SmartSimplePipesClientMedium(
            None, output, 'base')
        request = client_medium.get_request()
        client_protocol = protocol.SmartClientRequestProtocolOne(request)

    def test_accept_bytes_of_bad_request_to_protocol(self):
        out_stream = StringIO()
        smart_protocol = protocol.SmartServerRequestProtocolOne(
            None, out_stream.write)
        smart_protocol.accept_bytes('abc')
        self.assertEqual('abc', smart_protocol.in_buffer)
        smart_protocol.accept_bytes('\n')
        self.assertEqual(
            "error\x01Generic bzr smart protocol error: bad request 'abc'\n",
            out_stream.getvalue())
        self.assertTrue(smart_protocol._has_dispatched)
        self.assertEqual(0, smart_protocol.next_read_size())

    def test_accept_body_bytes_to_protocol(self):
        protocol = self.build_protocol_waiting_for_body()
        self.assertEqual(6, protocol.next_read_size())
        protocol.accept_bytes('7\nabc')
        self.assertEqual(9, protocol.next_read_size())
        protocol.accept_bytes('defgd')
        protocol.accept_bytes('one\n')
        self.assertEqual(0, protocol.next_read_size())
        self.assertTrue(self.end_received)

    def test_accept_request_and_body_all_at_once(self):
        self._captureVar('BZR_NO_SMART_VFS', None)
        mem_transport = memory.MemoryTransport()
        mem_transport.put_bytes('foo', 'abcdefghij')
        out_stream = StringIO()
        smart_protocol = protocol.SmartServerRequestProtocolOne(mem_transport,
                out_stream.write)
        smart_protocol.accept_bytes('readv\x01foo\n3\n3,3done\n')
        self.assertEqual(0, smart_protocol.next_read_size())
        self.assertEqual('readv\n3\ndefdone\n', out_stream.getvalue())
        self.assertEqual('', smart_protocol.unused_data)
        self.assertEqual('', smart_protocol.in_buffer)

    def test_accept_excess_bytes_are_preserved(self):
        out_stream = StringIO()
        smart_protocol = protocol.SmartServerRequestProtocolOne(
            None, out_stream.write)
        smart_protocol.accept_bytes('hello\nhello\n')
        self.assertEqual("ok\x012\n", out_stream.getvalue())
        self.assertEqual("hello\n", smart_protocol.unused_data)
        self.assertEqual("", smart_protocol.in_buffer)

    def test_accept_excess_bytes_after_body(self):
        protocol = self.build_protocol_waiting_for_body()
        protocol.accept_bytes('7\nabcdefgdone\nX')
        self.assertTrue(self.end_received)
        self.assertEqual("X", protocol.unused_data)
        self.assertEqual("", protocol.in_buffer)
        protocol.accept_bytes('Y')
        self.assertEqual("XY", protocol.unused_data)
        self.assertEqual("", protocol.in_buffer)

    def test_accept_excess_bytes_after_dispatch(self):
        out_stream = StringIO()
        smart_protocol = protocol.SmartServerRequestProtocolOne(
            None, out_stream.write)
        smart_protocol.accept_bytes('hello\n')
        self.assertEqual("ok\x012\n", out_stream.getvalue())
        smart_protocol.accept_bytes('hel')
        self.assertEqual("hel", smart_protocol.unused_data)
        smart_protocol.accept_bytes('lo\n')
        self.assertEqual("hello\n", smart_protocol.unused_data)
        self.assertEqual("", smart_protocol.in_buffer)

    def test__send_response_sets_finished_reading(self):
        smart_protocol = protocol.SmartServerRequestProtocolOne(
            None, lambda x: None)
        self.assertEqual(1, smart_protocol.next_read_size())
        smart_protocol._send_response(
            _mod_request.SuccessfulSmartServerResponse(('x',)))
        self.assertEqual(0, smart_protocol.next_read_size())

    def test__send_response_errors_with_base_response(self):
        """Ensure that only the Successful/Failed subclasses are used."""
        smart_protocol = protocol.SmartServerRequestProtocolOne(
            None, lambda x: None)
        self.assertRaises(AttributeError, smart_protocol._send_response,
            _mod_request.SmartServerResponse(('x',)))

    def test_query_version(self):
        """query_version on a SmartClientProtocolOne should return a number.

        The protocol provides the query_version because the domain level clients
        may all need to be able to probe for capabilities.
        """
        # What we really want to test here is that SmartClientProtocolOne calls
        # accept_bytes(tuple_based_encoding_of_hello) and reads and parses the
        # response of tuple-encoded (ok, 1).  Also, separately we should test
        # the error if the response is a non-understood version.
        input = StringIO('ok\x012\n')
        output = StringIO()
        client_medium = medium.SmartSimplePipesClientMedium(
            input, output, 'base')
        request = client_medium.get_request()
        smart_protocol = protocol.SmartClientRequestProtocolOne(request)
        self.assertEqual(2, smart_protocol.query_version())

    def test_client_call_empty_response(self):
        # protocol.call() can get back an empty tuple as a response. This occurs
        # when the parsed line is an empty line, and results in a tuple with
        # one element - an empty string.
        self.assertServerToClientEncoding('\n', ('', ), [(), ('', )])

    def test_client_call_three_element_response(self):
        # protocol.call() can get back tuples of other lengths. A three element
        # tuple should be unpacked as three strings.
        self.assertServerToClientEncoding('a\x01b\x0134\n', ('a', 'b', '34'),
            [('a', 'b', '34')])

    def test_client_call_with_body_bytes_uploads(self):
        # protocol.call_with_body_bytes should length-prefix the bytes onto the
        # wire.
        expected_bytes = "foo\n7\nabcdefgdone\n"
        input = StringIO("\n")
        output = StringIO()
        client_medium = medium.SmartSimplePipesClientMedium(
            input, output, 'base')
        request = client_medium.get_request()
        smart_protocol = protocol.SmartClientRequestProtocolOne(request)
        smart_protocol.call_with_body_bytes(('foo', ), "abcdefg")
        self.assertEqual(expected_bytes, output.getvalue())

    def test_client_call_with_body_readv_array(self):
        # protocol.call_with_upload should encode the readv array and then
        # length-prefix the bytes onto the wire.
        expected_bytes = "foo\n7\n1,2\n5,6done\n"
        input = StringIO("\n")
        output = StringIO()
        client_medium = medium.SmartSimplePipesClientMedium(
            input, output, 'base')
        request = client_medium.get_request()
        smart_protocol = protocol.SmartClientRequestProtocolOne(request)
        smart_protocol.call_with_body_readv_array(('foo', ), [(1,2),(5,6)])
        self.assertEqual(expected_bytes, output.getvalue())

    def _test_client_read_response_tuple_raises_UnknownSmartMethod(self,
            server_bytes):
        input = StringIO(server_bytes)
        output = StringIO()
        client_medium = medium.SmartSimplePipesClientMedium(
            input, output, 'base')
        request = client_medium.get_request()
        smart_protocol = protocol.SmartClientRequestProtocolOne(request)
        smart_protocol.call('foo')
        self.assertRaises(
            errors.UnknownSmartMethod, smart_protocol.read_response_tuple)
        # The request has been finished.  There is no body to read, and
        # attempts to read one will fail.
        self.assertRaises(
            errors.ReadingCompleted, smart_protocol.read_body_bytes)

    def test_client_read_response_tuple_raises_UnknownSmartMethod(self):
        """read_response_tuple raises UnknownSmartMethod if the response says
        the server did not recognise the request.
        """
        server_bytes = (
            "error\x01Generic bzr smart protocol error: bad request 'foo'\n")
        self._test_client_read_response_tuple_raises_UnknownSmartMethod(
            server_bytes)

    def test_client_read_response_tuple_raises_UnknownSmartMethod_0_11(self):
        """read_response_tuple also raises UnknownSmartMethod if the response
        from a bzr 0.11 says the server did not recognise the request.

        (bzr 0.11 sends a slightly different error message to later versions.)
        """
        server_bytes = (
            "error\x01Generic bzr smart protocol error: bad request u'foo'\n")
        self._test_client_read_response_tuple_raises_UnknownSmartMethod(
            server_bytes)

    def test_client_read_body_bytes_all(self):
        # read_body_bytes should decode the body bytes from the wire into
        # a response.
        expected_bytes = "1234567"
        server_bytes = "ok\n7\n1234567done\n"
        input = StringIO(server_bytes)
        output = StringIO()
        client_medium = medium.SmartSimplePipesClientMedium(
            input, output, 'base')
        request = client_medium.get_request()
        smart_protocol = protocol.SmartClientRequestProtocolOne(request)
        smart_protocol.call('foo')
        smart_protocol.read_response_tuple(True)
        self.assertEqual(expected_bytes, smart_protocol.read_body_bytes())

    def test_client_read_body_bytes_incremental(self):
        # test reading a few bytes at a time from the body
        # XXX: possibly we should test dribbling the bytes into the stringio
        # to make the state machine work harder: however, as we use the
        # LengthPrefixedBodyDecoder that is already well tested - we can skip
        # that.
        expected_bytes = "1234567"
        server_bytes = "ok\n7\n1234567done\n"
        input = StringIO(server_bytes)
        output = StringIO()
        client_medium = medium.SmartSimplePipesClientMedium(
            input, output, 'base')
        request = client_medium.get_request()
        smart_protocol = protocol.SmartClientRequestProtocolOne(request)
        smart_protocol.call('foo')
        smart_protocol.read_response_tuple(True)
        self.assertEqual(expected_bytes[0:2], smart_protocol.read_body_bytes(2))
        self.assertEqual(expected_bytes[2:4], smart_protocol.read_body_bytes(2))
        self.assertEqual(expected_bytes[4:6], smart_protocol.read_body_bytes(2))
        self.assertEqual(expected_bytes[6], smart_protocol.read_body_bytes())

    def test_client_cancel_read_body_does_not_eat_body_bytes(self):
        # cancelling the expected body needs to finish the request, but not
        # read any more bytes.
        expected_bytes = "1234567"
        server_bytes = "ok\n7\n1234567done\n"
        input = StringIO(server_bytes)
        output = StringIO()
        client_medium = medium.SmartSimplePipesClientMedium(
            input, output, 'base')
        request = client_medium.get_request()
        smart_protocol = protocol.SmartClientRequestProtocolOne(request)
        smart_protocol.call('foo')
        smart_protocol.read_response_tuple(True)
        smart_protocol.cancel_read_body()
        self.assertEqual(3, input.tell())
        self.assertRaises(
            errors.ReadingCompleted, smart_protocol.read_body_bytes)

    def test_client_read_body_bytes_interrupted_connection(self):
        server_bytes = "ok\n999\nincomplete body"
        input = StringIO(server_bytes)
        output = StringIO()
        client_medium = medium.SmartSimplePipesClientMedium(
            input, output, 'base')
        request = client_medium.get_request()
        smart_protocol = self.client_protocol_class(request)
        smart_protocol.call('foo')
        smart_protocol.read_response_tuple(True)
        self.assertRaises(
            errors.ConnectionReset, smart_protocol.read_body_bytes)


class TestVersionOneFeaturesInProtocolTwo(
    TestSmartProtocol, CommonSmartProtocolTestMixin):
    """Tests for version one smart protocol features as implemeted by version
    two.
    """

    client_protocol_class = protocol.SmartClientRequestProtocolTwo
    server_protocol_class = protocol.SmartServerRequestProtocolTwo

    def test_construct_version_two_server_protocol(self):
        smart_protocol = protocol.SmartServerRequestProtocolTwo(None, None)
        self.assertEqual('', smart_protocol.unused_data)
        self.assertEqual('', smart_protocol.in_buffer)
        self.assertFalse(smart_protocol._has_dispatched)
        self.assertEqual(1, smart_protocol.next_read_size())

    def test_construct_version_two_client_protocol(self):
        # we can construct a client protocol from a client medium request
        output = StringIO()
        client_medium = medium.SmartSimplePipesClientMedium(
            None, output, 'base')
        request = client_medium.get_request()
        client_protocol = protocol.SmartClientRequestProtocolTwo(request)

    def test_accept_bytes_of_bad_request_to_protocol(self):
        out_stream = StringIO()
        smart_protocol = self.server_protocol_class(None, out_stream.write)
        smart_protocol.accept_bytes('abc')
        self.assertEqual('abc', smart_protocol.in_buffer)
        smart_protocol.accept_bytes('\n')
        self.assertEqual(
            self.response_marker +
            "failed\nerror\x01Generic bzr smart protocol error: bad request 'abc'\n",
            out_stream.getvalue())
        self.assertTrue(smart_protocol._has_dispatched)
        self.assertEqual(0, smart_protocol.next_read_size())

    def test_accept_body_bytes_to_protocol(self):
        protocol = self.build_protocol_waiting_for_body()
        self.assertEqual(6, protocol.next_read_size())
        protocol.accept_bytes('7\nabc')
        self.assertEqual(9, protocol.next_read_size())
        protocol.accept_bytes('defgd')
        protocol.accept_bytes('one\n')
        self.assertEqual(0, protocol.next_read_size())
        self.assertTrue(self.end_received)

    def test_accept_request_and_body_all_at_once(self):
        self._captureVar('BZR_NO_SMART_VFS', None)
        mem_transport = memory.MemoryTransport()
        mem_transport.put_bytes('foo', 'abcdefghij')
        out_stream = StringIO()
        smart_protocol = self.server_protocol_class(
            mem_transport, out_stream.write)
        smart_protocol.accept_bytes('readv\x01foo\n3\n3,3done\n')
        self.assertEqual(0, smart_protocol.next_read_size())
        self.assertEqual(self.response_marker +
                         'success\nreadv\n3\ndefdone\n',
                         out_stream.getvalue())
        self.assertEqual('', smart_protocol.unused_data)
        self.assertEqual('', smart_protocol.in_buffer)

    def test_accept_excess_bytes_are_preserved(self):
        out_stream = StringIO()
        smart_protocol = self.server_protocol_class(None, out_stream.write)
        smart_protocol.accept_bytes('hello\nhello\n')
        self.assertEqual(self.response_marker + "success\nok\x012\n",
                         out_stream.getvalue())
        self.assertEqual("hello\n", smart_protocol.unused_data)
        self.assertEqual("", smart_protocol.in_buffer)

    def test_accept_excess_bytes_after_body(self):
        # The excess bytes look like the start of another request.
        server_protocol = self.build_protocol_waiting_for_body()
        server_protocol.accept_bytes('7\nabcdefgdone\n' + self.response_marker)
        self.assertTrue(self.end_received)
        self.assertEqual(self.response_marker,
                         server_protocol.unused_data)
        self.assertEqual("", server_protocol.in_buffer)
        server_protocol.accept_bytes('Y')
        self.assertEqual(self.response_marker + "Y",
                         server_protocol.unused_data)
        self.assertEqual("", server_protocol.in_buffer)

    def test_accept_excess_bytes_after_dispatch(self):
        out_stream = StringIO()
        smart_protocol = self.server_protocol_class(None, out_stream.write)
        smart_protocol.accept_bytes('hello\n')
        self.assertEqual(self.response_marker + "success\nok\x012\n",
                         out_stream.getvalue())
        smart_protocol.accept_bytes(self.request_marker + 'hel')
        self.assertEqual(self.request_marker + "hel",
                         smart_protocol.unused_data)
        smart_protocol.accept_bytes('lo\n')
        self.assertEqual(self.request_marker + "hello\n",
                         smart_protocol.unused_data)
        self.assertEqual("", smart_protocol.in_buffer)

    def test__send_response_sets_finished_reading(self):
        smart_protocol = self.server_protocol_class(None, lambda x: None)
        self.assertEqual(1, smart_protocol.next_read_size())
        smart_protocol._send_response(
            _mod_request.SuccessfulSmartServerResponse(('x',)))
        self.assertEqual(0, smart_protocol.next_read_size())

    def test__send_response_errors_with_base_response(self):
        """Ensure that only the Successful/Failed subclasses are used."""
        smart_protocol = self.server_protocol_class(None, lambda x: None)
        self.assertRaises(AttributeError, smart_protocol._send_response,
            _mod_request.SmartServerResponse(('x',)))

    def test_query_version(self):
        """query_version on a SmartClientProtocolTwo should return a number.

        The protocol provides the query_version because the domain level clients
        may all need to be able to probe for capabilities.
        """
        # What we really want to test here is that SmartClientProtocolTwo calls
        # accept_bytes(tuple_based_encoding_of_hello) and reads and parses the
        # response of tuple-encoded (ok, 1).  Also, separately we should test
        # the error if the response is a non-understood version.
        input = StringIO(self.response_marker + 'success\nok\x012\n')
        output = StringIO()
        client_medium = medium.SmartSimplePipesClientMedium(
            input, output, 'base')
        request = client_medium.get_request()
        smart_protocol = self.client_protocol_class(request)
        self.assertEqual(2, smart_protocol.query_version())

    def test_client_call_empty_response(self):
        # protocol.call() can get back an empty tuple as a response. This occurs
        # when the parsed line is an empty line, and results in a tuple with
        # one element - an empty string.
        self.assertServerToClientEncoding(
            self.response_marker + 'success\n\n', ('', ), [(), ('', )])

    def test_client_call_three_element_response(self):
        # protocol.call() can get back tuples of other lengths. A three element
        # tuple should be unpacked as three strings.
        self.assertServerToClientEncoding(
            self.response_marker + 'success\na\x01b\x0134\n',
            ('a', 'b', '34'),
            [('a', 'b', '34')])

    def test_client_call_with_body_bytes_uploads(self):
        # protocol.call_with_body_bytes should length-prefix the bytes onto the
        # wire.
        expected_bytes = self.request_marker + "foo\n7\nabcdefgdone\n"
        input = StringIO("\n")
        output = StringIO()
        client_medium = medium.SmartSimplePipesClientMedium(
            input, output, 'base')
        request = client_medium.get_request()
        smart_protocol = self.client_protocol_class(request)
        smart_protocol.call_with_body_bytes(('foo', ), "abcdefg")
        self.assertEqual(expected_bytes, output.getvalue())

    def test_client_call_with_body_readv_array(self):
        # protocol.call_with_upload should encode the readv array and then
        # length-prefix the bytes onto the wire.
        expected_bytes = self.request_marker + "foo\n7\n1,2\n5,6done\n"
        input = StringIO("\n")
        output = StringIO()
        client_medium = medium.SmartSimplePipesClientMedium(
            input, output, 'base')
        request = client_medium.get_request()
        smart_protocol = self.client_protocol_class(request)
        smart_protocol.call_with_body_readv_array(('foo', ), [(1,2),(5,6)])
        self.assertEqual(expected_bytes, output.getvalue())

    def test_client_read_body_bytes_all(self):
        # read_body_bytes should decode the body bytes from the wire into
        # a response.
        expected_bytes = "1234567"
        server_bytes = (self.response_marker +
                        "success\nok\n7\n1234567done\n")
        input = StringIO(server_bytes)
        output = StringIO()
        client_medium = medium.SmartSimplePipesClientMedium(
            input, output, 'base')
        request = client_medium.get_request()
        smart_protocol = self.client_protocol_class(request)
        smart_protocol.call('foo')
        smart_protocol.read_response_tuple(True)
        self.assertEqual(expected_bytes, smart_protocol.read_body_bytes())

    def test_client_read_body_bytes_incremental(self):
        # test reading a few bytes at a time from the body
        # XXX: possibly we should test dribbling the bytes into the stringio
        # to make the state machine work harder: however, as we use the
        # LengthPrefixedBodyDecoder that is already well tested - we can skip
        # that.
        expected_bytes = "1234567"
        server_bytes = self.response_marker + "success\nok\n7\n1234567done\n"
        input = StringIO(server_bytes)
        output = StringIO()
        client_medium = medium.SmartSimplePipesClientMedium(
            input, output, 'base')
        request = client_medium.get_request()
        smart_protocol = self.client_protocol_class(request)
        smart_protocol.call('foo')
        smart_protocol.read_response_tuple(True)
        self.assertEqual(expected_bytes[0:2], smart_protocol.read_body_bytes(2))
        self.assertEqual(expected_bytes[2:4], smart_protocol.read_body_bytes(2))
        self.assertEqual(expected_bytes[4:6], smart_protocol.read_body_bytes(2))
        self.assertEqual(expected_bytes[6], smart_protocol.read_body_bytes())

    def test_client_cancel_read_body_does_not_eat_body_bytes(self):
        # cancelling the expected body needs to finish the request, but not
        # read any more bytes.
        server_bytes = self.response_marker + "success\nok\n7\n1234567done\n"
        input = StringIO(server_bytes)
        output = StringIO()
        client_medium = medium.SmartSimplePipesClientMedium(
            input, output, 'base')
        request = client_medium.get_request()
        smart_protocol = self.client_protocol_class(request)
        smart_protocol.call('foo')
        smart_protocol.read_response_tuple(True)
        smart_protocol.cancel_read_body()
        self.assertEqual(len(self.response_marker + 'success\nok\n'),
                         input.tell())
        self.assertRaises(
            errors.ReadingCompleted, smart_protocol.read_body_bytes)

    def test_client_read_body_bytes_interrupted_connection(self):
        server_bytes = (self.response_marker +
                        "success\nok\n999\nincomplete body")
        input = StringIO(server_bytes)
        output = StringIO()
        client_medium = medium.SmartSimplePipesClientMedium(
            input, output, 'base')
        request = client_medium.get_request()
        smart_protocol = self.client_protocol_class(request)
        smart_protocol.call('foo')
        smart_protocol.read_response_tuple(True)
        self.assertRaises(
            errors.ConnectionReset, smart_protocol.read_body_bytes)


class TestSmartProtocolTwoSpecificsMixin(object):

    def assertBodyStreamSerialisation(self, expected_serialisation,
                                      body_stream):
        """Assert that body_stream is serialised as expected_serialisation."""
        out_stream = StringIO()
        protocol._send_stream(body_stream, out_stream.write)
        self.assertEqual(expected_serialisation, out_stream.getvalue())

    def assertBodyStreamRoundTrips(self, body_stream):
        """Assert that body_stream is the same after being serialised and
        deserialised.
        """
        out_stream = StringIO()
        protocol._send_stream(body_stream, out_stream.write)
        decoder = protocol.ChunkedBodyDecoder()
        decoder.accept_bytes(out_stream.getvalue())
        decoded_stream = list(iter(decoder.read_next_chunk, None))
        self.assertEqual(body_stream, decoded_stream)

    def test_body_stream_serialisation_empty(self):
        """A body_stream with no bytes can be serialised."""
        self.assertBodyStreamSerialisation('chunked\nEND\n', [])
        self.assertBodyStreamRoundTrips([])

    def test_body_stream_serialisation(self):
        stream = ['chunk one', 'chunk two', 'chunk three']
        self.assertBodyStreamSerialisation(
            'chunked\n' + '9\nchunk one' + '9\nchunk two' + 'b\nchunk three' +
            'END\n',
            stream)
        self.assertBodyStreamRoundTrips(stream)

    def test_body_stream_with_empty_element_serialisation(self):
        """A body stream can include ''.

        The empty string can be transmitted like any other string.
        """
        stream = ['', 'chunk']
        self.assertBodyStreamSerialisation(
            'chunked\n' + '0\n' + '5\nchunk' + 'END\n', stream)
        self.assertBodyStreamRoundTrips(stream)

    def test_body_stream_error_serialistion(self):
        stream = ['first chunk',
                  _mod_request.FailedSmartServerResponse(
                      ('FailureName', 'failure arg'))]
        expected_bytes = (
            'chunked\n' + 'b\nfirst chunk' +
            'ERR\n' + 'b\nFailureName' + 'b\nfailure arg' +
            'END\n')
        self.assertBodyStreamSerialisation(expected_bytes, stream)
        self.assertBodyStreamRoundTrips(stream)

    def test__send_response_includes_failure_marker(self):
        """FailedSmartServerResponse have 'failed\n' after the version."""
        out_stream = StringIO()
        smart_protocol = protocol.SmartServerRequestProtocolTwo(
            None, out_stream.write)
        smart_protocol._send_response(
            _mod_request.FailedSmartServerResponse(('x',)))
        self.assertEqual(protocol.RESPONSE_VERSION_TWO + 'failed\nx\n',
                         out_stream.getvalue())

    def test__send_response_includes_success_marker(self):
        """SuccessfulSmartServerResponse have 'success\n' after the version."""
        out_stream = StringIO()
        smart_protocol = protocol.SmartServerRequestProtocolTwo(
            None, out_stream.write)
        smart_protocol._send_response(
            _mod_request.SuccessfulSmartServerResponse(('x',)))
        self.assertEqual(protocol.RESPONSE_VERSION_TWO + 'success\nx\n',
                         out_stream.getvalue())

    def test__send_response_with_body_stream_sets_finished_reading(self):
        smart_protocol = protocol.SmartServerRequestProtocolTwo(
            None, lambda x: None)
        self.assertEqual(1, smart_protocol.next_read_size())
        smart_protocol._send_response(
            _mod_request.SuccessfulSmartServerResponse(('x',), body_stream=[]))
        self.assertEqual(0, smart_protocol.next_read_size())

    def test_streamed_body_bytes(self):
        body_header = 'chunked\n'
        two_body_chunks = "4\n1234" + "3\n567"
        body_terminator = "END\n"
        server_bytes = (protocol.RESPONSE_VERSION_TWO +
                        "success\nok\n" + body_header + two_body_chunks +
                        body_terminator)
        input = StringIO(server_bytes)
        output = StringIO()
        client_medium = medium.SmartSimplePipesClientMedium(
            input, output, 'base')
        request = client_medium.get_request()
        smart_protocol = protocol.SmartClientRequestProtocolTwo(request)
        smart_protocol.call('foo')
        smart_protocol.read_response_tuple(True)
        stream = smart_protocol.read_streamed_body()
        self.assertEqual(['1234', '567'], list(stream))

    def test_read_streamed_body_error(self):
        """When a stream is interrupted by an error..."""
        body_header = 'chunked\n'
        a_body_chunk = '4\naaaa'
        err_signal = 'ERR\n'
        err_chunks = 'a\nerror arg1' + '4\narg2'
        finish = 'END\n'
        body = body_header + a_body_chunk + err_signal + err_chunks + finish
        server_bytes = (protocol.RESPONSE_VERSION_TWO +
                        "success\nok\n" + body)
        input = StringIO(server_bytes)
        output = StringIO()
        client_medium = medium.SmartSimplePipesClientMedium(
            input, output, 'base')
        smart_request = client_medium.get_request()
        smart_protocol = protocol.SmartClientRequestProtocolTwo(smart_request)
        smart_protocol.call('foo')
        smart_protocol.read_response_tuple(True)
        expected_chunks = [
            'aaaa',
            _mod_request.FailedSmartServerResponse(('error arg1', 'arg2'))]
        stream = smart_protocol.read_streamed_body()
        self.assertEqual(expected_chunks, list(stream))

    def test_streamed_body_bytes_interrupted_connection(self):
        body_header = 'chunked\n'
        incomplete_body_chunk = "9999\nincomplete chunk"
        server_bytes = (protocol.RESPONSE_VERSION_TWO +
                        "success\nok\n" + body_header + incomplete_body_chunk)
        input = StringIO(server_bytes)
        output = StringIO()
        client_medium = medium.SmartSimplePipesClientMedium(
            input, output, 'base')
        request = client_medium.get_request()
        smart_protocol = protocol.SmartClientRequestProtocolTwo(request)
        smart_protocol.call('foo')
        smart_protocol.read_response_tuple(True)
        stream = smart_protocol.read_streamed_body()
        self.assertRaises(errors.ConnectionReset, stream.next)

    def test_client_read_response_tuple_sets_response_status(self):
        server_bytes = protocol.RESPONSE_VERSION_TWO + "success\nok\n"
        input = StringIO(server_bytes)
        output = StringIO()
        client_medium = medium.SmartSimplePipesClientMedium(
            input, output, 'base')
        request = client_medium.get_request()
        smart_protocol = protocol.SmartClientRequestProtocolTwo(request)
        smart_protocol.call('foo')
        smart_protocol.read_response_tuple(False)
        self.assertEqual(True, smart_protocol.response_status)

    def test_client_read_response_tuple_raises_UnknownSmartMethod(self):
        """read_response_tuple raises UnknownSmartMethod if the response says
        the server did not recognise the request.
        """
        server_bytes = (
            protocol.RESPONSE_VERSION_TWO +
            "failed\n" +
            "error\x01Generic bzr smart protocol error: bad request 'foo'\n")
        input = StringIO(server_bytes)
        output = StringIO()
        client_medium = medium.SmartSimplePipesClientMedium(
            input, output, 'base')
        request = client_medium.get_request()
        smart_protocol = protocol.SmartClientRequestProtocolTwo(request)
        smart_protocol.call('foo')
        self.assertRaises(
            errors.UnknownSmartMethod, smart_protocol.read_response_tuple)
        # The request has been finished.  There is no body to read, and
        # attempts to read one will fail.
        self.assertRaises(
            errors.ReadingCompleted, smart_protocol.read_body_bytes)


class TestSmartProtocolTwoSpecifics(
        TestSmartProtocol, TestSmartProtocolTwoSpecificsMixin):
    """Tests for aspects of smart protocol version two that are unique to
    version two.

    Thus tests involving body streams and success/failure markers belong here.
    """

    client_protocol_class = protocol.SmartClientRequestProtocolTwo
    server_protocol_class = protocol.SmartServerRequestProtocolTwo


class TestVersionOneFeaturesInProtocolThree(
    TestSmartProtocol, CommonSmartProtocolTestMixin):
    """Tests for version one smart protocol features as implemented by version
    three.
    """

    request_encoder = protocol.ProtocolThreeRequester
    response_decoder = protocol.ProtocolThreeDecoder
    # build_server_protocol_three is a function, so we can't set it as a class
    # attribute directly, because then Python will assume it is actually a
    # method.  So we make server_protocol_class be a static method, rather than
    # simply doing:
    # "server_protocol_class = protocol.build_server_protocol_three".
    server_protocol_class = staticmethod(protocol.build_server_protocol_three)

    def setUp(self):
        super(TestVersionOneFeaturesInProtocolThree, self).setUp()
        self.response_marker = protocol.MESSAGE_VERSION_THREE
        self.request_marker = protocol.MESSAGE_VERSION_THREE

    def test_construct_version_three_server_protocol(self):
        smart_protocol = protocol.ProtocolThreeDecoder(None)
        self.assertEqual('', smart_protocol.unused_data)
        self.assertEqual([], smart_protocol._in_buffer_list)
        self.assertEqual(0, smart_protocol._in_buffer_len)
        self.assertFalse(smart_protocol._has_dispatched)
        # The protocol starts by expecting four bytes, a length prefix for the
        # headers.
        self.assertEqual(4, smart_protocol.next_read_size())


class LoggingMessageHandler(object):

    def __init__(self):
        self.event_log = []

    def _log(self, *args):
        self.event_log.append(args)

    def headers_received(self, headers):
        self._log('headers', headers)

    def protocol_error(self, exception):
        self._log('protocol_error', exception)

    def byte_part_received(self, byte):
        self._log('byte', byte)

    def bytes_part_received(self, bytes):
        self._log('bytes', bytes)

    def structure_part_received(self, structure):
        self._log('structure', structure)

    def end_received(self):
        self._log('end')


class TestProtocolThree(TestSmartProtocol):
    """Tests for v3 of the server-side protocol."""

    request_encoder = protocol.ProtocolThreeRequester
    response_decoder = protocol.ProtocolThreeDecoder
    server_protocol_class = protocol.ProtocolThreeDecoder

    def test_trivial_request(self):
        """Smoke test for the simplest possible v3 request: empty headers, no
        message parts.
        """
        output = StringIO()
        headers = '\0\0\0\x02de'  # length-prefixed, bencoded empty dict
        end = 'e'
        request_bytes = headers + end
        smart_protocol = self.server_protocol_class(LoggingMessageHandler())
        smart_protocol.accept_bytes(request_bytes)
        self.assertEqual(0, smart_protocol.next_read_size())
        self.assertEqual('', smart_protocol.unused_data)

    def test_repeated_excess(self):
        """Repeated calls to accept_bytes after the message end has been parsed
        accumlates the bytes in the unused_data attribute.
        """
        output = StringIO()
        headers = '\0\0\0\x02de'  # length-prefixed, bencoded empty dict
        end = 'e'
        request_bytes = headers + end
        smart_protocol = self.server_protocol_class(LoggingMessageHandler())
        smart_protocol.accept_bytes(request_bytes)
        self.assertEqual('', smart_protocol.unused_data)
        smart_protocol.accept_bytes('aaa')
        self.assertEqual('aaa', smart_protocol.unused_data)
        smart_protocol.accept_bytes('bbb')
        self.assertEqual('aaabbb', smart_protocol.unused_data)
        self.assertEqual(0, smart_protocol.next_read_size())

    def make_protocol_expecting_message_part(self):
        headers = '\0\0\0\x02de'  # length-prefixed, bencoded empty dict
        message_handler = LoggingMessageHandler()
        smart_protocol = self.server_protocol_class(message_handler)
        smart_protocol.accept_bytes(headers)
        # Clear the event log
        del message_handler.event_log[:]
        return smart_protocol, message_handler.event_log

    def test_decode_one_byte(self):
        """The protocol can decode a 'one byte' message part."""
        smart_protocol, event_log = self.make_protocol_expecting_message_part()
        smart_protocol.accept_bytes('ox')
        self.assertEqual([('byte', 'x')], event_log)

    def test_decode_bytes(self):
        """The protocol can decode a 'bytes' message part."""
        smart_protocol, event_log = self.make_protocol_expecting_message_part()
        smart_protocol.accept_bytes(
            'b' # message part kind
            '\0\0\0\x07' # length prefix
            'payload' # payload
            )
        self.assertEqual([('bytes', 'payload')], event_log)

    def test_decode_structure(self):
        """The protocol can decode a 'structure' message part."""
        smart_protocol, event_log = self.make_protocol_expecting_message_part()
        smart_protocol.accept_bytes(
            's' # message part kind
            '\0\0\0\x07' # length prefix
            'l3:ARGe' # ['ARG']
            )
        self.assertEqual([('structure', ('ARG',))], event_log)

    def test_decode_multiple_bytes(self):
        """The protocol can decode a multiple 'bytes' message parts."""
        smart_protocol, event_log = self.make_protocol_expecting_message_part()
        smart_protocol.accept_bytes(
            'b' # message part kind
            '\0\0\0\x05' # length prefix
            'first' # payload
            'b' # message part kind
            '\0\0\0\x06'
            'second'
            )
        self.assertEqual(
            [('bytes', 'first'), ('bytes', 'second')], event_log)


class TestConventionalResponseHandlerBodyStream(tests.TestCase):

    def make_response_handler(self, response_bytes):
        from bzrlib.smart.message import ConventionalResponseHandler
        response_handler = ConventionalResponseHandler()
        protocol_decoder = protocol.ProtocolThreeDecoder(response_handler)
        # put decoder in desired state (waiting for message parts)
        protocol_decoder.state_accept = protocol_decoder._state_accept_expecting_message_part
        output = StringIO()
        client_medium = medium.SmartSimplePipesClientMedium(
            StringIO(response_bytes), output, 'base')
        medium_request = client_medium.get_request()
        medium_request.finished_writing()
        response_handler.setProtoAndMediumRequest(
            protocol_decoder, medium_request)
        return response_handler

    def test_interrupted_by_error(self):
        response_handler = self.make_response_handler(interrupted_body_stream)
        stream = response_handler.read_streamed_body()
        self.assertEqual('aaa', stream.next())
        self.assertEqual('bbb', stream.next())
        exc = self.assertRaises(errors.ErrorFromSmartServer, stream.next)
        self.assertEqual(('error', 'Boom!'), exc.error_tuple)

    def test_interrupted_by_connection_lost(self):
        interrupted_body_stream = (
            'oS' # successful response
            's\0\0\0\x02le' # empty args
            'b\0\0\xff\xffincomplete chunk')
        response_handler = self.make_response_handler(interrupted_body_stream)
        stream = response_handler.read_streamed_body()
        self.assertRaises(errors.ConnectionReset, stream.next)

    def test_read_body_bytes_interrupted_by_connection_lost(self):
        interrupted_body_stream = (
            'oS' # successful response
            's\0\0\0\x02le' # empty args
            'b\0\0\xff\xffincomplete chunk')
        response_handler = self.make_response_handler(interrupted_body_stream)
        self.assertRaises(
            errors.ConnectionReset, response_handler.read_body_bytes)

    def test_multiple_bytes_parts(self):
        multiple_bytes_parts = (
            'oS' # successful response
            's\0\0\0\x02le' # empty args
            'b\0\0\0\x0bSome bytes\n' # some bytes
            'b\0\0\0\x0aMore bytes' # more bytes
            'e' # message end
            )
        response_handler = self.make_response_handler(multiple_bytes_parts)
        self.assertEqual(
            'Some bytes\nMore bytes', response_handler.read_body_bytes())
        response_handler = self.make_response_handler(multiple_bytes_parts)
        self.assertEqual(
            ['Some bytes\n', 'More bytes'],
            list(response_handler.read_streamed_body()))


class FakeResponder(object):

    response_sent = False

    def send_error(self, exc):
        raise exc

    def send_response(self, response):
        pass


class TestConventionalRequestHandlerBodyStream(tests.TestCase):
    """Tests for ConventionalRequestHandler's handling of request bodies."""

    def make_request_handler(self, request_bytes):
        """Make a ConventionalRequestHandler for the given bytes using test
        doubles for the request_handler and the responder.
        """
        from bzrlib.smart.message import ConventionalRequestHandler
        request_handler = InstrumentedRequestHandler()
        request_handler.response = _mod_request.SuccessfulSmartServerResponse(('arg', 'arg'))
        responder = FakeResponder()
        message_handler = ConventionalRequestHandler(request_handler, responder)
        protocol_decoder = protocol.ProtocolThreeDecoder(message_handler)
        # put decoder in desired state (waiting for message parts)
        protocol_decoder.state_accept = protocol_decoder._state_accept_expecting_message_part
        protocol_decoder.accept_bytes(request_bytes)
        return request_handler

    def test_multiple_bytes_parts(self):
        """Each bytes part triggers a call to the request_handler's
        accept_body method.
        """
        multiple_bytes_parts = (
            's\0\0\0\x07l3:fooe' # args
            'b\0\0\0\x0bSome bytes\n' # some bytes
            'b\0\0\0\x0aMore bytes' # more bytes
            'e' # message end
            )
        request_handler = self.make_request_handler(multiple_bytes_parts)
        accept_body_calls = [
            call_info[1] for call_info in request_handler.calls
            if call_info[0] == 'accept_body']
        self.assertEqual(
            ['Some bytes\n', 'More bytes'], accept_body_calls)

    def test_error_flag_after_body(self):
        body_then_error = (
            's\0\0\0\x07l3:fooe' # request args
            'b\0\0\0\x0bSome bytes\n' # some bytes
            'b\0\0\0\x0aMore bytes' # more bytes
            'oE' # error flag
            's\0\0\0\x07l3:bare' # error args
            'e' # message end
            )
        request_handler = self.make_request_handler(body_then_error)
        self.assertEqual(
            [('post_body_error_received', ('bar',)), ('end_received',)],
            request_handler.calls[-2:])


class TestMessageHandlerErrors(tests.TestCase):
    """Tests for v3 that unrecognised (but well-formed) requests/responses are
    still fully read off the wire, so that subsequent requests/responses on the
    same medium can be decoded.
    """

    def test_non_conventional_request(self):
        """ConventionalRequestHandler (the default message handler on the
        server side) will reject an unconventional message, but still consume
        all the bytes of that message and signal when it has done so.

        This is what allows a server to continue to accept requests after the
        client sends a completely unrecognised request.
        """
        # Define an invalid request (but one that is a well-formed message).
        # This particular invalid request not only lacks the mandatory
        # verb+args tuple, it has a single-byte part, which is forbidden.  In
        # fact it has that part twice, to trigger multiple errors.
        invalid_request = (
            protocol.MESSAGE_VERSION_THREE +  # protocol version marker
            '\0\0\0\x02de' + # empty headers
            'oX' + # a single byte part: 'X'.  ConventionalRequestHandler will
                   # error at this part.
            'oX' + # and again.
            'e' # end of message
            )

        to_server = StringIO(invalid_request)
        from_server = StringIO()
        transport = memory.MemoryTransport('memory:///')
        server = medium.SmartServerPipeStreamMedium(
            to_server, from_server, transport)
        proto = server._build_protocol()
        message_handler = proto.message_handler
        server._serve_one_request(proto)
        # All the bytes have been read from the medium...
        self.assertEqual('', to_server.read())
        # ...and the protocol decoder has consumed all the bytes, and has
        # finished reading.
        self.assertEqual('', proto.unused_data)
        self.assertEqual(0, proto.next_read_size())


class InstrumentedRequestHandler(object):
    """Test Double of SmartServerRequestHandler."""

    def __init__(self):
        self.calls = []
        self.finished_reading = False

    def no_body_received(self):
        self.calls.append(('no_body_received',))

    def end_received(self):
        self.calls.append(('end_received',))
        self.finished_reading = True

    def args_received(self, args):
        self.calls.append(('args_received', args))

    def accept_body(self, bytes):
        self.calls.append(('accept_body', bytes))

    def end_of_body(self):
        self.calls.append(('end_of_body',))
        self.finished_reading = True

    def post_body_error_received(self, error_args):
        self.calls.append(('post_body_error_received', error_args))


class StubRequest(object):

    def finished_reading(self):
        pass


class TestClientDecodingProtocolThree(TestSmartProtocol):
    """Tests for v3 of the client-side protocol decoding."""

    def make_logging_response_decoder(self):
        """Make v3 response decoder using a test response handler."""
        response_handler = LoggingMessageHandler()
        decoder = protocol.ProtocolThreeDecoder(response_handler)
        return decoder, response_handler

    def make_conventional_response_decoder(self):
        """Make v3 response decoder using a conventional response handler."""
        response_handler = message.ConventionalResponseHandler()
        decoder = protocol.ProtocolThreeDecoder(response_handler)
        response_handler.setProtoAndMediumRequest(decoder, StubRequest())
        return decoder, response_handler

    def test_trivial_response_decoding(self):
        """Smoke test for the simplest possible v3 response: empty headers,
        status byte, empty args, no body.
        """
        headers = '\0\0\0\x02de'  # length-prefixed, bencoded empty dict
        response_status = 'oS' # success
        args = 's\0\0\0\x02le' # length-prefixed, bencoded empty list
        end = 'e' # end marker
        message_bytes = headers + response_status + args + end
        decoder, response_handler = self.make_logging_response_decoder()
        decoder.accept_bytes(message_bytes)
        # The protocol decoder has finished, and consumed all bytes
        self.assertEqual(0, decoder.next_read_size())
        self.assertEqual('', decoder.unused_data)
        # The message handler has been invoked with all the parts of the
        # trivial response: empty headers, status byte, no args, end.
        self.assertEqual(
            [('headers', {}), ('byte', 'S'), ('structure', ()), ('end',)],
            response_handler.event_log)

    def test_incomplete_message(self):
        """A decoder will keep signalling that it needs more bytes via
        next_read_size() != 0 until it has seen a complete message, regardless
        which state it is in.
        """
        # Define a simple response that uses all possible message parts.
        headers = '\0\0\0\x02de'  # length-prefixed, bencoded empty dict
        response_status = 'oS' # success
        args = 's\0\0\0\x02le' # length-prefixed, bencoded empty list
        body = 'b\0\0\0\x04BODY' # a body: 'BODY'
        end = 'e' # end marker
        simple_response = headers + response_status + args + body + end
        # Feed the request to the decoder one byte at a time.
        decoder, response_handler = self.make_logging_response_decoder()
        for byte in simple_response:
            self.assertNotEqual(0, decoder.next_read_size())
            decoder.accept_bytes(byte)
        # Now the response is complete
        self.assertEqual(0, decoder.next_read_size())

    def test_read_response_tuple_raises_UnknownSmartMethod(self):
        """read_response_tuple raises UnknownSmartMethod if the server replied
        with 'UnknownMethod'.
        """
        headers = '\0\0\0\x02de'  # length-prefixed, bencoded empty dict
        response_status = 'oE' # error flag
        # args: ('UnknownMethod', 'method-name')
        args = 's\0\0\0\x20l13:UnknownMethod11:method-namee'
        end = 'e' # end marker
        message_bytes = headers + response_status + args + end
        decoder, response_handler = self.make_conventional_response_decoder()
        decoder.accept_bytes(message_bytes)
        error = self.assertRaises(
            errors.UnknownSmartMethod, response_handler.read_response_tuple)
        self.assertEqual('method-name', error.verb)

    def test_read_response_tuple_error(self):
        """If the response has an error, it is raised as an exception."""
        headers = '\0\0\0\x02de'  # length-prefixed, bencoded empty dict
        response_status = 'oE' # error
        args = 's\0\0\0\x1al9:first arg10:second arge' # two args
        end = 'e' # end marker
        message_bytes = headers + response_status + args + end
        decoder, response_handler = self.make_conventional_response_decoder()
        decoder.accept_bytes(message_bytes)
        error = self.assertRaises(
            errors.ErrorFromSmartServer, response_handler.read_response_tuple)
        self.assertEqual(('first arg', 'second arg'), error.error_tuple)


class TestClientEncodingProtocolThree(TestSmartProtocol):

    request_encoder = protocol.ProtocolThreeRequester
    response_decoder = protocol.ProtocolThreeDecoder
    server_protocol_class = protocol.ProtocolThreeDecoder

    def make_client_encoder_and_output(self):
        result = self.make_client_protocol_and_output()
        requester, response_handler, output = result
        return requester, output

    def test_call_smoke_test(self):
        """A smoke test for ProtocolThreeRequester.call.

        This test checks that a particular simple invocation of call emits the
        correct bytes for that invocation.
        """
        requester, output = self.make_client_encoder_and_output()
        requester.set_headers({'header name': 'header value'})
        requester.call('one arg')
        self.assertEquals(
            'bzr message 3 (bzr 1.6)\n' # protocol version
            '\x00\x00\x00\x1fd11:header name12:header valuee' # headers
            's\x00\x00\x00\x0bl7:one arge' # args
            'e', # end
            output.getvalue())

    def test_call_with_body_bytes_smoke_test(self):
        """A smoke test for ProtocolThreeRequester.call_with_body_bytes.

        This test checks that a particular simple invocation of
        call_with_body_bytes emits the correct bytes for that invocation.
        """
        requester, output = self.make_client_encoder_and_output()
        requester.set_headers({'header name': 'header value'})
        requester.call_with_body_bytes(('one arg',), 'body bytes')
        self.assertEquals(
            'bzr message 3 (bzr 1.6)\n' # protocol version
            '\x00\x00\x00\x1fd11:header name12:header valuee' # headers
            's\x00\x00\x00\x0bl7:one arge' # args
            'b' # there is a prefixed body
            '\x00\x00\x00\nbody bytes' # the prefixed body
            'e', # end
            output.getvalue())

    def test_call_writes_just_once(self):
        """A bodyless request is written to the medium all at once."""
        medium_request = StubMediumRequest()
        encoder = protocol.ProtocolThreeRequester(medium_request)
        encoder.call('arg1', 'arg2', 'arg3')
        self.assertEqual(
            ['accept_bytes', 'finished_writing'], medium_request.calls)

    def test_call_with_body_bytes_writes_just_once(self):
        """A request with body bytes is written to the medium all at once."""
        medium_request = StubMediumRequest()
        encoder = protocol.ProtocolThreeRequester(medium_request)
        encoder.call_with_body_bytes(('arg', 'arg'), 'body bytes')
        self.assertEqual(
            ['accept_bytes', 'finished_writing'], medium_request.calls)

    def test_call_with_body_stream_smoke_test(self):
        """A smoke test for ProtocolThreeRequester.call_with_body_stream.

        This test checks that a particular simple invocation of
        call_with_body_stream emits the correct bytes for that invocation.
        """
        requester, output = self.make_client_encoder_and_output()
        requester.set_headers({'header name': 'header value'})
        stream = ['chunk 1', 'chunk two']
        requester.call_with_body_stream(('one arg',), stream)
        self.assertEquals(
            'bzr message 3 (bzr 1.6)\n' # protocol version
            '\x00\x00\x00\x1fd11:header name12:header valuee' # headers
            's\x00\x00\x00\x0bl7:one arge' # args
            'b\x00\x00\x00\x07chunk 1' # a prefixed body chunk
            'b\x00\x00\x00\x09chunk two' # a prefixed body chunk
            'e', # end
            output.getvalue())

    def test_call_with_body_stream_empty_stream(self):
        """call_with_body_stream with an empty stream."""
        requester, output = self.make_client_encoder_and_output()
        requester.set_headers({})
        stream = []
        requester.call_with_body_stream(('one arg',), stream)
        self.assertEquals(
            'bzr message 3 (bzr 1.6)\n' # protocol version
            '\x00\x00\x00\x02de' # headers
            's\x00\x00\x00\x0bl7:one arge' # args
            # no body chunks
            'e', # end
            output.getvalue())

    def test_call_with_body_stream_error(self):
        """call_with_body_stream will abort the streamed body with an
        error if the stream raises an error during iteration.

        The resulting request will still be a complete message.
        """
        requester, output = self.make_client_encoder_and_output()
        requester.set_headers({})
        def stream_that_fails():
            yield 'aaa'
            yield 'bbb'
            raise Exception('Boom!')
        self.assertRaises(Exception, requester.call_with_body_stream,
            ('one arg',), stream_that_fails())
        self.assertEquals(
            'bzr message 3 (bzr 1.6)\n' # protocol version
            '\x00\x00\x00\x02de' # headers
            's\x00\x00\x00\x0bl7:one arge' # args
            'b\x00\x00\x00\x03aaa' # body
            'b\x00\x00\x00\x03bbb' # more body
            'oE' # error flag
            's\x00\x00\x00\x09l5:errore' # error args: ('error',)
            'e', # end
            output.getvalue())


class StubMediumRequest(object):
    """A stub medium request that tracks the number of times accept_bytes is
    called.
    """

    def __init__(self):
        self.calls = []
        self._medium = 'dummy medium'

    def accept_bytes(self, bytes):
        self.calls.append('accept_bytes')

    def finished_writing(self):
        self.calls.append('finished_writing')


interrupted_body_stream = (
    'oS' # status flag (success)
    's\x00\x00\x00\x08l4:argse' # args struct ('args,')
    'b\x00\x00\x00\x03aaa' # body part ('aaa')
    'b\x00\x00\x00\x03bbb' # body part ('bbb')
    'oE' # status flag (error)
    's\x00\x00\x00\x10l5:error5:Boom!e' # err struct ('error', 'Boom!')
    'e' # EOM
    )


class TestResponseEncodingProtocolThree(tests.TestCase):

    def make_response_encoder(self):
        out_stream = StringIO()
        response_encoder = protocol.ProtocolThreeResponder(out_stream.write)
        return response_encoder, out_stream

    def test_send_error_unknown_method(self):
        encoder, out_stream = self.make_response_encoder()
        encoder.send_error(errors.UnknownSmartMethod('method name'))
        # Use assertEndsWith so that we don't compare the header, which varies
        # by bzrlib.__version__.
        self.assertEndsWith(
            out_stream.getvalue(),
            # error status
            'oE' +
            # tuple: 'UnknownMethod', 'method name'
            's\x00\x00\x00\x20l13:UnknownMethod11:method namee'
            # end of message
            'e')

    def test_send_broken_body_stream(self):
        encoder, out_stream = self.make_response_encoder()
        encoder._headers = {}
        def stream_that_fails():
            yield 'aaa'
            yield 'bbb'
            raise Exception('Boom!')
        response = _mod_request.SuccessfulSmartServerResponse(
            ('args',), body_stream=stream_that_fails())
        encoder.send_response(response)
        expected_response = (
            'bzr message 3 (bzr 1.6)\n'  # protocol marker
            '\x00\x00\x00\x02de' # headers dict (empty)
            + interrupted_body_stream)
        self.assertEqual(expected_response, out_stream.getvalue())


class TestResponseEncoderBufferingProtocolThree(tests.TestCase):
    """Tests for buffering of responses.

    We want to avoid doing many small writes when one would do, to avoid
    unnecessary network overhead.
    """

    def setUp(self):
        tests.TestCase.setUp(self)
        self.writes = []
        self.responder = protocol.ProtocolThreeResponder(self.writes.append)

    def assertWriteCount(self, expected_count):
        self.assertEqual(
            expected_count, len(self.writes),
            "Too many writes: %r" % (self.writes,))

    def test_send_error_writes_just_once(self):
        """An error response is written to the medium all at once."""
        self.responder.send_error(Exception('An exception string.'))
        self.assertWriteCount(1)

    def test_send_response_writes_just_once(self):
        """A normal response with no body is written to the medium all at once.
        """
        response = _mod_request.SuccessfulSmartServerResponse(('arg', 'arg'))
        self.responder.send_response(response)
        self.assertWriteCount(1)

    def test_send_response_with_body_writes_just_once(self):
        """A normal response with a monolithic body is written to the medium
        all at once.
        """
        response = _mod_request.SuccessfulSmartServerResponse(
            ('arg', 'arg'), body='body bytes')
        self.responder.send_response(response)
        self.assertWriteCount(1)

    def test_send_response_with_body_stream_buffers_writes(self):
        """A normal response with a stream body writes to the medium once."""
        # Construct a response with stream with 2 chunks in it.
        response = _mod_request.SuccessfulSmartServerResponse(
            ('arg', 'arg'), body_stream=['chunk1', 'chunk2'])
        self.responder.send_response(response)
        # We will write just once, despite the multiple chunks, due to
        # buffering.
        self.assertWriteCount(1)

    def test_send_response_with_body_stream_flushes_buffers_sometimes(self):
        """When there are many bytes (>1MB), multiple writes will occur rather
        than buffering indefinitely.
        """
        # Construct a response with stream with ~1.5MB in it. This should
        # trigger 2 writes, but not 3
        onekib = '12345678' * 128
        body_stream = [onekib] * (1024 + 512)
        response = _mod_request.SuccessfulSmartServerResponse(
            ('arg', 'arg'), body_stream=body_stream)
        self.responder.send_response(response)
        self.assertWriteCount(2)


class TestSmartClientUnicode(tests.TestCase):
    """_SmartClient tests for unicode arguments.

    Unicode arguments to call_with_body_bytes are not correct (remote method
    names, arguments, and bodies must all be expressed as byte strings), but
    _SmartClient should gracefully reject them, rather than getting into a
    broken state that prevents future correct calls from working.  That is, it
    should be possible to issue more requests on the medium afterwards, rather
    than allowing one bad call to call_with_body_bytes to cause later calls to
    mysteriously fail with TooManyConcurrentRequests.
    """

    def assertCallDoesNotBreakMedium(self, method, args, body):
        """Call a medium with the given method, args and body, then assert that
        the medium is left in a sane state, i.e. is capable of allowing further
        requests.
        """
        input = StringIO("\n")
        output = StringIO()
        client_medium = medium.SmartSimplePipesClientMedium(
            input, output, 'ignored base')
        smart_client = client._SmartClient(client_medium)
        self.assertRaises(TypeError,
            smart_client.call_with_body_bytes, method, args, body)
        self.assertEqual("", output.getvalue())
        self.assertEqual(None, client_medium._current_request)

    def test_call_with_body_bytes_unicode_method(self):
        self.assertCallDoesNotBreakMedium(u'method', ('args',), 'body')

    def test_call_with_body_bytes_unicode_args(self):
        self.assertCallDoesNotBreakMedium('method', (u'args',), 'body')
        self.assertCallDoesNotBreakMedium('method', ('arg1', u'arg2'), 'body')

    def test_call_with_body_bytes_unicode_body(self):
        self.assertCallDoesNotBreakMedium('method', ('args',), u'body')


class MockMedium(medium.SmartClientMedium):
    """A mock medium that can be used to test _SmartClient.

    It can be given a series of requests to expect (and responses it should
    return for them).  It can also be told when the client is expected to
    disconnect a medium.  Expectations must be satisfied in the order they are
    given, or else an AssertionError will be raised.

    Typical use looks like::

        medium = MockMedium()
        medium.expect_request(...)
        medium.expect_request(...)
        medium.expect_request(...)
    """

    def __init__(self):
        super(MockMedium, self).__init__('dummy base')
        self._mock_request = _MockMediumRequest(self)
        self._expected_events = []

    def expect_request(self, request_bytes, response_bytes,
                       allow_partial_read=False):
        """Expect 'request_bytes' to be sent, and reply with 'response_bytes'.

        No assumption is made about how many times accept_bytes should be
        called to send the request.  Similarly, no assumption is made about how
        many times read_bytes/read_line are called by protocol code to read a
        response.  e.g.::

            request.accept_bytes('ab')
            request.accept_bytes('cd')
            request.finished_writing()

        and::

            request.accept_bytes('abcd')
            request.finished_writing()

        Will both satisfy ``medium.expect_request('abcd', ...)``.  Thus tests
        using this should not break due to irrelevant changes in protocol
        implementations.

        :param allow_partial_read: if True, no assertion is raised if a
            response is not fully read.  Setting this is useful when the client
            is expected to disconnect without needing to read the complete
            response.  Default is False.
        """
        self._expected_events.append(('send request', request_bytes))
        if allow_partial_read:
            self._expected_events.append(
                ('read response (partial)', response_bytes))
        else:
            self._expected_events.append(('read response', response_bytes))

    def expect_disconnect(self):
        """Expect the client to call ``medium.disconnect()``."""
        self._expected_events.append('disconnect')

    def _assertEvent(self, observed_event):
        """Raise AssertionError unless observed_event matches the next expected
        event.

        :seealso: expect_request
        :seealso: expect_disconnect
        """
        try:
            expected_event = self._expected_events.pop(0)
        except IndexError:
            raise AssertionError(
                'Mock medium observed event %r, but no more events expected'
                % (observed_event,))
        if expected_event[0] == 'read response (partial)':
            if observed_event[0] != 'read response':
                raise AssertionError(
                    'Mock medium observed event %r, but expected event %r'
                    % (observed_event, expected_event))
        elif observed_event != expected_event:
            raise AssertionError(
                'Mock medium observed event %r, but expected event %r'
                % (observed_event, expected_event))
        if self._expected_events:
            next_event = self._expected_events[0]
            if next_event[0].startswith('read response'):
                self._mock_request._response = next_event[1]

    def get_request(self):
        return self._mock_request

    def disconnect(self):
        if self._mock_request._read_bytes:
            self._assertEvent(('read response', self._mock_request._read_bytes))
            self._mock_request._read_bytes = ''
        self._assertEvent('disconnect')


class _MockMediumRequest(object):
    """A mock ClientMediumRequest used by MockMedium."""

    def __init__(self, mock_medium):
        self._medium = mock_medium
        self._written_bytes = ''
        self._read_bytes = ''
        self._response = None

    def accept_bytes(self, bytes):
        self._written_bytes += bytes

    def finished_writing(self):
        self._medium._assertEvent(('send request', self._written_bytes))
        self._written_bytes = ''

    def finished_reading(self):
        self._medium._assertEvent(('read response', self._read_bytes))
        self._read_bytes = ''

    def read_bytes(self, size):
        resp = self._response
        bytes, resp = resp[:size], resp[size:]
        self._response = resp
        self._read_bytes += bytes
        return bytes

    def read_line(self):
        resp = self._response
        try:
            line, resp = resp.split('\n', 1)
            line += '\n'
        except ValueError:
            line, resp = resp, ''
        self._response = resp
        self._read_bytes += line
        return line


class Test_SmartClientVersionDetection(tests.TestCase):
    """Tests for _SmartClient's automatic protocol version detection.

    On the first remote call, _SmartClient will keep retrying the request with
    different protocol versions until it finds one that works.
    """

    def test_version_three_server(self):
        """With a protocol 3 server, only one request is needed."""
        medium = MockMedium()
        smart_client = client._SmartClient(medium, headers={})
        message_start = protocol.MESSAGE_VERSION_THREE + '\x00\x00\x00\x02de'
        medium.expect_request(
            message_start +
            's\x00\x00\x00\x1el11:method-name5:arg 15:arg 2ee',
            message_start + 's\0\0\0\x13l14:response valueee')
        result = smart_client.call('method-name', 'arg 1', 'arg 2')
        # The call succeeded without raising any exceptions from the mock
        # medium, and the smart_client returns the response from the server.
        self.assertEqual(('response value',), result)
        self.assertEqual([], medium._expected_events)
        # Also, the v3 works then the server should be assumed to support RPCs
        # introduced in 1.6.
        self.assertFalse(medium._is_remote_before((1, 6)))

    def test_version_two_server(self):
        """If the server only speaks protocol 2, the client will first try
        version 3, then fallback to protocol 2.

        Further, _SmartClient caches the detection, so future requests will all
        use protocol 2 immediately.
        """
        medium = MockMedium()
        smart_client = client._SmartClient(medium, headers={})
        # First the client should send a v3 request, but the server will reply
        # with a v2 error.
        medium.expect_request(
            'bzr message 3 (bzr 1.6)\n\x00\x00\x00\x02de' +
            's\x00\x00\x00\x1el11:method-name5:arg 15:arg 2ee',
            'bzr response 2\nfailed\n\n')
        # So then the client should disconnect to reset the connection, because
        # the client needs to assume the server cannot read any further
        # requests off the original connection.
        medium.expect_disconnect()
        # The client should then retry the original request in v2
        medium.expect_request(
            'bzr request 2\nmethod-name\x01arg 1\x01arg 2\n',
            'bzr response 2\nsuccess\nresponse value\n')
        result = smart_client.call('method-name', 'arg 1', 'arg 2')
        # The smart_client object will return the result of the successful
        # query.
        self.assertEqual(('response value',), result)

        # Now try another request, and this time the client will just use
        # protocol 2.  (i.e. the autodetection won't be repeated)
        medium.expect_request(
            'bzr request 2\nanother-method\n',
            'bzr response 2\nsuccess\nanother response\n')
        result = smart_client.call('another-method')
        self.assertEqual(('another response',), result)
        self.assertEqual([], medium._expected_events)

        # Also, because v3 is not supported, the client medium should assume
        # that RPCs introduced in 1.6 aren't supported either.
        self.assertTrue(medium._is_remote_before((1, 6)))

    def test_unknown_version(self):
        """If the server does not use any known (or at least supported)
        protocol version, a SmartProtocolError is raised.
        """
        medium = MockMedium()
        smart_client = client._SmartClient(medium, headers={})
        unknown_protocol_bytes = 'Unknown protocol!'
        # The client will try v3 and v2 before eventually giving up.
        medium.expect_request(
            'bzr message 3 (bzr 1.6)\n\x00\x00\x00\x02de' +
            's\x00\x00\x00\x1el11:method-name5:arg 15:arg 2ee',
            unknown_protocol_bytes)
        medium.expect_disconnect()
        medium.expect_request(
            'bzr request 2\nmethod-name\x01arg 1\x01arg 2\n',
            unknown_protocol_bytes)
        medium.expect_disconnect()
        self.assertRaises(
            errors.SmartProtocolError,
            smart_client.call, 'method-name', 'arg 1', 'arg 2')
        self.assertEqual([], medium._expected_events)

    def test_first_response_is_error(self):
        """If the server replies with an error, then the version detection
        should be complete.

        This test is very similar to test_version_two_server, but catches a bug
        we had in the case where the first reply was an error response.
        """
        medium = MockMedium()
        smart_client = client._SmartClient(medium, headers={})
        message_start = protocol.MESSAGE_VERSION_THREE + '\x00\x00\x00\x02de'
        # Issue a request that gets an error reply in a non-default protocol
        # version.
        medium.expect_request(
            message_start +
            's\x00\x00\x00\x10l11:method-nameee',
            'bzr response 2\nfailed\n\n')
        medium.expect_disconnect()
        medium.expect_request(
            'bzr request 2\nmethod-name\n',
            'bzr response 2\nfailed\nFooBarError\n')
        err = self.assertRaises(
            errors.ErrorFromSmartServer,
            smart_client.call, 'method-name')
        self.assertEqual(('FooBarError',), err.error_tuple)
        # Now the medium should have remembered the protocol version, so
        # subsequent requests will use the remembered version immediately.
        medium.expect_request(
            'bzr request 2\nmethod-name\n',
            'bzr response 2\nsuccess\nresponse value\n')
        result = smart_client.call('method-name')
        self.assertEqual(('response value',), result)
        self.assertEqual([], medium._expected_events)


class Test_SmartClient(tests.TestCase):

    def test_call_default_headers(self):
        """ProtocolThreeRequester.call by default sends a 'Software
        version' header.
        """
        smart_client = client._SmartClient('dummy medium')
        self.assertEqual(
            bzrlib.__version__, smart_client._headers['Software version'])
        # XXX: need a test that smart_client._headers is passed to the request
        # encoder.


class LengthPrefixedBodyDecoder(tests.TestCase):

    # XXX: TODO: make accept_reading_trailer invoke translate_response or
    # something similar to the ProtocolBase method.

    def test_construct(self):
        decoder = protocol.LengthPrefixedBodyDecoder()
        self.assertFalse(decoder.finished_reading)
        self.assertEqual(6, decoder.next_read_size())
        self.assertEqual('', decoder.read_pending_data())
        self.assertEqual('', decoder.unused_data)

    def test_accept_bytes(self):
        decoder = protocol.LengthPrefixedBodyDecoder()
        decoder.accept_bytes('')
        self.assertFalse(decoder.finished_reading)
        self.assertEqual(6, decoder.next_read_size())
        self.assertEqual('', decoder.read_pending_data())
        self.assertEqual('', decoder.unused_data)
        decoder.accept_bytes('7')
        self.assertFalse(decoder.finished_reading)
        self.assertEqual(6, decoder.next_read_size())
        self.assertEqual('', decoder.read_pending_data())
        self.assertEqual('', decoder.unused_data)
        decoder.accept_bytes('\na')
        self.assertFalse(decoder.finished_reading)
        self.assertEqual(11, decoder.next_read_size())
        self.assertEqual('a', decoder.read_pending_data())
        self.assertEqual('', decoder.unused_data)
        decoder.accept_bytes('bcdefgd')
        self.assertFalse(decoder.finished_reading)
        self.assertEqual(4, decoder.next_read_size())
        self.assertEqual('bcdefg', decoder.read_pending_data())
        self.assertEqual('', decoder.unused_data)
        decoder.accept_bytes('one')
        self.assertFalse(decoder.finished_reading)
        self.assertEqual(1, decoder.next_read_size())
        self.assertEqual('', decoder.read_pending_data())
        self.assertEqual('', decoder.unused_data)
        decoder.accept_bytes('\nblarg')
        self.assertTrue(decoder.finished_reading)
        self.assertEqual(1, decoder.next_read_size())
        self.assertEqual('', decoder.read_pending_data())
        self.assertEqual('blarg', decoder.unused_data)

    def test_accept_bytes_all_at_once_with_excess(self):
        decoder = protocol.LengthPrefixedBodyDecoder()
        decoder.accept_bytes('1\nadone\nunused')
        self.assertTrue(decoder.finished_reading)
        self.assertEqual(1, decoder.next_read_size())
        self.assertEqual('a', decoder.read_pending_data())
        self.assertEqual('unused', decoder.unused_data)

    def test_accept_bytes_exact_end_of_body(self):
        decoder = protocol.LengthPrefixedBodyDecoder()
        decoder.accept_bytes('1\na')
        self.assertFalse(decoder.finished_reading)
        self.assertEqual(5, decoder.next_read_size())
        self.assertEqual('a', decoder.read_pending_data())
        self.assertEqual('', decoder.unused_data)
        decoder.accept_bytes('done\n')
        self.assertTrue(decoder.finished_reading)
        self.assertEqual(1, decoder.next_read_size())
        self.assertEqual('', decoder.read_pending_data())
        self.assertEqual('', decoder.unused_data)


class TestChunkedBodyDecoder(tests.TestCase):
    """Tests for ChunkedBodyDecoder.

    This is the body decoder used for protocol version two.
    """

    def test_construct(self):
        decoder = protocol.ChunkedBodyDecoder()
        self.assertFalse(decoder.finished_reading)
        self.assertEqual(8, decoder.next_read_size())
        self.assertEqual(None, decoder.read_next_chunk())
        self.assertEqual('', decoder.unused_data)

    def test_empty_content(self):
        """'chunked\nEND\n' is the complete encoding of a zero-length body.
        """
        decoder = protocol.ChunkedBodyDecoder()
        decoder.accept_bytes('chunked\n')
        decoder.accept_bytes('END\n')
        self.assertTrue(decoder.finished_reading)
        self.assertEqual(None, decoder.read_next_chunk())
        self.assertEqual('', decoder.unused_data)

    def test_one_chunk(self):
        """A body in a single chunk is decoded correctly."""
        decoder = protocol.ChunkedBodyDecoder()
        decoder.accept_bytes('chunked\n')
        chunk_length = 'f\n'
        chunk_content = '123456789abcdef'
        finish = 'END\n'
        decoder.accept_bytes(chunk_length + chunk_content + finish)
        self.assertTrue(decoder.finished_reading)
        self.assertEqual(chunk_content, decoder.read_next_chunk())
        self.assertEqual('', decoder.unused_data)

    def test_incomplete_chunk(self):
        """When there are less bytes in the chunk than declared by the length,
        then we haven't finished reading yet.
        """
        decoder = protocol.ChunkedBodyDecoder()
        decoder.accept_bytes('chunked\n')
        chunk_length = '8\n'
        three_bytes = '123'
        decoder.accept_bytes(chunk_length + three_bytes)
        self.assertFalse(decoder.finished_reading)
        self.assertEqual(
            5 + 4, decoder.next_read_size(),
            "The next_read_size hint should be the number of missing bytes in "
            "this chunk plus 4 (the length of the end-of-body marker: "
            "'END\\n')")
        self.assertEqual(None, decoder.read_next_chunk())

    def test_incomplete_length(self):
        """A chunk length hasn't been read until a newline byte has been read.
        """
        decoder = protocol.ChunkedBodyDecoder()
        decoder.accept_bytes('chunked\n')
        decoder.accept_bytes('9')
        self.assertEqual(
            1, decoder.next_read_size(),
            "The next_read_size hint should be 1, because we don't know the "
            "length yet.")
        decoder.accept_bytes('\n')
        self.assertEqual(
            9 + 4, decoder.next_read_size(),
            "The next_read_size hint should be the length of the chunk plus 4 "
            "(the length of the end-of-body marker: 'END\\n')")
        self.assertFalse(decoder.finished_reading)
        self.assertEqual(None, decoder.read_next_chunk())

    def test_two_chunks(self):
        """Content from multiple chunks is concatenated."""
        decoder = protocol.ChunkedBodyDecoder()
        decoder.accept_bytes('chunked\n')
        chunk_one = '3\naaa'
        chunk_two = '5\nbbbbb'
        finish = 'END\n'
        decoder.accept_bytes(chunk_one + chunk_two + finish)
        self.assertTrue(decoder.finished_reading)
        self.assertEqual('aaa', decoder.read_next_chunk())
        self.assertEqual('bbbbb', decoder.read_next_chunk())
        self.assertEqual(None, decoder.read_next_chunk())
        self.assertEqual('', decoder.unused_data)

    def test_excess_bytes(self):
        """Bytes after the chunked body are reported as unused bytes."""
        decoder = protocol.ChunkedBodyDecoder()
        decoder.accept_bytes('chunked\n')
        chunked_body = "5\naaaaaEND\n"
        excess_bytes = "excess bytes"
        decoder.accept_bytes(chunked_body + excess_bytes)
        self.assertTrue(decoder.finished_reading)
        self.assertEqual('aaaaa', decoder.read_next_chunk())
        self.assertEqual(excess_bytes, decoder.unused_data)
        self.assertEqual(
            1, decoder.next_read_size(),
            "next_read_size hint should be 1 when finished_reading.")

    def test_multidigit_length(self):
        """Lengths in the chunk prefixes can have multiple digits."""
        decoder = protocol.ChunkedBodyDecoder()
        decoder.accept_bytes('chunked\n')
        length = 0x123
        chunk_prefix = hex(length) + '\n'
        chunk_bytes = 'z' * length
        finish = 'END\n'
        decoder.accept_bytes(chunk_prefix + chunk_bytes + finish)
        self.assertTrue(decoder.finished_reading)
        self.assertEqual(chunk_bytes, decoder.read_next_chunk())

    def test_byte_at_a_time(self):
        """A complete body fed to the decoder one byte at a time should not
        confuse the decoder.  That is, it should give the same result as if the
        bytes had been received in one batch.

        This test is the same as test_one_chunk apart from the way accept_bytes
        is called.
        """
        decoder = protocol.ChunkedBodyDecoder()
        decoder.accept_bytes('chunked\n')
        chunk_length = 'f\n'
        chunk_content = '123456789abcdef'
        finish = 'END\n'
        for byte in (chunk_length + chunk_content + finish):
            decoder.accept_bytes(byte)
        self.assertTrue(decoder.finished_reading)
        self.assertEqual(chunk_content, decoder.read_next_chunk())
        self.assertEqual('', decoder.unused_data)

    def test_read_pending_data_resets(self):
        """read_pending_data does not return the same bytes twice."""
        decoder = protocol.ChunkedBodyDecoder()
        decoder.accept_bytes('chunked\n')
        chunk_one = '3\naaa'
        chunk_two = '3\nbbb'
        finish = 'END\n'
        decoder.accept_bytes(chunk_one)
        self.assertEqual('aaa', decoder.read_next_chunk())
        decoder.accept_bytes(chunk_two)
        self.assertEqual('bbb', decoder.read_next_chunk())
        self.assertEqual(None, decoder.read_next_chunk())

    def test_decode_error(self):
        decoder = protocol.ChunkedBodyDecoder()
        decoder.accept_bytes('chunked\n')
        chunk_one = 'b\nfirst chunk'
        error_signal = 'ERR\n'
        error_chunks = '5\npart1' + '5\npart2'
        finish = 'END\n'
        decoder.accept_bytes(chunk_one + error_signal + error_chunks + finish)
        self.assertTrue(decoder.finished_reading)
        self.assertEqual('first chunk', decoder.read_next_chunk())
        expected_failure = _mod_request.FailedSmartServerResponse(
            ('part1', 'part2'))
        self.assertEqual(expected_failure, decoder.read_next_chunk())

    def test_bad_header(self):
        """accept_bytes raises a SmartProtocolError if a chunked body does not
        start with the right header.
        """
        decoder = protocol.ChunkedBodyDecoder()
        self.assertRaises(
            errors.SmartProtocolError, decoder.accept_bytes, 'bad header\n')


class TestSuccessfulSmartServerResponse(tests.TestCase):

    def test_construct_no_body(self):
        response = _mod_request.SuccessfulSmartServerResponse(('foo', 'bar'))
        self.assertEqual(('foo', 'bar'), response.args)
        self.assertEqual(None, response.body)

    def test_construct_with_body(self):
        response = _mod_request.SuccessfulSmartServerResponse(('foo', 'bar'),
                                                              'bytes')
        self.assertEqual(('foo', 'bar'), response.args)
        self.assertEqual('bytes', response.body)
        # repr(response) doesn't trigger exceptions.
        repr(response)

    def test_construct_with_body_stream(self):
        bytes_iterable = ['abc']
        response = _mod_request.SuccessfulSmartServerResponse(
            ('foo', 'bar'), body_stream=bytes_iterable)
        self.assertEqual(('foo', 'bar'), response.args)
        self.assertEqual(bytes_iterable, response.body_stream)

    def test_construct_rejects_body_and_body_stream(self):
        """'body' and 'body_stream' are mutually exclusive."""
        self.assertRaises(
            errors.BzrError,
            _mod_request.SuccessfulSmartServerResponse, (), 'body', ['stream'])

    def test_is_successful(self):
        """is_successful should return True for SuccessfulSmartServerResponse."""
        response = _mod_request.SuccessfulSmartServerResponse(('error',))
        self.assertEqual(True, response.is_successful())


class TestFailedSmartServerResponse(tests.TestCase):

    def test_construct(self):
        response = _mod_request.FailedSmartServerResponse(('foo', 'bar'))
        self.assertEqual(('foo', 'bar'), response.args)
        self.assertEqual(None, response.body)
        response = _mod_request.FailedSmartServerResponse(('foo', 'bar'), 'bytes')
        self.assertEqual(('foo', 'bar'), response.args)
        self.assertEqual('bytes', response.body)
        # repr(response) doesn't trigger exceptions.
        repr(response)

    def test_is_successful(self):
        """is_successful should return False for FailedSmartServerResponse."""
        response = _mod_request.FailedSmartServerResponse(('error',))
        self.assertEqual(False, response.is_successful())


class FakeHTTPMedium(object):
    def __init__(self):
        self.written_request = None
        self._current_request = None
    def send_http_smart_request(self, bytes):
        self.written_request = bytes
        return None


class HTTPTunnellingSmokeTest(tests.TestCase):

    def setUp(self):
        super(HTTPTunnellingSmokeTest, self).setUp()
        # We use the VFS layer as part of HTTP tunnelling tests.
        self._captureVar('BZR_NO_SMART_VFS', None)

    def test_smart_http_medium_request_accept_bytes(self):
        medium = FakeHTTPMedium()
        request = http.SmartClientHTTPMediumRequest(medium)
        request.accept_bytes('abc')
        request.accept_bytes('def')
        self.assertEqual(None, medium.written_request)
        request.finished_writing()
        self.assertEqual('abcdef', medium.written_request)


class RemoteHTTPTransportTestCase(tests.TestCase):

    def test_remote_path_after_clone_child(self):
        # If a user enters "bzr+http://host/foo", we want to sent all smart
        # requests for child URLs of that to the original URL.  i.e., we want to
        # POST to "bzr+http://host/foo/.bzr/smart" and never something like
        # "bzr+http://host/foo/.bzr/branch/.bzr/smart".  So, a cloned
        # RemoteHTTPTransport remembers the initial URL, and adjusts the
        # relpaths it sends in smart requests accordingly.
        base_transport = remote.RemoteHTTPTransport('bzr+http://host/path')
        new_transport = base_transport.clone('child_dir')
        self.assertEqual(base_transport._http_transport,
                         new_transport._http_transport)
        self.assertEqual('child_dir/foo', new_transport._remote_path('foo'))
        self.assertEqual(
            'child_dir/',
            new_transport._client.remote_path_from_transport(new_transport))

    def test_remote_path_unnormal_base(self):
        # If the transport's base isn't normalised, the _remote_path should
        # still be calculated correctly.
        base_transport = remote.RemoteHTTPTransport('bzr+http://host/%7Ea/b')
        self.assertEqual('c', base_transport._remote_path('c'))

    def test_clone_unnormal_base(self):
        # If the transport's base isn't normalised, cloned transports should
        # still work correctly.
        base_transport = remote.RemoteHTTPTransport('bzr+http://host/%7Ea/b')
        new_transport = base_transport.clone('c')
        self.assertEqual('bzr+http://host/~a/b/c/', new_transport.base)
        self.assertEqual(
            'c/',
            new_transport._client.remote_path_from_transport(new_transport))

    def test__redirect_to(self):
        t = remote.RemoteHTTPTransport('bzr+http://www.example.com/foo')
        r = t._redirected_to('http://www.example.com/foo',
                             'http://www.example.com/bar')
        self.assertEquals(type(r), type(t))

    def test__redirect_sibling_protocol(self):
        t = remote.RemoteHTTPTransport('bzr+http://www.example.com/foo')
        r = t._redirected_to('http://www.example.com/foo',
                             'https://www.example.com/bar')
        self.assertEquals(type(r), type(t))
        self.assertStartsWith(r.base, 'bzr+https')

    def test__redirect_to_with_user(self):
        t = remote.RemoteHTTPTransport('bzr+http://joe@www.example.com/foo')
        r = t._redirected_to('http://www.example.com/foo',
                             'http://www.example.com/bar')
        self.assertEquals(type(r), type(t))
        self.assertEquals('joe', t._user)
        self.assertEquals(t._user, r._user)

    def test_redirected_to_same_host_different_protocol(self):
        t = remote.RemoteHTTPTransport('bzr+http://joe@www.example.com/foo')
        r = t._redirected_to('http://www.example.com/foo',
                             'ftp://www.example.com/foo')
        self.assertNotEquals(type(r), type(t))

<|MERGE_RESOLUTION|>--- conflicted
+++ resolved
@@ -1003,12 +1003,8 @@
             mem_server.start_server()
             self.addCleanup(mem_server.stop_server)
             self.permit_url(mem_server.get_url())
-<<<<<<< HEAD
-            self.backing_transport = get_transport(mem_server.get_url())
-=======
             self.backing_transport = transport.get_transport(
                 mem_server.get_url())
->>>>>>> d6de82d6
         else:
             self.backing_transport = backing_transport
         if readonly:
@@ -1167,11 +1163,7 @@
         self.hook_calls = []
         server.SmartTCPServer.hooks.install_named_hook('server_started',
             self.capture_server_call, None)
-<<<<<<< HEAD
-        self.start_server(backing_transport=get_transport("."))
-=======
         self.start_server(backing_transport=transport.get_transport("."))
->>>>>>> d6de82d6
         # at this point, the server will be starting a thread up.
         # there is no indicator at the moment, so bodge it by doing a request.
         self.transport.has('.')
@@ -1204,11 +1196,7 @@
         self.hook_calls = []
         server.SmartTCPServer.hooks.install_named_hook('server_stopped',
             self.capture_server_call, None)
-<<<<<<< HEAD
-        self.start_server(backing_transport=get_transport("."))
-=======
         self.start_server(backing_transport=transport.get_transport("."))
->>>>>>> d6de82d6
         result = [(
             [self.backing_transport.base, self.backing_transport.external_url()]
             , self.transport.base)]
