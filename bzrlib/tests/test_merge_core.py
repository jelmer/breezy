import os
import shutil
import stat
import sys

from bzrlib.add import smart_add_tree
from bzrlib.branch import ScratchBranch, Branch
from bzrlib.builtins import merge
from bzrlib.errors import (NotBranchError, NotVersionedError,
                           WorkingTreeNotRevision, BzrCommandError, NoDiff3)
from bzrlib.fetch import Fetcher
from bzrlib.inventory import RootEntry
import bzrlib.inventory as inventory
from bzrlib.merge import Merge3Merger, Diff3Merger, WeaveMerger
from bzrlib.osutils import file_kind, rename, sha_file, pathjoin, mkdtemp
from bzrlib.transform import TreeTransform
from bzrlib.tests import TestCaseWithTransport, TestCase, TestSkipped
from bzrlib.workingtree import WorkingTree


class MergeBuilder(object):
    def __init__(self):
        self.dir = mkdtemp(prefix="merge-test")
        def wt(name):
           path = pathjoin(self.dir, name)
           os.mkdir(path)
           b = Branch.initialize(path)
           wt = b.working_tree()
           tt = TreeTransform(wt)
           return wt, tt
        self.base, self.base_tt = wt('base') 
        self.this, self.this_tt = wt('this')
        self.other, self.other_tt = wt('other')

    def get_cset_path(self, parent, name):
        if name is None:
            assert (parent is None)
            return None
        return pathjoin(self.cset.entries[parent].path, name)

    def add_file(self, id, parent, name, contents, executable):
        def new_file(tt):
            parent_id = tt.get_trans_id(parent)
            tt.new_file(name, parent_id, contents, id, executable)
        for tt in (self.this_tt, self.base_tt, self.other_tt):
            new_file(tt)

    def merge(self, merge_type=Merge3Merger):
        self.base_tt.apply()
        self.base.commit('base commit')
        for tt, wt in ((self.this_tt, self.this), (self.other_tt, self.other)):
            wt.branch.pull(self.base.branch)
            tt.apply()
            wt.commit('branch commit')
            assert len(wt.branch.revision_history()) == 2
        Fetcher(self.this.branch, self.other.branch, 
                self.other.branch.last_revision())
        other_basis = self.other.branch.basis_tree()
        merger = merge_type(self.this, self.this, self.base, other_basis)
        return merger.cooked_conflicts

    def list_transforms(self):
        return [self.this_tt, self.base_tt, self.other_tt]

    def selected_transforms(self, this, base, other):
        pairs = [(this, self.this_tt), (base, self.base_tt), 
                 (other, self.other_tt)]
        return [(v, tt) for (v, tt) in pairs if v is not None]

    def add_symlink(self, id, parent, name, contents):
        for tt in self.list_transforms():
            parent_id = tt.get_trans_id(parent)
            tt.new_symlink(name, parent_id, contents, id)

    def remove_file(self, file_id, base=False, this=False, other=False):
        for option, tt in self.selected_transforms(this, base, other):
            if option is True:
                trans_id = tt.get_trans_id(file_id)
                tt.cancel_creation(trans_id)
                tt.cancel_versioning(trans_id)
                tt.set_executability(None, trans_id)

    def add_dir(self, file_id, parent, name):
        for tt in self.list_transforms():
            parent_id = tt.get_trans_id(parent)
            tt.new_directory(name, parent_id, file_id)

    def change_name(self, id, base=None, this=None, other=None):
        for val, tt in ((base, self.base_tt), (this, self.this_tt), 
                        (other, self.other_tt)):
            if val is None:
                continue
            trans_id = tt.get_trans_id(id)
            parent_id = tt.final_parent(trans_id)
            tt.adjust_path(val, parent_id, trans_id)

    def change_parent(self, file_id, base=None, this=None, other=None):
        for parent, tt in self.selected_transforms(this, base, other):
            trans_id  = tt.get_trans_id(file_id)
            parent_id = tt.get_trans_id(parent)
            tt.adjust_path(tt.final_name(trans_id), parent_id, trans_id)

    def change_contents(self, file_id, base=None, this=None, other=None):
        for contents, tt in self.selected_transforms(this, base, other):
            trans_id = tt.get_trans_id(file_id)
            tt.cancel_creation(trans_id)
            tt.create_file(contents, trans_id)

    def change_target(self, id, base=None, this=None, other=None):
        for target, tt in self.selected_transforms(this, base, other):
            trans_id = tt.get_trans_id(id)
            tt.cancel_creation(trans_id)
            tt.create_symlink(target, trans_id)

    def change_perms(self, id, base=None, this=None, other=None):
        for executability, tt in self.selected_transforms(this, base, other):
            trans_id = tt.get_trans_id(id)
            tt.set_executability(None, trans_id)
            tt.set_executability(executability, trans_id)

    def change_perms_tree(self, id, tree, mode):
        os.chmod(tree.full_path(id), mode)

    def merge_changeset(self, merge_factory):
        conflict_handler = changeset.ExceptionConflictHandler()
        return make_merge_changeset(self.cset, self.this, self.base,
                                    self.other, conflict_handler,
                                    merge_factory)

    def apply_inv_change(self, inventory_change, orig_inventory):
        orig_inventory_by_path = {}
        for file_id, path in orig_inventory.iteritems():
            orig_inventory_by_path[path] = file_id

        def parent_id(file_id):
            try:
                parent_dir = os.path.dirname(orig_inventory[file_id])
            except:
                print file_id
                raise
            if parent_dir == "":
                return None
            return orig_inventory_by_path[parent_dir]
        
        def new_path(file_id):
            if inventory_change.has_key(file_id):
                return inventory_change[file_id]
            else:
                parent = parent_id(file_id)
                if parent is None:
                    return orig_inventory[file_id]
                dirname = new_path(parent)
                return pathjoin(dirname, os.path.basename(orig_inventory[file_id]))

        new_inventory = {}
        for file_id in orig_inventory.iterkeys():
            path = new_path(file_id)
            if path is None:
                continue
            new_inventory[file_id] = path

        for file_id, path in inventory_change.iteritems():
            if orig_inventory.has_key(file_id):
                continue
            new_inventory[file_id] = path
        return new_inventory

    def apply_changeset(self, cset, conflict_handler=None):
        inventory_change = changeset.apply_changeset(cset,
                                                     self.this.inventory_dict,
                                                     self.this.dir,
                                                     conflict_handler)
        self.this.inventory_dict =  self.apply_inv_change(inventory_change, 
                                                     self.this.inventory_dict)

    def cleanup(self):
        shutil.rmtree(self.dir)


class MergeTest(TestCase):
    def test_change_name(self):
        """Test renames"""
        builder = MergeBuilder()
        builder.add_file("1", "TREE_ROOT", "name1", "hello1", True)
        builder.change_name("1", other="name2")
        builder.add_file("2", "TREE_ROOT", "name3", "hello2", True)
        builder.change_name("2", base="name4")
        builder.add_file("3", "TREE_ROOT", "name5", "hello3", True)
        builder.change_name("3", this="name6")
        builder.merge()
        builder.cleanup()
        builder = MergeBuilder()
        builder.add_file("1", "TREE_ROOT", "name1", "hello1", False)
        builder.change_name("1", other="name2", this="name3")
        conflicts = builder.merge()
        self.assertEqual(conflicts, [('path conflict', '1', 'name3', 'name2')])
        builder.cleanup()
        
    def test_file_moves(self):
        """Test moves"""
        builder = MergeBuilder()
        builder.add_dir("1", "TREE_ROOT", "dir1")
        builder.add_dir("2", "TREE_ROOT", "dir2")
        builder.add_file("3", "1", "file1", "hello1", True)
        builder.add_file("4", "1", "file2", "hello2", True)
        builder.add_file("5", "1", "file3", "hello3", True)
        builder.change_parent("3", other="2")
        builder.change_parent("4", this="2")
        builder.change_parent("5", base="2")
        builder.merge()
        builder.cleanup()

        builder = MergeBuilder()
        builder.add_dir("1", "TREE_ROOT", "dir1")
        builder.add_dir("2", "TREE_ROOT", "dir2")
        builder.add_dir("3", "TREE_ROOT", "dir3")
        builder.add_file("4", "1", "file1", "hello1", False)
        builder.change_parent("4", other="2", this="3")
        conflicts = builder.merge()
        path2 = os.path.join('dir2', 'file1')
        path3 = os.path.join('dir3', 'file1')
        self.assertEqual(conflicts, [('path conflict', '4', path3, path2)])
        builder.cleanup()

    def test_contents_merge(self):
        """Test merge3 merging"""
        self.do_contents_test(Merge3Merger)

    def test_contents_merge2(self):
        """Test diff3 merging"""
        try:
            self.do_contents_test(Diff3Merger)
        except NoDiff3:
            raise TestSkipped("diff3 not available")

    def test_contents_merge3(self):
        """Test diff3 merging"""
        self.do_contents_test(WeaveMerger)

    def do_contents_test(self, merge_factory):
        """Test merging with specified ContentsChange factory"""
        builder = self.contents_test_success(merge_factory)
        builder.cleanup()
        self.contents_test_conflicts(merge_factory)

    def contents_test_success(self, merge_factory):
        builder = MergeBuilder()
        builder.add_file("1", "TREE_ROOT", "name1", "text1", True)
        builder.change_contents("1", other="text4")
        builder.add_file("2", "TREE_ROOT", "name3", "text2", False)
        builder.change_contents("2", base="text5")
        builder.add_file("3", "TREE_ROOT", "name5", "text3", True)
        builder.add_file("4", "TREE_ROOT", "name6", "text4", True)
        builder.remove_file("4", base=True)
        builder.merge()
        self.assertEqual(builder.this.get_file("1").read(), "text4" )
        self.assertEqual(builder.this.get_file("2").read(), "text2" )
        self.assertIs(builder.this.is_executable("1"), True)
        self.assertIs(builder.this.is_executable("2"), False)
        self.assertIs(builder.this.is_executable("3"), True)
        return builder

    def contents_test_conflicts(self, merge_factory):
        builder = MergeBuilder()
        builder.add_file("1", "TREE_ROOT", "name1", "text1", True)
        builder.change_contents("1", other="text4", this="text3")
        conflicts = builder.merge(merge_factory)
        self.assertEqual(conflicts, [('text conflict', '1', 'name1')])
        builder.cleanup()

    def test_symlink_conflicts(self):
        if sys.platform != "win32":
            builder = MergeBuilder()
            builder.add_symlink("2", "TREE_ROOT", "name2", "target1")
            builder.change_target("2", other="target4", base="text3")
            conflicts = builder.merge()
            self.assertEqual(conflicts, [('contents conflict', '2', 'name2')])
            builder.cleanup()

    def test_symlink_merge(self):
        if sys.platform != "win32":
            builder = MergeBuilder()
            builder.add_symlink("1", "TREE_ROOT", "name1", "target1")
            builder.add_symlink("2", "TREE_ROOT", "name2", "target1")
            builder.add_symlink("3", "TREE_ROOT", "name3", "target1")
            builder.change_target("1", this="target2")
            builder.change_target("2", base="target2")
            builder.change_target("3", other="target2")
            builder.merge()
            self.assertEqual(builder.this.get_symlink_target("1"), "target2")
            self.assertEqual(builder.this.get_symlink_target("2"), "target1")
            self.assertEqual(builder.this.get_symlink_target("3"), "target2")
            builder.cleanup()

    def test_no_passive_add(self):
        builder = MergeBuilder()
        builder.add_file("1", "TREE_ROOT", "name1", "text1", True)
        builder.remove_file("1", this=True)
        builder.merge()
        builder.cleanup()

    def test_perms_merge(self):
        builder = MergeBuilder()
        builder.add_file("1", "TREE_ROOT", "name1", "text1", True)
        builder.change_perms("1", other=False)
        builder.add_file("2", "TREE_ROOT", "name2", "text2", True)
        builder.change_perms("2", base=False)
        builder.add_file("3", "TREE_ROOT", "name3", "text3", True)
        builder.change_perms("3", this=False)
        builder.add_file('4', 'TREE_ROOT', 'name4', 'text4', False)
        builder.change_perms('4', this=True)
        builder.remove_file('4', base=True)
        builder.merge()
        self.assertIs(builder.this.is_executable("1"), False)
        self.assertIs(builder.this.is_executable("2"), True)
        self.assertIs(builder.this.is_executable("3"), False)
        builder.cleanup();

    def test_new_suffix(self):
        builder = MergeBuilder()
        builder.add_file("1", "TREE_ROOT", "name1", "text1", True)
        builder.change_contents("1", other="text3")
        builder.add_file("2", "TREE_ROOT", "name1.new", "text2", True)
        builder.merge()
        os.lstat(builder.this.id2abspath("2"))
        builder.cleanup()


class FunctionalMergeTest(TestCaseWithTransport):

    def test_trivial_star_merge(self):
        """Test that merges in a star shape Just Work.""" 
        # John starts a branch
        self.build_tree(("original/", "original/file1", "original/file2"))
        tree = self.make_branch_and_tree('original')
        branch = tree.branch
        smart_add_tree(tree, ["original"])
        tree.commit("start branch.", verbose=False)
        # Mary branches it.
        self.build_tree(("mary/",))
        branch.bzrdir.clone("mary")
        # Now John commits a change
        file = open("original/file1", "wt")
        file.write("John\n")
        file.close()
        tree.commit("change file1")
        # Mary does too
        mary_tree = WorkingTree.open('mary')
        mary_branch = mary_tree.branch
        file = open("mary/file2", "wt")
        file.write("Mary\n")
        file.close()
        mary_tree.commit("change file2")
        # john should be able to merge with no conflicts.
        merge_type = Merge3Merger
        base = [None, None]
        other = ("mary", -1)
        self.assertRaises(BzrCommandError, merge, other, base, check_clean=True,
                          merge_type=WeaveMerger, this_dir="original",
                          show_base=True)
        merge(other, base, check_clean=True, merge_type=merge_type,
              this_dir="original")
        self.assertEqual("John\n", open("original/file1", "rt").read())
        self.assertEqual("Mary\n", open("original/file2", "rt").read())
 
    def test_conflicts(self):
        os.mkdir('a')
        wta = self.make_branch_and_tree('a')
        a = wta.branch
        file('a/file', 'wb').write('contents\n')
        wta.add('file')
        wta.commit('base revision', allow_pointless=False)
        d_b = a.bzrdir.clone('b')
        b = d_b.open_branch()
        file('a/file', 'wb').write('other contents\n')
        wta.commit('other revision', allow_pointless=False)
        file('b/file', 'wb').write('this contents contents\n')
        wtb = d_b.open_workingtree()
        wtb.commit('this revision', allow_pointless=False)
        self.assertEqual(merge(['a', -1], [None, None], this_dir='b'), 1)
        self.assert_(os.path.lexists('b/file.THIS'))
        self.assert_(os.path.lexists('b/file.BASE'))
        self.assert_(os.path.lexists('b/file.OTHER'))
        self.assertRaises(WorkingTreeNotRevision, merge, ['a', -1], 
                          [None, None], this_dir='b', check_clean=False,
<<<<<<< HEAD
                          merge_type=WeaveMerger)
        b.working_tree().revert([])
=======
                          merge_type=WeaveMerge)
        wtb.revert([])
>>>>>>> 7c8a097e
        os.unlink('b/file.THIS')
        os.unlink('b/file.OTHER')
        os.unlink('b/file.BASE')
        self.assertEqual(merge(['a', -1], [None, None], this_dir='b', 
                               check_clean=False, merge_type=WeaveMerger), 1)
        self.assert_(os.path.lexists('b/file'))
        self.assert_(os.path.lexists('b/file.THIS'))
        self.assert_(not os.path.lexists('b/file.BASE'))
        self.assert_(os.path.lexists('b/file.OTHER'))

    def test_merge_unrelated(self):
        """Sucessfully merges unrelated branches with no common names"""
        wta = self.make_branch_and_tree('a')
        a = wta.branch
        file('a/a_file', 'wb').write('contents\n')
        wta.add('a_file')
        wta.commit('a_revision', allow_pointless=False)
        wtb = self.make_branch_and_tree('b')
        b = wtb.branch
        file('b/b_file', 'wb').write('contents\n')
        wtb.add('b_file')
        wtb.commit('b_revision', allow_pointless=False)
        merge(['b', -1], ['b', 0], this_dir='a')
        self.assert_(os.path.lexists('a/b_file'))
        self.assertEqual(wta.pending_merges(),
                         [b.last_revision()]) 

    def test_merge_unrelated_conflicting(self):
        """Sucessfully merges unrelated branches with common names"""
        wta = self.make_branch_and_tree('a')
        a = wta.branch
        file('a/file', 'wb').write('contents\n')
        wta.add('file')
        wta.commit('a_revision', allow_pointless=False)
        wtb = self.make_branch_and_tree('b')
        b = wtb.branch
        file('b/file', 'wb').write('contents\n')
        wtb.add('file')
        wtb.commit('b_revision', allow_pointless=False)
        merge(['b', -1], ['b', 0], this_dir='a')
        self.assert_(os.path.lexists('a/file'))
        self.assert_(os.path.lexists('a/file.moved'))
        self.assertEqual(wta.pending_merges(), [b.last_revision()])

    def test_merge_deleted_conflicts(self):
        wta = self.make_branch_and_tree('a')
        file('a/file', 'wb').write('contents\n')
        wta.add('file')
        wta.commit('a_revision', allow_pointless=False)
        self.run_bzr('branch', 'a', 'b')
        os.remove('a/file')
        wta.commit('removed file', allow_pointless=False)
        file('b/file', 'wb').write('changed contents\n')
        wtb = WorkingTree.open('b')
        wtb.commit('changed file', allow_pointless=False)
        merge(['a', -1], ['a', 1], this_dir='b')
        self.failIf(os.path.lexists('b/file'))

    def test_merge_metadata_vs_deletion(self):
        """Conflict deletion vs metadata change"""
        a_wt = self.make_branch_and_tree('a')
        file('a/file', 'wb').write('contents\n')
        a_wt.add('file')
        a_wt.commit('r0')
        self.run_bzr('branch', 'a', 'b')
        b_wt = WorkingTree.open('b')
        os.chmod('b/file', 0755)
        os.remove('a/file')
        a_wt.commit('removed a')
        self.assertEqual(a_wt.branch.revno(), 2)
        self.assertFalse(os.path.exists('a/file'))
        b_wt.commit('exec a')
        merge(['b', -1], ['b', 0], this_dir='a')
        self.assert_(os.path.exists('a/file'))

    def test_merge_swapping_renames(self):
        a_wt = self.make_branch_and_tree('a')
        file('a/un','wb').write('UN')
        file('a/deux','wb').write('DEUX')
        a_wt.add('un', 'un')
        a_wt.add('deux', 'deux')
        a_wt.commit('r0', rev_id='r0')
        self.run_bzr('branch', 'a', 'b')
        b_wt = WorkingTree.open('b')
        b_wt.rename_one('un','tmp')
        b_wt.rename_one('deux','un')
        b_wt.rename_one('tmp','deux')
        b_wt.commit('r1', rev_id='r1')
        self.assertEqual(0, merge(['b', -1], ['b', 1], this_dir='a'))
        self.failUnlessExists('a/un')
        self.failUnless('a/deux')
        self.assertFalse(os.path.exists('a/tmp'))
        self.assertEqual(file('a/un').read(),'DEUX')
        self.assertEqual(file('a/deux').read(),'UN')

    def test_merge_delete_and_add_same(self):
        a_wt = self.make_branch_and_tree('a')
        file('a/file', 'wb').write('THIS')
        a_wt.add('file')
        a_wt.commit('r0')
        self.run_bzr('branch', 'a', 'b')
        b_wt = WorkingTree.open('b')
        os.remove('b/file')
        b_wt.commit('r1')
        file('b/file', 'wb').write('THAT')
        b_wt.add('file')
        b_wt.commit('r2')
        merge(['b', -1],['b', 1],this_dir='a')
        self.assert_(os.path.exists('a/file'))
        self.assertEqual(file('a/file').read(),'THAT')

    def test_merge_rename_before_create(self):
        """rename before create
        
        This case requires that you must not do creates
        before move-into-place:

        $ touch foo
        $ bzr add foo
        $ bzr commit
        $ bzr mv foo bar
        $ touch foo
        $ bzr add foo
        $ bzr commit
        """
        a_wt = self.make_branch_and_tree('a')
        file('a/foo', 'wb').write('A/FOO')
        a_wt.add('foo')
        a_wt.commit('added foo')
        self.run_bzr('branch', 'a', 'b')
        b_wt = WorkingTree.open('b')
        b_wt.rename_one('foo', 'bar')
        file('b/foo', 'wb').write('B/FOO')
        b_wt.add('foo')
        b_wt.commit('moved foo to bar, added new foo')
        merge(['b', -1],['b', 1],this_dir='a')

    def test_merge_create_before_rename(self):
        """create before rename, target parents before children

        This case requires that you must not do move-into-place
        before creates, and that you must not do children after
        parents:

        $ touch foo
        $ bzr add foo
        $ bzr commit
        $ bzr mkdir bar
        $ bzr add bar
        $ bzr mv foo bar/foo
        $ bzr commit
        """
        os.mkdir('a')
        a_wt = self.make_branch_and_tree('a')
        file('a/foo', 'wb').write('A/FOO')
        a_wt.add('foo')
        a_wt.commit('added foo')
        self.run_bzr('branch', 'a', 'b')
        b_wt = WorkingTree.open('b')
        os.mkdir('b/bar')
        b_wt.add('bar')
        b_wt.rename_one('foo', 'bar/foo')
        b_wt.commit('created bar dir, moved foo into bar')
        merge(['b', -1],['b', 1],this_dir='a')

    def test_merge_rename_to_temp_before_delete(self):
        """rename to temp before delete, source children before parents

        This case requires that you must not do deletes before
        move-out-of-the-way, and that you must not do children
        after parents:
        
        $ mkdir foo
        $ touch foo/bar
        $ bzr add foo/bar
        $ bzr commit
        $ bzr mv foo/bar bar
        $ rmdir foo
        $ bzr commit
        """
        a_wt = self.make_branch_and_tree('a')
        os.mkdir('a/foo')
        file('a/foo/bar', 'wb').write('A/FOO/BAR')
        a_wt.add('foo')
        a_wt.add('foo/bar')
        a_wt.commit('added foo/bar')
        self.run_bzr('branch', 'a', 'b')
        b_wt = WorkingTree.open('b')
        b_wt.rename_one('foo/bar', 'bar')
        os.rmdir('b/foo')
        b_wt.remove('foo')
        b_wt.commit('moved foo/bar to bar, deleted foo')
        merge(['b', -1],['b', 1],this_dir='a')

    def test_merge_delete_before_rename_to_temp(self):
        """delete before rename to temp

        This case requires that you must not do
        move-out-of-the-way before deletes:
        
        $ touch foo
        $ touch bar
        $ bzr add foo bar
        $ bzr commit
        $ rm foo
        $ bzr rm foo
        $ bzr mv bar foo
        $ bzr commit
        """
        a_wt = self.make_branch_and_tree('a')
        file('a/foo', 'wb').write('A/FOO')
        file('a/bar', 'wb').write('A/BAR')
        a_wt.add('foo')
        a_wt.add('bar')
        a_wt.commit('added foo and bar')
        self.run_bzr('branch', 'a', 'b')
        b_wt = WorkingTree.open('b')
        os.unlink('b/foo')
        b_wt.remove('foo')
        b_wt.rename_one('bar', 'foo')
        b_wt.commit('deleted foo, renamed bar to foo')
        merge(['b', -1],['b', 1],this_dir='a')
<|MERGE_RESOLUTION|>--- conflicted
+++ resolved
@@ -383,13 +383,8 @@
         self.assert_(os.path.lexists('b/file.OTHER'))
         self.assertRaises(WorkingTreeNotRevision, merge, ['a', -1], 
                           [None, None], this_dir='b', check_clean=False,
-<<<<<<< HEAD
                           merge_type=WeaveMerger)
-        b.working_tree().revert([])
-=======
-                          merge_type=WeaveMerge)
         wtb.revert([])
->>>>>>> 7c8a097e
         os.unlink('b/file.THIS')
         os.unlink('b/file.OTHER')
         os.unlink('b/file.BASE')
