# Copyright (C) 2006 Canonical Ltd
#
# This program is free software; you can redistribute it and/or modify
# it under the terms of the GNU General Public License as published by
# the Free Software Foundation; either version 2 of the License, or
# (at your option) any later version.
#
# This program is distributed in the hope that it will be useful,
# but WITHOUT ANY WARRANTY; without even the implied warranty of
# MERCHANTABILITY or FITNESS FOR A PARTICULAR PURPOSE.  See the
# GNU General Public License for more details.
#
# You should have received a copy of the GNU General Public License
# along with this program; if not, write to the Free Software
# Foundation, Inc., 59 Temple Place, Suite 330, Boston, MA  02111-1307  USA


"""InterTree implementation tests for bzr.

These test the conformance of all the InterTree variations to the expected API.
Specific tests for individual variations are in other places such as:
 - tests/test_workingtree.py
"""

import bzrlib
import bzrlib.errors as errors
from bzrlib.transport import get_transport
from bzrlib.transform import TransformPreview
from bzrlib.tests import (
                          adapt_modules,
                          default_transport,
                          )
from bzrlib.tests.tree_implementations import (
    return_parameter,
    revision_tree_from_workingtree,
    TestCaseWithTree,
    )
from bzrlib.tests.workingtree_implementations import (
    WorkingTreeTestProviderAdapter,
    )
from bzrlib.tree import InterTree
from bzrlib.workingtree import (
    WorkingTreeFormat3,
    )


def return_provided_trees(test_case, source, target):
    """Return the source and target tree unaltered."""
    return source, target


class TestCaseWithTwoTrees(TestCaseWithTree):

    def make_to_branch_and_tree(self, relpath):
        """Make a to_workingtree_format branch and tree."""
        made_control = self.make_bzrdir(relpath, 
            format=self.workingtree_format_to._matchingbzrdir)
        made_control.create_repository()
        made_control.create_branch()
        return self.workingtree_format_to.initialize(made_control)


class InterTreeTestProviderAdapter(WorkingTreeTestProviderAdapter):
    """Generate test suites for each InterTree implementation in bzrlib."""

    def formats_to_scenarios(self, formats):
        """Transform the input formats to a list of scenarios.

        :param formats: A list of tuples:.
            (intertree_class,
             workingtree_format,
             workingtree_format_to,
             mutable_trees_to_test_trees)
        """
        result = []
        for (label, intertree_class,
            workingtree_format,
            workingtree_format_to,
            mutable_trees_to_test_trees) in formats:
            scenario = (label, {
                "transport_server":self._transport_server,
                "transport_readonly_server":self._transport_readonly_server,
                "bzrdir_format":workingtree_format._matchingbzrdir,
                "workingtree_format":workingtree_format,
                "intertree_class":intertree_class,
                "workingtree_format_to":workingtree_format_to,
                # mutable_trees_to_test_trees takes two trees and converts them to,
                # whatever relationship the optimiser under test requires.,
                "mutable_trees_to_test_trees":mutable_trees_to_test_trees,
                # workingtree_to_test_tree is set to disable changing individual,
                # trees: instead the mutable_trees_to_test_trees helper is used.,
                "_workingtree_to_test_tree": return_parameter,
                })
            result.append(scenario)
        return result

def mutable_trees_to_preview_trees(test_case, source, target):
    preview = TransformPreview(target)
    test_case.addCleanup(preview.finalize)
    return source, preview.get_preview_tree()

def load_tests(basic_tests, module, loader):
    result = loader.suiteClass()
    # load the tests of the infrastructure for these tests
    result.addTests(basic_tests)

    default_tree_format = WorkingTreeFormat3()
    test_intertree_implementations = [
        'bzrlib.tests.intertree_implementations.test_compare',
        ]
    test_intertree_permutations = [
        # test InterTree with two default-format working trees.
        (InterTree.__name__, InterTree, default_tree_format, default_tree_format,
         return_provided_trees)]
    for optimiser in InterTree._optimisers:
<<<<<<< HEAD
        if optimiser is bzrlib.workingtree_4.InterDirStateTree:
            # Its a little ugly to be conditional here, but less so than having
            # the optimiser listed twice.
            # Add once, compiled version
            test_intertree_permutations.append(
                (optimiser.__name__ + "(C)",
                 optimiser,
                 optimiser._matching_from_tree_format,
                 optimiser._matching_to_tree_format,
                 optimiser.make_source_parent_tree_compiled_dirstate))
            # python version
            test_intertree_permutations.append(
                (optimiser.__name__ + "(PY)",
                 optimiser,
                 optimiser._matching_from_tree_format,
                 optimiser._matching_to_tree_format,
                 optimiser.make_source_parent_tree_python_dirstate))
        else:
            test_intertree_permutations.append(
                (optimiser.__name__,
                 optimiser,
                 optimiser._matching_from_tree_format,
                 optimiser._matching_to_tree_format,
                 optimiser._test_mutable_trees_to_test_trees))
=======
        test_intertree_permutations.append(
            (optimiser,
             optimiser._matching_from_tree_format,
             optimiser._matching_to_tree_format,
             optimiser._test_mutable_trees_to_test_trees))

    # test PreviewTree
    test_intertree_permutations.append(
        (InterTree,
         default_tree_format,
         default_tree_format,
         mutable_trees_to_preview_trees))
>>>>>>> 8ac8ccc3
    adapter = InterTreeTestProviderAdapter(
        default_transport,
        # None here will cause a readonly decorator to be created
        # by the TestCaseWithTransport.get_readonly_transport method.
        None,
        test_intertree_permutations)
    # add the tests for the sub modules
    adapt_modules(test_intertree_implementations, adapter, loader, result)
    return result<|MERGE_RESOLUTION|>--- conflicted
+++ resolved
@@ -113,7 +113,6 @@
         (InterTree.__name__, InterTree, default_tree_format, default_tree_format,
          return_provided_trees)]
     for optimiser in InterTree._optimisers:
-<<<<<<< HEAD
         if optimiser is bzrlib.workingtree_4.InterDirStateTree:
             # Its a little ugly to be conditional here, but less so than having
             # the optimiser listed twice.
@@ -138,20 +137,13 @@
                  optimiser._matching_from_tree_format,
                  optimiser._matching_to_tree_format,
                  optimiser._test_mutable_trees_to_test_trees))
-=======
-        test_intertree_permutations.append(
-            (optimiser,
-             optimiser._matching_from_tree_format,
-             optimiser._matching_to_tree_format,
-             optimiser._test_mutable_trees_to_test_trees))
-
-    # test PreviewTree
+    # PreviewTree does not have an InterTree optimiser class.
     test_intertree_permutations.append(
-        (InterTree,
+        (InterTree.__name__ + "(PreviewTree)",
+         InterTree,
          default_tree_format,
          default_tree_format,
          mutable_trees_to_preview_trees))
->>>>>>> 8ac8ccc3
     adapter = InterTreeTestProviderAdapter(
         default_transport,
         # None here will cause a readonly decorator to be created
