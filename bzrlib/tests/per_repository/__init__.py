--- conflicted
+++ resolved
@@ -28,11 +28,7 @@
     repository,
     )
 from bzrlib.revision import NULL_REVISION
-<<<<<<< HEAD
-from bzrlib.remote import RemoteBzrDirFormat, RemoteRepositoryFormat
-=======
 from bzrlib.remote import RemoteRepositoryFormat
->>>>>>> 35854293
 from bzrlib.tests import (
     default_transport,
     multiply_scenarios,
@@ -74,12 +70,7 @@
 def all_repository_format_scenarios():
     """Return a list of test scenarios for parameterising repository tests.
     """
-<<<<<<< HEAD
-    registry = repository.format_registry
-    all_formats = [registry.get(k) for k in registry.keys()]
-=======
-    all_formats = repository.format_registry.get_all()
->>>>>>> 35854293
+    all_formats = repository.format_registry._get_all()
     # format_scenarios is all the implementations of Repository; i.e. all disk
     # formats plus RemoteRepository.
     format_scenarios = formats_to_scenarios(
