# Copyright (C) 2006-2011 Canonical Ltd
#
# This program is free software; you can redistribute it and/or modify
# it under the terms of the GNU General Public License as published by
# the Free Software Foundation; either version 2 of the License, or
# (at your option) any later version.
#
# This program is distributed in the hope that it will be useful,
# but WITHOUT ANY WARRANTY; without even the implied warranty of
# MERCHANTABILITY or FITNESS FOR A PARTICULAR PURPOSE.  See the
# GNU General Public License for more details.
#
# You should have received a copy of the GNU General Public License
# along with this program; if not, write to the Free Software
# Foundation, Inc., 51 Franklin Street, Fifth Floor, Boston, MA 02110-1301 USA

"""Tests for repository implementations - tests a repository format."""

from cStringIO import StringIO
import re

from bzrlib import (
    branch as _mod_branch,
    bzrdir,
    delta as _mod_delta,
    errors,
    gpg,
    info,
    inventory,
    remote,
    repository,
    revision as _mod_revision,
    tests,
    transport,
    upgrade,
    versionedfile,
    workingtree,
    )
from bzrlib.repofmt import (
    knitpack_repo,
    )
from bzrlib.tests import (
    per_repository,
    test_server,
    )
from bzrlib.tests.matchers import *


class TestRepositoryMakeBranchAndTree(per_repository.TestCaseWithRepository):

    def test_repository_format(self):
        # make sure the repository on tree.branch is of the desired format,
        # because developers use this api to setup the tree, branch and
        # repository for their tests: having it now give the right repository
        # type would invalidate the tests.
        tree = self.make_branch_and_tree('repo')
        self.assertIsInstance(tree.branch.repository._format,
            self.repository_format.__class__)


class TestRepository(per_repository.TestCaseWithRepository):

    def assertFormatAttribute(self, attribute, allowed_values):
        """Assert that the format has an attribute 'attribute'."""
        repo = self.make_repository('repo')
        self.assertSubset([getattr(repo._format, attribute)], allowed_values)

    def test_attribute__fetch_order(self):
        """Test the _fetch_order attribute."""
        self.assertFormatAttribute('_fetch_order', ('topological', 'unordered'))

    def test_attribute__fetch_uses_deltas(self):
        """Test the _fetch_uses_deltas attribute."""
        self.assertFormatAttribute('_fetch_uses_deltas', (True, False))

    def test_attribute_fast_deltas(self):
        """Test the format.fast_deltas attribute."""
        self.assertFormatAttribute('fast_deltas', (True, False))

    def test_attribute__fetch_reconcile(self):
        """Test the _fetch_reconcile attribute."""
        self.assertFormatAttribute('_fetch_reconcile', (True, False))

    def test_attribute_format_experimental(self):
        self.assertFormatAttribute('experimental', (True, False))

    def test_attribute_format_pack_compresses(self):
        self.assertFormatAttribute('pack_compresses', (True, False))

    def test_attribute_format_supports_full_versioned_files(self):
        self.assertFormatAttribute('supports_full_versioned_files',
            (True, False))

    def test_attribute_format_supports_funky_characters(self):
        self.assertFormatAttribute('supports_funky_characters',
            (True, False))

    def test_attribute_format_supports_leaving_lock(self):
        self.assertFormatAttribute('supports_leaving_lock',
            (True, False))

    def test_attribute_format_revision_graph_can_have_wrong_parents(self):
        self.assertFormatAttribute('revision_graph_can_have_wrong_parents',
            (True, False))

    def test_format_is_deprecated(self):
        repo = self.make_repository('repo')
        self.assertSubset([repo._format.is_deprecated()], (True, False))

    def test_format_is_supported(self):
        repo = self.make_repository('repo')
        self.assertSubset([repo._format.is_supported()], (True, False))

    def test_attribute_text_store_basics(self):
        """Test the basic behaviour of the text store."""
        tree = self.make_branch_and_tree('tree')
        repo = tree.branch.repository
        file_id = "Foo:Bar"
        file_key = (file_id,)
        tree.lock_write()
        try:
            self.assertEqual(set(), set(repo.texts.keys()))
            tree.add(['foo'], [file_id], ['file'])
            tree.put_file_bytes_non_atomic(file_id, 'content\n')
            try:
                rev_key = (tree.commit("foo"),)
            except errors.IllegalPath:
                raise tests.TestNotApplicable(
                    'file_id %r cannot be stored on this'
                    ' platform for this repo format' % (file_id,))
            if repo._format.rich_root_data:
                root_commit = (tree.get_root_id(),) + rev_key
                keys = set([root_commit])
                parents = {root_commit:()}
            else:
                keys = set()
                parents = {}
            keys.add(file_key + rev_key)
            parents[file_key + rev_key] = ()
            self.assertEqual(keys, set(repo.texts.keys()))
            self.assertEqual(parents,
                repo.texts.get_parent_map(repo.texts.keys()))
        finally:
            tree.unlock()
        tree2 = self.make_branch_and_tree('tree2')
        tree2.pull(tree.branch)
        tree2.put_file_bytes_non_atomic('Foo:Bar', 'right\n')
        right_key = (tree2.commit('right'),)
        keys.add(file_key + right_key)
        parents[file_key + right_key] = (file_key + rev_key,)
        tree.put_file_bytes_non_atomic('Foo:Bar', 'left\n')
        left_key = (tree.commit('left'),)
        keys.add(file_key + left_key)
        parents[file_key + left_key] = (file_key + rev_key,)
        tree.merge_from_branch(tree2.branch)
        tree.put_file_bytes_non_atomic('Foo:Bar', 'merged\n')
        try:
            tree.auto_resolve()
        except errors.UnsupportedOperation:
            pass
        merge_key = (tree.commit('merged'),)
        keys.add(file_key + merge_key)
        parents[file_key + merge_key] = (file_key + left_key,
                                         file_key + right_key)
        repo.lock_read()
        self.addCleanup(repo.unlock)
        self.assertEqual(keys, set(repo.texts.keys()))
        self.assertEqual(parents, repo.texts.get_parent_map(repo.texts.keys()))

    def test_attribute_text_store(self):
        """Test the existence of the texts attribute."""
        tree = self.make_branch_and_tree('tree')
        repo = tree.branch.repository
        self.assertIsInstance(repo.texts,
            versionedfile.VersionedFiles)

    def test_clone_to_default_format(self):
        #TODO: Test that cloning a repository preserves all the information
        # such as signatures[not tested yet] etc etc.
        # when changing to the current default format.
        tree_a = self.make_branch_and_tree('a')
        self.build_tree(['a/foo'])
        tree_a.add('foo', 'file1')
        tree_a.commit('rev1', rev_id='rev1')
        bzrdirb = self.make_bzrdir('b')
        repo_b = tree_a.branch.repository.clone(bzrdirb)
        tree_b = repo_b.revision_tree('rev1')
        tree_b.lock_read()
        self.addCleanup(tree_b.unlock)
        tree_b.get_file_text('file1')
        rev1 = repo_b.get_revision('rev1')

    def test_iter_inventories_is_ordered(self):
        # just a smoke test
        tree = self.make_branch_and_tree('a')
        first_revision = tree.commit('')
        second_revision = tree.commit('')
        tree.lock_read()
        self.addCleanup(tree.unlock)
        revs = (first_revision, second_revision)
        invs = tree.branch.repository.iter_inventories(revs)
        for rev_id, inv in zip(revs, invs):
            self.assertEqual(rev_id, inv.revision_id)
            self.assertIsInstance(inv, inventory.CommonInventory)

    def test_supports_rich_root(self):
        tree = self.make_branch_and_tree('a')
        tree.commit('')
        second_revision = tree.commit('')
        rev_tree = tree.branch.repository.revision_tree(second_revision)
        rev_tree.lock_read()
        self.addCleanup(rev_tree.unlock)
<<<<<<< HEAD
        root_id = rev_tree.get_root_id()
        rich_root = (rev_tree.get_file_revision(root_id) != second_revision)
=======
        root_revision = rev_tree.get_file_revision(rev_tree.get_root_id())
        rich_root = (root_revision != second_revision)
>>>>>>> 41adbcaf
        self.assertEqual(rich_root,
                         tree.branch.repository.supports_rich_root())

    def test_clone_specific_format(self):
        """todo"""

    def test_format_initialize_find_open(self):
        # loopback test to check the current format initializes to itself.
        if not self.repository_format.is_supported():
            # unsupported formats are not loopback testable
            # because the default open will not open them and
            # they may not be initializable.
            return
        # supported formats must be able to init and open
        t = self.get_transport()
        readonly_t = self.get_readonly_transport()
        made_control = self.bzrdir_format.initialize(t.base)
        made_repo = self.repository_format.initialize(made_control)
        self.assertEqual(made_control, made_repo.bzrdir)

        # find it via bzrdir opening:
        opened_control = bzrdir.BzrDir.open(readonly_t.base)
        direct_opened_repo = opened_control.open_repository()
        self.assertEqual(direct_opened_repo.__class__, made_repo.__class__)
        self.assertEqual(opened_control, direct_opened_repo.bzrdir)

        self.assertIsInstance(direct_opened_repo._format,
                              self.repository_format.__class__)
        # find it via Repository.open
        opened_repo = repository.Repository.open(readonly_t.base)
        self.assertIsInstance(opened_repo, made_repo.__class__)
        self.assertEqual(made_repo._format.__class__,
                         opened_repo._format.__class__)
        # if it has a unique id string, can we probe for it ?
        try:
            self.repository_format.get_format_string()
        except NotImplementedError:
            return
        self.assertEqual(self.repository_format,
                         repository.RepositoryFormat.find_format(opened_control))

    def test_format_matchingbzrdir(self):
        self.assertEqual(self.repository_format,
            self.repository_format._matchingbzrdir.repository_format)
        self.assertEqual(self.repository_format,
            self.bzrdir_format.repository_format)

    def test_format_network_name(self):
        repo = self.make_repository('r')
        format = repo._format
        network_name = format.network_name()
        self.assertIsInstance(network_name, str)
        # We want to test that the network_name matches the actual format on
        # disk.  For local repositories, that means that using network_name as
        # a key in the registry gives back the same format.  For remote
        # repositories, that means that the network_name of the
        # RemoteRepositoryFormat we have locally matches the actual format
        # present on the remote side.
        if isinstance(format, remote.RemoteRepositoryFormat):
            repo._ensure_real()
            real_repo = repo._real_repository
            self.assertEqual(real_repo._format.network_name(), network_name)
        else:
            registry = repository.network_format_registry
            looked_up_format = registry.get(network_name)
            self.assertEqual(format.__class__, looked_up_format.__class__)

    def test_create_repository(self):
        # bzrdir can construct a repository for itself.
        if not self.bzrdir_format.is_supported():
            # unsupported formats are not loopback testable
            # because the default open will not open them and
            # they may not be initializable.
            return
        t = self.get_transport()
        made_control = self.bzrdir_format.initialize(t.base)
        made_repo = made_control.create_repository()
        # Check that we have a repository object.
        made_repo.has_revision('foo')
        self.assertEqual(made_control, made_repo.bzrdir)

    def test_create_repository_shared(self):
        # bzrdir can construct a shared repository.
        if not self.bzrdir_format.is_supported():
            # unsupported formats are not loopback testable
            # because the default open will not open them and
            # they may not be initializable.
            return
        t = self.get_transport()
        made_control = self.bzrdir_format.initialize(t.base)
        try:
            made_repo = made_control.create_repository(shared=True)
        except errors.IncompatibleFormat:
            # not all repository formats understand being shared, or
            # may only be shared in some circumstances.
            return
        # Check that we have a repository object.
        made_repo.has_revision('foo')
        self.assertEqual(made_control, made_repo.bzrdir)
        self.assertTrue(made_repo.is_shared())

    def test_revision_tree(self):
        wt = self.make_branch_and_tree('.')
        wt.set_root_id('fixed-root')
        wt.commit('lala!', rev_id='revision-1', allow_pointless=True)
        tree = wt.branch.repository.revision_tree('revision-1')
        tree.lock_read()
        try:
            self.assertEqual('revision-1',
                tree.get_file_revision(tree.get_root_id()))
            expected = inventory.InventoryDirectory('fixed-root', '', None)
            expected.revision = 'revision-1'
            self.assertEqual([('', 'V', 'directory', 'fixed-root', expected)],
                             list(tree.list_files(include_root=True)))
        finally:
            tree.unlock()
        tree = self.callDeprecated(['NULL_REVISION should be used for the null'
            ' revision instead of None, as of bzr 0.91.'],
            wt.branch.repository.revision_tree, None)
        tree.lock_read()
        try:
            self.assertEqual([], list(tree.list_files(include_root=True)))
        finally:
            tree.unlock()
        tree = wt.branch.repository.revision_tree(_mod_revision.NULL_REVISION)
        tree.lock_read()
        try:
            self.assertEqual([], list(tree.list_files(include_root=True)))
        finally:
            tree.unlock()

    def test_get_revision_delta(self):
        tree_a = self.make_branch_and_tree('a')
        self.build_tree(['a/foo'])
        tree_a.add('foo', 'file1')
        tree_a.commit('rev1', rev_id='rev1')
        self.build_tree(['a/vla'])
        tree_a.add('vla', 'file2')
        tree_a.commit('rev2', rev_id='rev2')

        delta = tree_a.branch.repository.get_revision_delta('rev1')
        self.assertIsInstance(delta, _mod_delta.TreeDelta)
        self.assertEqual([('foo', 'file1', 'file')], delta.added)
        delta = tree_a.branch.repository.get_revision_delta('rev2')
        self.assertIsInstance(delta, _mod_delta.TreeDelta)
        self.assertEqual([('vla', 'file2', 'file')], delta.added)

    def test_get_revision_delta_filtered(self):
        tree_a = self.make_branch_and_tree('a')
        self.build_tree(['a/foo', 'a/bar/', 'a/bar/b1', 'a/bar/b2', 'a/baz'])
        tree_a.add(['foo', 'bar', 'bar/b1', 'bar/b2', 'baz'],
                   ['foo-id', 'bar-id', 'b1-id', 'b2-id', 'baz-id'])
        tree_a.commit('rev1', rev_id='rev1')
        self.build_tree(['a/bar/b3'])
        tree_a.add('bar/b3', 'b3-id')
        tree_a.commit('rev2', rev_id='rev2')

        # Test multiple files
        delta = tree_a.branch.repository.get_revision_delta('rev1',
            specific_fileids=['foo-id', 'baz-id'])
        self.assertIsInstance(delta, _mod_delta.TreeDelta)
        self.assertEqual([
            ('baz', 'baz-id', 'file'),
            ('foo', 'foo-id', 'file'),
            ], delta.added)
        # Test a directory
        delta = tree_a.branch.repository.get_revision_delta('rev1',
            specific_fileids=['bar-id'])
        self.assertIsInstance(delta, _mod_delta.TreeDelta)
        self.assertEqual([
            ('bar', 'bar-id', 'directory'),
            ('bar/b1', 'b1-id', 'file'),
            ('bar/b2', 'b2-id', 'file'),
            ], delta.added)
        # Test a file in a directory
        delta = tree_a.branch.repository.get_revision_delta('rev1',
            specific_fileids=['b2-id'])
        self.assertIsInstance(delta, _mod_delta.TreeDelta)
        self.assertEqual([
            ('bar', 'bar-id', 'directory'),
            ('bar/b2', 'b2-id', 'file'),
            ], delta.added)
        # Try another revision
        delta = tree_a.branch.repository.get_revision_delta('rev2',
                specific_fileids=['b3-id'])
        self.assertIsInstance(delta, _mod_delta.TreeDelta)
        self.assertEqual([
            ('bar', 'bar-id', 'directory'),
            ('bar/b3', 'b3-id', 'file'),
            ], delta.added)
        delta = tree_a.branch.repository.get_revision_delta('rev2',
                specific_fileids=['foo-id'])
        self.assertIsInstance(delta, _mod_delta.TreeDelta)
        self.assertEqual([], delta.added)

    def test_clone_bzrdir_repository_revision(self):
        # make a repository with some revisions,
        # and clone it, this should not have unreferenced revisions.
        # also: test cloning with a revision id of NULL_REVISION -> empty repo.
        raise tests.TestSkipped('revision limiting is not implemented yet.')

    def test_clone_repository_basis_revision(self):
        raise tests.TestSkipped(
            'the use of a basis should not add noise data to the result.')

    def test_clone_shared_no_tree(self):
        # cloning a shared repository keeps it shared
        # and preserves the make_working_tree setting.
        made_control = self.make_bzrdir('source')
        try:
            made_repo = made_control.create_repository(shared=True)
        except errors.IncompatibleFormat:
            # not all repository formats understand being shared, or
            # may only be shared in some circumstances.
            return
        try:
            made_repo.set_make_working_trees(False)
        except NotImplementedError:
            # the repository does not support having its tree-making flag
            # toggled.
            return
        result = made_control.clone(self.get_url('target'))
        # Check that we have a repository object.
        made_repo.has_revision('foo')

        self.assertEqual(made_control, made_repo.bzrdir)
        self.assertTrue(result.open_repository().is_shared())
        self.assertFalse(result.open_repository().make_working_trees())

    def test_upgrade_preserves_signatures(self):
        wt = self.make_branch_and_tree('source')
        wt.commit('A', allow_pointless=True, rev_id='A')
        repo = wt.branch.repository
        repo.lock_write()
        repo.start_write_group()
        try:
            repo.sign_revision('A', gpg.LoopbackGPGStrategy(None))
        except errors.UnsupportedOperation:
            self.assertFalse(repo._format.supports_revision_signatures)
            raise TestNotApplicable("signatures not supported by repository format")
        repo.commit_write_group()
        repo.unlock()
        old_signature = repo.get_signature_text('A')
        try:
            old_format = bzrdir.BzrDirFormat.get_default_format()
            # This gives metadir branches something they can convert to.
            # it would be nice to have a 'latest' vs 'default' concept.
            format = bzrdir.format_registry.make_bzrdir('dirstate-with-subtree')
            upgrade.upgrade(repo.bzrdir.root_transport.base, format=format)
        except errors.UpToDateFormat:
            # this is in the most current format already.
            return
        except errors.BadConversionTarget, e:
            raise tests.TestSkipped(str(e))
        wt = workingtree.WorkingTree.open(wt.basedir)
        new_signature = wt.branch.repository.get_signature_text('A')
        self.assertEqual(old_signature, new_signature)

    def test_format_description(self):
        repo = self.make_repository('.')
        text = repo._format.get_format_description()
        self.assertTrue(len(text))

    def test_format_supports_external_lookups(self):
        repo = self.make_repository('.')
        self.assertSubset(
            [repo._format.supports_external_lookups], (True, False))

    def assertMessageRoundtrips(self, message):
        """Assert that message roundtrips to a repository and back intact."""
        tree = self.make_branch_and_tree('.')
        tree.commit(message, rev_id='a', allow_pointless=True)
        rev = tree.branch.repository.get_revision('a')
        if tree.branch.repository._serializer.squashes_xml_invalid_characters:
            # we have to manually escape this as we dont try to
            # roundtrip xml invalid characters in the xml-based serializers.
            escaped_message, escape_count = re.subn(
                u'[^\x09\x0A\x0D\u0020-\uD7FF\uE000-\uFFFD]+',
                lambda match: match.group(0).encode('unicode_escape'),
                message)
            self.assertEqual(rev.message, escaped_message)
        else:
            self.assertEqual(rev.message, message)
        # insist the class is unicode no matter what came in for
        # consistency.
        self.assertIsInstance(rev.message, unicode)

    def test_commit_unicode_message(self):
        # a siple unicode message should be preserved
        self.assertMessageRoundtrips(u'foo bar gamm\xae plop')

    def test_commit_unicode_control_characters(self):
        # a unicode message with control characters should roundtrip too.
        unichars = [unichr(x) for x in range(256)]
        # '\r' is not directly allowed anymore, as it used to be translated
        # into '\n' anyway
        unichars[ord('\r')] = u'\n'
        self.assertMessageRoundtrips(
            u"All 8-bit chars: " +  ''.join(unichars))

    def test_check_repository(self):
        """Check a fairly simple repository's history"""
        tree = self.make_branch_and_tree('.')
        tree.commit('initial empty commit', rev_id='a-rev',
                    allow_pointless=True)
        result = tree.branch.repository.check()
        # writes to log; should accept both verbose or non-verbose
        result.report_results(verbose=True)
        result.report_results(verbose=False)

    def test_get_revisions(self):
        tree = self.make_branch_and_tree('.')
        tree.commit('initial empty commit', rev_id='a-rev',
                    allow_pointless=True)
        tree.commit('second empty commit', rev_id='b-rev',
                    allow_pointless=True)
        tree.commit('third empty commit', rev_id='c-rev',
                    allow_pointless=True)
        repo = tree.branch.repository
        revision_ids = ['a-rev', 'b-rev', 'c-rev']
        revisions = repo.get_revisions(revision_ids)
        self.assertEqual(len(revisions), 3)
        zipped = zip(revisions, revision_ids)
        self.assertEqual(len(zipped), 3)
        for revision, revision_id in zipped:
            self.assertEqual(revision.revision_id, revision_id)
            self.assertEqual(revision, repo.get_revision(revision_id))

    def test_root_entry_has_revision(self):
        tree = self.make_branch_and_tree('.')
        tree.commit('message', rev_id='rev_id')
        rev_tree = tree.branch.repository.revision_tree(tree.last_revision())
        rev_tree.lock_read()
        self.addCleanup(rev_tree.unlock)
<<<<<<< HEAD
        self.assertEqual('rev_id',
            rev_tree.get_file_revision(rev_tree.get_root_id()))
=======
        root_id = rev_tree.get_root_id()
        self.assertEqual('rev_id', rev_tree.get_file_revision(root_id))
>>>>>>> 41adbcaf

    def test_pointless_commit(self):
        tree = self.make_branch_and_tree('.')
        self.assertRaises(errors.PointlessCommit, tree.commit, 'pointless',
                          allow_pointless=False)
        tree.commit('pointless', allow_pointless=True)

    def test_format_attributes(self):
        """All repository formats should have some basic attributes."""
        # create a repository to get a real format instance, not the
        # template from the test suite parameterization.
        repo = self.make_repository('.')
        repo._format.rich_root_data
        repo._format.supports_tree_reference

    def test_iter_files_bytes(self):
        tree = self.make_branch_and_tree('tree')
        self.build_tree_contents([('tree/file1', 'foo'),
                                  ('tree/file2', 'bar')])
        tree.add(['file1', 'file2'], ['file1-id', 'file2-id'])
        tree.commit('rev1', rev_id='rev1')
        self.build_tree_contents([('tree/file1', 'baz')])
        tree.commit('rev2', rev_id='rev2')
        repository = tree.branch.repository
        repository.lock_read()
        self.addCleanup(repository.unlock)
        extracted = dict((i, ''.join(b)) for i, b in
                         repository.iter_files_bytes(
                         [('file1-id', 'rev1', 'file1-old'),
                          ('file1-id', 'rev2', 'file1-new'),
                          ('file2-id', 'rev1', 'file2'),
                         ]))
        self.assertEqual('foo', extracted['file1-old'])
        self.assertEqual('bar', extracted['file2'])
        self.assertEqual('baz', extracted['file1-new'])
        self.assertRaises(errors.RevisionNotPresent, list,
                          repository.iter_files_bytes(
                          [('file1-id', 'rev3', 'file1-notpresent')]))
        self.assertRaises((errors.RevisionNotPresent, errors.NoSuchId), list,
                          repository.iter_files_bytes(
                          [('file3-id', 'rev3', 'file1-notpresent')]))

    def test_item_keys_introduced_by(self):
        # Make a repo with one revision and one versioned file.
        tree = self.make_branch_and_tree('t')
        self.build_tree(['t/foo'])
        tree.add('foo', 'file1')
        tree.commit('message', rev_id='rev_id')
        repo = tree.branch.repository
        repo.lock_write()
        repo.start_write_group()
        try:
            repo.sign_revision('rev_id', gpg.LoopbackGPGStrategy(None))
        except errors.UnsupportedOperation:
            signature_texts = []
        else:
            signature_texts = ['rev_id']
        repo.commit_write_group()
        repo.unlock()
        repo.lock_read()
        self.addCleanup(repo.unlock)

        # Item keys will be in this order, for maximum convenience for
        # generating data to insert into knit repository:
        #   * files
        #   * inventory
        #   * signatures
        #   * revisions
        expected_item_keys = [
            ('file', 'file1', ['rev_id']),
            ('inventory', None, ['rev_id']),
            ('signatures', None, signature_texts),
            ('revisions', None, ['rev_id'])]
        item_keys = list(repo.item_keys_introduced_by(['rev_id']))
        item_keys = [
            (kind, file_id, list(versions))
            for (kind, file_id, versions) in item_keys]

        if repo.supports_rich_root():
            # Check for the root versioned file in the item_keys, then remove
            # it from streamed_names so we can compare that with
            # expected_record_names.
            # Note that the file keys can be in any order, so this test is
            # written to allow that.
            rev_tree = repo.revision_tree('rev_id')
            root_item_key = ('file', rev_tree.get_root_id(), ['rev_id'])
            self.assertTrue(root_item_key in item_keys)
            item_keys.remove(root_item_key)

        self.assertEqual(expected_item_keys, item_keys)

    def test_get_graph(self):
        """Bare-bones smoketest that all repositories implement get_graph."""
        repo = self.make_repository('repo')
        repo.lock_read()
        self.addCleanup(repo.unlock)
        repo.get_graph()

    def test_graph_ghost_handling(self):
        tree = self.make_branch_and_tree('here')
        tree.lock_write()
        self.addCleanup(tree.unlock)
        tree.commit('initial commit', rev_id='rev1')
        tree.add_parent_tree_id('ghost')
        tree.commit('commit-with-ghost', rev_id='rev2')
        graph = tree.branch.repository.get_graph()
        parents = graph.get_parent_map(['ghost', 'rev2'])
        self.assertTrue('ghost' not in parents)
        self.assertEqual(parents['rev2'], ('rev1', 'ghost'))

    def test_get_known_graph_ancestry(self):
        tree = self.make_branch_and_tree('here')
        tree.lock_write()
        self.addCleanup(tree.unlock)
        # A
        # |\
        # | B
        # |/
        # C
        tree.commit('initial commit', rev_id='A')
        tree_other = tree.bzrdir.sprout('there').open_workingtree()
        tree_other.commit('another', rev_id='B')
        tree.merge_from_branch(tree_other.branch)
        tree.commit('another', rev_id='C')
        kg = tree.branch.repository.get_known_graph_ancestry(
            ['C'])
        self.assertEqual(['C'], list(kg.heads(['A', 'B', 'C'])))
        self.assertEqual(['A', 'B', 'C'], list(kg.topo_sort()))

    def test_parent_map_type(self):
        tree = self.make_branch_and_tree('here')
        tree.lock_write()
        self.addCleanup(tree.unlock)
        tree.commit('initial commit', rev_id='rev1')
        tree.commit('next commit', rev_id='rev2')
        graph = tree.branch.repository.get_graph()
        parents = graph.get_parent_map(
            [_mod_revision.NULL_REVISION, 'rev1', 'rev2'])
        for value in parents.values():
            self.assertIsInstance(value, tuple)

    def test_implements_revision_graph_can_have_wrong_parents(self):
        """All repositories should implement
        revision_graph_can_have_wrong_parents, so that check and reconcile can
        work correctly.
        """
        repo = self.make_repository('.')
        # This should work, not raise NotImplementedError:
        if not repo._format.revision_graph_can_have_wrong_parents:
            return
        repo.lock_read()
        self.addCleanup(repo.unlock)
        # This repo must also implement
        # _find_inconsistent_revision_parents and
        # _check_for_inconsistent_revision_parents.  So calling these
        # should not raise NotImplementedError.
        list(repo._find_inconsistent_revision_parents())
        repo._check_for_inconsistent_revision_parents()

    def test_add_signature_text(self):
        builder = self.make_branch_builder('.')
        builder.start_series()
        builder.build_snapshot('A', None, [
            ('add', ('', 'root-id', 'directory', None))])
        builder.finish_series()
        b = builder.get_branch()
        b.lock_write()
        self.addCleanup(b.unlock)
        b.repository.start_write_group()
        self.addCleanup(b.repository.abort_write_group)
        if b.repository._format.supports_revision_signatures:
            b.repository.add_signature_text('A', 'This might be a signature')
            self.assertEqual('This might be a signature',
                             b.repository.get_signature_text('A'))
        else:
            self.assertRaises(errors.UnsupportedOperation,
                b.repository.add_signature_text, 'A',
                'This might be a signature')

<<<<<<< HEAD
    def test_install_revisions(self):
        wt = self.make_branch_and_tree('source')
        wt.commit('A', allow_pointless=True, rev_id='A')
        repo = wt.branch.repository
        repo.lock_write()
        repo.start_write_group()
        repo.sign_revision('A', gpg.LoopbackGPGStrategy(None))
        repo.commit_write_group()
        repo.unlock()
        repo.lock_read()
        self.addCleanup(repo.unlock)
        repo2 = self.make_repository('repo2')
        revision = repo.get_revision('A')
        tree = repo.revision_tree('A')
        signature = repo.get_signature_text('A')
        repo2.lock_write()
        self.addCleanup(repo2.unlock)
        repository.install_revisions(repo2, [(revision, tree, signature)])
        self.assertEqual(revision, repo2.get_revision('A'))
        self.assertEqual(signature, repo2.get_signature_text('A'))
=======
    def test_add_revision_inventory_sha1(self):
        inv = inventory.Inventory(revision_id='A')
        inv.root.revision = 'A'
        inv.root.file_id = 'fixed-root'
        # Insert the inventory on its own to an identical repository, to get
        # its sha1.
        reference_repo = self.make_repository('reference_repo')
        reference_repo.lock_write()
        reference_repo.start_write_group()
        inv_sha1 = reference_repo.add_inventory('A', inv, [])
        reference_repo.abort_write_group()
        reference_repo.unlock()
        # Now insert a revision with this inventory, and it should get the same
        # sha1.
        repo = self.make_repository('repo')
        repo.lock_write()
        repo.start_write_group()
        root_id = inv.root.file_id
        repo.texts.add_lines(('fixed-root', 'A'), [], [])
        repo.add_revision('A', _mod_revision.Revision(
                'A', committer='B', timestamp=0,
                timezone=0, message='C'), inv=inv)
        repo.commit_write_group()
        repo.unlock()
        repo.lock_read()
        self.assertEquals(inv_sha1, repo.get_revision('A').inventory_sha1)
        repo.unlock()
>>>>>>> 41adbcaf

    # XXX: this helper duplicated from tests.test_repository
    def make_remote_repository(self, path, shared=False):
        """Make a RemoteRepository object backed by a real repository that will
        be created at the given path."""
        repo = self.make_repository(path, shared=shared)
        smart_server = test_server.SmartTCPServer_for_testing()
        self.start_server(smart_server, self.get_server())
        remote_transport = transport.get_transport(
            smart_server.get_url()).clone(path)
        remote_bzrdir = bzrdir.BzrDir.open_from_transport(remote_transport)
        remote_repo = remote_bzrdir.open_repository()
        return remote_repo

    def test_sprout_from_hpss_preserves_format(self):
        """repo.sprout from a smart server preserves the repository format."""
        remote_repo = self.make_remote_repository('remote')
        local_bzrdir = self.make_bzrdir('local')
        try:
            local_repo = remote_repo.sprout(local_bzrdir)
        except errors.TransportNotPossible:
            raise tests.TestNotApplicable(
                "Cannot lock_read old formats like AllInOne over HPSS.")
        remote_backing_repo = bzrdir.BzrDir.open(
            self.get_vfs_only_url('remote')).open_repository()
        self.assertEqual(remote_backing_repo._format, local_repo._format)

    def test_sprout_branch_from_hpss_preserves_repo_format(self):
        """branch.sprout from a smart server preserves the repository format.
        """
        if not self.repository_format.supports_leaving_lock:
            raise tests.TestNotApplicable(
                "Format can not be used over HPSS")
        remote_repo = self.make_remote_repository('remote')
        remote_branch = remote_repo.bzrdir.create_branch()
        try:
            local_bzrdir = remote_branch.bzrdir.sprout('local')
        except errors.TransportNotPossible:
            raise tests.TestNotApplicable(
                "Cannot lock_read old formats like AllInOne over HPSS.")
        local_repo = local_bzrdir.open_repository()
        remote_backing_repo = bzrdir.BzrDir.open(
            self.get_vfs_only_url('remote')).open_repository()
        self.assertEqual(remote_backing_repo._format, local_repo._format)

    def test_sprout_branch_from_hpss_preserves_shared_repo_format(self):
        """branch.sprout from a smart server preserves the repository format of
        a branch from a shared repository.
        """
        if not self.repository_format.supports_leaving_lock:
            raise tests.TestNotApplicable(
                "Format can not be used over HPSS")
        # Make a shared repo
        remote_repo = self.make_remote_repository('remote', shared=True)
        remote_backing_repo = bzrdir.BzrDir.open(
            self.get_vfs_only_url('remote')).open_repository()
        # Make a branch in that repo in an old format that isn't the default
        # branch format for the repo.
        from bzrlib.branch import BzrBranchFormat5
        format = remote_backing_repo.bzrdir.cloning_metadir()
        format._branch_format = BzrBranchFormat5()
        remote_transport = remote_repo.bzrdir.root_transport.clone('branch')
        remote_backing_repo.bzrdir.create_branch_convenience(
            remote_transport.base, force_new_repo=False, format=format)
        remote_branch = bzrdir.BzrDir.open_from_transport(
            remote_transport).open_branch()
        try:
            local_bzrdir = remote_branch.bzrdir.sprout('local')
        except errors.TransportNotPossible:
            raise tests.TestNotApplicable(
                "Cannot lock_read old formats like AllInOne over HPSS.")
        local_repo = local_bzrdir.open_repository()
        self.assertEqual(remote_backing_repo._format, local_repo._format)

    def test_clone_to_hpss(self):
        if not self.repository_format.supports_leaving_lock:
            raise tests.TestNotApplicable(
                "Cannot lock pre_metadir_formats remotely.")
        remote_transport = self.make_smart_server('remote')
        local_branch = self.make_branch('local')
        remote_branch = local_branch.create_clone_on_transport(remote_transport)
        self.assertEqual(
            local_branch.repository._format.supports_external_lookups,
            remote_branch.repository._format.supports_external_lookups)

    def test_clone_stacking_policy_upgrades(self):
        """Cloning an unstackable branch format to somewhere with a default
        stack-on branch upgrades branch and repo to match the target and honour
        the policy.
        """
        try:
            repo = self.make_repository('repo', shared=True)
        except errors.IncompatibleFormat:
            raise tests.TestNotApplicable('Cannot make a shared repository')
        if repo.bzrdir._format.fixed_components:
            raise tests.KnownFailure(
                "pre metadir branches do not upgrade on push "
                "with stacking policy")
        if isinstance(repo._format,
                      knitpack_repo.RepositoryFormatKnitPack5RichRootBroken):
            raise tests.TestNotApplicable("unsupported format")
        # Make a source branch in 'repo' in an unstackable branch format
        bzrdir_format = self.repository_format._matchingbzrdir
        transport = self.get_transport('repo/branch')
        transport.mkdir('.')
        target_bzrdir = bzrdir_format.initialize_on_transport(transport)
        branch = _mod_branch.BzrBranchFormat6().initialize(target_bzrdir)
        # Ensure that stack_on will be stackable and match the serializer of
        # repo.
        if isinstance(repo, remote.RemoteRepository):
            repo._ensure_real()
            info_repo = repo._real_repository
        else:
            info_repo = repo
        format_description = info.describe_format(info_repo.bzrdir,
            info_repo, None, None)
        formats = format_description.split(' or ')
        stack_on_format = formats[0]
        if stack_on_format in ["pack-0.92", "dirstate", "metaweave"]:
            stack_on_format = "1.9"
        elif stack_on_format in ["dirstate-with-subtree", "rich-root",
            "rich-root-pack", "pack-0.92-subtree"]:
            stack_on_format = "1.9-rich-root"
        # formats not tested for above are already stackable, so we can use the
        # format as-is.
        stack_on = self.make_branch('stack-on-me', format=stack_on_format)
        self.make_bzrdir('.').get_config().set_default_stack_on('stack-on-me')
        target = branch.bzrdir.clone(self.get_url('target'))
        # The target branch supports stacking.
        self.assertTrue(target.open_branch()._format.supports_stacking())
        if isinstance(repo, remote.RemoteRepository):
            repo._ensure_real()
            repo = repo._real_repository
        target_repo = target.open_repository()
        if isinstance(target_repo, remote.RemoteRepository):
            target_repo._ensure_real()
            target_repo = target_repo._real_repository
        # The repository format is unchanged if it could already stack, or the
        # same as the stack on.
        if repo._format.supports_external_lookups:
            self.assertEqual(repo._format, target_repo._format)
        else:
            self.assertEqual(stack_on.repository._format, target_repo._format)

    def test__get_sink(self):
        repo = self.make_repository('repo')
        sink = repo._get_sink()
        self.assertIsInstance(sink, repository.StreamSink)

    def test__make_parents_provider(self):
        """Repositories must have a _make_parents_provider method that returns
        an object with a get_parent_map method.
        """
        repo = self.make_repository('repo')
        repo._make_parents_provider().get_parent_map

    def make_repository_and_foo_bar(self, shared):
        made_control = self.make_bzrdir('repository')
        repo = made_control.create_repository(shared=shared)
        bzrdir.BzrDir.create_branch_convenience(self.get_url('repository/foo'),
                                                force_new_repo=False)
        bzrdir.BzrDir.create_branch_convenience(self.get_url('repository/bar'),
                                                force_new_repo=True)
        baz = self.make_bzrdir('repository/baz')
        qux = self.make_branch('repository/baz/qux')
        quxx = self.make_branch('repository/baz/qux/quxx')
        return repo

    def test_find_branches(self):
        repo = self.make_repository_and_foo_bar(shared=False)
        branches = repo.find_branches()
        self.assertContainsRe(branches[-1].base, 'repository/foo/$')
        self.assertContainsRe(branches[-3].base, 'repository/baz/qux/$')
        self.assertContainsRe(branches[-2].base, 'repository/baz/qux/quxx/$')
        # in some formats, creating a repo creates a branch
        if len(branches) == 6:
            self.assertContainsRe(branches[-4].base, 'repository/baz/$')
            self.assertContainsRe(branches[-5].base, 'repository/bar/$')
            self.assertContainsRe(branches[-6].base, 'repository/$')
        else:
            self.assertEqual(4, len(branches))
            self.assertContainsRe(branches[-4].base, 'repository/bar/$')

    def test_find_branches_using(self):
        try:
            repo = self.make_repository_and_foo_bar(shared=True)
        except errors.IncompatibleFormat:
            raise tests.TestNotApplicable
        branches = repo.find_branches(using=True)
        self.assertContainsRe(branches[-1].base, 'repository/foo/$')
        # in some formats, creating a repo creates a branch
        if len(branches) == 2:
            self.assertContainsRe(branches[-2].base, 'repository/$')
        else:
            self.assertEqual(1, len(branches))

    def test_find_branches_using_standalone(self):
        branch = self.make_branch('branch')
        contained = self.make_branch('branch/contained')
        branches = branch.repository.find_branches(using=True)
        self.assertEqual([branch.base], [b.base for b in branches])
        branches = branch.repository.find_branches(using=False)
        self.assertEqual([branch.base, contained.base],
                         [b.base for b in branches])

    def test_find_branches_using_empty_standalone_repo(self):
        repo = self.make_repository('repo')
        self.assertFalse(repo.is_shared())
        try:
            repo.bzrdir.open_branch()
        except errors.NotBranchError:
            self.assertEqual([], repo.find_branches(using=True))
        else:
            self.assertEqual([repo.bzrdir.root_transport.base],
                             [b.base for b in repo.find_branches(using=True)])

    def test_set_get_make_working_trees_true(self):
        repo = self.make_repository('repo')
        try:
            repo.set_make_working_trees(True)
        except errors.RepositoryUpgradeRequired, e:
            raise tests.TestNotApplicable('Format does not support this flag.')
        self.assertTrue(repo.make_working_trees())

    def test_set_get_make_working_trees_false(self):
        repo = self.make_repository('repo')
        try:
            repo.set_make_working_trees(False)
        except errors.RepositoryUpgradeRequired, e:
            raise tests.TestNotApplicable('Format does not support this flag.')
        self.assertFalse(repo.make_working_trees())


class TestRepositoryLocking(per_repository.TestCaseWithRepository):

    def test_leave_lock_in_place(self):
        repo = self.make_repository('r')
        # Lock the repository, then use leave_lock_in_place so that when we
        # unlock the repository the lock is still held on disk.
        token = repo.lock_write().repository_token
        try:
            if token is None:
                # This test does not apply, because this repository refuses lock
                # tokens.
                self.assertRaises(NotImplementedError, repo.leave_lock_in_place)
                return
            repo.leave_lock_in_place()
        finally:
            repo.unlock()
        # We should be unable to relock the repo.
        self.assertRaises(errors.LockContention, repo.lock_write)
        # Cleanup
        repo.lock_write(token)
        repo.dont_leave_lock_in_place()
        repo.unlock()

    def test_dont_leave_lock_in_place(self):
        repo = self.make_repository('r')
        # Create a lock on disk.
        token = repo.lock_write().repository_token
        try:
            if token is None:
                # This test does not apply, because this repository refuses lock
                # tokens.
                self.assertRaises(NotImplementedError,
                                  repo.dont_leave_lock_in_place)
                return
            try:
                repo.leave_lock_in_place()
            except NotImplementedError:
                # This repository doesn't support this API.
                return
        finally:
            repo.unlock()
        # Reacquire the lock (with a different repository object) by using the
        # token.
        new_repo = repo.bzrdir.open_repository()
        new_repo.lock_write(token=token)
        # Call dont_leave_lock_in_place, so that the lock will be released by
        # this instance, even though the lock wasn't originally acquired by it.
        new_repo.dont_leave_lock_in_place()
        new_repo.unlock()
        # Now the repository is unlocked.  Test this by locking it (without a
        # token).
        repo.lock_write()
        repo.unlock()

    def test_lock_read_then_unlock(self):
        # Calling lock_read then unlocking should work without errors.
        repo = self.make_repository('r')
        repo.lock_read()
        repo.unlock()

    def test_lock_read_returns_unlockable(self):
        repo = self.make_repository('r')
        self.assertThat(repo.lock_read, ReturnsUnlockable(repo))

    def test_lock_write_returns_unlockable(self):
        repo = self.make_repository('r')
        self.assertThat(repo.lock_write, ReturnsUnlockable(repo))


class TestCaseWithCorruptRepository(per_repository.TestCaseWithRepository):

    def setUp(self):
        super(TestCaseWithCorruptRepository, self).setUp()
        # a inventory with no parents and the revision has parents..
        # i.e. a ghost.
        repo = self.make_repository('inventory_with_unnecessary_ghost')
        repo.lock_write()
        repo.start_write_group()
        inv = inventory.Inventory(revision_id = 'ghost')
        inv.root.revision = 'ghost'
        if repo.supports_rich_root():
            root_id = inv.root.file_id
            repo.texts.add_lines((root_id, 'ghost'), [], [])
        sha1 = repo.add_inventory('ghost', inv, [])
        rev = _mod_revision.Revision(
            timestamp=0, timezone=None, committer="Foo Bar <foo@example.com>",
            message="Message", inventory_sha1=sha1, revision_id='ghost')
        rev.parent_ids = ['the_ghost']
        try:
            repo.add_revision('ghost', rev)
        except (errors.NoSuchRevision, errors.RevisionNotPresent):
            raise tests.TestNotApplicable(
                "Cannot test with ghosts for this format.")

        inv = inventory.Inventory(revision_id = 'the_ghost')
        inv.root.revision = 'the_ghost'
        if repo.supports_rich_root():
            root_id = inv.root.file_id
            repo.texts.add_lines((root_id, 'the_ghost'), [], [])
        sha1 = repo.add_inventory('the_ghost', inv, [])
        rev = _mod_revision.Revision(
            timestamp=0, timezone=None, committer="Foo Bar <foo@example.com>",
            message="Message", inventory_sha1=sha1, revision_id='the_ghost')
        rev.parent_ids = []
        repo.add_revision('the_ghost', rev)
        # check its setup usefully
        inv_weave = repo.inventories
        possible_parents = (None, (('ghost',),))
        self.assertSubset(inv_weave.get_parent_map([('ghost',)])[('ghost',)],
            possible_parents)
        repo.commit_write_group()
        repo.unlock()

    def test_corrupt_revision_access_asserts_if_reported_wrong(self):
        repo_url = self.get_url('inventory_with_unnecessary_ghost')
        repo = repository.Repository.open(repo_url)
        reported_wrong = False
        try:
            if repo.get_ancestry('ghost') != [None, 'the_ghost', 'ghost']:
                reported_wrong = True
        except errors.CorruptRepository:
            # caught the bad data:
            return
        if not reported_wrong:
            return
        self.assertRaises(errors.CorruptRepository, repo.get_revision, 'ghost')

    def test_corrupt_revision_get_revision_reconcile(self):
        repo_url = self.get_url('inventory_with_unnecessary_ghost')
        repo = repository.Repository.open(repo_url)
        repo.get_revision_reconcile('ghost')


# FIXME: document why this is a TestCaseWithTransport rather than a
#        TestCaseWithRepository
class TestEscaping(tests.TestCaseWithTransport):
    """Test that repositories can be stored correctly on VFAT transports.

    Makes sure we have proper escaping of invalid characters, etc.

    It'd be better to test all operations on the FakeVFATTransportDecorator,
    but working trees go straight to the os not through the Transport layer.
    Therefore we build some history first in the regular way and then
    check it's safe to access for vfat.
    """

    def test_on_vfat(self):
        # dont bother with remote repository testing, because this test is
        # about local disk layout/support.
        if isinstance(self.repository_format, remote.RemoteRepositoryFormat):
            return
        self.transport_server = test_server.FakeVFATServer
        FOO_ID = 'foo<:>ID'
        REV_ID = 'revid-1'
        # this makes a default format repository always, which is wrong:
        # it should be a TestCaseWithRepository in order to get the
        # default format.
        wt = self.make_branch_and_tree('repo')
        self.build_tree(["repo/foo"], line_endings='binary')
        # add file with id containing wierd characters
        wt.add(['foo'], [FOO_ID])
        wt.commit('this is my new commit', rev_id=REV_ID)
        # now access over vfat; should be safe
        branch = bzrdir.BzrDir.open(self.get_url('repo')).open_branch()
        revtree = branch.repository.revision_tree(REV_ID)
        revtree.lock_read()
        self.addCleanup(revtree.unlock)
        contents = revtree.get_file_text(FOO_ID)
        self.assertEqual(contents, 'contents of repo/foo\n')

    def test_create_bundle(self):
        wt = self.make_branch_and_tree('repo')
        self.build_tree(['repo/file1'])
        wt.add('file1')
        wt.commit('file1', rev_id='rev1')
        fileobj = StringIO()
        wt.branch.repository.create_bundle(
            'rev1', _mod_revision.NULL_REVISION, fileobj)


class TestRepositoryControlComponent(per_repository.TestCaseWithRepository):
    """Repository implementations adequately implement ControlComponent."""

    def test_urls(self):
        repo = self.make_repository('repo')
        self.assertIsInstance(repo.user_url, str)
        self.assertEqual(repo.user_url, repo.user_transport.base)
        # for all current bzrdir implementations the user dir must be 
        # above the control dir but we might need to relax that?
        self.assertEqual(repo.control_url.find(repo.user_url), 0)
        self.assertEqual(repo.control_url, repo.control_transport.base)<|MERGE_RESOLUTION|>--- conflicted
+++ resolved
@@ -210,13 +210,8 @@
         rev_tree = tree.branch.repository.revision_tree(second_revision)
         rev_tree.lock_read()
         self.addCleanup(rev_tree.unlock)
-<<<<<<< HEAD
-        root_id = rev_tree.get_root_id()
-        rich_root = (rev_tree.get_file_revision(root_id) != second_revision)
-=======
         root_revision = rev_tree.get_file_revision(rev_tree.get_root_id())
         rich_root = (root_revision != second_revision)
->>>>>>> 41adbcaf
         self.assertEqual(rich_root,
                          tree.branch.repository.supports_rich_root())
 
@@ -551,13 +546,8 @@
         rev_tree = tree.branch.repository.revision_tree(tree.last_revision())
         rev_tree.lock_read()
         self.addCleanup(rev_tree.unlock)
-<<<<<<< HEAD
-        self.assertEqual('rev_id',
-            rev_tree.get_file_revision(rev_tree.get_root_id()))
-=======
         root_id = rev_tree.get_root_id()
         self.assertEqual('rev_id', rev_tree.get_file_revision(root_id))
->>>>>>> 41adbcaf
 
     def test_pointless_commit(self):
         tree = self.make_branch_and_tree('.')
@@ -736,57 +726,6 @@
             self.assertRaises(errors.UnsupportedOperation,
                 b.repository.add_signature_text, 'A',
                 'This might be a signature')
-
-<<<<<<< HEAD
-    def test_install_revisions(self):
-        wt = self.make_branch_and_tree('source')
-        wt.commit('A', allow_pointless=True, rev_id='A')
-        repo = wt.branch.repository
-        repo.lock_write()
-        repo.start_write_group()
-        repo.sign_revision('A', gpg.LoopbackGPGStrategy(None))
-        repo.commit_write_group()
-        repo.unlock()
-        repo.lock_read()
-        self.addCleanup(repo.unlock)
-        repo2 = self.make_repository('repo2')
-        revision = repo.get_revision('A')
-        tree = repo.revision_tree('A')
-        signature = repo.get_signature_text('A')
-        repo2.lock_write()
-        self.addCleanup(repo2.unlock)
-        repository.install_revisions(repo2, [(revision, tree, signature)])
-        self.assertEqual(revision, repo2.get_revision('A'))
-        self.assertEqual(signature, repo2.get_signature_text('A'))
-=======
-    def test_add_revision_inventory_sha1(self):
-        inv = inventory.Inventory(revision_id='A')
-        inv.root.revision = 'A'
-        inv.root.file_id = 'fixed-root'
-        # Insert the inventory on its own to an identical repository, to get
-        # its sha1.
-        reference_repo = self.make_repository('reference_repo')
-        reference_repo.lock_write()
-        reference_repo.start_write_group()
-        inv_sha1 = reference_repo.add_inventory('A', inv, [])
-        reference_repo.abort_write_group()
-        reference_repo.unlock()
-        # Now insert a revision with this inventory, and it should get the same
-        # sha1.
-        repo = self.make_repository('repo')
-        repo.lock_write()
-        repo.start_write_group()
-        root_id = inv.root.file_id
-        repo.texts.add_lines(('fixed-root', 'A'), [], [])
-        repo.add_revision('A', _mod_revision.Revision(
-                'A', committer='B', timestamp=0,
-                timezone=0, message='C'), inv=inv)
-        repo.commit_write_group()
-        repo.unlock()
-        repo.lock_read()
-        self.assertEquals(inv_sha1, repo.get_revision('A').inventory_sha1)
-        repo.unlock()
->>>>>>> 41adbcaf
 
     # XXX: this helper duplicated from tests.test_repository
     def make_remote_repository(self, path, shared=False):
