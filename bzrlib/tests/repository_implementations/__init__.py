# Copyright (C) 2006, 2007 Canonical Ltd
# Authors: Robert Collins <robert.collins@canonical.com>
#          and others
#
# This program is free software; you can redistribute it and/or modify
# it under the terms of the GNU General Public License as published by
# the Free Software Foundation; either version 2 of the License, or
# (at your option) any later version.
#
# This program is distributed in the hope that it will be useful,
# but WITHOUT ANY WARRANTY; without even the implied warranty of
# MERCHANTABILITY or FITNESS FOR A PARTICULAR PURPOSE.  See the
# GNU General Public License for more details.
#
# You should have received a copy of the GNU General Public License
# along with this program; if not, write to the Free Software
# Foundation, Inc., 59 Temple Place, Suite 330, Boston, MA  02111-1307  USA


"""Repository implementation tests for bzr.

These test the conformance of all the repository variations to the expected API.
Specific tests for individual formats are in the tests/test_repository.py file 
rather than in tests/branch_implementations/*.py.
"""

from bzrlib import (
    repository,
    )
from bzrlib.repofmt import (
    weaverepo,
    )
from bzrlib.remote import RemoteBzrDirFormat, RemoteRepositoryFormat
from bzrlib.smart.server import (
    SmartTCPServer_for_testing,
    ReadonlySmartTCPServer_for_testing,
    )
from bzrlib.tests import (
                          adapt_modules,
                          default_transport,
                          iter_suite_tests,
                          multiply_scenarios,
                          multiply_tests_from_modules,
                          TestScenarioApplier,
                          TestLoader,
                          TestSuite,
                          )
from bzrlib.tests.bzrdir_implementations.test_bzrdir import TestCaseWithBzrDir
from bzrlib.transport.memory import MemoryServer


class RepositoryTestProviderAdapter(TestScenarioApplier):
    """A tool to generate a suite testing multiple repository formats at once.

    This is done by copying the test once for each transport and injecting
    the transport_server, transport_readonly_server, and bzrdir_format and
    repository_format classes into each copy. Each copy is also given a new id()
    to make it easy to identify.
    """

    def __init__(self, transport_server, transport_readonly_server, formats,
                 vfs_transport_factory=None):
        TestScenarioApplier.__init__(self)
        self._transport_server = transport_server
        self._transport_readonly_server = transport_readonly_server
        self._vfs_transport_factory = vfs_transport_factory
        self.scenarios = self.formats_to_scenarios(formats)
    
    def formats_to_scenarios(self, formats):
        """Transform the input formats to a list of scenarios.

        :param formats: A list of (repository_format, bzrdir_format).
        """
        result = []
        for repository_format, bzrdir_format in formats:
            scenario = (repository_format.__class__.__name__,
                {"transport_server":self._transport_server,
                 "transport_readonly_server":self._transport_readonly_server,
                 "bzrdir_format":bzrdir_format,
                 "repository_format":repository_format,
                 })
            # Only override the test's vfs_transport_factory if one was
            # specified, otherwise just leave the default in place.
            if self._vfs_transport_factory:
                scenario[1]['vfs_transport_factory'] = self._vfs_transport_factory
            result.append(scenario)
        return result


class TestCaseWithRepository(TestCaseWithBzrDir):

    def make_repository(self, relpath, format=None):
        if format is None:
            # Create a repository of the type we are trying to test.
            made_control = self.make_bzrdir(relpath)
            repo = self.repository_format.initialize(made_control)
            if getattr(self, "repository_to_test_repository", None):
                repo = self.repository_to_test_repository(repo)
            return repo
        else:
            return super(TestCaseWithRepository, self).make_repository(
                relpath, format=format)


class BrokenRepoScenario(object):
    """Base class for defining scenarios for testing check and reconcile.

    A subclass needs to define the following methods:
        :populate_repository: a method to use to populate a repository with
            sample revisions, inventories and file versions.
        :all_versions: all the versions in repository.  run_test verifies
            that the text of each of these versions of the file is unchanged
            by the reconcile.
        :populated_parents: a list of (parents list, revision).  Each version
            of the file is verified to have the given parents before running
            the reconcile.  i.e. this is used to assert that the repo from the
            factory is what we expect.
        :corrected_parents: a list of (parents list, revision).  Each version
            of the file is verified to have the given parents after the
            reconcile.  i.e. this is used to assert that reconcile made the
            changes we expect it to make.
    
    A subclass may define the following optional method as well:
        :corrected_fulltexts: a list of file versions that should be stored as
            fulltexts (not deltas) after reconcile.  run_test will verify that
            this occurs.
    """

    def __init__(self, test_case):
        self.test_case = test_case

    def make_one_file_inventory(self, repo, revision, parents,
                                inv_revision=None, root_revision=None,
                                file_contents=None, make_file_version=True):
        return self.test_case.make_one_file_inventory(
            repo, revision, parents, inv_revision=inv_revision,
            root_revision=root_revision, file_contents=file_contents,
            make_file_version=make_file_version)

    def add_revision(self, repo, revision_id, inv, parent_ids):
        return self.test_case.add_revision(repo, revision_id, inv, parent_ids)

    def corrected_fulltexts(self):
        return []


class UndamagedRepositoryScenario(BrokenRepoScenario):
    """A scenario where the repository has no damage.

    It has a single revision, 'rev1a', with a single file.
    """

    def all_versions(self):
        return ('rev1a', )

    def populated_parents(self):
        return (((), 'rev1a'), )

    def corrected_parents(self):
        # Same as the populated parents, because there was nothing wrong.
        return self.populated_parents()

    def check_regexes(self):
        return ["0 unreferenced text ancestors"]

    def populate_repository(self, repo):
        # make rev1a: A well-formed revision, containing 'a-file'
        inv = self.make_one_file_inventory(
            repo, 'rev1a', [], root_revision='rev1a')
        self.add_revision(repo, 'rev1a', inv, [])


class FileParentIsNotInRevisionAncestryScenario(BrokenRepoScenario):
    """A scenario where a revision 'rev2' has 'a-file' with a
    parent 'rev1b' that is not in the revision ancestry.
    
    Reconcile should remove 'rev1b' from the parents list of 'a-file' in
    'rev2', preserving 'rev1a' as a parent.
    """

    def all_versions(self):
        return ('rev1a', 'rev1b', 'rev2')

    def populated_parents(self):
        return (
            ((), 'rev1a'),
            ((), 'rev1b'),
            (('rev1a', 'rev1b'), 'rev2'))

    def corrected_parents(self):
        return (
            ((), 'rev1a'),
            ((), 'rev1b'),
            (('rev1a',), 'rev2'))

    def check_regexes(self):
        return [r"\* a-file-id version rev2 has parents \('rev1a', 'rev1b'\) "
                r"but should have \('rev1a',\)",
                "1 unreferenced text ancestors",
                ]

    def populate_repository(self, repo):
        # make rev1a: A well-formed revision, containing 'a-file'
        inv = self.make_one_file_inventory(
            repo, 'rev1a', [], root_revision='rev1a')
        self.add_revision(repo, 'rev1a', inv, [])

        # make rev1b, which has no Revision, but has an Inventory, and
        # a-file
        inv = self.make_one_file_inventory(
            repo, 'rev1b', [], root_revision='rev1b')
        repo.add_inventory('rev1b', inv, [])

        # make rev2, with a-file.
        # a-file has 'rev1b' as an ancestor, even though this is not
        # mentioned by 'rev1a', making it an unreferenced ancestor
        inv = self.make_one_file_inventory(
            repo, 'rev2', ['rev1a', 'rev1b'])
        self.add_revision(repo, 'rev2', inv, ['rev1a'])


class FileParentHasInaccessibleInventoryScenario(BrokenRepoScenario):
    """A scenario where a revision 'rev3' containing 'a-file' modified in
    'rev3', and with a parent which is in the revision ancestory, but whose
    inventory cannot be accessed at all.

    Reconcile should remove the file version parent whose inventory is
    inaccessbile (i.e. remove 'rev1c' from the parents of a-file's rev3).
    """

    def all_versions(self):
        return ('rev2', 'rev3')

    def populated_parents(self):
        return (
            ((), 'rev2'),
            (('rev1c',), 'rev3'))

    def corrected_parents(self):
        return (
            ((), 'rev2'),
            ((), 'rev3'))

    def check_regexes(self):
        return [r"\* a-file-id version rev3 has parents "
                r"\('rev1c',\) but should have \(\)",
                # Also check reporting of unreferenced ancestors
                r"unreferenced ancestor: {rev1c} in a-file-id",
                ]

    def populate_repository(self, repo):
        # make rev2, with a-file
        # a-file is sane
        inv = self.make_one_file_inventory(repo, 'rev2', [])
        self.add_revision(repo, 'rev2', inv, [])

        # make ghost revision rev1c, with a version of a-file present so
        # that we generate a knit delta against this version.  In real life
        # the ghost might never have been present or rev3 might have been
        # generated against a revision that was present at the time.  So
        # currently we have the full history of a-file present even though
        # the inventory and revision objects are not.
        self.make_one_file_inventory(repo, 'rev1c', [])

        # make rev3 with a-file
        # a-file refers to 'rev1c', which is a ghost in this repository, so
        # a-file cannot have rev1c as its ancestor.
        inv = self.make_one_file_inventory(repo, 'rev3', ['rev1c'])
        self.add_revision(repo, 'rev3', inv, ['rev1c', 'rev1a'])


class FileParentsNotReferencedByAnyInventoryScenario(BrokenRepoScenario):
    """A scenario where a repository with file 'a-file' which has extra
    per-file versions that are not referenced by any inventory (even though
    they have the same ID as actual revisions).  The inventory of 'rev2'
    references 'rev1a' of 'a-file', but there is a 'rev2' of 'some-file' stored
    and erroneously referenced by later per-file versions (revisions 'rev4' and
    'rev5').

    Reconcile should remove the file parents that are not referenced by any
    inventory.
    """

    def all_versions(self):
<<<<<<< HEAD
        return ['rev1a', 'rev2c', 'rev4', 'rev5']

    def populated_parents(self):
        return [
            (['rev1a'], 'rev2'),
            (['rev1a'], 'rev2b'),
            (['rev2'], 'rev3'),
            (['rev2'], 'rev4'),
            (['rev2', 'rev2c'], 'rev5')]

    def corrected_parents(self):
        return [
            # rev2 and rev2b have been removed.
            (None, 'rev2'),
            (None, 'rev2b'),
=======
        return ('rev1a', 'rev2', 'rev4', 'rev2b', 'rev4', 'rev2c', 'rev5')

    def populated_parents(self):
        return (
            (('rev2',), 'rev3'),
            (('rev2',), 'rev4'),
            (('rev2', 'rev2c'), 'rev5'))

    def corrected_parents(self):
        return (
>>>>>>> 4cec2a8f
            # rev3's accessible parent inventories all have rev1a as the last
            # modifier.
            (('rev1a',), 'rev3'),
            # rev1a features in both rev4's parents but should only appear once
            # in the result
            (('rev1a',), 'rev4'),
            # rev2c is the head of rev1a and rev2c, the inventory provided
            # per-file last-modified revisions.
            (('rev2c',), 'rev5'))

    def check_regexes(self):
        return [
<<<<<<< HEAD
            "5 inconsistent parents",
            r"a-file-id version rev2 has parents \['rev1a'\] "
            r"but should have \[\]",
            r"a-file-id version rev2b has parents \['rev1a'\] "
            r"but should have \[\]",
            r"a-file-id version rev3 has parents \['rev2'\] "
            r"but should have \['rev1a'\]",
            r"a-file-id version rev5 has parents \['rev2', 'rev2c'\] "
            r"but should have \['rev2c'\]",
            r"a-file-id version rev4 has parents \['rev2'\] "
            r"but should have \['rev1a'\]",
=======
            "3 inconsistent parents",
            r"a-file-id version rev3 has parents \('rev2',\) "
            r"but should have \('rev1a',\)",
            r"a-file-id version rev5 has parents \('rev2', 'rev2c'\) "
            r"but should have \('rev2c',\)",
            r"a-file-id version rev4 has parents \('rev2',\) "
            r"but should have \('rev1a',\)",
>>>>>>> 4cec2a8f
            ]

    def populate_repository(self, repo):
        # make rev1a: A well-formed revision, containing 'a-file'
        inv = self.make_one_file_inventory(
            repo, 'rev1a', [], root_revision='rev1a')
        self.add_revision(repo, 'rev1a', inv, [])

        # make rev2, with a-file.
        # a-file is unmodified from rev1a, and an unreferenced rev2 file
        # version is present in the repository.
        self.make_one_file_inventory(
            repo, 'rev2', ['rev1a'], inv_revision='rev1a')
        self.add_revision(repo, 'rev2', inv, ['rev1a'])

        # make rev3 with a-file
        # a-file has 'rev2' as its ancestor, but the revision in 'rev2' was
        # rev1a so this is inconsistent with rev2's inventory - it should
        # be rev1a, and at the revision level 1c is not present - it is a
        # ghost, so only the details from rev1a are available for
        # determining whether a delta is acceptable, or a full is needed,
        # and what the correct parents are.
        inv = self.make_one_file_inventory(repo, 'rev3', ['rev2'])
        self.add_revision(repo, 'rev3', inv, ['rev1c', 'rev1a'])

        # In rev2b, the true last-modifying-revision of a-file is rev1a,
        # inherited from rev2, but there is a version rev2b of the file, which
        # reconcile could remove, leaving no rev2b.  Most importantly,
        # revisions descending from rev2b should not have per-file parents of
        # a-file-rev2b.
        # ??? This is to test deduplication in fixing rev4
        inv = self.make_one_file_inventory(
            repo, 'rev2b', ['rev1a'], inv_revision='rev1a')
        self.add_revision(repo, 'rev2b', inv, ['rev1a'])

        # rev4 is for testing that when the last modified of a file in
        # multiple parent revisions is the same, that it only appears once
        # in the generated per file parents list: rev2 and rev2b both
        # descend from 1a and do not change the file a-file, so there should
        # be no version of a-file 'rev2' or 'rev2b', but rev4 does change
        # a-file, and is a merge of rev2 and rev2b, so it should end up with
        # a parent of just rev1a - the starting file parents list is simply
        # completely wrong.
        inv = self.make_one_file_inventory(repo, 'rev4', ['rev2'])
        self.add_revision(repo, 'rev4', inv, ['rev2', 'rev2b'])

        # rev2c changes a-file from rev1a, so the version it of a-file it
        # introduces is a head revision when rev5 is checked.
        inv = self.make_one_file_inventory(repo, 'rev2c', ['rev1a'])
        self.add_revision(repo, 'rev2c', inv, ['rev1a'])

        # rev5 descends from rev2 and rev2c; as rev2 does not alter a-file,
        # but rev2c does, this should use rev2c as the parent for the per
        # file history, even though more than one per-file parent is
        # available, because we use the heads of the revision parents for
        # the inventory modification revisions of the file to determine the
        # parents for the per file graph.
        inv = self.make_one_file_inventory(repo, 'rev5', ['rev2', 'rev2c'])
        self.add_revision(repo, 'rev5', inv, ['rev2', 'rev2c'])


class UnreferencedFileParentsFromNoOpMergeScenario(BrokenRepoScenario):
    """
    rev1a and rev1b with identical contents
    rev2 revision has parents of [rev1a, rev1b]
    There is a a-file:rev2 file version, not referenced by the inventory.
    """

    def all_versions(self):
        return ['rev1a', 'rev1b', 'rev2', 'rev4']

    def populated_parents(self):
        return [
            ([], 'rev1a'),
            ([], 'rev1b'),
            (['rev1a', 'rev1b'], 'rev2'),
            (None, 'rev3'),
            (['rev2'], 'rev4'),
            ]

    def corrected_parents(self):
        return [
            ([], 'rev1a'),
            ([], 'rev1b'),
            ([], 'rev2'),
            (None, 'rev3'),
            (['rev2'], 'rev4'),
            ]

    def corrected_fulltexts(self):
        return ['rev4']

    def check_regexes(self):
        return []

    def populate_repository(self, repo):
        # make rev1a: A well-formed revision, containing 'a-file'
        inv1a = self.make_one_file_inventory(
            repo, 'rev1a', [], root_revision='rev1a')
        self.add_revision(repo, 'rev1a', inv1a, [])

        # make rev1b: A well-formed revision, containing 'a-file'
        # rev1b of a-file has the exact same contents as rev1a.
        file_contents = repo.revision_tree('rev1a').get_file_text('a-file-id')
        inv = self.make_one_file_inventory(
            repo, 'rev1b', [], root_revision='rev1b',
            file_contents=file_contents)
        self.add_revision(repo, 'rev1b', inv, [])

        # make rev2, a merge of rev1a and rev1b, with a-file.
        # a-file is unmodified from rev1a and rev1b, but a new version is
        # wrongly present anyway.
        inv = self.make_one_file_inventory(
            repo, 'rev2', ['rev1a', 'rev1b'], inv_revision='rev1a',
            file_contents=file_contents)
        self.add_revision(repo, 'rev2', inv, ['rev1a', 'rev1b'])

        # rev3: a-file unchanged from rev2, but wrongly referencing rev2 of the
        # file in its inventory.
        inv = self.make_one_file_inventory(
            repo, 'rev3', ['rev2'], inv_revision='rev2',
            file_contents=file_contents, make_file_version=False)
        self.add_revision(repo, 'rev3', inv, ['rev2'])

        # rev4: a modification of a-file on top of rev3.
        inv = self.make_one_file_inventory(repo, 'rev4', ['rev2'])
        self.add_revision(repo, 'rev4', inv, ['rev3'])


class TooManyParentsScenario(BrokenRepoScenario):
    """A scenario where 'broken-revision' of 'a-file' claims to have parents
    ['good-parent', 'bad-parent'].  However 'bad-parent' is in the ancestry of
    'good-parent', so the correct parent list for that file version are is just
    ['good-parent'].
    """

    def all_versions(self):
        return ('bad-parent', 'good-parent', 'broken-revision')

    def populated_parents(self):
        return (
            ((), 'bad-parent'),
            (('bad-parent',), 'good-parent'),
            (('good-parent', 'bad-parent'), 'broken-revision'))

    def corrected_parents(self):
        return (
            ((), 'bad-parent'),
            (('bad-parent',), 'good-parent'),
            (('good-parent',), 'broken-revision'))

    def check_regexes(self):
        return (
            '     1 inconsistent parents',
            (r"      \* a-file-id version broken-revision has parents "
             r"\('good-parent', 'bad-parent'\) but "
             r"should have \('good-parent',\)"))

    def populate_repository(self, repo):
        inv = self.make_one_file_inventory(
            repo, 'bad-parent', (), root_revision='bad-parent')
        self.add_revision(repo, 'bad-parent', inv, ())
        
        inv = self.make_one_file_inventory(
            repo, 'good-parent', ('bad-parent',))
        self.add_revision(repo, 'good-parent', inv, ('bad-parent',))
        
        inv = self.make_one_file_inventory(
            repo, 'broken-revision', ('good-parent', 'bad-parent'))
        self.add_revision(repo, 'broken-revision', inv, ('good-parent',))


class ClaimedFileParentDidNotModifyFileScenario(BrokenRepoScenario):
    """A scenario where the file parent is the same as the revision parent, but
    should not be because that revision did not modify the file.

    Specifically, the parent revision of 'current' is
    'modified-something-else', which does not modify 'a-file', but the
    'current' version of 'a-file' erroneously claims that
    'modified-something-else' is the parent file version.
    """

    def all_versions(self):
<<<<<<< HEAD
        return ['basis', 'current']
=======
        return ('basis', 'modified-something-else', 'current')
>>>>>>> 4cec2a8f

    def populated_parents(self):
        return (
            ((), 'basis'),
            (('basis',), 'modified-something-else'),
            (('modified-something-else',), 'current'))

    def corrected_parents(self):
<<<<<<< HEAD
        return [
            ([], 'basis'),
            (None, 'modified-something-else'),
            (['basis'], 'current')]

    def check_regexes(self):
        return [
            '2 inconsistent parents',
            r"\* a-file-id version current has parents "
            r"\['modified-something-else'\] but should have \['basis'\]",
            r"\* a-file-id version modified-something-else has parents "
            r"\['basis'\] but should have \[\]",
            ]
=======
        return (
            ((), 'basis'),
            (('basis',), 'modified-something-else'),
            (('basis',), 'current'))

    def check_regexes(self):
        return (
            '1 inconsistent parents',
            r"\* a-file-id version current has parents "
            r"\('modified-something-else',\) but should have \('basis',\)")
>>>>>>> 4cec2a8f

    def populate_repository(self, repo):
        inv = self.make_one_file_inventory(repo, 'basis', ())
        self.add_revision(repo, 'basis', inv, ())

        # 'modified-something-else' is a correctly recorded revision, but it
        # does not modify the file we are looking at, so the inventory for that
        # file in this revision points to 'basis'.
        inv = self.make_one_file_inventory(
            repo, 'modified-something-else', ('basis',), inv_revision='basis')
        self.add_revision(repo, 'modified-something-else', inv, ('basis',))

        # The 'current' revision has 'modified-something-else' as its parent,
        # but the 'current' version of 'a-file' should have 'basis' as its
        # parent.
        inv = self.make_one_file_inventory(
            repo, 'current', ('modified-something-else',))
        self.add_revision(repo, 'current', inv, ('modified-something-else',))


class IncorrectlyOrderedParentsScenario(BrokenRepoScenario):
    """A scenario where the set parents of a version of a file are correct, but
    the order of those parents is incorrect.

    This defines a 'broken-revision-1-2' and a 'broken-revision-2-1' which both
    have their file version parents reversed compared to the revision parents,
    which is invalid.  (We use two revisions with opposite orderings of the
    same parents to make sure that accidentally relying on dictionary/set
    ordering cannot make the test pass; the assumption is that while dict/set
    iteration order is arbitrary, it is also consistent within a single test).
    """

    def all_versions(self):
        return ['parent-1', 'parent-2', 'broken-revision-1-2',
                'broken-revision-2-1']

    def populated_parents(self):
        return (
            ((), 'parent-1'),
            ((), 'parent-2'),
            (('parent-2', 'parent-1'), 'broken-revision-1-2'),
            (('parent-1', 'parent-2'), 'broken-revision-2-1'))

    def corrected_parents(self):
        return (
            ((), 'parent-1'),
            ((), 'parent-2'),
            (('parent-1', 'parent-2'), 'broken-revision-1-2'),
            (('parent-2', 'parent-1'), 'broken-revision-2-1'))

    def check_regexes(self):
        return (
            "2 inconsistent parents",
            r"\* a-file-id version broken-revision-1-2 has parents "
            r"\('parent-2', 'parent-1'\) but should have "
            r"\('parent-1', 'parent-2'\)",
            r"\* a-file-id version broken-revision-2-1 has parents "
            r"\('parent-1', 'parent-2'\) but should have "
            r"\('parent-2', 'parent-1'\)")

    def populate_repository(self, repo):
        inv = self.make_one_file_inventory(repo, 'parent-1', [])
        self.add_revision(repo, 'parent-1', inv, [])

        inv = self.make_one_file_inventory(repo, 'parent-2', [])
        self.add_revision(repo, 'parent-2', inv, [])

        inv = self.make_one_file_inventory(
            repo, 'broken-revision-1-2', ['parent-2', 'parent-1'])
        self.add_revision(
            repo, 'broken-revision-1-2', inv, ['parent-1', 'parent-2'])

        inv = self.make_one_file_inventory(
            repo, 'broken-revision-2-1', ['parent-1', 'parent-2'])
        self.add_revision(
            repo, 'broken-revision-2-1', inv, ['parent-2', 'parent-1'])


all_broken_scenario_classes = [
    UndamagedRepositoryScenario,
    FileParentIsNotInRevisionAncestryScenario,
    FileParentHasInaccessibleInventoryScenario,
    FileParentsNotReferencedByAnyInventoryScenario,
    TooManyParentsScenario,
    ClaimedFileParentDidNotModifyFileScenario,
    IncorrectlyOrderedParentsScenario,
    UnreferencedFileParentsFromNoOpMergeScenario,
    ]
    

def test_suite():
    registry = repository.format_registry
    all_formats = [registry.get(k) for k in registry.keys()]
    all_formats.extend(weaverepo._legacy_formats)
    disk_format_adapter = RepositoryTestProviderAdapter(
        default_transport,
        # None here will cause a readonly decorator to be created
        # by the TestCaseWithTransport.get_readonly_transport method.
        None,
        [(format, format._matchingbzrdir) for format in all_formats])

    remote_repo_adapter = RepositoryTestProviderAdapter(
        SmartTCPServer_for_testing,
        ReadonlySmartTCPServer_for_testing,
        [(RemoteRepositoryFormat(), RemoteBzrDirFormat())],
        MemoryServer
        )

    # format_scenarios is all the implementations of Repository; i.e. all disk
    # formats plus RemoteRepository.
    format_scenarios = (disk_format_adapter.scenarios +
                        remote_repo_adapter.scenarios)

    prefix = 'bzrlib.tests.repository_implementations.'
    test_repository_modules = [
        'test_break_lock',
        'test_check',
        # test_check_reconcile is intentionally omitted, see below.
        'test_commit_builder',
        'test_fetch',
        'test_fileid_involved',
        'test_has_same_location',
        'test_is_write_locked',
        'test_iter_reverse_revision_history',
        'test_pack',
        'test_reconcile',
        'test_repository',
        'test_revision',
        'test_statistics',
        'test_write_group',
        ]
    module_name_list = [prefix + module_name
                        for module_name in test_repository_modules]

    # Parameterise repository_implementations test modules by format.
    result = multiply_tests_from_modules(module_name_list, format_scenarios)

    # test_check_reconcile needs to be parameterised by format *and* by broken
    # repository scenario.
    broken_scenarios = [(s.__name__, {'scenario_class': s})
                        for s in all_broken_scenario_classes]
    broken_scenarios_for_all_formats = multiply_scenarios(
        format_scenarios, broken_scenarios)
    broken_scenario_applier = TestScenarioApplier()
    broken_scenario_applier.scenarios = broken_scenarios_for_all_formats
    loader = TestLoader()
    adapt_modules(
        [prefix + 'test_check_reconcile'],
        broken_scenario_applier, loader, result)

    return result<|MERGE_RESOLUTION|>--- conflicted
+++ resolved
@@ -282,34 +282,21 @@
     """
 
     def all_versions(self):
-<<<<<<< HEAD
-        return ['rev1a', 'rev2c', 'rev4', 'rev5']
+        return ('rev1a', 'rev2c', 'rev4', 'rev5')
 
     def populated_parents(self):
         return [
-            (['rev1a'], 'rev2'),
-            (['rev1a'], 'rev2b'),
-            (['rev2'], 'rev3'),
-            (['rev2'], 'rev4'),
-            (['rev2', 'rev2c'], 'rev5')]
-
-    def corrected_parents(self):
-        return [
+            (('rev1a',), 'rev2'),
+            (('rev1a',), 'rev2b'),
+            (('rev2',), 'rev3'),
+            (('rev2',), 'rev4'),
+            (('rev2', 'rev2c'), 'rev5')]
+
+    def corrected_parents(self):
+        return (
             # rev2 and rev2b have been removed.
             (None, 'rev2'),
             (None, 'rev2b'),
-=======
-        return ('rev1a', 'rev2', 'rev4', 'rev2b', 'rev4', 'rev2c', 'rev5')
-
-    def populated_parents(self):
-        return (
-            (('rev2',), 'rev3'),
-            (('rev2',), 'rev4'),
-            (('rev2', 'rev2c'), 'rev5'))
-
-    def corrected_parents(self):
-        return (
->>>>>>> 4cec2a8f
             # rev3's accessible parent inventories all have rev1a as the last
             # modifier.
             (('rev1a',), 'rev3'),
@@ -322,27 +309,17 @@
 
     def check_regexes(self):
         return [
-<<<<<<< HEAD
             "5 inconsistent parents",
-            r"a-file-id version rev2 has parents \['rev1a'\] "
-            r"but should have \[\]",
-            r"a-file-id version rev2b has parents \['rev1a'\] "
-            r"but should have \[\]",
-            r"a-file-id version rev3 has parents \['rev2'\] "
-            r"but should have \['rev1a'\]",
-            r"a-file-id version rev5 has parents \['rev2', 'rev2c'\] "
-            r"but should have \['rev2c'\]",
-            r"a-file-id version rev4 has parents \['rev2'\] "
-            r"but should have \['rev1a'\]",
-=======
-            "3 inconsistent parents",
+            r"a-file-id version rev2 has parents \('rev1a',\) "
+            r"but should have \(\)",
+            r"a-file-id version rev2b has parents \('rev1a',\) "
+            r"but should have \(\)",
             r"a-file-id version rev3 has parents \('rev2',\) "
             r"but should have \('rev1a',\)",
             r"a-file-id version rev5 has parents \('rev2', 'rev2c'\) "
             r"but should have \('rev2c',\)",
             r"a-file-id version rev4 has parents \('rev2',\) "
             r"but should have \('rev1a',\)",
->>>>>>> 4cec2a8f
             ]
 
     def populate_repository(self, repo):
@@ -412,25 +389,25 @@
     """
 
     def all_versions(self):
-        return ['rev1a', 'rev1b', 'rev2', 'rev4']
-
-    def populated_parents(self):
-        return [
-            ([], 'rev1a'),
-            ([], 'rev1b'),
-            (['rev1a', 'rev1b'], 'rev2'),
+        return ('rev1a', 'rev1b', 'rev2', 'rev4')
+
+    def populated_parents(self):
+        return (
+            ((), 'rev1a'),
+            ((), 'rev1b'),
+            (('rev1a', 'rev1b'), 'rev2'),
             (None, 'rev3'),
-            (['rev2'], 'rev4'),
-            ]
-
-    def corrected_parents(self):
-        return [
-            ([], 'rev1a'),
-            ([], 'rev1b'),
-            ([], 'rev2'),
+            (('rev2',), 'rev4'),
+            )
+
+    def corrected_parents(self):
+        return (
+            ((), 'rev1a'),
+            ((), 'rev1b'),
+            ((), 'rev2'),
             (None, 'rev3'),
-            (['rev2'], 'rev4'),
-            ]
+            (('rev2',), 'rev4'),
+            )
 
     def corrected_fulltexts(self):
         return ['rev4']
@@ -526,11 +503,7 @@
     """
 
     def all_versions(self):
-<<<<<<< HEAD
-        return ['basis', 'current']
-=======
-        return ('basis', 'modified-something-else', 'current')
->>>>>>> 4cec2a8f
+        return ('basis', 'current')
 
     def populated_parents(self):
         return (
@@ -539,32 +512,19 @@
             (('modified-something-else',), 'current'))
 
     def corrected_parents(self):
-<<<<<<< HEAD
-        return [
-            ([], 'basis'),
+        return (
+            ((), 'basis'),
             (None, 'modified-something-else'),
-            (['basis'], 'current')]
-
-    def check_regexes(self):
-        return [
+            (('basis',), 'current'))
+
+    def check_regexes(self):
+        return (
             '2 inconsistent parents',
             r"\* a-file-id version current has parents "
-            r"\['modified-something-else'\] but should have \['basis'\]",
+            r"\('modified-something-else',\) but should have \('basis',\)",
             r"\* a-file-id version modified-something-else has parents "
-            r"\['basis'\] but should have \[\]",
-            ]
-=======
-        return (
-            ((), 'basis'),
-            (('basis',), 'modified-something-else'),
-            (('basis',), 'current'))
-
-    def check_regexes(self):
-        return (
-            '1 inconsistent parents',
-            r"\* a-file-id version current has parents "
-            r"\('modified-something-else',\) but should have \('basis',\)")
->>>>>>> 4cec2a8f
+            r"\('basis',\) but should have \(\)",
+            )
 
     def populate_repository(self, repo):
         inv = self.make_one_file_inventory(repo, 'basis', ())
