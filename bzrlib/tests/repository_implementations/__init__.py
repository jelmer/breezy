--- conflicted
+++ resolved
@@ -105,25 +105,6 @@
 class BrokenRepoScenario(object):
     """Base class for defining scenarios for testing check and reconcile.
 
-<<<<<<< HEAD
-def test_suite():
-    result = TestSuite()
-    test_repository_implementations = [
-        'bzrlib.tests.repository_implementations.test_break_lock',
-        'bzrlib.tests.repository_implementations.test_commit_builder',
-        'bzrlib.tests.repository_implementations.test_fetch',
-        'bzrlib.tests.repository_implementations.test_fileid_involved',
-        'bzrlib.tests.repository_implementations.test_has_same_location',
-        'bzrlib.tests.repository_implementations.test_is_write_locked',
-        'bzrlib.tests.repository_implementations.test_iter_reverse_revision_history',
-        'bzrlib.tests.repository_implementations.test_pack',
-        'bzrlib.tests.repository_implementations.test_reconcile',
-        'bzrlib.tests.repository_implementations.test_repository',
-        'bzrlib.tests.repository_implementations.test_revision',
-        'bzrlib.tests.repository_implementations.test_statistics',
-        'bzrlib.tests.repository_implementations.test_write_group',
-        ]
-=======
     A subclass needs to define the following methods:
         :populate_repository: a method to use to populate a repository with
             sample revisions, inventories and file versions.
@@ -139,7 +120,6 @@
             reconcile.  i.e. this is used to assert that reconcile made the
             changes we expect it to make.
     """
->>>>>>> 46f66422
 
     def __init__(self, test_case):
         self.test_case = test_case
@@ -544,7 +524,6 @@
     
 
 def test_suite():
-
     registry = repository.format_registry
     all_formats = [registry.get(k) for k in registry.keys()]
     all_formats.extend(weaverepo._legacy_formats)
@@ -567,7 +546,6 @@
     format_scenarios = (disk_format_adapter.scenarios +
                         remote_repo_adapter.scenarios)
 
-
     prefix = 'bzrlib.tests.repository_implementations.'
     test_repository_modules = [
         'test_break_lock',
@@ -577,6 +555,7 @@
         'test_fetch',
         'test_fileid_involved',
         'test_has_same_location',
+        'test_is_write_locked',
         'test_iter_reverse_revision_history',
         'test_pack',
         'test_reconcile',
