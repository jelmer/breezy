--- conflicted
+++ resolved
@@ -54,7 +54,6 @@
         'bzrlib.tests.repository_implementations.test_revision',
         'bzrlib.tests.repository_implementations.test_statistics',
         ]
-<<<<<<< HEAD
 
     from bzrlib.smart.server import (
         SmartTCPServer_for_testing,
@@ -62,13 +61,9 @@
         )
     from bzrlib.remote import RemoteBzrDirFormat, RemoteRepositoryFormat
 
-    all_formats = [v for (k, v) in repository.format_registry.iteritems()]
-    all_formats.extend(_legacy_formats)
-=======
     registry = repository.format_registry
     all_formats = [registry.get(k) for k in registry.keys()]
     all_formats.extend(weaverepo._legacy_formats)
->>>>>>> 6bed03d6
     adapter = RepositoryTestProviderAdapter(
         default_transport,
         # None here will cause a readonly decorator to be created
