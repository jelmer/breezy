# Copyright (C) 2006 by Canonical Ltd
#
# This program is free software; you can redistribute it and/or modify
# it under the terms of the GNU General Public License as published by
# the Free Software Foundation; either version 2 of the License, or
# (at your option) any later version.
#
# This program is distributed in the hope that it will be useful,
# but WITHOUT ANY WARRANTY; without even the implied warranty of
# MERCHANTABILITY or FITNESS FOR A PARTICULAR PURPOSE.  See the
# GNU General Public License for more details.
#
# You should have received a copy of the GNU General Public License
# along with this program; if not, write to the Free Software
# Foundation, Inc., 59 Temple Place, Suite 330, Boston, MA  02111-1307  USA

"""Tests for repository commit builder."""

from bzrlib import inventory
from bzrlib.errors import UnsupportedOperation
from bzrlib.repository import CommitBuilder
from bzrlib.tests.repository_implementations.test_repository import TestCaseWithRepository


class TestCommitBuilder(TestCaseWithRepository):

    def test_get_commit_builder(self):
        tree = self.make_branch_and_tree(".")
        builder = tree.branch.get_commit_builder([])
        self.assertIsInstance(builder, CommitBuilder)

<<<<<<< HEAD
    def test_set_root_id(self):
        tree = self.make_branch_and_tree(".")
        builder = tree.branch.get_commit_builder([])
        self.assertIs(None, builder.new_inventory.root)
        builder.set_root_id()
        self.assertIsInstance(builder.new_inventory.root.file_id, basestring)
        builder.set_root_id('foo')
        self.assertEqual('foo', builder.new_inventory.root.file_id)
=======
    def record_root(self, builder, tree):
        if builder.record_root_entry is True:
            ie = tree.inventory.root
            parent_tree = tree.branch.repository.revision_tree(None)
            parent_invs = [parent_tree.inventory]
            builder.record_entry_contents(ie, parent_invs, '', tree)
>>>>>>> c22dc366

    def test_finish_inventory(self):
        tree = self.make_branch_and_tree(".")
        builder = tree.branch.get_commit_builder([])
<<<<<<< HEAD
        builder.set_root_id()
=======
        self.record_root(builder, tree)
>>>>>>> c22dc366
        builder.finish_inventory()

    def test_commit_message(self):
        tree = self.make_branch_and_tree(".")
        builder = tree.branch.get_commit_builder([])
<<<<<<< HEAD
        builder.set_root_id()
=======
        self.record_root(builder, tree)
>>>>>>> c22dc366
        builder.finish_inventory()
        rev_id = builder.commit('foo bar blah')
        rev = tree.branch.repository.get_revision(rev_id)
        self.assertEqual('foo bar blah', rev.message)

    def test_commit_with_revision_id(self):
        tree = self.make_branch_and_tree(".")
        try:
            builder = tree.branch.get_commit_builder([], revision_id="foo")
        except UnsupportedOperation:
            # This format doesn't support supplied revision ids
            return
<<<<<<< HEAD
        builder.set_root_id()
=======
        self.record_root(builder, tree)
>>>>>>> c22dc366
        builder.finish_inventory()
        self.assertEqual("foo", builder.commit('foo bar'))
        self.assertTrue(tree.branch.repository.has_revision("foo"))
        # the revision id must be set on the inventory when saving it. This does not
        # precisely test that - a repository that wants to can add it on deserialisation,
        # but thats all the current contract guarantees anyway.
        self.assertEqual('foo', tree.branch.repository.get_inventory('foo').revision_id)

    def test_commit(self):
        tree = self.make_branch_and_tree(".")
        builder = tree.branch.get_commit_builder([])
<<<<<<< HEAD
        builder.set_root_id()
=======
        self.record_root(builder, tree)
>>>>>>> c22dc366
        builder.finish_inventory()
        rev_id = builder.commit('foo bar')
        self.assertNotEqual(None, rev_id)
        self.assertTrue(tree.branch.repository.has_revision(rev_id))
        # the revision id must be set on the inventory when saving it. This does not
        # precisely test that - a repository that wants to can add it on deserialisation,
        # but thats all the current contract guarantees anyway.
        self.assertEqual(rev_id, tree.branch.repository.get_inventory(rev_id).revision_id)<|MERGE_RESOLUTION|>--- conflicted
+++ resolved
@@ -29,42 +29,23 @@
         builder = tree.branch.get_commit_builder([])
         self.assertIsInstance(builder, CommitBuilder)
 
-<<<<<<< HEAD
-    def test_set_root_id(self):
-        tree = self.make_branch_and_tree(".")
-        builder = tree.branch.get_commit_builder([])
-        self.assertIs(None, builder.new_inventory.root)
-        builder.set_root_id()
-        self.assertIsInstance(builder.new_inventory.root.file_id, basestring)
-        builder.set_root_id('foo')
-        self.assertEqual('foo', builder.new_inventory.root.file_id)
-=======
     def record_root(self, builder, tree):
         if builder.record_root_entry is True:
             ie = tree.inventory.root
             parent_tree = tree.branch.repository.revision_tree(None)
             parent_invs = [parent_tree.inventory]
             builder.record_entry_contents(ie, parent_invs, '', tree)
->>>>>>> c22dc366
 
     def test_finish_inventory(self):
         tree = self.make_branch_and_tree(".")
         builder = tree.branch.get_commit_builder([])
-<<<<<<< HEAD
-        builder.set_root_id()
-=======
         self.record_root(builder, tree)
->>>>>>> c22dc366
         builder.finish_inventory()
 
     def test_commit_message(self):
         tree = self.make_branch_and_tree(".")
         builder = tree.branch.get_commit_builder([])
-<<<<<<< HEAD
-        builder.set_root_id()
-=======
         self.record_root(builder, tree)
->>>>>>> c22dc366
         builder.finish_inventory()
         rev_id = builder.commit('foo bar blah')
         rev = tree.branch.repository.get_revision(rev_id)
@@ -77,11 +58,7 @@
         except UnsupportedOperation:
             # This format doesn't support supplied revision ids
             return
-<<<<<<< HEAD
-        builder.set_root_id()
-=======
         self.record_root(builder, tree)
->>>>>>> c22dc366
         builder.finish_inventory()
         self.assertEqual("foo", builder.commit('foo bar'))
         self.assertTrue(tree.branch.repository.has_revision("foo"))
@@ -93,11 +70,7 @@
     def test_commit(self):
         tree = self.make_branch_and_tree(".")
         builder = tree.branch.get_commit_builder([])
-<<<<<<< HEAD
-        builder.set_root_id()
-=======
         self.record_root(builder, tree)
->>>>>>> c22dc366
         builder.finish_inventory()
         rev_id = builder.commit('foo bar')
         self.assertNotEqual(None, rev_id)
