--- conflicted
+++ resolved
@@ -130,18 +130,10 @@
             tree.add('foo', 'foo-id')
             entry = tree.inventory['foo-id']
             builder = tree.branch.get_commit_builder([])
-<<<<<<< HEAD
             self.assertRaises(errors.RootMissing,
-                builder.record_entry_contents, entry, [], 'foo', tree)
-            builder.abort()
-=======
-            self.callDeprecated(['Root entry should be supplied to'
-                ' record_entry_contents, as of bzr 0.10.'],
                 builder.record_entry_contents, entry, [], 'foo', tree,
                     tree.path_content_summary('foo'))
-            builder.finish_inventory()
-            rev_id = builder.commit('foo bar')
->>>>>>> 17b68b28
+            builder.abort()
         finally:
             tree.unlock()
     
@@ -156,16 +148,11 @@
         try:
             ie = inventory.make_entry('directory', '', None,
                     tree.inventory.root.file_id)
-<<<<<<< HEAD
             delta, version_recorded = builder.record_entry_contents(
-                ie, [parent_tree.inventory], '', tree)
+                ie, [parent_tree.inventory], '', tree,
+                tree.path_content_summary(''))
             self.assertFalse(version_recorded)
             self.assertEqual(None, delta)
-=======
-            self.assertFalse(builder.record_entry_contents(
-                ie, [parent_tree.inventory], '', tree,
-                tree.path_content_summary('')))
->>>>>>> 17b68b28
             builder.abort()
         except:
             builder.abort()
