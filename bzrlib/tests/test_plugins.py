--- conflicted
+++ resolved
@@ -775,12 +775,8 @@
         self.overrideAttr(trace, 'warning', captured_warning)
         # Reset the flag that protect against double loading
         self.overrideAttr(plugin, '_loaded', False)
-<<<<<<< HEAD
-        plugin.load_plugins(['.', '-test_foo'])
-=======
         osutils.set_or_unset_env('BZR_DISABLE_PLUGINS', 'test_foo')
-        plugin.load_plugins(plugin.set_plugins_path(['.']))
->>>>>>> 9bfad397
+        plugin.load_plugins(['.'])
         self.assertPluginUnknown('test_foo')
         # Make sure we don't warn about the plugin ImportError since this has
         # been *requested* by the user.
