--- conflicted
+++ resolved
@@ -319,12 +319,7 @@
         tree = self.make_branch_and_memory_tree('.')
         tree.lock_write()
         tree.add('')
-<<<<<<< HEAD
-        rev_id = u'\xc8'
-        rev_id_utf8 = rev_id.encode('utf-8')
-=======
         rev_id_utf8 = u'\xc8'.encode('utf-8')
->>>>>>> d79a58b8
         r1 = tree.commit('1st commit', rev_id=rev_id_utf8)
         r2 = tree.commit('2nd commit')
         tree.unlock()
@@ -347,12 +342,7 @@
         tree = self.make_branch_and_memory_tree('.')
         tree.lock_write()
         tree.add('')
-<<<<<<< HEAD
-        rev_id = u'\xc8'
-        rev_id_utf8 = rev_id.encode('utf-8')
-=======
         rev_id_utf8 = u'\xc8'.encode('utf-8')
->>>>>>> d79a58b8
         r1 = tree.commit('1st commit', rev_id=rev_id_utf8)
         r2 = tree.commit('2nd commit')
         tree.unlock()
@@ -769,9 +759,10 @@
         # let's make sure there are some key repository components inside it.
         # the tarfile returns directories with trailing slashes...
         names = set([n.rstrip('/') for n in body_tar.getnames()])
-        self.assertTrue('repository/lock' in names)
-        self.assertTrue('repository/format' in names)
-        self.assertTrue('repository/extra-junk' not in names,
+        import pdb;pdb.set_trace()
+        self.assertTrue('.bzr/repository/lock' in names)
+        self.assertTrue('.bzr/repository/format' in names)
+        self.assertTrue('.bzr/repository/extra-junk' not in names,
             "extraneous file present in tar file")
 
 
