--- conflicted
+++ resolved
@@ -25,11 +25,16 @@
 """
 
 from StringIO import StringIO
-import tempfile
 import tarfile
 
-<<<<<<< HEAD
-from bzrlib import bzrdir, errors, smart, tests, urlutils
+from bzrlib import (
+    bzrdir,
+    errors,
+    pack,
+    smart,
+    tests,
+    urlutils,
+    )
 from bzrlib.branch import BranchReferenceFormat
 from bzrlib.smart.request import (
     FailedSmartServerResponse,
@@ -37,9 +42,7 @@
     SmartServerResponse,
     SuccessfulSmartServerResponse,
     )
-import bzrlib.smart.bzrdir
-import bzrlib.smart.branch
-import bzrlib.smart.repository
+from bzrlib.util import bencode
 from bzrlib.transport import chroot, get_transport
 
 
@@ -59,14 +62,6 @@
         if relpath is not None:
             t = t.clone(relpath)
         return t
-=======
-from bzrlib import bzrdir, errors, pack, smart, tests
-from bzrlib.smart.request import SmartServerResponse
-import bzrlib.smart.bzrdir
-import bzrlib.smart.branch
-import bzrlib.smart.repository
-from bzrlib.util import bencode
->>>>>>> 96bcfbf7
 
 
 class TestCaseWithSmartMedium(tests.TestCaseWithTransport):
@@ -511,18 +506,12 @@
         backing = self.get_readonly_transport()
         request = smart.branch.SmartServerBranchRequestLockWrite(backing)
         branch = self.make_branch('.')
-<<<<<<< HEAD
         root = self.get_transport().clone('/')
         path = urlutils.relative_url(root.base, self.get_transport().base)
         response = request.execute(path)
-        self.assertEqual(
-            SmartServerResponse(('UnlockableTransport',)), response)
-=======
-        response = request.execute('')
         error_name, lock_str, why_str = response.args
         self.assertFalse(response.is_successful())
         self.assertEqual('LockFailed', error_name)
->>>>>>> 96bcfbf7
 
 
 class TestSmartServerBranchRequestUnlock(tests.TestCaseWithMemoryTransport):
@@ -762,13 +751,8 @@
     def test_lock_write_on_unlocked_repo(self):
         backing = self.get_transport()
         request = smart.repository.SmartServerRepositoryLockWrite(backing)
-<<<<<<< HEAD
-        repository = self.make_repository('.')
+        repository = self.make_repository('.', format='knit')
         response = request.execute('')
-=======
-        repository = self.make_repository('.', format='knit')
-        response = request.execute(backing.local_abspath(''))
->>>>>>> 96bcfbf7
         nonce = repository.control_files._lock.peek().get('nonce')
         self.assertEqual(SmartServerResponse(('ok', nonce)), response)
         # The repository is now locked.  Verify that with a new repository
@@ -790,19 +774,10 @@
     def test_lock_write_on_readonly_transport(self):
         backing = self.get_readonly_transport()
         request = smart.repository.SmartServerRepositoryLockWrite(backing)
-<<<<<<< HEAD
-        repository = self.make_repository('.')
-        root = self.get_transport().clone('/')
-        path = urlutils.relative_url(root.base, self.get_transport().base)
-        response = request.execute(path)
-        self.assertEqual(
-            SmartServerResponse(('UnlockableTransport',)), response)
-=======
         repository = self.make_repository('.', format='knit')
         response = request.execute('')
         self.assertFalse(response.is_successful())
         self.assertEqual('LockFailed', response.args[0])
->>>>>>> 96bcfbf7
 
 
 class TestSmartServerRepositoryUnlock(tests.TestCaseWithMemoryTransport):
@@ -830,13 +805,8 @@
     def test_unlock_on_unlocked_repo(self):
         backing = self.get_transport()
         request = smart.repository.SmartServerRepositoryUnlock(backing)
-<<<<<<< HEAD
-        repository = self.make_repository('.')
+        repository = self.make_repository('.', format='knit')
         response = request.execute('', 'some token')
-=======
-        repository = self.make_repository('.', format='knit')
-        response = request.execute(backing.local_abspath(''), 'some token')
->>>>>>> 96bcfbf7
         self.assertEqual(
             SmartServerResponse(('TokenMismatch',)), response)
 
@@ -865,10 +835,7 @@
             "extraneous file present in tar file")
 
 
-<<<<<<< HEAD
-class TestSmartServerIsReadonly(tests.TestCaseWithMemoryTransport):
-=======
-class TestSmartServerRepositoryStreamKnitData(tests.TestCaseWithTransport):
+class TestSmartServerRepositoryStreamKnitData(tests.TestCaseWithMemoryTransport):
 
     def test_fetch_revisions(self):
         backing = self.get_transport()
@@ -882,7 +849,7 @@
         r1 = tree.commit('2nd commit', rev_id=rev_id2_utf8)
         tree.unlock()
 
-        response = request.execute(backing.local_abspath(''), rev_id2_utf8)
+        response = request.execute('', rev_id2_utf8)
         self.assertEqual(('ok',), response.args)
         from cStringIO import StringIO
         unpacker = pack.ContainerReader(StringIO(response.body))
@@ -900,14 +867,13 @@
         request = smart.repository.SmartServerRepositoryStreamKnitDataForRevisions(backing)
         repo = self.make_repository('.')
         rev_id1_utf8 = u'\xc8'.encode('utf-8')
-        response = request.execute(backing.local_abspath(''), rev_id1_utf8)
+        response = request.execute('', rev_id1_utf8)
         self.assertEqual(
             SmartServerResponse(('NoSuchRevision', rev_id1_utf8)),
             response)
 
 
-class TestSmartServerIsReadonly(tests.TestCaseWithTransport):
->>>>>>> 96bcfbf7
+class TestSmartServerIsReadonly(tests.TestCaseWithMemoryTransport):
 
     def test_is_readonly_no(self):
         backing = self.get_transport()
