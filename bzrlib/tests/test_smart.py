# Copyright (C) 2006, 2007 Canonical Ltd
#
# This program is free software; you can redistribute it and/or modify
# it under the terms of the GNU General Public License as published by
# the Free Software Foundation; either version 2 of the License, or
# (at your option) any later version.
#
# This program is distributed in the hope that it will be useful,
# but WITHOUT ANY WARRANTY; without even the implied warranty of
# MERCHANTABILITY or FITNESS FOR A PARTICULAR PURPOSE.  See the
# GNU General Public License for more details.
#
# You should have received a copy of the GNU General Public License
# along with this program; if not, write to the Free Software
# Foundation, Inc., 59 Temple Place, Suite 330, Boston, MA  02111-1307  USA

"""Tests for the smart wire/domain protocol.

This module contains tests for the domain-level smart requests and responses,
such as the 'Branch.lock_write' request. Many of these use specific disk
formats to exercise calls that only make sense for formats with specific
properties.

Tests for low-level protocol encoding are found in test_smart_transport.
"""

import bz2
from cStringIO import StringIO
import tarfile

from bzrlib import (
    bzrdir,
    errors,
    pack,
    smart,
    tests,
    urlutils,
    )
from bzrlib.branch import Branch, BranchReferenceFormat
import bzrlib.smart.branch
import bzrlib.smart.bzrdir
import bzrlib.smart.repository
import bzrlib.smart.versionedfiles
from bzrlib.smart.request import (
    FailedSmartServerResponse,
    SmartServerRequest,
    SmartServerResponse,
    SuccessfulSmartServerResponse,
    )
from bzrlib.tests import (
    iter_suite_tests,
    split_suite_by_re,
    TestScenarioApplier,
    )
from bzrlib.transport import chroot, get_transport
from bzrlib.util import bencode


def load_tests(standard_tests, module, loader):
    """Multiply tests version and protocol consistency."""
    # FindRepository tests.
    bzrdir_mod = bzrlib.smart.bzrdir
    applier = TestScenarioApplier()
    applier.scenarios = [
        ("find_repository", {
            "_request_class":bzrdir_mod.SmartServerRequestFindRepositoryV1}),
        ("find_repositoryV2", {
            "_request_class":bzrdir_mod.SmartServerRequestFindRepositoryV2}),
        ]
    to_adapt, result = split_suite_by_re(standard_tests,
        "TestSmartServerRequestFindRepository")
    v2_only, v1_and_2 = split_suite_by_re(to_adapt,
        "_v2")
    for test in iter_suite_tests(v1_and_2):
        result.addTests(applier.adapt(test))
    del applier.scenarios[0]
    for test in iter_suite_tests(v2_only):
        result.addTests(applier.adapt(test))
    return result


class TestCaseWithChrootedTransport(tests.TestCaseWithTransport):

    def setUp(self):
        tests.TestCaseWithTransport.setUp(self)
        self._chroot_server = None

    def get_transport(self, relpath=None):
        if self._chroot_server is None:
            backing_transport = tests.TestCaseWithTransport.get_transport(self)
            self._chroot_server = chroot.ChrootServer(backing_transport)
            self._chroot_server.setUp()
            self.addCleanup(self._chroot_server.tearDown)
        t = get_transport(self._chroot_server.get_url())
        if relpath is not None:
            t = t.clone(relpath)
        return t


class TestCaseWithSmartMedium(tests.TestCaseWithTransport):

    def setUp(self):
        super(TestCaseWithSmartMedium, self).setUp()
        # We're allowed to set  the transport class here, so that we don't use
        # the default or a parameterized class, but rather use the
        # TestCaseWithTransport infrastructure to set up a smart server and
        # transport.
        self.transport_server = self.make_transport_server

    def make_transport_server(self):
        return smart.server.SmartTCPServer_for_testing('-' + self.id())

    def get_smart_medium(self):
        """Get a smart medium to use in tests."""
        return self.get_transport().get_smart_medium()


class TestSmartServerResponse(tests.TestCase):

    def test__eq__(self):
        self.assertEqual(SmartServerResponse(('ok', )),
            SmartServerResponse(('ok', )))
        self.assertEqual(SmartServerResponse(('ok', ), 'body'),
            SmartServerResponse(('ok', ), 'body'))
        self.assertNotEqual(SmartServerResponse(('ok', )),
            SmartServerResponse(('notok', )))
        self.assertNotEqual(SmartServerResponse(('ok', ), 'body'),
            SmartServerResponse(('ok', )))
        self.assertNotEqual(None,
            SmartServerResponse(('ok', )))

    def test__str__(self):
        """SmartServerResponses can be stringified."""
        self.assertEqual(
            "<SuccessfulSmartServerResponse args=('args',) body='body'>",
            str(SuccessfulSmartServerResponse(('args',), 'body')))
        self.assertEqual(
            "<FailedSmartServerResponse args=('args',) body='body'>",
            str(FailedSmartServerResponse(('args',), 'body')))


class TestSmartServerRequest(tests.TestCaseWithMemoryTransport):

    def test_translate_client_path(self):
        transport = self.get_transport()
        request = SmartServerRequest(transport, 'foo/')
        self.assertEqual('./', request.translate_client_path('foo/'))
        self.assertRaises(
            errors.InvalidURLJoin, request.translate_client_path, 'foo/..')
        self.assertRaises(
            errors.PathNotChild, request.translate_client_path, '/')
        self.assertRaises(
            errors.PathNotChild, request.translate_client_path, 'bar/')
        self.assertEqual('./baz', request.translate_client_path('foo/baz'))

    def test_transport_from_client_path(self):
        transport = self.get_transport()
        request = SmartServerRequest(transport, 'foo/')
        self.assertEqual(
            transport.base,
            request.transport_from_client_path('foo/').base)


class TestSmartServerRequestFindRepository(tests.TestCaseWithMemoryTransport):
    """Tests for BzrDir.find_repository."""

    def test_no_repository(self):
        """When there is no repository to be found, ('norepository', ) is returned."""
        backing = self.get_transport()
        request = self._request_class(backing)
        self.make_bzrdir('.')
        self.assertEqual(SmartServerResponse(('norepository', )),
            request.execute(''))

    def test_nonshared_repository(self):
        # nonshared repositorys only allow 'find' to return a handle when the 
        # path the repository is being searched on is the same as that that 
        # the repository is at.
        backing = self.get_transport()
        request = self._request_class(backing)
        result = self._make_repository_and_result()
        self.assertEqual(result, request.execute(''))
        self.make_bzrdir('subdir')
        self.assertEqual(SmartServerResponse(('norepository', )),
            request.execute('subdir'))

    def _make_repository_and_result(self, shared=False, format=None):
        """Convenience function to setup a repository.

        :result: The SmartServerResponse to expect when opening it.
        """
        repo = self.make_repository('.', shared=shared, format=format)
        if repo.supports_rich_root():
            rich_root = 'yes'
        else:
            rich_root = 'no'
        if repo._format.supports_tree_reference:
            subtrees = 'yes'
        else:
            subtrees = 'no'
        if (smart.bzrdir.SmartServerRequestFindRepositoryV2 ==
            self._request_class):
            # All tests so far are on formats, and for non-external
            # repositories.
            return SuccessfulSmartServerResponse(
                ('ok', '', rich_root, subtrees, 'no'))
        else:
            return SuccessfulSmartServerResponse(('ok', '', rich_root, subtrees))

    def test_shared_repository(self):
        """When there is a shared repository, we get 'ok', 'relpath-to-repo'."""
        backing = self.get_transport()
        request = self._request_class(backing)
        result = self._make_repository_and_result(shared=True)
        self.assertEqual(result, request.execute(''))
        self.make_bzrdir('subdir')
        result2 = SmartServerResponse(result.args[0:1] + ('..', ) + result.args[2:])
        self.assertEqual(result2,
            request.execute('subdir'))
        self.make_bzrdir('subdir/deeper')
        result3 = SmartServerResponse(result.args[0:1] + ('../..', ) + result.args[2:])
        self.assertEqual(result3,
            request.execute('subdir/deeper'))

    def test_rich_root_and_subtree_encoding(self):
        """Test for the format attributes for rich root and subtree support."""
        backing = self.get_transport()
        request = self._request_class(backing)
        result = self._make_repository_and_result(format='dirstate-with-subtree')
        # check the test will be valid
        self.assertEqual('yes', result.args[2])
        self.assertEqual('yes', result.args[3])
        self.assertEqual(result, request.execute(''))

    def test_supports_external_lookups_no_v2(self):
        """Test for the supports_external_lookups attribute."""
        backing = self.get_transport()
        request = self._request_class(backing)
        result = self._make_repository_and_result(format='dirstate-with-subtree')
        # check the test will be valid
        self.assertEqual('no', result.args[4])
        self.assertEqual(result, request.execute(''))


class TestSmartServerRequestInitializeBzrDir(tests.TestCaseWithMemoryTransport):

    def test_empty_dir(self):
        """Initializing an empty dir should succeed and do it."""
        backing = self.get_transport()
        request = smart.bzrdir.SmartServerRequestInitializeBzrDir(backing)
        self.assertEqual(SmartServerResponse(('ok', )),
            request.execute(''))
        made_dir = bzrdir.BzrDir.open_from_transport(backing)
        # no branch, tree or repository is expected with the current 
        # default formart.
        self.assertRaises(errors.NoWorkingTree, made_dir.open_workingtree)
        self.assertRaises(errors.NotBranchError, made_dir.open_branch)
        self.assertRaises(errors.NoRepositoryPresent, made_dir.open_repository)

    def test_missing_dir(self):
        """Initializing a missing directory should fail like the bzrdir api."""
        backing = self.get_transport()
        request = smart.bzrdir.SmartServerRequestInitializeBzrDir(backing)
        self.assertRaises(errors.NoSuchFile,
            request.execute, 'subdir')

    def test_initialized_dir(self):
        """Initializing an extant bzrdir should fail like the bzrdir api."""
        backing = self.get_transport()
        request = smart.bzrdir.SmartServerRequestInitializeBzrDir(backing)
        self.make_bzrdir('subdir')
        self.assertRaises(errors.FileExists,
            request.execute, 'subdir')


class TestSmartServerRequestOpenBranch(TestCaseWithChrootedTransport):

    def test_no_branch(self):
        """When there is no branch, ('nobranch', ) is returned."""
        backing = self.get_transport()
        request = smart.bzrdir.SmartServerRequestOpenBranch(backing)
        self.make_bzrdir('.')
        self.assertEqual(SmartServerResponse(('nobranch', )),
            request.execute(''))

    def test_branch(self):
        """When there is a branch, 'ok' is returned."""
        backing = self.get_transport()
        request = smart.bzrdir.SmartServerRequestOpenBranch(backing)
        self.make_branch('.')
        self.assertEqual(SmartServerResponse(('ok', '')),
            request.execute(''))

    def test_branch_reference(self):
        """When there is a branch reference, the reference URL is returned."""
        backing = self.get_transport()
        request = smart.bzrdir.SmartServerRequestOpenBranch(backing)
        branch = self.make_branch('branch')
        checkout = branch.create_checkout('reference',lightweight=True)
        reference_url = BranchReferenceFormat().get_reference(checkout.bzrdir)
        self.assertFileEqual(reference_url, 'reference/.bzr/branch/location')
        self.assertEqual(SmartServerResponse(('ok', reference_url)),
            request.execute('reference'))


class TestSmartServerRequestRevisionHistory(tests.TestCaseWithMemoryTransport):

    def test_empty(self):
        """For an empty branch, the body is empty."""
        backing = self.get_transport()
        request = smart.branch.SmartServerRequestRevisionHistory(backing)
        self.make_branch('.')
        self.assertEqual(SmartServerResponse(('ok', ), ''),
            request.execute(''))

    def test_not_empty(self):
        """For a non-empty branch, the body is empty."""
        backing = self.get_transport()
        request = smart.branch.SmartServerRequestRevisionHistory(backing)
        tree = self.make_branch_and_memory_tree('.')
        tree.lock_write()
        tree.add('')
        r1 = tree.commit('1st commit')
        r2 = tree.commit('2nd commit', rev_id=u'\xc8'.encode('utf-8'))
        tree.unlock()
        self.assertEqual(
            SmartServerResponse(('ok', ), ('\x00'.join([r1, r2]))),
            request.execute(''))


class TestSmartServerBranchRequest(tests.TestCaseWithMemoryTransport):

    def test_no_branch(self):
        """When there is a bzrdir and no branch, NotBranchError is raised."""
        backing = self.get_transport()
        request = smart.branch.SmartServerBranchRequest(backing)
        self.make_bzrdir('.')
        self.assertRaises(errors.NotBranchError,
            request.execute, '')

    def test_branch_reference(self):
        """When there is a branch reference, NotBranchError is raised."""
        backing = self.get_transport()
        request = smart.branch.SmartServerBranchRequest(backing)
        branch = self.make_branch('branch')
        checkout = branch.create_checkout('reference',lightweight=True)
        self.assertRaises(errors.NotBranchError,
            request.execute, 'checkout')


class TestSmartServerBranchRequestLastRevisionInfo(tests.TestCaseWithMemoryTransport):

    def test_empty(self):
        """For an empty branch, the result is ('ok', '0', 'null:')."""
        backing = self.get_transport()
        request = smart.branch.SmartServerBranchRequestLastRevisionInfo(backing)
        self.make_branch('.')
        self.assertEqual(SmartServerResponse(('ok', '0', 'null:')),
            request.execute(''))

    def test_not_empty(self):
        """For a non-empty branch, the result is ('ok', 'revno', 'revid')."""
        backing = self.get_transport()
        request = smart.branch.SmartServerBranchRequestLastRevisionInfo(backing)
        tree = self.make_branch_and_memory_tree('.')
        tree.lock_write()
        tree.add('')
        rev_id_utf8 = u'\xc8'.encode('utf-8')
        r1 = tree.commit('1st commit')
        r2 = tree.commit('2nd commit', rev_id=rev_id_utf8)
        tree.unlock()
        self.assertEqual(
            SmartServerResponse(('ok', '2', rev_id_utf8)),
            request.execute(''))


class TestSmartServerBranchRequestGetConfigFile(tests.TestCaseWithMemoryTransport):

    def test_default(self):
        """With no file, we get empty content."""
        backing = self.get_transport()
        request = smart.branch.SmartServerBranchGetConfigFile(backing)
        branch = self.make_branch('.')
        # there should be no file by default
        content = ''
        self.assertEqual(SmartServerResponse(('ok', ), content),
            request.execute(''))

    def test_with_content(self):
        # SmartServerBranchGetConfigFile should return the content from
        # branch.control_files.get('branch.conf') for now - in the future it may
        # perform more complex processing. 
        backing = self.get_transport()
        request = smart.branch.SmartServerBranchGetConfigFile(backing)
        branch = self.make_branch('.')
        branch._transport.put_bytes('branch.conf', 'foo bar baz')
        self.assertEqual(SmartServerResponse(('ok', ), 'foo bar baz'),
            request.execute(''))


class SetLastRevisionTestBase(tests.TestCaseWithMemoryTransport):
    """Base test case for verbs that implement set_last_revision."""

    def setUp(self):
        tests.TestCaseWithMemoryTransport.setUp(self)
        backing_transport = self.get_transport()
        self.request = self.request_class(backing_transport)
        self.tree = self.make_branch_and_memory_tree('.')

    def lock_branch(self):
        b = self.tree.branch
        branch_token = b.lock_write()
        repo_token = b.repository.lock_write()
        b.repository.unlock()
        return branch_token, repo_token

    def unlock_branch(self):
        self.tree.branch.unlock()
        
    def set_last_revision(self, revision_id, revno):
        branch_token, repo_token = self.lock_branch()
        response = self._set_last_revision(
            revision_id, revno, branch_token, repo_token)
        self.unlock_branch()
        return response

    def assertRequestSucceeds(self, revision_id, revno):
        response = self.set_last_revision(revision_id, revno)
        self.assertEqual(SuccessfulSmartServerResponse(('ok',)), response)

        
class TestSetLastRevisionVerbMixin(object):
    """Mixin test case for verbs that implement set_last_revision."""

    def test_set_null_to_null(self):
        """An empty branch can have its last revision set to 'null:'."""
        self.assertRequestSucceeds('null:', 0)

    def test_NoSuchRevision(self):
        """If the revision_id is not present, the verb returns NoSuchRevision.
        """
        revision_id = 'non-existent revision'
        self.assertEqual(
            FailedSmartServerResponse(('NoSuchRevision', revision_id)),
            self.set_last_revision(revision_id, 1))

    def make_tree_with_two_commits(self):
        self.tree.lock_write()
        self.tree.add('')
        rev_id_utf8 = u'\xc8'.encode('utf-8')
        r1 = self.tree.commit('1st commit', rev_id=rev_id_utf8)
        r2 = self.tree.commit('2nd commit', rev_id='rev-2')
        self.tree.unlock()

    def test_branch_last_revision_info_is_updated(self):
        """A branch's tip can be set to a revision that is present in its
        repository.
        """
        # Make a branch with an empty revision history, but two revisions in
        # its repository.
        self.make_tree_with_two_commits()
        rev_id_utf8 = u'\xc8'.encode('utf-8')
        self.tree.branch.set_revision_history([])
        self.assertEqual(
            (0, 'null:'), self.tree.branch.last_revision_info())
        # We can update the branch to a revision that is present in the
        # repository.
        self.assertRequestSucceeds(rev_id_utf8, 1)
        self.assertEqual(
            (1, rev_id_utf8), self.tree.branch.last_revision_info())

    def test_branch_last_revision_info_rewind(self):
        """A branch's tip can be set to a revision that is an ancestor of the
        current tip.
        """
        self.make_tree_with_two_commits()
        rev_id_utf8 = u'\xc8'.encode('utf-8')
        self.assertEqual(
            (2, 'rev-2'), self.tree.branch.last_revision_info())
        self.assertRequestSucceeds(rev_id_utf8, 1)
        self.assertEqual(
            (1, rev_id_utf8), self.tree.branch.last_revision_info())

    def test_TipChangeRejected(self):
        """If a pre_change_branch_tip hook raises TipChangeRejected, the verb
        returns TipChangeRejected.
        """
        rejection_message = u'rejection message\N{INTERROBANG}'
        def hook_that_rejects(params):
            raise errors.TipChangeRejected(rejection_message)
        Branch.hooks.install_named_hook(
            'pre_change_branch_tip', hook_that_rejects, None)
        self.assertEqual(
            FailedSmartServerResponse(
                ('TipChangeRejected', rejection_message.encode('utf-8'))),
            self.set_last_revision('null:', 0))


class TestSmartServerBranchRequestSetLastRevision(
        SetLastRevisionTestBase, TestSetLastRevisionVerbMixin):
    """Tests for Branch.set_last_revision verb."""

    request_class = smart.branch.SmartServerBranchRequestSetLastRevision

    def _set_last_revision(self, revision_id, revno, branch_token, repo_token):
        return self.request.execute(
            '', branch_token, repo_token, revision_id)


class TestSmartServerBranchRequestSetLastRevisionInfo(
        SetLastRevisionTestBase, TestSetLastRevisionVerbMixin):
    """Tests for Branch.set_last_revision_info verb."""

    request_class = smart.branch.SmartServerBranchRequestSetLastRevisionInfo

    def _set_last_revision(self, revision_id, revno, branch_token, repo_token):
        return self.request.execute(
            '', branch_token, repo_token, revno, revision_id)

    def test_NoSuchRevision(self):
        """Branch.set_last_revision_info does not have to return
        NoSuchRevision if the revision_id is absent.
        """
        raise tests.TestNotApplicable()


class TestSmartServerBranchRequestSetLastRevisionEx(
        SetLastRevisionTestBase, TestSetLastRevisionVerbMixin):
    """Tests for Branch.set_last_revision_ex verb."""

    request_class = smart.branch.SmartServerBranchRequestSetLastRevisionEx

    def _set_last_revision(self, revision_id, revno, branch_token, repo_token):
        return self.request.execute(
            '', branch_token, repo_token, revision_id, 0, 0)

    def assertRequestSucceeds(self, revision_id, revno):
        response = self.set_last_revision(revision_id, revno)
        self.assertEqual(
            SuccessfulSmartServerResponse(('ok', revno, revision_id)),
            response)
        
    def test_branch_last_revision_info_rewind(self):
        """A branch's tip can be set to a revision that is an ancestor of the
        current tip, but only if allow_overwrite_descendant is passed.
        """
        self.make_tree_with_two_commits()
        rev_id_utf8 = u'\xc8'.encode('utf-8')
        self.assertEqual(
            (2, 'rev-2'), self.tree.branch.last_revision_info())
        # If allow_overwrite_descendant flag is 0, then trying to set the tip
        # to an older revision ID has no effect.
        branch_token, repo_token = self.lock_branch()
        response = self.request.execute(
            '', branch_token, repo_token, rev_id_utf8, 0, 0)
        self.assertEqual(
            SuccessfulSmartServerResponse(('ok', 2, 'rev-2')),
            response)
        self.assertEqual(
            (2, 'rev-2'), self.tree.branch.last_revision_info())

        # If allow_overwrite_descendant flag is 1, then setting the tip to an
        # ancestor works.
        response = self.request.execute(
            '', branch_token, repo_token, rev_id_utf8, 0, 1)
        self.assertEqual(
            SuccessfulSmartServerResponse(('ok', 1, rev_id_utf8)),
            response)
        self.unlock_branch()
        self.assertEqual(
            (1, rev_id_utf8), self.tree.branch.last_revision_info())

    def make_branch_with_divergent_history(self):
        """Make a branch with divergent history in its repo.

        The branch's tip will be 'child-2', and the repo will also contain
        'child-1', which diverges from a common base revision.
        """
        self.tree.lock_write()
        self.tree.add('')
        r1 = self.tree.commit('1st commit')
        revno_1, revid_1 = self.tree.branch.last_revision_info()
        r2 = self.tree.commit('2nd commit', rev_id='child-1')
        # Undo the second commit
        self.tree.branch.set_last_revision_info(revno_1, revid_1)
        self.tree.set_parent_ids([revid_1])
        # Make a new second commit, child-2.  child-2 has diverged from
        # child-1.
        new_r2 = self.tree.commit('2nd commit', rev_id='child-2')
        self.tree.unlock()
        
    def test_not_allow_diverged(self):
        """If allow_diverged is not passed, then setting a divergent history
        returns a Diverged error.
        """
        self.make_branch_with_divergent_history()
        self.assertEqual(
            FailedSmartServerResponse(('Diverged',)),
            self.set_last_revision('child-1', 2))
        # The branch tip was not changed.
        self.assertEqual('child-2', self.tree.branch.last_revision())

    def test_allow_diverged(self):
        """If allow_diverged is passed, then setting a divergent history
        succeeds.
        """
        self.make_branch_with_divergent_history()
        branch_token, repo_token = self.lock_branch()
        response = self.request.execute(
            '', branch_token, repo_token, 'child-1', 1, 0)
        self.assertEqual(
            SuccessfulSmartServerResponse(('ok', 2, 'child-1')),
            response)
        self.unlock_branch()
        # The branch tip was changed.
        self.assertEqual('child-1', self.tree.branch.last_revision())


class TestSmartServerBranchRequestGetStackedOnURL(tests.TestCaseWithMemoryTransport):

    def test_get_stacked_on_url(self):
        base_branch = self.make_branch('base', format='1.6')
        stacked_branch = self.make_branch('stacked', format='1.6')
        # typically should be relative
        stacked_branch.set_stacked_on_url('../base')
        request = smart.branch.SmartServerBranchRequestGetStackedOnURL(
            self.get_transport())
        response = request.execute('stacked')
        self.assertEquals(
            SmartServerResponse(('ok', '../base')),
            response)


class TestSmartServerBranchRequestLockWrite(tests.TestCaseWithMemoryTransport):

    def setUp(self):
        tests.TestCaseWithMemoryTransport.setUp(self)

    def test_lock_write_on_unlocked_branch(self):
        backing = self.get_transport()
        request = smart.branch.SmartServerBranchRequestLockWrite(backing)
        branch = self.make_branch('.', format='knit')
        repository = branch.repository
        response = request.execute('')
        branch_nonce = branch.control_files._lock.peek().get('nonce')
        repository_nonce = repository.control_files._lock.peek().get('nonce')
        self.assertEqual(
            SmartServerResponse(('ok', branch_nonce, repository_nonce)),
            response)
        # The branch (and associated repository) is now locked.  Verify that
        # with a new branch object.
        new_branch = repository.bzrdir.open_branch()
        self.assertRaises(errors.LockContention, new_branch.lock_write)

    def test_lock_write_on_locked_branch(self):
        backing = self.get_transport()
        request = smart.branch.SmartServerBranchRequestLockWrite(backing)
        branch = self.make_branch('.')
        branch.lock_write()
        branch.leave_lock_in_place()
        branch.unlock()
        response = request.execute('')
        self.assertEqual(
            SmartServerResponse(('LockContention',)), response)

    def test_lock_write_with_tokens_on_locked_branch(self):
        backing = self.get_transport()
        request = smart.branch.SmartServerBranchRequestLockWrite(backing)
        branch = self.make_branch('.', format='knit')
        branch_token = branch.lock_write()
        repo_token = branch.repository.lock_write()
        branch.repository.unlock()
        branch.leave_lock_in_place()
        branch.repository.leave_lock_in_place()
        branch.unlock()
        response = request.execute('',
                                   branch_token, repo_token)
        self.assertEqual(
            SmartServerResponse(('ok', branch_token, repo_token)), response)

    def test_lock_write_with_mismatched_tokens_on_locked_branch(self):
        backing = self.get_transport()
        request = smart.branch.SmartServerBranchRequestLockWrite(backing)
        branch = self.make_branch('.', format='knit')
        branch_token = branch.lock_write()
        repo_token = branch.repository.lock_write()
        branch.repository.unlock()
        branch.leave_lock_in_place()
        branch.repository.leave_lock_in_place()
        branch.unlock()
        response = request.execute('',
                                   branch_token+'xxx', repo_token)
        self.assertEqual(
            SmartServerResponse(('TokenMismatch',)), response)

    def test_lock_write_on_locked_repo(self):
        backing = self.get_transport()
        request = smart.branch.SmartServerBranchRequestLockWrite(backing)
        branch = self.make_branch('.', format='knit')
        branch.repository.lock_write()
        branch.repository.leave_lock_in_place()
        branch.repository.unlock()
        response = request.execute('')
        self.assertEqual(
            SmartServerResponse(('LockContention',)), response)

    def test_lock_write_on_readonly_transport(self):
        backing = self.get_readonly_transport()
        request = smart.branch.SmartServerBranchRequestLockWrite(backing)
        branch = self.make_branch('.')
        root = self.get_transport().clone('/')
        path = urlutils.relative_url(root.base, self.get_transport().base)
        response = request.execute(path)
        error_name, lock_str, why_str = response.args
        self.assertFalse(response.is_successful())
        self.assertEqual('LockFailed', error_name)


class TestSmartServerBranchRequestUnlock(tests.TestCaseWithMemoryTransport):

    def setUp(self):
        tests.TestCaseWithMemoryTransport.setUp(self)

    def test_unlock_on_locked_branch_and_repo(self):
        backing = self.get_transport()
        request = smart.branch.SmartServerBranchRequestUnlock(backing)
        branch = self.make_branch('.', format='knit')
        # Lock the branch
        branch_token = branch.lock_write()
        repo_token = branch.repository.lock_write()
        branch.repository.unlock()
        # Unlock the branch (and repo) object, leaving the physical locks
        # in place.
        branch.leave_lock_in_place()
        branch.repository.leave_lock_in_place()
        branch.unlock()
        response = request.execute('',
                                   branch_token, repo_token)
        self.assertEqual(
            SmartServerResponse(('ok',)), response)
        # The branch is now unlocked.  Verify that with a new branch
        # object.
        new_branch = branch.bzrdir.open_branch()
        new_branch.lock_write()
        new_branch.unlock()

    def test_unlock_on_unlocked_branch_unlocked_repo(self):
        backing = self.get_transport()
        request = smart.branch.SmartServerBranchRequestUnlock(backing)
        branch = self.make_branch('.', format='knit')
        response = request.execute(
            '', 'branch token', 'repo token')
        self.assertEqual(
            SmartServerResponse(('TokenMismatch',)), response)

    def test_unlock_on_unlocked_branch_locked_repo(self):
        backing = self.get_transport()
        request = smart.branch.SmartServerBranchRequestUnlock(backing)
        branch = self.make_branch('.', format='knit')
        # Lock the repository.
        repo_token = branch.repository.lock_write()
        branch.repository.leave_lock_in_place()
        branch.repository.unlock()
        # Issue branch lock_write request on the unlocked branch (with locked
        # repo).
        response = request.execute(
            '', 'branch token', repo_token)
        self.assertEqual(
            SmartServerResponse(('TokenMismatch',)), response)


class TestSmartServerRepositoryRequest(tests.TestCaseWithMemoryTransport):

    def test_no_repository(self):
        """Raise NoRepositoryPresent when there is a bzrdir and no repo."""
        # we test this using a shared repository above the named path,
        # thus checking the right search logic is used - that is, that
        # its the exact path being looked at and the server is not
        # searching.
        backing = self.get_transport()
        request = smart.repository.SmartServerRepositoryRequest(backing)
        self.make_repository('.', shared=True)
        self.make_bzrdir('subdir')
        self.assertRaises(errors.NoRepositoryPresent,
            request.execute, 'subdir')


class TestSmartServerRepositoryGetParentMap(tests.TestCaseWithMemoryTransport):

    def test_trivial_bzipped(self):
        # This tests that the wire encoding is actually bzipped
        backing = self.get_transport()
        request = smart.repository.SmartServerRepositoryGetParentMap(backing)
        tree = self.make_branch_and_memory_tree('.')

        self.assertEqual(None,
            request.execute('', 'missing-id'))
        # Note that it returns a body (of '' bzipped).
        self.assertEqual(
            SuccessfulSmartServerResponse(('ok', ), bz2.compress('')),
            request.do_body('\n\n0\n'))


class TestSmartServerRepositoryGetRevisionGraph(tests.TestCaseWithMemoryTransport):

    def test_none_argument(self):
        backing = self.get_transport()
        request = smart.repository.SmartServerRepositoryGetRevisionGraph(backing)
        tree = self.make_branch_and_memory_tree('.')
        tree.lock_write()
        tree.add('')
        r1 = tree.commit('1st commit')
        r2 = tree.commit('2nd commit', rev_id=u'\xc8'.encode('utf-8'))
        tree.unlock()

        # the lines of revision_id->revision_parent_list has no guaranteed
        # order coming out of a dict, so sort both our test and response
        lines = sorted([' '.join([r2, r1]), r1])
        response = request.execute('', '')
        response.body = '\n'.join(sorted(response.body.split('\n')))

        self.assertEqual(
            SmartServerResponse(('ok', ), '\n'.join(lines)), response)

    def test_specific_revision_argument(self):
        backing = self.get_transport()
        request = smart.repository.SmartServerRepositoryGetRevisionGraph(backing)
        tree = self.make_branch_and_memory_tree('.')
        tree.lock_write()
        tree.add('')
        rev_id_utf8 = u'\xc9'.encode('utf-8')
        r1 = tree.commit('1st commit', rev_id=rev_id_utf8)
        r2 = tree.commit('2nd commit', rev_id=u'\xc8'.encode('utf-8'))
        tree.unlock()

        self.assertEqual(SmartServerResponse(('ok', ), rev_id_utf8),
            request.execute('', rev_id_utf8))
    
    def test_no_such_revision(self):
        backing = self.get_transport()
        request = smart.repository.SmartServerRepositoryGetRevisionGraph(backing)
        tree = self.make_branch_and_memory_tree('.')
        tree.lock_write()
        tree.add('')
        r1 = tree.commit('1st commit')
        tree.unlock()

        # Note that it still returns body (of zero bytes).
        self.assertEqual(
            SmartServerResponse(('nosuchrevision', 'missingrevision', ), ''),
            request.execute('', 'missingrevision'))


class TestSmartServerRequestHasRevision(tests.TestCaseWithMemoryTransport):

    def test_missing_revision(self):
        """For a missing revision, ('no', ) is returned."""
        backing = self.get_transport()
        request = smart.repository.SmartServerRequestHasRevision(backing)
        self.make_repository('.')
        self.assertEqual(SmartServerResponse(('no', )),
            request.execute('', 'revid'))

    def test_present_revision(self):
        """For a present revision, ('yes', ) is returned."""
        backing = self.get_transport()
        request = smart.repository.SmartServerRequestHasRevision(backing)
        tree = self.make_branch_and_memory_tree('.')
        tree.lock_write()
        tree.add('')
        rev_id_utf8 = u'\xc8abc'.encode('utf-8')
        r1 = tree.commit('a commit', rev_id=rev_id_utf8)
        tree.unlock()
        self.assertTrue(tree.branch.repository.has_revision(rev_id_utf8))
        self.assertEqual(SmartServerResponse(('yes', )),
            request.execute('', rev_id_utf8))


class TestSmartServerRepositoryGatherStats(tests.TestCaseWithMemoryTransport):

    def test_empty_revid(self):
        """With an empty revid, we get only size an number and revisions"""
        backing = self.get_transport()
        request = smart.repository.SmartServerRepositoryGatherStats(backing)
        repository = self.make_repository('.')
        stats = repository.gather_stats()
        expected_body = 'revisions: 0\n'
        self.assertEqual(SmartServerResponse(('ok', ), expected_body),
                         request.execute('', '', 'no'))

    def test_revid_with_committers(self):
        """For a revid we get more infos."""
        backing = self.get_transport()
        rev_id_utf8 = u'\xc8abc'.encode('utf-8')
        request = smart.repository.SmartServerRepositoryGatherStats(backing)
        tree = self.make_branch_and_memory_tree('.')
        tree.lock_write()
        tree.add('')
        # Let's build a predictable result
        tree.commit('a commit', timestamp=123456.2, timezone=3600)
        tree.commit('a commit', timestamp=654321.4, timezone=0,
                    rev_id=rev_id_utf8)
        tree.unlock()

        stats = tree.branch.repository.gather_stats()
        expected_body = ('firstrev: 123456.200 3600\n'
                         'latestrev: 654321.400 0\n'
                         'revisions: 2\n')
        self.assertEqual(SmartServerResponse(('ok', ), expected_body),
                         request.execute('',
                                         rev_id_utf8, 'no'))

    def test_not_empty_repository_with_committers(self):
        """For a revid and requesting committers we get the whole thing."""
        backing = self.get_transport()
        rev_id_utf8 = u'\xc8abc'.encode('utf-8')
        request = smart.repository.SmartServerRepositoryGatherStats(backing)
        tree = self.make_branch_and_memory_tree('.')
        tree.lock_write()
        tree.add('')
        # Let's build a predictable result
        tree.commit('a commit', timestamp=123456.2, timezone=3600,
                    committer='foo')
        tree.commit('a commit', timestamp=654321.4, timezone=0,
                    committer='bar', rev_id=rev_id_utf8)
        tree.unlock()
        stats = tree.branch.repository.gather_stats()

        expected_body = ('committers: 2\n'
                         'firstrev: 123456.200 3600\n'
                         'latestrev: 654321.400 0\n'
                         'revisions: 2\n')
        self.assertEqual(SmartServerResponse(('ok', ), expected_body),
                         request.execute('',
                                         rev_id_utf8, 'yes'))


class TestSmartServerRepositoryIsShared(tests.TestCaseWithMemoryTransport):

    def test_is_shared(self):
        """For a shared repository, ('yes', ) is returned."""
        backing = self.get_transport()
        request = smart.repository.SmartServerRepositoryIsShared(backing)
        self.make_repository('.', shared=True)
        self.assertEqual(SmartServerResponse(('yes', )),
            request.execute('', ))

    def test_is_not_shared(self):
        """For a shared repository, ('no', ) is returned."""
        backing = self.get_transport()
        request = smart.repository.SmartServerRepositoryIsShared(backing)
        self.make_repository('.', shared=False)
        self.assertEqual(SmartServerResponse(('no', )),
            request.execute('', ))


class TestSmartServerRepositoryLockWrite(tests.TestCaseWithMemoryTransport):

    def setUp(self):
        tests.TestCaseWithMemoryTransport.setUp(self)

    def test_lock_write_on_unlocked_repo(self):
        backing = self.get_transport()
        request = smart.repository.SmartServerRepositoryLockWrite(backing)
        repository = self.make_repository('.', format='knit')
        response = request.execute('')
        nonce = repository.control_files._lock.peek().get('nonce')
        self.assertEqual(SmartServerResponse(('ok', nonce)), response)
        # The repository is now locked.  Verify that with a new repository
        # object.
        new_repo = repository.bzrdir.open_repository()
        self.assertRaises(errors.LockContention, new_repo.lock_write)

    def test_lock_write_on_locked_repo(self):
        backing = self.get_transport()
        request = smart.repository.SmartServerRepositoryLockWrite(backing)
        repository = self.make_repository('.', format='knit')
        repository.lock_write()
        repository.leave_lock_in_place()
        repository.unlock()
        response = request.execute('')
        self.assertEqual(
            SmartServerResponse(('LockContention',)), response)

    def test_lock_write_on_readonly_transport(self):
        backing = self.get_readonly_transport()
        request = smart.repository.SmartServerRepositoryLockWrite(backing)
        repository = self.make_repository('.', format='knit')
        response = request.execute('')
        self.assertFalse(response.is_successful())
        self.assertEqual('LockFailed', response.args[0])


class TestSmartServerRepositoryUnlock(tests.TestCaseWithMemoryTransport):

    def setUp(self):
        tests.TestCaseWithMemoryTransport.setUp(self)

    def test_unlock_on_locked_repo(self):
        backing = self.get_transport()
        request = smart.repository.SmartServerRepositoryUnlock(backing)
        repository = self.make_repository('.', format='knit')
        token = repository.lock_write()
        repository.leave_lock_in_place()
        repository.unlock()
        response = request.execute('', token)
        self.assertEqual(
            SmartServerResponse(('ok',)), response)
        # The repository is now unlocked.  Verify that with a new repository
        # object.
        new_repo = repository.bzrdir.open_repository()
        new_repo.lock_write()
        new_repo.unlock()

    def test_unlock_on_unlocked_repo(self):
        backing = self.get_transport()
        request = smart.repository.SmartServerRepositoryUnlock(backing)
        repository = self.make_repository('.', format='knit')
        response = request.execute('', 'some token')
        self.assertEqual(
            SmartServerResponse(('TokenMismatch',)), response)


class TestSmartServerIsReadonly(tests.TestCaseWithMemoryTransport):

    def test_is_readonly_no(self):
        backing = self.get_transport()
        request = smart.request.SmartServerIsReadonly(backing)
        response = request.execute()
        self.assertEqual(
            SmartServerResponse(('no',)), response)

    def test_is_readonly_yes(self):
        backing = self.get_readonly_transport()
        request = smart.request.SmartServerIsReadonly(backing)
        response = request.execute()
        self.assertEqual(
            SmartServerResponse(('yes',)), response)


<<<<<<< HEAD
class TestSmartServerPackRepositoryAutopack(tests.TestCaseWithTransport):

    def make_repo_needing_autopacking(self, path='.'):
        # Make a repo in need of autopacking.
        tree = self.make_branch_and_tree('.', format='pack-0.92')
        repo = tree.branch.repository
        # monkey-patch the pack collection to disable autopacking
        repo._pack_collection._max_pack_count = lambda count: count
        for x in range(10):
            tree.commit('commit %s' % x)
        self.assertEqual(10, len(repo._pack_collection.names()))
        del repo._pack_collection._max_pack_count
        return repo

    def test_autopack_needed(self):
        repo = self.make_repo_needing_autopacking()
        backing = self.get_transport()
        request = smart.packrepository.SmartServerPackRepositoryAutopack(
            backing)
        response = request.execute('')
        self.assertEqual(SmartServerResponse(('ok',)), response)
        repo._pack_collection.reload_pack_names()
        self.assertEqual(1, len(repo._pack_collection.names()))
    
    def test_autopack_not_needed(self):
        tree = self.make_branch_and_tree('.', format='pack-0.92')
        repo = tree.branch.repository
        for x in range(9):
            tree.commit('commit %s' % x)
        backing = self.get_transport()
        request = smart.packrepository.SmartServerPackRepositoryAutopack(
            backing)
        response = request.execute('')
        self.assertEqual(SmartServerResponse(('ok',)), response)
        repo._pack_collection.reload_pack_names()
        self.assertEqual(9, len(repo._pack_collection.names()))
    
    def test_autopack_on_nonpack_format(self):
        """A request to autopack a non-pack repo is a no-op."""
        repo = self.make_repository('.', format='knit')
        backing = self.get_transport()
        request = smart.packrepository.SmartServerPackRepositoryAutopack(
            backing)
        response = request.execute('')
        self.assertEqual(SmartServerResponse(('ok',)), response)
        
=======
class TestSmartServerVersionedFilesGetParentMap(tests.TestCaseWithMemoryTransport):

    def test_trivial_bzipped(self):
        # This tests that the wire encoding is actually bzipped
        backing = self.get_transport()
        request = smart.versionedfiles.SmartServerVersionedFilesGetParentMap(
            backing)
        tree = self.make_branch_and_memory_tree('.')

        self.assertEqual(
            None, request.execute('', 'revisions', ('missing-id',)))
        # Note that it returns a body (of '' bzipped).
        self.assertEqual(
            SuccessfulSmartServerResponse(('ok', ), bz2.compress('')),
            request.do_body('\n\n0'))

>>>>>>> cb02f89e

class TestHandlers(tests.TestCase):
    """Tests for the request.request_handlers object."""

    def test_all_registrations_exist(self):
        """All registered request_handlers can be found."""
        # If there's a typo in a register_lazy call, this loop will fail with
        # an AttributeError.
        for key, item in smart.request.request_handlers.iteritems():
            pass

    def test_registered_methods(self):
        """Test that known methods are registered to the correct object."""
        self.assertEqual(
            smart.request.request_handlers.get('Branch.get_config_file'),
            smart.branch.SmartServerBranchGetConfigFile)
        self.assertEqual(
            smart.request.request_handlers.get('Branch.lock_write'),
            smart.branch.SmartServerBranchRequestLockWrite)
        self.assertEqual(
            smart.request.request_handlers.get('Branch.last_revision_info'),
            smart.branch.SmartServerBranchRequestLastRevisionInfo)
        self.assertEqual(
            smart.request.request_handlers.get('Branch.revision_history'),
            smart.branch.SmartServerRequestRevisionHistory)
        self.assertEqual(
            smart.request.request_handlers.get('Branch.set_last_revision'),
            smart.branch.SmartServerBranchRequestSetLastRevision)
        self.assertEqual(
            smart.request.request_handlers.get('Branch.set_last_revision_info'),
            smart.branch.SmartServerBranchRequestSetLastRevisionInfo)
        self.assertEqual(
            smart.request.request_handlers.get('Branch.unlock'),
            smart.branch.SmartServerBranchRequestUnlock)
        self.assertEqual(
            smart.request.request_handlers.get('BzrDir.find_repository'),
            smart.bzrdir.SmartServerRequestFindRepositoryV1)
        self.assertEqual(
            smart.request.request_handlers.get('BzrDir.find_repositoryV2'),
            smart.bzrdir.SmartServerRequestFindRepositoryV2)
        self.assertEqual(
            smart.request.request_handlers.get('BzrDirFormat.initialize'),
            smart.bzrdir.SmartServerRequestInitializeBzrDir)
        self.assertEqual(
            smart.request.request_handlers.get('BzrDir.open_branch'),
            smart.bzrdir.SmartServerRequestOpenBranch)
        self.assertEqual(
            smart.request.request_handlers.get('PackRepository.autopack'),
            smart.packrepository.SmartServerPackRepositoryAutopack)
        self.assertEqual(
            smart.request.request_handlers.get('Repository.gather_stats'),
            smart.repository.SmartServerRepositoryGatherStats)
        self.assertEqual(
            smart.request.request_handlers.get('Repository.get_parent_map'),
            smart.repository.SmartServerRepositoryGetParentMap)
        self.assertEqual(
            smart.request.request_handlers.get(
                'Repository.get_revision_graph'),
            smart.repository.SmartServerRepositoryGetRevisionGraph)
        self.assertEqual(
            smart.request.request_handlers.get('Repository.has_revision'),
            smart.repository.SmartServerRequestHasRevision)
        self.assertEqual(
            smart.request.request_handlers.get('Repository.is_shared'),
            smart.repository.SmartServerRepositoryIsShared)
        self.assertEqual(
            smart.request.request_handlers.get('Repository.lock_write'),
            smart.repository.SmartServerRepositoryLockWrite)
        self.assertEqual(
            smart.request.request_handlers.get('Repository.tarball'),
            smart.repository.SmartServerRepositoryTarball)
        self.assertEqual(
            smart.request.request_handlers.get('Repository.unlock'),
            smart.repository.SmartServerRepositoryUnlock)
        self.assertEqual(
            smart.request.request_handlers.get('Transport.is_readonly'),
            smart.request.SmartServerIsReadonly)<|MERGE_RESOLUTION|>--- conflicted
+++ resolved
@@ -1038,7 +1038,6 @@
             SmartServerResponse(('yes',)), response)
 
 
-<<<<<<< HEAD
 class TestSmartServerPackRepositoryAutopack(tests.TestCaseWithTransport):
 
     def make_repo_needing_autopacking(self, path='.'):
@@ -1085,7 +1084,7 @@
         response = request.execute('')
         self.assertEqual(SmartServerResponse(('ok',)), response)
         
-=======
+
 class TestSmartServerVersionedFilesGetParentMap(tests.TestCaseWithMemoryTransport):
 
     def test_trivial_bzipped(self):
@@ -1102,7 +1101,6 @@
             SuccessfulSmartServerResponse(('ok', ), bz2.compress('')),
             request.do_body('\n\n0'))
 
->>>>>>> cb02f89e
 
 class TestHandlers(tests.TestCase):
     """Tests for the request.request_handlers object."""
