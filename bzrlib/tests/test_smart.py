# Copyright (C) 2006-2011 Canonical Ltd
#
# This program is free software; you can redistribute it and/or modify
# it under the terms of the GNU General Public License as published by
# the Free Software Foundation; either version 2 of the License, or
# (at your option) any later version.
#
# This program is distributed in the hope that it will be useful,
# but WITHOUT ANY WARRANTY; without even the implied warranty of
# MERCHANTABILITY or FITNESS FOR A PARTICULAR PURPOSE.  See the
# GNU General Public License for more details.
#
# You should have received a copy of the GNU General Public License
# along with this program; if not, write to the Free Software
# Foundation, Inc., 51 Franklin Street, Fifth Floor, Boston, MA 02110-1301 USA

"""Tests for the smart wire/domain protocol.

This module contains tests for the domain-level smart requests and responses,
such as the 'Branch.lock_write' request. Many of these use specific disk
formats to exercise calls that only make sense for formats with specific
properties.

Tests for low-level protocol encoding are found in test_smart_transport.
"""

import bz2

from bzrlib import (
    branch as _mod_branch,
    bzrdir,
    errors,
    gpg,
    tests,
    transport,
    urlutils,
    versionedfile,
    )
from bzrlib.smart import (
    branch as smart_branch,
    bzrdir as smart_dir,
    repository as smart_repo,
    packrepository as smart_packrepo,
    request as smart_req,
    server,
    vfs,
    )
from bzrlib.tests import test_server
from bzrlib.transport import (
    chroot,
    memory,
    )


def load_tests(standard_tests, module, loader):
    """Multiply tests version and protocol consistency."""
    # FindRepository tests.
    scenarios = [
        ("find_repository", {
            "_request_class": smart_dir.SmartServerRequestFindRepositoryV1}),
        ("find_repositoryV2", {
            "_request_class": smart_dir.SmartServerRequestFindRepositoryV2}),
        ("find_repositoryV3", {
            "_request_class": smart_dir.SmartServerRequestFindRepositoryV3}),
        ]
    to_adapt, result = tests.split_suite_by_re(standard_tests,
        "TestSmartServerRequestFindRepository")
    v2_only, v1_and_2 = tests.split_suite_by_re(to_adapt,
        "_v2")
    tests.multiply_tests(v1_and_2, scenarios, result)
    # The first scenario is only applicable to v1 protocols, it is deleted
    # since.
    tests.multiply_tests(v2_only, scenarios[1:], result)
    return result


class TestCaseWithChrootedTransport(tests.TestCaseWithTransport):

    def setUp(self):
        self.vfs_transport_factory = memory.MemoryServer
        tests.TestCaseWithTransport.setUp(self)
        self._chroot_server = None

    def get_transport(self, relpath=None):
        if self._chroot_server is None:
            backing_transport = tests.TestCaseWithTransport.get_transport(self)
            self._chroot_server = chroot.ChrootServer(backing_transport)
            self.start_server(self._chroot_server)
        t = transport.get_transport_from_url(self._chroot_server.get_url())
        if relpath is not None:
            t = t.clone(relpath)
        return t


class TestCaseWithSmartMedium(tests.TestCaseWithMemoryTransport):

    def setUp(self):
        super(TestCaseWithSmartMedium, self).setUp()
        # We're allowed to set  the transport class here, so that we don't use
        # the default or a parameterized class, but rather use the
        # TestCaseWithTransport infrastructure to set up a smart server and
        # transport.
        self.overrideAttr(self, "transport_server", self.make_transport_server)

    def make_transport_server(self):
        return test_server.SmartTCPServer_for_testing('-' + self.id())

    def get_smart_medium(self):
        """Get a smart medium to use in tests."""
        return self.get_transport().get_smart_medium()


class TestByteStreamToStream(tests.TestCase):

    def test_repeated_substreams_same_kind_are_one_stream(self):
        # Make a stream - an iterable of bytestrings.
        stream = [('text', [versionedfile.FulltextContentFactory(('k1',), None,
            None, 'foo')]),('text', [
            versionedfile.FulltextContentFactory(('k2',), None, None, 'bar')])]
        fmt = bzrdir.format_registry.get('pack-0.92')().repository_format
        bytes = smart_repo._stream_to_byte_stream(stream, fmt)
        streams = []
        # Iterate the resulting iterable; checking that we get only one stream
        # out.
        fmt, stream = smart_repo._byte_stream_to_stream(bytes)
        for kind, substream in stream:
            streams.append((kind, list(substream)))
        self.assertLength(1, streams)
        self.assertLength(2, streams[0][1])


class TestSmartServerResponse(tests.TestCase):

    def test__eq__(self):
        self.assertEqual(smart_req.SmartServerResponse(('ok', )),
            smart_req.SmartServerResponse(('ok', )))
        self.assertEqual(smart_req.SmartServerResponse(('ok', ), 'body'),
            smart_req.SmartServerResponse(('ok', ), 'body'))
        self.assertNotEqual(smart_req.SmartServerResponse(('ok', )),
            smart_req.SmartServerResponse(('notok', )))
        self.assertNotEqual(smart_req.SmartServerResponse(('ok', ), 'body'),
            smart_req.SmartServerResponse(('ok', )))
        self.assertNotEqual(None,
            smart_req.SmartServerResponse(('ok', )))

    def test__str__(self):
        """SmartServerResponses can be stringified."""
        self.assertEqual(
            "<SuccessfulSmartServerResponse args=('args',) body='body'>",
            str(smart_req.SuccessfulSmartServerResponse(('args',), 'body')))
        self.assertEqual(
            "<FailedSmartServerResponse args=('args',) body='body'>",
            str(smart_req.FailedSmartServerResponse(('args',), 'body')))


class TestSmartServerRequest(tests.TestCaseWithMemoryTransport):

    def test_translate_client_path(self):
        transport = self.get_transport()
        request = smart_req.SmartServerRequest(transport, 'foo/')
        self.assertEqual('./', request.translate_client_path('foo/'))
        self.assertRaises(
            errors.InvalidURLJoin, request.translate_client_path, 'foo/..')
        self.assertRaises(
            errors.PathNotChild, request.translate_client_path, '/')
        self.assertRaises(
            errors.PathNotChild, request.translate_client_path, 'bar/')
        self.assertEqual('./baz', request.translate_client_path('foo/baz'))
        e_acute = u'\N{LATIN SMALL LETTER E WITH ACUTE}'.encode('utf-8')
        self.assertEqual('./' + urlutils.escape(e_acute),
                         request.translate_client_path('foo/' + e_acute))

    def test_translate_client_path_vfs(self):
        """VfsRequests receive escaped paths rather than raw UTF-8."""
        transport = self.get_transport()
        request = vfs.VfsRequest(transport, 'foo/')
        e_acute = u'\N{LATIN SMALL LETTER E WITH ACUTE}'.encode('utf-8')
        escaped = urlutils.escape('foo/' + e_acute)
        self.assertEqual('./' + urlutils.escape(e_acute),
                         request.translate_client_path(escaped))

    def test_transport_from_client_path(self):
        transport = self.get_transport()
        request = smart_req.SmartServerRequest(transport, 'foo/')
        self.assertEqual(
            transport.base,
            request.transport_from_client_path('foo/').base)


class TestSmartServerBzrDirRequestCloningMetaDir(
    tests.TestCaseWithMemoryTransport):
    """Tests for BzrDir.cloning_metadir."""

    def test_cloning_metadir(self):
        """When there is a bzrdir present, the call succeeds."""
        backing = self.get_transport()
        dir = self.make_bzrdir('.')
        local_result = dir.cloning_metadir()
        request_class = smart_dir.SmartServerBzrDirRequestCloningMetaDir
        request = request_class(backing)
        expected = smart_req.SuccessfulSmartServerResponse(
            (local_result.network_name(),
            local_result.repository_format.network_name(),
            ('branch', local_result.get_branch_format().network_name())))
        self.assertEqual(expected, request.execute('', 'False'))

    def test_cloning_metadir_reference(self):
        """The request fails when bzrdir contains a branch reference."""
        backing = self.get_transport()
        referenced_branch = self.make_branch('referenced')
        dir = self.make_bzrdir('.')
        local_result = dir.cloning_metadir()
        reference = _mod_branch.BranchReferenceFormat().initialize(
            dir, target_branch=referenced_branch)
        reference_url = _mod_branch.BranchReferenceFormat().get_reference(dir)
        # The server shouldn't try to follow the branch reference, so it's fine
        # if the referenced branch isn't reachable.
        backing.rename('referenced', 'moved')
        request_class = smart_dir.SmartServerBzrDirRequestCloningMetaDir
        request = request_class(backing)
        expected = smart_req.FailedSmartServerResponse(('BranchReference',))
        self.assertEqual(expected, request.execute('', 'False'))


class TestSmartServerBzrDirRequestHasWorkingTree(
    tests.TestCaseWithTransport):
    """Tests for BzrDir.has_workingtree."""

    def test_has_workingtree_yes(self):
        """A working tree is present."""
        backing = self.get_transport()
        dir = self.make_branch_and_tree('.').bzrdir
        request_class = smart_dir.SmartServerBzrDirRequestHasWorkingTree
        request = request_class(backing)
        expected = smart_req.SuccessfulSmartServerResponse(('yes',))
        self.assertEqual(expected, request.execute(''))

    def test_has_workingtree_no(self):
        """A working tree is missing."""
        backing = self.get_transport()
        dir = self.make_bzrdir('.')
        request_class = smart_dir.SmartServerBzrDirRequestHasWorkingTree
        request = request_class(backing)
        expected = smart_req.SuccessfulSmartServerResponse(('no',))
        self.assertEqual(expected, request.execute(''))


class TestSmartServerBzrDirRequestDestroyRepository(
    tests.TestCaseWithMemoryTransport):
    """Tests for BzrDir.destroy_repository."""

    def test_destroy_repository_default(self):
        """The repository can be removed."""
        backing = self.get_transport()
        dir = self.make_repository('.').bzrdir
        request_class = smart_dir.SmartServerBzrDirRequestDestroyRepository
        request = request_class(backing)
        expected = smart_req.SuccessfulSmartServerResponse(('ok',))
        self.assertEqual(expected, request.execute(''))

    def test_destroy_repository_missing(self):
        """An error is raised if the repository didn't exist."""
        backing = self.get_transport()
        dir = self.make_bzrdir('.')
        request_class = smart_dir.SmartServerBzrDirRequestDestroyRepository
        request = request_class(backing)
        expected = smart_req.FailedSmartServerResponse(
            ('norepository',), None)
        self.assertEqual(expected, request.execute(''))


class TestSmartServerRequestCreateRepository(tests.TestCaseWithMemoryTransport):
    """Tests for BzrDir.create_repository."""

    def test_makes_repository(self):
        """When there is a bzrdir present, the call succeeds."""
        backing = self.get_transport()
        self.make_bzrdir('.')
        request_class = smart_dir.SmartServerRequestCreateRepository
        request = request_class(backing)
        reference_bzrdir_format = bzrdir.format_registry.get('pack-0.92')()
        reference_format = reference_bzrdir_format.repository_format
        network_name = reference_format.network_name()
        expected = smart_req.SuccessfulSmartServerResponse(
            ('ok', 'no', 'no', 'no', network_name))
        self.assertEqual(expected, request.execute('', network_name, 'True'))


class TestSmartServerRequestFindRepository(tests.TestCaseWithMemoryTransport):
    """Tests for BzrDir.find_repository."""

    def test_no_repository(self):
        """When there is no repository to be found, ('norepository', ) is returned."""
        backing = self.get_transport()
        request = self._request_class(backing)
        self.make_bzrdir('.')
        self.assertEqual(smart_req.SmartServerResponse(('norepository', )),
            request.execute(''))

    def test_nonshared_repository(self):
        # nonshared repositorys only allow 'find' to return a handle when the
        # path the repository is being searched on is the same as that that
        # the repository is at.
        backing = self.get_transport()
        request = self._request_class(backing)
        result = self._make_repository_and_result()
        self.assertEqual(result, request.execute(''))
        self.make_bzrdir('subdir')
        self.assertEqual(smart_req.SmartServerResponse(('norepository', )),
            request.execute('subdir'))

    def _make_repository_and_result(self, shared=False, format=None):
        """Convenience function to setup a repository.

        :result: The SmartServerResponse to expect when opening it.
        """
        repo = self.make_repository('.', shared=shared, format=format)
        if repo.supports_rich_root():
            rich_root = 'yes'
        else:
            rich_root = 'no'
        if repo._format.supports_tree_reference:
            subtrees = 'yes'
        else:
            subtrees = 'no'
        if repo._format.supports_external_lookups:
            external = 'yes'
        else:
            external = 'no'
        if (smart_dir.SmartServerRequestFindRepositoryV3 ==
            self._request_class):
            return smart_req.SuccessfulSmartServerResponse(
                ('ok', '', rich_root, subtrees, external,
                 repo._format.network_name()))
        elif (smart_dir.SmartServerRequestFindRepositoryV2 ==
            self._request_class):
            # All tests so far are on formats, and for non-external
            # repositories.
            return smart_req.SuccessfulSmartServerResponse(
                ('ok', '', rich_root, subtrees, external))
        else:
            return smart_req.SuccessfulSmartServerResponse(
                ('ok', '', rich_root, subtrees))

    def test_shared_repository(self):
        """When there is a shared repository, we get 'ok', 'relpath-to-repo'."""
        backing = self.get_transport()
        request = self._request_class(backing)
        result = self._make_repository_and_result(shared=True)
        self.assertEqual(result, request.execute(''))
        self.make_bzrdir('subdir')
        result2 = smart_req.SmartServerResponse(
            result.args[0:1] + ('..', ) + result.args[2:])
        self.assertEqual(result2,
            request.execute('subdir'))
        self.make_bzrdir('subdir/deeper')
        result3 = smart_req.SmartServerResponse(
            result.args[0:1] + ('../..', ) + result.args[2:])
        self.assertEqual(result3,
            request.execute('subdir/deeper'))

    def test_rich_root_and_subtree_encoding(self):
        """Test for the format attributes for rich root and subtree support."""
        backing = self.get_transport()
        request = self._request_class(backing)
        result = self._make_repository_and_result(
            format='dirstate-with-subtree')
        # check the test will be valid
        self.assertEqual('yes', result.args[2])
        self.assertEqual('yes', result.args[3])
        self.assertEqual(result, request.execute(''))

    def test_supports_external_lookups_no_v2(self):
        """Test for the supports_external_lookups attribute."""
        backing = self.get_transport()
        request = self._request_class(backing)
        result = self._make_repository_and_result(
            format='dirstate-with-subtree')
        # check the test will be valid
        self.assertEqual('no', result.args[4])
        self.assertEqual(result, request.execute(''))


class TestSmartServerBzrDirRequestGetConfigFile(
    tests.TestCaseWithMemoryTransport):
    """Tests for BzrDir.get_config_file."""

    def test_present(self):
        backing = self.get_transport()
        dir = self.make_bzrdir('.')
        dir.get_config().set_default_stack_on("/")
        local_result = dir._get_config()._get_config_file().read()
        request_class = smart_dir.SmartServerBzrDirRequestConfigFile
        request = request_class(backing)
        expected = smart_req.SuccessfulSmartServerResponse((), local_result)
        self.assertEqual(expected, request.execute(''))

    def test_missing(self):
        backing = self.get_transport()
        dir = self.make_bzrdir('.')
        request_class = smart_dir.SmartServerBzrDirRequestConfigFile
        request = request_class(backing)
        expected = smart_req.SuccessfulSmartServerResponse((), '')
        self.assertEqual(expected, request.execute(''))


class TestSmartServerRequestInitializeBzrDir(tests.TestCaseWithMemoryTransport):

    def test_empty_dir(self):
        """Initializing an empty dir should succeed and do it."""
        backing = self.get_transport()
        request = smart_dir.SmartServerRequestInitializeBzrDir(backing)
        self.assertEqual(smart_req.SmartServerResponse(('ok', )),
            request.execute(''))
        made_dir = bzrdir.BzrDir.open_from_transport(backing)
        # no branch, tree or repository is expected with the current
        # default formart.
        self.assertRaises(errors.NoWorkingTree, made_dir.open_workingtree)
        self.assertRaises(errors.NotBranchError, made_dir.open_branch)
        self.assertRaises(errors.NoRepositoryPresent, made_dir.open_repository)

    def test_missing_dir(self):
        """Initializing a missing directory should fail like the bzrdir api."""
        backing = self.get_transport()
        request = smart_dir.SmartServerRequestInitializeBzrDir(backing)
        self.assertRaises(errors.NoSuchFile,
            request.execute, 'subdir')

    def test_initialized_dir(self):
        """Initializing an extant bzrdir should fail like the bzrdir api."""
        backing = self.get_transport()
        request = smart_dir.SmartServerRequestInitializeBzrDir(backing)
        self.make_bzrdir('subdir')
        self.assertRaises(errors.FileExists,
            request.execute, 'subdir')


class TestSmartServerRequestBzrDirInitializeEx(
    tests.TestCaseWithMemoryTransport):
    """Basic tests for BzrDir.initialize_ex_1.16 in the smart server.

    The main unit tests in test_bzrdir exercise the API comprehensively.
    """

    def test_empty_dir(self):
        """Initializing an empty dir should succeed and do it."""
        backing = self.get_transport()
        name = self.make_bzrdir('reference')._format.network_name()
        request = smart_dir.SmartServerRequestBzrDirInitializeEx(backing)
        self.assertEqual(
            smart_req.SmartServerResponse(('', '', '', '', '', '', name,
                                           'False', '', '', '')),
            request.execute(name, '', 'True', 'False', 'False', '', '', '', '',
                            'False'))
        made_dir = bzrdir.BzrDir.open_from_transport(backing)
        # no branch, tree or repository is expected with the current
        # default format.
        self.assertRaises(errors.NoWorkingTree, made_dir.open_workingtree)
        self.assertRaises(errors.NotBranchError, made_dir.open_branch)
        self.assertRaises(errors.NoRepositoryPresent, made_dir.open_repository)

    def test_missing_dir(self):
        """Initializing a missing directory should fail like the bzrdir api."""
        backing = self.get_transport()
        name = self.make_bzrdir('reference')._format.network_name()
        request = smart_dir.SmartServerRequestBzrDirInitializeEx(backing)
        self.assertRaises(errors.NoSuchFile, request.execute, name,
            'subdir/dir', 'False', 'False', 'False', '', '', '', '', 'False')

    def test_initialized_dir(self):
        """Initializing an extant directory should fail like the bzrdir api."""
        backing = self.get_transport()
        name = self.make_bzrdir('reference')._format.network_name()
        request = smart_dir.SmartServerRequestBzrDirInitializeEx(backing)
        self.make_bzrdir('subdir')
        self.assertRaises(errors.FileExists, request.execute, name, 'subdir',
            'False', 'False', 'False', '', '', '', '', 'False')


class TestSmartServerRequestOpenBzrDir(tests.TestCaseWithMemoryTransport):

    def test_no_directory(self):
        backing = self.get_transport()
        request = smart_dir.SmartServerRequestOpenBzrDir(backing)
        self.assertEqual(smart_req.SmartServerResponse(('no', )),
            request.execute('does-not-exist'))

    def test_empty_directory(self):
        backing = self.get_transport()
        backing.mkdir('empty')
        request = smart_dir.SmartServerRequestOpenBzrDir(backing)
        self.assertEqual(smart_req.SmartServerResponse(('no', )),
            request.execute('empty'))

    def test_outside_root_client_path(self):
        backing = self.get_transport()
        request = smart_dir.SmartServerRequestOpenBzrDir(backing,
            root_client_path='root')
        self.assertEqual(smart_req.SmartServerResponse(('no', )),
            request.execute('not-root'))


class TestSmartServerRequestOpenBzrDir_2_1(tests.TestCaseWithMemoryTransport):

    def test_no_directory(self):
        backing = self.get_transport()
        request = smart_dir.SmartServerRequestOpenBzrDir_2_1(backing)
        self.assertEqual(smart_req.SmartServerResponse(('no', )),
            request.execute('does-not-exist'))

    def test_empty_directory(self):
        backing = self.get_transport()
        backing.mkdir('empty')
        request = smart_dir.SmartServerRequestOpenBzrDir_2_1(backing)
        self.assertEqual(smart_req.SmartServerResponse(('no', )),
            request.execute('empty'))

    def test_present_without_workingtree(self):
        backing = self.get_transport()
        request = smart_dir.SmartServerRequestOpenBzrDir_2_1(backing)
        self.make_bzrdir('.')
        self.assertEqual(smart_req.SmartServerResponse(('yes', 'no')),
            request.execute(''))

    def test_outside_root_client_path(self):
        backing = self.get_transport()
        request = smart_dir.SmartServerRequestOpenBzrDir_2_1(backing,
            root_client_path='root')
        self.assertEqual(smart_req.SmartServerResponse(('no',)),
            request.execute('not-root'))


class TestSmartServerRequestOpenBzrDir_2_1_disk(TestCaseWithChrootedTransport):

    def test_present_with_workingtree(self):
        self.vfs_transport_factory = test_server.LocalURLServer
        backing = self.get_transport()
        request = smart_dir.SmartServerRequestOpenBzrDir_2_1(backing)
        bd = self.make_bzrdir('.')
        bd.create_repository()
        bd.create_branch()
        bd.create_workingtree()
        self.assertEqual(smart_req.SmartServerResponse(('yes', 'yes')),
            request.execute(''))


class TestSmartServerRequestOpenBranch(TestCaseWithChrootedTransport):

    def test_no_branch(self):
        """When there is no branch, ('nobranch', ) is returned."""
        backing = self.get_transport()
        request = smart_dir.SmartServerRequestOpenBranch(backing)
        self.make_bzrdir('.')
        self.assertEqual(smart_req.SmartServerResponse(('nobranch', )),
            request.execute(''))

    def test_branch(self):
        """When there is a branch, 'ok' is returned."""
        backing = self.get_transport()
        request = smart_dir.SmartServerRequestOpenBranch(backing)
        self.make_branch('.')
        self.assertEqual(smart_req.SmartServerResponse(('ok', '')),
            request.execute(''))

    def test_branch_reference(self):
        """When there is a branch reference, the reference URL is returned."""
        self.vfs_transport_factory = test_server.LocalURLServer
        backing = self.get_transport()
        request = smart_dir.SmartServerRequestOpenBranch(backing)
        branch = self.make_branch('branch')
        checkout = branch.create_checkout('reference',lightweight=True)
        reference_url = _mod_branch.BranchReferenceFormat().get_reference(
            checkout.bzrdir)
        self.assertFileEqual(reference_url, 'reference/.bzr/branch/location')
        self.assertEqual(smart_req.SmartServerResponse(('ok', reference_url)),
            request.execute('reference'))

    def test_notification_on_branch_from_repository(self):
        """When there is a repository, the error should return details."""
        backing = self.get_transport()
        request = smart_dir.SmartServerRequestOpenBranch(backing)
        repo = self.make_repository('.')
        self.assertEqual(smart_req.SmartServerResponse(('nobranch',)),
            request.execute(''))


class TestSmartServerRequestOpenBranchV2(TestCaseWithChrootedTransport):

    def test_no_branch(self):
        """When there is no branch, ('nobranch', ) is returned."""
        backing = self.get_transport()
        self.make_bzrdir('.')
        request = smart_dir.SmartServerRequestOpenBranchV2(backing)
        self.assertEqual(smart_req.SmartServerResponse(('nobranch', )),
            request.execute(''))

    def test_branch(self):
        """When there is a branch, 'ok' is returned."""
        backing = self.get_transport()
        expected = self.make_branch('.')._format.network_name()
        request = smart_dir.SmartServerRequestOpenBranchV2(backing)
        self.assertEqual(smart_req.SuccessfulSmartServerResponse(
                ('branch', expected)),
                         request.execute(''))

    def test_branch_reference(self):
        """When there is a branch reference, the reference URL is returned."""
        self.vfs_transport_factory = test_server.LocalURLServer
        backing = self.get_transport()
        request = smart_dir.SmartServerRequestOpenBranchV2(backing)
        branch = self.make_branch('branch')
        checkout = branch.create_checkout('reference',lightweight=True)
        reference_url = _mod_branch.BranchReferenceFormat().get_reference(
            checkout.bzrdir)
        self.assertFileEqual(reference_url, 'reference/.bzr/branch/location')
        self.assertEqual(smart_req.SuccessfulSmartServerResponse(
                ('ref', reference_url)),
                         request.execute('reference'))

    def test_stacked_branch(self):
        """Opening a stacked branch does not open the stacked-on branch."""
        trunk = self.make_branch('trunk')
        feature = self.make_branch('feature')
        feature.set_stacked_on_url(trunk.base)
        opened_branches = []
        _mod_branch.Branch.hooks.install_named_hook(
            'open', opened_branches.append, None)
        backing = self.get_transport()
        request = smart_dir.SmartServerRequestOpenBranchV2(backing)
        request.setup_jail()
        try:
            response = request.execute('feature')
        finally:
            request.teardown_jail()
        expected_format = feature._format.network_name()
        self.assertEqual(smart_req.SuccessfulSmartServerResponse(
                ('branch', expected_format)),
                         response)
        self.assertLength(1, opened_branches)

    def test_notification_on_branch_from_repository(self):
        """When there is a repository, the error should return details."""
        backing = self.get_transport()
        request = smart_dir.SmartServerRequestOpenBranchV2(backing)
        repo = self.make_repository('.')
        self.assertEqual(smart_req.SmartServerResponse(('nobranch',)),
            request.execute(''))


class TestSmartServerRequestOpenBranchV3(TestCaseWithChrootedTransport):

    def test_no_branch(self):
        """When there is no branch, ('nobranch', ) is returned."""
        backing = self.get_transport()
        self.make_bzrdir('.')
        request = smart_dir.SmartServerRequestOpenBranchV3(backing)
        self.assertEqual(smart_req.SmartServerResponse(('nobranch',)),
            request.execute(''))

    def test_branch(self):
        """When there is a branch, 'ok' is returned."""
        backing = self.get_transport()
        expected = self.make_branch('.')._format.network_name()
        request = smart_dir.SmartServerRequestOpenBranchV3(backing)
        self.assertEqual(smart_req.SuccessfulSmartServerResponse(
                ('branch', expected)),
                         request.execute(''))

    def test_branch_reference(self):
        """When there is a branch reference, the reference URL is returned."""
        self.vfs_transport_factory = test_server.LocalURLServer
        backing = self.get_transport()
        request = smart_dir.SmartServerRequestOpenBranchV3(backing)
        branch = self.make_branch('branch')
        checkout = branch.create_checkout('reference',lightweight=True)
        reference_url = _mod_branch.BranchReferenceFormat().get_reference(
            checkout.bzrdir)
        self.assertFileEqual(reference_url, 'reference/.bzr/branch/location')
        self.assertEqual(smart_req.SuccessfulSmartServerResponse(
                ('ref', reference_url)),
                         request.execute('reference'))

    def test_stacked_branch(self):
        """Opening a stacked branch does not open the stacked-on branch."""
        trunk = self.make_branch('trunk')
        feature = self.make_branch('feature')
        feature.set_stacked_on_url(trunk.base)
        opened_branches = []
        _mod_branch.Branch.hooks.install_named_hook(
            'open', opened_branches.append, None)
        backing = self.get_transport()
        request = smart_dir.SmartServerRequestOpenBranchV3(backing)
        request.setup_jail()
        try:
            response = request.execute('feature')
        finally:
            request.teardown_jail()
        expected_format = feature._format.network_name()
        self.assertEqual(smart_req.SuccessfulSmartServerResponse(
                ('branch', expected_format)),
                         response)
        self.assertLength(1, opened_branches)

    def test_notification_on_branch_from_repository(self):
        """When there is a repository, the error should return details."""
        backing = self.get_transport()
        request = smart_dir.SmartServerRequestOpenBranchV3(backing)
        repo = self.make_repository('.')
        self.assertEqual(smart_req.SmartServerResponse(
                ('nobranch', 'location is a repository')),
                         request.execute(''))


class TestSmartServerRequestRevisionHistory(tests.TestCaseWithMemoryTransport):

    def test_empty(self):
        """For an empty branch, the body is empty."""
        backing = self.get_transport()
        request = smart_branch.SmartServerRequestRevisionHistory(backing)
        self.make_branch('.')
        self.assertEqual(smart_req.SmartServerResponse(('ok', ), ''),
            request.execute(''))

    def test_not_empty(self):
        """For a non-empty branch, the body is empty."""
        backing = self.get_transport()
        request = smart_branch.SmartServerRequestRevisionHistory(backing)
        tree = self.make_branch_and_memory_tree('.')
        tree.lock_write()
        tree.add('')
        r1 = tree.commit('1st commit')
        r2 = tree.commit('2nd commit', rev_id=u'\xc8'.encode('utf-8'))
        tree.unlock()
        self.assertEqual(
            smart_req.SmartServerResponse(('ok', ), ('\x00'.join([r1, r2]))),
            request.execute(''))


class TestSmartServerBranchRequest(tests.TestCaseWithMemoryTransport):

    def test_no_branch(self):
        """When there is a bzrdir and no branch, NotBranchError is raised."""
        backing = self.get_transport()
        request = smart_branch.SmartServerBranchRequest(backing)
        self.make_bzrdir('.')
        self.assertRaises(errors.NotBranchError,
            request.execute, '')

    def test_branch_reference(self):
        """When there is a branch reference, NotBranchError is raised."""
        backing = self.get_transport()
        request = smart_branch.SmartServerBranchRequest(backing)
        branch = self.make_branch('branch')
        checkout = branch.create_checkout('reference',lightweight=True)
        self.assertRaises(errors.NotBranchError,
            request.execute, 'checkout')


class TestSmartServerBranchRequestLastRevisionInfo(
    tests.TestCaseWithMemoryTransport):

    def test_empty(self):
        """For an empty branch, the result is ('ok', '0', 'null:')."""
        backing = self.get_transport()
        request = smart_branch.SmartServerBranchRequestLastRevisionInfo(backing)
        self.make_branch('.')
        self.assertEqual(smart_req.SmartServerResponse(('ok', '0', 'null:')),
            request.execute(''))

    def test_not_empty(self):
        """For a non-empty branch, the result is ('ok', 'revno', 'revid')."""
        backing = self.get_transport()
        request = smart_branch.SmartServerBranchRequestLastRevisionInfo(backing)
        tree = self.make_branch_and_memory_tree('.')
        tree.lock_write()
        tree.add('')
        rev_id_utf8 = u'\xc8'.encode('utf-8')
        r1 = tree.commit('1st commit')
        r2 = tree.commit('2nd commit', rev_id=rev_id_utf8)
        tree.unlock()
        self.assertEqual(
            smart_req.SmartServerResponse(('ok', '2', rev_id_utf8)),
            request.execute(''))


class TestSmartServerBranchRequestGetConfigFile(
    tests.TestCaseWithMemoryTransport):

    def test_default(self):
        """With no file, we get empty content."""
        backing = self.get_transport()
        request = smart_branch.SmartServerBranchGetConfigFile(backing)
        branch = self.make_branch('.')
        # there should be no file by default
        content = ''
        self.assertEqual(smart_req.SmartServerResponse(('ok', ), content),
            request.execute(''))

    def test_with_content(self):
        # SmartServerBranchGetConfigFile should return the content from
        # branch.control_files.get('branch.conf') for now - in the future it may
        # perform more complex processing.
        backing = self.get_transport()
        request = smart_branch.SmartServerBranchGetConfigFile(backing)
        branch = self.make_branch('.')
        branch._transport.put_bytes('branch.conf', 'foo bar baz')
        self.assertEqual(smart_req.SmartServerResponse(('ok', ), 'foo bar baz'),
            request.execute(''))


class TestLockedBranch(tests.TestCaseWithMemoryTransport):

    def get_lock_tokens(self, branch):
        branch_token = branch.lock_write().branch_token
        repo_token = branch.repository.lock_write().repository_token
        branch.repository.unlock()
        return branch_token, repo_token


class TestSmartServerBranchRequestPutConfigFile(TestLockedBranch):

    def test_with_content(self):
        backing = self.get_transport()
        request = smart_branch.SmartServerBranchPutConfigFile(backing)
        branch = self.make_branch('.')
        branch_token, repo_token = self.get_lock_tokens(branch)
        self.assertIs(None, request.execute('', branch_token, repo_token))
        self.assertEqual(
            smart_req.SmartServerResponse(('ok', )),
            request.do_body('foo bar baz'))
        self.assertEquals(
            branch.control_transport.get_bytes('branch.conf'),
            'foo bar baz')
        branch.unlock()


class TestSmartServerBranchRequestSetConfigOption(TestLockedBranch):

    def test_value_name(self):
        branch = self.make_branch('.')
        request = smart_branch.SmartServerBranchRequestSetConfigOption(
            branch.bzrdir.root_transport)
        branch_token, repo_token = self.get_lock_tokens(branch)
        config = branch._get_config()
        result = request.execute('', branch_token, repo_token, 'bar', 'foo',
            '')
        self.assertEqual(smart_req.SuccessfulSmartServerResponse(()), result)
        self.assertEqual('bar', config.get_option('foo'))
        # Cleanup
        branch.unlock()

    def test_value_name_section(self):
        branch = self.make_branch('.')
        request = smart_branch.SmartServerBranchRequestSetConfigOption(
            branch.bzrdir.root_transport)
        branch_token, repo_token = self.get_lock_tokens(branch)
        config = branch._get_config()
        result = request.execute('', branch_token, repo_token, 'bar', 'foo',
            'gam')
        self.assertEqual(smart_req.SuccessfulSmartServerResponse(()), result)
        self.assertEqual('bar', config.get_option('foo', 'gam'))
        # Cleanup
        branch.unlock()


class TestSmartServerBranchRequestSetConfigOptionDict(TestLockedBranch):

    def setUp(self):
        TestLockedBranch.setUp(self)
        # A dict with non-ascii keys and values to exercise unicode
        # roundtripping.
        self.encoded_value_dict = (
            'd5:ascii1:a11:unicode \xe2\x8c\x9a3:\xe2\x80\xbde')
        self.value_dict = {
            'ascii': 'a', u'unicode \N{WATCH}': u'\N{INTERROBANG}'}

    def test_value_name(self):
        branch = self.make_branch('.')
        request = smart_branch.SmartServerBranchRequestSetConfigOptionDict(
            branch.bzrdir.root_transport)
        branch_token, repo_token = self.get_lock_tokens(branch)
        config = branch._get_config()
        result = request.execute('', branch_token, repo_token,
            self.encoded_value_dict, 'foo', '')
        self.assertEqual(smart_req.SuccessfulSmartServerResponse(()), result)
        self.assertEqual(self.value_dict, config.get_option('foo'))
        # Cleanup
        branch.unlock()

    def test_value_name_section(self):
        branch = self.make_branch('.')
        request = smart_branch.SmartServerBranchRequestSetConfigOptionDict(
            branch.bzrdir.root_transport)
        branch_token, repo_token = self.get_lock_tokens(branch)
        config = branch._get_config()
        result = request.execute('', branch_token, repo_token,
            self.encoded_value_dict, 'foo', 'gam')
        self.assertEqual(smart_req.SuccessfulSmartServerResponse(()), result)
        self.assertEqual(self.value_dict, config.get_option('foo', 'gam'))
        # Cleanup
        branch.unlock()


class TestSmartServerBranchRequestSetTagsBytes(TestLockedBranch):
    # Only called when the branch format and tags match [yay factory
    # methods] so only need to test straight forward cases.

    def test_set_bytes(self):
        base_branch = self.make_branch('base')
        tag_bytes = base_branch._get_tags_bytes()
        # get_lock_tokens takes out a lock.
        branch_token, repo_token = self.get_lock_tokens(base_branch)
        request = smart_branch.SmartServerBranchSetTagsBytes(
            self.get_transport())
        response = request.execute('base', branch_token, repo_token)
        self.assertEqual(None, response)
        response = request.do_chunk(tag_bytes)
        self.assertEqual(None, response)
        response = request.do_end()
        self.assertEquals(
            smart_req.SuccessfulSmartServerResponse(()), response)
        base_branch.unlock()

    def test_lock_failed(self):
        base_branch = self.make_branch('base')
        base_branch.lock_write()
        tag_bytes = base_branch._get_tags_bytes()
        request = smart_branch.SmartServerBranchSetTagsBytes(
            self.get_transport())
        self.assertRaises(errors.TokenMismatch, request.execute,
            'base', 'wrong token', 'wrong token')
        # The request handler will keep processing the message parts, so even
        # if the request fails immediately do_chunk and do_end are still
        # called.
        request.do_chunk(tag_bytes)
        request.do_end()
        base_branch.unlock()



class SetLastRevisionTestBase(TestLockedBranch):
    """Base test case for verbs that implement set_last_revision."""

    def setUp(self):
        tests.TestCaseWithMemoryTransport.setUp(self)
        backing_transport = self.get_transport()
        self.request = self.request_class(backing_transport)
        self.tree = self.make_branch_and_memory_tree('.')

    def lock_branch(self):
        return self.get_lock_tokens(self.tree.branch)

    def unlock_branch(self):
        self.tree.branch.unlock()

    def set_last_revision(self, revision_id, revno):
        branch_token, repo_token = self.lock_branch()
        response = self._set_last_revision(
            revision_id, revno, branch_token, repo_token)
        self.unlock_branch()
        return response

    def assertRequestSucceeds(self, revision_id, revno):
        response = self.set_last_revision(revision_id, revno)
        self.assertEqual(smart_req.SuccessfulSmartServerResponse(('ok',)),
                         response)


class TestSetLastRevisionVerbMixin(object):
    """Mixin test case for verbs that implement set_last_revision."""

    def test_set_null_to_null(self):
        """An empty branch can have its last revision set to 'null:'."""
        self.assertRequestSucceeds('null:', 0)

    def test_NoSuchRevision(self):
        """If the revision_id is not present, the verb returns NoSuchRevision.
        """
        revision_id = 'non-existent revision'
        self.assertEqual(smart_req.FailedSmartServerResponse(('NoSuchRevision',
                                                              revision_id)),
                         self.set_last_revision(revision_id, 1))

    def make_tree_with_two_commits(self):
        self.tree.lock_write()
        self.tree.add('')
        rev_id_utf8 = u'\xc8'.encode('utf-8')
        r1 = self.tree.commit('1st commit', rev_id=rev_id_utf8)
        r2 = self.tree.commit('2nd commit', rev_id='rev-2')
        self.tree.unlock()

    def test_branch_last_revision_info_is_updated(self):
        """A branch's tip can be set to a revision that is present in its
        repository.
        """
        # Make a branch with an empty revision history, but two revisions in
        # its repository.
        self.make_tree_with_two_commits()
        rev_id_utf8 = u'\xc8'.encode('utf-8')
        self.tree.branch.set_last_revision_info(0, 'null:')
        self.assertEqual(
            (0, 'null:'), self.tree.branch.last_revision_info())
        # We can update the branch to a revision that is present in the
        # repository.
        self.assertRequestSucceeds(rev_id_utf8, 1)
        self.assertEqual(
            (1, rev_id_utf8), self.tree.branch.last_revision_info())

    def test_branch_last_revision_info_rewind(self):
        """A branch's tip can be set to a revision that is an ancestor of the
        current tip.
        """
        self.make_tree_with_two_commits()
        rev_id_utf8 = u'\xc8'.encode('utf-8')
        self.assertEqual(
            (2, 'rev-2'), self.tree.branch.last_revision_info())
        self.assertRequestSucceeds(rev_id_utf8, 1)
        self.assertEqual(
            (1, rev_id_utf8), self.tree.branch.last_revision_info())

    def test_TipChangeRejected(self):
        """If a pre_change_branch_tip hook raises TipChangeRejected, the verb
        returns TipChangeRejected.
        """
        rejection_message = u'rejection message\N{INTERROBANG}'
        def hook_that_rejects(params):
            raise errors.TipChangeRejected(rejection_message)
        _mod_branch.Branch.hooks.install_named_hook(
            'pre_change_branch_tip', hook_that_rejects, None)
        self.assertEqual(
            smart_req.FailedSmartServerResponse(
                ('TipChangeRejected', rejection_message.encode('utf-8'))),
            self.set_last_revision('null:', 0))


class TestSmartServerBranchRequestSetLastRevision(
        SetLastRevisionTestBase, TestSetLastRevisionVerbMixin):
    """Tests for Branch.set_last_revision verb."""

    request_class = smart_branch.SmartServerBranchRequestSetLastRevision

    def _set_last_revision(self, revision_id, revno, branch_token, repo_token):
        return self.request.execute(
            '', branch_token, repo_token, revision_id)


class TestSmartServerBranchRequestSetLastRevisionInfo(
        SetLastRevisionTestBase, TestSetLastRevisionVerbMixin):
    """Tests for Branch.set_last_revision_info verb."""

    request_class = smart_branch.SmartServerBranchRequestSetLastRevisionInfo

    def _set_last_revision(self, revision_id, revno, branch_token, repo_token):
        return self.request.execute(
            '', branch_token, repo_token, revno, revision_id)

    def test_NoSuchRevision(self):
        """Branch.set_last_revision_info does not have to return
        NoSuchRevision if the revision_id is absent.
        """
        raise tests.TestNotApplicable()


class TestSmartServerBranchRequestSetLastRevisionEx(
        SetLastRevisionTestBase, TestSetLastRevisionVerbMixin):
    """Tests for Branch.set_last_revision_ex verb."""

    request_class = smart_branch.SmartServerBranchRequestSetLastRevisionEx

    def _set_last_revision(self, revision_id, revno, branch_token, repo_token):
        return self.request.execute(
            '', branch_token, repo_token, revision_id, 0, 0)

    def assertRequestSucceeds(self, revision_id, revno):
        response = self.set_last_revision(revision_id, revno)
        self.assertEqual(
            smart_req.SuccessfulSmartServerResponse(('ok', revno, revision_id)),
            response)

    def test_branch_last_revision_info_rewind(self):
        """A branch's tip can be set to a revision that is an ancestor of the
        current tip, but only if allow_overwrite_descendant is passed.
        """
        self.make_tree_with_two_commits()
        rev_id_utf8 = u'\xc8'.encode('utf-8')
        self.assertEqual(
            (2, 'rev-2'), self.tree.branch.last_revision_info())
        # If allow_overwrite_descendant flag is 0, then trying to set the tip
        # to an older revision ID has no effect.
        branch_token, repo_token = self.lock_branch()
        response = self.request.execute(
            '', branch_token, repo_token, rev_id_utf8, 0, 0)
        self.assertEqual(
            smart_req.SuccessfulSmartServerResponse(('ok', 2, 'rev-2')),
            response)
        self.assertEqual(
            (2, 'rev-2'), self.tree.branch.last_revision_info())

        # If allow_overwrite_descendant flag is 1, then setting the tip to an
        # ancestor works.
        response = self.request.execute(
            '', branch_token, repo_token, rev_id_utf8, 0, 1)
        self.assertEqual(
            smart_req.SuccessfulSmartServerResponse(('ok', 1, rev_id_utf8)),
            response)
        self.unlock_branch()
        self.assertEqual(
            (1, rev_id_utf8), self.tree.branch.last_revision_info())

    def make_branch_with_divergent_history(self):
        """Make a branch with divergent history in its repo.

        The branch's tip will be 'child-2', and the repo will also contain
        'child-1', which diverges from a common base revision.
        """
        self.tree.lock_write()
        self.tree.add('')
        r1 = self.tree.commit('1st commit')
        revno_1, revid_1 = self.tree.branch.last_revision_info()
        r2 = self.tree.commit('2nd commit', rev_id='child-1')
        # Undo the second commit
        self.tree.branch.set_last_revision_info(revno_1, revid_1)
        self.tree.set_parent_ids([revid_1])
        # Make a new second commit, child-2.  child-2 has diverged from
        # child-1.
        new_r2 = self.tree.commit('2nd commit', rev_id='child-2')
        self.tree.unlock()

    def test_not_allow_diverged(self):
        """If allow_diverged is not passed, then setting a divergent history
        returns a Diverged error.
        """
        self.make_branch_with_divergent_history()
        self.assertEqual(
            smart_req.FailedSmartServerResponse(('Diverged',)),
            self.set_last_revision('child-1', 2))
        # The branch tip was not changed.
        self.assertEqual('child-2', self.tree.branch.last_revision())

    def test_allow_diverged(self):
        """If allow_diverged is passed, then setting a divergent history
        succeeds.
        """
        self.make_branch_with_divergent_history()
        branch_token, repo_token = self.lock_branch()
        response = self.request.execute(
            '', branch_token, repo_token, 'child-1', 1, 0)
        self.assertEqual(
            smart_req.SuccessfulSmartServerResponse(('ok', 2, 'child-1')),
            response)
        self.unlock_branch()
        # The branch tip was changed.
        self.assertEqual('child-1', self.tree.branch.last_revision())


class TestSmartServerBranchBreakLock(tests.TestCaseWithMemoryTransport):

    def test_lock_to_break(self):
        base_branch = self.make_branch('base')
        request = smart_branch.SmartServerBranchBreakLock(
            self.get_transport())
        base_branch.lock_write()
        self.assertEqual(
            smart_req.SuccessfulSmartServerResponse(('ok', ), None),
            request.execute('base'))

    def test_nothing_to_break(self):
        base_branch = self.make_branch('base')
        request = smart_branch.SmartServerBranchBreakLock(
            self.get_transport())
        self.assertEqual(
            smart_req.SuccessfulSmartServerResponse(('ok', ), None),
            request.execute('base'))


class TestSmartServerBranchRequestGetParent(tests.TestCaseWithMemoryTransport):

    def test_get_parent_none(self):
        base_branch = self.make_branch('base')
        request = smart_branch.SmartServerBranchGetParent(self.get_transport())
        response = request.execute('base')
        self.assertEquals(
            smart_req.SuccessfulSmartServerResponse(('',)), response)

    def test_get_parent_something(self):
        base_branch = self.make_branch('base')
        base_branch.set_parent(self.get_url('foo'))
        request = smart_branch.SmartServerBranchGetParent(self.get_transport())
        response = request.execute('base')
        self.assertEquals(
            smart_req.SuccessfulSmartServerResponse(("../foo",)),
            response)


class TestSmartServerBranchRequestSetParent(TestLockedBranch):

    def test_set_parent_none(self):
        branch = self.make_branch('base', format="1.9")
        branch.lock_write()
        branch._set_parent_location('foo')
        branch.unlock()
        request = smart_branch.SmartServerBranchRequestSetParentLocation(
            self.get_transport())
        branch_token, repo_token = self.get_lock_tokens(branch)
        try:
            response = request.execute('base', branch_token, repo_token, '')
        finally:
            branch.unlock()
        self.assertEqual(smart_req.SuccessfulSmartServerResponse(()), response)
        self.assertEqual(None, branch.get_parent())

    def test_set_parent_something(self):
        branch = self.make_branch('base', format="1.9")
        request = smart_branch.SmartServerBranchRequestSetParentLocation(
            self.get_transport())
        branch_token, repo_token = self.get_lock_tokens(branch)
        try:
            response = request.execute('base', branch_token, repo_token,
            'http://bar/')
        finally:
            branch.unlock()
        self.assertEqual(smart_req.SuccessfulSmartServerResponse(()), response)
        self.assertEqual('http://bar/', branch.get_parent())


class TestSmartServerBranchRequestGetTagsBytes(
    tests.TestCaseWithMemoryTransport):
    # Only called when the branch format and tags match [yay factory
    # methods] so only need to test straight forward cases.

    def test_get_bytes(self):
        base_branch = self.make_branch('base')
        request = smart_branch.SmartServerBranchGetTagsBytes(
            self.get_transport())
        response = request.execute('base')
        self.assertEquals(
            smart_req.SuccessfulSmartServerResponse(('',)), response)


class TestSmartServerBranchRequestGetStackedOnURL(tests.TestCaseWithMemoryTransport):

    def test_get_stacked_on_url(self):
        base_branch = self.make_branch('base', format='1.6')
        stacked_branch = self.make_branch('stacked', format='1.6')
        # typically should be relative
        stacked_branch.set_stacked_on_url('../base')
        request = smart_branch.SmartServerBranchRequestGetStackedOnURL(
            self.get_transport())
        response = request.execute('stacked')
        self.assertEquals(
            smart_req.SmartServerResponse(('ok', '../base')),
            response)


class TestSmartServerBranchRequestLockWrite(TestLockedBranch):

    def setUp(self):
        tests.TestCaseWithMemoryTransport.setUp(self)

    def test_lock_write_on_unlocked_branch(self):
        backing = self.get_transport()
        request = smart_branch.SmartServerBranchRequestLockWrite(backing)
        branch = self.make_branch('.', format='knit')
        repository = branch.repository
        response = request.execute('')
        branch_nonce = branch.control_files._lock.peek().get('nonce')
        repository_nonce = repository.control_files._lock.peek().get('nonce')
        self.assertEqual(smart_req.SmartServerResponse(
                ('ok', branch_nonce, repository_nonce)),
                         response)
        # The branch (and associated repository) is now locked.  Verify that
        # with a new branch object.
        new_branch = repository.bzrdir.open_branch()
        self.assertRaises(errors.LockContention, new_branch.lock_write)
        # Cleanup
        request = smart_branch.SmartServerBranchRequestUnlock(backing)
        response = request.execute('', branch_nonce, repository_nonce)

    def test_lock_write_on_locked_branch(self):
        backing = self.get_transport()
        request = smart_branch.SmartServerBranchRequestLockWrite(backing)
        branch = self.make_branch('.')
        branch_token = branch.lock_write().branch_token
        branch.leave_lock_in_place()
        branch.unlock()
        response = request.execute('')
        self.assertEqual(
            smart_req.SmartServerResponse(('LockContention',)), response)
        # Cleanup
        branch.lock_write(branch_token)
        branch.dont_leave_lock_in_place()
        branch.unlock()

    def test_lock_write_with_tokens_on_locked_branch(self):
        backing = self.get_transport()
        request = smart_branch.SmartServerBranchRequestLockWrite(backing)
        branch = self.make_branch('.', format='knit')
        branch_token, repo_token = self.get_lock_tokens(branch)
        branch.leave_lock_in_place()
        branch.repository.leave_lock_in_place()
        branch.unlock()
        response = request.execute('',
                                   branch_token, repo_token)
        self.assertEqual(
            smart_req.SmartServerResponse(('ok', branch_token, repo_token)),
            response)
        # Cleanup
        branch.repository.lock_write(repo_token)
        branch.repository.dont_leave_lock_in_place()
        branch.repository.unlock()
        branch.lock_write(branch_token)
        branch.dont_leave_lock_in_place()
        branch.unlock()

    def test_lock_write_with_mismatched_tokens_on_locked_branch(self):
        backing = self.get_transport()
        request = smart_branch.SmartServerBranchRequestLockWrite(backing)
        branch = self.make_branch('.', format='knit')
        branch_token, repo_token = self.get_lock_tokens(branch)
        branch.leave_lock_in_place()
        branch.repository.leave_lock_in_place()
        branch.unlock()
        response = request.execute('',
                                   branch_token+'xxx', repo_token)
        self.assertEqual(
            smart_req.SmartServerResponse(('TokenMismatch',)), response)
        # Cleanup
        branch.repository.lock_write(repo_token)
        branch.repository.dont_leave_lock_in_place()
        branch.repository.unlock()
        branch.lock_write(branch_token)
        branch.dont_leave_lock_in_place()
        branch.unlock()

    def test_lock_write_on_locked_repo(self):
        backing = self.get_transport()
        request = smart_branch.SmartServerBranchRequestLockWrite(backing)
        branch = self.make_branch('.', format='knit')
        repo = branch.repository
        repo_token = repo.lock_write().repository_token
        repo.leave_lock_in_place()
        repo.unlock()
        response = request.execute('')
        self.assertEqual(
            smart_req.SmartServerResponse(('LockContention',)), response)
        # Cleanup
        repo.lock_write(repo_token)
        repo.dont_leave_lock_in_place()
        repo.unlock()

    def test_lock_write_on_readonly_transport(self):
        backing = self.get_readonly_transport()
        request = smart_branch.SmartServerBranchRequestLockWrite(backing)
        branch = self.make_branch('.')
        root = self.get_transport().clone('/')
        path = urlutils.relative_url(root.base, self.get_transport().base)
        response = request.execute(path)
        error_name, lock_str, why_str = response.args
        self.assertFalse(response.is_successful())
        self.assertEqual('LockFailed', error_name)


class TestSmartServerBranchRequestUnlock(TestLockedBranch):

    def setUp(self):
        tests.TestCaseWithMemoryTransport.setUp(self)

    def test_unlock_on_locked_branch_and_repo(self):
        backing = self.get_transport()
        request = smart_branch.SmartServerBranchRequestUnlock(backing)
        branch = self.make_branch('.', format='knit')
        # Lock the branch
        branch_token, repo_token = self.get_lock_tokens(branch)
        # Unlock the branch (and repo) object, leaving the physical locks
        # in place.
        branch.leave_lock_in_place()
        branch.repository.leave_lock_in_place()
        branch.unlock()
        response = request.execute('',
                                   branch_token, repo_token)
        self.assertEqual(
            smart_req.SmartServerResponse(('ok',)), response)
        # The branch is now unlocked.  Verify that with a new branch
        # object.
        new_branch = branch.bzrdir.open_branch()
        new_branch.lock_write()
        new_branch.unlock()

    def test_unlock_on_unlocked_branch_unlocked_repo(self):
        backing = self.get_transport()
        request = smart_branch.SmartServerBranchRequestUnlock(backing)
        branch = self.make_branch('.', format='knit')
        response = request.execute(
            '', 'branch token', 'repo token')
        self.assertEqual(
            smart_req.SmartServerResponse(('TokenMismatch',)), response)

    def test_unlock_on_unlocked_branch_locked_repo(self):
        backing = self.get_transport()
        request = smart_branch.SmartServerBranchRequestUnlock(backing)
        branch = self.make_branch('.', format='knit')
        # Lock the repository.
        repo_token = branch.repository.lock_write().repository_token
        branch.repository.leave_lock_in_place()
        branch.repository.unlock()
        # Issue branch lock_write request on the unlocked branch (with locked
        # repo).
        response = request.execute('', 'branch token', repo_token)
        self.assertEqual(
            smart_req.SmartServerResponse(('TokenMismatch',)), response)
        # Cleanup
        branch.repository.lock_write(repo_token)
        branch.repository.dont_leave_lock_in_place()
        branch.repository.unlock()


class TestSmartServerRepositoryRequest(tests.TestCaseWithMemoryTransport):

    def test_no_repository(self):
        """Raise NoRepositoryPresent when there is a bzrdir and no repo."""
        # we test this using a shared repository above the named path,
        # thus checking the right search logic is used - that is, that
        # its the exact path being looked at and the server is not
        # searching.
        backing = self.get_transport()
        request = smart_repo.SmartServerRepositoryRequest(backing)
        self.make_repository('.', shared=True)
        self.make_bzrdir('subdir')
        self.assertRaises(errors.NoRepositoryPresent,
            request.execute, 'subdir')


<<<<<<< HEAD
class TestSmartServerRepositoryBreakLock(tests.TestCaseWithMemoryTransport):

    def test_lock_to_break(self):
        backing = self.get_transport()
        request = smart_repo.SmartServerRepositoryBreakLock(backing)
        tree = self.make_branch_and_memory_tree('.')
        tree.branch.repository.lock_write()
        self.assertEqual(
            smart_req.SuccessfulSmartServerResponse(('ok', ), None),
            request.execute(''))

    def test_nothing_to_break(self):
        backing = self.get_transport()
        request = smart_repo.SmartServerRepositoryBreakLock(backing)
        tree = self.make_branch_and_memory_tree('.')
        self.assertEqual(
            smart_req.SuccessfulSmartServerResponse(('ok', ), None),
=======
class TestSmartServerRepositoryAllRevisionIds(
    tests.TestCaseWithMemoryTransport):

    def test_empty(self):
        """An empty body should be returned for an empty repository."""
        backing = self.get_transport()
        request = smart_repo.SmartServerRepositoryAllRevisionIds(backing)
        self.make_repository('.')
        self.assertEquals(
            smart_req.SuccessfulSmartServerResponse(("ok", ), ""),
            request.execute(''))

    def test_some_revisions(self):
        """An empty body should be returned for an empty repository."""
        backing = self.get_transport()
        request = smart_repo.SmartServerRepositoryAllRevisionIds(backing)
        tree = self.make_branch_and_memory_tree('.')
        tree.lock_write()
        tree.add('')
        tree.commit(rev_id='origineel', message="message")
        tree.commit(rev_id='nog-een-revisie', message="message")
        tree.unlock()
        self.assertEquals(
            smart_req.SuccessfulSmartServerResponse(("ok", ),
                "origineel\nnog-een-revisie"),
>>>>>>> ff3aa39a
            request.execute(''))


class TestSmartServerRepositoryGetParentMap(tests.TestCaseWithMemoryTransport):

    def test_trivial_bzipped(self):
        # This tests that the wire encoding is actually bzipped
        backing = self.get_transport()
        request = smart_repo.SmartServerRepositoryGetParentMap(backing)
        tree = self.make_branch_and_memory_tree('.')

        self.assertEqual(None,
            request.execute('', 'missing-id'))
        # Note that it returns a body that is bzipped.
        self.assertEqual(
            smart_req.SuccessfulSmartServerResponse(('ok', ), bz2.compress('')),
            request.do_body('\n\n0\n'))

    def test_trivial_include_missing(self):
        backing = self.get_transport()
        request = smart_repo.SmartServerRepositoryGetParentMap(backing)
        tree = self.make_branch_and_memory_tree('.')

        self.assertEqual(None,
            request.execute('', 'missing-id', 'include-missing:'))
        self.assertEqual(
            smart_req.SuccessfulSmartServerResponse(('ok', ),
                bz2.compress('missing:missing-id')),
            request.do_body('\n\n0\n'))


class TestSmartServerRepositoryGetRevisionGraph(
    tests.TestCaseWithMemoryTransport):

    def test_none_argument(self):
        backing = self.get_transport()
        request = smart_repo.SmartServerRepositoryGetRevisionGraph(backing)
        tree = self.make_branch_and_memory_tree('.')
        tree.lock_write()
        tree.add('')
        r1 = tree.commit('1st commit')
        r2 = tree.commit('2nd commit', rev_id=u'\xc8'.encode('utf-8'))
        tree.unlock()

        # the lines of revision_id->revision_parent_list has no guaranteed
        # order coming out of a dict, so sort both our test and response
        lines = sorted([' '.join([r2, r1]), r1])
        response = request.execute('', '')
        response.body = '\n'.join(sorted(response.body.split('\n')))

        self.assertEqual(
            smart_req.SmartServerResponse(('ok', ), '\n'.join(lines)), response)

    def test_specific_revision_argument(self):
        backing = self.get_transport()
        request = smart_repo.SmartServerRepositoryGetRevisionGraph(backing)
        tree = self.make_branch_and_memory_tree('.')
        tree.lock_write()
        tree.add('')
        rev_id_utf8 = u'\xc9'.encode('utf-8')
        r1 = tree.commit('1st commit', rev_id=rev_id_utf8)
        r2 = tree.commit('2nd commit', rev_id=u'\xc8'.encode('utf-8'))
        tree.unlock()

        self.assertEqual(smart_req.SmartServerResponse(('ok', ), rev_id_utf8),
            request.execute('', rev_id_utf8))

    def test_no_such_revision(self):
        backing = self.get_transport()
        request = smart_repo.SmartServerRepositoryGetRevisionGraph(backing)
        tree = self.make_branch_and_memory_tree('.')
        tree.lock_write()
        tree.add('')
        r1 = tree.commit('1st commit')
        tree.unlock()

        # Note that it still returns body (of zero bytes).
        self.assertEqual(smart_req.SmartServerResponse(
                ('nosuchrevision', 'missingrevision', ), ''),
                         request.execute('', 'missingrevision'))


class TestSmartServerRepositoryGetRevIdForRevno(
    tests.TestCaseWithMemoryTransport):

    def test_revno_found(self):
        backing = self.get_transport()
        request = smart_repo.SmartServerRepositoryGetRevIdForRevno(backing)
        tree = self.make_branch_and_memory_tree('.')
        tree.lock_write()
        tree.add('')
        rev1_id_utf8 = u'\xc8'.encode('utf-8')
        rev2_id_utf8 = u'\xc9'.encode('utf-8')
        tree.commit('1st commit', rev_id=rev1_id_utf8)
        tree.commit('2nd commit', rev_id=rev2_id_utf8)
        tree.unlock()

        self.assertEqual(smart_req.SmartServerResponse(('ok', rev1_id_utf8)),
            request.execute('', 1, (2, rev2_id_utf8)))

    def test_known_revid_missing(self):
        backing = self.get_transport()
        request = smart_repo.SmartServerRepositoryGetRevIdForRevno(backing)
        repo = self.make_repository('.')
        self.assertEqual(
            smart_req.FailedSmartServerResponse(('nosuchrevision', 'ghost')),
            request.execute('', 1, (2, 'ghost')))

    def test_history_incomplete(self):
        backing = self.get_transport()
        request = smart_repo.SmartServerRepositoryGetRevIdForRevno(backing)
        parent = self.make_branch_and_memory_tree('parent', format='1.9')
        parent.lock_write()
        parent.add([''], ['TREE_ROOT'])
        r1 = parent.commit(message='first commit')
        r2 = parent.commit(message='second commit')
        parent.unlock()
        local = self.make_branch_and_memory_tree('local', format='1.9')
        local.branch.pull(parent.branch)
        local.set_parent_ids([r2])
        r3 = local.commit(message='local commit')
        local.branch.create_clone_on_transport(
            self.get_transport('stacked'), stacked_on=self.get_url('parent'))
        self.assertEqual(
            smart_req.SmartServerResponse(('history-incomplete', 2, r2)),
            request.execute('stacked', 1, (3, r3)))


class GetStreamTestBase(tests.TestCaseWithMemoryTransport):

    def make_two_commit_repo(self):
        tree = self.make_branch_and_memory_tree('.')
        tree.lock_write()
        tree.add('')
        r1 = tree.commit('1st commit')
        r2 = tree.commit('2nd commit', rev_id=u'\xc8'.encode('utf-8'))
        tree.unlock()
        repo = tree.branch.repository
        return repo, r1, r2


class TestSmartServerRepositoryGetStream(GetStreamTestBase):

    def test_ancestry_of(self):
        """The search argument may be a 'ancestry-of' some heads'."""
        backing = self.get_transport()
        request = smart_repo.SmartServerRepositoryGetStream(backing)
        repo, r1, r2 = self.make_two_commit_repo()
        fetch_spec = ['ancestry-of', r2]
        lines = '\n'.join(fetch_spec)
        request.execute('', repo._format.network_name())
        response = request.do_body(lines)
        self.assertEqual(('ok',), response.args)
        stream_bytes = ''.join(response.body_stream)
        self.assertStartsWith(stream_bytes, 'Bazaar pack format 1')

    def test_search(self):
        """The search argument may be a 'search' of some explicit keys."""
        backing = self.get_transport()
        request = smart_repo.SmartServerRepositoryGetStream(backing)
        repo, r1, r2 = self.make_two_commit_repo()
        fetch_spec = ['search', '%s %s' % (r1, r2), 'null:', '2']
        lines = '\n'.join(fetch_spec)
        request.execute('', repo._format.network_name())
        response = request.do_body(lines)
        self.assertEqual(('ok',), response.args)
        stream_bytes = ''.join(response.body_stream)
        self.assertStartsWith(stream_bytes, 'Bazaar pack format 1')

    def test_search_everything(self):
        """A search of 'everything' returns a stream."""
        backing = self.get_transport()
        request = smart_repo.SmartServerRepositoryGetStream_1_19(backing)
        repo, r1, r2 = self.make_two_commit_repo()
        serialised_fetch_spec = 'everything'
        request.execute('', repo._format.network_name())
        response = request.do_body(serialised_fetch_spec)
        self.assertEqual(('ok',), response.args)
        stream_bytes = ''.join(response.body_stream)
        self.assertStartsWith(stream_bytes, 'Bazaar pack format 1')


class TestSmartServerRequestHasRevision(tests.TestCaseWithMemoryTransport):

    def test_missing_revision(self):
        """For a missing revision, ('no', ) is returned."""
        backing = self.get_transport()
        request = smart_repo.SmartServerRequestHasRevision(backing)
        self.make_repository('.')
        self.assertEqual(smart_req.SmartServerResponse(('no', )),
            request.execute('', 'revid'))

    def test_present_revision(self):
        """For a present revision, ('yes', ) is returned."""
        backing = self.get_transport()
        request = smart_repo.SmartServerRequestHasRevision(backing)
        tree = self.make_branch_and_memory_tree('.')
        tree.lock_write()
        tree.add('')
        rev_id_utf8 = u'\xc8abc'.encode('utf-8')
        r1 = tree.commit('a commit', rev_id=rev_id_utf8)
        tree.unlock()
        self.assertTrue(tree.branch.repository.has_revision(rev_id_utf8))
        self.assertEqual(smart_req.SmartServerResponse(('yes', )),
            request.execute('', rev_id_utf8))


class TestSmartServerRequestHasSignatureForRevisionId(
        tests.TestCaseWithMemoryTransport):

    def test_missing_revision(self):
        """For a missing revision, NoSuchRevision is returned."""
        backing = self.get_transport()
        request = smart_repo.SmartServerRequestHasSignatureForRevisionId(
            backing)
        self.make_repository('.')
        self.assertEqual(
            smart_req.FailedSmartServerResponse(
                ('nosuchrevision', 'revid'), None),
            request.execute('', 'revid'))

    def test_missing_signature(self):
        """For a missing signature, ('no', ) is returned."""
        backing = self.get_transport()
        request = smart_repo.SmartServerRequestHasSignatureForRevisionId(
            backing)
        tree = self.make_branch_and_memory_tree('.')
        tree.lock_write()
        tree.add('')
        r1 = tree.commit('a commit', rev_id='A')
        tree.unlock()
        self.assertTrue(tree.branch.repository.has_revision('A'))
        self.assertEqual(smart_req.SmartServerResponse(('no', )),
            request.execute('', 'A'))

    def test_present_signature(self):
        """For a present signature, ('yes', ) is returned."""
        backing = self.get_transport()
        request = smart_repo.SmartServerRequestHasSignatureForRevisionId(
            backing)
        strategy = gpg.LoopbackGPGStrategy(None)
        tree = self.make_branch_and_memory_tree('.')
        tree.lock_write()
        tree.add('')
        r1 = tree.commit('a commit', rev_id='A')
        tree.branch.repository.start_write_group()
        tree.branch.repository.sign_revision('A', strategy)
        tree.branch.repository.commit_write_group()
        tree.unlock()
        self.assertTrue(tree.branch.repository.has_revision('A'))
        self.assertEqual(smart_req.SmartServerResponse(('yes', )),
            request.execute('', 'A'))


class TestSmartServerRepositoryGatherStats(tests.TestCaseWithMemoryTransport):

    def test_empty_revid(self):
        """With an empty revid, we get only size an number and revisions"""
        backing = self.get_transport()
        request = smart_repo.SmartServerRepositoryGatherStats(backing)
        repository = self.make_repository('.')
        stats = repository.gather_stats()
        expected_body = 'revisions: 0\n'
        self.assertEqual(smart_req.SmartServerResponse(('ok', ), expected_body),
                         request.execute('', '', 'no'))

    def test_revid_with_committers(self):
        """For a revid we get more infos."""
        backing = self.get_transport()
        rev_id_utf8 = u'\xc8abc'.encode('utf-8')
        request = smart_repo.SmartServerRepositoryGatherStats(backing)
        tree = self.make_branch_and_memory_tree('.')
        tree.lock_write()
        tree.add('')
        # Let's build a predictable result
        tree.commit('a commit', timestamp=123456.2, timezone=3600)
        tree.commit('a commit', timestamp=654321.4, timezone=0,
                    rev_id=rev_id_utf8)
        tree.unlock()

        stats = tree.branch.repository.gather_stats()
        expected_body = ('firstrev: 123456.200 3600\n'
                         'latestrev: 654321.400 0\n'
                         'revisions: 2\n')
        self.assertEqual(smart_req.SmartServerResponse(('ok', ), expected_body),
                         request.execute('',
                                         rev_id_utf8, 'no'))

    def test_not_empty_repository_with_committers(self):
        """For a revid and requesting committers we get the whole thing."""
        backing = self.get_transport()
        rev_id_utf8 = u'\xc8abc'.encode('utf-8')
        request = smart_repo.SmartServerRepositoryGatherStats(backing)
        tree = self.make_branch_and_memory_tree('.')
        tree.lock_write()
        tree.add('')
        # Let's build a predictable result
        tree.commit('a commit', timestamp=123456.2, timezone=3600,
                    committer='foo')
        tree.commit('a commit', timestamp=654321.4, timezone=0,
                    committer='bar', rev_id=rev_id_utf8)
        tree.unlock()
        stats = tree.branch.repository.gather_stats()

        expected_body = ('committers: 2\n'
                         'firstrev: 123456.200 3600\n'
                         'latestrev: 654321.400 0\n'
                         'revisions: 2\n')
        self.assertEqual(smart_req.SmartServerResponse(('ok', ), expected_body),
                         request.execute('',
                                         rev_id_utf8, 'yes'))

    def test_unknown_revid(self):
        """An unknown revision id causes a 'nosuchrevision' error."""
        backing = self.get_transport()
        request = smart_repo.SmartServerRepositoryGatherStats(backing)
        repository = self.make_repository('.')
        expected_body = 'revisions: 0\n'
        self.assertEqual(
            smart_req.FailedSmartServerResponse(
                ('nosuchrevision', 'mia'), None),
            request.execute('', 'mia', 'yes'))


class TestSmartServerRepositoryIsShared(tests.TestCaseWithMemoryTransport):

    def test_is_shared(self):
        """For a shared repository, ('yes', ) is returned."""
        backing = self.get_transport()
        request = smart_repo.SmartServerRepositoryIsShared(backing)
        self.make_repository('.', shared=True)
        self.assertEqual(smart_req.SmartServerResponse(('yes', )),
            request.execute('', ))

    def test_is_not_shared(self):
        """For a shared repository, ('no', ) is returned."""
        backing = self.get_transport()
        request = smart_repo.SmartServerRepositoryIsShared(backing)
        self.make_repository('.', shared=False)
        self.assertEqual(smart_req.SmartServerResponse(('no', )),
            request.execute('', ))


class TestSmartServerRepositoryMakeWorkingTrees(
        tests.TestCaseWithMemoryTransport):

    def test_make_working_trees(self):
        """For a repository with working trees, ('yes', ) is returned."""
        backing = self.get_transport()
        request = smart_repo.SmartServerRepositoryMakeWorkingTrees(backing)
        r = self.make_repository('.')
        r.set_make_working_trees(True)
        self.assertEqual(smart_req.SmartServerResponse(('yes', )),
            request.execute('', ))

    def test_is_not_shared(self):
        """For a repository with working trees, ('no', ) is returned."""
        backing = self.get_transport()
        request = smart_repo.SmartServerRepositoryMakeWorkingTrees(backing)
        r = self.make_repository('.')
        r.set_make_working_trees(False)
        self.assertEqual(smart_req.SmartServerResponse(('no', )),
            request.execute('', ))


class TestSmartServerRepositoryLockWrite(tests.TestCaseWithMemoryTransport):

    def test_lock_write_on_unlocked_repo(self):
        backing = self.get_transport()
        request = smart_repo.SmartServerRepositoryLockWrite(backing)
        repository = self.make_repository('.', format='knit')
        response = request.execute('')
        nonce = repository.control_files._lock.peek().get('nonce')
        self.assertEqual(smart_req.SmartServerResponse(('ok', nonce)), response)
        # The repository is now locked.  Verify that with a new repository
        # object.
        new_repo = repository.bzrdir.open_repository()
        self.assertRaises(errors.LockContention, new_repo.lock_write)
        # Cleanup
        request = smart_repo.SmartServerRepositoryUnlock(backing)
        response = request.execute('', nonce)

    def test_lock_write_on_locked_repo(self):
        backing = self.get_transport()
        request = smart_repo.SmartServerRepositoryLockWrite(backing)
        repository = self.make_repository('.', format='knit')
        repo_token = repository.lock_write().repository_token
        repository.leave_lock_in_place()
        repository.unlock()
        response = request.execute('')
        self.assertEqual(
            smart_req.SmartServerResponse(('LockContention',)), response)
        # Cleanup
        repository.lock_write(repo_token)
        repository.dont_leave_lock_in_place()
        repository.unlock()

    def test_lock_write_on_readonly_transport(self):
        backing = self.get_readonly_transport()
        request = smart_repo.SmartServerRepositoryLockWrite(backing)
        repository = self.make_repository('.', format='knit')
        response = request.execute('')
        self.assertFalse(response.is_successful())
        self.assertEqual('LockFailed', response.args[0])


class TestInsertStreamBase(tests.TestCaseWithMemoryTransport):

    def make_empty_byte_stream(self, repo):
        byte_stream = smart_repo._stream_to_byte_stream([], repo._format)
        return ''.join(byte_stream)


class TestSmartServerRepositoryInsertStream(TestInsertStreamBase):

    def test_insert_stream_empty(self):
        backing = self.get_transport()
        request = smart_repo.SmartServerRepositoryInsertStream(backing)
        repository = self.make_repository('.')
        response = request.execute('', '')
        self.assertEqual(None, response)
        response = request.do_chunk(self.make_empty_byte_stream(repository))
        self.assertEqual(None, response)
        response = request.do_end()
        self.assertEqual(smart_req.SmartServerResponse(('ok', )), response)


class TestSmartServerRepositoryInsertStreamLocked(TestInsertStreamBase):

    def test_insert_stream_empty(self):
        backing = self.get_transport()
        request = smart_repo.SmartServerRepositoryInsertStreamLocked(
            backing)
        repository = self.make_repository('.', format='knit')
        lock_token = repository.lock_write().repository_token
        response = request.execute('', '', lock_token)
        self.assertEqual(None, response)
        response = request.do_chunk(self.make_empty_byte_stream(repository))
        self.assertEqual(None, response)
        response = request.do_end()
        self.assertEqual(smart_req.SmartServerResponse(('ok', )), response)
        repository.unlock()

    def test_insert_stream_with_wrong_lock_token(self):
        backing = self.get_transport()
        request = smart_repo.SmartServerRepositoryInsertStreamLocked(
            backing)
        repository = self.make_repository('.', format='knit')
        lock_token = repository.lock_write().repository_token
        self.assertRaises(
            errors.TokenMismatch, request.execute, '', '', 'wrong-token')
        repository.unlock()


class TestSmartServerRepositoryUnlock(tests.TestCaseWithMemoryTransport):

    def setUp(self):
        tests.TestCaseWithMemoryTransport.setUp(self)

    def test_unlock_on_locked_repo(self):
        backing = self.get_transport()
        request = smart_repo.SmartServerRepositoryUnlock(backing)
        repository = self.make_repository('.', format='knit')
        token = repository.lock_write().repository_token
        repository.leave_lock_in_place()
        repository.unlock()
        response = request.execute('', token)
        self.assertEqual(
            smart_req.SmartServerResponse(('ok',)), response)
        # The repository is now unlocked.  Verify that with a new repository
        # object.
        new_repo = repository.bzrdir.open_repository()
        new_repo.lock_write()
        new_repo.unlock()

    def test_unlock_on_unlocked_repo(self):
        backing = self.get_transport()
        request = smart_repo.SmartServerRepositoryUnlock(backing)
        repository = self.make_repository('.', format='knit')
        response = request.execute('', 'some token')
        self.assertEqual(
            smart_req.SmartServerResponse(('TokenMismatch',)), response)


class TestSmartServerIsReadonly(tests.TestCaseWithMemoryTransport):

    def test_is_readonly_no(self):
        backing = self.get_transport()
        request = smart_req.SmartServerIsReadonly(backing)
        response = request.execute()
        self.assertEqual(
            smart_req.SmartServerResponse(('no',)), response)

    def test_is_readonly_yes(self):
        backing = self.get_readonly_transport()
        request = smart_req.SmartServerIsReadonly(backing)
        response = request.execute()
        self.assertEqual(
            smart_req.SmartServerResponse(('yes',)), response)


class TestSmartServerRepositorySetMakeWorkingTrees(
    tests.TestCaseWithMemoryTransport):

    def test_set_false(self):
        backing = self.get_transport()
        repo = self.make_repository('.', shared=True)
        repo.set_make_working_trees(True)
        request_class = smart_repo.SmartServerRepositorySetMakeWorkingTrees
        request = request_class(backing)
        self.assertEqual(smart_req.SuccessfulSmartServerResponse(('ok',)),
            request.execute('', 'False'))
        repo = repo.bzrdir.open_repository()
        self.assertFalse(repo.make_working_trees())

    def test_set_true(self):
        backing = self.get_transport()
        repo = self.make_repository('.', shared=True)
        repo.set_make_working_trees(False)
        request_class = smart_repo.SmartServerRepositorySetMakeWorkingTrees
        request = request_class(backing)
        self.assertEqual(smart_req.SuccessfulSmartServerResponse(('ok',)),
            request.execute('', 'True'))
        repo = repo.bzrdir.open_repository()
        self.assertTrue(repo.make_working_trees())


class TestSmartServerPackRepositoryAutopack(tests.TestCaseWithTransport):

    def make_repo_needing_autopacking(self, path='.'):
        # Make a repo in need of autopacking.
        tree = self.make_branch_and_tree('.', format='pack-0.92')
        repo = tree.branch.repository
        # monkey-patch the pack collection to disable autopacking
        repo._pack_collection._max_pack_count = lambda count: count
        for x in range(10):
            tree.commit('commit %s' % x)
        self.assertEqual(10, len(repo._pack_collection.names()))
        del repo._pack_collection._max_pack_count
        return repo

    def test_autopack_needed(self):
        repo = self.make_repo_needing_autopacking()
        repo.lock_write()
        self.addCleanup(repo.unlock)
        backing = self.get_transport()
        request = smart_packrepo.SmartServerPackRepositoryAutopack(
            backing)
        response = request.execute('')
        self.assertEqual(smart_req.SmartServerResponse(('ok',)), response)
        repo._pack_collection.reload_pack_names()
        self.assertEqual(1, len(repo._pack_collection.names()))

    def test_autopack_not_needed(self):
        tree = self.make_branch_and_tree('.', format='pack-0.92')
        repo = tree.branch.repository
        repo.lock_write()
        self.addCleanup(repo.unlock)
        for x in range(9):
            tree.commit('commit %s' % x)
        backing = self.get_transport()
        request = smart_packrepo.SmartServerPackRepositoryAutopack(
            backing)
        response = request.execute('')
        self.assertEqual(smart_req.SmartServerResponse(('ok',)), response)
        repo._pack_collection.reload_pack_names()
        self.assertEqual(9, len(repo._pack_collection.names()))

    def test_autopack_on_nonpack_format(self):
        """A request to autopack a non-pack repo is a no-op."""
        repo = self.make_repository('.', format='knit')
        backing = self.get_transport()
        request = smart_packrepo.SmartServerPackRepositoryAutopack(
            backing)
        response = request.execute('')
        self.assertEqual(smart_req.SmartServerResponse(('ok',)), response)


class TestSmartServerVfsGet(tests.TestCaseWithMemoryTransport):

    def test_unicode_path(self):
        """VFS requests expect unicode paths to be escaped."""
        filename = u'foo\N{INTERROBANG}'
        filename_escaped = urlutils.escape(filename)
        backing = self.get_transport()
        request = vfs.GetRequest(backing)
        backing.put_bytes_non_atomic(filename_escaped, 'contents')
        self.assertEqual(smart_req.SmartServerResponse(('ok', ), 'contents'),
            request.execute(filename_escaped))


class TestHandlers(tests.TestCase):
    """Tests for the request.request_handlers object."""

    def test_all_registrations_exist(self):
        """All registered request_handlers can be found."""
        # If there's a typo in a register_lazy call, this loop will fail with
        # an AttributeError.
        for key, item in smart_req.request_handlers.iteritems():
            pass

    def assertHandlerEqual(self, verb, handler):
        self.assertEqual(smart_req.request_handlers.get(verb), handler)

    def test_registered_methods(self):
        """Test that known methods are registered to the correct object."""
        self.assertHandlerEqual('Branch.break_lock',
            smart_branch.SmartServerBranchBreakLock)
        self.assertHandlerEqual('Branch.get_config_file',
            smart_branch.SmartServerBranchGetConfigFile)
        self.assertHandlerEqual('Branch.put_config_file',
            smart_branch.SmartServerBranchPutConfigFile)
        self.assertHandlerEqual('Branch.get_parent',
            smart_branch.SmartServerBranchGetParent)
        self.assertHandlerEqual('Branch.get_tags_bytes',
            smart_branch.SmartServerBranchGetTagsBytes)
        self.assertHandlerEqual('Branch.lock_write',
            smart_branch.SmartServerBranchRequestLockWrite)
        self.assertHandlerEqual('Branch.last_revision_info',
            smart_branch.SmartServerBranchRequestLastRevisionInfo)
        self.assertHandlerEqual('Branch.revision_history',
            smart_branch.SmartServerRequestRevisionHistory)
        self.assertHandlerEqual('Branch.set_config_option',
            smart_branch.SmartServerBranchRequestSetConfigOption)
        self.assertHandlerEqual('Branch.set_last_revision',
            smart_branch.SmartServerBranchRequestSetLastRevision)
        self.assertHandlerEqual('Branch.set_last_revision_info',
            smart_branch.SmartServerBranchRequestSetLastRevisionInfo)
        self.assertHandlerEqual('Branch.set_last_revision_ex',
            smart_branch.SmartServerBranchRequestSetLastRevisionEx)
        self.assertHandlerEqual('Branch.set_parent_location',
            smart_branch.SmartServerBranchRequestSetParentLocation)
        self.assertHandlerEqual('Branch.unlock',
            smart_branch.SmartServerBranchRequestUnlock)
        self.assertHandlerEqual('BzrDir.find_repository',
            smart_dir.SmartServerRequestFindRepositoryV1)
        self.assertHandlerEqual('BzrDir.find_repositoryV2',
            smart_dir.SmartServerRequestFindRepositoryV2)
        self.assertHandlerEqual('BzrDirFormat.initialize',
            smart_dir.SmartServerRequestInitializeBzrDir)
        self.assertHandlerEqual('BzrDirFormat.initialize_ex_1.16',
            smart_dir.SmartServerRequestBzrDirInitializeEx)
        self.assertHandlerEqual('BzrDir.cloning_metadir',
            smart_dir.SmartServerBzrDirRequestCloningMetaDir)
        self.assertHandlerEqual('BzrDir.get_config_file',
            smart_dir.SmartServerBzrDirRequestConfigFile)
        self.assertHandlerEqual('BzrDir.open_branch',
            smart_dir.SmartServerRequestOpenBranch)
        self.assertHandlerEqual('BzrDir.open_branchV2',
            smart_dir.SmartServerRequestOpenBranchV2)
        self.assertHandlerEqual('BzrDir.open_branchV3',
            smart_dir.SmartServerRequestOpenBranchV3)
        self.assertHandlerEqual('PackRepository.autopack',
            smart_packrepo.SmartServerPackRepositoryAutopack)
<<<<<<< HEAD
        self.assertHandlerEqual('Repository.break_lock',
            smart_repo.SmartServerRepositoryBreakLock)
=======
        self.assertHandlerEqual('Repository.all_revision_ids',
            smart_repo.SmartServerRepositoryAllRevisionIds)
>>>>>>> ff3aa39a
        self.assertHandlerEqual('Repository.gather_stats',
            smart_repo.SmartServerRepositoryGatherStats)
        self.assertHandlerEqual('Repository.get_parent_map',
            smart_repo.SmartServerRepositoryGetParentMap)
        self.assertHandlerEqual('Repository.get_rev_id_for_revno',
            smart_repo.SmartServerRepositoryGetRevIdForRevno)
        self.assertHandlerEqual('Repository.get_revision_graph',
            smart_repo.SmartServerRepositoryGetRevisionGraph)
        self.assertHandlerEqual('Repository.get_stream',
            smart_repo.SmartServerRepositoryGetStream)
        self.assertHandlerEqual('Repository.get_stream_1.19',
            smart_repo.SmartServerRepositoryGetStream_1_19)
        self.assertHandlerEqual('Repository.has_revision',
            smart_repo.SmartServerRequestHasRevision)
        self.assertHandlerEqual('Repository.insert_stream',
            smart_repo.SmartServerRepositoryInsertStream)
        self.assertHandlerEqual('Repository.insert_stream_locked',
            smart_repo.SmartServerRepositoryInsertStreamLocked)
        self.assertHandlerEqual('Repository.is_shared',
            smart_repo.SmartServerRepositoryIsShared)
        self.assertHandlerEqual('Repository.lock_write',
            smart_repo.SmartServerRepositoryLockWrite)
        self.assertHandlerEqual('Repository.make_working_trees',
            smart_repo.SmartServerRepositoryMakeWorkingTrees)
        self.assertHandlerEqual('Repository.tarball',
            smart_repo.SmartServerRepositoryTarball)
        self.assertHandlerEqual('Repository.unlock',
            smart_repo.SmartServerRepositoryUnlock)
        self.assertHandlerEqual('Transport.is_readonly',
            smart_req.SmartServerIsReadonly)


class SmartTCPServerHookTests(tests.TestCaseWithMemoryTransport):
    """Tests for SmartTCPServer hooks."""

    def setUp(self):
        super(SmartTCPServerHookTests, self).setUp()
        self.server = server.SmartTCPServer(self.get_transport())

    def test_run_server_started_hooks(self):
        """Test the server started hooks get fired properly."""
        started_calls = []
        server.SmartTCPServer.hooks.install_named_hook('server_started',
            lambda backing_urls, url: started_calls.append((backing_urls, url)),
            None)
        started_ex_calls = []
        server.SmartTCPServer.hooks.install_named_hook('server_started_ex',
            lambda backing_urls, url: started_ex_calls.append((backing_urls, url)),
            None)
        self.server._sockname = ('example.com', 42)
        self.server.run_server_started_hooks()
        self.assertEquals(started_calls,
            [([self.get_transport().base], 'bzr://example.com:42/')])
        self.assertEquals(started_ex_calls,
            [([self.get_transport().base], self.server)])

    def test_run_server_started_hooks_ipv6(self):
        """Test that socknames can contain 4-tuples."""
        self.server._sockname = ('::', 42, 0, 0)
        started_calls = []
        server.SmartTCPServer.hooks.install_named_hook('server_started',
            lambda backing_urls, url: started_calls.append((backing_urls, url)),
            None)
        self.server.run_server_started_hooks()
        self.assertEquals(started_calls,
                [([self.get_transport().base], 'bzr://:::42/')])

    def test_run_server_stopped_hooks(self):
        """Test the server stopped hooks."""
        self.server._sockname = ('example.com', 42)
        stopped_calls = []
        server.SmartTCPServer.hooks.install_named_hook('server_stopped',
            lambda backing_urls, url: stopped_calls.append((backing_urls, url)),
            None)
        self.server.run_server_stopped_hooks()
        self.assertEquals(stopped_calls,
            [([self.get_transport().base], 'bzr://example.com:42/')])<|MERGE_RESOLUTION|>--- conflicted
+++ resolved
@@ -1430,25 +1430,6 @@
             request.execute, 'subdir')
 
 
-<<<<<<< HEAD
-class TestSmartServerRepositoryBreakLock(tests.TestCaseWithMemoryTransport):
-
-    def test_lock_to_break(self):
-        backing = self.get_transport()
-        request = smart_repo.SmartServerRepositoryBreakLock(backing)
-        tree = self.make_branch_and_memory_tree('.')
-        tree.branch.repository.lock_write()
-        self.assertEqual(
-            smart_req.SuccessfulSmartServerResponse(('ok', ), None),
-            request.execute(''))
-
-    def test_nothing_to_break(self):
-        backing = self.get_transport()
-        request = smart_repo.SmartServerRepositoryBreakLock(backing)
-        tree = self.make_branch_and_memory_tree('.')
-        self.assertEqual(
-            smart_req.SuccessfulSmartServerResponse(('ok', ), None),
-=======
 class TestSmartServerRepositoryAllRevisionIds(
     tests.TestCaseWithMemoryTransport):
 
@@ -1474,7 +1455,26 @@
         self.assertEquals(
             smart_req.SuccessfulSmartServerResponse(("ok", ),
                 "origineel\nnog-een-revisie"),
->>>>>>> ff3aa39a
+            request.execute(''))
+
+
+class TestSmartServerRepositoryBreakLock(tests.TestCaseWithMemoryTransport):
+
+    def test_lock_to_break(self):
+        backing = self.get_transport()
+        request = smart_repo.SmartServerRepositoryBreakLock(backing)
+        tree = self.make_branch_and_memory_tree('.')
+        tree.branch.repository.lock_write()
+        self.assertEqual(
+            smart_req.SuccessfulSmartServerResponse(('ok', ), None),
+            request.execute(''))
+
+    def test_nothing_to_break(self):
+        backing = self.get_transport()
+        request = smart_repo.SmartServerRepositoryBreakLock(backing)
+        tree = self.make_branch_and_memory_tree('.')
+        self.assertEqual(
+            smart_req.SuccessfulSmartServerResponse(('ok', ), None),
             request.execute(''))
 
 
@@ -2129,13 +2129,10 @@
             smart_dir.SmartServerRequestOpenBranchV3)
         self.assertHandlerEqual('PackRepository.autopack',
             smart_packrepo.SmartServerPackRepositoryAutopack)
-<<<<<<< HEAD
+        self.assertHandlerEqual('Repository.all_revision_ids',
+            smart_repo.SmartServerRepositoryAllRevisionIds)
         self.assertHandlerEqual('Repository.break_lock',
             smart_repo.SmartServerRepositoryBreakLock)
-=======
-        self.assertHandlerEqual('Repository.all_revision_ids',
-            smart_repo.SmartServerRepositoryAllRevisionIds)
->>>>>>> ff3aa39a
         self.assertHandlerEqual('Repository.gather_stats',
             smart_repo.SmartServerRepositoryGatherStats)
         self.assertHandlerEqual('Repository.get_parent_map',
