--- conflicted
+++ resolved
@@ -1699,18 +1699,6 @@
 
 
 # Register bzr formats
-<<<<<<< HEAD
-=======
-BzrProber.register_lazy(
-    "Bazaar-NG branch, format 0.0.4\n", "bzrlib.bzrdir_weave",
-    "BzrDirFormat4")
-BzrProber.formats.register_lazy(
-    "Bazaar-NG branch, format 5\n", "bzrlib.bzrdir_weave",
-    "BzrDirFormat5")
-BzrProber.formats.register_lazy(
-    "Bazaar-NG branch, format 6\n", "bzrlib.bzrdir_weave",
-    "BzrDirFormat6")
->>>>>>> a1ca4ed1
 __default_format = BzrDirMetaFormat1()
 BzrProber.formats.register(__default_format.get_format_string(), __default_format)
 controldir.ControlDirFormat._default_format = __default_format
