--- conflicted
+++ resolved
@@ -86,8 +86,30 @@
     registry,
     symbol_versioning,
     )
-    
-    
+
+def extract_format_string(text):
+    """Read a format string from a file.
+
+    The first line is returned. The other lines can contain
+    optional features. An exception is raised when a
+    required feature is present.
+    """
+    lines = text.splitlines(True)
+    firstline = lines.pop(0)
+    for lineno, line in enumerate(lines):
+        try:
+            (necessity, feature) = line.split(" ", 1)
+        except ValueError:
+            raise errors.ParseFormatError(lineno=lineno+2,
+                line=line, text=text)
+        else:
+            if necessity == "optional":
+                mutter("Ignoring optional feature %s", feature)
+            else:
+                raise errors.MissingFeature(feature)
+    return firstline
+
+
 class ControlComponent(object):
     """Abstract base class for control directory components.
     
@@ -121,35 +143,7 @@
         return self.user_transport.base
     
 
-<<<<<<< HEAD
 class BzrDir(ControlComponent):
-=======
-
-def extract_format_string(text):
-    """Read a format string from a file.
-
-    The first line is returned. The other lines can contain
-    optional features. An exception is raised when a
-    required feature is present.
-    """
-    lines = text.splitlines(True)
-    firstline = lines.pop(0)
-    for lineno, line in enumerate(lines):
-        try:
-            (necessity, feature) = line.split(" ", 1)
-        except ValueError:
-            raise errors.ParseFormatError(lineno=lineno+2,
-                line=line, text=text)
-        else:
-            if necessity == "optional":
-                mutter("Ignoring optional feature %s", feature)
-            else:
-                raise errors.MissingFeature(feature)
-    return firstline
-
-
-class BzrDir(object):
->>>>>>> 188c8ce8
     """A .bzr control diretory.
 
     BzrDir instances let you create or open any of the things that can be
@@ -1987,12 +1981,7 @@
             format_string = transport.get_bytes(".bzr/branch-format")
         except errors.NoSuchFile:
             raise errors.NotBranchError(path=transport.base)
-<<<<<<< HEAD
-=======
-
         format_string = extract_format_string(format_string)
-
->>>>>>> 188c8ce8
         try:
             return klass._formats[format_string]
         except KeyError:
