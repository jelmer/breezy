# Copyright (C) 2006-2011 Canonical Ltd
#
# This program is free software; you can redistribute it and/or modify
# it under the terms of the GNU General Public License as published by
# the Free Software Foundation; either version 2 of the License, or
# (at your option) any later version.
#
# This program is distributed in the hope that it will be useful,
# but WITHOUT ANY WARRANTY; without even the implied warranty of
# MERCHANTABILITY or FITNESS FOR A PARTICULAR PURPOSE.  See the
# GNU General Public License for more details.
#
# You should have received a copy of the GNU General Public License
# along with this program; if not, write to the Free Software
# Foundation, Inc., 51 Franklin Street, Fifth Floor, Boston, MA 02110-1301 USA

"""BzrDir logic. The BzrDir is the basic control directory used by bzr.

At format 7 this was split out into Branch, Repository and Checkout control
directories.

Note: This module has a lot of ``open`` functions/methods that return
references to in-memory objects. As a rule, there are no matching ``close``
methods. To free any associated resources, simply stop referencing the
objects returned.
"""

# TODO: Move old formats into a plugin to make this file smaller.

import os
import sys
import warnings

from bzrlib.lazy_import import lazy_import
lazy_import(globals(), """
from stat import S_ISDIR

import bzrlib
from bzrlib import (
    branch,
    config,
    controldir,
    errors,
    graph,
    lockable_files,
    lockdir,
    osutils,
    pyutils,
    remote,
    repository,
    revision as _mod_revision,
    transport as _mod_transport,
    ui,
    urlutils,
    versionedfile,
    win32utils,
    workingtree,
    workingtree_4,
    xml4,
    xml5,
    )
from bzrlib.osutils import (
    sha_string,
    )
from bzrlib.push import (
    PushResult,
    )
from bzrlib.repofmt import pack_repo
from bzrlib.smart.client import _SmartClient
from bzrlib.store.versioned import WeaveStore
from bzrlib.transactions import WriteTransaction
from bzrlib.transport import (
    do_catching_redirections,
    local,
    )
from bzrlib.weave import Weave
""")

from bzrlib.trace import (
    mutter,
    note,
    warning,
    )

from bzrlib import (
    hooks,
    registry,
    symbol_versioning,
    )
<<<<<<< HEAD
from bzrlib.symbol_versioning import (
    deprecated_in,
    deprecated_method,
    )

=======


def extract_format_string(text):
    """Read a format string from a file.

    The first line is returned. The other lines can contain
    optional features. An exception is raised when a
    required feature is present.
    """
    lines = text.splitlines(True)
    firstline = lines.pop(0)
    for lineno, line in enumerate(lines):
        try:
            (necessity, feature) = line.split(" ", 1)
        except ValueError:
            raise errors.ParseFormatError(lineno=lineno+2,
                line=line, text=text)
        else:
            if necessity == "optional":
                mutter("Ignoring optional feature %s", feature)
            else:
                raise errors.MissingFeature(feature)
    return firstline


class ControlComponent(object):
    """Abstract base class for control directory components.
    
    This provides interfaces that are common across bzrdirs, 
    repositories, branches, and workingtree control directories.
    
    They all expose two urls and transports: the *user* URL is the 
    one that stops above the control directory (eg .bzr) and that 
    should normally be used in messages, and the *control* URL is
    under that in eg .bzr/checkout and is used to read the control
    files.
    
    This can be used as a mixin and is intended to fit with 
    foreign formats.
    """
    
    @property
    def control_transport(self):
        raise NotImplementedError
   
    @property
    def control_url(self):
        return self.control_transport.base
    
    @property
    def user_transport(self):
        raise NotImplementedError
        
    @property
    def user_url(self):
        return self.user_transport.base
    
>>>>>>> 2709c428

class BzrDir(controldir.ControlDir):
    """A .bzr control diretory.

    BzrDir instances let you create or open any of the things that can be
    found within .bzr - checkouts, branches and repositories.

    :ivar transport:
        the transport which this bzr dir is rooted at (i.e. file:///.../.bzr/)
    :ivar root_transport:
        a transport connected to the directory this bzr was opened from
        (i.e. the parent directory holding the .bzr directory).

    Everything in the bzrdir should have the same file permissions.

    :cvar hooks: An instance of BzrDirHooks.
    """

    def break_lock(self):
        """Invoke break_lock on the first object in the bzrdir.

        If there is a tree, the tree is opened and break_lock() called.
        Otherwise, branch is tried, and finally repository.
        """
        # XXX: This seems more like a UI function than something that really
        # belongs in this class.
        try:
            thing_to_unlock = self.open_workingtree()
        except (errors.NotLocalUrl, errors.NoWorkingTree):
            try:
                thing_to_unlock = self.open_branch()
            except errors.NotBranchError:
                try:
                    thing_to_unlock = self.open_repository()
                except errors.NoRepositoryPresent:
                    return
        thing_to_unlock.break_lock()

    def check_conversion_target(self, target_format):
        """Check that a bzrdir as a whole can be converted to a new format."""
        # The only current restriction is that the repository content can be 
        # fetched compatibly with the target.
        target_repo_format = target_format.repository_format
        try:
            self.open_repository()._format.check_conversion_target(
                target_repo_format)
        except errors.NoRepositoryPresent:
            # No repo, no problem.
            pass

    @staticmethod
    def _check_supported(format, allow_unsupported,
        recommend_upgrade=True,
        basedir=None):
        """Give an error or warning on old formats.

        :param format: may be any kind of format - workingtree, branch,
        or repository.

        :param allow_unsupported: If true, allow opening
        formats that are strongly deprecated, and which may
        have limited functionality.

        :param recommend_upgrade: If true (default), warn
        the user through the ui object that they may wish
        to upgrade the object.
        """
        # TODO: perhaps move this into a base Format class; it's not BzrDir
        # specific. mbp 20070323
        if not allow_unsupported and not format.is_supported():
            # see open_downlevel to open legacy branches.
            raise errors.UnsupportedFormatError(format=format)
        if recommend_upgrade \
            and getattr(format, 'upgrade_recommended', False):
            ui.ui_factory.recommend_upgrade(
                format.get_format_description(),
                basedir)

    def clone_on_transport(self, transport, revision_id=None,
        force_new_repo=False, preserve_stacking=False, stacked_on=None,
        create_prefix=False, use_existing_dir=True, no_tree=False):
        """Clone this bzrdir and its contents to transport verbatim.

        :param transport: The transport for the location to produce the clone
            at.  If the target directory does not exist, it will be created.
        :param revision_id: The tip revision-id to use for any branch or
            working tree.  If not None, then the clone operation may tune
            itself to download less data.
        :param force_new_repo: Do not use a shared repository for the target,
                               even if one is available.
        :param preserve_stacking: When cloning a stacked branch, stack the
            new branch on top of the other branch's stacked-on branch.
        :param create_prefix: Create any missing directories leading up to
            to_transport.
        :param use_existing_dir: Use an existing directory if one exists.
        """
        # Overview: put together a broad description of what we want to end up
        # with; then make as few api calls as possible to do it.

        # We may want to create a repo/branch/tree, if we do so what format
        # would we want for each:
        require_stacking = (stacked_on is not None)
        format = self.cloning_metadir(require_stacking)

        # Figure out what objects we want:
        try:
            local_repo = self.find_repository()
        except errors.NoRepositoryPresent:
            local_repo = None
        try:
            local_branch = self.open_branch()
        except errors.NotBranchError:
            local_branch = None
        else:
            # enable fallbacks when branch is not a branch reference
            if local_branch.repository.has_same_location(local_repo):
                local_repo = local_branch.repository
            if preserve_stacking:
                try:
                    stacked_on = local_branch.get_stacked_on_url()
                except (errors.UnstackableBranchFormat,
                        errors.UnstackableRepositoryFormat,
                        errors.NotStacked):
                    pass
        # Bug: We create a metadir without knowing if it can support stacking,
        # we should look up the policy needs first, or just use it as a hint,
        # or something.
        if local_repo:
            make_working_trees = local_repo.make_working_trees() and not no_tree
            want_shared = local_repo.is_shared()
            repo_format_name = format.repository_format.network_name()
        else:
            make_working_trees = False
            want_shared = False
            repo_format_name = None

        result_repo, result, require_stacking, repository_policy = \
            format.initialize_on_transport_ex(transport,
            use_existing_dir=use_existing_dir, create_prefix=create_prefix,
            force_new_repo=force_new_repo, stacked_on=stacked_on,
            stack_on_pwd=self.root_transport.base,
            repo_format_name=repo_format_name,
            make_working_trees=make_working_trees, shared_repo=want_shared)
        if repo_format_name:
            try:
                # If the result repository is in the same place as the
                # resulting bzr dir, it will have no content, further if the
                # result is not stacked then we know all content should be
                # copied, and finally if we are copying up to a specific
                # revision_id then we can use the pending-ancestry-result which
                # does not require traversing all of history to describe it.
                if (result_repo.user_url == result.user_url
                    and not require_stacking and
                    revision_id is not None):
                    fetch_spec = graph.PendingAncestryResult(
                        [revision_id], local_repo)
                    result_repo.fetch(local_repo, fetch_spec=fetch_spec)
                else:
                    result_repo.fetch(local_repo, revision_id=revision_id)
            finally:
                result_repo.unlock()
        else:
            if result_repo is not None:
                raise AssertionError('result_repo not None(%r)' % result_repo)
        # 1 if there is a branch present
        #   make sure its content is available in the target repository
        #   clone it.
        if local_branch is not None:
            result_branch = local_branch.clone(result, revision_id=revision_id,
                repository_policy=repository_policy)
        try:
            # Cheaper to check if the target is not local, than to try making
            # the tree and fail.
            result.root_transport.local_abspath('.')
            if result_repo is None or result_repo.make_working_trees():
                self.open_workingtree().clone(result)
        except (errors.NoWorkingTree, errors.NotLocalUrl):
            pass
        return result

    # TODO: This should be given a Transport, and should chdir up; otherwise
    # this will open a new connection.
    def _make_tail(self, url):
        t = _mod_transport.get_transport(url)
        t.ensure_base()

    @staticmethod
    def find_bzrdirs(transport, evaluate=None, list_current=None):
        """Find bzrdirs recursively from current location.

        This is intended primarily as a building block for more sophisticated
        functionality, like finding trees under a directory, or finding
        branches that use a given repository.
        :param evaluate: An optional callable that yields recurse, value,
            where recurse controls whether this bzrdir is recursed into
            and value is the value to yield.  By default, all bzrdirs
            are recursed into, and the return value is the bzrdir.
        :param list_current: if supplied, use this function to list the current
            directory, instead of Transport.list_dir
        :return: a generator of found bzrdirs, or whatever evaluate returns.
        """
        if list_current is None:
            def list_current(transport):
                return transport.list_dir('')
        if evaluate is None:
            def evaluate(bzrdir):
                return True, bzrdir

        pending = [transport]
        while len(pending) > 0:
            current_transport = pending.pop()
            recurse = True
            try:
                bzrdir = BzrDir.open_from_transport(current_transport)
            except (errors.NotBranchError, errors.PermissionDenied):
                pass
            else:
                recurse, value = evaluate(bzrdir)
                yield value
            try:
                subdirs = list_current(current_transport)
            except (errors.NoSuchFile, errors.PermissionDenied):
                continue
            if recurse:
                for subdir in sorted(subdirs, reverse=True):
                    pending.append(current_transport.clone(subdir))

    @staticmethod
    def find_branches(transport):
        """Find all branches under a transport.

        This will find all branches below the transport, including branches
        inside other branches.  Where possible, it will use
        Repository.find_branches.

        To list all the branches that use a particular Repository, see
        Repository.find_branches
        """
        def evaluate(bzrdir):
            try:
                repository = bzrdir.open_repository()
            except errors.NoRepositoryPresent:
                pass
            else:
                return False, ([], repository)
            return True, (bzrdir.list_branches(), None)
        ret = []
        for branches, repo in BzrDir.find_bzrdirs(transport,
                                                  evaluate=evaluate):
            if repo is not None:
                ret.extend(repo.find_branches())
            if branches is not None:
                ret.extend(branches)
        return ret

    @staticmethod
    def create_branch_and_repo(base, force_new_repo=False, format=None):
        """Create a new BzrDir, Branch and Repository at the url 'base'.

        This will use the current default BzrDirFormat unless one is
        specified, and use whatever
        repository format that that uses via bzrdir.create_branch and
        create_repository. If a shared repository is available that is used
        preferentially.

        The created Branch object is returned.

        :param base: The URL to create the branch at.
        :param force_new_repo: If True a new repository is always created.
        :param format: If supplied, the format of branch to create.  If not
            supplied, the default is used.
        """
        bzrdir = BzrDir.create(base, format)
        bzrdir._find_or_create_repository(force_new_repo)
        return bzrdir.create_branch()

    def determine_repository_policy(self, force_new_repo=False, stack_on=None,
                                    stack_on_pwd=None, require_stacking=False):
        """Return an object representing a policy to use.

        This controls whether a new repository is created, and the format of
        that repository, or some existing shared repository used instead.

        If stack_on is supplied, will not seek a containing shared repo.

        :param force_new_repo: If True, require a new repository to be created.
        :param stack_on: If supplied, the location to stack on.  If not
            supplied, a default_stack_on location may be used.
        :param stack_on_pwd: If stack_on is relative, the location it is
            relative to.
        """
        def repository_policy(found_bzrdir):
            stack_on = None
            stack_on_pwd = None
            config = found_bzrdir.get_config()
            stop = False
            stack_on = config.get_default_stack_on()
            if stack_on is not None:
                stack_on_pwd = found_bzrdir.user_url
                stop = True
            # does it have a repository ?
            try:
                repository = found_bzrdir.open_repository()
            except errors.NoRepositoryPresent:
                repository = None
            else:
                if (found_bzrdir.user_url != self.user_url 
                    and not repository.is_shared()):
                    # Don't look higher, can't use a higher shared repo.
                    repository = None
                    stop = True
                else:
                    stop = True
            if not stop:
                return None, False
            if repository:
                return UseExistingRepository(repository, stack_on,
                    stack_on_pwd, require_stacking=require_stacking), True
            else:
                return CreateRepository(self, stack_on, stack_on_pwd,
                    require_stacking=require_stacking), True

        if not force_new_repo:
            if stack_on is None:
                policy = self._find_containing(repository_policy)
                if policy is not None:
                    return policy
            else:
                try:
                    return UseExistingRepository(self.open_repository(),
                        stack_on, stack_on_pwd,
                        require_stacking=require_stacking)
                except errors.NoRepositoryPresent:
                    pass
        return CreateRepository(self, stack_on, stack_on_pwd,
                                require_stacking=require_stacking)

    def _find_or_create_repository(self, force_new_repo):
        """Create a new repository if needed, returning the repository."""
        policy = self.determine_repository_policy(force_new_repo)
        return policy.acquire_repository()[0]

    @staticmethod
    def create_branch_convenience(base, force_new_repo=False,
                                  force_new_tree=None, format=None,
                                  possible_transports=None):
        """Create a new BzrDir, Branch and Repository at the url 'base'.

        This is a convenience function - it will use an existing repository
        if possible, can be told explicitly whether to create a working tree or
        not.

        This will use the current default BzrDirFormat unless one is
        specified, and use whatever
        repository format that that uses via bzrdir.create_branch and
        create_repository. If a shared repository is available that is used
        preferentially. Whatever repository is used, its tree creation policy
        is followed.

        The created Branch object is returned.
        If a working tree cannot be made due to base not being a file:// url,
        no error is raised unless force_new_tree is True, in which case no
        data is created on disk and NotLocalUrl is raised.

        :param base: The URL to create the branch at.
        :param force_new_repo: If True a new repository is always created.
        :param force_new_tree: If True or False force creation of a tree or
                               prevent such creation respectively.
        :param format: Override for the bzrdir format to create.
        :param possible_transports: An optional reusable transports list.
        """
        if force_new_tree:
            # check for non local urls
            t = _mod_transport.get_transport(base, possible_transports)
            if not isinstance(t, local.LocalTransport):
                raise errors.NotLocalUrl(base)
        bzrdir = BzrDir.create(base, format, possible_transports)
        repo = bzrdir._find_or_create_repository(force_new_repo)
        result = bzrdir.create_branch()
        if force_new_tree or (repo.make_working_trees() and
                              force_new_tree is None):
            try:
                bzrdir.create_workingtree()
            except errors.NotLocalUrl:
                pass
        return result

    @staticmethod
    def create_standalone_workingtree(base, format=None):
        """Create a new BzrDir, WorkingTree, Branch and Repository at 'base'.

        'base' must be a local path or a file:// url.

        This will use the current default BzrDirFormat unless one is
        specified, and use whatever
        repository format that that uses for bzrdirformat.create_workingtree,
        create_branch and create_repository.

        :param format: Override for the bzrdir format to create.
        :return: The WorkingTree object.
        """
        t = _mod_transport.get_transport(base)
        if not isinstance(t, local.LocalTransport):
            raise errors.NotLocalUrl(base)
        bzrdir = BzrDir.create_branch_and_repo(base,
                                               force_new_repo=True,
                                               format=format).bzrdir
        return bzrdir.create_workingtree()

    @deprecated_method(deprecated_in((2, 3, 0)))
    def generate_backup_name(self, base):
        return self._available_backup_name(base)

    def _available_backup_name(self, base):
        """Find a non-existing backup file name based on base.

        See bzrlib.osutils.available_backup_name about race conditions.
        """
        return osutils.available_backup_name(base, self.root_transport.has)

    def backup_bzrdir(self):
        """Backup this bzr control directory.

        :return: Tuple with old path name and new path name
        """

        pb = ui.ui_factory.nested_progress_bar()
        try:
            old_path = self.root_transport.abspath('.bzr')
            backup_dir = self._available_backup_name('backup.bzr')
            new_path = self.root_transport.abspath(backup_dir)
            ui.ui_factory.note('making backup of %s\n  to %s'
                               % (old_path, new_path,))
            self.root_transport.copy_tree('.bzr', backup_dir)
            return (old_path, new_path)
        finally:
            pb.finished()

    def retire_bzrdir(self, limit=10000):
        """Permanently disable the bzrdir.

        This is done by renaming it to give the user some ability to recover
        if there was a problem.

        This will have horrible consequences if anyone has anything locked or
        in use.
        :param limit: number of times to retry
        """
        i  = 0
        while True:
            try:
                to_path = '.bzr.retired.%d' % i
                self.root_transport.rename('.bzr', to_path)
                note("renamed %s to %s"
                    % (self.root_transport.abspath('.bzr'), to_path))
                return
            except (errors.TransportError, IOError, errors.PathError):
                i += 1
                if i > limit:
                    raise
                else:
                    pass

    def _find_containing(self, evaluate):
        """Find something in a containing control directory.

        This method will scan containing control dirs, until it finds what
        it is looking for, decides that it will never find it, or runs out
        of containing control directories to check.

        It is used to implement find_repository and
        determine_repository_policy.

        :param evaluate: A function returning (value, stop).  If stop is True,
            the value will be returned.
        """
        found_bzrdir = self
        while True:
            result, stop = evaluate(found_bzrdir)
            if stop:
                return result
            next_transport = found_bzrdir.root_transport.clone('..')
            if (found_bzrdir.user_url == next_transport.base):
                # top of the file system
                return None
            # find the next containing bzrdir
            try:
                found_bzrdir = BzrDir.open_containing_from_transport(
                    next_transport)[0]
            except errors.NotBranchError:
                return None

    def find_repository(self):
        """Find the repository that should be used.

        This does not require a branch as we use it to find the repo for
        new branches as well as to hook existing branches up to their
        repository.
        """
        def usable_repository(found_bzrdir):
            # does it have a repository ?
            try:
                repository = found_bzrdir.open_repository()
            except errors.NoRepositoryPresent:
                return None, False
            if found_bzrdir.user_url == self.user_url:
                return repository, True
            elif repository.is_shared():
                return repository, True
            else:
                return None, True

        found_repo = self._find_containing(usable_repository)
        if found_repo is None:
            raise errors.NoRepositoryPresent(self)
        return found_repo

    def _find_creation_modes(self):
        """Determine the appropriate modes for files and directories.

        They're always set to be consistent with the base directory,
        assuming that this transport allows setting modes.
        """
        # TODO: Do we need or want an option (maybe a config setting) to turn
        # this off or override it for particular locations? -- mbp 20080512
        if self._mode_check_done:
            return
        self._mode_check_done = True
        try:
            st = self.transport.stat('.')
        except errors.TransportNotPossible:
            self._dir_mode = None
            self._file_mode = None
        else:
            # Check the directory mode, but also make sure the created
            # directories and files are read-write for this user. This is
            # mostly a workaround for filesystems which lie about being able to
            # write to a directory (cygwin & win32)
            if (st.st_mode & 07777 == 00000):
                # FTP allows stat but does not return dir/file modes
                self._dir_mode = None
                self._file_mode = None
            else:
                self._dir_mode = (st.st_mode & 07777) | 00700
                # Remove the sticky and execute bits for files
                self._file_mode = self._dir_mode & ~07111

    def _get_file_mode(self):
        """Return Unix mode for newly created files, or None.
        """
        if not self._mode_check_done:
            self._find_creation_modes()
        return self._file_mode

    def _get_dir_mode(self):
        """Return Unix mode for newly created directories, or None.
        """
        if not self._mode_check_done:
            self._find_creation_modes()
        return self._dir_mode

    def get_config(self):
        """Get configuration for this BzrDir."""
        return config.BzrDirConfig(self)

    def _get_config(self):
        """By default, no configuration is available."""
        return None

    def __init__(self, _transport, _format):
        """Initialize a Bzr control dir object.

        Only really common logic should reside here, concrete classes should be
        made with varying behaviours.

        :param _format: the format that is creating this BzrDir instance.
        :param _transport: the transport this dir is based at.
        """
        self._format = _format
        # these are also under the more standard names of 
        # control_transport and user_transport
        self.transport = _transport.clone('.bzr')
        self.root_transport = _transport
        self._mode_check_done = False

    @property 
    def user_transport(self):
        return self.root_transport

    @property
    def control_transport(self):
        return self.transport

    def is_control_filename(self, filename):
        """True if filename is the name of a path which is reserved for bzrdir's.

        :param filename: A filename within the root transport of this bzrdir.

        This is true IF and ONLY IF the filename is part of the namespace reserved
        for bzr control dirs. Currently this is the '.bzr' directory in the root
        of the root_transport. 
        """
        # this might be better on the BzrDirFormat class because it refers to
        # all the possible bzrdir disk formats.
        # This method is tested via the workingtree is_control_filename tests-
        # it was extracted from WorkingTree.is_control_filename. If the method's
        # contract is extended beyond the current trivial implementation, please
        # add new tests for it to the appropriate place.
        return filename == '.bzr' or filename.startswith('.bzr/')

    @staticmethod
    def open_unsupported(base):
        """Open a branch which is not supported."""
        return BzrDir.open(base, _unsupported=True)

    @staticmethod
    def open(base, _unsupported=False, possible_transports=None):
        """Open an existing bzrdir, rooted at 'base' (url).

        :param _unsupported: a private parameter to the BzrDir class.
        """
        t = _mod_transport.get_transport(base, possible_transports)
        return BzrDir.open_from_transport(t, _unsupported=_unsupported)

    @staticmethod
    def open_from_transport(transport, _unsupported=False,
                            _server_formats=True):
        """Open a bzrdir within a particular directory.

        :param transport: Transport containing the bzrdir.
        :param _unsupported: private.
        """
        for hook in BzrDir.hooks['pre_open']:
            hook(transport)
        # Keep initial base since 'transport' may be modified while following
        # the redirections.
        base = transport.base
        def find_format(transport):
            return transport, controldir.ControlDirFormat.find_format(
                transport, _server_formats=_server_formats)

        def redirected(transport, e, redirection_notice):
            redirected_transport = transport._redirected_to(e.source, e.target)
            if redirected_transport is None:
                raise errors.NotBranchError(base)
            note('%s is%s redirected to %s',
                 transport.base, e.permanently, redirected_transport.base)
            return redirected_transport

        try:
            transport, format = do_catching_redirections(find_format,
                                                         transport,
                                                         redirected)
        except errors.TooManyRedirections:
            raise errors.NotBranchError(base)

        BzrDir._check_supported(format, _unsupported)
        return format.open(transport, _found=True)

    @staticmethod
    def open_containing(url, possible_transports=None):
        """Open an existing branch which contains url.

        :param url: url to search from.
        See open_containing_from_transport for more detail.
        """
        transport = _mod_transport.get_transport(url, possible_transports)
        return BzrDir.open_containing_from_transport(transport)

    @staticmethod
    def open_containing_from_transport(a_transport):
        """Open an existing branch which contains a_transport.base.

        This probes for a branch at a_transport, and searches upwards from there.

        Basically we keep looking up until we find the control directory or
        run into the root.  If there isn't one, raises NotBranchError.
        If there is one and it is either an unrecognised format or an unsupported
        format, UnknownFormatError or UnsupportedFormatError are raised.
        If there is one, it is returned, along with the unused portion of url.

        :return: The BzrDir that contains the path, and a Unicode path
                for the rest of the URL.
        """
        # this gets the normalised url back. I.e. '.' -> the full path.
        url = a_transport.base
        while True:
            try:
                result = BzrDir.open_from_transport(a_transport)
                return result, urlutils.unescape(a_transport.relpath(url))
            except errors.NotBranchError, e:
                pass
            try:
                new_t = a_transport.clone('..')
            except errors.InvalidURLJoin:
                # reached the root, whatever that may be
                raise errors.NotBranchError(path=url)
            if new_t.base == a_transport.base:
                # reached the root, whatever that may be
                raise errors.NotBranchError(path=url)
            a_transport = new_t

    @classmethod
    def open_tree_or_branch(klass, location):
        """Return the branch and working tree at a location.

        If there is no tree at the location, tree will be None.
        If there is no branch at the location, an exception will be
        raised
        :return: (tree, branch)
        """
        bzrdir = klass.open(location)
        return bzrdir._get_tree_branch()

    @classmethod
    def open_containing_tree_or_branch(klass, location):
        """Return the branch and working tree contained by a location.

        Returns (tree, branch, relpath).
        If there is no tree at containing the location, tree will be None.
        If there is no branch containing the location, an exception will be
        raised
        relpath is the portion of the path that is contained by the branch.
        """
        bzrdir, relpath = klass.open_containing(location)
        tree, branch = bzrdir._get_tree_branch()
        return tree, branch, relpath

    @classmethod
    def open_containing_tree_branch_or_repository(klass, location):
        """Return the working tree, branch and repo contained by a location.

        Returns (tree, branch, repository, relpath).
        If there is no tree containing the location, tree will be None.
        If there is no branch containing the location, branch will be None.
        If there is no repository containing the location, repository will be
        None.
        relpath is the portion of the path that is contained by the innermost
        BzrDir.

        If no tree, branch or repository is found, a NotBranchError is raised.
        """
        bzrdir, relpath = klass.open_containing(location)
        try:
            tree, branch = bzrdir._get_tree_branch()
        except errors.NotBranchError:
            try:
                repo = bzrdir.find_repository()
                return None, None, repo, relpath
            except (errors.NoRepositoryPresent):
                raise errors.NotBranchError(location)
        return tree, branch, branch.repository, relpath

    def _cloning_metadir(self):
        """Produce a metadir suitable for cloning with.

        :returns: (destination_bzrdir_format, source_repository)
        """
        result_format = self._format.__class__()
        try:
            try:
                branch = self.open_branch(ignore_fallbacks=True)
                source_repository = branch.repository
                result_format._branch_format = branch._format
            except errors.NotBranchError:
                source_branch = None
                source_repository = self.open_repository()
        except errors.NoRepositoryPresent:
            source_repository = None
        else:
            # XXX TODO: This isinstance is here because we have not implemented
            # the fix recommended in bug # 103195 - to delegate this choice the
            # repository itself.
            repo_format = source_repository._format
            if isinstance(repo_format, remote.RemoteRepositoryFormat):
                source_repository._ensure_real()
                repo_format = source_repository._real_repository._format
            result_format.repository_format = repo_format
        try:
            # TODO: Couldn't we just probe for the format in these cases,
            # rather than opening the whole tree?  It would be a little
            # faster. mbp 20070401
            tree = self.open_workingtree(recommend_upgrade=False)
        except (errors.NoWorkingTree, errors.NotLocalUrl):
            result_format.workingtree_format = None
        else:
            result_format.workingtree_format = tree._format.__class__()
        return result_format, source_repository

    def cloning_metadir(self, require_stacking=False):
        """Produce a metadir suitable for cloning or sprouting with.

        These operations may produce workingtrees (yes, even though they're
        "cloning" something that doesn't have a tree), so a viable workingtree
        format must be selected.

        :require_stacking: If True, non-stackable formats will be upgraded
            to similar stackable formats.
        :returns: a BzrDirFormat with all component formats either set
            appropriately or set to None if that component should not be
            created.
        """
        format, repository = self._cloning_metadir()
        if format._workingtree_format is None:
            # No tree in self.
            if repository is None:
                # No repository either
                return format
            # We have a repository, so set a working tree? (Why? This seems to
            # contradict the stated return value in the docstring).
            tree_format = repository._format._matchingbzrdir.workingtree_format
            format.workingtree_format = tree_format.__class__()
        if require_stacking:
            format.require_stacking()
        return format

    @classmethod
    def create(cls, base, format=None, possible_transports=None):
        """Create a new BzrDir at the url 'base'.

        :param format: If supplied, the format of branch to create.  If not
            supplied, the default is used.
        :param possible_transports: If supplied, a list of transports that
            can be reused to share a remote connection.
        """
        if cls is not BzrDir:
            raise AssertionError("BzrDir.create always creates the"
                "default format, not one of %r" % cls)
        t = _mod_transport.get_transport(base, possible_transports)
        t.ensure_base()
        if format is None:
            format = controldir.ControlDirFormat.get_default_format()
        return format.initialize_on_transport(t)


class BzrDirHooks(hooks.Hooks):
    """Hooks for BzrDir operations."""

    def __init__(self):
        """Create the default hooks."""
        hooks.Hooks.__init__(self)
        self.create_hook(hooks.HookPoint('pre_open',
            "Invoked before attempting to open a BzrDir with the transport "
            "that the open will use.", (1, 14), None))
        self.create_hook(hooks.HookPoint('post_repo_init',
            "Invoked after a repository has been initialized. "
            "post_repo_init is called with a "
            "bzrlib.bzrdir.RepoInitHookParams.",
            (2, 2), None))

# install the default hooks
BzrDir.hooks = BzrDirHooks()


class RepoInitHookParams(object):
    """Object holding parameters passed to *_repo_init hooks.

    There are 4 fields that hooks may wish to access:

    :ivar repository: Repository created
    :ivar format: Repository format
    :ivar bzrdir: The bzrdir for the repository
    :ivar shared: The repository is shared
    """

    def __init__(self, repository, format, a_bzrdir, shared):
        """Create a group of RepoInitHook parameters.

        :param repository: Repository created
        :param format: Repository format
        :param bzrdir: The bzrdir for the repository
        :param shared: The repository is shared
        """
        self.repository = repository
        self.format = format
        self.bzrdir = a_bzrdir
        self.shared = shared

    def __eq__(self, other):
        return self.__dict__ == other.__dict__

    def __repr__(self):
        if self.repository:
            return "<%s for %s>" % (self.__class__.__name__,
                self.repository)
        else:
            return "<%s for %s>" % (self.__class__.__name__,
                self.bzrdir)


class BzrDirPreSplitOut(BzrDir):
    """A common class for the all-in-one formats."""

    def __init__(self, _transport, _format):
        """See BzrDir.__init__."""
        super(BzrDirPreSplitOut, self).__init__(_transport, _format)
        self._control_files = lockable_files.LockableFiles(
                                            self.get_branch_transport(None),
                                            self._format._lock_file_name,
                                            self._format._lock_class)

    def break_lock(self):
        """Pre-splitout bzrdirs do not suffer from stale locks."""
        raise NotImplementedError(self.break_lock)

    def cloning_metadir(self, require_stacking=False):
        """Produce a metadir suitable for cloning with."""
        if require_stacking:
            return controldir.format_registry.make_bzrdir('1.6')
        return self._format.__class__()

    def clone(self, url, revision_id=None, force_new_repo=False,
              preserve_stacking=False):
        """See BzrDir.clone().

        force_new_repo has no effect, since this family of formats always
        require a new repository.
        preserve_stacking has no effect, since no source branch using this
        family of formats can be stacked, so there is no stacking to preserve.
        """
        self._make_tail(url)
        result = self._format._initialize_for_clone(url)
        self.open_repository().clone(result, revision_id=revision_id)
        from_branch = self.open_branch()
        from_branch.clone(result, revision_id=revision_id)
        try:
            tree = self.open_workingtree()
        except errors.NotLocalUrl:
            # make a new one, this format always has to have one.
            result._init_workingtree()
        else:
            tree.clone(result)
        return result

    def create_branch(self, name=None, repository=None):
        """See BzrDir.create_branch."""
        if repository is not None:
            raise NotImplementedError(
                "create_branch(repository=<not None>) on %r" % (self,))
        return self._format.get_branch_format().initialize(self, name=name)

    def destroy_branch(self, name=None):
        """See BzrDir.destroy_branch."""
        raise errors.UnsupportedOperation(self.destroy_branch, self)

    def create_repository(self, shared=False):
        """See BzrDir.create_repository."""
        if shared:
            raise errors.IncompatibleFormat('shared repository', self._format)
        return self.open_repository()

    def destroy_repository(self):
        """See BzrDir.destroy_repository."""
        raise errors.UnsupportedOperation(self.destroy_repository, self)

    def create_workingtree(self, revision_id=None, from_branch=None,
                           accelerator_tree=None, hardlink=False):
        """See BzrDir.create_workingtree."""
        # The workingtree is sometimes created when the bzrdir is created,
        # but not when cloning.

        # this looks buggy but is not -really-
        # because this format creates the workingtree when the bzrdir is
        # created
        # clone and sprout will have set the revision_id
        # and that will have set it for us, its only
        # specific uses of create_workingtree in isolation
        # that can do wonky stuff here, and that only
        # happens for creating checkouts, which cannot be
        # done on this format anyway. So - acceptable wart.
        if hardlink:
            warning("can't support hardlinked working trees in %r"
                % (self,))
        try:
            result = self.open_workingtree(recommend_upgrade=False)
        except errors.NoSuchFile:
            result = self._init_workingtree()
        if revision_id is not None:
            if revision_id == _mod_revision.NULL_REVISION:
                result.set_parent_ids([])
            else:
                result.set_parent_ids([revision_id])
        return result

    def _init_workingtree(self):
        from bzrlib.workingtree import WorkingTreeFormat2
        try:
            return WorkingTreeFormat2().initialize(self)
        except errors.NotLocalUrl:
            # Even though we can't access the working tree, we need to
            # create its control files.
            return WorkingTreeFormat2()._stub_initialize_on_transport(
                self.transport, self._control_files._file_mode)

    def destroy_workingtree(self):
        """See BzrDir.destroy_workingtree."""
        raise errors.UnsupportedOperation(self.destroy_workingtree, self)

    def destroy_workingtree_metadata(self):
        """See BzrDir.destroy_workingtree_metadata."""
        raise errors.UnsupportedOperation(self.destroy_workingtree_metadata,
                                          self)

    def get_branch_transport(self, branch_format, name=None):
        """See BzrDir.get_branch_transport()."""
        if name is not None:
            raise errors.NoColocatedBranchSupport(self)
        if branch_format is None:
            return self.transport
        try:
            branch_format.get_format_string()
        except NotImplementedError:
            return self.transport
        raise errors.IncompatibleFormat(branch_format, self._format)

    def get_repository_transport(self, repository_format):
        """See BzrDir.get_repository_transport()."""
        if repository_format is None:
            return self.transport
        try:
            repository_format.get_format_string()
        except NotImplementedError:
            return self.transport
        raise errors.IncompatibleFormat(repository_format, self._format)

    def get_workingtree_transport(self, workingtree_format):
        """See BzrDir.get_workingtree_transport()."""
        if workingtree_format is None:
            return self.transport
        try:
            workingtree_format.get_format_string()
        except NotImplementedError:
            return self.transport
        raise errors.IncompatibleFormat(workingtree_format, self._format)

    def needs_format_conversion(self, format=None):
        """See BzrDir.needs_format_conversion()."""
        # if the format is not the same as the system default,
        # an upgrade is needed.
        if format is None:
            symbol_versioning.warn(symbol_versioning.deprecated_in((1, 13, 0))
                % 'needs_format_conversion(format=None)')
            format = BzrDirFormat.get_default_format()
        return not isinstance(self._format, format.__class__)

    def open_branch(self, name=None, unsupported=False,
                    ignore_fallbacks=False):
        """See BzrDir.open_branch."""
        from bzrlib.branch import BzrBranchFormat4
        format = BzrBranchFormat4()
        self._check_supported(format, unsupported)
        return format.open(self, name, _found=True)

    def sprout(self, url, revision_id=None, force_new_repo=False,
               possible_transports=None, accelerator_tree=None,
               hardlink=False, stacked=False, create_tree_if_local=True,
               source_branch=None):
        """See BzrDir.sprout()."""
        if source_branch is not None:
            my_branch = self.open_branch()
            if source_branch.base != my_branch.base:
                raise AssertionError(
                    "source branch %r is not within %r with branch %r" %
                    (source_branch, self, my_branch))
        if stacked:
            raise errors.UnstackableBranchFormat(
                self._format, self.root_transport.base)
        if not create_tree_if_local:
            raise errors.MustHaveWorkingTree(
                self._format, self.root_transport.base)
        from bzrlib.workingtree import WorkingTreeFormat2
        self._make_tail(url)
        result = self._format._initialize_for_clone(url)
        try:
            self.open_repository().clone(result, revision_id=revision_id)
        except errors.NoRepositoryPresent:
            pass
        try:
            self.open_branch().sprout(result, revision_id=revision_id)
        except errors.NotBranchError:
            pass

        # we always want a working tree
        WorkingTreeFormat2().initialize(result,
                                        accelerator_tree=accelerator_tree,
                                        hardlink=hardlink)
        return result


class BzrDir4(BzrDirPreSplitOut):
    """A .bzr version 4 control object.

    This is a deprecated format and may be removed after sept 2006.
    """

    def create_repository(self, shared=False):
        """See BzrDir.create_repository."""
        return self._format.repository_format.initialize(self, shared)

    def needs_format_conversion(self, format=None):
        """Format 4 dirs are always in need of conversion."""
        if format is None:
            symbol_versioning.warn(symbol_versioning.deprecated_in((1, 13, 0))
                % 'needs_format_conversion(format=None)')
        return True

    def open_repository(self):
        """See BzrDir.open_repository."""
        from bzrlib.repofmt.weaverepo import RepositoryFormat4
        return RepositoryFormat4().open(self, _found=True)


class BzrDir5(BzrDirPreSplitOut):
    """A .bzr version 5 control object.

    This is a deprecated format and may be removed after sept 2006.
    """

    def has_workingtree(self):
        """See BzrDir.has_workingtree."""
        return True
    
    def open_repository(self):
        """See BzrDir.open_repository."""
        from bzrlib.repofmt.weaverepo import RepositoryFormat5
        return RepositoryFormat5().open(self, _found=True)

    def open_workingtree(self, _unsupported=False,
            recommend_upgrade=True):
        """See BzrDir.create_workingtree."""
        from bzrlib.workingtree import WorkingTreeFormat2
        wt_format = WorkingTreeFormat2()
        # we don't warn here about upgrades; that ought to be handled for the
        # bzrdir as a whole
        return wt_format.open(self, _found=True)


class BzrDir6(BzrDirPreSplitOut):
    """A .bzr version 6 control object.

    This is a deprecated format and may be removed after sept 2006.
    """

    def has_workingtree(self):
        """See BzrDir.has_workingtree."""
        return True
    
    def open_repository(self):
        """See BzrDir.open_repository."""
        from bzrlib.repofmt.weaverepo import RepositoryFormat6
        return RepositoryFormat6().open(self, _found=True)

    def open_workingtree(self, _unsupported=False,
        recommend_upgrade=True):
        """See BzrDir.create_workingtree."""
        # we don't warn here about upgrades; that ought to be handled for the
        # bzrdir as a whole
        from bzrlib.workingtree import WorkingTreeFormat2
        return WorkingTreeFormat2().open(self, _found=True)


class BzrDirMeta1(BzrDir):
    """A .bzr meta version 1 control object.

    This is the first control object where the
    individual aspects are really split out: there are separate repository,
    workingtree and branch subdirectories and any subset of the three can be
    present within a BzrDir.
    """

    def can_convert_format(self):
        """See BzrDir.can_convert_format()."""
        return True

    def create_branch(self, name=None, repository=None):
        """See BzrDir.create_branch."""
        return self._format.get_branch_format().initialize(self, name=name,
                repository=repository)

    def destroy_branch(self, name=None):
        """See BzrDir.create_branch."""
        if name is not None:
            raise errors.NoColocatedBranchSupport(self)
        self.transport.delete_tree('branch')

    def create_repository(self, shared=False):
        """See BzrDir.create_repository."""
        return self._format.repository_format.initialize(self, shared)

    def destroy_repository(self):
        """See BzrDir.destroy_repository."""
        self.transport.delete_tree('repository')

    def create_workingtree(self, revision_id=None, from_branch=None,
                           accelerator_tree=None, hardlink=False):
        """See BzrDir.create_workingtree."""
        return self._format.workingtree_format.initialize(
            self, revision_id, from_branch=from_branch,
            accelerator_tree=accelerator_tree, hardlink=hardlink)

    def destroy_workingtree(self):
        """See BzrDir.destroy_workingtree."""
        wt = self.open_workingtree(recommend_upgrade=False)
        repository = wt.branch.repository
        empty = repository.revision_tree(_mod_revision.NULL_REVISION)
        # We ignore the conflicts returned by wt.revert since we're about to
        # delete the wt metadata anyway, all that should be left here are
        # detritus. But see bug #634470 about subtree .bzr dirs.
        conflicts = wt.revert(old_tree=empty)
        self.destroy_workingtree_metadata()

    def destroy_workingtree_metadata(self):
        self.transport.delete_tree('checkout')

    def find_branch_format(self, name=None):
        """Find the branch 'format' for this bzrdir.

        This might be a synthetic object for e.g. RemoteBranch and SVN.
        """
        from bzrlib.branch import BranchFormat
        return BranchFormat.find_format(self, name=name)

    def _get_mkdir_mode(self):
        """Figure out the mode to use when creating a bzrdir subdir."""
        temp_control = lockable_files.LockableFiles(self.transport, '',
                                     lockable_files.TransportLock)
        return temp_control._dir_mode

    def get_branch_reference(self, name=None):
        """See BzrDir.get_branch_reference()."""
        from bzrlib.branch import BranchFormat
        format = BranchFormat.find_format(self, name=name)
        return format.get_reference(self, name=name)

    def get_branch_transport(self, branch_format, name=None):
        """See BzrDir.get_branch_transport()."""
        if name is not None:
            raise errors.NoColocatedBranchSupport(self)
        # XXX: this shouldn't implicitly create the directory if it's just
        # promising to get a transport -- mbp 20090727
        if branch_format is None:
            return self.transport.clone('branch')
        try:
            branch_format.get_format_string()
        except NotImplementedError:
            raise errors.IncompatibleFormat(branch_format, self._format)
        try:
            self.transport.mkdir('branch', mode=self._get_mkdir_mode())
        except errors.FileExists:
            pass
        return self.transport.clone('branch')

    def get_repository_transport(self, repository_format):
        """See BzrDir.get_repository_transport()."""
        if repository_format is None:
            return self.transport.clone('repository')
        try:
            repository_format.get_format_string()
        except NotImplementedError:
            raise errors.IncompatibleFormat(repository_format, self._format)
        try:
            self.transport.mkdir('repository', mode=self._get_mkdir_mode())
        except errors.FileExists:
            pass
        return self.transport.clone('repository')

    def get_workingtree_transport(self, workingtree_format):
        """See BzrDir.get_workingtree_transport()."""
        if workingtree_format is None:
            return self.transport.clone('checkout')
        try:
            workingtree_format.get_format_string()
        except NotImplementedError:
            raise errors.IncompatibleFormat(workingtree_format, self._format)
        try:
            self.transport.mkdir('checkout', mode=self._get_mkdir_mode())
        except errors.FileExists:
            pass
        return self.transport.clone('checkout')

    def has_workingtree(self):
        """Tell if this bzrdir contains a working tree.

        This will still raise an exception if the bzrdir has a workingtree that
        is remote & inaccessible.

        Note: if you're going to open the working tree, you should just go
        ahead and try, and not ask permission first.
        """
        from bzrlib.workingtree import WorkingTreeFormat
        try:
            WorkingTreeFormat.find_format(self)
        except errors.NoWorkingTree:
            return False
        return True

    def needs_format_conversion(self, format=None):
        """See BzrDir.needs_format_conversion()."""
        if format is None:
            symbol_versioning.warn(symbol_versioning.deprecated_in((1, 13, 0))
                % 'needs_format_conversion(format=None)')
        if format is None:
            format = BzrDirFormat.get_default_format()
        if not isinstance(self._format, format.__class__):
            # it is not a meta dir format, conversion is needed.
            return True
        # we might want to push this down to the repository?
        try:
            if not isinstance(self.open_repository()._format,
                              format.repository_format.__class__):
                # the repository needs an upgrade.
                return True
        except errors.NoRepositoryPresent:
            pass
        for branch in self.list_branches():
            if not isinstance(branch._format,
                              format.get_branch_format().__class__):
                # the branch needs an upgrade.
                return True
        try:
            my_wt = self.open_workingtree(recommend_upgrade=False)
            if not isinstance(my_wt._format,
                              format.workingtree_format.__class__):
                # the workingtree needs an upgrade.
                return True
        except (errors.NoWorkingTree, errors.NotLocalUrl):
            pass
        return False

    def open_branch(self, name=None, unsupported=False,
                    ignore_fallbacks=False):
        """See BzrDir.open_branch."""
        format = self.find_branch_format(name=name)
        self._check_supported(format, unsupported)
        return format.open(self, name=name,
            _found=True, ignore_fallbacks=ignore_fallbacks)

    def open_repository(self, unsupported=False):
        """See BzrDir.open_repository."""
        from bzrlib.repository import RepositoryFormat
        format = RepositoryFormat.find_format(self)
        self._check_supported(format, unsupported)
        return format.open(self, _found=True)

    def open_workingtree(self, unsupported=False,
            recommend_upgrade=True):
        """See BzrDir.open_workingtree."""
        from bzrlib.workingtree import WorkingTreeFormat
        format = WorkingTreeFormat.find_format(self)
        self._check_supported(format, unsupported,
            recommend_upgrade,
            basedir=self.root_transport.base)
        return format.open(self, _found=True)

    def _get_config(self):
        return config.TransportConfig(self.transport, 'control.conf')


class BzrProber(controldir.Prober):
    """Prober for formats that use a .bzr/ control directory."""

    _formats = {}
    """The known .bzr formats."""

    @classmethod
    def register_bzrdir_format(klass, format):
        klass._formats[format.get_format_string()] = format

    @classmethod
    def unregister_bzrdir_format(klass, format):
        del klass._formats[format.get_format_string()]

    @classmethod
    def probe_transport(klass, transport):
        """Return the .bzrdir style format present in a directory."""
        try:
            format_string = transport.get_bytes(".bzr/branch-format")
        except errors.NoSuchFile:
            raise errors.NotBranchError(path=transport.base)
        format_string = extract_format_string(format_string)

        try:
            return klass._formats[format_string]
        except KeyError:
            raise errors.UnknownFormatError(format=format_string, kind='bzrdir')


controldir.ControlDirFormat.register_prober(BzrProber)


class RemoteBzrProber(controldir.Prober):
    """Prober for remote servers that provide a Bazaar smart server."""

    @classmethod
    def probe_transport(klass, transport):
        """Return a RemoteBzrDirFormat object if it looks possible."""
        try:
            medium = transport.get_smart_medium()
        except (NotImplementedError, AttributeError,
                errors.TransportNotPossible, errors.NoSmartMedium,
                errors.SmartProtocolError):
            # no smart server, so not a branch for this format type.
            raise errors.NotBranchError(path=transport.base)
        else:
            # Decline to open it if the server doesn't support our required
            # version (3) so that the VFS-based transport will do it.
            if medium.should_probe():
                try:
                    server_version = medium.protocol_version()
                except errors.SmartProtocolError:
                    # Apparently there's no usable smart server there, even though
                    # the medium supports the smart protocol.
                    raise errors.NotBranchError(path=transport.base)
                if server_version != '2':
                    raise errors.NotBranchError(path=transport.base)
            return RemoteBzrDirFormat()


class BzrDirFormat(controldir.ControlDirFormat):
    """ControlDirFormat base class for .bzr/ directories.

    Formats are placed in a dict by their format string for reference
    during bzrdir opening. These should be subclasses of BzrDirFormat
    for consistency.

    Once a format is deprecated, just deprecate the initialize and open
    methods on the format class. Do not deprecate the object, as the
    object will be created every system load.
    """

    _lock_file_name = 'branch-lock'

    # _lock_class must be set in subclasses to the lock type, typ.
    # TransportLock or LockDir

    def get_format_string(self):
        """Return the ASCII format string that identifies this format."""
        raise NotImplementedError(self.get_format_string)

    def initialize_on_transport(self, transport):
        """Initialize a new bzrdir in the base directory of a Transport."""
        try:
            # can we hand off the request to the smart server rather than using
            # vfs calls?
            client_medium = transport.get_smart_medium()
        except errors.NoSmartMedium:
            return self._initialize_on_transport_vfs(transport)
        else:
            # Current RPC's only know how to create bzr metadir1 instances, so
            # we still delegate to vfs methods if the requested format is not a
            # metadir1
            if type(self) != BzrDirMetaFormat1:
                return self._initialize_on_transport_vfs(transport)
            remote_format = RemoteBzrDirFormat()
            self._supply_sub_formats_to(remote_format)
            return remote_format.initialize_on_transport(transport)

    def initialize_on_transport_ex(self, transport, use_existing_dir=False,
        create_prefix=False, force_new_repo=False, stacked_on=None,
        stack_on_pwd=None, repo_format_name=None, make_working_trees=None,
        shared_repo=False, vfs_only=False):
        """Create this format on transport.

        The directory to initialize will be created.

        :param force_new_repo: Do not use a shared repository for the target,
                               even if one is available.
        :param create_prefix: Create any missing directories leading up to
            to_transport.
        :param use_existing_dir: Use an existing directory if one exists.
        :param stacked_on: A url to stack any created branch on, None to follow
            any target stacking policy.
        :param stack_on_pwd: If stack_on is relative, the location it is
            relative to.
        :param repo_format_name: If non-None, a repository will be
            made-or-found. Should none be found, or if force_new_repo is True
            the repo_format_name is used to select the format of repository to
            create.
        :param make_working_trees: Control the setting of make_working_trees
            for a new shared repository when one is made. None to use whatever
            default the format has.
        :param shared_repo: Control whether made repositories are shared or
            not.
        :param vfs_only: If True do not attempt to use a smart server
        :return: repo, bzrdir, require_stacking, repository_policy. repo is
            None if none was created or found, bzrdir is always valid.
            require_stacking is the result of examining the stacked_on
            parameter and any stacking policy found for the target.
        """
        if not vfs_only:
            # Try to hand off to a smart server 
            try:
                client_medium = transport.get_smart_medium()
            except errors.NoSmartMedium:
                pass
            else:
                # TODO: lookup the local format from a server hint.
                remote_dir_format = RemoteBzrDirFormat()
                remote_dir_format._network_name = self.network_name()
                self._supply_sub_formats_to(remote_dir_format)
                return remote_dir_format.initialize_on_transport_ex(transport,
                    use_existing_dir=use_existing_dir, create_prefix=create_prefix,
                    force_new_repo=force_new_repo, stacked_on=stacked_on,
                    stack_on_pwd=stack_on_pwd, repo_format_name=repo_format_name,
                    make_working_trees=make_working_trees, shared_repo=shared_repo)
        # XXX: Refactor the create_prefix/no_create_prefix code into a
        #      common helper function
        # The destination may not exist - if so make it according to policy.
        def make_directory(transport):
            transport.mkdir('.')
            return transport
        def redirected(transport, e, redirection_notice):
            note(redirection_notice)
            return transport._redirected_to(e.source, e.target)
        try:
            transport = do_catching_redirections(make_directory, transport,
                redirected)
        except errors.FileExists:
            if not use_existing_dir:
                raise
        except errors.NoSuchFile:
            if not create_prefix:
                raise
            transport.create_prefix()

        require_stacking = (stacked_on is not None)
        # Now the target directory exists, but doesn't have a .bzr
        # directory. So we need to create it, along with any work to create
        # all of the dependent branches, etc.

        result = self.initialize_on_transport(transport)
        if repo_format_name:
            try:
                # use a custom format
                result._format.repository_format = \
                    repository.network_format_registry.get(repo_format_name)
            except AttributeError:
                # The format didn't permit it to be set.
                pass
            # A repository is desired, either in-place or shared.
            repository_policy = result.determine_repository_policy(
                force_new_repo, stacked_on, stack_on_pwd,
                require_stacking=require_stacking)
            result_repo, is_new_repo = repository_policy.acquire_repository(
                make_working_trees, shared_repo)
            if not require_stacking and repository_policy._require_stacking:
                require_stacking = True
                result._format.require_stacking()
            result_repo.lock_write()
        else:
            result_repo = None
            repository_policy = None
        return result_repo, result, require_stacking, repository_policy

    def _initialize_on_transport_vfs(self, transport):
        """Initialize a new bzrdir using VFS calls.

        :param transport: The transport to create the .bzr directory in.
        :return: A
        """
        # Since we are creating a .bzr directory, inherit the
        # mode from the root directory
        temp_control = lockable_files.LockableFiles(transport,
                            '', lockable_files.TransportLock)
        temp_control._transport.mkdir('.bzr',
                                      # FIXME: RBC 20060121 don't peek under
                                      # the covers
                                      mode=temp_control._dir_mode)
        if sys.platform == 'win32' and isinstance(transport, local.LocalTransport):
            win32utils.set_file_attr_hidden(transport._abspath('.bzr'))
        file_mode = temp_control._file_mode
        del temp_control
        bzrdir_transport = transport.clone('.bzr')
        utf8_files = [('README',
                       "This is a Bazaar control directory.\n"
                       "Do not change any files in this directory.\n"
                       "See http://bazaar.canonical.com/ for more information about Bazaar.\n"),
                      ('branch-format', self.get_format_string()),
                      ]
        # NB: no need to escape relative paths that are url safe.
        control_files = lockable_files.LockableFiles(bzrdir_transport,
            self._lock_file_name, self._lock_class)
        control_files.create_lock()
        control_files.lock_write()
        try:
            for (filename, content) in utf8_files:
                bzrdir_transport.put_bytes(filename, content,
                    mode=file_mode)
        finally:
            control_files.unlock()
        return self.open(transport, _found=True)

    def open(self, transport, _found=False):
        """Return an instance of this format for the dir transport points at.

        _found is a private parameter, do not use it.
        """
        if not _found:
            found_format = controldir.ControlDirFormat.find_format(transport)
            if not isinstance(found_format, self.__class__):
                raise AssertionError("%s was asked to open %s, but it seems to need "
                        "format %s"
                        % (self, transport, found_format))
            # Allow subclasses - use the found format.
            self._supply_sub_formats_to(found_format)
            return found_format._open(transport)
        return self._open(transport)

    def _open(self, transport):
        """Template method helper for opening BzrDirectories.

        This performs the actual open and any additional logic or parameter
        passing.
        """
        raise NotImplementedError(self._open)

    @classmethod
    def register_format(klass, format):
        BzrProber.register_bzrdir_format(format)
        # bzr native formats have a network name of their format string.
        controldir.network_format_registry.register(format.get_format_string(), format.__class__)
        controldir.ControlDirFormat.register_format(format)

    def _supply_sub_formats_to(self, other_format):
        """Give other_format the same values for sub formats as this has.

        This method is expected to be used when parameterising a
        RemoteBzrDirFormat instance with the parameters from a
        BzrDirMetaFormat1 instance.

        :param other_format: other_format is a format which should be
            compatible with whatever sub formats are supported by self.
        :return: None.
        """

    @classmethod
    def unregister_format(klass, format):
        BzrProber.unregister_bzrdir_format(format)
        controldir.ControlDirFormat.unregister_format(format)
        controldir.network_format_registry.remove(format.get_format_string())


class BzrDirFormat4(BzrDirFormat):
    """Bzr dir format 4.

    This format is a combined format for working tree, branch and repository.
    It has:
     - Format 1 working trees [always]
     - Format 4 branches [always]
     - Format 4 repositories [always]

    This format is deprecated: it indexes texts using a text it which is
    removed in format 5; write support for this format has been removed.
    """

    _lock_class = lockable_files.TransportLock

    def get_format_string(self):
        """See BzrDirFormat.get_format_string()."""
        return "Bazaar-NG branch, format 0.0.4\n"

    def get_format_description(self):
        """See BzrDirFormat.get_format_description()."""
        return "All-in-one format 4"

    def get_converter(self, format=None):
        """See BzrDirFormat.get_converter()."""
        # there is one and only one upgrade path here.
        return ConvertBzrDir4To5()

    def initialize_on_transport(self, transport):
        """Format 4 branches cannot be created."""
        raise errors.UninitializableFormat(self)

    def is_supported(self):
        """Format 4 is not supported.

        It is not supported because the model changed from 4 to 5 and the
        conversion logic is expensive - so doing it on the fly was not
        feasible.
        """
        return False

    def network_name(self):
        return self.get_format_string()

    def _open(self, transport):
        """See BzrDirFormat._open."""
        return BzrDir4(transport, self)

    def __return_repository_format(self):
        """Circular import protection."""
        from bzrlib.repofmt.weaverepo import RepositoryFormat4
        return RepositoryFormat4()
    repository_format = property(__return_repository_format)


class BzrDirFormatAllInOne(BzrDirFormat):
    """Common class for formats before meta-dirs."""

    def initialize_on_transport_ex(self, transport, use_existing_dir=False,
        create_prefix=False, force_new_repo=False, stacked_on=None,
        stack_on_pwd=None, repo_format_name=None, make_working_trees=None,
        shared_repo=False):
        """See BzrDirFormat.initialize_on_transport_ex."""
        require_stacking = (stacked_on is not None)
        # Format 5 cannot stack, but we've been asked to - actually init
        # a Meta1Dir
        if require_stacking:
            format = BzrDirMetaFormat1()
            return format.initialize_on_transport_ex(transport,
                use_existing_dir=use_existing_dir, create_prefix=create_prefix,
                force_new_repo=force_new_repo, stacked_on=stacked_on,
                stack_on_pwd=stack_on_pwd, repo_format_name=repo_format_name,
                make_working_trees=make_working_trees, shared_repo=shared_repo)
        return BzrDirFormat.initialize_on_transport_ex(self, transport,
            use_existing_dir=use_existing_dir, create_prefix=create_prefix,
            force_new_repo=force_new_repo, stacked_on=stacked_on,
            stack_on_pwd=stack_on_pwd, repo_format_name=repo_format_name,
            make_working_trees=make_working_trees, shared_repo=shared_repo)


class BzrDirFormat5(BzrDirFormatAllInOne):
    """Bzr control format 5.

    This format is a combined format for working tree, branch and repository.
    It has:
     - Format 2 working trees [always]
     - Format 4 branches [always]
     - Format 5 repositories [always]
       Unhashed stores in the repository.
    """

    _lock_class = lockable_files.TransportLock

    def get_format_string(self):
        """See BzrDirFormat.get_format_string()."""
        return "Bazaar-NG branch, format 5\n"

    def get_branch_format(self):
        from bzrlib import branch
        return branch.BzrBranchFormat4()

    def get_format_description(self):
        """See BzrDirFormat.get_format_description()."""
        return "All-in-one format 5"

    def get_converter(self, format=None):
        """See BzrDirFormat.get_converter()."""
        # there is one and only one upgrade path here.
        return ConvertBzrDir5To6()

    def _initialize_for_clone(self, url):
        return self.initialize_on_transport(
            _mod_transport.get_transport(url), _cloning=True)

    def initialize_on_transport(self, transport, _cloning=False):
        """Format 5 dirs always have working tree, branch and repository.

        Except when they are being cloned.
        """
        from bzrlib.branch import BzrBranchFormat4
        from bzrlib.repofmt.weaverepo import RepositoryFormat5
        result = (super(BzrDirFormat5, self).initialize_on_transport(transport))
        RepositoryFormat5().initialize(result, _internal=True)
        if not _cloning:
            branch = BzrBranchFormat4().initialize(result)
            result._init_workingtree()
        return result

    def network_name(self):
        return self.get_format_string()

    def _open(self, transport):
        """See BzrDirFormat._open."""
        return BzrDir5(transport, self)

    def __return_repository_format(self):
        """Circular import protection."""
        from bzrlib.repofmt.weaverepo import RepositoryFormat5
        return RepositoryFormat5()
    repository_format = property(__return_repository_format)


class BzrDirFormat6(BzrDirFormatAllInOne):
    """Bzr control format 6.

    This format is a combined format for working tree, branch and repository.
    It has:
     - Format 2 working trees [always]
     - Format 4 branches [always]
     - Format 6 repositories [always]
    """

    _lock_class = lockable_files.TransportLock

    def get_format_string(self):
        """See BzrDirFormat.get_format_string()."""
        return "Bazaar-NG branch, format 6\n"

    def get_format_description(self):
        """See BzrDirFormat.get_format_description()."""
        return "All-in-one format 6"

    def get_branch_format(self):
        from bzrlib import branch
        return branch.BzrBranchFormat4()

    def get_converter(self, format=None):
        """See BzrDirFormat.get_converter()."""
        # there is one and only one upgrade path here.
        return ConvertBzrDir6ToMeta()

    def _initialize_for_clone(self, url):
        return self.initialize_on_transport(
            _mod_transport.get_transport(url), _cloning=True)

    def initialize_on_transport(self, transport, _cloning=False):
        """Format 6 dirs always have working tree, branch and repository.

        Except when they are being cloned.
        """
        from bzrlib.branch import BzrBranchFormat4
        from bzrlib.repofmt.weaverepo import RepositoryFormat6
        result = super(BzrDirFormat6, self).initialize_on_transport(transport)
        RepositoryFormat6().initialize(result, _internal=True)
        if not _cloning:
            branch = BzrBranchFormat4().initialize(result)
            result._init_workingtree()
        return result

    def network_name(self):
        return self.get_format_string()

    def _open(self, transport):
        """See BzrDirFormat._open."""
        return BzrDir6(transport, self)

    def __return_repository_format(self):
        """Circular import protection."""
        from bzrlib.repofmt.weaverepo import RepositoryFormat6
        return RepositoryFormat6()
    repository_format = property(__return_repository_format)


class BzrDirMetaFormat1(BzrDirFormat):
    """Bzr meta control format 1

    This is the first format with split out working tree, branch and repository
    disk storage.
    It has:
     - Format 3 working trees [optional]
     - Format 5 branches [optional]
     - Format 7 repositories [optional]
    """

    _lock_class = lockdir.LockDir

    def __init__(self):
        self._workingtree_format = None
        self._branch_format = None
        self._repository_format = None

    def __eq__(self, other):
        if other.__class__ is not self.__class__:
            return False
        if other.repository_format != self.repository_format:
            return False
        if other.workingtree_format != self.workingtree_format:
            return False
        return True

    def __ne__(self, other):
        return not self == other

    def get_branch_format(self):
        if self._branch_format is None:
            from bzrlib.branch import BranchFormat
            self._branch_format = BranchFormat.get_default_format()
        return self._branch_format

    def set_branch_format(self, format):
        self._branch_format = format

    def require_stacking(self, stack_on=None, possible_transports=None,
            _skip_repo=False):
        """We have a request to stack, try to ensure the formats support it.

        :param stack_on: If supplied, it is the URL to a branch that we want to
            stack on. Check to see if that format supports stacking before
            forcing an upgrade.
        """
        # Stacking is desired. requested by the target, but does the place it
        # points at support stacking? If it doesn't then we should
        # not implicitly upgrade. We check this here.
        new_repo_format = None
        new_branch_format = None

        # a bit of state for get_target_branch so that we don't try to open it
        # 2 times, for both repo *and* branch
        target = [None, False, None] # target_branch, checked, upgrade anyway
        def get_target_branch():
            if target[1]:
                # We've checked, don't check again
                return target
            if stack_on is None:
                # No target format, that means we want to force upgrading
                target[:] = [None, True, True]
                return target
            try:
                target_dir = BzrDir.open(stack_on,
                    possible_transports=possible_transports)
            except errors.NotBranchError:
                # Nothing there, don't change formats
                target[:] = [None, True, False]
                return target
            except errors.JailBreak:
                # JailBreak, JFDI and upgrade anyway
                target[:] = [None, True, True]
                return target
            try:
                target_branch = target_dir.open_branch()
            except errors.NotBranchError:
                # No branch, don't upgrade formats
                target[:] = [None, True, False]
                return target
            target[:] = [target_branch, True, False]
            return target

        if (not _skip_repo and
                 not self.repository_format.supports_external_lookups):
            # We need to upgrade the Repository.
            target_branch, _, do_upgrade = get_target_branch()
            if target_branch is None:
                # We don't have a target branch, should we upgrade anyway?
                if do_upgrade:
                    # stack_on is inaccessible, JFDI.
                    # TODO: bad monkey, hard-coded formats...
                    if self.repository_format.rich_root_data:
                        new_repo_format = pack_repo.RepositoryFormatKnitPack5RichRoot()
                    else:
                        new_repo_format = pack_repo.RepositoryFormatKnitPack5()
            else:
                # If the target already supports stacking, then we know the
                # project is already able to use stacking, so auto-upgrade
                # for them
                new_repo_format = target_branch.repository._format
                if not new_repo_format.supports_external_lookups:
                    # target doesn't, source doesn't, so don't auto upgrade
                    # repo
                    new_repo_format = None
            if new_repo_format is not None:
                self.repository_format = new_repo_format
                note('Source repository format does not support stacking,'
                     ' using format:\n  %s',
                     new_repo_format.get_format_description())

        if not self.get_branch_format().supports_stacking():
            # We just checked the repo, now lets check if we need to
            # upgrade the branch format
            target_branch, _, do_upgrade = get_target_branch()
            if target_branch is None:
                if do_upgrade:
                    # TODO: bad monkey, hard-coded formats...
                    new_branch_format = branch.BzrBranchFormat7()
            else:
                new_branch_format = target_branch._format
                if not new_branch_format.supports_stacking():
                    new_branch_format = None
            if new_branch_format is not None:
                # Does support stacking, use its format.
                self.set_branch_format(new_branch_format)
                note('Source branch format does not support stacking,'
                     ' using format:\n  %s',
                     new_branch_format.get_format_description())

    def get_converter(self, format=None):
        """See BzrDirFormat.get_converter()."""
        if format is None:
            format = BzrDirFormat.get_default_format()
        if not isinstance(self, format.__class__):
            # converting away from metadir is not implemented
            raise NotImplementedError(self.get_converter)
        return ConvertMetaToMeta(format)

    def get_format_string(self):
        """See BzrDirFormat.get_format_string()."""
        return "Bazaar-NG meta directory, format 1\n"

    def get_format_description(self):
        """See BzrDirFormat.get_format_description()."""
        return "Meta directory format 1"

    def network_name(self):
        return self.get_format_string()

    def _open(self, transport):
        """See BzrDirFormat._open."""
        # Create a new format instance because otherwise initialisation of new
        # metadirs share the global default format object leading to alias
        # problems.
        format = BzrDirMetaFormat1()
        self._supply_sub_formats_to(format)
        return BzrDirMeta1(transport, format)

    def __return_repository_format(self):
        """Circular import protection."""
        if self._repository_format:
            return self._repository_format
        from bzrlib.repository import RepositoryFormat
        return RepositoryFormat.get_default_format()

    def _set_repository_format(self, value):
        """Allow changing the repository format for metadir formats."""
        self._repository_format = value

    repository_format = property(__return_repository_format,
        _set_repository_format)

    def _supply_sub_formats_to(self, other_format):
        """Give other_format the same values for sub formats as this has.

        This method is expected to be used when parameterising a
        RemoteBzrDirFormat instance with the parameters from a
        BzrDirMetaFormat1 instance.

        :param other_format: other_format is a format which should be
            compatible with whatever sub formats are supported by self.
        :return: None.
        """
        if getattr(self, '_repository_format', None) is not None:
            other_format.repository_format = self.repository_format
        if self._branch_format is not None:
            other_format._branch_format = self._branch_format
        if self._workingtree_format is not None:
            other_format.workingtree_format = self.workingtree_format

    def __get_workingtree_format(self):
        if self._workingtree_format is None:
            from bzrlib.workingtree import WorkingTreeFormat
            self._workingtree_format = WorkingTreeFormat.get_default_format()
        return self._workingtree_format

    def __set_workingtree_format(self, wt_format):
        self._workingtree_format = wt_format

    workingtree_format = property(__get_workingtree_format,
                                  __set_workingtree_format)


# Register bzr formats
BzrDirFormat.register_format(BzrDirFormat4())
BzrDirFormat.register_format(BzrDirFormat5())
BzrDirFormat.register_format(BzrDirFormat6())
__default_format = BzrDirMetaFormat1()
BzrDirFormat.register_format(__default_format)
controldir.ControlDirFormat._default_format = __default_format


class Converter(object):
    """Converts a disk format object from one format to another."""

    def convert(self, to_convert, pb):
        """Perform the conversion of to_convert, giving feedback via pb.

        :param to_convert: The disk object to convert.
        :param pb: a progress bar to use for progress information.
        """

    def step(self, message):
        """Update the pb by a step."""
        self.count +=1
        self.pb.update(message, self.count, self.total)


class ConvertBzrDir4To5(Converter):
    """Converts format 4 bzr dirs to format 5."""

    def __init__(self):
        super(ConvertBzrDir4To5, self).__init__()
        self.converted_revs = set()
        self.absent_revisions = set()
        self.text_count = 0
        self.revisions = {}

    def convert(self, to_convert, pb):
        """See Converter.convert()."""
        self.bzrdir = to_convert
        if pb is not None:
            warnings.warn("pb parameter to convert() is deprecated")
        self.pb = ui.ui_factory.nested_progress_bar()
        try:
            ui.ui_factory.note('starting upgrade from format 4 to 5')
            if isinstance(self.bzrdir.transport, local.LocalTransport):
                self.bzrdir.get_workingtree_transport(None).delete('stat-cache')
            self._convert_to_weaves()
            return BzrDir.open(self.bzrdir.user_url)
        finally:
            self.pb.finished()

    def _convert_to_weaves(self):
        ui.ui_factory.note('note: upgrade may be faster if all store files are ungzipped first')
        try:
            # TODO permissions
            stat = self.bzrdir.transport.stat('weaves')
            if not S_ISDIR(stat.st_mode):
                self.bzrdir.transport.delete('weaves')
                self.bzrdir.transport.mkdir('weaves')
        except errors.NoSuchFile:
            self.bzrdir.transport.mkdir('weaves')
        # deliberately not a WeaveFile as we want to build it up slowly.
        self.inv_weave = Weave('inventory')
        # holds in-memory weaves for all files
        self.text_weaves = {}
        self.bzrdir.transport.delete('branch-format')
        self.branch = self.bzrdir.open_branch()
        self._convert_working_inv()
        rev_history = self.branch.revision_history()
        # to_read is a stack holding the revisions we still need to process;
        # appending to it adds new highest-priority revisions
        self.known_revisions = set(rev_history)
        self.to_read = rev_history[-1:]
        while self.to_read:
            rev_id = self.to_read.pop()
            if (rev_id not in self.revisions
                and rev_id not in self.absent_revisions):
                self._load_one_rev(rev_id)
        self.pb.clear()
        to_import = self._make_order()
        for i, rev_id in enumerate(to_import):
            self.pb.update('converting revision', i, len(to_import))
            self._convert_one_rev(rev_id)
        self.pb.clear()
        self._write_all_weaves()
        self._write_all_revs()
        ui.ui_factory.note('upgraded to weaves:')
        ui.ui_factory.note('  %6d revisions and inventories' % len(self.revisions))
        ui.ui_factory.note('  %6d revisions not present' % len(self.absent_revisions))
        ui.ui_factory.note('  %6d texts' % self.text_count)
        self._cleanup_spare_files_after_format4()
        self.branch._transport.put_bytes(
            'branch-format',
            BzrDirFormat5().get_format_string(),
            mode=self.bzrdir._get_file_mode())

    def _cleanup_spare_files_after_format4(self):
        # FIXME working tree upgrade foo.
        for n in 'merged-patches', 'pending-merged-patches':
            try:
                ## assert os.path.getsize(p) == 0
                self.bzrdir.transport.delete(n)
            except errors.NoSuchFile:
                pass
        self.bzrdir.transport.delete_tree('inventory-store')
        self.bzrdir.transport.delete_tree('text-store')

    def _convert_working_inv(self):
        inv = xml4.serializer_v4.read_inventory(
                self.branch._transport.get('inventory'))
        new_inv_xml = xml5.serializer_v5.write_inventory_to_string(inv, working=True)
        self.branch._transport.put_bytes('inventory', new_inv_xml,
            mode=self.bzrdir._get_file_mode())

    def _write_all_weaves(self):
        controlweaves = WeaveStore(self.bzrdir.transport, prefixed=False)
        weave_transport = self.bzrdir.transport.clone('weaves')
        weaves = WeaveStore(weave_transport, prefixed=False)
        transaction = WriteTransaction()

        try:
            i = 0
            for file_id, file_weave in self.text_weaves.items():
                self.pb.update('writing weave', i, len(self.text_weaves))
                weaves._put_weave(file_id, file_weave, transaction)
                i += 1
            self.pb.update('inventory', 0, 1)
            controlweaves._put_weave('inventory', self.inv_weave, transaction)
            self.pb.update('inventory', 1, 1)
        finally:
            self.pb.clear()

    def _write_all_revs(self):
        """Write all revisions out in new form."""
        self.bzrdir.transport.delete_tree('revision-store')
        self.bzrdir.transport.mkdir('revision-store')
        revision_transport = self.bzrdir.transport.clone('revision-store')
        # TODO permissions
        from bzrlib.xml5 import serializer_v5
        from bzrlib.repofmt.weaverepo import RevisionTextStore
        revision_store = RevisionTextStore(revision_transport,
            serializer_v5, False, versionedfile.PrefixMapper(),
            lambda:True, lambda:True)
        try:
            for i, rev_id in enumerate(self.converted_revs):
                self.pb.update('write revision', i, len(self.converted_revs))
                text = serializer_v5.write_revision_to_string(
                    self.revisions[rev_id])
                key = (rev_id,)
                revision_store.add_lines(key, None, osutils.split_lines(text))
        finally:
            self.pb.clear()

    def _load_one_rev(self, rev_id):
        """Load a revision object into memory.

        Any parents not either loaded or abandoned get queued to be
        loaded."""
        self.pb.update('loading revision',
                       len(self.revisions),
                       len(self.known_revisions))
        if not self.branch.repository.has_revision(rev_id):
            self.pb.clear()
            ui.ui_factory.note('revision {%s} not present in branch; '
                         'will be converted as a ghost' %
                         rev_id)
            self.absent_revisions.add(rev_id)
        else:
            rev = self.branch.repository.get_revision(rev_id)
            for parent_id in rev.parent_ids:
                self.known_revisions.add(parent_id)
                self.to_read.append(parent_id)
            self.revisions[rev_id] = rev

    def _load_old_inventory(self, rev_id):
        f = self.branch.repository.inventory_store.get(rev_id)
        try:
            old_inv_xml = f.read()
        finally:
            f.close()
        inv = xml4.serializer_v4.read_inventory_from_string(old_inv_xml)
        inv.revision_id = rev_id
        rev = self.revisions[rev_id]
        return inv

    def _load_updated_inventory(self, rev_id):
        inv_xml = self.inv_weave.get_text(rev_id)
        inv = xml5.serializer_v5.read_inventory_from_string(inv_xml, rev_id)
        return inv

    def _convert_one_rev(self, rev_id):
        """Convert revision and all referenced objects to new format."""
        rev = self.revisions[rev_id]
        inv = self._load_old_inventory(rev_id)
        present_parents = [p for p in rev.parent_ids
                           if p not in self.absent_revisions]
        self._convert_revision_contents(rev, inv, present_parents)
        self._store_new_inv(rev, inv, present_parents)
        self.converted_revs.add(rev_id)

    def _store_new_inv(self, rev, inv, present_parents):
        new_inv_xml = xml5.serializer_v5.write_inventory_to_string(inv)
        new_inv_sha1 = sha_string(new_inv_xml)
        self.inv_weave.add_lines(rev.revision_id,
                                 present_parents,
                                 new_inv_xml.splitlines(True))
        rev.inventory_sha1 = new_inv_sha1

    def _convert_revision_contents(self, rev, inv, present_parents):
        """Convert all the files within a revision.

        Also upgrade the inventory to refer to the text revision ids."""
        rev_id = rev.revision_id
        mutter('converting texts of revision {%s}',
               rev_id)
        parent_invs = map(self._load_updated_inventory, present_parents)
        entries = inv.iter_entries()
        entries.next()
        for path, ie in entries:
            self._convert_file_version(rev, ie, parent_invs)

    def _convert_file_version(self, rev, ie, parent_invs):
        """Convert one version of one file.

        The file needs to be added into the weave if it is a merge
        of >=2 parents or if it's changed from its parent.
        """
        file_id = ie.file_id
        rev_id = rev.revision_id
        w = self.text_weaves.get(file_id)
        if w is None:
            w = Weave(file_id)
            self.text_weaves[file_id] = w
        text_changed = False
        parent_candiate_entries = ie.parent_candidates(parent_invs)
        heads = graph.Graph(self).heads(parent_candiate_entries.keys())
        # XXX: Note that this is unordered - and this is tolerable because
        # the previous code was also unordered.
        previous_entries = dict((head, parent_candiate_entries[head]) for head
            in heads)
        self.snapshot_ie(previous_entries, ie, w, rev_id)

    def get_parent_map(self, revision_ids):
        """See graph.StackedParentsProvider.get_parent_map"""
        return dict((revision_id, self.revisions[revision_id])
                    for revision_id in revision_ids
                     if revision_id in self.revisions)

    def snapshot_ie(self, previous_revisions, ie, w, rev_id):
        # TODO: convert this logic, which is ~= snapshot to
        # a call to:. This needs the path figured out. rather than a work_tree
        # a v4 revision_tree can be given, or something that looks enough like
        # one to give the file content to the entry if it needs it.
        # and we need something that looks like a weave store for snapshot to
        # save against.
        #ie.snapshot(rev, PATH, previous_revisions, REVISION_TREE, InMemoryWeaveStore(self.text_weaves))
        if len(previous_revisions) == 1:
            previous_ie = previous_revisions.values()[0]
            if ie._unchanged(previous_ie):
                ie.revision = previous_ie.revision
                return
        if ie.has_text():
            f = self.branch.repository._text_store.get(ie.text_id)
            try:
                file_lines = f.readlines()
            finally:
                f.close()
            w.add_lines(rev_id, previous_revisions, file_lines)
            self.text_count += 1
        else:
            w.add_lines(rev_id, previous_revisions, [])
        ie.revision = rev_id

    def _make_order(self):
        """Return a suitable order for importing revisions.

        The order must be such that an revision is imported after all
        its (present) parents.
        """
        todo = set(self.revisions.keys())
        done = self.absent_revisions.copy()
        order = []
        while todo:
            # scan through looking for a revision whose parents
            # are all done
            for rev_id in sorted(list(todo)):
                rev = self.revisions[rev_id]
                parent_ids = set(rev.parent_ids)
                if parent_ids.issubset(done):
                    # can take this one now
                    order.append(rev_id)
                    todo.remove(rev_id)
                    done.add(rev_id)
        return order


class ConvertBzrDir5To6(Converter):
    """Converts format 5 bzr dirs to format 6."""

    def convert(self, to_convert, pb):
        """See Converter.convert()."""
        self.bzrdir = to_convert
        pb = ui.ui_factory.nested_progress_bar()
        try:
            ui.ui_factory.note('starting upgrade from format 5 to 6')
            self._convert_to_prefixed()
            return BzrDir.open(self.bzrdir.user_url)
        finally:
            pb.finished()

    def _convert_to_prefixed(self):
        from bzrlib.store import TransportStore
        self.bzrdir.transport.delete('branch-format')
        for store_name in ["weaves", "revision-store"]:
            ui.ui_factory.note("adding prefixes to %s" % store_name)
            store_transport = self.bzrdir.transport.clone(store_name)
            store = TransportStore(store_transport, prefixed=True)
            for urlfilename in store_transport.list_dir('.'):
                filename = urlutils.unescape(urlfilename)
                if (filename.endswith(".weave") or
                    filename.endswith(".gz") or
                    filename.endswith(".sig")):
                    file_id, suffix = os.path.splitext(filename)
                else:
                    file_id = filename
                    suffix = ''
                new_name = store._mapper.map((file_id,)) + suffix
                # FIXME keep track of the dirs made RBC 20060121
                try:
                    store_transport.move(filename, new_name)
                except errors.NoSuchFile: # catches missing dirs strangely enough
                    store_transport.mkdir(osutils.dirname(new_name))
                    store_transport.move(filename, new_name)
        self.bzrdir.transport.put_bytes(
            'branch-format',
            BzrDirFormat6().get_format_string(),
            mode=self.bzrdir._get_file_mode())


class ConvertBzrDir6ToMeta(Converter):
    """Converts format 6 bzr dirs to metadirs."""

    def convert(self, to_convert, pb):
        """See Converter.convert()."""
        from bzrlib.repofmt.weaverepo import RepositoryFormat7
        from bzrlib.branch import BzrBranchFormat5
        self.bzrdir = to_convert
        self.pb = ui.ui_factory.nested_progress_bar()
        self.count = 0
        self.total = 20 # the steps we know about
        self.garbage_inventories = []
        self.dir_mode = self.bzrdir._get_dir_mode()
        self.file_mode = self.bzrdir._get_file_mode()

        ui.ui_factory.note('starting upgrade from format 6 to metadir')
        self.bzrdir.transport.put_bytes(
                'branch-format',
                "Converting to format 6",
                mode=self.file_mode)
        # its faster to move specific files around than to open and use the apis...
        # first off, nuke ancestry.weave, it was never used.
        try:
            self.step('Removing ancestry.weave')
            self.bzrdir.transport.delete('ancestry.weave')
        except errors.NoSuchFile:
            pass
        # find out whats there
        self.step('Finding branch files')
        last_revision = self.bzrdir.open_branch().last_revision()
        bzrcontents = self.bzrdir.transport.list_dir('.')
        for name in bzrcontents:
            if name.startswith('basis-inventory.'):
                self.garbage_inventories.append(name)
        # create new directories for repository, working tree and branch
        repository_names = [('inventory.weave', True),
                            ('revision-store', True),
                            ('weaves', True)]
        self.step('Upgrading repository  ')
        self.bzrdir.transport.mkdir('repository', mode=self.dir_mode)
        self.make_lock('repository')
        # we hard code the formats here because we are converting into
        # the meta format. The meta format upgrader can take this to a
        # future format within each component.
        self.put_format('repository', RepositoryFormat7())
        for entry in repository_names:
            self.move_entry('repository', entry)

        self.step('Upgrading branch      ')
        self.bzrdir.transport.mkdir('branch', mode=self.dir_mode)
        self.make_lock('branch')
        self.put_format('branch', BzrBranchFormat5())
        branch_files = [('revision-history', True),
                        ('branch-name', True),
                        ('parent', False)]
        for entry in branch_files:
            self.move_entry('branch', entry)

        checkout_files = [('pending-merges', True),
                          ('inventory', True),
                          ('stat-cache', False)]
        # If a mandatory checkout file is not present, the branch does not have
        # a functional checkout. Do not create a checkout in the converted
        # branch.
        for name, mandatory in checkout_files:
            if mandatory and name not in bzrcontents:
                has_checkout = False
                break
        else:
            has_checkout = True
        if not has_checkout:
            ui.ui_factory.note('No working tree.')
            # If some checkout files are there, we may as well get rid of them.
            for name, mandatory in checkout_files:
                if name in bzrcontents:
                    self.bzrdir.transport.delete(name)
        else:
            from bzrlib.workingtree import WorkingTreeFormat3
            self.step('Upgrading working tree')
            self.bzrdir.transport.mkdir('checkout', mode=self.dir_mode)
            self.make_lock('checkout')
            self.put_format(
                'checkout', WorkingTreeFormat3())
            self.bzrdir.transport.delete_multi(
                self.garbage_inventories, self.pb)
            for entry in checkout_files:
                self.move_entry('checkout', entry)
            if last_revision is not None:
                self.bzrdir.transport.put_bytes(
                    'checkout/last-revision', last_revision)
        self.bzrdir.transport.put_bytes(
            'branch-format',
            BzrDirMetaFormat1().get_format_string(),
            mode=self.file_mode)
        self.pb.finished()
        return BzrDir.open(self.bzrdir.user_url)

    def make_lock(self, name):
        """Make a lock for the new control dir name."""
        self.step('Make %s lock' % name)
        ld = lockdir.LockDir(self.bzrdir.transport,
                             '%s/lock' % name,
                             file_modebits=self.file_mode,
                             dir_modebits=self.dir_mode)
        ld.create()

    def move_entry(self, new_dir, entry):
        """Move then entry name into new_dir."""
        name = entry[0]
        mandatory = entry[1]
        self.step('Moving %s' % name)
        try:
            self.bzrdir.transport.move(name, '%s/%s' % (new_dir, name))
        except errors.NoSuchFile:
            if mandatory:
                raise

    def put_format(self, dirname, format):
        self.bzrdir.transport.put_bytes('%s/format' % dirname,
            format.get_format_string(),
            self.file_mode)


class ConvertMetaToMeta(Converter):
    """Converts the components of metadirs."""

    def __init__(self, target_format):
        """Create a metadir to metadir converter.

        :param target_format: The final metadir format that is desired.
        """
        self.target_format = target_format

    def convert(self, to_convert, pb):
        """See Converter.convert()."""
        self.bzrdir = to_convert
        self.pb = ui.ui_factory.nested_progress_bar()
        self.count = 0
        self.total = 1
        self.step('checking repository format')
        try:
            repo = self.bzrdir.open_repository()
        except errors.NoRepositoryPresent:
            pass
        else:
            if not isinstance(repo._format, self.target_format.repository_format.__class__):
                from bzrlib.repository import CopyConverter
                ui.ui_factory.note('starting repository conversion')
                converter = CopyConverter(self.target_format.repository_format)
                converter.convert(repo, pb)
        for branch in self.bzrdir.list_branches():
            # TODO: conversions of Branch and Tree should be done by
            # InterXFormat lookups/some sort of registry.
            # Avoid circular imports
            from bzrlib import branch as _mod_branch
            old = branch._format.__class__
            new = self.target_format.get_branch_format().__class__
            while old != new:
                if (old == _mod_branch.BzrBranchFormat5 and
                    new in (_mod_branch.BzrBranchFormat6,
                        _mod_branch.BzrBranchFormat7,
                        _mod_branch.BzrBranchFormat8)):
                    branch_converter = _mod_branch.Converter5to6()
                elif (old == _mod_branch.BzrBranchFormat6 and
                    new in (_mod_branch.BzrBranchFormat7,
                            _mod_branch.BzrBranchFormat8)):
                    branch_converter = _mod_branch.Converter6to7()
                elif (old == _mod_branch.BzrBranchFormat7 and
                      new is _mod_branch.BzrBranchFormat8):
                    branch_converter = _mod_branch.Converter7to8()
                else:
                    raise errors.BadConversionTarget("No converter", new,
                        branch._format)
                branch_converter.convert(branch)
                branch = self.bzrdir.open_branch()
                old = branch._format.__class__
        try:
            tree = self.bzrdir.open_workingtree(recommend_upgrade=False)
        except (errors.NoWorkingTree, errors.NotLocalUrl):
            pass
        else:
            # TODO: conversions of Branch and Tree should be done by
            # InterXFormat lookups
            if (isinstance(tree, workingtree.WorkingTree3) and
                not isinstance(tree, workingtree_4.DirStateWorkingTree) and
                isinstance(self.target_format.workingtree_format,
                    workingtree_4.DirStateWorkingTreeFormat)):
                workingtree_4.Converter3to4().convert(tree)
            if (isinstance(tree, workingtree_4.DirStateWorkingTree) and
                not isinstance(tree, workingtree_4.WorkingTree5) and
                isinstance(self.target_format.workingtree_format,
                    workingtree_4.WorkingTreeFormat5)):
                workingtree_4.Converter4to5().convert(tree)
            if (isinstance(tree, workingtree_4.DirStateWorkingTree) and
                not isinstance(tree, workingtree_4.WorkingTree6) and
                isinstance(self.target_format.workingtree_format,
                    workingtree_4.WorkingTreeFormat6)):
                workingtree_4.Converter4or5to6().convert(tree)
        self.pb.finished()
        return to_convert


# This is not in remote.py because it's relatively small, and needs to be
# registered. Putting it in remote.py creates a circular import problem.
# we can make it a lazy object if the control formats is turned into something
# like a registry.
class RemoteBzrDirFormat(BzrDirMetaFormat1):
    """Format representing bzrdirs accessed via a smart server"""

    supports_workingtrees = False

    def __init__(self):
        BzrDirMetaFormat1.__init__(self)
        # XXX: It's a bit ugly that the network name is here, because we'd
        # like to believe that format objects are stateless or at least
        # immutable,  However, we do at least avoid mutating the name after
        # it's returned.  See <https://bugs.launchpad.net/bzr/+bug/504102>
        self._network_name = None

    def __repr__(self):
        return "%s(_network_name=%r)" % (self.__class__.__name__,
            self._network_name)

    def get_format_description(self):
        if self._network_name:
            real_format = controldir.network_format_registry.get(self._network_name)
            return 'Remote: ' + real_format.get_format_description()
        return 'bzr remote bzrdir'

    def get_format_string(self):
        raise NotImplementedError(self.get_format_string)

    def network_name(self):
        if self._network_name:
            return self._network_name
        else:
            raise AssertionError("No network name set.")

    def initialize_on_transport(self, transport):
        try:
            # hand off the request to the smart server
            client_medium = transport.get_smart_medium()
        except errors.NoSmartMedium:
            # TODO: lookup the local format from a server hint.
            local_dir_format = BzrDirMetaFormat1()
            return local_dir_format.initialize_on_transport(transport)
        client = _SmartClient(client_medium)
        path = client.remote_path_from_transport(transport)
        try:
            response = client.call('BzrDirFormat.initialize', path)
        except errors.ErrorFromSmartServer, err:
            remote._translate_error(err, path=path)
        if response[0] != 'ok':
            raise errors.SmartProtocolError('unexpected response code %s' % (response,))
        format = RemoteBzrDirFormat()
        self._supply_sub_formats_to(format)
        return remote.RemoteBzrDir(transport, format)

    def parse_NoneTrueFalse(self, arg):
        if not arg:
            return None
        if arg == 'False':
            return False
        if arg == 'True':
            return True
        raise AssertionError("invalid arg %r" % arg)

    def _serialize_NoneTrueFalse(self, arg):
        if arg is False:
            return 'False'
        if arg:
            return 'True'
        return ''

    def _serialize_NoneString(self, arg):
        return arg or ''

    def initialize_on_transport_ex(self, transport, use_existing_dir=False,
        create_prefix=False, force_new_repo=False, stacked_on=None,
        stack_on_pwd=None, repo_format_name=None, make_working_trees=None,
        shared_repo=False):
        try:
            # hand off the request to the smart server
            client_medium = transport.get_smart_medium()
        except errors.NoSmartMedium:
            do_vfs = True
        else:
            # Decline to open it if the server doesn't support our required
            # version (3) so that the VFS-based transport will do it.
            if client_medium.should_probe():
                try:
                    server_version = client_medium.protocol_version()
                    if server_version != '2':
                        do_vfs = True
                    else:
                        do_vfs = False
                except errors.SmartProtocolError:
                    # Apparently there's no usable smart server there, even though
                    # the medium supports the smart protocol.
                    do_vfs = True
            else:
                do_vfs = False
        if not do_vfs:
            client = _SmartClient(client_medium)
            path = client.remote_path_from_transport(transport)
            if client_medium._is_remote_before((1, 16)):
                do_vfs = True
        if do_vfs:
            # TODO: lookup the local format from a server hint.
            local_dir_format = BzrDirMetaFormat1()
            self._supply_sub_formats_to(local_dir_format)
            return local_dir_format.initialize_on_transport_ex(transport,
                use_existing_dir=use_existing_dir, create_prefix=create_prefix,
                force_new_repo=force_new_repo, stacked_on=stacked_on,
                stack_on_pwd=stack_on_pwd, repo_format_name=repo_format_name,
                make_working_trees=make_working_trees, shared_repo=shared_repo,
                vfs_only=True)
        return self._initialize_on_transport_ex_rpc(client, path, transport,
            use_existing_dir, create_prefix, force_new_repo, stacked_on,
            stack_on_pwd, repo_format_name, make_working_trees, shared_repo)

    def _initialize_on_transport_ex_rpc(self, client, path, transport,
        use_existing_dir, create_prefix, force_new_repo, stacked_on,
        stack_on_pwd, repo_format_name, make_working_trees, shared_repo):
        args = []
        args.append(self._serialize_NoneTrueFalse(use_existing_dir))
        args.append(self._serialize_NoneTrueFalse(create_prefix))
        args.append(self._serialize_NoneTrueFalse(force_new_repo))
        args.append(self._serialize_NoneString(stacked_on))
        # stack_on_pwd is often/usually our transport
        if stack_on_pwd:
            try:
                stack_on_pwd = transport.relpath(stack_on_pwd)
                if not stack_on_pwd:
                    stack_on_pwd = '.'
            except errors.PathNotChild:
                pass
        args.append(self._serialize_NoneString(stack_on_pwd))
        args.append(self._serialize_NoneString(repo_format_name))
        args.append(self._serialize_NoneTrueFalse(make_working_trees))
        args.append(self._serialize_NoneTrueFalse(shared_repo))
        request_network_name = self._network_name or \
            BzrDirFormat.get_default_format().network_name()
        try:
            response = client.call('BzrDirFormat.initialize_ex_1.16',
                request_network_name, path, *args)
        except errors.UnknownSmartMethod:
            client._medium._remember_remote_is_before((1,16))
            local_dir_format = BzrDirMetaFormat1()
            self._supply_sub_formats_to(local_dir_format)
            return local_dir_format.initialize_on_transport_ex(transport,
                use_existing_dir=use_existing_dir, create_prefix=create_prefix,
                force_new_repo=force_new_repo, stacked_on=stacked_on,
                stack_on_pwd=stack_on_pwd, repo_format_name=repo_format_name,
                make_working_trees=make_working_trees, shared_repo=shared_repo,
                vfs_only=True)
        except errors.ErrorFromSmartServer, err:
            remote._translate_error(err, path=path)
        repo_path = response[0]
        bzrdir_name = response[6]
        require_stacking = response[7]
        require_stacking = self.parse_NoneTrueFalse(require_stacking)
        format = RemoteBzrDirFormat()
        format._network_name = bzrdir_name
        self._supply_sub_formats_to(format)
        bzrdir = remote.RemoteBzrDir(transport, format, _client=client)
        if repo_path:
            repo_format = remote.response_tuple_to_repo_format(response[1:])
            if repo_path == '.':
                repo_path = ''
            if repo_path:
                repo_bzrdir_format = RemoteBzrDirFormat()
                repo_bzrdir_format._network_name = response[5]
                repo_bzr = remote.RemoteBzrDir(transport.clone(repo_path),
                    repo_bzrdir_format)
            else:
                repo_bzr = bzrdir
            final_stack = response[8] or None
            final_stack_pwd = response[9] or None
            if final_stack_pwd:
                final_stack_pwd = urlutils.join(
                    transport.base, final_stack_pwd)
            remote_repo = remote.RemoteRepository(repo_bzr, repo_format)
            if len(response) > 10:
                # Updated server verb that locks remotely.
                repo_lock_token = response[10] or None
                remote_repo.lock_write(repo_lock_token, _skip_rpc=True)
                if repo_lock_token:
                    remote_repo.dont_leave_lock_in_place()
            else:
                remote_repo.lock_write()
            policy = UseExistingRepository(remote_repo, final_stack,
                final_stack_pwd, require_stacking)
            policy.acquire_repository()
        else:
            remote_repo = None
            policy = None
        bzrdir._format.set_branch_format(self.get_branch_format())
        if require_stacking:
            # The repo has already been created, but we need to make sure that
            # we'll make a stackable branch.
            bzrdir._format.require_stacking(_skip_repo=True)
        return remote_repo, bzrdir, require_stacking, policy

    def _open(self, transport):
        return remote.RemoteBzrDir(transport, self)

    def __eq__(self, other):
        if not isinstance(other, RemoteBzrDirFormat):
            return False
        return self.get_format_description() == other.get_format_description()

    def __return_repository_format(self):
        # Always return a RemoteRepositoryFormat object, but if a specific bzr
        # repository format has been asked for, tell the RemoteRepositoryFormat
        # that it should use that for init() etc.
        result = remote.RemoteRepositoryFormat()
        custom_format = getattr(self, '_repository_format', None)
        if custom_format:
            if isinstance(custom_format, remote.RemoteRepositoryFormat):
                return custom_format
            else:
                # We will use the custom format to create repositories over the
                # wire; expose its details like rich_root_data for code to
                # query
                result._custom_format = custom_format
        return result

    def get_branch_format(self):
        result = BzrDirMetaFormat1.get_branch_format(self)
        if not isinstance(result, remote.RemoteBranchFormat):
            new_result = remote.RemoteBranchFormat()
            new_result._custom_format = result
            # cache the result
            self.set_branch_format(new_result)
            result = new_result
        return result

    repository_format = property(__return_repository_format,
        BzrDirMetaFormat1._set_repository_format) #.im_func)


controldir.ControlDirFormat.register_server_prober(RemoteBzrProber)


class RepositoryAcquisitionPolicy(object):
    """Abstract base class for repository acquisition policies.

    A repository acquisition policy decides how a BzrDir acquires a repository
    for a branch that is being created.  The most basic policy decision is
    whether to create a new repository or use an existing one.
    """
    def __init__(self, stack_on, stack_on_pwd, require_stacking):
        """Constructor.

        :param stack_on: A location to stack on
        :param stack_on_pwd: If stack_on is relative, the location it is
            relative to.
        :param require_stacking: If True, it is a failure to not stack.
        """
        self._stack_on = stack_on
        self._stack_on_pwd = stack_on_pwd
        self._require_stacking = require_stacking

    def configure_branch(self, branch):
        """Apply any configuration data from this policy to the branch.

        Default implementation sets repository stacking.
        """
        if self._stack_on is None:
            return
        if self._stack_on_pwd is None:
            stack_on = self._stack_on
        else:
            try:
                stack_on = urlutils.rebase_url(self._stack_on,
                    self._stack_on_pwd,
                    branch.user_url)
            except errors.InvalidRebaseURLs:
                stack_on = self._get_full_stack_on()
        try:
            branch.set_stacked_on_url(stack_on)
        except (errors.UnstackableBranchFormat,
                errors.UnstackableRepositoryFormat):
            if self._require_stacking:
                raise

    def requires_stacking(self):
        """Return True if this policy requires stacking."""
        return self._stack_on is not None and self._require_stacking

    def _get_full_stack_on(self):
        """Get a fully-qualified URL for the stack_on location."""
        if self._stack_on is None:
            return None
        if self._stack_on_pwd is None:
            return self._stack_on
        else:
            return urlutils.join(self._stack_on_pwd, self._stack_on)

    def _add_fallback(self, repository, possible_transports=None):
        """Add a fallback to the supplied repository, if stacking is set."""
        stack_on = self._get_full_stack_on()
        if stack_on is None:
            return
        try:
            stacked_dir = BzrDir.open(stack_on,
                                      possible_transports=possible_transports)
        except errors.JailBreak:
            # We keep the stacking details, but we are in the server code so
            # actually stacking is not needed.
            return
        try:
            stacked_repo = stacked_dir.open_branch().repository
        except errors.NotBranchError:
            stacked_repo = stacked_dir.open_repository()
        try:
            repository.add_fallback_repository(stacked_repo)
        except errors.UnstackableRepositoryFormat:
            if self._require_stacking:
                raise
        else:
            self._require_stacking = True

    def acquire_repository(self, make_working_trees=None, shared=False):
        """Acquire a repository for this bzrdir.

        Implementations may create a new repository or use a pre-exising
        repository.
        :param make_working_trees: If creating a repository, set
            make_working_trees to this value (if non-None)
        :param shared: If creating a repository, make it shared if True
        :return: A repository, is_new_flag (True if the repository was
            created).
        """
        raise NotImplemented(RepositoryAcquisitionPolicy.acquire_repository)


class CreateRepository(RepositoryAcquisitionPolicy):
    """A policy of creating a new repository"""

    def __init__(self, bzrdir, stack_on=None, stack_on_pwd=None,
                 require_stacking=False):
        """
        Constructor.
        :param bzrdir: The bzrdir to create the repository on.
        :param stack_on: A location to stack on
        :param stack_on_pwd: If stack_on is relative, the location it is
            relative to.
        """
        RepositoryAcquisitionPolicy.__init__(self, stack_on, stack_on_pwd,
                                             require_stacking)
        self._bzrdir = bzrdir

    def acquire_repository(self, make_working_trees=None, shared=False):
        """Implementation of RepositoryAcquisitionPolicy.acquire_repository

        Creates the desired repository in the bzrdir we already have.
        """
        stack_on = self._get_full_stack_on()
        if stack_on:
            format = self._bzrdir._format
            format.require_stacking(stack_on=stack_on,
                                    possible_transports=[self._bzrdir.root_transport])
            if not self._require_stacking:
                # We have picked up automatic stacking somewhere.
                note('Using default stacking branch %s at %s', self._stack_on,
                    self._stack_on_pwd)
        repository = self._bzrdir.create_repository(shared=shared)
        self._add_fallback(repository,
                           possible_transports=[self._bzrdir.transport])
        if make_working_trees is not None:
            repository.set_make_working_trees(make_working_trees)
        return repository, True


class UseExistingRepository(RepositoryAcquisitionPolicy):
    """A policy of reusing an existing repository"""

    def __init__(self, repository, stack_on=None, stack_on_pwd=None,
                 require_stacking=False):
        """Constructor.

        :param repository: The repository to use.
        :param stack_on: A location to stack on
        :param stack_on_pwd: If stack_on is relative, the location it is
            relative to.
        """
        RepositoryAcquisitionPolicy.__init__(self, stack_on, stack_on_pwd,
                                             require_stacking)
        self._repository = repository

    def acquire_repository(self, make_working_trees=None, shared=False):
        """Implementation of RepositoryAcquisitionPolicy.acquire_repository

        Returns an existing repository to use.
        """
        self._add_fallback(self._repository,
                       possible_transports=[self._repository.bzrdir.transport])
        return self._repository, False


def register_metadir(registry, key,
         repository_format, help, native=True, deprecated=False,
         branch_format=None,
         tree_format=None,
         hidden=False,
         experimental=False,
         alias=False):
    """Register a metadir subformat.

    These all use a BzrDirMetaFormat1 bzrdir, but can be parameterized
    by the Repository/Branch/WorkingTreeformats.

    :param repository_format: The fully-qualified repository format class
        name as a string.
    :param branch_format: Fully-qualified branch format class name as
        a string.
    :param tree_format: Fully-qualified tree format class name as
        a string.
    """
    # This should be expanded to support setting WorkingTree and Branch
    # formats, once BzrDirMetaFormat1 supports that.
    def _load(full_name):
        mod_name, factory_name = full_name.rsplit('.', 1)
        try:
            factory = pyutils.get_named_object(mod_name, factory_name)
        except ImportError, e:
            raise ImportError('failed to load %s: %s' % (full_name, e))
        except AttributeError:
            raise AttributeError('no factory %s in module %r'
                % (full_name, sys.modules[mod_name]))
        return factory()

    def helper():
        bd = BzrDirMetaFormat1()
        if branch_format is not None:
            bd.set_branch_format(_load(branch_format))
        if tree_format is not None:
            bd.workingtree_format = _load(tree_format)
        if repository_format is not None:
            bd.repository_format = _load(repository_format)
        return bd
    registry.register(key, helper, help, native, deprecated, hidden,
        experimental, alias)

# The pre-0.8 formats have their repository format network name registered in
# repository.py. MetaDir formats have their repository format network name
# inferred from their disk format string.
controldir.format_registry.register('weave', BzrDirFormat6,
    'Pre-0.8 format.  Slower than knit and does not'
    ' support checkouts or shared repositories.',
    hidden=True,
    deprecated=True)
register_metadir(controldir.format_registry, 'metaweave',
    'bzrlib.repofmt.weaverepo.RepositoryFormat7',
    'Transitional format in 0.8.  Slower than knit.',
    branch_format='bzrlib.branch.BzrBranchFormat5',
    tree_format='bzrlib.workingtree.WorkingTreeFormat3',
    hidden=True,
    deprecated=True)
register_metadir(controldir.format_registry, 'knit',
    'bzrlib.repofmt.knitrepo.RepositoryFormatKnit1',
    'Format using knits.  Recommended for interoperation with bzr <= 0.14.',
    branch_format='bzrlib.branch.BzrBranchFormat5',
    tree_format='bzrlib.workingtree.WorkingTreeFormat3',
    hidden=True,
    deprecated=True)
register_metadir(controldir.format_registry, 'dirstate',
    'bzrlib.repofmt.knitrepo.RepositoryFormatKnit1',
    help='New in 0.15: Fast local operations. Compatible with bzr 0.8 and '
        'above when accessed over the network.',
    branch_format='bzrlib.branch.BzrBranchFormat5',
    # this uses bzrlib.workingtree.WorkingTreeFormat4 because importing
    # directly from workingtree_4 triggers a circular import.
    tree_format='bzrlib.workingtree.WorkingTreeFormat4',
    hidden=True,
    deprecated=True)
register_metadir(controldir.format_registry, 'dirstate-tags',
    'bzrlib.repofmt.knitrepo.RepositoryFormatKnit1',
    help='New in 0.15: Fast local operations and improved scaling for '
        'network operations. Additionally adds support for tags.'
        ' Incompatible with bzr < 0.15.',
    branch_format='bzrlib.branch.BzrBranchFormat6',
    tree_format='bzrlib.workingtree.WorkingTreeFormat4',
    hidden=True,
    deprecated=True)
register_metadir(controldir.format_registry, 'rich-root',
    'bzrlib.repofmt.knitrepo.RepositoryFormatKnit4',
    help='New in 1.0.  Better handling of tree roots.  Incompatible with'
        ' bzr < 1.0.',
    branch_format='bzrlib.branch.BzrBranchFormat6',
    tree_format='bzrlib.workingtree.WorkingTreeFormat4',
    hidden=True,
    deprecated=True)
register_metadir(controldir.format_registry, 'dirstate-with-subtree',
    'bzrlib.repofmt.knitrepo.RepositoryFormatKnit3',
    help='New in 0.15: Fast local operations and improved scaling for '
        'network operations. Additionally adds support for versioning nested '
        'bzr branches. Incompatible with bzr < 0.15.',
    branch_format='bzrlib.branch.BzrBranchFormat6',
    tree_format='bzrlib.workingtree.WorkingTreeFormat4',
    experimental=True,
    hidden=True,
    )
register_metadir(controldir.format_registry, 'pack-0.92',
    'bzrlib.repofmt.pack_repo.RepositoryFormatKnitPack1',
    help='New in 0.92: Pack-based format with data compatible with '
        'dirstate-tags format repositories. Interoperates with '
        'bzr repositories before 0.92 but cannot be read by bzr < 0.92. '
        ,
    branch_format='bzrlib.branch.BzrBranchFormat6',
    tree_format='bzrlib.workingtree.WorkingTreeFormat4',
    )
register_metadir(controldir.format_registry, 'pack-0.92-subtree',
    'bzrlib.repofmt.pack_repo.RepositoryFormatKnitPack3',
    help='New in 0.92: Pack-based format with data compatible with '
        'dirstate-with-subtree format repositories. Interoperates with '
        'bzr repositories before 0.92 but cannot be read by bzr < 0.92. '
        ,
    branch_format='bzrlib.branch.BzrBranchFormat6',
    tree_format='bzrlib.workingtree.WorkingTreeFormat4',
    hidden=True,
    experimental=True,
    )
register_metadir(controldir.format_registry, 'rich-root-pack',
    'bzrlib.repofmt.pack_repo.RepositoryFormatKnitPack4',
    help='New in 1.0: A variant of pack-0.92 that supports rich-root data '
         '(needed for bzr-svn and bzr-git).',
    branch_format='bzrlib.branch.BzrBranchFormat6',
    tree_format='bzrlib.workingtree.WorkingTreeFormat4',
    hidden=True,
    )
register_metadir(controldir.format_registry, '1.6',
    'bzrlib.repofmt.pack_repo.RepositoryFormatKnitPack5',
    help='A format that allows a branch to indicate that there is another '
         '(stacked) repository that should be used to access data that is '
         'not present locally.',
    branch_format='bzrlib.branch.BzrBranchFormat7',
    tree_format='bzrlib.workingtree.WorkingTreeFormat4',
    hidden=True,
    )
register_metadir(controldir.format_registry, '1.6.1-rich-root',
    'bzrlib.repofmt.pack_repo.RepositoryFormatKnitPack5RichRoot',
    help='A variant of 1.6 that supports rich-root data '
         '(needed for bzr-svn and bzr-git).',
    branch_format='bzrlib.branch.BzrBranchFormat7',
    tree_format='bzrlib.workingtree.WorkingTreeFormat4',
    hidden=True,
    )
register_metadir(controldir.format_registry, '1.9',
    'bzrlib.repofmt.pack_repo.RepositoryFormatKnitPack6',
    help='A repository format using B+tree indexes. These indexes '
         'are smaller in size, have smarter caching and provide faster '
         'performance for most operations.',
    branch_format='bzrlib.branch.BzrBranchFormat7',
    tree_format='bzrlib.workingtree.WorkingTreeFormat4',
    hidden=True,
    )
register_metadir(controldir.format_registry, '1.9-rich-root',
    'bzrlib.repofmt.pack_repo.RepositoryFormatKnitPack6RichRoot',
    help='A variant of 1.9 that supports rich-root data '
         '(needed for bzr-svn and bzr-git).',
    branch_format='bzrlib.branch.BzrBranchFormat7',
    tree_format='bzrlib.workingtree.WorkingTreeFormat4',
    hidden=True,
    )
register_metadir(controldir.format_registry, '1.14',
    'bzrlib.repofmt.pack_repo.RepositoryFormatKnitPack6',
    help='A working-tree format that supports content filtering.',
    branch_format='bzrlib.branch.BzrBranchFormat7',
    tree_format='bzrlib.workingtree.WorkingTreeFormat5',
    )
register_metadir(controldir.format_registry, '1.14-rich-root',
    'bzrlib.repofmt.pack_repo.RepositoryFormatKnitPack6RichRoot',
    help='A variant of 1.14 that supports rich-root data '
         '(needed for bzr-svn and bzr-git).',
    branch_format='bzrlib.branch.BzrBranchFormat7',
    tree_format='bzrlib.workingtree.WorkingTreeFormat5',
    )
# The following un-numbered 'development' formats should always just be aliases.
register_metadir(controldir.format_registry, 'development-subtree',
    'bzrlib.repofmt.groupcompress_repo.RepositoryFormat2aSubtree',
    help='Current development format, subtree variant. Can convert data to and '
        'from pack-0.92-subtree (and anything compatible with '
        'pack-0.92-subtree) format repositories. Repositories and branches in '
        'this format can only be read by bzr.dev. Please read '
        'http://doc.bazaar.canonical.com/latest/developers/development-repo.html '
        'before use.',
    branch_format='bzrlib.branch.BzrBranchFormat7',
    tree_format='bzrlib.workingtree.WorkingTreeFormat6',
    experimental=True,
    hidden=True,
    alias=False, # Restore to being an alias when an actual development subtree format is added
                 # This current non-alias status is simply because we did not introduce a
                 # chk based subtree format.
    )
register_metadir(controldir.format_registry, 'development5-subtree',
    'bzrlib.repofmt.pack_repo.RepositoryFormatPackDevelopment2Subtree',
    help='Development format, subtree variant. Can convert data to and '
        'from pack-0.92-subtree (and anything compatible with '
        'pack-0.92-subtree) format repositories. Repositories and branches in '
        'this format can only be read by bzr.dev. Please read '
        'http://doc.bazaar.canonical.com/latest/developers/development-repo.html '
        'before use.',
    branch_format='bzrlib.branch.BzrBranchFormat7',
    tree_format='bzrlib.workingtree.WorkingTreeFormat6',
    experimental=True,
    hidden=True,
    alias=False,
    )

# And the development formats above will have aliased one of the following:

# Finally, the current format.
register_metadir(controldir.format_registry, '2a',
    'bzrlib.repofmt.groupcompress_repo.RepositoryFormat2a',
    help='First format for bzr 2.0 series.\n'
        'Uses group-compress storage.\n'
        'Provides rich roots which are a one-way transition.\n',
        # 'storage in packs, 255-way hashed CHK inventory, bencode revision, group compress, '
        # 'rich roots. Supported by bzr 1.16 and later.',
    branch_format='bzrlib.branch.BzrBranchFormat7',
    tree_format='bzrlib.workingtree.WorkingTreeFormat6',
    experimental=False,
    )

# The following format should be an alias for the rich root equivalent 
# of the default format
register_metadir(controldir.format_registry, 'default-rich-root',
    'bzrlib.repofmt.groupcompress_repo.RepositoryFormat2a',
    branch_format='bzrlib.branch.BzrBranchFormat7',
    tree_format='bzrlib.workingtree.WorkingTreeFormat6',
    alias=True,
    hidden=True,
    help='Same as 2a.')

# The current format that is made on 'bzr init'.
format_name = config.GlobalConfig().get_user_option('default_format')
if format_name is None:
    controldir.format_registry.set_default('2a')
else:
    controldir.format_registry.set_default(format_name)

# XXX 2010-08-20 JRV: There is still a lot of code relying on
# bzrlib.bzrdir.format_registry existing. When BzrDir.create/BzrDir.open/etc
# get changed to ControlDir.create/ControlDir.open/etc this should be removed.
format_registry = controldir.format_registry<|MERGE_RESOLUTION|>--- conflicted
+++ resolved
@@ -87,13 +87,10 @@
     registry,
     symbol_versioning,
     )
-<<<<<<< HEAD
 from bzrlib.symbol_versioning import (
     deprecated_in,
     deprecated_method,
     )
-
-=======
 
 
 def extract_format_string(text):
@@ -118,40 +115,6 @@
                 raise errors.MissingFeature(feature)
     return firstline
 
-
-class ControlComponent(object):
-    """Abstract base class for control directory components.
-    
-    This provides interfaces that are common across bzrdirs, 
-    repositories, branches, and workingtree control directories.
-    
-    They all expose two urls and transports: the *user* URL is the 
-    one that stops above the control directory (eg .bzr) and that 
-    should normally be used in messages, and the *control* URL is
-    under that in eg .bzr/checkout and is used to read the control
-    files.
-    
-    This can be used as a mixin and is intended to fit with 
-    foreign formats.
-    """
-    
-    @property
-    def control_transport(self):
-        raise NotImplementedError
-   
-    @property
-    def control_url(self):
-        return self.control_transport.base
-    
-    @property
-    def user_transport(self):
-        raise NotImplementedError
-        
-    @property
-    def user_url(self):
-        return self.user_transport.base
-    
->>>>>>> 2709c428
 
 class BzrDir(controldir.ControlDir):
     """A .bzr control diretory.
@@ -1532,7 +1495,6 @@
         except errors.NoSuchFile:
             raise errors.NotBranchError(path=transport.base)
         format_string = extract_format_string(format_string)
-
         try:
             return klass._formats[format_string]
         except KeyError:
