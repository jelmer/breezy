--- conflicted
+++ resolved
@@ -2700,12 +2700,9 @@
     def get_format_description(self):
         return 'bzr remote bzrdir'
 
-<<<<<<< HEAD
     def get_format_string(self):
         raise NotImplementedError(self.get_format_string)
     
-=======
->>>>>>> 39aa753c
     @classmethod
     def probe_transport(klass, transport):
         """Return a RemoteBzrDirFormat object if it looks possible."""
