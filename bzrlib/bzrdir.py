# Copyright (C) 2006-2010 Canonical Ltd
#
# This program is free software; you can redistribute it and/or modify
# it under the terms of the GNU General Public License as published by
# the Free Software Foundation; either version 2 of the License, or
# (at your option) any later version.
#
# This program is distributed in the hope that it will be useful,
# but WITHOUT ANY WARRANTY; without even the implied warranty of
# MERCHANTABILITY or FITNESS FOR A PARTICULAR PURPOSE.  See the
# GNU General Public License for more details.
#
# You should have received a copy of the GNU General Public License
# along with this program; if not, write to the Free Software
# Foundation, Inc., 51 Franklin Street, Fifth Floor, Boston, MA 02110-1301 USA

"""BzrDir logic. The BzrDir is the basic control directory used by bzr.

At format 7 this was split out into Branch, Repository and Checkout control
directories.

Note: This module has a lot of ``open`` functions/methods that return
references to in-memory objects. As a rule, there are no matching ``close``
methods. To free any associated resources, simply stop referencing the
objects returned.
"""

# TODO: Move old formats into a plugin to make this file smaller.

import os
import sys
import warnings

from bzrlib.lazy_import import lazy_import
lazy_import(globals(), """
from stat import S_ISDIR
import textwrap

import bzrlib
from bzrlib import (
    branch,
    config,
    errors,
    graph,
    lockable_files,
    lockdir,
    osutils,
    remote,
    repository,
    revision as _mod_revision,
    ui,
    urlutils,
    versionedfile,
    win32utils,
    workingtree,
    workingtree_4,
    xml4,
    xml5,
    )
from bzrlib.osutils import (
    sha_string,
    )
from bzrlib.push import (
    PushResult,
    )
from bzrlib.repofmt import pack_repo
from bzrlib.smart.client import _SmartClient
from bzrlib.store.versioned import WeaveStore
from bzrlib.transactions import WriteTransaction
from bzrlib.transport import (
    do_catching_redirections,
    get_transport,
    local,
    )
from bzrlib.weave import Weave
""")

from bzrlib.trace import (
    mutter,
    note,
    warning,
    )

from bzrlib import (
    hooks,
    registry,
    symbol_versioning,
    )
    
    
class ControlComponent(object):
    """Abstract base class for control directory components.
    
    This provides interfaces that are common across bzrdirs, 
    repositories, branches, and workingtree control directories.
    
    They all expose two urls and transports: the *user* URL is the 
    one that stops above the control directory (eg .bzr) and that 
    should normally be used in messages, and the *control* URL is
    under that in eg .bzr/checkout and is used to read the control
    files.
    
    This can be used as a mixin and is intended to fit with 
    foreign formats.
    """
    
    @property
    def control_transport(self):
        raise NotImplementedError
   
    @property
    def control_url(self):
        return self.control_transport.base
    
    @property
    def user_transport(self):
        raise NotImplementedError
        
    @property
    def user_url(self):
        return self.user_transport.base
    

<<<<<<< HEAD

class BzrDir(object):
    """A .bzr control directory.
=======
class BzrDir(ControlComponent):
    """A .bzr control diretory.
>>>>>>> 549b86e0

    BzrDir instances let you create or open any of the things that can be
    found within .bzr - checkouts, branches and repositories.

    :ivar transport:
        the transport which this bzr dir is rooted at (i.e. file:///.../.bzr/)
    :ivar root_transport:
        a transport connected to the directory this bzr was opened from
        (i.e. the parent directory holding the .bzr directory).

    Everything in the bzrdir should have the same file permissions.

    :cvar hooks: An instance of BzrDirHooks.
    """

    def break_lock(self):
        """Invoke break_lock on the first object in the bzrdir.

        If there is a tree, the tree is opened and break_lock() called.
        Otherwise, branch is tried, and finally repository.
        """
        # XXX: This seems more like a UI function than something that really
        # belongs in this class.
        try:
            thing_to_unlock = self.open_workingtree()
        except (errors.NotLocalUrl, errors.NoWorkingTree):
            try:
                thing_to_unlock = self.open_branch()
            except errors.NotBranchError:
                try:
                    thing_to_unlock = self.open_repository()
                except errors.NoRepositoryPresent:
                    return
        thing_to_unlock.break_lock()

    def can_convert_format(self):
        """Return true if this bzrdir is one whose format we can convert from."""
        return True

    def check_conversion_target(self, target_format):
        """Check that a bzrdir as a whole can be converted to a new format."""
        # The only current restriction is that the repository content can be 
        # fetched compatibly with the target.
        target_repo_format = target_format.repository_format
        try:
            self.open_repository()._format.check_conversion_target(
                target_repo_format)
        except errors.NoRepositoryPresent:
            # No repo, no problem.
            pass

    @staticmethod
    def _check_supported(format, allow_unsupported,
        recommend_upgrade=True,
        basedir=None):
        """Give an error or warning on old formats.

        :param format: may be any kind of format - workingtree, branch,
        or repository.

        :param allow_unsupported: If true, allow opening
        formats that are strongly deprecated, and which may
        have limited functionality.

        :param recommend_upgrade: If true (default), warn
        the user through the ui object that they may wish
        to upgrade the object.
        """
        # TODO: perhaps move this into a base Format class; it's not BzrDir
        # specific. mbp 20070323
        if not allow_unsupported and not format.is_supported():
            # see open_downlevel to open legacy branches.
            raise errors.UnsupportedFormatError(format=format)
        if recommend_upgrade \
            and getattr(format, 'upgrade_recommended', False):
            ui.ui_factory.recommend_upgrade(
                format.get_format_description(),
                basedir)

    def clone(self, url, revision_id=None, force_new_repo=False,
              preserve_stacking=False):
        """Clone this bzrdir and its contents to url verbatim.

        :param url: The url create the clone at.  If url's last component does
            not exist, it will be created.
        :param revision_id: The tip revision-id to use for any branch or
            working tree.  If not None, then the clone operation may tune
            itself to download less data.
        :param force_new_repo: Do not use a shared repository for the target
                               even if one is available.
        :param preserve_stacking: When cloning a stacked branch, stack the
            new branch on top of the other branch's stacked-on branch.
        """
        return self.clone_on_transport(get_transport(url),
                                       revision_id=revision_id,
                                       force_new_repo=force_new_repo,
                                       preserve_stacking=preserve_stacking)

    def clone_on_transport(self, transport, revision_id=None,
        force_new_repo=False, preserve_stacking=False, stacked_on=None,
        create_prefix=False, use_existing_dir=True):
        """Clone this bzrdir and its contents to transport verbatim.

        :param transport: The transport for the location to produce the clone
            at.  If the target directory does not exist, it will be created.
        :param revision_id: The tip revision-id to use for any branch or
            working tree.  If not None, then the clone operation may tune
            itself to download less data.
        :param force_new_repo: Do not use a shared repository for the target,
                               even if one is available.
        :param preserve_stacking: When cloning a stacked branch, stack the
            new branch on top of the other branch's stacked-on branch.
        :param create_prefix: Create any missing directories leading up to
            to_transport.
        :param use_existing_dir: Use an existing directory if one exists.
        """
        # Overview: put together a broad description of what we want to end up
        # with; then make as few api calls as possible to do it.
        
        # We may want to create a repo/branch/tree, if we do so what format
        # would we want for each:
        require_stacking = (stacked_on is not None)
        format = self.cloning_metadir(require_stacking)
        
        # Figure out what objects we want:
        try:
            local_repo = self.find_repository()
        except errors.NoRepositoryPresent:
            local_repo = None
        try:
            local_branch = self.open_branch()
        except errors.NotBranchError:
            local_branch = None
        else:
            # enable fallbacks when branch is not a branch reference
            if local_branch.repository.has_same_location(local_repo):
                local_repo = local_branch.repository
            if preserve_stacking:
                try:
                    stacked_on = local_branch.get_stacked_on_url()
                except (errors.UnstackableBranchFormat,
                        errors.UnstackableRepositoryFormat,
                        errors.NotStacked):
                    pass
        # Bug: We create a metadir without knowing if it can support stacking,
        # we should look up the policy needs first, or just use it as a hint,
        # or something.
        if local_repo:
            make_working_trees = local_repo.make_working_trees()
            want_shared = local_repo.is_shared()
            repo_format_name = format.repository_format.network_name()
        else:
            make_working_trees = False
            want_shared = False
            repo_format_name = None

        result_repo, result, require_stacking, repository_policy = \
            format.initialize_on_transport_ex(transport,
            use_existing_dir=use_existing_dir, create_prefix=create_prefix,
            force_new_repo=force_new_repo, stacked_on=stacked_on,
            stack_on_pwd=self.root_transport.base,
            repo_format_name=repo_format_name,
            make_working_trees=make_working_trees, shared_repo=want_shared)
        if repo_format_name:
            try:
                # If the result repository is in the same place as the
                # resulting bzr dir, it will have no content, further if the
                # result is not stacked then we know all content should be
                # copied, and finally if we are copying up to a specific
                # revision_id then we can use the pending-ancestry-result which
                # does not require traversing all of history to describe it.
                if (result_repo.user_url == result.user_url
                    and not require_stacking and
                    revision_id is not None):
                    fetch_spec = graph.PendingAncestryResult(
                        [revision_id], local_repo)
                    result_repo.fetch(local_repo, fetch_spec=fetch_spec)
                else:
                    result_repo.fetch(local_repo, revision_id=revision_id)
            finally:
                result_repo.unlock()
        else:
            if result_repo is not None:
                raise AssertionError('result_repo not None(%r)' % result_repo)
        # 1 if there is a branch present
        #   make sure its content is available in the target repository
        #   clone it.
        if local_branch is not None:
            result_branch = local_branch.clone(result, revision_id=revision_id,
                repository_policy=repository_policy)
        try:
            # Cheaper to check if the target is not local, than to try making
            # the tree and fail.
            result.root_transport.local_abspath('.')
            if result_repo is None or result_repo.make_working_trees():
                self.open_workingtree().clone(result)
        except (errors.NoWorkingTree, errors.NotLocalUrl):
            pass
        return result

    # TODO: This should be given a Transport, and should chdir up; otherwise
    # this will open a new connection.
    def _make_tail(self, url):
        t = get_transport(url)
        t.ensure_base()

    @classmethod
    def create(cls, base, format=None, possible_transports=None):
        """Create a new BzrDir at the url 'base'.

        :param format: If supplied, the format of branch to create.  If not
            supplied, the default is used.
        :param possible_transports: If supplied, a list of transports that
            can be reused to share a remote connection.
        """
        if cls is not BzrDir:
            raise AssertionError("BzrDir.create always creates the default"
                " format, not one of %r" % cls)
        t = get_transport(base, possible_transports)
        t.ensure_base()
        if format is None:
            format = BzrDirFormat.get_default_format()
        return format.initialize_on_transport(t)

    @staticmethod
    def find_bzrdirs(transport, evaluate=None, list_current=None):
        """Find bzrdirs recursively from current location.

        This is intended primarily as a building block for more sophisticated
        functionality, like finding trees under a directory, or finding
        branches that use a given repository.
        :param evaluate: An optional callable that yields recurse, value,
            where recurse controls whether this bzrdir is recursed into
            and value is the value to yield.  By default, all bzrdirs
            are recursed into, and the return value is the bzrdir.
        :param list_current: if supplied, use this function to list the current
            directory, instead of Transport.list_dir
        :return: a generator of found bzrdirs, or whatever evaluate returns.
        """
        if list_current is None:
            def list_current(transport):
                return transport.list_dir('')
        if evaluate is None:
            def evaluate(bzrdir):
                return True, bzrdir

        pending = [transport]
        while len(pending) > 0:
            current_transport = pending.pop()
            recurse = True
            try:
                bzrdir = BzrDir.open_from_transport(current_transport)
            except (errors.NotBranchError, errors.PermissionDenied):
                pass
            else:
                recurse, value = evaluate(bzrdir)
                yield value
            try:
                subdirs = list_current(current_transport)
            except (errors.NoSuchFile, errors.PermissionDenied):
                continue
            if recurse:
                for subdir in sorted(subdirs, reverse=True):
                    pending.append(current_transport.clone(subdir))

    def list_branches(self):
        """Return a sequence of all branches local to this control directory.

        """
        try:
            return [self.open_branch()]
        except (errors.NotBranchError, errors.NoRepositoryPresent):
            return []

    @staticmethod
    def find_branches(transport):
        """Find all branches under a transport.

        This will find all branches below the transport, including branches
        inside other branches.  Where possible, it will use
        Repository.find_branches.

        To list all the branches that use a particular Repository, see
        Repository.find_branches
        """
        def evaluate(bzrdir):
            try:
                repository = bzrdir.open_repository()
            except errors.NoRepositoryPresent:
                pass
            else:
                return False, ([], repository)
            return True, (bzrdir.list_branches(), None)
        ret = []
        for branches, repo in BzrDir.find_bzrdirs(transport,
                                                  evaluate=evaluate):
            if repo is not None:
                ret.extend(repo.find_branches())
            if branches is not None:
                ret.extend(branches)
        return ret

    def destroy_repository(self):
        """Destroy the repository in this BzrDir"""
        raise NotImplementedError(self.destroy_repository)

    def create_branch(self, name=None):
        """Create a branch in this BzrDir.

        :param name: Name of the colocated branch to create, None for
            the default branch.

        The bzrdir's format will control what branch format is created.
        For more control see BranchFormatXX.create(a_bzrdir).
        """
        raise NotImplementedError(self.create_branch)

    def destroy_branch(self, name=None):
        """Destroy a branch in this BzrDir.
        
        :param name: Name of the branch to destroy, None for the default 
            branch.
        """
        raise NotImplementedError(self.destroy_branch)

    @staticmethod
    def create_branch_and_repo(base, force_new_repo=False, format=None):
        """Create a new BzrDir, Branch and Repository at the url 'base'.

        This will use the current default BzrDirFormat unless one is
        specified, and use whatever
        repository format that that uses via bzrdir.create_branch and
        create_repository. If a shared repository is available that is used
        preferentially.

        The created Branch object is returned.

        :param base: The URL to create the branch at.
        :param force_new_repo: If True a new repository is always created.
        :param format: If supplied, the format of branch to create.  If not
            supplied, the default is used.
        """
        bzrdir = BzrDir.create(base, format)
        bzrdir._find_or_create_repository(force_new_repo)
        return bzrdir.create_branch()

    def determine_repository_policy(self, force_new_repo=False, stack_on=None,
                                    stack_on_pwd=None, require_stacking=False):
        """Return an object representing a policy to use.

        This controls whether a new repository is created, and the format of
        that repository, or some existing shared repository used instead.

        If stack_on is supplied, will not seek a containing shared repo.

        :param force_new_repo: If True, require a new repository to be created.
        :param stack_on: If supplied, the location to stack on.  If not
            supplied, a default_stack_on location may be used.
        :param stack_on_pwd: If stack_on is relative, the location it is
            relative to.
        """
        def repository_policy(found_bzrdir):
            stack_on = None
            stack_on_pwd = None
            config = found_bzrdir.get_config()
            stop = False
            stack_on = config.get_default_stack_on()
            if stack_on is not None:
                stack_on_pwd = found_bzrdir.user_url
                stop = True
            # does it have a repository ?
            try:
                repository = found_bzrdir.open_repository()
            except errors.NoRepositoryPresent:
                repository = None
            else:
                if (found_bzrdir.user_url != self.user_url 
                    and not repository.is_shared()):
                    # Don't look higher, can't use a higher shared repo.
                    repository = None
                    stop = True
                else:
                    stop = True
            if not stop:
                return None, False
            if repository:
                return UseExistingRepository(repository, stack_on,
                    stack_on_pwd, require_stacking=require_stacking), True
            else:
                return CreateRepository(self, stack_on, stack_on_pwd,
                    require_stacking=require_stacking), True

        if not force_new_repo:
            if stack_on is None:
                policy = self._find_containing(repository_policy)
                if policy is not None:
                    return policy
            else:
                try:
                    return UseExistingRepository(self.open_repository(),
                        stack_on, stack_on_pwd,
                        require_stacking=require_stacking)
                except errors.NoRepositoryPresent:
                    pass
        return CreateRepository(self, stack_on, stack_on_pwd,
                                require_stacking=require_stacking)

    def _find_or_create_repository(self, force_new_repo):
        """Create a new repository if needed, returning the repository."""
        policy = self.determine_repository_policy(force_new_repo)
        return policy.acquire_repository()[0]

    @staticmethod
    def create_branch_convenience(base, force_new_repo=False,
                                  force_new_tree=None, format=None,
                                  possible_transports=None):
        """Create a new BzrDir, Branch and Repository at the url 'base'.

        This is a convenience function - it will use an existing repository
        if possible, can be told explicitly whether to create a working tree or
        not.

        This will use the current default BzrDirFormat unless one is
        specified, and use whatever
        repository format that that uses via bzrdir.create_branch and
        create_repository. If a shared repository is available that is used
        preferentially. Whatever repository is used, its tree creation policy
        is followed.

        The created Branch object is returned.
        If a working tree cannot be made due to base not being a file:// url,
        no error is raised unless force_new_tree is True, in which case no
        data is created on disk and NotLocalUrl is raised.

        :param base: The URL to create the branch at.
        :param force_new_repo: If True a new repository is always created.
        :param force_new_tree: If True or False force creation of a tree or
                               prevent such creation respectively.
        :param format: Override for the bzrdir format to create.
        :param possible_transports: An optional reusable transports list.
        """
        if force_new_tree:
            # check for non local urls
            t = get_transport(base, possible_transports)
            if not isinstance(t, local.LocalTransport):
                raise errors.NotLocalUrl(base)
        bzrdir = BzrDir.create(base, format, possible_transports)
        repo = bzrdir._find_or_create_repository(force_new_repo)
        result = bzrdir.create_branch()
        if force_new_tree or (repo.make_working_trees() and
                              force_new_tree is None):
            try:
                bzrdir.create_workingtree()
            except errors.NotLocalUrl:
                pass
        return result

    @staticmethod
    def create_standalone_workingtree(base, format=None):
        """Create a new BzrDir, WorkingTree, Branch and Repository at 'base'.

        'base' must be a local path or a file:// url.

        This will use the current default BzrDirFormat unless one is
        specified, and use whatever
        repository format that that uses for bzrdirformat.create_workingtree,
        create_branch and create_repository.

        :param format: Override for the bzrdir format to create.
        :return: The WorkingTree object.
        """
        t = get_transport(base)
        if not isinstance(t, local.LocalTransport):
            raise errors.NotLocalUrl(base)
        bzrdir = BzrDir.create_branch_and_repo(base,
                                               force_new_repo=True,
                                               format=format).bzrdir
        return bzrdir.create_workingtree()

    def create_workingtree(self, revision_id=None, from_branch=None,
        accelerator_tree=None, hardlink=False):
        """Create a working tree at this BzrDir.

        :param revision_id: create it as of this revision id.
        :param from_branch: override bzrdir branch (for lightweight checkouts)
        :param accelerator_tree: A tree which can be used for retrieving file
            contents more quickly than the revision tree, i.e. a workingtree.
            The revision tree will be used for cases where accelerator_tree's
            content is different.
        """
        raise NotImplementedError(self.create_workingtree)

    def backup_bzrdir(self):
        """Backup this bzr control directory.

        :return: Tuple with old path name and new path name
        """
        def name_gen(base='backup.bzr'):
            counter = 1
            name = "%s.~%d~" % (base, counter)
            while self.root_transport.has(name):
                counter += 1
                name = "%s.~%d~" % (base, counter)
            return name

        backup_dir=name_gen()
        pb = ui.ui_factory.nested_progress_bar()
        try:
            # FIXME: bug 300001 -- the backup fails if the backup directory
            # already exists, but it should instead either remove it or make
            # a new backup directory.
            #
            old_path = self.root_transport.abspath('.bzr')
            new_path = self.root_transport.abspath(backup_dir)
            ui.ui_factory.note('making backup of %s\n  to %s' % (old_path, new_path,))
            self.root_transport.copy_tree('.bzr', backup_dir)
            return (old_path, new_path)
        finally:
            pb.finished()

    def retire_bzrdir(self, limit=10000):
        """Permanently disable the bzrdir.

        This is done by renaming it to give the user some ability to recover
        if there was a problem.

        This will have horrible consequences if anyone has anything locked or
        in use.
        :param limit: number of times to retry
        """
        i  = 0
        while True:
            try:
                to_path = '.bzr.retired.%d' % i
                self.root_transport.rename('.bzr', to_path)
                note("renamed %s to %s"
                    % (self.root_transport.abspath('.bzr'), to_path))
                return
            except (errors.TransportError, IOError, errors.PathError):
                i += 1
                if i > limit:
                    raise
                else:
                    pass

    def destroy_workingtree(self):
        """Destroy the working tree at this BzrDir.

        Formats that do not support this may raise UnsupportedOperation.
        """
        raise NotImplementedError(self.destroy_workingtree)

    def destroy_workingtree_metadata(self):
        """Destroy the control files for the working tree at this BzrDir.

        The contents of working tree files are not affected.
        Formats that do not support this may raise UnsupportedOperation.
        """
        raise NotImplementedError(self.destroy_workingtree_metadata)

    def _find_containing(self, evaluate):
        """Find something in a containing control directory.

        This method will scan containing control dirs, until it finds what
        it is looking for, decides that it will never find it, or runs out
        of containing control directories to check.

        It is used to implement find_repository and
        determine_repository_policy.

        :param evaluate: A function returning (value, stop).  If stop is True,
            the value will be returned.
        """
        found_bzrdir = self
        while True:
            result, stop = evaluate(found_bzrdir)
            if stop:
                return result
            next_transport = found_bzrdir.root_transport.clone('..')
            if (found_bzrdir.user_url == next_transport.base):
                # top of the file system
                return None
            # find the next containing bzrdir
            try:
                found_bzrdir = BzrDir.open_containing_from_transport(
                    next_transport)[0]
            except errors.NotBranchError:
                return None

    def find_repository(self):
        """Find the repository that should be used.

        This does not require a branch as we use it to find the repo for
        new branches as well as to hook existing branches up to their
        repository.
        """
        def usable_repository(found_bzrdir):
            # does it have a repository ?
            try:
                repository = found_bzrdir.open_repository()
            except errors.NoRepositoryPresent:
                return None, False
            if found_bzrdir.user_url == self.user_url:
                return repository, True
            elif repository.is_shared():
                return repository, True
            else:
                return None, True

        found_repo = self._find_containing(usable_repository)
        if found_repo is None:
            raise errors.NoRepositoryPresent(self)
        return found_repo

    def get_branch_reference(self, name=None):
        """Return the referenced URL for the branch in this bzrdir.

        :param name: Optional colocated branch name
        :raises NotBranchError: If there is no Branch.
        :raises NoColocatedBranchSupport: If a branch name was specified
            but colocated branches are not supported.
        :return: The URL the branch in this bzrdir references if it is a
            reference branch, or None for regular branches.
        """
        if name is not None:
            raise errors.NoColocatedBranchSupport(self)
        return None

    def get_branch_transport(self, branch_format, name=None):
        """Get the transport for use by branch format in this BzrDir.

        Note that bzr dirs that do not support format strings will raise
        IncompatibleFormat if the branch format they are given has
        a format string, and vice versa.

        If branch_format is None, the transport is returned with no
        checking. If it is not None, then the returned transport is
        guaranteed to point to an existing directory ready for use.
        """
        raise NotImplementedError(self.get_branch_transport)

    def _find_creation_modes(self):
        """Determine the appropriate modes for files and directories.

        They're always set to be consistent with the base directory,
        assuming that this transport allows setting modes.
        """
        # TODO: Do we need or want an option (maybe a config setting) to turn
        # this off or override it for particular locations? -- mbp 20080512
        if self._mode_check_done:
            return
        self._mode_check_done = True
        try:
            st = self.transport.stat('.')
        except errors.TransportNotPossible:
            self._dir_mode = None
            self._file_mode = None
        else:
            # Check the directory mode, but also make sure the created
            # directories and files are read-write for this user. This is
            # mostly a workaround for filesystems which lie about being able to
            # write to a directory (cygwin & win32)
            if (st.st_mode & 07777 == 00000):
                # FTP allows stat but does not return dir/file modes
                self._dir_mode = None
                self._file_mode = None
            else:
                self._dir_mode = (st.st_mode & 07777) | 00700
                # Remove the sticky and execute bits for files
                self._file_mode = self._dir_mode & ~07111

    def _get_file_mode(self):
        """Return Unix mode for newly created files, or None.
        """
        if not self._mode_check_done:
            self._find_creation_modes()
        return self._file_mode

    def _get_dir_mode(self):
        """Return Unix mode for newly created directories, or None.
        """
        if not self._mode_check_done:
            self._find_creation_modes()
        return self._dir_mode

    def get_repository_transport(self, repository_format):
        """Get the transport for use by repository format in this BzrDir.

        Note that bzr dirs that do not support format strings will raise
        IncompatibleFormat if the repository format they are given has
        a format string, and vice versa.

        If repository_format is None, the transport is returned with no
        checking. If it is not None, then the returned transport is
        guaranteed to point to an existing directory ready for use.
        """
        raise NotImplementedError(self.get_repository_transport)

    def get_workingtree_transport(self, tree_format):
        """Get the transport for use by workingtree format in this BzrDir.

        Note that bzr dirs that do not support format strings will raise
        IncompatibleFormat if the workingtree format they are given has a
        format string, and vice versa.

        If workingtree_format is None, the transport is returned with no
        checking. If it is not None, then the returned transport is
        guaranteed to point to an existing directory ready for use.
        """
        raise NotImplementedError(self.get_workingtree_transport)

    def get_config(self):
        """Get configuration for this BzrDir."""
        return config.BzrDirConfig(self)

    def _get_config(self):
        """By default, no configuration is available."""
        return None

    def __init__(self, _transport, _format):
        """Initialize a Bzr control dir object.

        Only really common logic should reside here, concrete classes should be
        made with varying behaviours.

        :param _format: the format that is creating this BzrDir instance.
        :param _transport: the transport this dir is based at.
        """
        self._format = _format
        # these are also under the more standard names of 
        # control_transport and user_transport
        self.transport = _transport.clone('.bzr')
        self.root_transport = _transport
        self._mode_check_done = False
        
    @property 
    def user_transport(self):
        return self.root_transport
        
    @property
    def control_transport(self):
        return self.transport

    def is_control_filename(self, filename):
        """True if filename is the name of a path which is reserved for bzrdir's.

        :param filename: A filename within the root transport of this bzrdir.

        This is true IF and ONLY IF the filename is part of the namespace reserved
        for bzr control dirs. Currently this is the '.bzr' directory in the root
        of the root_transport. it is expected that plugins will need to extend
        this in the future - for instance to make bzr talk with svn working
        trees.
        """
        # this might be better on the BzrDirFormat class because it refers to
        # all the possible bzrdir disk formats.
        # This method is tested via the workingtree is_control_filename tests-
        # it was extracted from WorkingTree.is_control_filename. If the method's
        # contract is extended beyond the current trivial implementation, please
        # add new tests for it to the appropriate place.
        return filename == '.bzr' or filename.startswith('.bzr/')

    def needs_format_conversion(self, format=None):
        """Return true if this bzrdir needs convert_format run on it.

        For instance, if the repository format is out of date but the
        branch and working tree are not, this should return True.

        :param format: Optional parameter indicating a specific desired
                       format we plan to arrive at.
        """
        raise NotImplementedError(self.needs_format_conversion)

    @staticmethod
    def open_unsupported(base):
        """Open a branch which is not supported."""
        return BzrDir.open(base, _unsupported=True)

    @staticmethod
    def open(base, _unsupported=False, possible_transports=None):
        """Open an existing bzrdir, rooted at 'base' (url).

        :param _unsupported: a private parameter to the BzrDir class.
        """
        t = get_transport(base, possible_transports=possible_transports)
        return BzrDir.open_from_transport(t, _unsupported=_unsupported)

    @staticmethod
    def open_from_transport(transport, _unsupported=False,
                            _server_formats=True):
        """Open a bzrdir within a particular directory.

        :param transport: Transport containing the bzrdir.
        :param _unsupported: private.
        """
        for hook in BzrDir.hooks['pre_open']:
            hook(transport)
        # Keep initial base since 'transport' may be modified while following
        # the redirections.
        base = transport.base
        def find_format(transport):
            return transport, BzrDirFormat.find_format(
                transport, _server_formats=_server_formats)

        def redirected(transport, e, redirection_notice):
            redirected_transport = transport._redirected_to(e.source, e.target)
            if redirected_transport is None:
                raise errors.NotBranchError(base)
            note('%s is%s redirected to %s',
                 transport.base, e.permanently, redirected_transport.base)
            return redirected_transport

        try:
            transport, format = do_catching_redirections(find_format,
                                                         transport,
                                                         redirected)
        except errors.TooManyRedirections:
            raise errors.NotBranchError(base)

        BzrDir._check_supported(format, _unsupported)
        return format.open(transport, _found=True)

    def open_branch(self, name=None, unsupported=False,
                    ignore_fallbacks=False):
        """Open the branch object at this BzrDir if one is present.

        If unsupported is True, then no longer supported branch formats can
        still be opened.

        TODO: static convenience version of this?
        """
        raise NotImplementedError(self.open_branch)

    @staticmethod
    def open_containing(url, possible_transports=None):
        """Open an existing branch which contains url.

        :param url: url to search from.
        See open_containing_from_transport for more detail.
        """
        transport = get_transport(url, possible_transports)
        return BzrDir.open_containing_from_transport(transport)

    @staticmethod
    def open_containing_from_transport(a_transport):
        """Open an existing branch which contains a_transport.base.

        This probes for a branch at a_transport, and searches upwards from there.

        Basically we keep looking up until we find the control directory or
        run into the root.  If there isn't one, raises NotBranchError.
        If there is one and it is either an unrecognised format or an unsupported
        format, UnknownFormatError or UnsupportedFormatError are raised.
        If there is one, it is returned, along with the unused portion of url.

        :return: The BzrDir that contains the path, and a Unicode path
                for the rest of the URL.
        """
        # this gets the normalised url back. I.e. '.' -> the full path.
        url = a_transport.base
        while True:
            try:
                result = BzrDir.open_from_transport(a_transport)
                return result, urlutils.unescape(a_transport.relpath(url))
            except errors.NotBranchError, e:
                pass
            try:
                new_t = a_transport.clone('..')
            except errors.InvalidURLJoin:
                # reached the root, whatever that may be
                raise errors.NotBranchError(path=url)
            if new_t.base == a_transport.base:
                # reached the root, whatever that may be
                raise errors.NotBranchError(path=url)
            a_transport = new_t

    def _get_tree_branch(self, name=None):
        """Return the branch and tree, if any, for this bzrdir.

        :param name: Name of colocated branch to open.

        Return None for tree if not present or inaccessible.
        Raise NotBranchError if no branch is present.
        :return: (tree, branch)
        """
        try:
            tree = self.open_workingtree()
        except (errors.NoWorkingTree, errors.NotLocalUrl):
            tree = None
            branch = self.open_branch(name=name)
        else:
            if name is not None:
                branch = self.open_branch(name=name)
            else:
                branch = tree.branch
        return tree, branch

    @classmethod
    def open_tree_or_branch(klass, location):
        """Return the branch and working tree at a location.

        If there is no tree at the location, tree will be None.
        If there is no branch at the location, an exception will be
        raised
        :return: (tree, branch)
        """
        bzrdir = klass.open(location)
        return bzrdir._get_tree_branch()

    @classmethod
    def open_containing_tree_or_branch(klass, location):
        """Return the branch and working tree contained by a location.

        Returns (tree, branch, relpath).
        If there is no tree at containing the location, tree will be None.
        If there is no branch containing the location, an exception will be
        raised
        relpath is the portion of the path that is contained by the branch.
        """
        bzrdir, relpath = klass.open_containing(location)
        tree, branch = bzrdir._get_tree_branch()
        return tree, branch, relpath

    @classmethod
    def open_containing_tree_branch_or_repository(klass, location):
        """Return the working tree, branch and repo contained by a location.

        Returns (tree, branch, repository, relpath).
        If there is no tree containing the location, tree will be None.
        If there is no branch containing the location, branch will be None.
        If there is no repository containing the location, repository will be
        None.
        relpath is the portion of the path that is contained by the innermost
        BzrDir.

        If no tree, branch or repository is found, a NotBranchError is raised.
        """
        bzrdir, relpath = klass.open_containing(location)
        try:
            tree, branch = bzrdir._get_tree_branch()
        except errors.NotBranchError:
            try:
                repo = bzrdir.find_repository()
                return None, None, repo, relpath
            except (errors.NoRepositoryPresent):
                raise errors.NotBranchError(location)
        return tree, branch, branch.repository, relpath

    def open_repository(self, _unsupported=False):
        """Open the repository object at this BzrDir if one is present.

        This will not follow the Branch object pointer - it's strictly a direct
        open facility. Most client code should use open_branch().repository to
        get at a repository.

        :param _unsupported: a private parameter, not part of the api.
        TODO: static convenience version of this?
        """
        raise NotImplementedError(self.open_repository)

    def open_workingtree(self, _unsupported=False,
                         recommend_upgrade=True, from_branch=None):
        """Open the workingtree object at this BzrDir if one is present.

        :param recommend_upgrade: Optional keyword parameter, when True (the
            default), emit through the ui module a recommendation that the user
            upgrade the working tree when the workingtree being opened is old
            (but still fully supported).
        :param from_branch: override bzrdir branch (for lightweight checkouts)
        """
        raise NotImplementedError(self.open_workingtree)

    def has_branch(self, name=None):
        """Tell if this bzrdir contains a branch.

        Note: if you're going to open the branch, you should just go ahead
        and try, and not ask permission first.  (This method just opens the
        branch and discards it, and that's somewhat expensive.)
        """
        try:
            self.open_branch(name)
            return True
        except errors.NotBranchError:
            return False

    def has_workingtree(self):
        """Tell if this bzrdir contains a working tree.

        This will still raise an exception if the bzrdir has a workingtree that
        is remote & inaccessible.

        Note: if you're going to open the working tree, you should just go ahead
        and try, and not ask permission first.  (This method just opens the
        workingtree and discards it, and that's somewhat expensive.)
        """
        try:
            self.open_workingtree(recommend_upgrade=False)
            return True
        except errors.NoWorkingTree:
            return False

    def _cloning_metadir(self):
        """Produce a metadir suitable for cloning with.

        :returns: (destination_bzrdir_format, source_repository)
        """
        result_format = self._format.__class__()
        try:
            try:
                branch = self.open_branch(ignore_fallbacks=True)
                source_repository = branch.repository
                result_format._branch_format = branch._format
            except errors.NotBranchError:
                source_branch = None
                source_repository = self.open_repository()
        except errors.NoRepositoryPresent:
            source_repository = None
        else:
            # XXX TODO: This isinstance is here because we have not implemented
            # the fix recommended in bug # 103195 - to delegate this choice the
            # repository itself.
            repo_format = source_repository._format
            if isinstance(repo_format, remote.RemoteRepositoryFormat):
                source_repository._ensure_real()
                repo_format = source_repository._real_repository._format
            result_format.repository_format = repo_format
        try:
            # TODO: Couldn't we just probe for the format in these cases,
            # rather than opening the whole tree?  It would be a little
            # faster. mbp 20070401
            tree = self.open_workingtree(recommend_upgrade=False)
        except (errors.NoWorkingTree, errors.NotLocalUrl):
            result_format.workingtree_format = None
        else:
            result_format.workingtree_format = tree._format.__class__()
        return result_format, source_repository

    def cloning_metadir(self, require_stacking=False):
        """Produce a metadir suitable for cloning or sprouting with.

        These operations may produce workingtrees (yes, even though they're
        "cloning" something that doesn't have a tree), so a viable workingtree
        format must be selected.

        :require_stacking: If True, non-stackable formats will be upgraded
            to similar stackable formats.
        :returns: a BzrDirFormat with all component formats either set
            appropriately or set to None if that component should not be
            created.
        """
        format, repository = self._cloning_metadir()
        if format._workingtree_format is None:
            # No tree in self.
            if repository is None:
                # No repository either
                return format
            # We have a repository, so set a working tree? (Why? This seems to
            # contradict the stated return value in the docstring).
            tree_format = repository._format._matchingbzrdir.workingtree_format
            format.workingtree_format = tree_format.__class__()
        if require_stacking:
            format.require_stacking()
        return format

    def checkout_metadir(self):
        return self.cloning_metadir()

    def sprout(self, url, revision_id=None, force_new_repo=False,
               recurse='down', possible_transports=None,
               accelerator_tree=None, hardlink=False, stacked=False,
               source_branch=None, create_tree_if_local=True):
        """Create a copy of this bzrdir prepared for use as a new line of
        development.

        If url's last component does not exist, it will be created.

        Attributes related to the identity of the source branch like
        branch nickname will be cleaned, a working tree is created
        whether one existed before or not; and a local branch is always
        created.

        if revision_id is not None, then the clone operation may tune
            itself to download less data.
        :param accelerator_tree: A tree which can be used for retrieving file
            contents more quickly than the revision tree, i.e. a workingtree.
            The revision tree will be used for cases where accelerator_tree's
            content is different.
        :param hardlink: If true, hard-link files from accelerator_tree,
            where possible.
        :param stacked: If true, create a stacked branch referring to the
            location of this control directory.
        :param create_tree_if_local: If true, a working-tree will be created
            when working locally.
        """
        target_transport = get_transport(url, possible_transports)
        target_transport.ensure_base()
        cloning_format = self.cloning_metadir(stacked)
        # Create/update the result branch
        result = cloning_format.initialize_on_transport(target_transport)
        # if a stacked branch wasn't requested, we don't create one
        # even if the origin was stacked
        stacked_branch_url = None
        if source_branch is not None:
            if stacked:
                stacked_branch_url = self.root_transport.base
            source_repository = source_branch.repository
        else:
            try:
                source_branch = self.open_branch()
                source_repository = source_branch.repository
                if stacked:
                    stacked_branch_url = self.root_transport.base
            except errors.NotBranchError:
                source_branch = None
                try:
                    source_repository = self.open_repository()
                except errors.NoRepositoryPresent:
                    source_repository = None
        repository_policy = result.determine_repository_policy(
            force_new_repo, stacked_branch_url, require_stacking=stacked)
        result_repo, is_new_repo = repository_policy.acquire_repository()
        is_stacked = stacked or (len(result_repo._fallback_repositories) != 0)
        if is_new_repo and revision_id is not None and not is_stacked:
            fetch_spec = graph.PendingAncestryResult(
                [revision_id], source_repository)
        else:
            fetch_spec = None
        if source_repository is not None:
            # Fetch while stacked to prevent unstacked fetch from
            # Branch.sprout.
            if fetch_spec is None:
                result_repo.fetch(source_repository, revision_id=revision_id)
            else:
                result_repo.fetch(source_repository, fetch_spec=fetch_spec)

        if source_branch is None:
            # this is for sprouting a bzrdir without a branch; is that
            # actually useful?
            # Not especially, but it's part of the contract.
            result_branch = result.create_branch()
        else:
            result_branch = source_branch.sprout(result,
                revision_id=revision_id, repository_policy=repository_policy)
        mutter("created new branch %r" % (result_branch,))

        # Create/update the result working tree
        if (create_tree_if_local and
            isinstance(target_transport, local.LocalTransport) and
            (result_repo is None or result_repo.make_working_trees())):
            wt = result.create_workingtree(accelerator_tree=accelerator_tree,
                hardlink=hardlink)
            wt.lock_write()
            try:
                if wt.path2id('') is None:
                    try:
                        wt.set_root_id(self.open_workingtree.get_root_id())
                    except errors.NoWorkingTree:
                        pass
            finally:
                wt.unlock()
        else:
            wt = None
        if recurse == 'down':
            if wt is not None:
                basis = wt.basis_tree()
                basis.lock_read()
                subtrees = basis.iter_references()
            elif result_branch is not None:
                basis = result_branch.basis_tree()
                basis.lock_read()
                subtrees = basis.iter_references()
            elif source_branch is not None:
                basis = source_branch.basis_tree()
                basis.lock_read()
                subtrees = basis.iter_references()
            else:
                subtrees = []
                basis = None
            try:
                for path, file_id in subtrees:
                    target = urlutils.join(url, urlutils.escape(path))
                    sublocation = source_branch.reference_parent(file_id, path)
                    sublocation.bzrdir.sprout(target,
                        basis.get_reference_revision(file_id, path),
                        force_new_repo=force_new_repo, recurse=recurse,
                        stacked=stacked)
            finally:
                if basis is not None:
                    basis.unlock()
        return result

    def push_branch(self, source, revision_id=None, overwrite=False, 
        remember=False, create_prefix=False):
        """Push the source branch into this BzrDir."""
        br_to = None
        # If we can open a branch, use its direct repository, otherwise see
        # if there is a repository without a branch.
        try:
            br_to = self.open_branch()
        except errors.NotBranchError:
            # Didn't find a branch, can we find a repository?
            repository_to = self.find_repository()
        else:
            # Found a branch, so we must have found a repository
            repository_to = br_to.repository

        push_result = PushResult()
        push_result.source_branch = source
        if br_to is None:
            # We have a repository but no branch, copy the revisions, and then
            # create a branch.
            repository_to.fetch(source.repository, revision_id=revision_id)
            br_to = source.clone(self, revision_id=revision_id)
            if source.get_push_location() is None or remember:
                source.set_push_location(br_to.base)
            push_result.stacked_on = None
            push_result.branch_push_result = None
            push_result.old_revno = None
            push_result.old_revid = _mod_revision.NULL_REVISION
            push_result.target_branch = br_to
            push_result.master_branch = None
            push_result.workingtree_updated = False
        else:
            # We have successfully opened the branch, remember if necessary:
            if source.get_push_location() is None or remember:
                source.set_push_location(br_to.base)
            try:
                tree_to = self.open_workingtree()
            except errors.NotLocalUrl:
                push_result.branch_push_result = source.push(br_to, 
                    overwrite, stop_revision=revision_id)
                push_result.workingtree_updated = False
            except errors.NoWorkingTree:
                push_result.branch_push_result = source.push(br_to,
                    overwrite, stop_revision=revision_id)
                push_result.workingtree_updated = None # Not applicable
            else:
                tree_to.lock_write()
                try:
                    push_result.branch_push_result = source.push(
                        tree_to.branch, overwrite, stop_revision=revision_id)
                    tree_to.update()
                finally:
                    tree_to.unlock()
                push_result.workingtree_updated = True
            push_result.old_revno = push_result.branch_push_result.old_revno
            push_result.old_revid = push_result.branch_push_result.old_revid
            push_result.target_branch = \
                push_result.branch_push_result.target_branch
        return push_result

    def _get_object_and_label(self):
        """Return the primary object and type label for a control directory.

        :return: object, label where
          object is a Branch, Repository or WorkingTree and
          label is one of:
            branch            - a branch
            repository        - a repository
            tree              - a lightweight checkout
        """
        try:
            try:
                br = self.open_branch(unsupported=True, ignore_fallbacks=True)
            except TypeError:
                # RemoteRepository doesn't support the unsupported parameter
                br = self.open_branch(ignore_fallbacks=True)
        except errors.NotBranchError:
            pass
        else:
            return br, "branch"
        try:
            repo = self.open_repository()
        except errors.NoRepositoryPresent:
            pass
        else:
            return repo, "repository"
        try:
            wt = self.open_workingtree()
        except (errors.NoWorkingTree, errors.NotLocalUrl):
            pass
        else:
            return wt, "tree"
        raise AssertionError("unknown type of control directory %s", self)


class BzrDirHooks(hooks.Hooks):
    """Hooks for BzrDir operations."""

    def __init__(self):
        """Create the default hooks."""
        hooks.Hooks.__init__(self)
        self.create_hook(hooks.HookPoint('pre_open',
            "Invoked before attempting to open a BzrDir with the transport "
            "that the open will use.", (1, 14), None))
        self.create_hook(hooks.HookPoint('post_repo_init',
            "Invoked after a repository has been initialized. "
            "post_repo_init is called with a "
            "bzrlib.bzrdir.RepoInitHookParams.",
            (2, 2), None))

# install the default hooks
BzrDir.hooks = BzrDirHooks()


class RepoInitHookParams(object):
    """Object holding parameters passed to *_repo_init hooks.

    There are 4 fields that hooks may wish to access:

    :ivar repository: Repository created
    :ivar format: Repository format
    :ivar bzrdir: The bzrdir for the repository
    :ivar shared: The repository is shared
    """

    def __init__(self, repository, format, a_bzrdir, shared):
        """Create a group of RepoInitHook parameters.

        :param repository: Repository created
        :param format: Repository format
        :param bzrdir: The bzrdir for the repository
        :param shared: The repository is shared
        """
        self.repository = repository
        self.format = format
        self.bzrdir = a_bzrdir
        self.shared = shared

    def __eq__(self, other):
        return self.__dict__ == other.__dict__

    def __repr__(self):
        if self.repository:
            return "<%s for %s>" % (self.__class__.__name__,
                self.repository)
        else:
            return "<%s for %s>" % (self.__class__.__name__,
                self.bzrdir)


class BzrDirPreSplitOut(BzrDir):
    """A common class for the all-in-one formats."""

    def __init__(self, _transport, _format):
        """See BzrDir.__init__."""
        super(BzrDirPreSplitOut, self).__init__(_transport, _format)
        self._control_files = lockable_files.LockableFiles(
                                            self.get_branch_transport(None),
                                            self._format._lock_file_name,
                                            self._format._lock_class)

    def break_lock(self):
        """Pre-splitout bzrdirs do not suffer from stale locks."""
        raise NotImplementedError(self.break_lock)

    def cloning_metadir(self, require_stacking=False):
        """Produce a metadir suitable for cloning with."""
        if require_stacking:
            return format_registry.make_bzrdir('1.6')
        return self._format.__class__()

    def clone(self, url, revision_id=None, force_new_repo=False,
              preserve_stacking=False):
        """See BzrDir.clone().

        force_new_repo has no effect, since this family of formats always
        require a new repository.
        preserve_stacking has no effect, since no source branch using this
        family of formats can be stacked, so there is no stacking to preserve.
        """
        self._make_tail(url)
        result = self._format._initialize_for_clone(url)
        self.open_repository().clone(result, revision_id=revision_id)
        from_branch = self.open_branch()
        from_branch.clone(result, revision_id=revision_id)
        try:
            tree = self.open_workingtree()
        except errors.NotLocalUrl:
            # make a new one, this format always has to have one.
            result._init_workingtree()
        else:
            tree.clone(result)
        return result

    def create_branch(self, name=None):
        """See BzrDir.create_branch."""
        return self._format.get_branch_format().initialize(self, name=name)

    def destroy_branch(self, name=None):
        """See BzrDir.destroy_branch."""
        raise errors.UnsupportedOperation(self.destroy_branch, self)

    def create_repository(self, shared=False):
        """See BzrDir.create_repository."""
        if shared:
            raise errors.IncompatibleFormat('shared repository', self._format)
        return self.open_repository()

    def destroy_repository(self):
        """See BzrDir.destroy_repository."""
        raise errors.UnsupportedOperation(self.destroy_repository, self)

    def create_workingtree(self, revision_id=None, from_branch=None,
                           accelerator_tree=None, hardlink=False):
        """See BzrDir.create_workingtree."""
        # The workingtree is sometimes created when the bzrdir is created,
        # but not when cloning.

        # this looks buggy but is not -really-
        # because this format creates the workingtree when the bzrdir is
        # created
        # clone and sprout will have set the revision_id
        # and that will have set it for us, its only
        # specific uses of create_workingtree in isolation
        # that can do wonky stuff here, and that only
        # happens for creating checkouts, which cannot be
        # done on this format anyway. So - acceptable wart.
        if hardlink:
            warning("can't support hardlinked working trees in %r"
                % (self,))
        try:
            result = self.open_workingtree(recommend_upgrade=False)
        except errors.NoSuchFile:
            result = self._init_workingtree()
        if revision_id is not None:
            if revision_id == _mod_revision.NULL_REVISION:
                result.set_parent_ids([])
            else:
                result.set_parent_ids([revision_id])
        return result

    def _init_workingtree(self):
        from bzrlib.workingtree import WorkingTreeFormat2
        try:
            return WorkingTreeFormat2().initialize(self)
        except errors.NotLocalUrl:
            # Even though we can't access the working tree, we need to
            # create its control files.
            return WorkingTreeFormat2()._stub_initialize_on_transport(
                self.transport, self._control_files._file_mode)

    def destroy_workingtree(self):
        """See BzrDir.destroy_workingtree."""
        raise errors.UnsupportedOperation(self.destroy_workingtree, self)

    def destroy_workingtree_metadata(self):
        """See BzrDir.destroy_workingtree_metadata."""
        raise errors.UnsupportedOperation(self.destroy_workingtree_metadata,
                                          self)

    def get_branch_transport(self, branch_format, name=None):
        """See BzrDir.get_branch_transport()."""
        if name is not None:
            raise errors.NoColocatedBranchSupport(self)
        if branch_format is None:
            return self.transport
        try:
            branch_format.get_format_string()
        except NotImplementedError:
            return self.transport
        raise errors.IncompatibleFormat(branch_format, self._format)

    def get_repository_transport(self, repository_format):
        """See BzrDir.get_repository_transport()."""
        if repository_format is None:
            return self.transport
        try:
            repository_format.get_format_string()
        except NotImplementedError:
            return self.transport
        raise errors.IncompatibleFormat(repository_format, self._format)

    def get_workingtree_transport(self, workingtree_format):
        """See BzrDir.get_workingtree_transport()."""
        if workingtree_format is None:
            return self.transport
        try:
            workingtree_format.get_format_string()
        except NotImplementedError:
            return self.transport
        raise errors.IncompatibleFormat(workingtree_format, self._format)

    def needs_format_conversion(self, format=None):
        """See BzrDir.needs_format_conversion()."""
        # if the format is not the same as the system default,
        # an upgrade is needed.
        if format is None:
            symbol_versioning.warn(symbol_versioning.deprecated_in((1, 13, 0))
                % 'needs_format_conversion(format=None)')
            format = BzrDirFormat.get_default_format()
        return not isinstance(self._format, format.__class__)

    def open_branch(self, name=None, unsupported=False,
                    ignore_fallbacks=False):
        """See BzrDir.open_branch."""
        from bzrlib.branch import BzrBranchFormat4
        format = BzrBranchFormat4()
        self._check_supported(format, unsupported)
        return format.open(self, name, _found=True)

    def sprout(self, url, revision_id=None, force_new_repo=False,
               possible_transports=None, accelerator_tree=None,
               hardlink=False, stacked=False, create_tree_if_local=True,
               source_branch=None):
        """See BzrDir.sprout()."""
        if source_branch is not None:
            my_branch = self.open_branch()
            if source_branch.base != my_branch.base:
                raise AssertionError(
                    "source branch %r is not within %r with branch %r" %
                    (source_branch, self, my_branch))
        if stacked:
            raise errors.UnstackableBranchFormat(
                self._format, self.root_transport.base)
        if not create_tree_if_local:
            raise errors.MustHaveWorkingTree(
                self._format, self.root_transport.base)
        from bzrlib.workingtree import WorkingTreeFormat2
        self._make_tail(url)
        result = self._format._initialize_for_clone(url)
        try:
            self.open_repository().clone(result, revision_id=revision_id)
        except errors.NoRepositoryPresent:
            pass
        try:
            self.open_branch().sprout(result, revision_id=revision_id)
        except errors.NotBranchError:
            pass

        # we always want a working tree
        WorkingTreeFormat2().initialize(result,
                                        accelerator_tree=accelerator_tree,
                                        hardlink=hardlink)
        return result


class BzrDir4(BzrDirPreSplitOut):
    """A .bzr version 4 control object.

    This is a deprecated format and may be removed after sept 2006.
    """

    def create_repository(self, shared=False):
        """See BzrDir.create_repository."""
        return self._format.repository_format.initialize(self, shared)

    def needs_format_conversion(self, format=None):
        """Format 4 dirs are always in need of conversion."""
        if format is None:
            symbol_versioning.warn(symbol_versioning.deprecated_in((1, 13, 0))
                % 'needs_format_conversion(format=None)')
        return True

    def open_repository(self):
        """See BzrDir.open_repository."""
        from bzrlib.repofmt.weaverepo import RepositoryFormat4
        return RepositoryFormat4().open(self, _found=True)


class BzrDir5(BzrDirPreSplitOut):
    """A .bzr version 5 control object.

    This is a deprecated format and may be removed after sept 2006.
    """

    def has_workingtree(self):
        """See BzrDir.has_workingtree."""
        return True
    
    def open_repository(self):
        """See BzrDir.open_repository."""
        from bzrlib.repofmt.weaverepo import RepositoryFormat5
        return RepositoryFormat5().open(self, _found=True)

    def open_workingtree(self, _unsupported=False,
            recommend_upgrade=True):
        """See BzrDir.create_workingtree."""
        from bzrlib.workingtree import WorkingTreeFormat2
        wt_format = WorkingTreeFormat2()
        # we don't warn here about upgrades; that ought to be handled for the
        # bzrdir as a whole
        return wt_format.open(self, _found=True)


class BzrDir6(BzrDirPreSplitOut):
    """A .bzr version 6 control object.

    This is a deprecated format and may be removed after sept 2006.
    """

    def has_workingtree(self):
        """See BzrDir.has_workingtree."""
        return True
    
    def open_repository(self):
        """See BzrDir.open_repository."""
        from bzrlib.repofmt.weaverepo import RepositoryFormat6
        return RepositoryFormat6().open(self, _found=True)

    def open_workingtree(self, _unsupported=False,
        recommend_upgrade=True):
        """See BzrDir.create_workingtree."""
        # we don't warn here about upgrades; that ought to be handled for the
        # bzrdir as a whole
        from bzrlib.workingtree import WorkingTreeFormat2
        return WorkingTreeFormat2().open(self, _found=True)


class BzrDirMeta1(BzrDir):
    """A .bzr meta version 1 control object.

    This is the first control object where the
    individual aspects are really split out: there are separate repository,
    workingtree and branch subdirectories and any subset of the three can be
    present within a BzrDir.
    """

    def can_convert_format(self):
        """See BzrDir.can_convert_format()."""
        return True

    def create_branch(self, name=None):
        """See BzrDir.create_branch."""
        return self._format.get_branch_format().initialize(self, name=name)

    def destroy_branch(self, name=None):
        """See BzrDir.create_branch."""
        if name is not None:
            raise errors.NoColocatedBranchSupport(self)
        self.transport.delete_tree('branch')

    def create_repository(self, shared=False):
        """See BzrDir.create_repository."""
        return self._format.repository_format.initialize(self, shared)

    def destroy_repository(self):
        """See BzrDir.destroy_repository."""
        self.transport.delete_tree('repository')

    def create_workingtree(self, revision_id=None, from_branch=None,
                           accelerator_tree=None, hardlink=False):
        """See BzrDir.create_workingtree."""
        return self._format.workingtree_format.initialize(
            self, revision_id, from_branch=from_branch,
            accelerator_tree=accelerator_tree, hardlink=hardlink)

    def destroy_workingtree(self):
        """See BzrDir.destroy_workingtree."""
        wt = self.open_workingtree(recommend_upgrade=False)
        repository = wt.branch.repository
        empty = repository.revision_tree(_mod_revision.NULL_REVISION)
        wt.revert(old_tree=empty)
        self.destroy_workingtree_metadata()

    def destroy_workingtree_metadata(self):
        self.transport.delete_tree('checkout')

    def find_branch_format(self, name=None):
        """Find the branch 'format' for this bzrdir.

        This might be a synthetic object for e.g. RemoteBranch and SVN.
        """
        from bzrlib.branch import BranchFormat
        return BranchFormat.find_format(self, name=name)

    def _get_mkdir_mode(self):
        """Figure out the mode to use when creating a bzrdir subdir."""
        temp_control = lockable_files.LockableFiles(self.transport, '',
                                     lockable_files.TransportLock)
        return temp_control._dir_mode

    def get_branch_reference(self, name=None):
        """See BzrDir.get_branch_reference()."""
        from bzrlib.branch import BranchFormat
        format = BranchFormat.find_format(self, name=name)
        return format.get_reference(self, name=name)

    def get_branch_transport(self, branch_format, name=None):
        """See BzrDir.get_branch_transport()."""
        if name is not None:
            raise errors.NoColocatedBranchSupport(self)
        # XXX: this shouldn't implicitly create the directory if it's just
        # promising to get a transport -- mbp 20090727
        if branch_format is None:
            return self.transport.clone('branch')
        try:
            branch_format.get_format_string()
        except NotImplementedError:
            raise errors.IncompatibleFormat(branch_format, self._format)
        try:
            self.transport.mkdir('branch', mode=self._get_mkdir_mode())
        except errors.FileExists:
            pass
        return self.transport.clone('branch')

    def get_repository_transport(self, repository_format):
        """See BzrDir.get_repository_transport()."""
        if repository_format is None:
            return self.transport.clone('repository')
        try:
            repository_format.get_format_string()
        except NotImplementedError:
            raise errors.IncompatibleFormat(repository_format, self._format)
        try:
            self.transport.mkdir('repository', mode=self._get_mkdir_mode())
        except errors.FileExists:
            pass
        return self.transport.clone('repository')

    def get_workingtree_transport(self, workingtree_format):
        """See BzrDir.get_workingtree_transport()."""
        if workingtree_format is None:
            return self.transport.clone('checkout')
        try:
            workingtree_format.get_format_string()
        except NotImplementedError:
            raise errors.IncompatibleFormat(workingtree_format, self._format)
        try:
            self.transport.mkdir('checkout', mode=self._get_mkdir_mode())
        except errors.FileExists:
            pass
        return self.transport.clone('checkout')

    def has_workingtree(self):
        """Tell if this bzrdir contains a working tree.

        This will still raise an exception if the bzrdir has a workingtree that
        is remote & inaccessible.

        Note: if you're going to open the working tree, you should just go
        ahead and try, and not ask permission first.
        """
        from bzrlib.workingtree import WorkingTreeFormat
        try:
            WorkingTreeFormat.find_format(self)
        except errors.NoWorkingTree:
            return False
        return True

    def needs_format_conversion(self, format=None):
        """See BzrDir.needs_format_conversion()."""
        if format is None:
            symbol_versioning.warn(symbol_versioning.deprecated_in((1, 13, 0))
                % 'needs_format_conversion(format=None)')
        if format is None:
            format = BzrDirFormat.get_default_format()
        if not isinstance(self._format, format.__class__):
            # it is not a meta dir format, conversion is needed.
            return True
        # we might want to push this down to the repository?
        try:
            if not isinstance(self.open_repository()._format,
                              format.repository_format.__class__):
                # the repository needs an upgrade.
                return True
        except errors.NoRepositoryPresent:
            pass
        for branch in self.list_branches():
            if not isinstance(branch._format,
                              format.get_branch_format().__class__):
                # the branch needs an upgrade.
                return True
        try:
            my_wt = self.open_workingtree(recommend_upgrade=False)
            if not isinstance(my_wt._format,
                              format.workingtree_format.__class__):
                # the workingtree needs an upgrade.
                return True
        except (errors.NoWorkingTree, errors.NotLocalUrl):
            pass
        return False

    def open_branch(self, name=None, unsupported=False,
                    ignore_fallbacks=False):
        """See BzrDir.open_branch."""
        format = self.find_branch_format(name=name)
        self._check_supported(format, unsupported)
        return format.open(self, name=name,
            _found=True, ignore_fallbacks=ignore_fallbacks)

    def open_repository(self, unsupported=False):
        """See BzrDir.open_repository."""
        from bzrlib.repository import RepositoryFormat
        format = RepositoryFormat.find_format(self)
        self._check_supported(format, unsupported)
        return format.open(self, _found=True)

    def open_workingtree(self, unsupported=False,
            recommend_upgrade=True):
        """See BzrDir.open_workingtree."""
        from bzrlib.workingtree import WorkingTreeFormat
        format = WorkingTreeFormat.find_format(self)
        self._check_supported(format, unsupported,
            recommend_upgrade,
            basedir=self.root_transport.base)
        return format.open(self, _found=True)

    def _get_config(self):
        return config.TransportConfig(self.transport, 'control.conf')


class BzrDirFormat(object):
    """An encapsulation of the initialization and open routines for a format.

    Formats provide three things:
     * An initialization routine,
     * a format string,
     * an open routine.

    Formats are placed in a dict by their format string for reference
    during bzrdir opening. These should be subclasses of BzrDirFormat
    for consistency.

    Once a format is deprecated, just deprecate the initialize and open
    methods on the format class. Do not deprecate the object, as the
    object will be created every system load.

    :cvar colocated_branches: Whether this formats supports colocated branches.
    """

    _default_format = None
    """The default format used for new .bzr dirs."""

    _formats = {}
    """The known formats."""

    _control_formats = []
    """The registered control formats - .bzr, ....

    This is a list of BzrDirFormat objects.
    """

    _control_server_formats = []
    """The registered control server formats, e.g. RemoteBzrDirs.

    This is a list of BzrDirFormat objects.
    """

    _lock_file_name = 'branch-lock'

    colocated_branches = False
    """Whether co-located branches are supported for this control dir format.
    """

    # _lock_class must be set in subclasses to the lock type, typ.
    # TransportLock or LockDir

    @classmethod
    def find_format(klass, transport, _server_formats=True):
        """Return the format present at transport."""
        if _server_formats:
            formats = klass._control_server_formats + klass._control_formats
        else:
            formats = klass._control_formats
        for format in formats:
            try:
                return format.probe_transport(transport)
            except errors.NotBranchError:
                # this format does not find a control dir here.
                pass
        raise errors.NotBranchError(path=transport.base)

    @classmethod
    def probe_transport(klass, transport):
        """Return the .bzrdir style format present in a directory."""
        try:
            format_string = transport.get_bytes(".bzr/branch-format")
        except errors.NoSuchFile:
            raise errors.NotBranchError(path=transport.base)
        try:
            return klass._formats[format_string]
        except KeyError:
            raise errors.UnknownFormatError(format=format_string, kind='bzrdir')

    @classmethod
    def get_default_format(klass):
        """Return the current default format."""
        return klass._default_format

    def get_format_string(self):
        """Return the ASCII format string that identifies this format."""
        raise NotImplementedError(self.get_format_string)

    def get_format_description(self):
        """Return the short description for this format."""
        raise NotImplementedError(self.get_format_description)

    def get_converter(self, format=None):
        """Return the converter to use to convert bzrdirs needing converts.

        This returns a bzrlib.bzrdir.Converter object.

        This should return the best upgrader to step this format towards the
        current default format. In the case of plugins we can/should provide
        some means for them to extend the range of returnable converters.

        :param format: Optional format to override the default format of the
                       library.
        """
        raise NotImplementedError(self.get_converter)

    def initialize(self, url, possible_transports=None):
        """Create a bzr control dir at this url and return an opened copy.

        While not deprecated, this method is very specific and its use will
        lead to many round trips to setup a working environment. See
        initialize_on_transport_ex for a [nearly] all-in-one method.

        Subclasses should typically override initialize_on_transport
        instead of this method.
        """
        return self.initialize_on_transport(get_transport(url,
                                                          possible_transports))

    def initialize_on_transport(self, transport):
        """Initialize a new bzrdir in the base directory of a Transport."""
        try:
            # can we hand off the request to the smart server rather than using
            # vfs calls?
            client_medium = transport.get_smart_medium()
        except errors.NoSmartMedium:
            return self._initialize_on_transport_vfs(transport)
        else:
            # Current RPC's only know how to create bzr metadir1 instances, so
            # we still delegate to vfs methods if the requested format is not a
            # metadir1
            if type(self) != BzrDirMetaFormat1:
                return self._initialize_on_transport_vfs(transport)
            remote_format = RemoteBzrDirFormat()
            self._supply_sub_formats_to(remote_format)
            return remote_format.initialize_on_transport(transport)

    def initialize_on_transport_ex(self, transport, use_existing_dir=False,
        create_prefix=False, force_new_repo=False, stacked_on=None,
        stack_on_pwd=None, repo_format_name=None, make_working_trees=None,
        shared_repo=False, vfs_only=False):
        """Create this format on transport.

        The directory to initialize will be created.

        :param force_new_repo: Do not use a shared repository for the target,
                               even if one is available.
        :param create_prefix: Create any missing directories leading up to
            to_transport.
        :param use_existing_dir: Use an existing directory if one exists.
        :param stacked_on: A url to stack any created branch on, None to follow
            any target stacking policy.
        :param stack_on_pwd: If stack_on is relative, the location it is
            relative to.
        :param repo_format_name: If non-None, a repository will be
            made-or-found. Should none be found, or if force_new_repo is True
            the repo_format_name is used to select the format of repository to
            create.
        :param make_working_trees: Control the setting of make_working_trees
            for a new shared repository when one is made. None to use whatever
            default the format has.
        :param shared_repo: Control whether made repositories are shared or
            not.
        :param vfs_only: If True do not attempt to use a smart server
        :return: repo, bzrdir, require_stacking, repository_policy. repo is
            None if none was created or found, bzrdir is always valid.
            require_stacking is the result of examining the stacked_on
            parameter and any stacking policy found for the target.
        """
        if not vfs_only:
            # Try to hand off to a smart server 
            try:
                client_medium = transport.get_smart_medium()
            except errors.NoSmartMedium:
                pass
            else:
                # TODO: lookup the local format from a server hint.
                remote_dir_format = RemoteBzrDirFormat()
                remote_dir_format._network_name = self.network_name()
                self._supply_sub_formats_to(remote_dir_format)
                return remote_dir_format.initialize_on_transport_ex(transport,
                    use_existing_dir=use_existing_dir, create_prefix=create_prefix,
                    force_new_repo=force_new_repo, stacked_on=stacked_on,
                    stack_on_pwd=stack_on_pwd, repo_format_name=repo_format_name,
                    make_working_trees=make_working_trees, shared_repo=shared_repo)
        # XXX: Refactor the create_prefix/no_create_prefix code into a
        #      common helper function
        # The destination may not exist - if so make it according to policy.
        def make_directory(transport):
            transport.mkdir('.')
            return transport
        def redirected(transport, e, redirection_notice):
            note(redirection_notice)
            return transport._redirected_to(e.source, e.target)
        try:
            transport = do_catching_redirections(make_directory, transport,
                redirected)
        except errors.FileExists:
            if not use_existing_dir:
                raise
        except errors.NoSuchFile:
            if not create_prefix:
                raise
            transport.create_prefix()

        require_stacking = (stacked_on is not None)
        # Now the target directory exists, but doesn't have a .bzr
        # directory. So we need to create it, along with any work to create
        # all of the dependent branches, etc.

        result = self.initialize_on_transport(transport)
        if repo_format_name:
            try:
                # use a custom format
                result._format.repository_format = \
                    repository.network_format_registry.get(repo_format_name)
            except AttributeError:
                # The format didn't permit it to be set.
                pass
            # A repository is desired, either in-place or shared.
            repository_policy = result.determine_repository_policy(
                force_new_repo, stacked_on, stack_on_pwd,
                require_stacking=require_stacking)
            result_repo, is_new_repo = repository_policy.acquire_repository(
                make_working_trees, shared_repo)
            if not require_stacking and repository_policy._require_stacking:
                require_stacking = True
                result._format.require_stacking()
            result_repo.lock_write()
        else:
            result_repo = None
            repository_policy = None
        return result_repo, result, require_stacking, repository_policy

    def _initialize_on_transport_vfs(self, transport):
        """Initialize a new bzrdir using VFS calls.

        :param transport: The transport to create the .bzr directory in.
        :return: A
        """
        # Since we are creating a .bzr directory, inherit the
        # mode from the root directory
        temp_control = lockable_files.LockableFiles(transport,
                            '', lockable_files.TransportLock)
        temp_control._transport.mkdir('.bzr',
                                      # FIXME: RBC 20060121 don't peek under
                                      # the covers
                                      mode=temp_control._dir_mode)
        if sys.platform == 'win32' and isinstance(transport, local.LocalTransport):
            win32utils.set_file_attr_hidden(transport._abspath('.bzr'))
        file_mode = temp_control._file_mode
        del temp_control
        bzrdir_transport = transport.clone('.bzr')
        utf8_files = [('README',
                       "This is a Bazaar control directory.\n"
                       "Do not change any files in this directory.\n"
                       "See http://bazaar-vcs.org/ for more information about Bazaar.\n"),
                      ('branch-format', self.get_format_string()),
                      ]
        # NB: no need to escape relative paths that are url safe.
        control_files = lockable_files.LockableFiles(bzrdir_transport,
            self._lock_file_name, self._lock_class)
        control_files.create_lock()
        control_files.lock_write()
        try:
            for (filename, content) in utf8_files:
                bzrdir_transport.put_bytes(filename, content,
                    mode=file_mode)
        finally:
            control_files.unlock()
        return self.open(transport, _found=True)

    def is_supported(self):
        """Is this format supported?

        Supported formats must be initializable and openable.
        Unsupported formats may not support initialization or committing or
        some other features depending on the reason for not being supported.
        """
        return True

    def network_name(self):
        """A simple byte string uniquely identifying this format for RPC calls.

        Bzr control formats use thir disk format string to identify the format
        over the wire. Its possible that other control formats have more
        complex detection requirements, so we permit them to use any unique and
        immutable string they desire.
        """
        raise NotImplementedError(self.network_name)

    def same_model(self, target_format):
        return (self.repository_format.rich_root_data ==
            target_format.rich_root_data)

    @classmethod
    def known_formats(klass):
        """Return all the known formats.

        Concrete formats should override _known_formats.
        """
        # There is double indirection here to make sure that control
        # formats used by more than one dir format will only be probed
        # once. This can otherwise be quite expensive for remote connections.
        result = set()
        for format in klass._control_formats:
            result.update(format._known_formats())
        return result

    @classmethod
    def _known_formats(klass):
        """Return the known format instances for this control format."""
        return set(klass._formats.values())

    def open(self, transport, _found=False):
        """Return an instance of this format for the dir transport points at.

        _found is a private parameter, do not use it.
        """
        if not _found:
            found_format = BzrDirFormat.find_format(transport)
            if not isinstance(found_format, self.__class__):
                raise AssertionError("%s was asked to open %s, but it seems to need "
                        "format %s"
                        % (self, transport, found_format))
            # Allow subclasses - use the found format.
            self._supply_sub_formats_to(found_format)
            return found_format._open(transport)
        return self._open(transport)

    def _open(self, transport):
        """Template method helper for opening BzrDirectories.

        This performs the actual open and any additional logic or parameter
        passing.
        """
        raise NotImplementedError(self._open)

    @classmethod
    def register_format(klass, format):
        klass._formats[format.get_format_string()] = format
        # bzr native formats have a network name of their format string.
        network_format_registry.register(format.get_format_string(), format.__class__)

    @classmethod
    def register_control_format(klass, format):
        """Register a format that does not use '.bzr' for its control dir.

        TODO: This should be pulled up into a 'ControlDirFormat' base class
        which BzrDirFormat can inherit from, and renamed to register_format
        there. It has been done without that for now for simplicity of
        implementation.
        """
        klass._control_formats.append(format)

    @classmethod
    def register_control_server_format(klass, format):
        """Register a control format for client-server environments.

        These formats will be tried before ones registered with
        register_control_format.  This gives implementations that decide to the
        chance to grab it before anything looks at the contents of the format
        file.
        """
        klass._control_server_formats.append(format)

    @classmethod
    def _set_default_format(klass, format):
        """Set default format (for testing behavior of defaults only)"""
        klass._default_format = format

    def __str__(self):
        # Trim the newline
        return self.get_format_description().rstrip()

    def _supply_sub_formats_to(self, other_format):
        """Give other_format the same values for sub formats as this has.

        This method is expected to be used when parameterising a
        RemoteBzrDirFormat instance with the parameters from a
        BzrDirMetaFormat1 instance.

        :param other_format: other_format is a format which should be
            compatible with whatever sub formats are supported by self.
        :return: None.
        """

    @classmethod
    def unregister_format(klass, format):
        del klass._formats[format.get_format_string()]

    @classmethod
    def unregister_control_format(klass, format):
        klass._control_formats.remove(format)


class BzrDirFormat4(BzrDirFormat):
    """Bzr dir format 4.

    This format is a combined format for working tree, branch and repository.
    It has:
     - Format 1 working trees [always]
     - Format 4 branches [always]
     - Format 4 repositories [always]

    This format is deprecated: it indexes texts using a text it which is
    removed in format 5; write support for this format has been removed.
    """

    _lock_class = lockable_files.TransportLock

    def get_format_string(self):
        """See BzrDirFormat.get_format_string()."""
        return "Bazaar-NG branch, format 0.0.4\n"

    def get_format_description(self):
        """See BzrDirFormat.get_format_description()."""
        return "All-in-one format 4"

    def get_converter(self, format=None):
        """See BzrDirFormat.get_converter()."""
        # there is one and only one upgrade path here.
        return ConvertBzrDir4To5()

    def initialize_on_transport(self, transport):
        """Format 4 branches cannot be created."""
        raise errors.UninitializableFormat(self)

    def is_supported(self):
        """Format 4 is not supported.

        It is not supported because the model changed from 4 to 5 and the
        conversion logic is expensive - so doing it on the fly was not
        feasible.
        """
        return False

    def network_name(self):
        return self.get_format_string()

    def _open(self, transport):
        """See BzrDirFormat._open."""
        return BzrDir4(transport, self)

    def __return_repository_format(self):
        """Circular import protection."""
        from bzrlib.repofmt.weaverepo import RepositoryFormat4
        return RepositoryFormat4()
    repository_format = property(__return_repository_format)


class BzrDirFormatAllInOne(BzrDirFormat):
    """Common class for formats before meta-dirs."""

    def initialize_on_transport_ex(self, transport, use_existing_dir=False,
        create_prefix=False, force_new_repo=False, stacked_on=None,
        stack_on_pwd=None, repo_format_name=None, make_working_trees=None,
        shared_repo=False):
        """See BzrDirFormat.initialize_on_transport_ex."""
        require_stacking = (stacked_on is not None)
        # Format 5 cannot stack, but we've been asked to - actually init
        # a Meta1Dir
        if require_stacking:
            format = BzrDirMetaFormat1()
            return format.initialize_on_transport_ex(transport,
                use_existing_dir=use_existing_dir, create_prefix=create_prefix,
                force_new_repo=force_new_repo, stacked_on=stacked_on,
                stack_on_pwd=stack_on_pwd, repo_format_name=repo_format_name,
                make_working_trees=make_working_trees, shared_repo=shared_repo)
        return BzrDirFormat.initialize_on_transport_ex(self, transport,
            use_existing_dir=use_existing_dir, create_prefix=create_prefix,
            force_new_repo=force_new_repo, stacked_on=stacked_on,
            stack_on_pwd=stack_on_pwd, repo_format_name=repo_format_name,
            make_working_trees=make_working_trees, shared_repo=shared_repo)


class BzrDirFormat5(BzrDirFormatAllInOne):
    """Bzr control format 5.

    This format is a combined format for working tree, branch and repository.
    It has:
     - Format 2 working trees [always]
     - Format 4 branches [always]
     - Format 5 repositories [always]
       Unhashed stores in the repository.
    """

    _lock_class = lockable_files.TransportLock

    def get_format_string(self):
        """See BzrDirFormat.get_format_string()."""
        return "Bazaar-NG branch, format 5\n"

    def get_branch_format(self):
        from bzrlib import branch
        return branch.BzrBranchFormat4()

    def get_format_description(self):
        """See BzrDirFormat.get_format_description()."""
        return "All-in-one format 5"

    def get_converter(self, format=None):
        """See BzrDirFormat.get_converter()."""
        # there is one and only one upgrade path here.
        return ConvertBzrDir5To6()

    def _initialize_for_clone(self, url):
        return self.initialize_on_transport(get_transport(url), _cloning=True)

    def initialize_on_transport(self, transport, _cloning=False):
        """Format 5 dirs always have working tree, branch and repository.

        Except when they are being cloned.
        """
        from bzrlib.branch import BzrBranchFormat4
        from bzrlib.repofmt.weaverepo import RepositoryFormat5
        result = (super(BzrDirFormat5, self).initialize_on_transport(transport))
        RepositoryFormat5().initialize(result, _internal=True)
        if not _cloning:
            branch = BzrBranchFormat4().initialize(result)
            result._init_workingtree()
        return result

    def network_name(self):
        return self.get_format_string()

    def _open(self, transport):
        """See BzrDirFormat._open."""
        return BzrDir5(transport, self)

    def __return_repository_format(self):
        """Circular import protection."""
        from bzrlib.repofmt.weaverepo import RepositoryFormat5
        return RepositoryFormat5()
    repository_format = property(__return_repository_format)


class BzrDirFormat6(BzrDirFormatAllInOne):
    """Bzr control format 6.

    This format is a combined format for working tree, branch and repository.
    It has:
     - Format 2 working trees [always]
     - Format 4 branches [always]
     - Format 6 repositories [always]
    """

    _lock_class = lockable_files.TransportLock

    def get_format_string(self):
        """See BzrDirFormat.get_format_string()."""
        return "Bazaar-NG branch, format 6\n"

    def get_format_description(self):
        """See BzrDirFormat.get_format_description()."""
        return "All-in-one format 6"

    def get_branch_format(self):
        from bzrlib import branch
        return branch.BzrBranchFormat4()

    def get_converter(self, format=None):
        """See BzrDirFormat.get_converter()."""
        # there is one and only one upgrade path here.
        return ConvertBzrDir6ToMeta()

    def _initialize_for_clone(self, url):
        return self.initialize_on_transport(get_transport(url), _cloning=True)

    def initialize_on_transport(self, transport, _cloning=False):
        """Format 6 dirs always have working tree, branch and repository.

        Except when they are being cloned.
        """
        from bzrlib.branch import BzrBranchFormat4
        from bzrlib.repofmt.weaverepo import RepositoryFormat6
        result = super(BzrDirFormat6, self).initialize_on_transport(transport)
        RepositoryFormat6().initialize(result, _internal=True)
        if not _cloning:
            branch = BzrBranchFormat4().initialize(result)
            result._init_workingtree()
        return result

    def network_name(self):
        return self.get_format_string()

    def _open(self, transport):
        """See BzrDirFormat._open."""
        return BzrDir6(transport, self)

    def __return_repository_format(self):
        """Circular import protection."""
        from bzrlib.repofmt.weaverepo import RepositoryFormat6
        return RepositoryFormat6()
    repository_format = property(__return_repository_format)


class BzrDirMetaFormat1(BzrDirFormat):
    """Bzr meta control format 1

    This is the first format with split out working tree, branch and repository
    disk storage.
    It has:
     - Format 3 working trees [optional]
     - Format 5 branches [optional]
     - Format 7 repositories [optional]
    """

    _lock_class = lockdir.LockDir

    def __init__(self):
        self._workingtree_format = None
        self._branch_format = None
        self._repository_format = None

    def __eq__(self, other):
        if other.__class__ is not self.__class__:
            return False
        if other.repository_format != self.repository_format:
            return False
        if other.workingtree_format != self.workingtree_format:
            return False
        return True

    def __ne__(self, other):
        return not self == other

    def get_branch_format(self):
        if self._branch_format is None:
            from bzrlib.branch import BranchFormat
            self._branch_format = BranchFormat.get_default_format()
        return self._branch_format

    def set_branch_format(self, format):
        self._branch_format = format

    def require_stacking(self, stack_on=None, possible_transports=None,
            _skip_repo=False):
        """We have a request to stack, try to ensure the formats support it.

        :param stack_on: If supplied, it is the URL to a branch that we want to
            stack on. Check to see if that format supports stacking before
            forcing an upgrade.
        """
        # Stacking is desired. requested by the target, but does the place it
        # points at support stacking? If it doesn't then we should
        # not implicitly upgrade. We check this here.
        new_repo_format = None
        new_branch_format = None

        # a bit of state for get_target_branch so that we don't try to open it
        # 2 times, for both repo *and* branch
        target = [None, False, None] # target_branch, checked, upgrade anyway
        def get_target_branch():
            if target[1]:
                # We've checked, don't check again
                return target
            if stack_on is None:
                # No target format, that means we want to force upgrading
                target[:] = [None, True, True]
                return target
            try:
                target_dir = BzrDir.open(stack_on,
                    possible_transports=possible_transports)
            except errors.NotBranchError:
                # Nothing there, don't change formats
                target[:] = [None, True, False]
                return target
            except errors.JailBreak:
                # JailBreak, JFDI and upgrade anyway
                target[:] = [None, True, True]
                return target
            try:
                target_branch = target_dir.open_branch()
            except errors.NotBranchError:
                # No branch, don't upgrade formats
                target[:] = [None, True, False]
                return target
            target[:] = [target_branch, True, False]
            return target

        if (not _skip_repo and
                 not self.repository_format.supports_external_lookups):
            # We need to upgrade the Repository.
            target_branch, _, do_upgrade = get_target_branch()
            if target_branch is None:
                # We don't have a target branch, should we upgrade anyway?
                if do_upgrade:
                    # stack_on is inaccessible, JFDI.
                    # TODO: bad monkey, hard-coded formats...
                    if self.repository_format.rich_root_data:
                        new_repo_format = pack_repo.RepositoryFormatKnitPack5RichRoot()
                    else:
                        new_repo_format = pack_repo.RepositoryFormatKnitPack5()
            else:
                # If the target already supports stacking, then we know the
                # project is already able to use stacking, so auto-upgrade
                # for them
                new_repo_format = target_branch.repository._format
                if not new_repo_format.supports_external_lookups:
                    # target doesn't, source doesn't, so don't auto upgrade
                    # repo
                    new_repo_format = None
            if new_repo_format is not None:
                self.repository_format = new_repo_format
                note('Source repository format does not support stacking,'
                     ' using format:\n  %s',
                     new_repo_format.get_format_description())

        if not self.get_branch_format().supports_stacking():
            # We just checked the repo, now lets check if we need to
            # upgrade the branch format
            target_branch, _, do_upgrade = get_target_branch()
            if target_branch is None:
                if do_upgrade:
                    # TODO: bad monkey, hard-coded formats...
                    new_branch_format = branch.BzrBranchFormat7()
            else:
                new_branch_format = target_branch._format
                if not new_branch_format.supports_stacking():
                    new_branch_format = None
            if new_branch_format is not None:
                # Does support stacking, use its format.
                self.set_branch_format(new_branch_format)
                note('Source branch format does not support stacking,'
                     ' using format:\n  %s',
                     new_branch_format.get_format_description())

    def get_converter(self, format=None):
        """See BzrDirFormat.get_converter()."""
        if format is None:
            format = BzrDirFormat.get_default_format()
        if not isinstance(self, format.__class__):
            # converting away from metadir is not implemented
            raise NotImplementedError(self.get_converter)
        return ConvertMetaToMeta(format)

    def get_format_string(self):
        """See BzrDirFormat.get_format_string()."""
        return "Bazaar-NG meta directory, format 1\n"

    def get_format_description(self):
        """See BzrDirFormat.get_format_description()."""
        return "Meta directory format 1"

    def network_name(self):
        return self.get_format_string()

    def _open(self, transport):
        """See BzrDirFormat._open."""
        # Create a new format instance because otherwise initialisation of new
        # metadirs share the global default format object leading to alias
        # problems.
        format = BzrDirMetaFormat1()
        self._supply_sub_formats_to(format)
        return BzrDirMeta1(transport, format)

    def __return_repository_format(self):
        """Circular import protection."""
        if self._repository_format:
            return self._repository_format
        from bzrlib.repository import RepositoryFormat
        return RepositoryFormat.get_default_format()

    def _set_repository_format(self, value):
        """Allow changing the repository format for metadir formats."""
        self._repository_format = value

    repository_format = property(__return_repository_format,
        _set_repository_format)

    def _supply_sub_formats_to(self, other_format):
        """Give other_format the same values for sub formats as this has.

        This method is expected to be used when parameterising a
        RemoteBzrDirFormat instance with the parameters from a
        BzrDirMetaFormat1 instance.

        :param other_format: other_format is a format which should be
            compatible with whatever sub formats are supported by self.
        :return: None.
        """
        if getattr(self, '_repository_format', None) is not None:
            other_format.repository_format = self.repository_format
        if self._branch_format is not None:
            other_format._branch_format = self._branch_format
        if self._workingtree_format is not None:
            other_format.workingtree_format = self.workingtree_format

    def __get_workingtree_format(self):
        if self._workingtree_format is None:
            from bzrlib.workingtree import WorkingTreeFormat
            self._workingtree_format = WorkingTreeFormat.get_default_format()
        return self._workingtree_format

    def __set_workingtree_format(self, wt_format):
        self._workingtree_format = wt_format

    workingtree_format = property(__get_workingtree_format,
                                  __set_workingtree_format)


network_format_registry = registry.FormatRegistry()
"""Registry of formats indexed by their network name.

The network name for a BzrDirFormat is an identifier that can be used when
referring to formats with smart server operations. See
BzrDirFormat.network_name() for more detail.
"""


# Register bzr control format
BzrDirFormat.register_control_format(BzrDirFormat)

# Register bzr formats
BzrDirFormat.register_format(BzrDirFormat4())
BzrDirFormat.register_format(BzrDirFormat5())
BzrDirFormat.register_format(BzrDirFormat6())
__default_format = BzrDirMetaFormat1()
BzrDirFormat.register_format(__default_format)
BzrDirFormat._default_format = __default_format


class Converter(object):
    """Converts a disk format object from one format to another."""

    def convert(self, to_convert, pb):
        """Perform the conversion of to_convert, giving feedback via pb.

        :param to_convert: The disk object to convert.
        :param pb: a progress bar to use for progress information.
        """

    def step(self, message):
        """Update the pb by a step."""
        self.count +=1
        self.pb.update(message, self.count, self.total)


class ConvertBzrDir4To5(Converter):
    """Converts format 4 bzr dirs to format 5."""

    def __init__(self):
        super(ConvertBzrDir4To5, self).__init__()
        self.converted_revs = set()
        self.absent_revisions = set()
        self.text_count = 0
        self.revisions = {}

    def convert(self, to_convert, pb):
        """See Converter.convert()."""
        self.bzrdir = to_convert
        if pb is not None:
            warnings.warn("pb parameter to convert() is deprecated")
        self.pb = ui.ui_factory.nested_progress_bar()
        try:
            ui.ui_factory.note('starting upgrade from format 4 to 5')
            if isinstance(self.bzrdir.transport, local.LocalTransport):
                self.bzrdir.get_workingtree_transport(None).delete('stat-cache')
            self._convert_to_weaves()
            return BzrDir.open(self.bzrdir.user_url)
        finally:
            self.pb.finished()

    def _convert_to_weaves(self):
        ui.ui_factory.note('note: upgrade may be faster if all store files are ungzipped first')
        try:
            # TODO permissions
            stat = self.bzrdir.transport.stat('weaves')
            if not S_ISDIR(stat.st_mode):
                self.bzrdir.transport.delete('weaves')
                self.bzrdir.transport.mkdir('weaves')
        except errors.NoSuchFile:
            self.bzrdir.transport.mkdir('weaves')
        # deliberately not a WeaveFile as we want to build it up slowly.
        self.inv_weave = Weave('inventory')
        # holds in-memory weaves for all files
        self.text_weaves = {}
        self.bzrdir.transport.delete('branch-format')
        self.branch = self.bzrdir.open_branch()
        self._convert_working_inv()
        rev_history = self.branch.revision_history()
        # to_read is a stack holding the revisions we still need to process;
        # appending to it adds new highest-priority revisions
        self.known_revisions = set(rev_history)
        self.to_read = rev_history[-1:]
        while self.to_read:
            rev_id = self.to_read.pop()
            if (rev_id not in self.revisions
                and rev_id not in self.absent_revisions):
                self._load_one_rev(rev_id)
        self.pb.clear()
        to_import = self._make_order()
        for i, rev_id in enumerate(to_import):
            self.pb.update('converting revision', i, len(to_import))
            self._convert_one_rev(rev_id)
        self.pb.clear()
        self._write_all_weaves()
        self._write_all_revs()
        ui.ui_factory.note('upgraded to weaves:')
        ui.ui_factory.note('  %6d revisions and inventories' % len(self.revisions))
        ui.ui_factory.note('  %6d revisions not present' % len(self.absent_revisions))
        ui.ui_factory.note('  %6d texts' % self.text_count)
        self._cleanup_spare_files_after_format4()
        self.branch._transport.put_bytes(
            'branch-format',
            BzrDirFormat5().get_format_string(),
            mode=self.bzrdir._get_file_mode())

    def _cleanup_spare_files_after_format4(self):
        # FIXME working tree upgrade foo.
        for n in 'merged-patches', 'pending-merged-patches':
            try:
                ## assert os.path.getsize(p) == 0
                self.bzrdir.transport.delete(n)
            except errors.NoSuchFile:
                pass
        self.bzrdir.transport.delete_tree('inventory-store')
        self.bzrdir.transport.delete_tree('text-store')

    def _convert_working_inv(self):
        inv = xml4.serializer_v4.read_inventory(
                self.branch._transport.get('inventory'))
        new_inv_xml = xml5.serializer_v5.write_inventory_to_string(inv, working=True)
        self.branch._transport.put_bytes('inventory', new_inv_xml,
            mode=self.bzrdir._get_file_mode())

    def _write_all_weaves(self):
        controlweaves = WeaveStore(self.bzrdir.transport, prefixed=False)
        weave_transport = self.bzrdir.transport.clone('weaves')
        weaves = WeaveStore(weave_transport, prefixed=False)
        transaction = WriteTransaction()

        try:
            i = 0
            for file_id, file_weave in self.text_weaves.items():
                self.pb.update('writing weave', i, len(self.text_weaves))
                weaves._put_weave(file_id, file_weave, transaction)
                i += 1
            self.pb.update('inventory', 0, 1)
            controlweaves._put_weave('inventory', self.inv_weave, transaction)
            self.pb.update('inventory', 1, 1)
        finally:
            self.pb.clear()

    def _write_all_revs(self):
        """Write all revisions out in new form."""
        self.bzrdir.transport.delete_tree('revision-store')
        self.bzrdir.transport.mkdir('revision-store')
        revision_transport = self.bzrdir.transport.clone('revision-store')
        # TODO permissions
        from bzrlib.xml5 import serializer_v5
        from bzrlib.repofmt.weaverepo import RevisionTextStore
        revision_store = RevisionTextStore(revision_transport,
            serializer_v5, False, versionedfile.PrefixMapper(),
            lambda:True, lambda:True)
        try:
            for i, rev_id in enumerate(self.converted_revs):
                self.pb.update('write revision', i, len(self.converted_revs))
                text = serializer_v5.write_revision_to_string(
                    self.revisions[rev_id])
                key = (rev_id,)
                revision_store.add_lines(key, None, osutils.split_lines(text))
        finally:
            self.pb.clear()

    def _load_one_rev(self, rev_id):
        """Load a revision object into memory.

        Any parents not either loaded or abandoned get queued to be
        loaded."""
        self.pb.update('loading revision',
                       len(self.revisions),
                       len(self.known_revisions))
        if not self.branch.repository.has_revision(rev_id):
            self.pb.clear()
            ui.ui_factory.note('revision {%s} not present in branch; '
                         'will be converted as a ghost' %
                         rev_id)
            self.absent_revisions.add(rev_id)
        else:
            rev = self.branch.repository.get_revision(rev_id)
            for parent_id in rev.parent_ids:
                self.known_revisions.add(parent_id)
                self.to_read.append(parent_id)
            self.revisions[rev_id] = rev

    def _load_old_inventory(self, rev_id):
        f = self.branch.repository.inventory_store.get(rev_id)
        try:
            old_inv_xml = f.read()
        finally:
            f.close()
        inv = xml4.serializer_v4.read_inventory_from_string(old_inv_xml)
        inv.revision_id = rev_id
        rev = self.revisions[rev_id]
        return inv

    def _load_updated_inventory(self, rev_id):
        inv_xml = self.inv_weave.get_text(rev_id)
        inv = xml5.serializer_v5.read_inventory_from_string(inv_xml, rev_id)
        return inv

    def _convert_one_rev(self, rev_id):
        """Convert revision and all referenced objects to new format."""
        rev = self.revisions[rev_id]
        inv = self._load_old_inventory(rev_id)
        present_parents = [p for p in rev.parent_ids
                           if p not in self.absent_revisions]
        self._convert_revision_contents(rev, inv, present_parents)
        self._store_new_inv(rev, inv, present_parents)
        self.converted_revs.add(rev_id)

    def _store_new_inv(self, rev, inv, present_parents):
        new_inv_xml = xml5.serializer_v5.write_inventory_to_string(inv)
        new_inv_sha1 = sha_string(new_inv_xml)
        self.inv_weave.add_lines(rev.revision_id,
                                 present_parents,
                                 new_inv_xml.splitlines(True))
        rev.inventory_sha1 = new_inv_sha1

    def _convert_revision_contents(self, rev, inv, present_parents):
        """Convert all the files within a revision.

        Also upgrade the inventory to refer to the text revision ids."""
        rev_id = rev.revision_id
        mutter('converting texts of revision {%s}',
               rev_id)
        parent_invs = map(self._load_updated_inventory, present_parents)
        entries = inv.iter_entries()
        entries.next()
        for path, ie in entries:
            self._convert_file_version(rev, ie, parent_invs)

    def _convert_file_version(self, rev, ie, parent_invs):
        """Convert one version of one file.

        The file needs to be added into the weave if it is a merge
        of >=2 parents or if it's changed from its parent.
        """
        file_id = ie.file_id
        rev_id = rev.revision_id
        w = self.text_weaves.get(file_id)
        if w is None:
            w = Weave(file_id)
            self.text_weaves[file_id] = w
        text_changed = False
        parent_candiate_entries = ie.parent_candidates(parent_invs)
        heads = graph.Graph(self).heads(parent_candiate_entries.keys())
        # XXX: Note that this is unordered - and this is tolerable because
        # the previous code was also unordered.
        previous_entries = dict((head, parent_candiate_entries[head]) for head
            in heads)
        self.snapshot_ie(previous_entries, ie, w, rev_id)
        del ie.text_id

    def get_parent_map(self, revision_ids):
        """See graph.StackedParentsProvider.get_parent_map"""
        return dict((revision_id, self.revisions[revision_id])
                    for revision_id in revision_ids
                     if revision_id in self.revisions)

    def snapshot_ie(self, previous_revisions, ie, w, rev_id):
        # TODO: convert this logic, which is ~= snapshot to
        # a call to:. This needs the path figured out. rather than a work_tree
        # a v4 revision_tree can be given, or something that looks enough like
        # one to give the file content to the entry if it needs it.
        # and we need something that looks like a weave store for snapshot to
        # save against.
        #ie.snapshot(rev, PATH, previous_revisions, REVISION_TREE, InMemoryWeaveStore(self.text_weaves))
        if len(previous_revisions) == 1:
            previous_ie = previous_revisions.values()[0]
            if ie._unchanged(previous_ie):
                ie.revision = previous_ie.revision
                return
        if ie.has_text():
            f = self.branch.repository._text_store.get(ie.text_id)
            try:
                file_lines = f.readlines()
            finally:
                f.close()
            w.add_lines(rev_id, previous_revisions, file_lines)
            self.text_count += 1
        else:
            w.add_lines(rev_id, previous_revisions, [])
        ie.revision = rev_id

    def _make_order(self):
        """Return a suitable order for importing revisions.

        The order must be such that an revision is imported after all
        its (present) parents.
        """
        todo = set(self.revisions.keys())
        done = self.absent_revisions.copy()
        order = []
        while todo:
            # scan through looking for a revision whose parents
            # are all done
            for rev_id in sorted(list(todo)):
                rev = self.revisions[rev_id]
                parent_ids = set(rev.parent_ids)
                if parent_ids.issubset(done):
                    # can take this one now
                    order.append(rev_id)
                    todo.remove(rev_id)
                    done.add(rev_id)
        return order


class ConvertBzrDir5To6(Converter):
    """Converts format 5 bzr dirs to format 6."""

    def convert(self, to_convert, pb):
        """See Converter.convert()."""
        self.bzrdir = to_convert
        pb = ui.ui_factory.nested_progress_bar()
        try:
            ui.ui_factory.note('starting upgrade from format 5 to 6')
            self._convert_to_prefixed()
            return BzrDir.open(self.bzrdir.user_url)
        finally:
            pb.finished()

    def _convert_to_prefixed(self):
        from bzrlib.store import TransportStore
        self.bzrdir.transport.delete('branch-format')
        for store_name in ["weaves", "revision-store"]:
            ui.ui_factory.note("adding prefixes to %s" % store_name)
            store_transport = self.bzrdir.transport.clone(store_name)
            store = TransportStore(store_transport, prefixed=True)
            for urlfilename in store_transport.list_dir('.'):
                filename = urlutils.unescape(urlfilename)
                if (filename.endswith(".weave") or
                    filename.endswith(".gz") or
                    filename.endswith(".sig")):
                    file_id, suffix = os.path.splitext(filename)
                else:
                    file_id = filename
                    suffix = ''
                new_name = store._mapper.map((file_id,)) + suffix
                # FIXME keep track of the dirs made RBC 20060121
                try:
                    store_transport.move(filename, new_name)
                except errors.NoSuchFile: # catches missing dirs strangely enough
                    store_transport.mkdir(osutils.dirname(new_name))
                    store_transport.move(filename, new_name)
        self.bzrdir.transport.put_bytes(
            'branch-format',
            BzrDirFormat6().get_format_string(),
            mode=self.bzrdir._get_file_mode())


class ConvertBzrDir6ToMeta(Converter):
    """Converts format 6 bzr dirs to metadirs."""

    def convert(self, to_convert, pb):
        """See Converter.convert()."""
        from bzrlib.repofmt.weaverepo import RepositoryFormat7
        from bzrlib.branch import BzrBranchFormat5
        self.bzrdir = to_convert
        self.pb = ui.ui_factory.nested_progress_bar()
        self.count = 0
        self.total = 20 # the steps we know about
        self.garbage_inventories = []
        self.dir_mode = self.bzrdir._get_dir_mode()
        self.file_mode = self.bzrdir._get_file_mode()

        ui.ui_factory.note('starting upgrade from format 6 to metadir')
        self.bzrdir.transport.put_bytes(
                'branch-format',
                "Converting to format 6",
                mode=self.file_mode)
        # its faster to move specific files around than to open and use the apis...
        # first off, nuke ancestry.weave, it was never used.
        try:
            self.step('Removing ancestry.weave')
            self.bzrdir.transport.delete('ancestry.weave')
        except errors.NoSuchFile:
            pass
        # find out whats there
        self.step('Finding branch files')
        last_revision = self.bzrdir.open_branch().last_revision()
        bzrcontents = self.bzrdir.transport.list_dir('.')
        for name in bzrcontents:
            if name.startswith('basis-inventory.'):
                self.garbage_inventories.append(name)
        # create new directories for repository, working tree and branch
        repository_names = [('inventory.weave', True),
                            ('revision-store', True),
                            ('weaves', True)]
        self.step('Upgrading repository  ')
        self.bzrdir.transport.mkdir('repository', mode=self.dir_mode)
        self.make_lock('repository')
        # we hard code the formats here because we are converting into
        # the meta format. The meta format upgrader can take this to a
        # future format within each component.
        self.put_format('repository', RepositoryFormat7())
        for entry in repository_names:
            self.move_entry('repository', entry)

        self.step('Upgrading branch      ')
        self.bzrdir.transport.mkdir('branch', mode=self.dir_mode)
        self.make_lock('branch')
        self.put_format('branch', BzrBranchFormat5())
        branch_files = [('revision-history', True),
                        ('branch-name', True),
                        ('parent', False)]
        for entry in branch_files:
            self.move_entry('branch', entry)

        checkout_files = [('pending-merges', True),
                          ('inventory', True),
                          ('stat-cache', False)]
        # If a mandatory checkout file is not present, the branch does not have
        # a functional checkout. Do not create a checkout in the converted
        # branch.
        for name, mandatory in checkout_files:
            if mandatory and name not in bzrcontents:
                has_checkout = False
                break
        else:
            has_checkout = True
        if not has_checkout:
            ui.ui_factory.note('No working tree.')
            # If some checkout files are there, we may as well get rid of them.
            for name, mandatory in checkout_files:
                if name in bzrcontents:
                    self.bzrdir.transport.delete(name)
        else:
            from bzrlib.workingtree import WorkingTreeFormat3
            self.step('Upgrading working tree')
            self.bzrdir.transport.mkdir('checkout', mode=self.dir_mode)
            self.make_lock('checkout')
            self.put_format(
                'checkout', WorkingTreeFormat3())
            self.bzrdir.transport.delete_multi(
                self.garbage_inventories, self.pb)
            for entry in checkout_files:
                self.move_entry('checkout', entry)
            if last_revision is not None:
                self.bzrdir.transport.put_bytes(
                    'checkout/last-revision', last_revision)
        self.bzrdir.transport.put_bytes(
            'branch-format',
            BzrDirMetaFormat1().get_format_string(),
            mode=self.file_mode)
        self.pb.finished()
        return BzrDir.open(self.bzrdir.user_url)

    def make_lock(self, name):
        """Make a lock for the new control dir name."""
        self.step('Make %s lock' % name)
        ld = lockdir.LockDir(self.bzrdir.transport,
                             '%s/lock' % name,
                             file_modebits=self.file_mode,
                             dir_modebits=self.dir_mode)
        ld.create()

    def move_entry(self, new_dir, entry):
        """Move then entry name into new_dir."""
        name = entry[0]
        mandatory = entry[1]
        self.step('Moving %s' % name)
        try:
            self.bzrdir.transport.move(name, '%s/%s' % (new_dir, name))
        except errors.NoSuchFile:
            if mandatory:
                raise

    def put_format(self, dirname, format):
        self.bzrdir.transport.put_bytes('%s/format' % dirname,
            format.get_format_string(),
            self.file_mode)


class ConvertMetaToMeta(Converter):
    """Converts the components of metadirs."""

    def __init__(self, target_format):
        """Create a metadir to metadir converter.

        :param target_format: The final metadir format that is desired.
        """
        self.target_format = target_format

    def convert(self, to_convert, pb):
        """See Converter.convert()."""
        self.bzrdir = to_convert
        self.pb = ui.ui_factory.nested_progress_bar()
        self.count = 0
        self.total = 1
        self.step('checking repository format')
        try:
            repo = self.bzrdir.open_repository()
        except errors.NoRepositoryPresent:
            pass
        else:
            if not isinstance(repo._format, self.target_format.repository_format.__class__):
                from bzrlib.repository import CopyConverter
                ui.ui_factory.note('starting repository conversion')
                converter = CopyConverter(self.target_format.repository_format)
                converter.convert(repo, pb)
        for branch in self.bzrdir.list_branches():
            # TODO: conversions of Branch and Tree should be done by
            # InterXFormat lookups/some sort of registry.
            # Avoid circular imports
            from bzrlib import branch as _mod_branch
            old = branch._format.__class__
            new = self.target_format.get_branch_format().__class__
            while old != new:
                if (old == _mod_branch.BzrBranchFormat5 and
                    new in (_mod_branch.BzrBranchFormat6,
                        _mod_branch.BzrBranchFormat7,
                        _mod_branch.BzrBranchFormat8)):
                    branch_converter = _mod_branch.Converter5to6()
                elif (old == _mod_branch.BzrBranchFormat6 and
                    new in (_mod_branch.BzrBranchFormat7,
                            _mod_branch.BzrBranchFormat8)):
                    branch_converter = _mod_branch.Converter6to7()
                elif (old == _mod_branch.BzrBranchFormat7 and
                      new is _mod_branch.BzrBranchFormat8):
                    branch_converter = _mod_branch.Converter7to8()
                else:
                    raise errors.BadConversionTarget("No converter", new,
                        branch._format)
                branch_converter.convert(branch)
                branch = self.bzrdir.open_branch()
                old = branch._format.__class__
        try:
            tree = self.bzrdir.open_workingtree(recommend_upgrade=False)
        except (errors.NoWorkingTree, errors.NotLocalUrl):
            pass
        else:
            # TODO: conversions of Branch and Tree should be done by
            # InterXFormat lookups
            if (isinstance(tree, workingtree.WorkingTree3) and
                not isinstance(tree, workingtree_4.DirStateWorkingTree) and
                isinstance(self.target_format.workingtree_format,
                    workingtree_4.DirStateWorkingTreeFormat)):
                workingtree_4.Converter3to4().convert(tree)
            if (isinstance(tree, workingtree_4.DirStateWorkingTree) and
                not isinstance(tree, workingtree_4.WorkingTree5) and
                isinstance(self.target_format.workingtree_format,
                    workingtree_4.WorkingTreeFormat5)):
                workingtree_4.Converter4to5().convert(tree)
            if (isinstance(tree, workingtree_4.DirStateWorkingTree) and
                not isinstance(tree, workingtree_4.WorkingTree6) and
                isinstance(self.target_format.workingtree_format,
                    workingtree_4.WorkingTreeFormat6)):
                workingtree_4.Converter4or5to6().convert(tree)
        self.pb.finished()
        return to_convert


# This is not in remote.py because it's relatively small, and needs to be
# registered. Putting it in remote.py creates a circular import problem.
# we can make it a lazy object if the control formats is turned into something
# like a registry.
class RemoteBzrDirFormat(BzrDirMetaFormat1):
    """Format representing bzrdirs accessed via a smart server"""

    def __init__(self):
        BzrDirMetaFormat1.__init__(self)
        # XXX: It's a bit ugly that the network name is here, because we'd
        # like to believe that format objects are stateless or at least
        # immutable,  However, we do at least avoid mutating the name after
        # it's returned.  See <https://bugs.launchpad.net/bzr/+bug/504102>
        self._network_name = None

    def __repr__(self):
        return "%s(_network_name=%r)" % (self.__class__.__name__,
            self._network_name)

    def get_format_description(self):
        if self._network_name:
            real_format = network_format_registry.get(self._network_name)
            return 'Remote: ' + real_format.get_format_description()
        return 'bzr remote bzrdir'

    def get_format_string(self):
        raise NotImplementedError(self.get_format_string)

    def network_name(self):
        if self._network_name:
            return self._network_name
        else:
            raise AssertionError("No network name set.")

    @classmethod
    def probe_transport(klass, transport):
        """Return a RemoteBzrDirFormat object if it looks possible."""
        try:
            medium = transport.get_smart_medium()
        except (NotImplementedError, AttributeError,
                errors.TransportNotPossible, errors.NoSmartMedium,
                errors.SmartProtocolError):
            # no smart server, so not a branch for this format type.
            raise errors.NotBranchError(path=transport.base)
        else:
            # Decline to open it if the server doesn't support our required
            # version (3) so that the VFS-based transport will do it.
            if medium.should_probe():
                try:
                    server_version = medium.protocol_version()
                except errors.SmartProtocolError:
                    # Apparently there's no usable smart server there, even though
                    # the medium supports the smart protocol.
                    raise errors.NotBranchError(path=transport.base)
                if server_version != '2':
                    raise errors.NotBranchError(path=transport.base)
            return klass()

    def initialize_on_transport(self, transport):
        try:
            # hand off the request to the smart server
            client_medium = transport.get_smart_medium()
        except errors.NoSmartMedium:
            # TODO: lookup the local format from a server hint.
            local_dir_format = BzrDirMetaFormat1()
            return local_dir_format.initialize_on_transport(transport)
        client = _SmartClient(client_medium)
        path = client.remote_path_from_transport(transport)
        try:
            response = client.call('BzrDirFormat.initialize', path)
        except errors.ErrorFromSmartServer, err:
            remote._translate_error(err, path=path)
        if response[0] != 'ok':
            raise errors.SmartProtocolError('unexpected response code %s' % (response,))
        format = RemoteBzrDirFormat()
        self._supply_sub_formats_to(format)
        return remote.RemoteBzrDir(transport, format)

    def parse_NoneTrueFalse(self, arg):
        if not arg:
            return None
        if arg == 'False':
            return False
        if arg == 'True':
            return True
        raise AssertionError("invalid arg %r" % arg)

    def _serialize_NoneTrueFalse(self, arg):
        if arg is False:
            return 'False'
        if arg:
            return 'True'
        return ''

    def _serialize_NoneString(self, arg):
        return arg or ''

    def initialize_on_transport_ex(self, transport, use_existing_dir=False,
        create_prefix=False, force_new_repo=False, stacked_on=None,
        stack_on_pwd=None, repo_format_name=None, make_working_trees=None,
        shared_repo=False):
        try:
            # hand off the request to the smart server
            client_medium = transport.get_smart_medium()
        except errors.NoSmartMedium:
            do_vfs = True
        else:
            # Decline to open it if the server doesn't support our required
            # version (3) so that the VFS-based transport will do it.
            if client_medium.should_probe():
                try:
                    server_version = client_medium.protocol_version()
                    if server_version != '2':
                        do_vfs = True
                    else:
                        do_vfs = False
                except errors.SmartProtocolError:
                    # Apparently there's no usable smart server there, even though
                    # the medium supports the smart protocol.
                    do_vfs = True
            else:
                do_vfs = False
        if not do_vfs:
            client = _SmartClient(client_medium)
            path = client.remote_path_from_transport(transport)
            if client_medium._is_remote_before((1, 16)):
                do_vfs = True
        if do_vfs:
            # TODO: lookup the local format from a server hint.
            local_dir_format = BzrDirMetaFormat1()
            self._supply_sub_formats_to(local_dir_format)
            return local_dir_format.initialize_on_transport_ex(transport,
                use_existing_dir=use_existing_dir, create_prefix=create_prefix,
                force_new_repo=force_new_repo, stacked_on=stacked_on,
                stack_on_pwd=stack_on_pwd, repo_format_name=repo_format_name,
                make_working_trees=make_working_trees, shared_repo=shared_repo,
                vfs_only=True)
        return self._initialize_on_transport_ex_rpc(client, path, transport,
            use_existing_dir, create_prefix, force_new_repo, stacked_on,
            stack_on_pwd, repo_format_name, make_working_trees, shared_repo)

    def _initialize_on_transport_ex_rpc(self, client, path, transport,
        use_existing_dir, create_prefix, force_new_repo, stacked_on,
        stack_on_pwd, repo_format_name, make_working_trees, shared_repo):
        args = []
        args.append(self._serialize_NoneTrueFalse(use_existing_dir))
        args.append(self._serialize_NoneTrueFalse(create_prefix))
        args.append(self._serialize_NoneTrueFalse(force_new_repo))
        args.append(self._serialize_NoneString(stacked_on))
        # stack_on_pwd is often/usually our transport
        if stack_on_pwd:
            try:
                stack_on_pwd = transport.relpath(stack_on_pwd)
                if not stack_on_pwd:
                    stack_on_pwd = '.'
            except errors.PathNotChild:
                pass
        args.append(self._serialize_NoneString(stack_on_pwd))
        args.append(self._serialize_NoneString(repo_format_name))
        args.append(self._serialize_NoneTrueFalse(make_working_trees))
        args.append(self._serialize_NoneTrueFalse(shared_repo))
        request_network_name = self._network_name or \
            BzrDirFormat.get_default_format().network_name()
        try:
            response = client.call('BzrDirFormat.initialize_ex_1.16',
                request_network_name, path, *args)
        except errors.UnknownSmartMethod:
            client._medium._remember_remote_is_before((1,16))
            local_dir_format = BzrDirMetaFormat1()
            self._supply_sub_formats_to(local_dir_format)
            return local_dir_format.initialize_on_transport_ex(transport,
                use_existing_dir=use_existing_dir, create_prefix=create_prefix,
                force_new_repo=force_new_repo, stacked_on=stacked_on,
                stack_on_pwd=stack_on_pwd, repo_format_name=repo_format_name,
                make_working_trees=make_working_trees, shared_repo=shared_repo,
                vfs_only=True)
        except errors.ErrorFromSmartServer, err:
            remote._translate_error(err, path=path)
        repo_path = response[0]
        bzrdir_name = response[6]
        require_stacking = response[7]
        require_stacking = self.parse_NoneTrueFalse(require_stacking)
        format = RemoteBzrDirFormat()
        format._network_name = bzrdir_name
        self._supply_sub_formats_to(format)
        bzrdir = remote.RemoteBzrDir(transport, format, _client=client)
        if repo_path:
            repo_format = remote.response_tuple_to_repo_format(response[1:])
            if repo_path == '.':
                repo_path = ''
            if repo_path:
                repo_bzrdir_format = RemoteBzrDirFormat()
                repo_bzrdir_format._network_name = response[5]
                repo_bzr = remote.RemoteBzrDir(transport.clone(repo_path),
                    repo_bzrdir_format)
            else:
                repo_bzr = bzrdir
            final_stack = response[8] or None
            final_stack_pwd = response[9] or None
            if final_stack_pwd:
                final_stack_pwd = urlutils.join(
                    transport.base, final_stack_pwd)
            remote_repo = remote.RemoteRepository(repo_bzr, repo_format)
            if len(response) > 10:
                # Updated server verb that locks remotely.
                repo_lock_token = response[10] or None
                remote_repo.lock_write(repo_lock_token, _skip_rpc=True)
                if repo_lock_token:
                    remote_repo.dont_leave_lock_in_place()
            else:
                remote_repo.lock_write()
            policy = UseExistingRepository(remote_repo, final_stack,
                final_stack_pwd, require_stacking)
            policy.acquire_repository()
        else:
            remote_repo = None
            policy = None
        bzrdir._format.set_branch_format(self.get_branch_format())
        if require_stacking:
            # The repo has already been created, but we need to make sure that
            # we'll make a stackable branch.
            bzrdir._format.require_stacking(_skip_repo=True)
        return remote_repo, bzrdir, require_stacking, policy

    def _open(self, transport):
        return remote.RemoteBzrDir(transport, self)

    def __eq__(self, other):
        if not isinstance(other, RemoteBzrDirFormat):
            return False
        return self.get_format_description() == other.get_format_description()

    def __return_repository_format(self):
        # Always return a RemoteRepositoryFormat object, but if a specific bzr
        # repository format has been asked for, tell the RemoteRepositoryFormat
        # that it should use that for init() etc.
        result = remote.RemoteRepositoryFormat()
        custom_format = getattr(self, '_repository_format', None)
        if custom_format:
            if isinstance(custom_format, remote.RemoteRepositoryFormat):
                return custom_format
            else:
                # We will use the custom format to create repositories over the
                # wire; expose its details like rich_root_data for code to
                # query
                result._custom_format = custom_format
        return result

    def get_branch_format(self):
        result = BzrDirMetaFormat1.get_branch_format(self)
        if not isinstance(result, remote.RemoteBranchFormat):
            new_result = remote.RemoteBranchFormat()
            new_result._custom_format = result
            # cache the result
            self.set_branch_format(new_result)
            result = new_result
        return result

    repository_format = property(__return_repository_format,
        BzrDirMetaFormat1._set_repository_format) #.im_func)


BzrDirFormat.register_control_server_format(RemoteBzrDirFormat)


class BzrDirFormatInfo(object):

    def __init__(self, native, deprecated, hidden, experimental):
        self.deprecated = deprecated
        self.native = native
        self.hidden = hidden
        self.experimental = experimental


class BzrDirFormatRegistry(registry.Registry):
    """Registry of user-selectable BzrDir subformats.

    Differs from BzrDirFormat._control_formats in that it provides sub-formats,
    e.g. BzrDirMeta1 with weave repository.  Also, it's more user-oriented.
    """

    def __init__(self):
        """Create a BzrDirFormatRegistry."""
        self._aliases = set()
        self._registration_order = list()
        super(BzrDirFormatRegistry, self).__init__()

    def aliases(self):
        """Return a set of the format names which are aliases."""
        return frozenset(self._aliases)

    def register_metadir(self, key,
             repository_format, help, native=True, deprecated=False,
             branch_format=None,
             tree_format=None,
             hidden=False,
             experimental=False,
             alias=False):
        """Register a metadir subformat.

        These all use a BzrDirMetaFormat1 bzrdir, but can be parameterized
        by the Repository/Branch/WorkingTreeformats.

        :param repository_format: The fully-qualified repository format class
            name as a string.
        :param branch_format: Fully-qualified branch format class name as
            a string.
        :param tree_format: Fully-qualified tree format class name as
            a string.
        """
        # This should be expanded to support setting WorkingTree and Branch
        # formats, once BzrDirMetaFormat1 supports that.
        def _load(full_name):
            mod_name, factory_name = full_name.rsplit('.', 1)
            try:
                mod = __import__(mod_name, globals(), locals(),
                        [factory_name])
            except ImportError, e:
                raise ImportError('failed to load %s: %s' % (full_name, e))
            try:
                factory = getattr(mod, factory_name)
            except AttributeError:
                raise AttributeError('no factory %s in module %r'
                    % (full_name, mod))
            return factory()

        def helper():
            bd = BzrDirMetaFormat1()
            if branch_format is not None:
                bd.set_branch_format(_load(branch_format))
            if tree_format is not None:
                bd.workingtree_format = _load(tree_format)
            if repository_format is not None:
                bd.repository_format = _load(repository_format)
            return bd
        self.register(key, helper, help, native, deprecated, hidden,
            experimental, alias)

    def register(self, key, factory, help, native=True, deprecated=False,
                 hidden=False, experimental=False, alias=False):
        """Register a BzrDirFormat factory.

        The factory must be a callable that takes one parameter: the key.
        It must produce an instance of the BzrDirFormat when called.

        This function mainly exists to prevent the info object from being
        supplied directly.
        """
        registry.Registry.register(self, key, factory, help,
            BzrDirFormatInfo(native, deprecated, hidden, experimental))
        if alias:
            self._aliases.add(key)
        self._registration_order.append(key)

    def register_lazy(self, key, module_name, member_name, help, native=True,
        deprecated=False, hidden=False, experimental=False, alias=False):
        registry.Registry.register_lazy(self, key, module_name, member_name,
            help, BzrDirFormatInfo(native, deprecated, hidden, experimental))
        if alias:
            self._aliases.add(key)
        self._registration_order.append(key)

    def set_default(self, key):
        """Set the 'default' key to be a clone of the supplied key.

        This method must be called once and only once.
        """
        registry.Registry.register(self, 'default', self.get(key),
            self.get_help(key), info=self.get_info(key))
        self._aliases.add('default')

    def set_default_repository(self, key):
        """Set the FormatRegistry default and Repository default.

        This is a transitional method while Repository.set_default_format
        is deprecated.
        """
        if 'default' in self:
            self.remove('default')
        self.set_default(key)
        format = self.get('default')()

    def make_bzrdir(self, key):
        return self.get(key)()

    def help_topic(self, topic):
        output = ""
        default_realkey = None
        default_help = self.get_help('default')
        help_pairs = []
        for key in self._registration_order:
            if key == 'default':
                continue
            help = self.get_help(key)
            if help == default_help:
                default_realkey = key
            else:
                help_pairs.append((key, help))

        def wrapped(key, help, info):
            if info.native:
                help = '(native) ' + help
            return ':%s:\n%s\n\n' % (key,
                textwrap.fill(help, initial_indent='    ',
                    subsequent_indent='    ',
                    break_long_words=False))
        if default_realkey is not None:
            output += wrapped(default_realkey, '(default) %s' % default_help,
                              self.get_info('default'))
        deprecated_pairs = []
        experimental_pairs = []
        for key, help in help_pairs:
            info = self.get_info(key)
            if info.hidden:
                continue
            elif info.deprecated:
                deprecated_pairs.append((key, help))
            elif info.experimental:
                experimental_pairs.append((key, help))
            else:
                output += wrapped(key, help, info)
        output += "\nSee :doc:`formats-help` for more about storage formats."
        other_output = ""
        if len(experimental_pairs) > 0:
            other_output += "Experimental formats are shown below.\n\n"
            for key, help in experimental_pairs:
                info = self.get_info(key)
                other_output += wrapped(key, help, info)
        else:
            other_output += \
                "No experimental formats are available.\n\n"
        if len(deprecated_pairs) > 0:
            other_output += "\nDeprecated formats are shown below.\n\n"
            for key, help in deprecated_pairs:
                info = self.get_info(key)
                other_output += wrapped(key, help, info)
        else:
            other_output += \
                "\nNo deprecated formats are available.\n\n"
        other_output += \
                "\nSee :doc:`formats-help` for more about storage formats."

        if topic == 'other-formats':
            return other_output
        else:
            return output


class RepositoryAcquisitionPolicy(object):
    """Abstract base class for repository acquisition policies.

    A repository acquisition policy decides how a BzrDir acquires a repository
    for a branch that is being created.  The most basic policy decision is
    whether to create a new repository or use an existing one.
    """
    def __init__(self, stack_on, stack_on_pwd, require_stacking):
        """Constructor.

        :param stack_on: A location to stack on
        :param stack_on_pwd: If stack_on is relative, the location it is
            relative to.
        :param require_stacking: If True, it is a failure to not stack.
        """
        self._stack_on = stack_on
        self._stack_on_pwd = stack_on_pwd
        self._require_stacking = require_stacking

    def configure_branch(self, branch):
        """Apply any configuration data from this policy to the branch.

        Default implementation sets repository stacking.
        """
        if self._stack_on is None:
            return
        if self._stack_on_pwd is None:
            stack_on = self._stack_on
        else:
            try:
                stack_on = urlutils.rebase_url(self._stack_on,
                    self._stack_on_pwd,
                    branch.user_url)
            except errors.InvalidRebaseURLs:
                stack_on = self._get_full_stack_on()
        try:
            branch.set_stacked_on_url(stack_on)
        except (errors.UnstackableBranchFormat,
                errors.UnstackableRepositoryFormat):
            if self._require_stacking:
                raise

    def requires_stacking(self):
        """Return True if this policy requires stacking."""
        return self._stack_on is not None and self._require_stacking

    def _get_full_stack_on(self):
        """Get a fully-qualified URL for the stack_on location."""
        if self._stack_on is None:
            return None
        if self._stack_on_pwd is None:
            return self._stack_on
        else:
            return urlutils.join(self._stack_on_pwd, self._stack_on)

    def _add_fallback(self, repository, possible_transports=None):
        """Add a fallback to the supplied repository, if stacking is set."""
        stack_on = self._get_full_stack_on()
        if stack_on is None:
            return
        try:
            stacked_dir = BzrDir.open(stack_on,
                                      possible_transports=possible_transports)
        except errors.JailBreak:
            # We keep the stacking details, but we are in the server code so
            # actually stacking is not needed.
            return
        try:
            stacked_repo = stacked_dir.open_branch().repository
        except errors.NotBranchError:
            stacked_repo = stacked_dir.open_repository()
        try:
            repository.add_fallback_repository(stacked_repo)
        except errors.UnstackableRepositoryFormat:
            if self._require_stacking:
                raise
        else:
            self._require_stacking = True

    def acquire_repository(self, make_working_trees=None, shared=False):
        """Acquire a repository for this bzrdir.

        Implementations may create a new repository or use a pre-exising
        repository.
        :param make_working_trees: If creating a repository, set
            make_working_trees to this value (if non-None)
        :param shared: If creating a repository, make it shared if True
        :return: A repository, is_new_flag (True if the repository was
            created).
        """
        raise NotImplemented(RepositoryAcquisitionPolicy.acquire_repository)


class CreateRepository(RepositoryAcquisitionPolicy):
    """A policy of creating a new repository"""

    def __init__(self, bzrdir, stack_on=None, stack_on_pwd=None,
                 require_stacking=False):
        """
        Constructor.
        :param bzrdir: The bzrdir to create the repository on.
        :param stack_on: A location to stack on
        :param stack_on_pwd: If stack_on is relative, the location it is
            relative to.
        """
        RepositoryAcquisitionPolicy.__init__(self, stack_on, stack_on_pwd,
                                             require_stacking)
        self._bzrdir = bzrdir

    def acquire_repository(self, make_working_trees=None, shared=False):
        """Implementation of RepositoryAcquisitionPolicy.acquire_repository

        Creates the desired repository in the bzrdir we already have.
        """
        stack_on = self._get_full_stack_on()
        if stack_on:
            format = self._bzrdir._format
            format.require_stacking(stack_on=stack_on,
                                    possible_transports=[self._bzrdir.root_transport])
            if not self._require_stacking:
                # We have picked up automatic stacking somewhere.
                note('Using default stacking branch %s at %s', self._stack_on,
                    self._stack_on_pwd)
        repository = self._bzrdir.create_repository(shared=shared)
        self._add_fallback(repository,
                           possible_transports=[self._bzrdir.transport])
        if make_working_trees is not None:
            repository.set_make_working_trees(make_working_trees)
        return repository, True


class UseExistingRepository(RepositoryAcquisitionPolicy):
    """A policy of reusing an existing repository"""

    def __init__(self, repository, stack_on=None, stack_on_pwd=None,
                 require_stacking=False):
        """Constructor.

        :param repository: The repository to use.
        :param stack_on: A location to stack on
        :param stack_on_pwd: If stack_on is relative, the location it is
            relative to.
        """
        RepositoryAcquisitionPolicy.__init__(self, stack_on, stack_on_pwd,
                                             require_stacking)
        self._repository = repository

    def acquire_repository(self, make_working_trees=None, shared=False):
        """Implementation of RepositoryAcquisitionPolicy.acquire_repository

        Returns an existing repository to use.
        """
        self._add_fallback(self._repository,
                       possible_transports=[self._repository.bzrdir.transport])
        return self._repository, False


# Please register new formats after old formats so that formats
# appear in chronological order and format descriptions can build
# on previous ones.
format_registry = BzrDirFormatRegistry()
# The pre-0.8 formats have their repository format network name registered in
# repository.py. MetaDir formats have their repository format network name
# inferred from their disk format string.
format_registry.register('weave', BzrDirFormat6,
    'Pre-0.8 format.  Slower than knit and does not'
    ' support checkouts or shared repositories.',
    hidden=True,
    deprecated=True)
format_registry.register_metadir('metaweave',
    'bzrlib.repofmt.weaverepo.RepositoryFormat7',
    'Transitional format in 0.8.  Slower than knit.',
    branch_format='bzrlib.branch.BzrBranchFormat5',
    tree_format='bzrlib.workingtree.WorkingTreeFormat3',
    hidden=True,
    deprecated=True)
format_registry.register_metadir('knit',
    'bzrlib.repofmt.knitrepo.RepositoryFormatKnit1',
    'Format using knits.  Recommended for interoperation with bzr <= 0.14.',
    branch_format='bzrlib.branch.BzrBranchFormat5',
    tree_format='bzrlib.workingtree.WorkingTreeFormat3',
    hidden=True,
    deprecated=True)
format_registry.register_metadir('dirstate',
    'bzrlib.repofmt.knitrepo.RepositoryFormatKnit1',
    help='New in 0.15: Fast local operations. Compatible with bzr 0.8 and '
        'above when accessed over the network.',
    branch_format='bzrlib.branch.BzrBranchFormat5',
    # this uses bzrlib.workingtree.WorkingTreeFormat4 because importing
    # directly from workingtree_4 triggers a circular import.
    tree_format='bzrlib.workingtree.WorkingTreeFormat4',
    hidden=True,
    deprecated=True)
format_registry.register_metadir('dirstate-tags',
    'bzrlib.repofmt.knitrepo.RepositoryFormatKnit1',
    help='New in 0.15: Fast local operations and improved scaling for '
        'network operations. Additionally adds support for tags.'
        ' Incompatible with bzr < 0.15.',
    branch_format='bzrlib.branch.BzrBranchFormat6',
    tree_format='bzrlib.workingtree.WorkingTreeFormat4',
    hidden=True,
    deprecated=True)
format_registry.register_metadir('rich-root',
    'bzrlib.repofmt.knitrepo.RepositoryFormatKnit4',
    help='New in 1.0.  Better handling of tree roots.  Incompatible with'
        ' bzr < 1.0.',
    branch_format='bzrlib.branch.BzrBranchFormat6',
    tree_format='bzrlib.workingtree.WorkingTreeFormat4',
    hidden=True,
    deprecated=True)
format_registry.register_metadir('dirstate-with-subtree',
    'bzrlib.repofmt.knitrepo.RepositoryFormatKnit3',
    help='New in 0.15: Fast local operations and improved scaling for '
        'network operations. Additionally adds support for versioning nested '
        'bzr branches. Incompatible with bzr < 0.15.',
    branch_format='bzrlib.branch.BzrBranchFormat6',
    tree_format='bzrlib.workingtree.WorkingTreeFormat4',
    experimental=True,
    hidden=True,
    )
format_registry.register_metadir('pack-0.92',
    'bzrlib.repofmt.pack_repo.RepositoryFormatKnitPack1',
    help='New in 0.92: Pack-based format with data compatible with '
        'dirstate-tags format repositories. Interoperates with '
        'bzr repositories before 0.92 but cannot be read by bzr < 0.92. '
        ,
    branch_format='bzrlib.branch.BzrBranchFormat6',
    tree_format='bzrlib.workingtree.WorkingTreeFormat4',
    )
format_registry.register_metadir('pack-0.92-subtree',
    'bzrlib.repofmt.pack_repo.RepositoryFormatKnitPack3',
    help='New in 0.92: Pack-based format with data compatible with '
        'dirstate-with-subtree format repositories. Interoperates with '
        'bzr repositories before 0.92 but cannot be read by bzr < 0.92. '
        ,
    branch_format='bzrlib.branch.BzrBranchFormat6',
    tree_format='bzrlib.workingtree.WorkingTreeFormat4',
    hidden=True,
    experimental=True,
    )
format_registry.register_metadir('rich-root-pack',
    'bzrlib.repofmt.pack_repo.RepositoryFormatKnitPack4',
    help='New in 1.0: A variant of pack-0.92 that supports rich-root data '
         '(needed for bzr-svn and bzr-git).',
    branch_format='bzrlib.branch.BzrBranchFormat6',
    tree_format='bzrlib.workingtree.WorkingTreeFormat4',
    hidden=True,
    )
format_registry.register_metadir('1.6',
    'bzrlib.repofmt.pack_repo.RepositoryFormatKnitPack5',
    help='A format that allows a branch to indicate that there is another '
         '(stacked) repository that should be used to access data that is '
         'not present locally.',
    branch_format='bzrlib.branch.BzrBranchFormat7',
    tree_format='bzrlib.workingtree.WorkingTreeFormat4',
    hidden=True,
    )
format_registry.register_metadir('1.6.1-rich-root',
    'bzrlib.repofmt.pack_repo.RepositoryFormatKnitPack5RichRoot',
    help='A variant of 1.6 that supports rich-root data '
         '(needed for bzr-svn and bzr-git).',
    branch_format='bzrlib.branch.BzrBranchFormat7',
    tree_format='bzrlib.workingtree.WorkingTreeFormat4',
    hidden=True,
    )
format_registry.register_metadir('1.9',
    'bzrlib.repofmt.pack_repo.RepositoryFormatKnitPack6',
    help='A repository format using B+tree indexes. These indexes '
         'are smaller in size, have smarter caching and provide faster '
         'performance for most operations.',
    branch_format='bzrlib.branch.BzrBranchFormat7',
    tree_format='bzrlib.workingtree.WorkingTreeFormat4',
    hidden=True,
    )
format_registry.register_metadir('1.9-rich-root',
    'bzrlib.repofmt.pack_repo.RepositoryFormatKnitPack6RichRoot',
    help='A variant of 1.9 that supports rich-root data '
         '(needed for bzr-svn and bzr-git).',
    branch_format='bzrlib.branch.BzrBranchFormat7',
    tree_format='bzrlib.workingtree.WorkingTreeFormat4',
    hidden=True,
    )
format_registry.register_metadir('1.14',
    'bzrlib.repofmt.pack_repo.RepositoryFormatKnitPack6',
    help='A working-tree format that supports content filtering.',
    branch_format='bzrlib.branch.BzrBranchFormat7',
    tree_format='bzrlib.workingtree.WorkingTreeFormat5',
    )
format_registry.register_metadir('1.14-rich-root',
    'bzrlib.repofmt.pack_repo.RepositoryFormatKnitPack6RichRoot',
    help='A variant of 1.14 that supports rich-root data '
         '(needed for bzr-svn and bzr-git).',
    branch_format='bzrlib.branch.BzrBranchFormat7',
    tree_format='bzrlib.workingtree.WorkingTreeFormat5',
    )
# The following un-numbered 'development' formats should always just be aliases.
format_registry.register_metadir('development-rich-root',
    'bzrlib.repofmt.groupcompress_repo.RepositoryFormatCHK1',
    help='Current development format. Supports rich roots. Can convert data '
        'to and from rich-root-pack (and anything compatible with '
        'rich-root-pack) format repositories. Repositories and branches in '
        'this format can only be read by bzr.dev. Please read '
        'http://doc.bazaar.canonical.com/latest/developers/development-repo.html '
        'before use.',
    branch_format='bzrlib.branch.BzrBranchFormat7',
    tree_format='bzrlib.workingtree.WorkingTreeFormat6',
    experimental=True,
    alias=True,
    hidden=True,
    )
format_registry.register_metadir('development-subtree',
    'bzrlib.repofmt.pack_repo.RepositoryFormatPackDevelopment2Subtree',
    help='Current development format, subtree variant. Can convert data to and '
        'from pack-0.92-subtree (and anything compatible with '
        'pack-0.92-subtree) format repositories. Repositories and branches in '
        'this format can only be read by bzr.dev. Please read '
        'http://doc.bazaar.canonical.com/latest/developers/development-repo.html '
        'before use.',
    branch_format='bzrlib.branch.BzrBranchFormat7',
    tree_format='bzrlib.workingtree.WorkingTreeFormat6',
    experimental=True,
    hidden=True,
    alias=False, # Restore to being an alias when an actual development subtree format is added
                 # This current non-alias status is simply because we did not introduce a
                 # chk based subtree format.
    )

# And the development formats above will have aliased one of the following:
format_registry.register_metadir('development6-rich-root',
    'bzrlib.repofmt.groupcompress_repo.RepositoryFormatCHK1',
    help='pack-1.9 with 255-way hashed CHK inv, group compress, rich roots '
        'Please read '
        'http://doc.bazaar.canonical.com/latest/developers/development-repo.html '
        'before use.',
    branch_format='bzrlib.branch.BzrBranchFormat7',
    tree_format='bzrlib.workingtree.WorkingTreeFormat6',
    hidden=True,
    experimental=True,
    )

format_registry.register_metadir('development7-rich-root',
    'bzrlib.repofmt.groupcompress_repo.RepositoryFormatCHK2',
    help='pack-1.9 with 255-way hashed CHK inv, bencode revision, group compress, '
        'rich roots. Please read '
        'http://doc.bazaar.canonical.com/latest/developers/development-repo.html '
        'before use.',
    branch_format='bzrlib.branch.BzrBranchFormat7',
    tree_format='bzrlib.workingtree.WorkingTreeFormat6',
    hidden=True,
    experimental=True,
    )

format_registry.register_metadir('2a',
    'bzrlib.repofmt.groupcompress_repo.RepositoryFormat2a',
    help='First format for bzr 2.0 series.\n'
        'Uses group-compress storage.\n'
        'Provides rich roots which are a one-way transition.\n',
        # 'storage in packs, 255-way hashed CHK inventory, bencode revision, group compress, '
        # 'rich roots. Supported by bzr 1.16 and later.',
    branch_format='bzrlib.branch.BzrBranchFormat7',
    tree_format='bzrlib.workingtree.WorkingTreeFormat6',
    experimental=True,
    )

# The following format should be an alias for the rich root equivalent 
# of the default format
format_registry.register_metadir('default-rich-root',
    'bzrlib.repofmt.groupcompress_repo.RepositoryFormat2a',
    branch_format='bzrlib.branch.BzrBranchFormat7',
    tree_format='bzrlib.workingtree.WorkingTreeFormat6',
    alias=True,
    hidden=True,
    help='Same as 2a.')

# The current format that is made on 'bzr init'.
format_registry.set_default('2a')<|MERGE_RESOLUTION|>--- conflicted
+++ resolved
@@ -121,14 +121,8 @@
         return self.user_transport.base
     
 
-<<<<<<< HEAD
-
-class BzrDir(object):
-    """A .bzr control directory.
-=======
 class BzrDir(ControlComponent):
     """A .bzr control diretory.
->>>>>>> 549b86e0
 
     BzrDir instances let you create or open any of the things that can be
     found within .bzr - checkouts, branches and repositories.
