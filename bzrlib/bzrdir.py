# Copyright (C) 2005, 2006, 2007 Canonical Ltd
#
# This program is free software; you can redistribute it and/or modify
# it under the terms of the GNU General Public License as published by
# the Free Software Foundation; either version 2 of the License, or
# (at your option) any later version.
#
# This program is distributed in the hope that it will be useful,
# but WITHOUT ANY WARRANTY; without even the implied warranty of
# MERCHANTABILITY or FITNESS FOR A PARTICULAR PURPOSE.  See the
# GNU General Public License for more details.
#
# You should have received a copy of the GNU General Public License
# along with this program; if not, write to the Free Software
# Foundation, Inc., 59 Temple Place, Suite 330, Boston, MA  02111-1307  USA

"""BzrDir logic. The BzrDir is the basic control directory used by bzr.

At format 7 this was split out into Branch, Repository and Checkout control
directories.

Note: This module has a lot of ``open`` functions/methods that return
references to in-memory objects. As a rule, there are no matching ``close``
methods. To free any associated resources, simply stop referencing the
objects returned.
"""

# TODO: Move old formats into a plugin to make this file smaller.

from cStringIO import StringIO
import os
import sys

from bzrlib.lazy_import import lazy_import
lazy_import(globals(), """
from stat import S_ISDIR
import textwrap
from warnings import warn

import bzrlib
from bzrlib import (
    errors,
    graph,
    lockable_files,
    lockdir,
    registry,
    remote,
    revision as _mod_revision,
    symbol_versioning,
    ui,
    urlutils,
    win32utils,
    workingtree,
    workingtree_4,
    xml4,
    xml5,
    )
from bzrlib.osutils import (
    sha_strings,
    sha_string,
    )
from bzrlib.smart.client import _SmartClient
from bzrlib.smart import protocol
from bzrlib.store.revision.text import TextRevisionStore
from bzrlib.store.text import TextStore
from bzrlib.store.versioned import WeaveStore
from bzrlib.transactions import WriteTransaction
from bzrlib.transport import (
    do_catching_redirections,
    get_transport,
    )
from bzrlib.weave import Weave
""")

from bzrlib.trace import (
    mutter,
    note,
    )
from bzrlib.transport.local import LocalTransport
from bzrlib.symbol_versioning import (
    deprecated_function,
    deprecated_method,
    zero_ninetyone,
    )


class BzrDir(object):
    """A .bzr control diretory.
    
    BzrDir instances let you create or open any of the things that can be
    found within .bzr - checkouts, branches and repositories.
    
    transport
        the transport which this bzr dir is rooted at (i.e. file:///.../.bzr/)
    root_transport
        a transport connected to the directory this bzr was opened from
        (i.e. the parent directory holding the .bzr directory).
    """

    def break_lock(self):
        """Invoke break_lock on the first object in the bzrdir.

        If there is a tree, the tree is opened and break_lock() called.
        Otherwise, branch is tried, and finally repository.
        """
        # XXX: This seems more like a UI function than something that really
        # belongs in this class.
        try:
            thing_to_unlock = self.open_workingtree()
        except (errors.NotLocalUrl, errors.NoWorkingTree):
            try:
                thing_to_unlock = self.open_branch()
            except errors.NotBranchError:
                try:
                    thing_to_unlock = self.open_repository()
                except errors.NoRepositoryPresent:
                    return
        thing_to_unlock.break_lock()

    def can_convert_format(self):
        """Return true if this bzrdir is one whose format we can convert from."""
        return True

    def check_conversion_target(self, target_format):
        target_repo_format = target_format.repository_format
        source_repo_format = self._format.repository_format
        source_repo_format.check_conversion_target(target_repo_format)

    @staticmethod
    def _check_supported(format, allow_unsupported,
        recommend_upgrade=True,
        basedir=None):
        """Give an error or warning on old formats.

        :param format: may be any kind of format - workingtree, branch, 
        or repository.

        :param allow_unsupported: If true, allow opening 
        formats that are strongly deprecated, and which may 
        have limited functionality.

        :param recommend_upgrade: If true (default), warn
        the user through the ui object that they may wish
        to upgrade the object.
        """
        # TODO: perhaps move this into a base Format class; it's not BzrDir
        # specific. mbp 20070323
        if not allow_unsupported and not format.is_supported():
            # see open_downlevel to open legacy branches.
            raise errors.UnsupportedFormatError(format=format)
        if recommend_upgrade \
            and getattr(format, 'upgrade_recommended', False):
            ui.ui_factory.recommend_upgrade(
                format.get_format_description(),
                basedir)

    def clone(self, url, revision_id=None, force_new_repo=False):
        """Clone this bzrdir and its contents to url verbatim.

        If url's last component does not exist, it will be created.

        if revision_id is not None, then the clone operation may tune
            itself to download less data.
        :param force_new_repo: Do not use a shared repository for the target 
                               even if one is available.
        """
        return self.clone_on_transport(get_transport(url),
                                       revision_id=revision_id,
                                       force_new_repo=force_new_repo)

    def clone_on_transport(self, transport, revision_id=None,
                           force_new_repo=False):
        """Clone this bzrdir and its contents to transport verbatim.

        If the target directory does not exist, it will be created.

        if revision_id is not None, then the clone operation may tune
            itself to download less data.
        :param force_new_repo: Do not use a shared repository for the target 
                               even if one is available.
        """
        transport.ensure_base()
        result = self._format.initialize_on_transport(transport)
        try:
            local_repo = self.find_repository()
        except errors.NoRepositoryPresent:
            local_repo = None
        if local_repo:
            # may need to copy content in
            if force_new_repo:
                result_repo = local_repo.clone(
                    result,
                    revision_id=revision_id)
                result_repo.set_make_working_trees(local_repo.make_working_trees())
            else:
                try:
                    result_repo = result.find_repository()
                    # fetch content this dir needs.
                    result_repo.fetch(local_repo, revision_id=revision_id)
                except errors.NoRepositoryPresent:
                    # needed to make one anyway.
                    result_repo = local_repo.clone(
                        result,
                        revision_id=revision_id)
                    result_repo.set_make_working_trees(local_repo.make_working_trees())
        # 1 if there is a branch present
        #   make sure its content is available in the target repository
        #   clone it.
        try:
            self.open_branch().clone(result, revision_id=revision_id)
        except errors.NotBranchError:
            pass
        try:
            result_repo = result.find_repository()
        except errors.NoRepositoryPresent:
            result_repo = None
        if result_repo is None or result_repo.make_working_trees():
            try:
                self.open_workingtree().clone(result)
            except (errors.NoWorkingTree, errors.NotLocalUrl):
                pass
        return result

    # TODO: This should be given a Transport, and should chdir up; otherwise
    # this will open a new connection.
    def _make_tail(self, url):
        t = get_transport(url)
        t.ensure_base()

    @classmethod
    def create(cls, base, format=None, possible_transports=None):
        """Create a new BzrDir at the url 'base'.
        
        :param format: If supplied, the format of branch to create.  If not
            supplied, the default is used.
        :param possible_transports: If supplied, a list of transports that 
            can be reused to share a remote connection.
        """
        if cls is not BzrDir:
            raise AssertionError("BzrDir.create always creates the default"
                " format, not one of %r" % cls)
        t = get_transport(base, possible_transports)
        t.ensure_base()
        if format is None:
            format = BzrDirFormat.get_default_format()
        return format.initialize_on_transport(t)

    @staticmethod
    def find_bzrdirs(transport, evaluate=None, list_current=None):
        """Find bzrdirs recursively from current location.

        This is intended primarily as a building block for more sophisticated
        functionality, like finding trees under a directory, or finding
        branches that use a given repository.
        :param evaluate: An optional callable that yields recurse, value,
            where recurse controls whether this bzrdir is recursed into
            and value is the value to yield.  By default, all bzrdirs
            are recursed into, and the return value is the bzrdir.
        :param list_current: if supplied, use this function to list the current
            directory, instead of Transport.list_dir
        :return: a generator of found bzrdirs, or whatever evaluate returns.
        """
        if list_current is None:
            def list_current(transport):
                return transport.list_dir('')
        if evaluate is None:
            def evaluate(bzrdir):
                return True, bzrdir

        pending = [transport]
        while len(pending) > 0:
            current_transport = pending.pop()
            recurse = True
            try:
                bzrdir = BzrDir.open_from_transport(current_transport)
            except errors.NotBranchError:
                pass
            else:
                recurse, value = evaluate(bzrdir)
                yield value
            try:
                subdirs = list_current(current_transport)
            except errors.NoSuchFile:
                continue
            if recurse:
                for subdir in sorted(subdirs, reverse=True):
                    pending.append(current_transport.clone(subdir))

    @staticmethod
    def find_branches(transport):
        """Find all branches under a transport.

        This will find all branches below the transport, including branches
        inside other branches.  Where possible, it will use
        Repository.find_branches.

        To list all the branches that use a particular Repository, see
        Repository.find_branches
        """
        def evaluate(bzrdir):
            try:
                repository = bzrdir.open_repository()
            except errors.NoRepositoryPresent:
                pass
            else:
                return False, (None, repository)
            try:
                branch = bzrdir.open_branch()
            except errors.NotBranchError:
                return True, (None, None)
            else:
                return True, (branch, None)
        branches = []
        for branch, repo in BzrDir.find_bzrdirs(transport, evaluate=evaluate):
            if repo is not None:
                branches.extend(repo.find_branches())
            if branch is not None:
                branches.append(branch)
        return branches


    def destroy_repository(self):
        """Destroy the repository in this BzrDir"""
        raise NotImplementedError(self.destroy_repository)

    def create_branch(self):
        """Create a branch in this BzrDir.

        The bzrdir's format will control what branch format is created.
        For more control see BranchFormatXX.create(a_bzrdir).
        """
        raise NotImplementedError(self.create_branch)

    def destroy_branch(self):
        """Destroy the branch in this BzrDir"""
        raise NotImplementedError(self.destroy_branch)

    @staticmethod
    def create_branch_and_repo(base, force_new_repo=False, format=None):
        """Create a new BzrDir, Branch and Repository at the url 'base'.

        This will use the current default BzrDirFormat unless one is
        specified, and use whatever 
        repository format that that uses via bzrdir.create_branch and
        create_repository. If a shared repository is available that is used
        preferentially.

        The created Branch object is returned.

        :param base: The URL to create the branch at.
        :param force_new_repo: If True a new repository is always created.
        :param format: If supplied, the format of branch to create.  If not
            supplied, the default is used.
        """
        bzrdir = BzrDir.create(base, format)
        bzrdir._find_or_create_repository(force_new_repo)
        return bzrdir.create_branch()

    def _find_or_create_repository(self, force_new_repo):
        """Create a new repository if needed, returning the repository."""
        if force_new_repo:
            return self.create_repository()
        try:
            return self.find_repository()
        except errors.NoRepositoryPresent:
            return self.create_repository()
        
    @staticmethod
    def create_branch_convenience(base, force_new_repo=False,
                                  force_new_tree=None, format=None,
                                  possible_transports=None):
        """Create a new BzrDir, Branch and Repository at the url 'base'.

        This is a convenience function - it will use an existing repository
        if possible, can be told explicitly whether to create a working tree or
        not.

        This will use the current default BzrDirFormat unless one is
        specified, and use whatever 
        repository format that that uses via bzrdir.create_branch and
        create_repository. If a shared repository is available that is used
        preferentially. Whatever repository is used, its tree creation policy
        is followed.

        The created Branch object is returned.
        If a working tree cannot be made due to base not being a file:// url,
        no error is raised unless force_new_tree is True, in which case no 
        data is created on disk and NotLocalUrl is raised.

        :param base: The URL to create the branch at.
        :param force_new_repo: If True a new repository is always created.
        :param force_new_tree: If True or False force creation of a tree or 
                               prevent such creation respectively.
        :param format: Override for the bzrdir format to create.
        :param possible_transports: An optional reusable transports list.
        """
        if force_new_tree:
            # check for non local urls
            t = get_transport(base, possible_transports)
            if not isinstance(t, LocalTransport):
                raise errors.NotLocalUrl(base)
        bzrdir = BzrDir.create(base, format, possible_transports)
        repo = bzrdir._find_or_create_repository(force_new_repo)
        result = bzrdir.create_branch()
        if force_new_tree or (repo.make_working_trees() and
                              force_new_tree is None):
            try:
                bzrdir.create_workingtree()
            except errors.NotLocalUrl:
                pass
        return result

    @staticmethod
    @deprecated_function(zero_ninetyone)
    def create_repository(base, shared=False, format=None):
        """Create a new BzrDir and Repository at the url 'base'.

        If no format is supplied, this will default to the current default
        BzrDirFormat by default, and use whatever repository format that that
        uses for bzrdirformat.create_repository.

        :param shared: Create a shared repository rather than a standalone
                       repository.
        The Repository object is returned.

        This must be overridden as an instance method in child classes, where
        it should take no parameters and construct whatever repository format
        that child class desires.

        This method is deprecated, please call create_repository on a bzrdir
        instance instead.
        """
        bzrdir = BzrDir.create(base, format)
        return bzrdir.create_repository(shared)

    @staticmethod
    def create_standalone_workingtree(base, format=None):
        """Create a new BzrDir, WorkingTree, Branch and Repository at 'base'.

        'base' must be a local path or a file:// url.

        This will use the current default BzrDirFormat unless one is
        specified, and use whatever 
        repository format that that uses for bzrdirformat.create_workingtree,
        create_branch and create_repository.

        :param format: Override for the bzrdir format to create.
        :return: The WorkingTree object.
        """
        t = get_transport(base)
        if not isinstance(t, LocalTransport):
            raise errors.NotLocalUrl(base)
        bzrdir = BzrDir.create_branch_and_repo(base,
                                               force_new_repo=True,
                                               format=format).bzrdir
        return bzrdir.create_workingtree()

    def create_workingtree(self, revision_id=None, from_branch=None,
        accelerator_tree=None):
        """Create a working tree at this BzrDir.
        
        :param revision_id: create it as of this revision id.
        :param from_branch: override bzrdir branch (for lightweight checkouts)
        :param accelerator_tree: A tree which can be used for retrieving file
            contents more quickly than the revision tree, i.e. a workingtree.
            The revision tree will be used for cases where accelerator_tree's
            content is different.
        """
        raise NotImplementedError(self.create_workingtree)

    def retire_bzrdir(self, limit=10000):
        """Permanently disable the bzrdir.

        This is done by renaming it to give the user some ability to recover
        if there was a problem.

        This will have horrible consequences if anyone has anything locked or
        in use.
        :param limit: number of times to retry
        """
        i  = 0
        while True:
            try:
                to_path = '.bzr.retired.%d' % i
                self.root_transport.rename('.bzr', to_path)
                note("renamed %s to %s"
                    % (self.root_transport.abspath('.bzr'), to_path))
                return
            except (errors.TransportError, IOError, errors.PathError):
                i += 1
                if i > limit:
                    raise
                else:
                    pass

    def destroy_workingtree(self):
        """Destroy the working tree at this BzrDir.

        Formats that do not support this may raise UnsupportedOperation.
        """
        raise NotImplementedError(self.destroy_workingtree)

    def destroy_workingtree_metadata(self):
        """Destroy the control files for the working tree at this BzrDir.

        The contents of working tree files are not affected.
        Formats that do not support this may raise UnsupportedOperation.
        """
        raise NotImplementedError(self.destroy_workingtree_metadata)

    def find_repository(self):
        """Find the repository that should be used.

        This does not require a branch as we use it to find the repo for
        new branches as well as to hook existing branches up to their
        repository.
        """
        try:
            return self.open_repository()
        except errors.NoRepositoryPresent:
            pass
        next_transport = self.root_transport.clone('..')
        while True:
            # find the next containing bzrdir
            try:
                found_bzrdir = BzrDir.open_containing_from_transport(
                    next_transport)[0]
            except errors.NotBranchError:
                # none found
                raise errors.NoRepositoryPresent(self)
            # does it have a repository ?
            try:
                repository = found_bzrdir.open_repository()
            except errors.NoRepositoryPresent:
                next_transport = found_bzrdir.root_transport.clone('..')
                if (found_bzrdir.root_transport.base == next_transport.base):
                    # top of the file system
                    break
                else:
                    continue
            if ((found_bzrdir.root_transport.base ==
                 self.root_transport.base) or repository.is_shared()):
                return repository
            else:
                raise errors.NoRepositoryPresent(self)
        raise errors.NoRepositoryPresent(self)

    def get_branch_reference(self):
        """Return the referenced URL for the branch in this bzrdir.

        :raises NotBranchError: If there is no Branch.
        :return: The URL the branch in this bzrdir references if it is a
            reference branch, or None for regular branches.
        """
        return None

    def get_branch_transport(self, branch_format):
        """Get the transport for use by branch format in this BzrDir.

        Note that bzr dirs that do not support format strings will raise
        IncompatibleFormat if the branch format they are given has
        a format string, and vice versa.

        If branch_format is None, the transport is returned with no 
        checking. If it is not None, then the returned transport is
        guaranteed to point to an existing directory ready for use.
        """
        raise NotImplementedError(self.get_branch_transport)
        
    def get_repository_transport(self, repository_format):
        """Get the transport for use by repository format in this BzrDir.

        Note that bzr dirs that do not support format strings will raise
        IncompatibleFormat if the repository format they are given has
        a format string, and vice versa.

        If repository_format is None, the transport is returned with no 
        checking. If it is not None, then the returned transport is
        guaranteed to point to an existing directory ready for use.
        """
        raise NotImplementedError(self.get_repository_transport)
        
    def get_workingtree_transport(self, tree_format):
        """Get the transport for use by workingtree format in this BzrDir.

        Note that bzr dirs that do not support format strings will raise
        IncompatibleFormat if the workingtree format they are given has a
        format string, and vice versa.

        If workingtree_format is None, the transport is returned with no 
        checking. If it is not None, then the returned transport is
        guaranteed to point to an existing directory ready for use.
        """
        raise NotImplementedError(self.get_workingtree_transport)
        
    def __init__(self, _transport, _format):
        """Initialize a Bzr control dir object.
        
        Only really common logic should reside here, concrete classes should be
        made with varying behaviours.

        :param _format: the format that is creating this BzrDir instance.
        :param _transport: the transport this dir is based at.
        """
        self._format = _format
        self.transport = _transport.clone('.bzr')
        self.root_transport = _transport

    def is_control_filename(self, filename):
        """True if filename is the name of a path which is reserved for bzrdir's.
        
        :param filename: A filename within the root transport of this bzrdir.

        This is true IF and ONLY IF the filename is part of the namespace reserved
        for bzr control dirs. Currently this is the '.bzr' directory in the root
        of the root_transport. it is expected that plugins will need to extend
        this in the future - for instance to make bzr talk with svn working
        trees.
        """
        # this might be better on the BzrDirFormat class because it refers to 
        # all the possible bzrdir disk formats. 
        # This method is tested via the workingtree is_control_filename tests- 
        # it was extracted from WorkingTree.is_control_filename. If the method's
        # contract is extended beyond the current trivial implementation, please
        # add new tests for it to the appropriate place.
        return filename == '.bzr' or filename.startswith('.bzr/')

    def needs_format_conversion(self, format=None):
        """Return true if this bzrdir needs convert_format run on it.
        
        For instance, if the repository format is out of date but the 
        branch and working tree are not, this should return True.

        :param format: Optional parameter indicating a specific desired
                       format we plan to arrive at.
        """
        raise NotImplementedError(self.needs_format_conversion)

    @staticmethod
    def open_unsupported(base):
        """Open a branch which is not supported."""
        return BzrDir.open(base, _unsupported=True)
        
    @staticmethod
    def open(base, _unsupported=False, possible_transports=None):
        """Open an existing bzrdir, rooted at 'base' (url).
        
        :param _unsupported: a private parameter to the BzrDir class.
        """
        t = get_transport(base, possible_transports=possible_transports)
        return BzrDir.open_from_transport(t, _unsupported=_unsupported)

    @staticmethod
    def open_from_transport(transport, _unsupported=False,
                            _server_formats=True):
        """Open a bzrdir within a particular directory.

        :param transport: Transport containing the bzrdir.
        :param _unsupported: private.
        """
        base = transport.base

        def find_format(transport):
            return transport, BzrDirFormat.find_format(
                transport, _server_formats=_server_formats)

        def redirected(transport, e, redirection_notice):
            qualified_source = e.get_source_url()
            relpath = transport.relpath(qualified_source)
            if not e.target.endswith(relpath):
                # Not redirected to a branch-format, not a branch
                raise errors.NotBranchError(path=e.target)
            target = e.target[:-len(relpath)]
            note('%s is%s redirected to %s',
                 transport.base, e.permanently, target)
            # Let's try with a new transport
            # FIXME: If 'transport' has a qualifier, this should
            # be applied again to the new transport *iff* the
            # schemes used are the same. Uncomment this code
            # once the function (and tests) exist.
            # -- vila20070212
            #target = urlutils.copy_url_qualifiers(original, target)
            return get_transport(target)

        try:
            transport, format = do_catching_redirections(find_format,
                                                         transport,
                                                         redirected)
        except errors.TooManyRedirections:
            raise errors.NotBranchError(base)

        BzrDir._check_supported(format, _unsupported)
        return format.open(transport, _found=True)

    def open_branch(self, unsupported=False):
        """Open the branch object at this BzrDir if one is present.

        If unsupported is True, then no longer supported branch formats can
        still be opened.
        
        TODO: static convenience version of this?
        """
        raise NotImplementedError(self.open_branch)

    @staticmethod
    def open_containing(url, possible_transports=None):
        """Open an existing branch which contains url.
        
        :param url: url to search from.
        See open_containing_from_transport for more detail.
        """
        transport = get_transport(url, possible_transports)
        return BzrDir.open_containing_from_transport(transport)
    
    @staticmethod
    def open_containing_from_transport(a_transport):
        """Open an existing branch which contains a_transport.base.

        This probes for a branch at a_transport, and searches upwards from there.

        Basically we keep looking up until we find the control directory or
        run into the root.  If there isn't one, raises NotBranchError.
        If there is one and it is either an unrecognised format or an unsupported 
        format, UnknownFormatError or UnsupportedFormatError are raised.
        If there is one, it is returned, along with the unused portion of url.

        :return: The BzrDir that contains the path, and a Unicode path 
                for the rest of the URL.
        """
        # this gets the normalised url back. I.e. '.' -> the full path.
        url = a_transport.base
        while True:
            try:
                result = BzrDir.open_from_transport(a_transport)
                return result, urlutils.unescape(a_transport.relpath(url))
            except errors.NotBranchError, e:
                pass
            try:
                new_t = a_transport.clone('..')
            except errors.InvalidURLJoin:
                # reached the root, whatever that may be
                raise errors.NotBranchError(path=url)
            if new_t.base == a_transport.base:
                # reached the root, whatever that may be
                raise errors.NotBranchError(path=url)
            a_transport = new_t

    def _get_tree_branch(self):
        """Return the branch and tree, if any, for this bzrdir.

        Return None for tree if not present or inaccessible.
        Raise NotBranchError if no branch is present.
        :return: (tree, branch)
        """
        try:
            tree = self.open_workingtree()
        except (errors.NoWorkingTree, errors.NotLocalUrl):
            tree = None
            branch = self.open_branch()
        else:
            branch = tree.branch
        return tree, branch

    @classmethod
    def open_tree_or_branch(klass, location):
        """Return the branch and working tree at a location.

        If there is no tree at the location, tree will be None.
        If there is no branch at the location, an exception will be
        raised
        :return: (tree, branch)
        """
        bzrdir = klass.open(location)
        return bzrdir._get_tree_branch()

    @classmethod
    def open_containing_tree_or_branch(klass, location):
        """Return the branch and working tree contained by a location.

        Returns (tree, branch, relpath).
        If there is no tree at containing the location, tree will be None.
        If there is no branch containing the location, an exception will be
        raised
        relpath is the portion of the path that is contained by the branch.
        """
        bzrdir, relpath = klass.open_containing(location)
        tree, branch = bzrdir._get_tree_branch()
        return tree, branch, relpath

    def open_repository(self, _unsupported=False):
        """Open the repository object at this BzrDir if one is present.

        This will not follow the Branch object pointer - it's strictly a direct
        open facility. Most client code should use open_branch().repository to
        get at a repository.

        :param _unsupported: a private parameter, not part of the api.
        TODO: static convenience version of this?
        """
        raise NotImplementedError(self.open_repository)

    def open_workingtree(self, _unsupported=False,
                         recommend_upgrade=True, from_branch=None):
        """Open the workingtree object at this BzrDir if one is present.

        :param recommend_upgrade: Optional keyword parameter, when True (the
            default), emit through the ui module a recommendation that the user
            upgrade the working tree when the workingtree being opened is old
            (but still fully supported).
        :param from_branch: override bzrdir branch (for lightweight checkouts)
        """
        raise NotImplementedError(self.open_workingtree)

    def has_branch(self):
        """Tell if this bzrdir contains a branch.
        
        Note: if you're going to open the branch, you should just go ahead
        and try, and not ask permission first.  (This method just opens the 
        branch and discards it, and that's somewhat expensive.) 
        """
        try:
            self.open_branch()
            return True
        except errors.NotBranchError:
            return False

    def has_workingtree(self):
        """Tell if this bzrdir contains a working tree.

        This will still raise an exception if the bzrdir has a workingtree that
        is remote & inaccessible.
        
        Note: if you're going to open the working tree, you should just go ahead
        and try, and not ask permission first.  (This method just opens the 
        workingtree and discards it, and that's somewhat expensive.) 
        """
        try:
            self.open_workingtree(recommend_upgrade=False)
            return True
        except errors.NoWorkingTree:
            return False

    def _cloning_metadir(self):
        """Produce a metadir suitable for cloning with."""
        result_format = self._format.__class__()
        try:
            try:
                branch = self.open_branch()
                source_repository = branch.repository
            except errors.NotBranchError:
                source_branch = None
                source_repository = self.open_repository()
        except errors.NoRepositoryPresent:
            source_repository = None
        else:
            # XXX TODO: This isinstance is here because we have not implemented
            # the fix recommended in bug # 103195 - to delegate this choice the
            # repository itself.
            repo_format = source_repository._format
            if not isinstance(repo_format, remote.RemoteRepositoryFormat):
                result_format.repository_format = repo_format
        try:
            # TODO: Couldn't we just probe for the format in these cases,
            # rather than opening the whole tree?  It would be a little
            # faster. mbp 20070401
            tree = self.open_workingtree(recommend_upgrade=False)
        except (errors.NoWorkingTree, errors.NotLocalUrl):
            result_format.workingtree_format = None
        else:
            result_format.workingtree_format = tree._format.__class__()
        return result_format, source_repository

    def cloning_metadir(self):
        """Produce a metadir suitable for cloning or sprouting with.

        These operations may produce workingtrees (yes, even though they're
        "cloning" something that doesn't have a tree), so a viable workingtree
        format must be selected.
        """
        format, repository = self._cloning_metadir()
        if format._workingtree_format is None:
            if repository is None:
                return format
            tree_format = repository._format._matchingbzrdir.workingtree_format
            format.workingtree_format = tree_format.__class__()
        return format

    def checkout_metadir(self):
        return self.cloning_metadir()

    def sprout(self, url, revision_id=None, force_new_repo=False,
               recurse='down', possible_transports=None,
               accelerator_tree=None):
        """Create a copy of this bzrdir prepared for use as a new line of
        development.

        If url's last component does not exist, it will be created.

        Attributes related to the identity of the source branch like
        branch nickname will be cleaned, a working tree is created
        whether one existed before or not; and a local branch is always
        created.

        if revision_id is not None, then the clone operation may tune
            itself to download less data.
        :param accelerator_tree: A tree which can be used for retrieving file
            contents more quickly than the revision tree, i.e. a workingtree.
            The revision tree will be used for cases where accelerator_tree's
            content is different.
        """
        target_transport = get_transport(url, possible_transports)
        target_transport.ensure_base()
        cloning_format = self.cloning_metadir()
        result = cloning_format.initialize_on_transport(target_transport)
        try:
            source_branch = self.open_branch()
            source_repository = source_branch.repository
        except errors.NotBranchError:
            source_branch = None
            try:
                source_repository = self.open_repository()
            except errors.NoRepositoryPresent:
                source_repository = None
        if force_new_repo:
            result_repo = None
        else:
            try:
                result_repo = result.find_repository()
            except errors.NoRepositoryPresent:
                result_repo = None
        if source_repository is None and result_repo is not None:
            pass
        elif source_repository is None and result_repo is None:
            # no repo available, make a new one
            result.create_repository()
        elif source_repository is not None and result_repo is None:
            # have source, and want to make a new target repo
            result_repo = source_repository.sprout(result,
                                                   revision_id=revision_id)
        else:
            # fetch needed content into target.
            if source_repository is not None:
                # would rather do 
                # source_repository.copy_content_into(result_repo,
                #                                     revision_id=revision_id)
                # so we can override the copy method
                result_repo.fetch(source_repository, revision_id=revision_id)
        if source_branch is not None:
            source_branch.sprout(result, revision_id=revision_id)
        else:
            result.create_branch()
        if isinstance(target_transport, LocalTransport) and (
            result_repo is None or result_repo.make_working_trees()):
            wt = result.create_workingtree(accelerator_tree=accelerator_tree)
            wt.lock_write()
            try:
                if wt.path2id('') is None:
                    try:
                        wt.set_root_id(self.open_workingtree.get_root_id())
                    except errors.NoWorkingTree:
                        pass
            finally:
                wt.unlock()
        else:
            wt = None
        if recurse == 'down':
            if wt is not None:
                basis = wt.basis_tree()
                basis.lock_read()
                subtrees = basis.iter_references()
                recurse_branch = wt.branch
            elif source_branch is not None:
                basis = source_branch.basis_tree()
                basis.lock_read()
                subtrees = basis.iter_references()
                recurse_branch = source_branch
            else:
                subtrees = []
                basis = None
            try:
                for path, file_id in subtrees:
                    target = urlutils.join(url, urlutils.escape(path))
                    sublocation = source_branch.reference_parent(file_id, path)
                    sublocation.bzrdir.sprout(target,
                        basis.get_reference_revision(file_id, path),
                        force_new_repo=force_new_repo, recurse=recurse)
            finally:
                if basis is not None:
                    basis.unlock()
        return result


class BzrDirPreSplitOut(BzrDir):
    """A common class for the all-in-one formats."""

    def __init__(self, _transport, _format):
        """See BzrDir.__init__."""
        super(BzrDirPreSplitOut, self).__init__(_transport, _format)
        assert self._format._lock_class == lockable_files.TransportLock
        assert self._format._lock_file_name == 'branch-lock'
        self._control_files = lockable_files.LockableFiles(
                                            self.get_branch_transport(None),
                                            self._format._lock_file_name,
                                            self._format._lock_class)

    def break_lock(self):
        """Pre-splitout bzrdirs do not suffer from stale locks."""
        raise NotImplementedError(self.break_lock)

    def clone(self, url, revision_id=None, force_new_repo=False):
        """See BzrDir.clone()."""
        from bzrlib.workingtree import WorkingTreeFormat2
        self._make_tail(url)
        result = self._format._initialize_for_clone(url)
        self.open_repository().clone(result, revision_id=revision_id)
        from_branch = self.open_branch()
        from_branch.clone(result, revision_id=revision_id)
        try:
            self.open_workingtree().clone(result)
        except errors.NotLocalUrl:
            # make a new one, this format always has to have one.
            try:
                WorkingTreeFormat2().initialize(result)
            except errors.NotLocalUrl:
                # but we cannot do it for remote trees.
                to_branch = result.open_branch()
                WorkingTreeFormat2().stub_initialize_remote(to_branch.control_files)
        return result

    def create_branch(self):
        """See BzrDir.create_branch."""
        return self.open_branch()

    def destroy_branch(self):
        """See BzrDir.destroy_branch."""
        raise errors.UnsupportedOperation(self.destroy_branch, self)

    def create_repository(self, shared=False):
        """See BzrDir.create_repository."""
        if shared:
            raise errors.IncompatibleFormat('shared repository', self._format)
        return self.open_repository()

    def destroy_repository(self):
        """See BzrDir.destroy_repository."""
        raise errors.UnsupportedOperation(self.destroy_repository, self)

    def create_workingtree(self, revision_id=None, from_branch=None,
                           accelerator_tree=None):
        """See BzrDir.create_workingtree."""
        # this looks buggy but is not -really-
        # because this format creates the workingtree when the bzrdir is
        # created
        # clone and sprout will have set the revision_id
        # and that will have set it for us, its only
        # specific uses of create_workingtree in isolation
        # that can do wonky stuff here, and that only
        # happens for creating checkouts, which cannot be 
        # done on this format anyway. So - acceptable wart.
        result = self.open_workingtree(recommend_upgrade=False)
        if revision_id is not None:
            if revision_id == _mod_revision.NULL_REVISION:
                result.set_parent_ids([])
            else:
                result.set_parent_ids([revision_id])
        return result

    def destroy_workingtree(self):
        """See BzrDir.destroy_workingtree."""
        raise errors.UnsupportedOperation(self.destroy_workingtree, self)

    def destroy_workingtree_metadata(self):
        """See BzrDir.destroy_workingtree_metadata."""
        raise errors.UnsupportedOperation(self.destroy_workingtree_metadata, 
                                          self)

    def get_branch_transport(self, branch_format):
        """See BzrDir.get_branch_transport()."""
        if branch_format is None:
            return self.transport
        try:
            branch_format.get_format_string()
        except NotImplementedError:
            return self.transport
        raise errors.IncompatibleFormat(branch_format, self._format)

    def get_repository_transport(self, repository_format):
        """See BzrDir.get_repository_transport()."""
        if repository_format is None:
            return self.transport
        try:
            repository_format.get_format_string()
        except NotImplementedError:
            return self.transport
        raise errors.IncompatibleFormat(repository_format, self._format)

    def get_workingtree_transport(self, workingtree_format):
        """See BzrDir.get_workingtree_transport()."""
        if workingtree_format is None:
            return self.transport
        try:
            workingtree_format.get_format_string()
        except NotImplementedError:
            return self.transport
        raise errors.IncompatibleFormat(workingtree_format, self._format)

    def needs_format_conversion(self, format=None):
        """See BzrDir.needs_format_conversion()."""
        # if the format is not the same as the system default,
        # an upgrade is needed.
        if format is None:
            format = BzrDirFormat.get_default_format()
        return not isinstance(self._format, format.__class__)

    def open_branch(self, unsupported=False):
        """See BzrDir.open_branch."""
        from bzrlib.branch import BzrBranchFormat4
        format = BzrBranchFormat4()
        self._check_supported(format, unsupported)
        return format.open(self, _found=True)

    def sprout(self, url, revision_id=None, force_new_repo=False,
               possible_transports=None, accelerator_tree=None):
        """See BzrDir.sprout()."""
        from bzrlib.workingtree import WorkingTreeFormat2
        self._make_tail(url)
        result = self._format._initialize_for_clone(url)
        try:
            self.open_repository().clone(result, revision_id=revision_id)
        except errors.NoRepositoryPresent:
            pass
        try:
            self.open_branch().sprout(result, revision_id=revision_id)
        except errors.NotBranchError:
            pass
        # we always want a working tree
        WorkingTreeFormat2().initialize(result,
                                        accelerator_tree=accelerator_tree)
        return result


class BzrDir4(BzrDirPreSplitOut):
    """A .bzr version 4 control object.
    
    This is a deprecated format and may be removed after sept 2006.
    """

    def create_repository(self, shared=False):
        """See BzrDir.create_repository."""
        return self._format.repository_format.initialize(self, shared)

    def needs_format_conversion(self, format=None):
        """Format 4 dirs are always in need of conversion."""
        return True

    def open_repository(self):
        """See BzrDir.open_repository."""
        from bzrlib.repofmt.weaverepo import RepositoryFormat4
        return RepositoryFormat4().open(self, _found=True)


class BzrDir5(BzrDirPreSplitOut):
    """A .bzr version 5 control object.

    This is a deprecated format and may be removed after sept 2006.
    """

    def open_repository(self):
        """See BzrDir.open_repository."""
        from bzrlib.repofmt.weaverepo import RepositoryFormat5
        return RepositoryFormat5().open(self, _found=True)

    def open_workingtree(self, _unsupported=False,
            recommend_upgrade=True):
        """See BzrDir.create_workingtree."""
        from bzrlib.workingtree import WorkingTreeFormat2
        wt_format = WorkingTreeFormat2()
        # we don't warn here about upgrades; that ought to be handled for the
        # bzrdir as a whole
        return wt_format.open(self, _found=True)


class BzrDir6(BzrDirPreSplitOut):
    """A .bzr version 6 control object.

    This is a deprecated format and may be removed after sept 2006.
    """

    def open_repository(self):
        """See BzrDir.open_repository."""
        from bzrlib.repofmt.weaverepo import RepositoryFormat6
        return RepositoryFormat6().open(self, _found=True)

    def open_workingtree(self, _unsupported=False,
        recommend_upgrade=True):
        """See BzrDir.create_workingtree."""
        # we don't warn here about upgrades; that ought to be handled for the
        # bzrdir as a whole
        from bzrlib.workingtree import WorkingTreeFormat2
        return WorkingTreeFormat2().open(self, _found=True)


class BzrDirMeta1(BzrDir):
    """A .bzr meta version 1 control object.
    
    This is the first control object where the 
    individual aspects are really split out: there are separate repository,
    workingtree and branch subdirectories and any subset of the three can be
    present within a BzrDir.
    """

    def can_convert_format(self):
        """See BzrDir.can_convert_format()."""
        return True

    def create_branch(self):
        """See BzrDir.create_branch."""
        return self._format.get_branch_format().initialize(self)

    def destroy_branch(self):
        """See BzrDir.create_branch."""
        self.transport.delete_tree('branch')

    def create_repository(self, shared=False):
        """See BzrDir.create_repository."""
        return self._format.repository_format.initialize(self, shared)

    def destroy_repository(self):
        """See BzrDir.destroy_repository."""
        self.transport.delete_tree('repository')

    def create_workingtree(self, revision_id=None, from_branch=None,
                           accelerator_tree=None):
        """See BzrDir.create_workingtree."""
        return self._format.workingtree_format.initialize(
            self, revision_id, from_branch=from_branch,
            accelerator_tree=accelerator_tree)

    def destroy_workingtree(self):
        """See BzrDir.destroy_workingtree."""
        wt = self.open_workingtree(recommend_upgrade=False)
        repository = wt.branch.repository
        empty = repository.revision_tree(_mod_revision.NULL_REVISION)
        wt.revert(old_tree=empty)
        self.destroy_workingtree_metadata()

    def destroy_workingtree_metadata(self):
        self.transport.delete_tree('checkout')

    def find_branch_format(self):
        """Find the branch 'format' for this bzrdir.

        This might be a synthetic object for e.g. RemoteBranch and SVN.
        """
        from bzrlib.branch import BranchFormat
        return BranchFormat.find_format(self)

    def _get_mkdir_mode(self):
        """Figure out the mode to use when creating a bzrdir subdir."""
        temp_control = lockable_files.LockableFiles(self.transport, '',
                                     lockable_files.TransportLock)
        return temp_control._dir_mode

    def get_branch_reference(self):
        """See BzrDir.get_branch_reference()."""
        from bzrlib.branch import BranchFormat
        format = BranchFormat.find_format(self)
        return format.get_reference(self)

    def get_branch_transport(self, branch_format):
        """See BzrDir.get_branch_transport()."""
        if branch_format is None:
            return self.transport.clone('branch')
        try:
            branch_format.get_format_string()
        except NotImplementedError:
            raise errors.IncompatibleFormat(branch_format, self._format)
        try:
            self.transport.mkdir('branch', mode=self._get_mkdir_mode())
        except errors.FileExists:
            pass
        return self.transport.clone('branch')

    def get_repository_transport(self, repository_format):
        """See BzrDir.get_repository_transport()."""
        if repository_format is None:
            return self.transport.clone('repository')
        try:
            repository_format.get_format_string()
        except NotImplementedError:
            raise errors.IncompatibleFormat(repository_format, self._format)
        try:
            self.transport.mkdir('repository', mode=self._get_mkdir_mode())
        except errors.FileExists:
            pass
        return self.transport.clone('repository')

    def get_workingtree_transport(self, workingtree_format):
        """See BzrDir.get_workingtree_transport()."""
        if workingtree_format is None:
            return self.transport.clone('checkout')
        try:
            workingtree_format.get_format_string()
        except NotImplementedError:
            raise errors.IncompatibleFormat(workingtree_format, self._format)
        try:
            self.transport.mkdir('checkout', mode=self._get_mkdir_mode())
        except errors.FileExists:
            pass
        return self.transport.clone('checkout')

    def needs_format_conversion(self, format=None):
        """See BzrDir.needs_format_conversion()."""
        if format is None:
            format = BzrDirFormat.get_default_format()
        if not isinstance(self._format, format.__class__):
            # it is not a meta dir format, conversion is needed.
            return True
        # we might want to push this down to the repository?
        try:
            if not isinstance(self.open_repository()._format,
                              format.repository_format.__class__):
                # the repository needs an upgrade.
                return True
        except errors.NoRepositoryPresent:
            pass
        try:
            if not isinstance(self.open_branch()._format,
                              format.get_branch_format().__class__):
                # the branch needs an upgrade.
                return True
        except errors.NotBranchError:
            pass
        try:
            my_wt = self.open_workingtree(recommend_upgrade=False)
            if not isinstance(my_wt._format,
                              format.workingtree_format.__class__):
                # the workingtree needs an upgrade.
                return True
        except (errors.NoWorkingTree, errors.NotLocalUrl):
            pass
        return False

    def open_branch(self, unsupported=False):
        """See BzrDir.open_branch."""
        format = self.find_branch_format()
        self._check_supported(format, unsupported)
        return format.open(self, _found=True)

    def open_repository(self, unsupported=False):
        """See BzrDir.open_repository."""
        from bzrlib.repository import RepositoryFormat
        format = RepositoryFormat.find_format(self)
        self._check_supported(format, unsupported)
        return format.open(self, _found=True)

    def open_workingtree(self, unsupported=False,
            recommend_upgrade=True):
        """See BzrDir.open_workingtree."""
        from bzrlib.workingtree import WorkingTreeFormat
        format = WorkingTreeFormat.find_format(self)
        self._check_supported(format, unsupported,
            recommend_upgrade,
            basedir=self.root_transport.base)
        return format.open(self, _found=True)


class BzrDirFormat(object):
    """An encapsulation of the initialization and open routines for a format.

    Formats provide three things:
     * An initialization routine,
     * a format string,
     * an open routine.

    Formats are placed in a dict by their format string for reference 
    during bzrdir opening. These should be subclasses of BzrDirFormat
    for consistency.

    Once a format is deprecated, just deprecate the initialize and open
    methods on the format class. Do not deprecate the object, as the 
    object will be created every system load.
    """

    _default_format = None
    """The default format used for new .bzr dirs."""

    _formats = {}
    """The known formats."""

    _control_formats = []
    """The registered control formats - .bzr, ....
    
    This is a list of BzrDirFormat objects.
    """

    _control_server_formats = []
    """The registered control server formats, e.g. RemoteBzrDirs.

    This is a list of BzrDirFormat objects.
    """

    _lock_file_name = 'branch-lock'

    # _lock_class must be set in subclasses to the lock type, typ.
    # TransportLock or LockDir

    @classmethod
    def find_format(klass, transport, _server_formats=True):
        """Return the format present at transport."""
        if _server_formats:
            formats = klass._control_server_formats + klass._control_formats
        else:
            formats = klass._control_formats
        for format in formats:
            try:
                return format.probe_transport(transport)
            except errors.NotBranchError:
                # this format does not find a control dir here.
                pass
        raise errors.NotBranchError(path=transport.base)

    @classmethod
    def probe_transport(klass, transport):
        """Return the .bzrdir style format present in a directory."""
        try:
            format_string = transport.get(".bzr/branch-format").read()
        except errors.NoSuchFile:
            raise errors.NotBranchError(path=transport.base)

        try:
            return klass._formats[format_string]
        except KeyError:
            raise errors.UnknownFormatError(format=format_string)

    @classmethod
    def get_default_format(klass):
        """Return the current default format."""
        return klass._default_format

    def get_format_string(self):
        """Return the ASCII format string that identifies this format."""
        raise NotImplementedError(self.get_format_string)

    def get_format_description(self):
        """Return the short description for this format."""
        raise NotImplementedError(self.get_format_description)

    def get_converter(self, format=None):
        """Return the converter to use to convert bzrdirs needing converts.

        This returns a bzrlib.bzrdir.Converter object.

        This should return the best upgrader to step this format towards the
        current default format. In the case of plugins we can/should provide
        some means for them to extend the range of returnable converters.

        :param format: Optional format to override the default format of the 
                       library.
        """
        raise NotImplementedError(self.get_converter)

    def initialize(self, url, possible_transports=None):
        """Create a bzr control dir at this url and return an opened copy.
        
        Subclasses should typically override initialize_on_transport
        instead of this method.
        """
        return self.initialize_on_transport(get_transport(url,
                                                          possible_transports))

    def initialize_on_transport(self, transport):
        """Initialize a new bzrdir in the base directory of a Transport."""
        # Since we don't have a .bzr directory, inherit the
        # mode from the root directory
        temp_control = lockable_files.LockableFiles(transport,
                            '', lockable_files.TransportLock)
        temp_control._transport.mkdir('.bzr',
                                      # FIXME: RBC 20060121 don't peek under
                                      # the covers
                                      mode=temp_control._dir_mode)
        if sys.platform == 'win32' and isinstance(transport, LocalTransport):
            win32utils.set_file_attr_hidden(transport._abspath('.bzr'))
        file_mode = temp_control._file_mode
        del temp_control
        mutter('created control directory in ' + transport.base)
        control = transport.clone('.bzr')
        utf8_files = [('README', 
                       "This is a Bazaar-NG control directory.\n"
                       "Do not change any files in this directory.\n"),
                      ('branch-format', self.get_format_string()),
                      ]
        # NB: no need to escape relative paths that are url safe.
        control_files = lockable_files.LockableFiles(control,
                            self._lock_file_name, self._lock_class)
        control_files.create_lock()
        control_files.lock_write()
        try:
            for file, content in utf8_files:
                control_files.put_utf8(file, content)
        finally:
            control_files.unlock()
        return self.open(transport, _found=True)

    def is_supported(self):
        """Is this format supported?

        Supported formats must be initializable and openable.
        Unsupported formats may not support initialization or committing or 
        some other features depending on the reason for not being supported.
        """
        return True

    def same_model(self, target_format):
        return (self.repository_format.rich_root_data == 
            target_format.rich_root_data)

    @classmethod
    def known_formats(klass):
        """Return all the known formats.
        
        Concrete formats should override _known_formats.
        """
        # There is double indirection here to make sure that control 
        # formats used by more than one dir format will only be probed 
        # once. This can otherwise be quite expensive for remote connections.
        result = set()
        for format in klass._control_formats:
            result.update(format._known_formats())
        return result
    
    @classmethod
    def _known_formats(klass):
        """Return the known format instances for this control format."""
        return set(klass._formats.values())

    def open(self, transport, _found=False):
        """Return an instance of this format for the dir transport points at.
        
        _found is a private parameter, do not use it.
        """
        if not _found:
            found_format = BzrDirFormat.find_format(transport)
            if not isinstance(found_format, self.__class__):
                raise AssertionError("%s was asked to open %s, but it seems to need "
                        "format %s" 
                        % (self, transport, found_format))
        return self._open(transport)

    def _open(self, transport):
        """Template method helper for opening BzrDirectories.

        This performs the actual open and any additional logic or parameter
        passing.
        """
        raise NotImplementedError(self._open)

    @classmethod
    def register_format(klass, format):
        klass._formats[format.get_format_string()] = format

    @classmethod
    def register_control_format(klass, format):
        """Register a format that does not use '.bzr' for its control dir.

        TODO: This should be pulled up into a 'ControlDirFormat' base class
        which BzrDirFormat can inherit from, and renamed to register_format 
        there. It has been done without that for now for simplicity of
        implementation.
        """
        klass._control_formats.append(format)

    @classmethod
    def register_control_server_format(klass, format):
        """Register a control format for client-server environments.

        These formats will be tried before ones registered with
        register_control_format.  This gives implementations that decide to the
        chance to grab it before anything looks at the contents of the format
        file.
        """
        klass._control_server_formats.append(format)

    @classmethod
    @symbol_versioning.deprecated_method(symbol_versioning.zero_fourteen)
    def set_default_format(klass, format):
        klass._set_default_format(format)

    @classmethod
    def _set_default_format(klass, format):
        """Set default format (for testing behavior of defaults only)"""
        klass._default_format = format

    def __str__(self):
        # Trim the newline
        return self.get_format_string().rstrip()

    @classmethod
    def unregister_format(klass, format):
        assert klass._formats[format.get_format_string()] is format
        del klass._formats[format.get_format_string()]

    @classmethod
    def unregister_control_format(klass, format):
        klass._control_formats.remove(format)


class BzrDirFormat4(BzrDirFormat):
    """Bzr dir format 4.

    This format is a combined format for working tree, branch and repository.
    It has:
     - Format 1 working trees [always]
     - Format 4 branches [always]
     - Format 4 repositories [always]

    This format is deprecated: it indexes texts using a text it which is
    removed in format 5; write support for this format has been removed.
    """

    _lock_class = lockable_files.TransportLock

    def get_format_string(self):
        """See BzrDirFormat.get_format_string()."""
        return "Bazaar-NG branch, format 0.0.4\n"

    def get_format_description(self):
        """See BzrDirFormat.get_format_description()."""
        return "All-in-one format 4"

    def get_converter(self, format=None):
        """See BzrDirFormat.get_converter()."""
        # there is one and only one upgrade path here.
        return ConvertBzrDir4To5()
        
    def initialize_on_transport(self, transport):
        """Format 4 branches cannot be created."""
        raise errors.UninitializableFormat(self)

    def is_supported(self):
        """Format 4 is not supported.

        It is not supported because the model changed from 4 to 5 and the
        conversion logic is expensive - so doing it on the fly was not 
        feasible.
        """
        return False

    def _open(self, transport):
        """See BzrDirFormat._open."""
        return BzrDir4(transport, self)

    def __return_repository_format(self):
        """Circular import protection."""
        from bzrlib.repofmt.weaverepo import RepositoryFormat4
        return RepositoryFormat4()
    repository_format = property(__return_repository_format)


class BzrDirFormat5(BzrDirFormat):
    """Bzr control format 5.

    This format is a combined format for working tree, branch and repository.
    It has:
     - Format 2 working trees [always] 
     - Format 4 branches [always] 
     - Format 5 repositories [always]
       Unhashed stores in the repository.
    """

    _lock_class = lockable_files.TransportLock

    def get_format_string(self):
        """See BzrDirFormat.get_format_string()."""
        return "Bazaar-NG branch, format 5\n"

    def get_format_description(self):
        """See BzrDirFormat.get_format_description()."""
        return "All-in-one format 5"

    def get_converter(self, format=None):
        """See BzrDirFormat.get_converter()."""
        # there is one and only one upgrade path here.
        return ConvertBzrDir5To6()

    def _initialize_for_clone(self, url):
        return self.initialize_on_transport(get_transport(url), _cloning=True)
        
    def initialize_on_transport(self, transport, _cloning=False):
        """Format 5 dirs always have working tree, branch and repository.
        
        Except when they are being cloned.
        """
        from bzrlib.branch import BzrBranchFormat4
        from bzrlib.repofmt.weaverepo import RepositoryFormat5
        from bzrlib.workingtree import WorkingTreeFormat2
        result = (super(BzrDirFormat5, self).initialize_on_transport(transport))
        RepositoryFormat5().initialize(result, _internal=True)
        if not _cloning:
            branch = BzrBranchFormat4().initialize(result)
            try:
                WorkingTreeFormat2().initialize(result)
            except errors.NotLocalUrl:
                # Even though we can't access the working tree, we need to
                # create its control files.
                WorkingTreeFormat2().stub_initialize_remote(branch.control_files)
        return result

    def _open(self, transport):
        """See BzrDirFormat._open."""
        return BzrDir5(transport, self)

    def __return_repository_format(self):
        """Circular import protection."""
        from bzrlib.repofmt.weaverepo import RepositoryFormat5
        return RepositoryFormat5()
    repository_format = property(__return_repository_format)


class BzrDirFormat6(BzrDirFormat):
    """Bzr control format 6.

    This format is a combined format for working tree, branch and repository.
    It has:
     - Format 2 working trees [always] 
     - Format 4 branches [always] 
     - Format 6 repositories [always]
    """

    _lock_class = lockable_files.TransportLock

    def get_format_string(self):
        """See BzrDirFormat.get_format_string()."""
        return "Bazaar-NG branch, format 6\n"

    def get_format_description(self):
        """See BzrDirFormat.get_format_description()."""
        return "All-in-one format 6"

    def get_converter(self, format=None):
        """See BzrDirFormat.get_converter()."""
        # there is one and only one upgrade path here.
        return ConvertBzrDir6ToMeta()
        
    def _initialize_for_clone(self, url):
        return self.initialize_on_transport(get_transport(url), _cloning=True)

    def initialize_on_transport(self, transport, _cloning=False):
        """Format 6 dirs always have working tree, branch and repository.
        
        Except when they are being cloned.
        """
        from bzrlib.branch import BzrBranchFormat4
        from bzrlib.repofmt.weaverepo import RepositoryFormat6
        from bzrlib.workingtree import WorkingTreeFormat2
        result = super(BzrDirFormat6, self).initialize_on_transport(transport)
        RepositoryFormat6().initialize(result, _internal=True)
        if not _cloning:
            branch = BzrBranchFormat4().initialize(result)
            try:
                WorkingTreeFormat2().initialize(result)
            except errors.NotLocalUrl:
                # Even though we can't access the working tree, we need to
                # create its control files.
                WorkingTreeFormat2().stub_initialize_remote(branch.control_files)
        return result

    def _open(self, transport):
        """See BzrDirFormat._open."""
        return BzrDir6(transport, self)

    def __return_repository_format(self):
        """Circular import protection."""
        from bzrlib.repofmt.weaverepo import RepositoryFormat6
        return RepositoryFormat6()
    repository_format = property(__return_repository_format)


class BzrDirMetaFormat1(BzrDirFormat):
    """Bzr meta control format 1

    This is the first format with split out working tree, branch and repository
    disk storage.
    It has:
     - Format 3 working trees [optional]
     - Format 5 branches [optional]
     - Format 7 repositories [optional]
    """

    _lock_class = lockdir.LockDir

    def __init__(self):
        self._workingtree_format = None
        self._branch_format = None

    def __eq__(self, other):
        if other.__class__ is not self.__class__:
            return False
        if other.repository_format != self.repository_format:
            return False
        if other.workingtree_format != self.workingtree_format:
            return False
        return True

    def __ne__(self, other):
        return not self == other

    def get_branch_format(self):
        if self._branch_format is None:
            from bzrlib.branch import BranchFormat
            self._branch_format = BranchFormat.get_default_format()
        return self._branch_format

    def set_branch_format(self, format):
        self._branch_format = format

    def get_converter(self, format=None):
        """See BzrDirFormat.get_converter()."""
        if format is None:
            format = BzrDirFormat.get_default_format()
        if not isinstance(self, format.__class__):
            # converting away from metadir is not implemented
            raise NotImplementedError(self.get_converter)
        return ConvertMetaToMeta(format)

    def get_format_string(self):
        """See BzrDirFormat.get_format_string()."""
        return "Bazaar-NG meta directory, format 1\n"

    def get_format_description(self):
        """See BzrDirFormat.get_format_description()."""
        return "Meta directory format 1"

    def _open(self, transport):
        """See BzrDirFormat._open."""
        return BzrDirMeta1(transport, self)

    def __return_repository_format(self):
        """Circular import protection."""
        if getattr(self, '_repository_format', None):
            return self._repository_format
        from bzrlib.repository import RepositoryFormat
        return RepositoryFormat.get_default_format()

    def __set_repository_format(self, value):
        """Allow changing the repository format for metadir formats."""
        self._repository_format = value

    repository_format = property(__return_repository_format, __set_repository_format)

    def __get_workingtree_format(self):
        if self._workingtree_format is None:
            from bzrlib.workingtree import WorkingTreeFormat
            self._workingtree_format = WorkingTreeFormat.get_default_format()
        return self._workingtree_format

    def __set_workingtree_format(self, wt_format):
        self._workingtree_format = wt_format

    workingtree_format = property(__get_workingtree_format,
                                  __set_workingtree_format)


# Register bzr control format
BzrDirFormat.register_control_format(BzrDirFormat)

# Register bzr formats
BzrDirFormat.register_format(BzrDirFormat4())
BzrDirFormat.register_format(BzrDirFormat5())
BzrDirFormat.register_format(BzrDirFormat6())
__default_format = BzrDirMetaFormat1()
BzrDirFormat.register_format(__default_format)
BzrDirFormat._default_format = __default_format


class Converter(object):
    """Converts a disk format object from one format to another."""

    def convert(self, to_convert, pb):
        """Perform the conversion of to_convert, giving feedback via pb.

        :param to_convert: The disk object to convert.
        :param pb: a progress bar to use for progress information.
        """

    def step(self, message):
        """Update the pb by a step."""
        self.count +=1
        self.pb.update(message, self.count, self.total)


class ConvertBzrDir4To5(Converter):
    """Converts format 4 bzr dirs to format 5."""

    def __init__(self):
        super(ConvertBzrDir4To5, self).__init__()
        self.converted_revs = set()
        self.absent_revisions = set()
        self.text_count = 0
        self.revisions = {}
        
    def convert(self, to_convert, pb):
        """See Converter.convert()."""
        self.bzrdir = to_convert
        self.pb = pb
        self.pb.note('starting upgrade from format 4 to 5')
        if isinstance(self.bzrdir.transport, LocalTransport):
            self.bzrdir.get_workingtree_transport(None).delete('stat-cache')
        self._convert_to_weaves()
        return BzrDir.open(self.bzrdir.root_transport.base)

    def _convert_to_weaves(self):
        self.pb.note('note: upgrade may be faster if all store files are ungzipped first')
        try:
            # TODO permissions
            stat = self.bzrdir.transport.stat('weaves')
            if not S_ISDIR(stat.st_mode):
                self.bzrdir.transport.delete('weaves')
                self.bzrdir.transport.mkdir('weaves')
        except errors.NoSuchFile:
            self.bzrdir.transport.mkdir('weaves')
        # deliberately not a WeaveFile as we want to build it up slowly.
        self.inv_weave = Weave('inventory')
        # holds in-memory weaves for all files
        self.text_weaves = {}
        self.bzrdir.transport.delete('branch-format')
        self.branch = self.bzrdir.open_branch()
        self._convert_working_inv()
        rev_history = self.branch.revision_history()
        # to_read is a stack holding the revisions we still need to process;
        # appending to it adds new highest-priority revisions
        self.known_revisions = set(rev_history)
        self.to_read = rev_history[-1:]
        while self.to_read:
            rev_id = self.to_read.pop()
            if (rev_id not in self.revisions
                and rev_id not in self.absent_revisions):
                self._load_one_rev(rev_id)
        self.pb.clear()
        to_import = self._make_order()
        for i, rev_id in enumerate(to_import):
            self.pb.update('converting revision', i, len(to_import))
            self._convert_one_rev(rev_id)
        self.pb.clear()
        self._write_all_weaves()
        self._write_all_revs()
        self.pb.note('upgraded to weaves:')
        self.pb.note('  %6d revisions and inventories', len(self.revisions))
        self.pb.note('  %6d revisions not present', len(self.absent_revisions))
        self.pb.note('  %6d texts', self.text_count)
        self._cleanup_spare_files_after_format4()
        self.branch.control_files.put_utf8('branch-format', BzrDirFormat5().get_format_string())

    def _cleanup_spare_files_after_format4(self):
        # FIXME working tree upgrade foo.
        for n in 'merged-patches', 'pending-merged-patches':
            try:
                ## assert os.path.getsize(p) == 0
                self.bzrdir.transport.delete(n)
            except errors.NoSuchFile:
                pass
        self.bzrdir.transport.delete_tree('inventory-store')
        self.bzrdir.transport.delete_tree('text-store')

    def _convert_working_inv(self):
        inv = xml4.serializer_v4.read_inventory(
                    self.branch.control_files.get('inventory'))
        new_inv_xml = xml5.serializer_v5.write_inventory_to_string(inv, working=True)
        # FIXME inventory is a working tree change.
        self.branch.control_files.put('inventory', StringIO(new_inv_xml))

    def _write_all_weaves(self):
        controlweaves = WeaveStore(self.bzrdir.transport, prefixed=False)
        weave_transport = self.bzrdir.transport.clone('weaves')
        weaves = WeaveStore(weave_transport, prefixed=False)
        transaction = WriteTransaction()

        try:
            i = 0
            for file_id, file_weave in self.text_weaves.items():
                self.pb.update('writing weave', i, len(self.text_weaves))
                weaves._put_weave(file_id, file_weave, transaction)
                i += 1
            self.pb.update('inventory', 0, 1)
            controlweaves._put_weave('inventory', self.inv_weave, transaction)
            self.pb.update('inventory', 1, 1)
        finally:
            self.pb.clear()

    def _write_all_revs(self):
        """Write all revisions out in new form."""
        self.bzrdir.transport.delete_tree('revision-store')
        self.bzrdir.transport.mkdir('revision-store')
        revision_transport = self.bzrdir.transport.clone('revision-store')
        # TODO permissions
        _revision_store = TextRevisionStore(TextStore(revision_transport,
                                                      prefixed=False,
                                                      compressed=True))
        try:
            transaction = WriteTransaction()
            for i, rev_id in enumerate(self.converted_revs):
                self.pb.update('write revision', i, len(self.converted_revs))
                _revision_store.add_revision(self.revisions[rev_id], transaction)
        finally:
            self.pb.clear()
            
    def _load_one_rev(self, rev_id):
        """Load a revision object into memory.

        Any parents not either loaded or abandoned get queued to be
        loaded."""
        self.pb.update('loading revision',
                       len(self.revisions),
                       len(self.known_revisions))
        if not self.branch.repository.has_revision(rev_id):
            self.pb.clear()
            self.pb.note('revision {%s} not present in branch; '
                         'will be converted as a ghost',
                         rev_id)
            self.absent_revisions.add(rev_id)
        else:
            rev = self.branch.repository._revision_store.get_revision(rev_id,
                self.branch.repository.get_transaction())
            for parent_id in rev.parent_ids:
                self.known_revisions.add(parent_id)
                self.to_read.append(parent_id)
            self.revisions[rev_id] = rev

    def _load_old_inventory(self, rev_id):
        assert rev_id not in self.converted_revs
        old_inv_xml = self.branch.repository.inventory_store.get(rev_id).read()
        inv = xml4.serializer_v4.read_inventory_from_string(old_inv_xml)
        inv.revision_id = rev_id
        rev = self.revisions[rev_id]
        if rev.inventory_sha1:
            assert rev.inventory_sha1 == sha_string(old_inv_xml), \
                'inventory sha mismatch for {%s}' % rev_id
        return inv

    def _load_updated_inventory(self, rev_id):
        assert rev_id in self.converted_revs
        inv_xml = self.inv_weave.get_text(rev_id)
        inv = xml5.serializer_v5.read_inventory_from_string(inv_xml, rev_id)
        return inv

    def _convert_one_rev(self, rev_id):
        """Convert revision and all referenced objects to new format."""
        rev = self.revisions[rev_id]
        inv = self._load_old_inventory(rev_id)
        present_parents = [p for p in rev.parent_ids
                           if p not in self.absent_revisions]
        self._convert_revision_contents(rev, inv, present_parents)
        self._store_new_inv(rev, inv, present_parents)
        self.converted_revs.add(rev_id)

    def _store_new_inv(self, rev, inv, present_parents):
        # the XML is now updated with text versions
        if __debug__:
            entries = inv.iter_entries()
            entries.next()
            for path, ie in entries:
                assert getattr(ie, 'revision', None) is not None, \
                    'no revision on {%s} in {%s}' % \
                    (file_id, rev.revision_id)
        new_inv_xml = xml5.serializer_v5.write_inventory_to_string(inv)
        new_inv_sha1 = sha_string(new_inv_xml)
        self.inv_weave.add_lines(rev.revision_id,
                                 present_parents,
                                 new_inv_xml.splitlines(True))
        rev.inventory_sha1 = new_inv_sha1

    def _convert_revision_contents(self, rev, inv, present_parents):
        """Convert all the files within a revision.

        Also upgrade the inventory to refer to the text revision ids."""
        rev_id = rev.revision_id
        mutter('converting texts of revision {%s}',
               rev_id)
        parent_invs = map(self._load_updated_inventory, present_parents)
        entries = inv.iter_entries()
        entries.next()
        for path, ie in entries:
            self._convert_file_version(rev, ie, parent_invs)

    def _convert_file_version(self, rev, ie, parent_invs):
        """Convert one version of one file.

        The file needs to be added into the weave if it is a merge
        of >=2 parents or if it's changed from its parent.
        """
        file_id = ie.file_id
        rev_id = rev.revision_id
        w = self.text_weaves.get(file_id)
        if w is None:
            w = Weave(file_id)
            self.text_weaves[file_id] = w
        text_changed = False
        parent_candiate_entries = ie.parent_candidates(parent_invs)
        for old_revision in parent_candiate_entries.keys():
            # if this fails, its a ghost ?
            assert old_revision in self.converted_revs, \
                "Revision {%s} not in converted_revs" % old_revision
        heads = graph.Graph(self).heads(parent_candiate_entries.keys())
        # XXX: Note that this is unordered - and this is tolerable because 
        # the previous code was also unordered.
        previous_entries = dict((head, parent_candiate_entries[head]) for head
            in heads)
        self.snapshot_ie(previous_entries, ie, w, rev_id)
        del ie.text_id
        assert getattr(ie, 'revision', None) is not None

    @symbol_versioning.deprecated_method(symbol_versioning.one_one)
    def get_parents(self, revision_ids):
        for revision_id in revision_ids:
            yield self.revisions[revision_id].parent_ids

    def get_parent_map(self, revision_ids):
        """See graph._StackedParentsProvider.get_parent_map"""
        return dict((revision_id, self.revisions[revision_id])
                    for revision_id in revision_ids
                     if revision_id in self.revisions)

    def snapshot_ie(self, previous_revisions, ie, w, rev_id):
        # TODO: convert this logic, which is ~= snapshot to
        # a call to:. This needs the path figured out. rather than a work_tree
        # a v4 revision_tree can be given, or something that looks enough like
        # one to give the file content to the entry if it needs it.
        # and we need something that looks like a weave store for snapshot to 
        # save against.
        #ie.snapshot(rev, PATH, previous_revisions, REVISION_TREE, InMemoryWeaveStore(self.text_weaves))
        if len(previous_revisions) == 1:
            previous_ie = previous_revisions.values()[0]
            if ie._unchanged(previous_ie):
                ie.revision = previous_ie.revision
                return
        if ie.has_text():
            text = self.branch.repository.weave_store.get(ie.text_id)
            file_lines = text.readlines()
            assert sha_strings(file_lines) == ie.text_sha1
            assert sum(map(len, file_lines)) == ie.text_size
            w.add_lines(rev_id, previous_revisions, file_lines)
            self.text_count += 1
        else:
            w.add_lines(rev_id, previous_revisions, [])
        ie.revision = rev_id

    def _make_order(self):
        """Return a suitable order for importing revisions.

        The order must be such that an revision is imported after all
        its (present) parents.
        """
        todo = set(self.revisions.keys())
        done = self.absent_revisions.copy()
        order = []
        while todo:
            # scan through looking for a revision whose parents
            # are all done
            for rev_id in sorted(list(todo)):
                rev = self.revisions[rev_id]
                parent_ids = set(rev.parent_ids)
                if parent_ids.issubset(done):
                    # can take this one now
                    order.append(rev_id)
                    todo.remove(rev_id)
                    done.add(rev_id)
        return order


class ConvertBzrDir5To6(Converter):
    """Converts format 5 bzr dirs to format 6."""

    def convert(self, to_convert, pb):
        """See Converter.convert()."""
        self.bzrdir = to_convert
        self.pb = pb
        self.pb.note('starting upgrade from format 5 to 6')
        self._convert_to_prefixed()
        return BzrDir.open(self.bzrdir.root_transport.base)

    def _convert_to_prefixed(self):
        from bzrlib.store import TransportStore
        self.bzrdir.transport.delete('branch-format')
        for store_name in ["weaves", "revision-store"]:
            self.pb.note("adding prefixes to %s" % store_name)
            store_transport = self.bzrdir.transport.clone(store_name)
            store = TransportStore(store_transport, prefixed=True)
            for urlfilename in store_transport.list_dir('.'):
                filename = urlutils.unescape(urlfilename)
                if (filename.endswith(".weave") or
                    filename.endswith(".gz") or
                    filename.endswith(".sig")):
                    file_id = os.path.splitext(filename)[0]
                else:
                    file_id = filename
                prefix_dir = store.hash_prefix(file_id)
                # FIXME keep track of the dirs made RBC 20060121
                try:
                    store_transport.move(filename, prefix_dir + '/' + filename)
                except errors.NoSuchFile: # catches missing dirs strangely enough
                    store_transport.mkdir(prefix_dir)
                    store_transport.move(filename, prefix_dir + '/' + filename)
        self.bzrdir._control_files.put_utf8('branch-format', BzrDirFormat6().get_format_string())


class ConvertBzrDir6ToMeta(Converter):
    """Converts format 6 bzr dirs to metadirs."""

    def convert(self, to_convert, pb):
        """See Converter.convert()."""
        from bzrlib.repofmt.weaverepo import RepositoryFormat7
        from bzrlib.branch import BzrBranchFormat5
        self.bzrdir = to_convert
        self.pb = pb
        self.count = 0
        self.total = 20 # the steps we know about
        self.garbage_inventories = []

        self.pb.note('starting upgrade from format 6 to metadir')
        self.bzrdir._control_files.put_utf8('branch-format', "Converting to format 6")
        # its faster to move specific files around than to open and use the apis...
        # first off, nuke ancestry.weave, it was never used.
        try:
            self.step('Removing ancestry.weave')
            self.bzrdir.transport.delete('ancestry.weave')
        except errors.NoSuchFile:
            pass
        # find out whats there
        self.step('Finding branch files')
        last_revision = self.bzrdir.open_branch().last_revision()
        bzrcontents = self.bzrdir.transport.list_dir('.')
        for name in bzrcontents:
            if name.startswith('basis-inventory.'):
                self.garbage_inventories.append(name)
        # create new directories for repository, working tree and branch
        self.dir_mode = self.bzrdir._control_files._dir_mode
        self.file_mode = self.bzrdir._control_files._file_mode
        repository_names = [('inventory.weave', True),
                            ('revision-store', True),
                            ('weaves', True)]
        self.step('Upgrading repository  ')
        self.bzrdir.transport.mkdir('repository', mode=self.dir_mode)
        self.make_lock('repository')
        # we hard code the formats here because we are converting into
        # the meta format. The meta format upgrader can take this to a 
        # future format within each component.
        self.put_format('repository', RepositoryFormat7())
        for entry in repository_names:
            self.move_entry('repository', entry)

        self.step('Upgrading branch      ')
        self.bzrdir.transport.mkdir('branch', mode=self.dir_mode)
        self.make_lock('branch')
        self.put_format('branch', BzrBranchFormat5())
        branch_files = [('revision-history', True),
                        ('branch-name', True),
                        ('parent', False)]
        for entry in branch_files:
            self.move_entry('branch', entry)

        checkout_files = [('pending-merges', True),
                          ('inventory', True),
                          ('stat-cache', False)]
        # If a mandatory checkout file is not present, the branch does not have
        # a functional checkout. Do not create a checkout in the converted
        # branch.
        for name, mandatory in checkout_files:
            if mandatory and name not in bzrcontents:
                has_checkout = False
                break
        else:
            has_checkout = True
        if not has_checkout:
            self.pb.note('No working tree.')
            # If some checkout files are there, we may as well get rid of them.
            for name, mandatory in checkout_files:
                if name in bzrcontents:
                    self.bzrdir.transport.delete(name)
        else:
            from bzrlib.workingtree import WorkingTreeFormat3
            self.step('Upgrading working tree')
            self.bzrdir.transport.mkdir('checkout', mode=self.dir_mode)
            self.make_lock('checkout')
            self.put_format(
                'checkout', WorkingTreeFormat3())
            self.bzrdir.transport.delete_multi(
                self.garbage_inventories, self.pb)
            for entry in checkout_files:
                self.move_entry('checkout', entry)
            if last_revision is not None:
                self.bzrdir._control_files.put_utf8(
                    'checkout/last-revision', last_revision)
        self.bzrdir._control_files.put_utf8(
            'branch-format', BzrDirMetaFormat1().get_format_string())
        return BzrDir.open(self.bzrdir.root_transport.base)

    def make_lock(self, name):
        """Make a lock for the new control dir name."""
        self.step('Make %s lock' % name)
        ld = lockdir.LockDir(self.bzrdir.transport,
                             '%s/lock' % name,
                             file_modebits=self.file_mode,
                             dir_modebits=self.dir_mode)
        ld.create()

    def move_entry(self, new_dir, entry):
        """Move then entry name into new_dir."""
        name = entry[0]
        mandatory = entry[1]
        self.step('Moving %s' % name)
        try:
            self.bzrdir.transport.move(name, '%s/%s' % (new_dir, name))
        except errors.NoSuchFile:
            if mandatory:
                raise

    def put_format(self, dirname, format):
        self.bzrdir._control_files.put_utf8('%s/format' % dirname, format.get_format_string())


class ConvertMetaToMeta(Converter):
    """Converts the components of metadirs."""

    def __init__(self, target_format):
        """Create a metadir to metadir converter.

        :param target_format: The final metadir format that is desired.
        """
        self.target_format = target_format

    def convert(self, to_convert, pb):
        """See Converter.convert()."""
        self.bzrdir = to_convert
        self.pb = pb
        self.count = 0
        self.total = 1
        self.step('checking repository format')
        try:
            repo = self.bzrdir.open_repository()
        except errors.NoRepositoryPresent:
            pass
        else:
            if not isinstance(repo._format, self.target_format.repository_format.__class__):
                from bzrlib.repository import CopyConverter
                self.pb.note('starting repository conversion')
                converter = CopyConverter(self.target_format.repository_format)
                converter.convert(repo, pb)
        try:
            branch = self.bzrdir.open_branch()
        except errors.NotBranchError:
            pass
        else:
            # TODO: conversions of Branch and Tree should be done by
            # InterXFormat lookups
            # Avoid circular imports
            from bzrlib import branch as _mod_branch
            if (branch._format.__class__ is _mod_branch.BzrBranchFormat5 and
                self.target_format.get_branch_format().__class__ is
                _mod_branch.BzrBranchFormat6):
                branch_converter = _mod_branch.Converter5to6()
                branch_converter.convert(branch)
        try:
            tree = self.bzrdir.open_workingtree(recommend_upgrade=False)
        except (errors.NoWorkingTree, errors.NotLocalUrl):
            pass
        else:
            # TODO: conversions of Branch and Tree should be done by
            # InterXFormat lookups
            if (isinstance(tree, workingtree.WorkingTree3) and
                not isinstance(tree, workingtree_4.WorkingTree4) and
                isinstance(self.target_format.workingtree_format,
                    workingtree_4.WorkingTreeFormat4)):
                workingtree_4.Converter3to4().convert(tree)
        return to_convert


# This is not in remote.py because it's small, and needs to be registered.
# Putting it in remote.py creates a circular import problem.
# we can make it a lazy object if the control formats is turned into something
# like a registry.
class RemoteBzrDirFormat(BzrDirMetaFormat1):
    """Format representing bzrdirs accessed via a smart server"""

    def get_format_description(self):
        return 'bzr remote bzrdir'
    
    @classmethod
    def probe_transport(klass, transport):
        """Return a RemoteBzrDirFormat object if it looks possible."""
        try:
            client = transport.get_smart_client()
        except (NotImplementedError, AttributeError,
                errors.TransportNotPossible):
            # no smart server, so not a branch for this format type.
            raise errors.NotBranchError(path=transport.base)
        else:
            # Send a 'hello' request in protocol version one, and decline to
            # open it if the server doesn't support our required version (2) so
            # that the VFS-based transport will do it.
            request = client.get_request()
            smart_protocol = protocol.SmartClientRequestProtocolOne(request)
            server_version = smart_protocol.query_version()
            if server_version != 2:
                raise errors.NotBranchError(path=transport.base)
            return klass()

    def initialize_on_transport(self, transport):
        try:
            # hand off the request to the smart server
            shared_medium = transport.get_shared_medium()
        except errors.NoSmartMedium:
            # TODO: lookup the local format from a server hint.
            local_dir_format = BzrDirMetaFormat1()
            return local_dir_format.initialize_on_transport(transport)
        client = _SmartClient(shared_medium)
        path = client.remote_path_from_transport(transport)
        response = _SmartClient(shared_medium).call('BzrDirFormat.initialize',
                                                    path)
        assert response[0] in ('ok', ), 'unexpected response code %s' % (response,)
        return remote.RemoteBzrDir(transport)

    def _open(self, transport):
        return remote.RemoteBzrDir(transport)

    def __eq__(self, other):
        if not isinstance(other, RemoteBzrDirFormat):
            return False
        return self.get_format_description() == other.get_format_description()


BzrDirFormat.register_control_server_format(RemoteBzrDirFormat)


class BzrDirFormatInfo(object):

    def __init__(self, native, deprecated, hidden, experimental):
        self.deprecated = deprecated
        self.native = native
        self.hidden = hidden
        self.experimental = experimental


class BzrDirFormatRegistry(registry.Registry):
    """Registry of user-selectable BzrDir subformats.
    
    Differs from BzrDirFormat._control_formats in that it provides sub-formats,
    e.g. BzrDirMeta1 with weave repository.  Also, it's more user-oriented.
    """

    def __init__(self):
        """Create a BzrDirFormatRegistry."""
        self._aliases = set()
        super(BzrDirFormatRegistry, self).__init__()

    def aliases(self):
        """Return a set of the format names which are aliases."""
        return frozenset(self._aliases)

    def register_metadir(self, key,
             repository_format, help, native=True, deprecated=False,
             branch_format=None,
             tree_format=None,
             hidden=False,
             experimental=False,
             alias=False):
        """Register a metadir subformat.

        These all use a BzrDirMetaFormat1 bzrdir, but can be parameterized
        by the Repository format.

        :param repository_format: The fully-qualified repository format class
            name as a string.
        :param branch_format: Fully-qualified branch format class name as
            a string.
        :param tree_format: Fully-qualified tree format class name as
            a string.
        """
        # This should be expanded to support setting WorkingTree and Branch
        # formats, once BzrDirMetaFormat1 supports that.
        def _load(full_name):
            mod_name, factory_name = full_name.rsplit('.', 1)
            try:
                mod = __import__(mod_name, globals(), locals(),
                        [factory_name])
            except ImportError, e:
                raise ImportError('failed to load %s: %s' % (full_name, e))
            try:
                factory = getattr(mod, factory_name)
            except AttributeError:
                raise AttributeError('no factory %s in module %r'
                    % (full_name, mod))
            return factory()

        def helper():
            bd = BzrDirMetaFormat1()
            if branch_format is not None:
                bd.set_branch_format(_load(branch_format))
            if tree_format is not None:
                bd.workingtree_format = _load(tree_format)
            if repository_format is not None:
                bd.repository_format = _load(repository_format)
            return bd
        self.register(key, helper, help, native, deprecated, hidden,
            experimental, alias)

    def register(self, key, factory, help, native=True, deprecated=False,
                 hidden=False, experimental=False, alias=False):
        """Register a BzrDirFormat factory.
        
        The factory must be a callable that takes one parameter: the key.
        It must produce an instance of the BzrDirFormat when called.

        This function mainly exists to prevent the info object from being
        supplied directly.
        """
        registry.Registry.register(self, key, factory, help,
            BzrDirFormatInfo(native, deprecated, hidden, experimental))
        if alias:
            self._aliases.add(key)

    def register_lazy(self, key, module_name, member_name, help, native=True,
        deprecated=False, hidden=False, experimental=False, alias=False):
        registry.Registry.register_lazy(self, key, module_name, member_name,
            help, BzrDirFormatInfo(native, deprecated, hidden, experimental))
        if alias:
            self._aliases.add(key)

    def set_default(self, key):
        """Set the 'default' key to be a clone of the supplied key.
        
        This method must be called once and only once.
        """
        registry.Registry.register(self, 'default', self.get(key),
            self.get_help(key), info=self.get_info(key))
        self._aliases.add('default')

    def set_default_repository(self, key):
        """Set the FormatRegistry default and Repository default.
        
        This is a transitional method while Repository.set_default_format
        is deprecated.
        """
        if 'default' in self:
            self.remove('default')
        self.set_default(key)
        format = self.get('default')()
        assert isinstance(format, BzrDirMetaFormat1)

    def make_bzrdir(self, key):
        return self.get(key)()

    def help_topic(self, topic):
        output = textwrap.dedent("""\
            These formats can be used for creating branches, working trees, and
            repositories.

            """)
        default_realkey = None
        default_help = self.get_help('default')
        help_pairs = []
        for key in self.keys():
            if key == 'default':
                continue
            help = self.get_help(key)
            if help == default_help:
                default_realkey = key
            else:
                help_pairs.append((key, help))

        def wrapped(key, help, info):
            if info.native:
                help = '(native) ' + help
            return ':%s:\n%s\n\n' % (key, 
                    textwrap.fill(help, initial_indent='    ', 
                    subsequent_indent='    '))
        if default_realkey is not None:
            output += wrapped(default_realkey, '(default) %s' % default_help,
                              self.get_info('default'))
        deprecated_pairs = []
        experimental_pairs = []
        for key, help in help_pairs:
            info = self.get_info(key)
            if info.hidden:
                continue
            elif info.deprecated:
                deprecated_pairs.append((key, help))
            elif info.experimental:
                experimental_pairs.append((key, help))
            else:
                output += wrapped(key, help, info)
        if len(experimental_pairs) > 0:
            output += "Experimental formats are shown below.\n\n"
            for key, help in experimental_pairs:
                info = self.get_info(key)
                output += wrapped(key, help, info)
        if len(deprecated_pairs) > 0:
            output += "Deprecated formats are shown below.\n\n"
            for key, help in deprecated_pairs:
                info = self.get_info(key)
                output += wrapped(key, help, info)

        return output


format_registry = BzrDirFormatRegistry()
format_registry.register('weave', BzrDirFormat6,
    'Pre-0.8 format.  Slower than knit and does not'
    ' support checkouts or shared repositories.',
    deprecated=True)
format_registry.register_metadir('knit',
    'bzrlib.repofmt.knitrepo.RepositoryFormatKnit1',
    'Format using knits.  Recommended for interoperation with bzr <= 0.14.',
    branch_format='bzrlib.branch.BzrBranchFormat5',
    tree_format='bzrlib.workingtree.WorkingTreeFormat3')
format_registry.register_metadir('metaweave',
    'bzrlib.repofmt.weaverepo.RepositoryFormat7',
    'Transitional format in 0.8.  Slower than knit.',
    branch_format='bzrlib.branch.BzrBranchFormat5',
    tree_format='bzrlib.workingtree.WorkingTreeFormat3',
    deprecated=True)
format_registry.register_metadir('dirstate',
    'bzrlib.repofmt.knitrepo.RepositoryFormatKnit1',
    help='New in 0.15: Fast local operations. Compatible with bzr 0.8 and '
        'above when accessed over the network.',
    branch_format='bzrlib.branch.BzrBranchFormat5',
    # this uses bzrlib.workingtree.WorkingTreeFormat4 because importing
    # directly from workingtree_4 triggers a circular import.
    tree_format='bzrlib.workingtree.WorkingTreeFormat4',
    )
format_registry.register_metadir('dirstate-tags',
    'bzrlib.repofmt.knitrepo.RepositoryFormatKnit1',
    help='New in 0.15: Fast local operations and improved scaling for '
        'network operations. Additionally adds support for tags.'
        ' Incompatible with bzr < 0.15.',
    branch_format='bzrlib.branch.BzrBranchFormat6',
    tree_format='bzrlib.workingtree.WorkingTreeFormat4',
    )
format_registry.register_metadir('rich-root',
    'bzrlib.repofmt.knitrepo.RepositoryFormatKnit4',
    help='New in 1.0.  Better handling of tree roots.  Incompatible with'
        ' bzr < 1.0',
    branch_format='bzrlib.branch.BzrBranchFormat6',
    tree_format='bzrlib.workingtree.WorkingTreeFormat4',
    )
format_registry.register_metadir('dirstate-with-subtree',
    'bzrlib.repofmt.knitrepo.RepositoryFormatKnit3',
    help='New in 0.15: Fast local operations and improved scaling for '
        'network operations. Additionally adds support for versioning nested '
        'bzr branches. Incompatible with bzr < 0.15.',
    branch_format='bzrlib.branch.BzrBranchFormat6',
    tree_format='bzrlib.workingtree.WorkingTreeFormat4',
    experimental=True,
    hidden=True,
    )
format_registry.register_metadir('pack-0.92',
    'bzrlib.repofmt.pack_repo.RepositoryFormatKnitPack1',
    help='New in 0.92: Pack-based format with data compatible with '
        'dirstate-tags format repositories. Interoperates with '
        'bzr repositories before 0.92 but cannot be read by bzr < 0.92. '
        'Previously called knitpack-experimental.  '
        'For more information, see '
        'http://doc.bazaar-vcs.org/latest/developers/packrepo.html.',
    branch_format='bzrlib.branch.BzrBranchFormat6',
    tree_format='bzrlib.workingtree.WorkingTreeFormat4',
    )
format_registry.register_metadir('pack-0.92-subtree',
    'bzrlib.repofmt.pack_repo.RepositoryFormatKnitPack3',
    help='New in 0.92: Pack-based format with data compatible with '
        'dirstate-with-subtree format repositories. Interoperates with '
        'bzr repositories before 0.92 but cannot be read by bzr < 0.92. '
        'Previously called knitpack-experimental.  '
        'For more information, see '
        'http://doc.bazaar-vcs.org/latest/developers/packrepo.html.',
    branch_format='bzrlib.branch.BzrBranchFormat6',
    tree_format='bzrlib.workingtree.WorkingTreeFormat4',
    hidden=True,
    )
format_registry.register_metadir('rich-root-pack',
    'bzrlib.repofmt.pack_repo.RepositoryFormatKnitPack4',
    help='New in 1.0: Pack-based format with data compatible with '
        'rich-root format repositories. Incompatible with'
        ' bzr < 1.0',
    branch_format='bzrlib.branch.BzrBranchFormat6',
    tree_format='bzrlib.workingtree.WorkingTreeFormat4',
<<<<<<< HEAD
    hidden=False,
    )
# The following two formats should always just be aliases.
format_registry.register_metadir('development',
    'bzrlib.repofmt.pack_repo.RepositoryFormatPackDevelopment0',
    help='Current development format. Can convert data to and from pack-0.92 '
        '(and anything compatible with pack-0.92) format repositories. '
        'Repositories in this format can only be read by bzr.dev. '
        'Please read '
        'http://doc.bazaar-vcs.org/latest/developers/development-repo.html '
        'before use.',
    branch_format='bzrlib.branch.BzrBranchFormat6',
    tree_format='bzrlib.workingtree.WorkingTreeFormat4',
    experimental=True,
    alias=True,
    )
format_registry.register_metadir('development-subtree',
    'bzrlib.repofmt.pack_repo.RepositoryFormatPackDevelopment0Subtree',
    help='Current development format, subtree variant. Can convert data to and '
        'from pack-0.92 (and anything compatible with pack-0.92) format '
        'repositories. Repositories in this format can only be read by '
        'bzr.dev. Please read '
        'http://doc.bazaar-vcs.org/latest/developers/development-repo.html '
        'before use.',
    branch_format='bzrlib.branch.BzrBranchFormat6',
    tree_format='bzrlib.workingtree.WorkingTreeFormat4',
    experimental=True,
    alias=True,
    )
# And the development formats which the will have aliased one of follow:
format_registry.register_metadir('development0',
    'bzrlib.repofmt.pack_repo.RepositoryFormatPackDevelopment0',
    help='Trivial rename of pack-0.92 to provide a development format. '
        'Please read '
        'http://doc.bazaar-vcs.org/latest/developers/development-repo.html '
        'before use.',
    branch_format='bzrlib.branch.BzrBranchFormat6',
    tree_format='bzrlib.workingtree.WorkingTreeFormat4',
    hidden=True,
    experimental=True,
    )
format_registry.register_metadir('development0-subtree',
    'bzrlib.repofmt.pack_repo.RepositoryFormatPackDevelopment0Subtree',
    help='Trivial rename of pack-0.92-subtree to provide a development format. '
        'Please read '
        'http://doc.bazaar-vcs.org/latest/developers/development-repo.html '
        'before use.',
    branch_format='bzrlib.branch.BzrBranchFormat6',
    tree_format='bzrlib.workingtree.WorkingTreeFormat4',
    hidden=True,
    experimental=True,
=======
>>>>>>> 231275b2
    )
format_registry.set_default('pack-0.92')<|MERGE_RESOLUTION|>--- conflicted
+++ resolved
@@ -2674,6 +2674,7 @@
     branch_format='bzrlib.branch.BzrBranchFormat6',
     tree_format='bzrlib.workingtree.WorkingTreeFormat4',
     hidden=True,
+    experimental=True,
     )
 format_registry.register_metadir('rich-root-pack',
     'bzrlib.repofmt.pack_repo.RepositoryFormatKnitPack4',
@@ -2682,8 +2683,6 @@
         ' bzr < 1.0',
     branch_format='bzrlib.branch.BzrBranchFormat6',
     tree_format='bzrlib.workingtree.WorkingTreeFormat4',
-<<<<<<< HEAD
-    hidden=False,
     )
 # The following two formats should always just be aliases.
 format_registry.register_metadir('development',
@@ -2734,7 +2733,5 @@
     tree_format='bzrlib.workingtree.WorkingTreeFormat4',
     hidden=True,
     experimental=True,
-=======
->>>>>>> 231275b2
     )
 format_registry.set_default('pack-0.92')