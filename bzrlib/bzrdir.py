--- conflicted
+++ resolved
@@ -77,42 +77,6 @@
     )
 
 
-<<<<<<< HEAD
-# Note: jam 20130519 This function was added in 2.4 as part of
-#       6068 Patch Queue Manager       2012-03-27 [merge]
-#           (jelmer) Add support for feature flags. (Jelmer Vernooij)
-#
-#       However, it doesn't seem to be needed or called in 2.5, which has
-#       different support for how it handles feature flags in format strings.
-#       It might be prudent to remove it to avoid confusion.
-def extract_format_string(text):
-    """Read a format string from a file.
-
-    The first line is returned. The other lines can contain
-    optional features. An exception is raised when a
-    required feature is present.
-    """
-    lines = text.splitlines(True)
-    try:
-        firstline = lines.pop(0)
-    except IndexError:
-        raise errors.UnknownFormatError(format=text, kind='')
-    for lineno, line in enumerate(lines):
-        try:
-            (necessity, feature) = line.split(" ", 1)
-        except ValueError:
-            raise errors.ParseFormatError(lineno=lineno+2,
-                line=line, text=text)
-        else:
-            if necessity == "optional":
-                mutter("Ignoring optional feature %s", feature)
-            else:
-                raise errors.MissingFeature(feature)
-    return firstline
-
-
-=======
->>>>>>> 319f83a4
 class BzrDir(controldir.ControlDir):
     """A .bzr control diretory.
 
