# Copyright (C) 2005-2010 Canonical Ltd
#
# This program is free software; you can redistribute it and/or modify
# it under the terms of the GNU General Public License as published by
# the Free Software Foundation; either version 2 of the License, or
# (at your option) any later version.
#
# This program is distributed in the hope that it will be useful,
# but WITHOUT ANY WARRANTY; without even the implied warranty of
# MERCHANTABILITY or FITNESS FOR A PARTICULAR PURPOSE.  See the
# GNU General Public License for more details.
#
# You should have received a copy of the GNU General Public License
# along with this program; if not, write to the Free Software
# Foundation, Inc., 51 Franklin Street, Fifth Floor, Boston, MA 02110-1301 USA

import warnings

from bzrlib import (
    branch as _mod_branch,
    conflicts as _mod_conflicts,
    debug,
    decorators,
    errors,
    graph as _mod_graph,
    hooks,
    merge3,
    osutils,
    patiencediff,
    progress,
    revision as _mod_revision,
    textfile,
    trace,
    transform,
    tree as _mod_tree,
    tsort,
    ui,
    versionedfile
    )
from bzrlib.cleanup import OperationWithCleanups
from bzrlib.symbol_versioning import (
    deprecated_in,
    deprecated_method,
    )
# TODO: Report back as changes are merged in


def transform_tree(from_tree, to_tree, interesting_ids=None):
    from_tree.lock_tree_write()
    operation = OperationWithCleanups(merge_inner)
    operation.add_cleanup(from_tree.unlock)
    operation.run_simple(from_tree.branch, to_tree, from_tree,
        ignore_zero=True, interesting_ids=interesting_ids, this_tree=from_tree)


class MergeHooks(hooks.Hooks):

    def __init__(self):
        hooks.Hooks.__init__(self)
        self.create_hook(hooks.HookPoint('merge_file_content',
            "Called with a bzrlib.merge.Merger object to create a per file "
            "merge object when starting a merge. "
            "Should return either None or a subclass of "
            "``bzrlib.merge.AbstractPerFileMerger``. "
            "Such objects will then be called per file "
            "that needs to be merged (including when one "
            "side has deleted the file and the other has changed it). "
            "See the AbstractPerFileMerger API docs for details on how it is "
            "used by merge.",
            (2, 1), None))


class AbstractPerFileMerger(object):
    """PerFileMerger objects are used by plugins extending merge for bzrlib.

    See ``bzrlib.plugins.news_merge.news_merge`` for an example concrete class.
    
    :ivar merger: The Merge3Merger performing the merge.
    """

    def __init__(self, merger):
        """Create a PerFileMerger for use with merger."""
        self.merger = merger

    def merge_contents(self, merge_params):
        """Attempt to merge the contents of a single file.
        
        :param merge_params: A bzrlib.merge.MergeHookParams
        :return : A tuple of (status, chunks), where status is one of
            'not_applicable', 'success', 'conflicted', or 'delete'.  If status
            is 'success' or 'conflicted', then chunks should be an iterable of
            strings for the new file contents.
        """
        return ('not applicable', None)


class ConfigurableFileMerger(AbstractPerFileMerger):
    """Merge individual files when configured via a .conf file.

    This is a base class for concrete custom file merging logic. Concrete
    classes should implement ``merge_text``.

    See ``bzrlib.plugins.news_merge.news_merge`` for an example concrete class.
    
    :ivar affected_files: The configured file paths to merge.

    :cvar name_prefix: The prefix to use when looking up configuration
        details. <name_prefix>_merge_files describes the files targeted by the
        hook for example.
        
    :cvar default_files: The default file paths to merge when no configuration
        is present.
    """

    name_prefix = None
    default_files = None

    def __init__(self, merger):
        super(ConfigurableFileMerger, self).__init__(merger)
        self.affected_files = None
        self.default_files = self.__class__.default_files or []
        self.name_prefix = self.__class__.name_prefix
        if self.name_prefix is None:
            raise ValueError("name_prefix must be set.")

    def filename_matches_config(self, params):
        """Check whether the file should call the merge hook.

        <name_prefix>_merge_files configuration variable is a list of files
        that should use the hook.
        """
        affected_files = self.affected_files
        if affected_files is None:
            config = self.merger.this_tree.branch.get_config()
            # Until bzr provides a better policy for caching the config, we
            # just add the part we're interested in to the params to avoid
            # reading the config files repeatedly (bazaar.conf, location.conf,
            # branch.conf).
            config_key = self.name_prefix + '_merge_files'
            affected_files = config.get_user_option_as_list(config_key)
            if affected_files is None:
                # If nothing was specified in the config, use the default.
                affected_files = self.default_files
            self.affected_files = affected_files
        if affected_files:
            filename = self.merger.this_tree.id2path(params.file_id)
            if filename in affected_files:
                return True
        return False

    def merge_contents(self, params):
        """Merge the contents of a single file."""
        # First, check whether this custom merge logic should be used.  We
        # expect most files should not be merged by this handler.
        if (
            # OTHER is a straight winner, rely on default merge.
            params.winner == 'other' or
            # THIS and OTHER aren't both files.
            not params.is_file_merge() or
            # The filename isn't listed in the 'NAME_merge_files' config
            # option.
            not self.filename_matches_config(params)):
            return 'not_applicable', None
        return self.merge_text(params)

    def merge_text(self, params):
        """Merge the byte contents of a single file.

        This is called after checking that the merge should be performed in
        merge_contents, and it should behave as per
        ``bzrlib.merge.AbstractPerFileMerger.merge_contents``.
        """
        raise NotImplementedError(self.merge_text)


class MergeHookParams(object):
    """Object holding parameters passed to merge_file_content hooks.

    There are some fields hooks can access:

    :ivar file_id: the file ID of the file being merged
    :ivar trans_id: the transform ID for the merge of this file
    :ivar this_kind: kind of file_id in 'this' tree
    :ivar other_kind: kind of file_id in 'other' tree
    :ivar winner: one of 'this', 'other', 'conflict'
    """

    def __init__(self, merger, file_id, trans_id, this_kind, other_kind,
            winner):
        self._merger = merger
        self.file_id = file_id
        self.trans_id = trans_id
        self.this_kind = this_kind
        self.other_kind = other_kind
        self.winner = winner

    def is_file_merge(self):
        """True if this_kind and other_kind are both 'file'."""
        return self.this_kind == 'file' and self.other_kind == 'file'

    @decorators.cachedproperty
    def base_lines(self):
        """The lines of the 'base' version of the file."""
        return self._merger.get_lines(self._merger.base_tree, self.file_id)

    @decorators.cachedproperty
    def this_lines(self):
        """The lines of the 'this' version of the file."""
        return self._merger.get_lines(self._merger.this_tree, self.file_id)

    @decorators.cachedproperty
    def other_lines(self):
        """The lines of the 'other' version of the file."""
        return self._merger.get_lines(self._merger.other_tree, self.file_id)


class Merger(object):

    hooks = MergeHooks()

    def __init__(self, this_branch, other_tree=None, base_tree=None,
                 this_tree=None, pb=None, change_reporter=None,
                 recurse='down', revision_graph=None):
        object.__init__(self)
        self.this_branch = this_branch
        self.this_basis = _mod_revision.ensure_null(
            this_branch.last_revision())
        self.this_rev_id = None
        self.this_tree = this_tree
        self.this_revision_tree = None
        self.this_basis_tree = None
        self.other_tree = other_tree
        self.other_branch = None
        self.base_tree = base_tree
        self.ignore_zero = False
        self.backup_files = False
        self.interesting_ids = None
        self.interesting_files = None
        self.show_base = False
        self.reprocess = False
        if pb is not None:
            warnings.warn("pb parameter to Merger() is deprecated and ignored")
        self.pp = None
        self.recurse = recurse
        self.change_reporter = change_reporter
        self._cached_trees = {}
        self._revision_graph = revision_graph
        self._base_is_ancestor = None
        self._base_is_other_ancestor = None
        self._is_criss_cross = None
        self._lca_trees = None

    def cache_trees_with_revision_ids(self, trees):
        """Cache any tree in trees if it has a revision_id."""
        for maybe_tree in trees:
            if maybe_tree is None:
                continue
            try:
                rev_id = maybe_tree.get_revision_id()
            except AttributeError:
                continue
            self._cached_trees[rev_id] = maybe_tree

    @property
    def revision_graph(self):
        if self._revision_graph is None:
            self._revision_graph = self.this_branch.repository.get_graph()
        return self._revision_graph

    def _set_base_is_ancestor(self, value):
        self._base_is_ancestor = value

    def _get_base_is_ancestor(self):
        if self._base_is_ancestor is None:
            self._base_is_ancestor = self.revision_graph.is_ancestor(
                self.base_rev_id, self.this_basis)
        return self._base_is_ancestor

    base_is_ancestor = property(_get_base_is_ancestor, _set_base_is_ancestor)

    def _set_base_is_other_ancestor(self, value):
        self._base_is_other_ancestor = value

    def _get_base_is_other_ancestor(self):
        if self._base_is_other_ancestor is None:
            if self.other_basis is None:
                return True
            self._base_is_other_ancestor = self.revision_graph.is_ancestor(
                self.base_rev_id, self.other_basis)
        return self._base_is_other_ancestor

    base_is_other_ancestor = property(_get_base_is_other_ancestor,
                                      _set_base_is_other_ancestor)

    @staticmethod
    def from_uncommitted(tree, other_tree, pb=None, base_tree=None):
        """Return a Merger for uncommitted changes in other_tree.

        :param tree: The tree to merge into
        :param other_tree: The tree to get uncommitted changes from
        :param pb: A progress indicator
        :param base_tree: The basis to use for the merge.  If unspecified,
            other_tree.basis_tree() will be used.
        """
        if base_tree is None:
            base_tree = other_tree.basis_tree()
        merger = Merger(tree.branch, other_tree, base_tree, tree, pb)
        merger.base_rev_id = merger.base_tree.get_revision_id()
        merger.other_rev_id = None
        merger.other_basis = merger.base_rev_id
        return merger

    @classmethod
    def from_mergeable(klass, tree, mergeable, pb):
        """Return a Merger for a bundle or merge directive.

        :param tree: The tree to merge changes into
        :param mergeable: A merge directive or bundle
        :param pb: A progress indicator
        """
        mergeable.install_revisions(tree.branch.repository)
        base_revision_id, other_revision_id, verified =\
            mergeable.get_merge_request(tree.branch.repository)
        revision_graph = tree.branch.repository.get_graph()
        if base_revision_id is not None:
            if (base_revision_id != _mod_revision.NULL_REVISION and
                revision_graph.is_ancestor(
                base_revision_id, tree.branch.last_revision())):
                base_revision_id = None
            else:
                trace.warning('Performing cherrypick')
        merger = klass.from_revision_ids(pb, tree, other_revision_id,
                                         base_revision_id, revision_graph=
                                         revision_graph)
        return merger, verified

    @staticmethod
    def from_revision_ids(pb, tree, other, base=None, other_branch=None,
                          base_branch=None, revision_graph=None,
                          tree_branch=None):
        """Return a Merger for revision-ids.

        :param pb: A progress indicator
        :param tree: The tree to merge changes into
        :param other: The revision-id to use as OTHER
        :param base: The revision-id to use as BASE.  If not specified, will
            be auto-selected.
        :param other_branch: A branch containing the other revision-id.  If
            not supplied, tree.branch is used.
        :param base_branch: A branch containing the base revision-id.  If
            not supplied, other_branch or tree.branch will be used.
        :param revision_graph: If you have a revision_graph precomputed, pass
            it in, otherwise it will be created for you.
        :param tree_branch: The branch associated with tree.  If not supplied,
            tree.branch will be used.
        """
        if tree_branch is None:
            tree_branch = tree.branch
        merger = Merger(tree_branch, this_tree=tree, pb=pb,
                        revision_graph=revision_graph)
        if other_branch is None:
            other_branch = tree.branch
        merger.set_other_revision(other, other_branch)
        if base is None:
            merger.find_base()
        else:
            if base_branch is None:
                base_branch = other_branch
            merger.set_base_revision(base, base_branch)
        return merger

    def revision_tree(self, revision_id, branch=None):
        if revision_id not in self._cached_trees:
            if branch is None:
                branch = self.this_branch
            try:
                tree = self.this_tree.revision_tree(revision_id)
            except errors.NoSuchRevisionInTree:
                tree = branch.repository.revision_tree(revision_id)
            self._cached_trees[revision_id] = tree
        return self._cached_trees[revision_id]

    def _get_tree(self, treespec, possible_transports=None):
        from bzrlib import workingtree
        location, revno = treespec
        if revno is None:
            tree = workingtree.WorkingTree.open_containing(location)[0]
            return tree.branch, tree
        branch = _mod_branch.Branch.open_containing(
            location, possible_transports)[0]
        if revno == -1:
            revision_id = branch.last_revision()
        else:
            revision_id = branch.get_rev_id(revno)
        revision_id = _mod_revision.ensure_null(revision_id)
        return branch, self.revision_tree(revision_id, branch)

    @deprecated_method(deprecated_in((2, 1, 0)))
    def ensure_revision_trees(self):
        if self.this_revision_tree is None:
            self.this_basis_tree = self.revision_tree(self.this_basis)
            if self.this_basis == self.this_rev_id:
                self.this_revision_tree = self.this_basis_tree

        if self.other_rev_id is None:
            other_basis_tree = self.revision_tree(self.other_basis)
            if other_basis_tree.has_changes(self.other_tree):
                raise errors.WorkingTreeNotRevision(self.this_tree)
            other_rev_id = self.other_basis
            self.other_tree = other_basis_tree

    @deprecated_method(deprecated_in((2, 1, 0)))
    def file_revisions(self, file_id):
        self.ensure_revision_trees()
        def get_id(tree, file_id):
            revision_id = tree.inventory[file_id].revision
            return revision_id
        if self.this_rev_id is None:
            if self.this_basis_tree.get_file_sha1(file_id) != \
                self.this_tree.get_file_sha1(file_id):
                raise errors.WorkingTreeNotRevision(self.this_tree)

        trees = (self.this_basis_tree, self.other_tree)
        return [get_id(tree, file_id) for tree in trees]

    @deprecated_method(deprecated_in((2, 1, 0)))
    def check_basis(self, check_clean, require_commits=True):
        if self.this_basis is None and require_commits is True:
            raise errors.BzrCommandError(
                "This branch has no commits."
                " (perhaps you would prefer 'bzr pull')")
        if check_clean:
            self.compare_basis()
            if self.this_basis != self.this_rev_id:
                raise errors.UncommittedChanges(self.this_tree)

    @deprecated_method(deprecated_in((2, 1, 0)))
    def compare_basis(self):
        try:
            basis_tree = self.revision_tree(self.this_tree.last_revision())
        except errors.NoSuchRevision:
            basis_tree = self.this_tree.basis_tree()
        if not self.this_tree.has_changes(basis_tree):
            self.this_rev_id = self.this_basis

    def set_interesting_files(self, file_list):
        self.interesting_files = file_list

    def set_pending(self):
        if (not self.base_is_ancestor or not self.base_is_other_ancestor
            or self.other_rev_id is None):
            return
        self._add_parent()

    def _add_parent(self):
        new_parents = self.this_tree.get_parent_ids() + [self.other_rev_id]
        new_parent_trees = []
        operation = OperationWithCleanups(self.this_tree.set_parent_trees)
        for revision_id in new_parents:
            try:
                tree = self.revision_tree(revision_id)
            except errors.NoSuchRevision:
                tree = None
            else:
                tree.lock_read()
                operation.add_cleanup(tree.unlock)
            new_parent_trees.append((revision_id, tree))
        operation.run_simple(new_parent_trees, allow_leftmost_as_ghost=True)

    def set_other(self, other_revision, possible_transports=None):
        """Set the revision and tree to merge from.

        This sets the other_tree, other_rev_id, other_basis attributes.

        :param other_revision: The [path, revision] list to merge from.
        """
        self.other_branch, self.other_tree = self._get_tree(other_revision,
                                                            possible_transports)
        if other_revision[1] == -1:
            self.other_rev_id = _mod_revision.ensure_null(
                self.other_branch.last_revision())
            if _mod_revision.is_null(self.other_rev_id):
                raise errors.NoCommits(self.other_branch)
            self.other_basis = self.other_rev_id
        elif other_revision[1] is not None:
            self.other_rev_id = self.other_branch.get_rev_id(other_revision[1])
            self.other_basis = self.other_rev_id
        else:
            self.other_rev_id = None
            self.other_basis = self.other_branch.last_revision()
            if self.other_basis is None:
                raise errors.NoCommits(self.other_branch)
        if self.other_rev_id is not None:
            self._cached_trees[self.other_rev_id] = self.other_tree
        self._maybe_fetch(self.other_branch,self.this_branch, self.other_basis)

    def set_other_revision(self, revision_id, other_branch):
        """Set 'other' based on a branch and revision id

        :param revision_id: The revision to use for a tree
        :param other_branch: The branch containing this tree
        """
        self.other_rev_id = revision_id
        self.other_branch = other_branch
        self._maybe_fetch(other_branch, self.this_branch, self.other_rev_id)
        self.other_tree = self.revision_tree(revision_id)
        self.other_basis = revision_id

    def set_base_revision(self, revision_id, branch):
        """Set 'base' based on a branch and revision id

        :param revision_id: The revision to use for a tree
        :param branch: The branch containing this tree
        """
        self.base_rev_id = revision_id
        self.base_branch = branch
        self._maybe_fetch(branch, self.this_branch, revision_id)
        self.base_tree = self.revision_tree(revision_id)

    def _maybe_fetch(self, source, target, revision_id):
        if not source.repository.has_same_location(target.repository):
            target.fetch(source, revision_id)

    def find_base(self):
        revisions = [_mod_revision.ensure_null(self.this_basis),
                     _mod_revision.ensure_null(self.other_basis)]
        if _mod_revision.NULL_REVISION in revisions:
            self.base_rev_id = _mod_revision.NULL_REVISION
            self.base_tree = self.revision_tree(self.base_rev_id)
            self._is_criss_cross = False
        else:
            lcas = self.revision_graph.find_lca(revisions[0], revisions[1])
            self._is_criss_cross = False
            if len(lcas) == 0:
                self.base_rev_id = _mod_revision.NULL_REVISION
            elif len(lcas) == 1:
                self.base_rev_id = list(lcas)[0]
            else: # len(lcas) > 1
                if len(lcas) > 2:
                    # find_unique_lca can only handle 2 nodes, so we have to
                    # start back at the beginning. It is a shame to traverse
                    # the graph again, but better than re-implementing
                    # find_unique_lca.
                    self.base_rev_id = self.revision_graph.find_unique_lca(
                                            revisions[0], revisions[1])
                else:
                    self.base_rev_id = self.revision_graph.find_unique_lca(
                                            *lcas)
                self._is_criss_cross = True
            if self.base_rev_id == _mod_revision.NULL_REVISION:
                raise errors.UnrelatedBranches()
            if self._is_criss_cross:
                trace.warning('Warning: criss-cross merge encountered.  See bzr'
                              ' help criss-cross.')
                trace.mutter('Criss-cross lcas: %r' % lcas)
                interesting_revision_ids = [self.base_rev_id]
                interesting_revision_ids.extend(lcas)
                interesting_trees = dict((t.get_revision_id(), t)
                    for t in self.this_branch.repository.revision_trees(
                        interesting_revision_ids))
                self._cached_trees.update(interesting_trees)
                self.base_tree = interesting_trees.pop(self.base_rev_id)
                sorted_lca_keys = self.revision_graph.find_merge_order(
                    revisions[0], lcas)
                self._lca_trees = [interesting_trees[key]
                                   for key in sorted_lca_keys]
            else:
                self.base_tree = self.revision_tree(self.base_rev_id)
        self.base_is_ancestor = True
        self.base_is_other_ancestor = True
        trace.mutter('Base revid: %r' % self.base_rev_id)

    def set_base(self, base_revision):
        """Set the base revision to use for the merge.

        :param base_revision: A 2-list containing a path and revision number.
        """
        trace.mutter("doing merge() with no base_revision specified")
        if base_revision == [None, None]:
            self.find_base()
        else:
            base_branch, self.base_tree = self._get_tree(base_revision)
            if base_revision[1] == -1:
                self.base_rev_id = base_branch.last_revision()
            elif base_revision[1] is None:
                self.base_rev_id = _mod_revision.NULL_REVISION
            else:
                self.base_rev_id = _mod_revision.ensure_null(
                    base_branch.get_rev_id(base_revision[1]))
            self._maybe_fetch(base_branch, self.this_branch, self.base_rev_id)

    def make_merger(self):
        kwargs = {'working_tree':self.this_tree, 'this_tree': self.this_tree,
                  'other_tree': self.other_tree,
                  'interesting_ids': self.interesting_ids,
                  'interesting_files': self.interesting_files,
                  'this_branch': self.this_branch,
                  'do_merge': False}
        if self.merge_type.requires_base:
            kwargs['base_tree'] = self.base_tree
        if self.merge_type.supports_reprocess:
            kwargs['reprocess'] = self.reprocess
        elif self.reprocess:
            raise errors.BzrError(
                "Conflict reduction is not supported for merge"
                " type %s." % self.merge_type)
        if self.merge_type.supports_show_base:
            kwargs['show_base'] = self.show_base
        elif self.show_base:
            raise errors.BzrError("Showing base is not supported for this"
                                  " merge type. %s" % self.merge_type)
        if (not getattr(self.merge_type, 'supports_reverse_cherrypick', True)
            and not self.base_is_other_ancestor):
            raise errors.CannotReverseCherrypick()
        if self.merge_type.supports_cherrypick:
            kwargs['cherrypick'] = (not self.base_is_ancestor or
                                    not self.base_is_other_ancestor)
        if self._is_criss_cross and getattr(self.merge_type,
                                            'supports_lca_trees', False):
            kwargs['lca_trees'] = self._lca_trees
        return self.merge_type(pb=None,
                               change_reporter=self.change_reporter,
                               **kwargs)

    def _do_merge_to(self):
        merge = self.make_merger()
        if self.other_branch is not None:
            self.other_branch.update_references(self.this_branch)
        merge.do_merge()
        if self.recurse == 'down':
            for relpath, file_id in self.this_tree.iter_references():
                sub_tree = self.this_tree.get_nested_tree(file_id, relpath)
                other_revision = self.other_tree.get_reference_revision(
                    file_id, relpath)
                if  other_revision == sub_tree.last_revision():
                    continue
                sub_merge = Merger(sub_tree.branch, this_tree=sub_tree)
                sub_merge.merge_type = self.merge_type
                other_branch = self.other_branch.reference_parent(file_id, relpath)
                sub_merge.set_other_revision(other_revision, other_branch)
                base_revision = self.base_tree.get_reference_revision(file_id)
                sub_merge.base_tree = \
                    sub_tree.branch.repository.revision_tree(base_revision)
                sub_merge.base_rev_id = base_revision
                sub_merge.do_merge()
        return merge

    def do_merge(self):
        operation = OperationWithCleanups(self._do_merge_to)
        self.this_tree.lock_tree_write()
        operation.add_cleanup(self.this_tree.unlock)
        if self.base_tree is not None:
            self.base_tree.lock_read()
            operation.add_cleanup(self.base_tree.unlock)
        if self.other_tree is not None:
            self.other_tree.lock_read()
            operation.add_cleanup(self.other_tree.unlock)
        merge = operation.run_simple()
        if len(merge.cooked_conflicts) == 0:
            if not self.ignore_zero and not trace.is_quiet():
                trace.note("All changes applied successfully.")
        else:
            trace.note("%d conflicts encountered."
                       % len(merge.cooked_conflicts))

        return len(merge.cooked_conflicts)


class _InventoryNoneEntry(object):
    """This represents an inventory entry which *isn't there*.

    It simplifies the merging logic if we always have an InventoryEntry, even
    if it isn't actually present
    """
    executable = None
    kind = None
    name = None
    parent_id = None
    revision = None
    symlink_target = None
    text_sha1 = None

_none_entry = _InventoryNoneEntry()


class Merge3Merger(object):
    """Three-way merger that uses the merge3 text merger"""
    requires_base = True
    supports_reprocess = True
    supports_show_base = True
    history_based = False
    supports_cherrypick = True
    supports_reverse_cherrypick = True
    winner_idx = {"this": 2, "other": 1, "conflict": 1}
    supports_lca_trees = True

    def __init__(self, working_tree, this_tree, base_tree, other_tree,
                 interesting_ids=None, reprocess=False, show_base=False,
                 pb=None, pp=None, change_reporter=None,
                 interesting_files=None, do_merge=True,
                 cherrypick=False, lca_trees=None, this_branch=None):
        """Initialize the merger object and perform the merge.

        :param working_tree: The working tree to apply the merge to
        :param this_tree: The local tree in the merge operation
        :param base_tree: The common tree in the merge operation
        :param other_tree: The other tree to merge changes from
        :param this_branch: The branch associated with this_tree
        :param interesting_ids: The file_ids of files that should be
            participate in the merge.  May not be combined with
            interesting_files.
        :param: reprocess If True, perform conflict-reduction processing.
        :param show_base: If True, show the base revision in text conflicts.
            (incompatible with reprocess)
        :param pb: ignored
        :param pp: A ProgressPhase object
        :param change_reporter: An object that should report changes made
        :param interesting_files: The tree-relative paths of files that should
            participate in the merge.  If these paths refer to directories,
            the contents of those directories will also be included.  May not
            be combined with interesting_ids.  If neither interesting_files nor
            interesting_ids is specified, all files may participate in the
            merge.
        :param lca_trees: Can be set to a dictionary of {revision_id:rev_tree}
            if the ancestry was found to include a criss-cross merge.
            Otherwise should be None.
        """
        object.__init__(self)
        if interesting_files is not None and interesting_ids is not None:
            raise ValueError(
                'specify either interesting_ids or interesting_files')
        self.interesting_ids = interesting_ids
        self.interesting_files = interesting_files
        self.this_tree = working_tree
        self.base_tree = base_tree
        self.other_tree = other_tree
        self.this_branch = this_branch
        self._raw_conflicts = []
        self.cooked_conflicts = []
        self.reprocess = reprocess
        self.show_base = show_base
        self._lca_trees = lca_trees
        # Uncommenting this will change the default algorithm to always use
        # _entries_lca. This can be useful for running the test suite and
        # making sure we haven't missed any corner cases.
        # if lca_trees is None:
        #     self._lca_trees = [self.base_tree]
        self.change_reporter = change_reporter
        self.cherrypick = cherrypick
        if do_merge:
            self.do_merge()
        if pp is not None:
            warnings.warn("pp argument to Merge3Merger is deprecated")
        if pb is not None:
            warnings.warn("pb argument to Merge3Merger is deprecated")

    def do_merge(self):
        operation = OperationWithCleanups(self._do_merge)
        operation.add_cleanup(self.pb.clear)
        self.this_tree.lock_tree_write()
        operation.add_cleanup(self.this_tree.unlock)
        self.base_tree.lock_read()
        operation.add_cleanup(self.base_tree.unlock)
        self.other_tree.lock_read()
        operation.add_cleanup(self.other_tree.unlock)
        operation.run()

    def _do_merge(self, operation):
        self.tt = transform.TreeTransform(self.this_tree, self.pb)
        operation.add_cleanup(self.tt.finalize)
        self.pp.next_phase()
        self._compute_transform()
        self.pp.next_phase()
        results = self.tt.apply(no_conflicts=True)
        self.write_modified(results)
        try:
<<<<<<< HEAD
            self.tt = transform.TreeTransform(self.this_tree, None)
            try:
                self._compute_transform()
                results = self.tt.apply(no_conflicts=True)
                self.write_modified(results)
                try:
                    self.this_tree.add_conflicts(self.cooked_conflicts)
                except errors.UnsupportedOperation:
                    pass
            finally:
                self.tt.finalize()
        finally:
            self.other_tree.unlock()
            self.base_tree.unlock()
            self.this_tree.unlock()
=======
            self.this_tree.add_conflicts(self.cooked_conflicts)
        except errors.UnsupportedOperation:
            pass
>>>>>>> 5adc8514

    def make_preview_transform(self):
        operation = OperationWithCleanups(self._make_preview_transform)
        operation.add_cleanup(self.pb.clear)
        self.base_tree.lock_read()
        operation.add_cleanup(self.base_tree.unlock)
        self.other_tree.lock_read()
        operation.add_cleanup(self.other_tree.unlock)
        return operation.run_simple()

    def _make_preview_transform(self):
        self.tt = transform.TransformPreview(self.this_tree)
<<<<<<< HEAD
        try:
            self._compute_transform()
        finally:
            self.other_tree.unlock()
            self.base_tree.unlock()
=======
        self.pp.next_phase()
        self._compute_transform()
        self.pp.next_phase()
>>>>>>> 5adc8514
        return self.tt

    def _compute_transform(self):
        if self._lca_trees is None:
            entries = self._entries3()
            resolver = self._three_way
        else:
            entries = self._entries_lca()
            resolver = self._lca_multi_way
        child_pb = ui.ui_factory.nested_progress_bar()
        try:
            factories = Merger.hooks['merge_file_content']
            hooks = [factory(self) for factory in factories] + [self]
            self.active_hooks = [hook for hook in hooks if hook is not None]
            for num, (file_id, changed, parents3, names3,
                      executable3) in enumerate(entries):
                child_pb.update('Preparing file merge', num, len(entries))
                self._merge_names(file_id, parents3, names3, resolver=resolver)
                if changed:
                    file_status = self._do_merge_contents(file_id)
                else:
                    file_status = 'unmodified'
                self._merge_executable(file_id,
                    executable3, file_status, resolver=resolver)
        finally:
            child_pb.finished()
        self.fix_root()
        child_pb = ui.ui_factory.nested_progress_bar()
        try:
            fs_conflicts = transform.resolve_conflicts(self.tt, child_pb,
                lambda t, c: transform.conflict_pass(t, c, self.other_tree))
        finally:
            child_pb.finished()
        if self.change_reporter is not None:
            from bzrlib import delta
            delta.report_changes(
                self.tt.iter_changes(), self.change_reporter)
        self.cook_conflicts(fs_conflicts)
        for conflict in self.cooked_conflicts:
            trace.warning(conflict)

    def _entries3(self):
        """Gather data about files modified between three trees.

        Return a list of tuples of file_id, changed, parents3, names3,
        executable3.  changed is a boolean indicating whether the file contents
        or kind were changed.  parents3 is a tuple of parent ids for base,
        other and this.  names3 is a tuple of names for base, other and this.
        executable3 is a tuple of execute-bit values for base, other and this.
        """
        result = []
        iterator = self.other_tree.iter_changes(self.base_tree,
                include_unchanged=True, specific_files=self.interesting_files,
                extra_trees=[self.this_tree])
        this_entries = dict((e.file_id, e) for p, e in
                            self.this_tree.iter_entries_by_dir(
                            self.interesting_ids))
        for (file_id, paths, changed, versioned, parents, names, kind,
             executable) in iterator:
            if (self.interesting_ids is not None and
                file_id not in self.interesting_ids):
                continue
            entry = this_entries.get(file_id)
            if entry is not None:
                this_name = entry.name
                this_parent = entry.parent_id
                this_executable = entry.executable
            else:
                this_name = None
                this_parent = None
                this_executable = None
            parents3 = parents + (this_parent,)
            names3 = names + (this_name,)
            executable3 = executable + (this_executable,)
            result.append((file_id, changed, parents3, names3, executable3))
        return result

    def _entries_lca(self):
        """Gather data about files modified between multiple trees.

        This compares OTHER versus all LCA trees, and for interesting entries,
        it then compares with THIS and BASE.

        For the multi-valued entries, the format will be (BASE, [lca1, lca2])
        :return: [(file_id, changed, parents, names, executable)]
            file_id     Simple file_id of the entry
            changed     Boolean, True if the kind or contents changed
                        else False
            parents     ((base, [parent_id, in, lcas]), parent_id_other,
                         parent_id_this)
            names       ((base, [name, in, lcas]), name_in_other, name_in_this)
            executable  ((base, [exec, in, lcas]), exec_in_other, exec_in_this)
        """
        if self.interesting_files is not None:
            lookup_trees = [self.this_tree, self.base_tree]
            lookup_trees.extend(self._lca_trees)
            # I think we should include the lca trees as well
            interesting_ids = self.other_tree.paths2ids(self.interesting_files,
                                                        lookup_trees)
        else:
            interesting_ids = self.interesting_ids
        result = []
        walker = _mod_tree.MultiWalker(self.other_tree, self._lca_trees)

        base_inventory = self.base_tree.inventory
        this_inventory = self.this_tree.inventory
        for path, file_id, other_ie, lca_values in walker.iter_all():
            # Is this modified at all from any of the other trees?
            if other_ie is None:
                other_ie = _none_entry
            if interesting_ids is not None and file_id not in interesting_ids:
                continue

            # If other_revision is found in any of the lcas, that means this
            # node is uninteresting. This is because when merging, if there are
            # multiple heads(), we have to create a new node. So if we didn't,
            # we know that the ancestry is linear, and that OTHER did not
            # modify anything
            # See doc/developers/lca_merge_resolution.txt for details
            other_revision = other_ie.revision
            if other_revision is not None:
                # We can't use this shortcut when other_revision is None,
                # because it may be None because things are WorkingTrees, and
                # not because it is *actually* None.
                is_unmodified = False
                for lca_path, ie in lca_values:
                    if ie is not None and ie.revision == other_revision:
                        is_unmodified = True
                        break
                if is_unmodified:
                    continue

            lca_entries = []
            for lca_path, lca_ie in lca_values:
                if lca_ie is None:
                    lca_entries.append(_none_entry)
                else:
                    lca_entries.append(lca_ie)

            if file_id in base_inventory:
                base_ie = base_inventory[file_id]
            else:
                base_ie = _none_entry

            if file_id in this_inventory:
                this_ie = this_inventory[file_id]
            else:
                this_ie = _none_entry

            lca_kinds = []
            lca_parent_ids = []
            lca_names = []
            lca_executable = []
            for lca_ie in lca_entries:
                lca_kinds.append(lca_ie.kind)
                lca_parent_ids.append(lca_ie.parent_id)
                lca_names.append(lca_ie.name)
                lca_executable.append(lca_ie.executable)

            kind_winner = self._lca_multi_way(
                (base_ie.kind, lca_kinds),
                other_ie.kind, this_ie.kind)
            parent_id_winner = self._lca_multi_way(
                (base_ie.parent_id, lca_parent_ids),
                other_ie.parent_id, this_ie.parent_id)
            name_winner = self._lca_multi_way(
                (base_ie.name, lca_names),
                other_ie.name, this_ie.name)

            content_changed = True
            if kind_winner == 'this':
                # No kind change in OTHER, see if there are *any* changes
                if other_ie.kind == 'directory':
                    if parent_id_winner == 'this' and name_winner == 'this':
                        # No change for this directory in OTHER, skip
                        continue
                    content_changed = False
                elif other_ie.kind is None or other_ie.kind == 'file':
                    def get_sha1(ie, tree):
                        if ie.kind != 'file':
                            return None
                        return tree.get_file_sha1(file_id)
                    base_sha1 = get_sha1(base_ie, self.base_tree)
                    lca_sha1s = [get_sha1(ie, tree) for ie, tree
                                 in zip(lca_entries, self._lca_trees)]
                    this_sha1 = get_sha1(this_ie, self.this_tree)
                    other_sha1 = get_sha1(other_ie, self.other_tree)
                    sha1_winner = self._lca_multi_way(
                        (base_sha1, lca_sha1s), other_sha1, this_sha1,
                        allow_overriding_lca=False)
                    exec_winner = self._lca_multi_way(
                        (base_ie.executable, lca_executable),
                        other_ie.executable, this_ie.executable)
                    if (parent_id_winner == 'this' and name_winner == 'this'
                        and sha1_winner == 'this' and exec_winner == 'this'):
                        # No kind, parent, name, exec, or content change for
                        # OTHER, so this node is not considered interesting
                        continue
                    if sha1_winner == 'this':
                        content_changed = False
                elif other_ie.kind == 'symlink':
                    def get_target(ie, tree):
                        if ie.kind != 'symlink':
                            return None
                        return tree.get_symlink_target(file_id)
                    base_target = get_target(base_ie, self.base_tree)
                    lca_targets = [get_target(ie, tree) for ie, tree
                                   in zip(lca_entries, self._lca_trees)]
                    this_target = get_target(this_ie, self.this_tree)
                    other_target = get_target(other_ie, self.other_tree)
                    target_winner = self._lca_multi_way(
                        (base_target, lca_targets),
                        other_target, this_target)
                    if (parent_id_winner == 'this' and name_winner == 'this'
                        and target_winner == 'this'):
                        # No kind, parent, name, or symlink target change
                        # not interesting
                        continue
                    if target_winner == 'this':
                        content_changed = False
                elif other_ie.kind == 'tree-reference':
                    # The 'changed' information seems to be handled at a higher
                    # level. At least, _entries3 returns False for content
                    # changed, even when at a new revision_id.
                    content_changed = False
                    if (parent_id_winner == 'this' and name_winner == 'this'):
                        # Nothing interesting
                        continue
                else:
                    raise AssertionError('unhandled kind: %s' % other_ie.kind)
                # XXX: We need to handle kind == 'symlink'

            # If we have gotten this far, that means something has changed
            result.append((file_id, content_changed,
                           ((base_ie.parent_id, lca_parent_ids),
                            other_ie.parent_id, this_ie.parent_id),
                           ((base_ie.name, lca_names),
                            other_ie.name, this_ie.name),
                           ((base_ie.executable, lca_executable),
                            other_ie.executable, this_ie.executable)
                          ))
        return result


    def fix_root(self):
        try:
            self.tt.final_kind(self.tt.root)
        except errors.NoSuchFile:
            self.tt.cancel_deletion(self.tt.root)
        if self.tt.final_file_id(self.tt.root) is None:
            self.tt.version_file(self.tt.tree_file_id(self.tt.root),
                                 self.tt.root)
        other_root_file_id = self.other_tree.get_root_id()
        if other_root_file_id is None:
            return
        other_root = self.tt.trans_id_file_id(other_root_file_id)
        if other_root == self.tt.root:
            return
        try:
            self.tt.final_kind(other_root)
        except errors.NoSuchFile:
            return
        if self.this_tree.has_id(self.other_tree.inventory.root.file_id):
            # the other tree's root is a non-root in the current tree
            return
        self.reparent_children(self.other_tree.inventory.root, self.tt.root)
        self.tt.cancel_creation(other_root)
        self.tt.cancel_versioning(other_root)

    def reparent_children(self, ie, target):
        for thing, child in ie.children.iteritems():
            trans_id = self.tt.trans_id_file_id(child.file_id)
            self.tt.adjust_path(self.tt.final_name(trans_id), target, trans_id)

    def write_modified(self, results):
        modified_hashes = {}
        for path in results.modified_paths:
            file_id = self.this_tree.path2id(self.this_tree.relpath(path))
            if file_id is None:
                continue
            hash = self.this_tree.get_file_sha1(file_id)
            if hash is None:
                continue
            modified_hashes[file_id] = hash
        self.this_tree.set_merge_modified(modified_hashes)

    @staticmethod
    def parent(entry, file_id):
        """Determine the parent for a file_id (used as a key method)"""
        if entry is None:
            return None
        return entry.parent_id

    @staticmethod
    def name(entry, file_id):
        """Determine the name for a file_id (used as a key method)"""
        if entry is None:
            return None
        return entry.name

    @staticmethod
    def contents_sha1(tree, file_id):
        """Determine the sha1 of the file contents (used as a key method)."""
        if file_id not in tree:
            return None
        return tree.get_file_sha1(file_id)

    @staticmethod
    def executable(tree, file_id):
        """Determine the executability of a file-id (used as a key method)."""
        if not tree.has_id(file_id):
            return None
        if tree.kind(file_id) != "file":
            return False
        return tree.is_executable(file_id)

    @staticmethod
    def kind(tree, file_id):
        """Determine the kind of a file-id (used as a key method)."""
        if not tree.has_id(file_id):
            return None
        return tree.kind(file_id)

    @staticmethod
    def _three_way(base, other, this):
        #if base == other, either they all agree, or only THIS has changed.
        if base == other:
            return 'this'
        elif this not in (base, other):
            return 'conflict'
        # "Ambiguous clean merge" -- both sides have made the same change.
        elif this == other:
            return "this"
        # this == base: only other has changed.
        else:
            return "other"

    @staticmethod
    def _lca_multi_way(bases, other, this, allow_overriding_lca=True):
        """Consider LCAs when determining whether a change has occurred.

        If LCAS are all identical, this is the same as a _three_way comparison.

        :param bases: value in (BASE, [LCAS])
        :param other: value in OTHER
        :param this: value in THIS
        :param allow_overriding_lca: If there is more than one unique lca
            value, allow OTHER to override THIS if it has a new value, and
            THIS only has an lca value, or vice versa. This is appropriate for
            truly scalar values, not as much for non-scalars.
        :return: 'this', 'other', or 'conflict' depending on whether an entry
            changed or not.
        """
        # See doc/developers/lca_tree_merging.txt for details about this
        # algorithm.
        if other == this:
            # Either Ambiguously clean, or nothing was actually changed. We
            # don't really care
            return 'this'
        base_val, lca_vals = bases
        # Remove 'base_val' from the lca_vals, because it is not interesting
        filtered_lca_vals = [lca_val for lca_val in lca_vals
                                      if lca_val != base_val]
        if len(filtered_lca_vals) == 0:
            return Merge3Merger._three_way(base_val, other, this)

        unique_lca_vals = set(filtered_lca_vals)
        if len(unique_lca_vals) == 1:
            return Merge3Merger._three_way(unique_lca_vals.pop(), other, this)

        if allow_overriding_lca:
            if other in unique_lca_vals:
                if this in unique_lca_vals:
                    # Each side picked a different lca, conflict
                    return 'conflict'
                else:
                    # This has a value which supersedes both lca values, and
                    # other only has an lca value
                    return 'this'
            elif this in unique_lca_vals:
                # OTHER has a value which supersedes both lca values, and this
                # only has an lca value
                return 'other'

        # At this point, the lcas disagree, and the tips disagree
        return 'conflict'

    @staticmethod
    def scalar_three_way(this_tree, base_tree, other_tree, file_id, key):
        """Do a three-way test on a scalar.
        Return "this", "other" or "conflict", depending whether a value wins.
        """
        key_base = key(base_tree, file_id)
        key_other = key(other_tree, file_id)
        #if base == other, either they all agree, or only THIS has changed.
        if key_base == key_other:
            return "this"
        key_this = key(this_tree, file_id)
        # "Ambiguous clean merge"
        if key_this == key_other:
            return "this"
        elif key_this == key_base:
            return "other"
        else:
            return "conflict"

    def merge_names(self, file_id):
        def get_entry(tree):
            if tree.has_id(file_id):
                return tree.inventory[file_id]
            else:
                return None
        this_entry = get_entry(self.this_tree)
        other_entry = get_entry(self.other_tree)
        base_entry = get_entry(self.base_tree)
        entries = (base_entry, other_entry, this_entry)
        names = []
        parents = []
        for entry in entries:
            if entry is None:
                names.append(None)
                parents.append(None)
            else:
                names.append(entry.name)
                parents.append(entry.parent_id)
        return self._merge_names(file_id, parents, names,
                                 resolver=self._three_way)

    def _merge_names(self, file_id, parents, names, resolver):
        """Perform a merge on file_id names and parents"""
        base_name, other_name, this_name = names
        base_parent, other_parent, this_parent = parents

        name_winner = resolver(*names)

        parent_id_winner = resolver(*parents)
        if this_name is None:
            if name_winner == "this":
                name_winner = "other"
            if parent_id_winner == "this":
                parent_id_winner = "other"
        if name_winner == "this" and parent_id_winner == "this":
            return
        if name_winner == "conflict":
            trans_id = self.tt.trans_id_file_id(file_id)
            self._raw_conflicts.append(('name conflict', trans_id,
                                        this_name, other_name))
        if parent_id_winner == "conflict":
            trans_id = self.tt.trans_id_file_id(file_id)
            self._raw_conflicts.append(('parent conflict', trans_id,
                                        this_parent, other_parent))
        if other_name is None:
            # it doesn't matter whether the result was 'other' or
            # 'conflict'-- if there's no 'other', we leave it alone.
            return
        # if we get here, name_winner and parent_winner are set to safe values.
        trans_id = self.tt.trans_id_file_id(file_id)
        parent_id = parents[self.winner_idx[parent_id_winner]]
        if parent_id is not None:
            parent_trans_id = self.tt.trans_id_file_id(parent_id)
            self.tt.adjust_path(names[self.winner_idx[name_winner]],
                                parent_trans_id, trans_id)

    def _do_merge_contents(self, file_id):
        """Performs a merge on file_id contents."""
        def contents_pair(tree):
            if file_id not in tree:
                return (None, None)
            kind = tree.kind(file_id)
            if kind == "file":
                contents = tree.get_file_sha1(file_id)
            elif kind == "symlink":
                contents = tree.get_symlink_target(file_id)
            else:
                contents = None
            return kind, contents

        # See SPOT run.  run, SPOT, run.
        # So we're not QUITE repeating ourselves; we do tricky things with
        # file kind...
        base_pair = contents_pair(self.base_tree)
        other_pair = contents_pair(self.other_tree)
        if self._lca_trees:
            this_pair = contents_pair(self.this_tree)
            lca_pairs = [contents_pair(tree) for tree in self._lca_trees]
            winner = self._lca_multi_way((base_pair, lca_pairs), other_pair,
                                         this_pair, allow_overriding_lca=False)
        else:
            if base_pair == other_pair:
                winner = 'this'
            else:
                # We delayed evaluating this_pair as long as we can to avoid
                # unnecessary sha1 calculation
                this_pair = contents_pair(self.this_tree)
                winner = self._three_way(base_pair, other_pair, this_pair)
        if winner == 'this':
            # No interesting changes introduced by OTHER
            return "unmodified"
        # We have a hypothetical conflict, but if we have files, then we
        # can try to merge the content
        trans_id = self.tt.trans_id_file_id(file_id)
        params = MergeHookParams(self, file_id, trans_id, this_pair[0],
            other_pair[0], winner)
        hooks = self.active_hooks
        hook_status = 'not_applicable'
        for hook in hooks:
            hook_status, lines = hook.merge_contents(params)
            if hook_status != 'not_applicable':
                # Don't try any more hooks, this one applies.
                break
        result = "modified"
        if hook_status == 'not_applicable':
            # This is a contents conflict, because none of the available
            # functions could merge it.
            result = None
            name = self.tt.final_name(trans_id)
            parent_id = self.tt.final_parent(trans_id)
            if self.this_tree.has_id(file_id):
                self.tt.unversion_file(trans_id)
            file_group = self._dump_conflicts(name, parent_id, file_id,
                                              set_version=True)
            self._raw_conflicts.append(('contents conflict', file_group))
        elif hook_status == 'success':
            self.tt.create_file(lines, trans_id)
        elif hook_status == 'conflicted':
            # XXX: perhaps the hook should be able to provide
            # the BASE/THIS/OTHER files?
            self.tt.create_file(lines, trans_id)
            self._raw_conflicts.append(('text conflict', trans_id))
            name = self.tt.final_name(trans_id)
            parent_id = self.tt.final_parent(trans_id)
            self._dump_conflicts(name, parent_id, file_id)
        elif hook_status == 'delete':
            self.tt.unversion_file(trans_id)
            result = "deleted"
        elif hook_status == 'done':
            # The hook function did whatever it needs to do directly, no
            # further action needed here.
            pass
        else:
            raise AssertionError('unknown hook_status: %r' % (hook_status,))
        if not self.this_tree.has_id(file_id) and result == "modified":
            self.tt.version_file(file_id, trans_id)
        # The merge has been performed, so the old contents should not be
        # retained.
        try:
            self.tt.delete_contents(trans_id)
        except errors.NoSuchFile:
            pass
        return result

    def _default_other_winner_merge(self, merge_hook_params):
        """Replace this contents with other."""
        file_id = merge_hook_params.file_id
        trans_id = merge_hook_params.trans_id
        file_in_this = self.this_tree.has_id(file_id)
        if self.other_tree.has_id(file_id):
            # OTHER changed the file
            wt = self.this_tree
            if wt.supports_content_filtering():
                # We get the path from the working tree if it exists.
                # That fails though when OTHER is adding a file, so
                # we fall back to the other tree to find the path if
                # it doesn't exist locally.
                try:
                    filter_tree_path = wt.id2path(file_id)
                except errors.NoSuchId:
                    filter_tree_path = self.other_tree.id2path(file_id)
            else:
                # Skip the id2path lookup for older formats
                filter_tree_path = None
            transform.create_from_tree(self.tt, trans_id,
                             self.other_tree, file_id,
                             filter_tree_path=filter_tree_path)
            return 'done', None
        elif file_in_this:
            # OTHER deleted the file
            return 'delete', None
        else:
            raise AssertionError(
                'winner is OTHER, but file_id %r not in THIS or OTHER tree'
                % (file_id,))

    def merge_contents(self, merge_hook_params):
        """Fallback merge logic after user installed hooks."""
        # This function is used in merge hooks as the fallback instance.
        # Perhaps making this function and the functions it calls be a 
        # a separate class would be better.
        if merge_hook_params.winner == 'other':
            # OTHER is a straight winner, so replace this contents with other
            return self._default_other_winner_merge(merge_hook_params)
        elif merge_hook_params.is_file_merge():
            # THIS and OTHER are both files, so text merge.  Either
            # BASE is a file, or both converted to files, so at least we
            # have agreement that output should be a file.
            try:
                self.text_merge(merge_hook_params.file_id,
                    merge_hook_params.trans_id)
            except errors.BinaryFile:
                return 'not_applicable', None
            return 'done', None
        else:
            return 'not_applicable', None

    def get_lines(self, tree, file_id):
        """Return the lines in a file, or an empty list."""
        if tree.has_id(file_id):
            return tree.get_file(file_id).readlines()
        else:
            return []

    def text_merge(self, file_id, trans_id):
        """Perform a three-way text merge on a file_id"""
        # it's possible that we got here with base as a different type.
        # if so, we just want two-way text conflicts.
        if self.base_tree.has_id(file_id) and \
            self.base_tree.kind(file_id) == "file":
            base_lines = self.get_lines(self.base_tree, file_id)
        else:
            base_lines = []
        other_lines = self.get_lines(self.other_tree, file_id)
        this_lines = self.get_lines(self.this_tree, file_id)
        m3 = merge3.Merge3(base_lines, this_lines, other_lines,
                           is_cherrypick=self.cherrypick)
        start_marker = "!START OF MERGE CONFLICT!" + "I HOPE THIS IS UNIQUE"
        if self.show_base is True:
            base_marker = '|' * 7
        else:
            base_marker = None

        def iter_merge3(retval):
            retval["text_conflicts"] = False
            for line in m3.merge_lines(name_a = "TREE",
                                       name_b = "MERGE-SOURCE",
                                       name_base = "BASE-REVISION",
                                       start_marker=start_marker,
                                       base_marker=base_marker,
                                       reprocess=self.reprocess):
                if line.startswith(start_marker):
                    retval["text_conflicts"] = True
                    yield line.replace(start_marker, '<' * 7)
                else:
                    yield line
        retval = {}
        merge3_iterator = iter_merge3(retval)
        self.tt.create_file(merge3_iterator, trans_id)
        if retval["text_conflicts"] is True:
            self._raw_conflicts.append(('text conflict', trans_id))
            name = self.tt.final_name(trans_id)
            parent_id = self.tt.final_parent(trans_id)
            file_group = self._dump_conflicts(name, parent_id, file_id,
                                              this_lines, base_lines,
                                              other_lines)
            file_group.append(trans_id)

    def _dump_conflicts(self, name, parent_id, file_id, this_lines=None,
                        base_lines=None, other_lines=None, set_version=False,
                        no_base=False):
        """Emit conflict files.
        If this_lines, base_lines, or other_lines are omitted, they will be
        determined automatically.  If set_version is true, the .OTHER, .THIS
        or .BASE (in that order) will be created as versioned files.
        """
        data = [('OTHER', self.other_tree, other_lines),
                ('THIS', self.this_tree, this_lines)]
        if not no_base:
            data.append(('BASE', self.base_tree, base_lines))

        # We need to use the actual path in the working tree of the file here,
        # ignoring the conflict suffixes
        wt = self.this_tree
        if wt.supports_content_filtering():
            try:
                filter_tree_path = wt.id2path(file_id)
            except errors.NoSuchId:
                # file has been deleted
                filter_tree_path = None
        else:
            # Skip the id2path lookup for older formats
            filter_tree_path = None

        versioned = False
        file_group = []
        for suffix, tree, lines in data:
            if tree.has_id(file_id):
                trans_id = self._conflict_file(name, parent_id, tree, file_id,
                                               suffix, lines, filter_tree_path)
                file_group.append(trans_id)
                if set_version and not versioned:
                    self.tt.version_file(file_id, trans_id)
                    versioned = True
        return file_group

    def _conflict_file(self, name, parent_id, tree, file_id, suffix,
                       lines=None, filter_tree_path=None):
        """Emit a single conflict file."""
        name = name + '.' + suffix
        trans_id = self.tt.create_path(name, parent_id)
        transform.create_from_tree(self.tt, trans_id, tree, file_id, lines,
            filter_tree_path)
        return trans_id

    def merge_executable(self, file_id, file_status):
        """Perform a merge on the execute bit."""
        executable = [self.executable(t, file_id) for t in (self.base_tree,
                      self.other_tree, self.this_tree)]
        self._merge_executable(file_id, executable, file_status,
                               resolver=self._three_way)

    def _merge_executable(self, file_id, executable, file_status,
                          resolver):
        """Perform a merge on the execute bit."""
        base_executable, other_executable, this_executable = executable
        if file_status == "deleted":
            return
        winner = resolver(*executable)
        if winner == "conflict":
        # There must be a None in here, if we have a conflict, but we
        # need executability since file status was not deleted.
            if self.executable(self.other_tree, file_id) is None:
                winner = "this"
            else:
                winner = "other"
        if winner == 'this' and file_status != "modified":
            return
        trans_id = self.tt.trans_id_file_id(file_id)
        try:
            if self.tt.final_kind(trans_id) != "file":
                return
        except errors.NoSuchFile:
            return
        if winner == "this":
            executability = this_executable
        else:
            if self.other_tree.has_id(file_id):
                executability = other_executable
            elif self.this_tree.has_id(file_id):
                executability = this_executable
            elif self.base_tree_has_id(file_id):
                executability = base_executable
        if executability is not None:
            trans_id = self.tt.trans_id_file_id(file_id)
            self.tt.set_executability(executability, trans_id)

    def cook_conflicts(self, fs_conflicts):
        """Convert all conflicts into a form that doesn't depend on trans_id"""
        name_conflicts = {}
        self.cooked_conflicts.extend(transform.cook_conflicts(
                fs_conflicts, self.tt))
        fp = transform.FinalPaths(self.tt)
        for conflict in self._raw_conflicts:
            conflict_type = conflict[0]
            if conflict_type in ('name conflict', 'parent conflict'):
                trans_id = conflict[1]
                conflict_args = conflict[2:]
                if trans_id not in name_conflicts:
                    name_conflicts[trans_id] = {}
                transform.unique_add(name_conflicts[trans_id], conflict_type,
                                     conflict_args)
            if conflict_type == 'contents conflict':
                for trans_id in conflict[1]:
                    file_id = self.tt.final_file_id(trans_id)
                    if file_id is not None:
                        break
                path = fp.get_path(trans_id)
                for suffix in ('.BASE', '.THIS', '.OTHER'):
                    if path.endswith(suffix):
                        path = path[:-len(suffix)]
                        break
                c = _mod_conflicts.Conflict.factory(conflict_type,
                                                    path=path, file_id=file_id)
                self.cooked_conflicts.append(c)
            if conflict_type == 'text conflict':
                trans_id = conflict[1]
                path = fp.get_path(trans_id)
                file_id = self.tt.final_file_id(trans_id)
                c = _mod_conflicts.Conflict.factory(conflict_type,
                                                    path=path, file_id=file_id)
                self.cooked_conflicts.append(c)

        for trans_id, conflicts in name_conflicts.iteritems():
            try:
                this_parent, other_parent = conflicts['parent conflict']
                if this_parent == other_parent:
                    raise AssertionError()
            except KeyError:
                this_parent = other_parent = \
                    self.tt.final_file_id(self.tt.final_parent(trans_id))
            try:
                this_name, other_name = conflicts['name conflict']
                if this_name == other_name:
                    raise AssertionError()
            except KeyError:
                this_name = other_name = self.tt.final_name(trans_id)
            other_path = fp.get_path(trans_id)
            if this_parent is not None and this_name is not None:
                this_parent_path = \
                    fp.get_path(self.tt.trans_id_file_id(this_parent))
                this_path = osutils.pathjoin(this_parent_path, this_name)
            else:
                this_path = "<deleted>"
            file_id = self.tt.final_file_id(trans_id)
            c = _mod_conflicts.Conflict.factory('path conflict', path=this_path,
                                                conflict_path=other_path,
                                                file_id=file_id)
            self.cooked_conflicts.append(c)
        self.cooked_conflicts.sort(key=_mod_conflicts.Conflict.sort_key)


class WeaveMerger(Merge3Merger):
    """Three-way tree merger, text weave merger."""
    supports_reprocess = True
    supports_show_base = False
    supports_reverse_cherrypick = False
    history_based = True

    def _generate_merge_plan(self, file_id, base):
        return self.this_tree.plan_file_merge(file_id, self.other_tree,
                                              base=base)

    def _merged_lines(self, file_id):
        """Generate the merged lines.
        There is no distinction between lines that are meant to contain <<<<<<<
        and conflicts.
        """
        if self.cherrypick:
            base = self.base_tree
        else:
            base = None
        plan = self._generate_merge_plan(file_id, base)
        if 'merge' in debug.debug_flags:
            plan = list(plan)
            trans_id = self.tt.trans_id_file_id(file_id)
            name = self.tt.final_name(trans_id) + '.plan'
            contents = ('%11s|%s' % l for l in plan)
            self.tt.new_file(name, self.tt.final_parent(trans_id), contents)
        textmerge = versionedfile.PlanWeaveMerge(plan, '<<<<<<< TREE\n',
                                                 '>>>>>>> MERGE-SOURCE\n')
        lines, conflicts = textmerge.merge_lines(self.reprocess)
        if conflicts:
            base_lines = textmerge.base_from_plan()
        else:
            base_lines = None
        return lines, base_lines

    def text_merge(self, file_id, trans_id):
        """Perform a (weave) text merge for a given file and file-id.
        If conflicts are encountered, .THIS and .OTHER files will be emitted,
        and a conflict will be noted.
        """
        lines, base_lines = self._merged_lines(file_id)
        lines = list(lines)
        # Note we're checking whether the OUTPUT is binary in this case,
        # because we don't want to get into weave merge guts.
        textfile.check_text_lines(lines)
        self.tt.create_file(lines, trans_id)
        if base_lines is not None:
            # Conflict
            self._raw_conflicts.append(('text conflict', trans_id))
            name = self.tt.final_name(trans_id)
            parent_id = self.tt.final_parent(trans_id)
            file_group = self._dump_conflicts(name, parent_id, file_id,
                                              no_base=False,
                                              base_lines=base_lines)
            file_group.append(trans_id)


class LCAMerger(WeaveMerger):

    def _generate_merge_plan(self, file_id, base):
        return self.this_tree.plan_file_lca_merge(file_id, self.other_tree,
                                                  base=base)

class Diff3Merger(Merge3Merger):
    """Three-way merger using external diff3 for text merging"""

    def dump_file(self, temp_dir, name, tree, file_id):
        out_path = osutils.pathjoin(temp_dir, name)
        out_file = open(out_path, "wb")
        try:
            in_file = tree.get_file(file_id)
            for line in in_file:
                out_file.write(line)
        finally:
            out_file.close()
        return out_path

    def text_merge(self, file_id, trans_id):
        """Perform a diff3 merge using a specified file-id and trans-id.
        If conflicts are encountered, .BASE, .THIS. and .OTHER conflict files
        will be dumped, and a will be conflict noted.
        """
        import bzrlib.patch
        temp_dir = osutils.mkdtemp(prefix="bzr-")
        try:
            new_file = osutils.pathjoin(temp_dir, "new")
            this = self.dump_file(temp_dir, "this", self.this_tree, file_id)
            base = self.dump_file(temp_dir, "base", self.base_tree, file_id)
            other = self.dump_file(temp_dir, "other", self.other_tree, file_id)
            status = bzrlib.patch.diff3(new_file, this, base, other)
            if status not in (0, 1):
                raise errors.BzrError("Unhandled diff3 exit code")
            f = open(new_file, 'rb')
            try:
                self.tt.create_file(f, trans_id)
            finally:
                f.close()
            if status == 1:
                name = self.tt.final_name(trans_id)
                parent_id = self.tt.final_parent(trans_id)
                self._dump_conflicts(name, parent_id, file_id)
                self._raw_conflicts.append(('text conflict', trans_id))
        finally:
            osutils.rmtree(temp_dir)


def merge_inner(this_branch, other_tree, base_tree, ignore_zero=False,
                backup_files=False,
                merge_type=Merge3Merger,
                interesting_ids=None,
                show_base=False,
                reprocess=False,
                other_rev_id=None,
                interesting_files=None,
                this_tree=None,
                pb=None,
                change_reporter=None):
    """Primary interface for merging.

        typical use is probably
        'merge_inner(branch, branch.get_revision_tree(other_revision),
                     branch.get_revision_tree(base_revision))'
        """
    if this_tree is None:
        raise errors.BzrError("bzrlib.merge.merge_inner requires a this_tree "
                              "parameter as of bzrlib version 0.8.")
    merger = Merger(this_branch, other_tree, base_tree, this_tree=this_tree,
                    pb=pb, change_reporter=change_reporter)
    merger.backup_files = backup_files
    merger.merge_type = merge_type
    merger.interesting_ids = interesting_ids
    merger.ignore_zero = ignore_zero
    if interesting_files:
        if interesting_ids:
            raise ValueError('Only supply interesting_ids'
                             ' or interesting_files')
        merger.interesting_files = interesting_files
    merger.show_base = show_base
    merger.reprocess = reprocess
    merger.other_rev_id = other_rev_id
    merger.other_basis = other_rev_id
    get_revision_id = getattr(base_tree, 'get_revision_id', None)
    if get_revision_id is None:
        get_revision_id = base_tree.last_revision
    merger.cache_trees_with_revision_ids([other_tree, base_tree, this_tree])
    merger.set_base_revision(get_revision_id(), this_branch)
    return merger.do_merge()

def get_merge_type_registry():
    """Merge type registry is in bzrlib.option to avoid circular imports.

    This method provides a sanctioned way to retrieve it.
    """
    from bzrlib import option
    return option._merge_type_registry


def _plan_annotate_merge(annotated_a, annotated_b, ancestors_a, ancestors_b):
    def status_a(revision, text):
        if revision in ancestors_b:
            return 'killed-b', text
        else:
            return 'new-a', text

    def status_b(revision, text):
        if revision in ancestors_a:
            return 'killed-a', text
        else:
            return 'new-b', text

    plain_a = [t for (a, t) in annotated_a]
    plain_b = [t for (a, t) in annotated_b]
    matcher = patiencediff.PatienceSequenceMatcher(None, plain_a, plain_b)
    blocks = matcher.get_matching_blocks()
    a_cur = 0
    b_cur = 0
    for ai, bi, l in blocks:
        # process all mismatched sections
        # (last mismatched section is handled because blocks always
        # includes a 0-length last block)
        for revision, text in annotated_a[a_cur:ai]:
            yield status_a(revision, text)
        for revision, text in annotated_b[b_cur:bi]:
            yield status_b(revision, text)
        # and now the matched section
        a_cur = ai + l
        b_cur = bi + l
        for text_a in plain_a[ai:a_cur]:
            yield "unchanged", text_a


class _PlanMergeBase(object):

    def __init__(self, a_rev, b_rev, vf, key_prefix):
        """Contructor.

        :param a_rev: Revision-id of one revision to merge
        :param b_rev: Revision-id of the other revision to merge
        :param vf: A VersionedFiles containing both revisions
        :param key_prefix: A prefix for accessing keys in vf, typically
            (file_id,).
        """
        self.a_rev = a_rev
        self.b_rev = b_rev
        self.vf = vf
        self._last_lines = None
        self._last_lines_revision_id = None
        self._cached_matching_blocks = {}
        self._key_prefix = key_prefix
        self._precache_tip_lines()

    def _precache_tip_lines(self):
        lines = self.get_lines([self.a_rev, self.b_rev])
        self.lines_a = lines[self.a_rev]
        self.lines_b = lines[self.b_rev]

    def get_lines(self, revisions):
        """Get lines for revisions from the backing VersionedFiles.

        :raises RevisionNotPresent: on absent texts.
        """
        keys = [(self._key_prefix + (rev,)) for rev in revisions]
        result = {}
        for record in self.vf.get_record_stream(keys, 'unordered', True):
            if record.storage_kind == 'absent':
                raise errors.RevisionNotPresent(record.key, self.vf)
            result[record.key[-1]] = osutils.chunks_to_lines(
                record.get_bytes_as('chunked'))
        return result

    def plan_merge(self):
        """Generate a 'plan' for merging the two revisions.

        This involves comparing their texts and determining the cause of
        differences.  If text A has a line and text B does not, then either the
        line was added to text A, or it was deleted from B.  Once the causes
        are combined, they are written out in the format described in
        VersionedFile.plan_merge
        """
        blocks = self._get_matching_blocks(self.a_rev, self.b_rev)
        unique_a, unique_b = self._unique_lines(blocks)
        new_a, killed_b = self._determine_status(self.a_rev, unique_a)
        new_b, killed_a = self._determine_status(self.b_rev, unique_b)
        return self._iter_plan(blocks, new_a, killed_b, new_b, killed_a)

    def _iter_plan(self, blocks, new_a, killed_b, new_b, killed_a):
        last_i = 0
        last_j = 0
        for i, j, n in blocks:
            for a_index in range(last_i, i):
                if a_index in new_a:
                    if a_index in killed_b:
                        yield 'conflicted-a', self.lines_a[a_index]
                    else:
                        yield 'new-a', self.lines_a[a_index]
                else:
                    yield 'killed-b', self.lines_a[a_index]
            for b_index in range(last_j, j):
                if b_index in new_b:
                    if b_index in killed_a:
                        yield 'conflicted-b', self.lines_b[b_index]
                    else:
                        yield 'new-b', self.lines_b[b_index]
                else:
                    yield 'killed-a', self.lines_b[b_index]
            # handle common lines
            for a_index in range(i, i+n):
                yield 'unchanged', self.lines_a[a_index]
            last_i = i+n
            last_j = j+n

    def _get_matching_blocks(self, left_revision, right_revision):
        """Return a description of which sections of two revisions match.

        See SequenceMatcher.get_matching_blocks
        """
        cached = self._cached_matching_blocks.get((left_revision,
                                                   right_revision))
        if cached is not None:
            return cached
        if self._last_lines_revision_id == left_revision:
            left_lines = self._last_lines
            right_lines = self.get_lines([right_revision])[right_revision]
        else:
            lines = self.get_lines([left_revision, right_revision])
            left_lines = lines[left_revision]
            right_lines = lines[right_revision]
        self._last_lines = right_lines
        self._last_lines_revision_id = right_revision
        matcher = patiencediff.PatienceSequenceMatcher(None, left_lines,
                                                       right_lines)
        return matcher.get_matching_blocks()

    def _unique_lines(self, matching_blocks):
        """Analyse matching_blocks to determine which lines are unique

        :return: a tuple of (unique_left, unique_right), where the values are
            sets of line numbers of unique lines.
        """
        last_i = 0
        last_j = 0
        unique_left = []
        unique_right = []
        for i, j, n in matching_blocks:
            unique_left.extend(range(last_i, i))
            unique_right.extend(range(last_j, j))
            last_i = i + n
            last_j = j + n
        return unique_left, unique_right

    @staticmethod
    def _subtract_plans(old_plan, new_plan):
        """Remove changes from new_plan that came from old_plan.

        It is assumed that the difference between the old_plan and new_plan
        is their choice of 'b' text.

        All lines from new_plan that differ from old_plan are emitted
        verbatim.  All lines from new_plan that match old_plan but are
        not about the 'b' revision are emitted verbatim.

        Lines that match and are about the 'b' revision are the lines we
        don't want, so we convert 'killed-b' -> 'unchanged', and 'new-b'
        is skipped entirely.
        """
        matcher = patiencediff.PatienceSequenceMatcher(None, old_plan,
                                                       new_plan)
        last_j = 0
        for i, j, n in matcher.get_matching_blocks():
            for jj in range(last_j, j):
                yield new_plan[jj]
            for jj in range(j, j+n):
                plan_line = new_plan[jj]
                if plan_line[0] == 'new-b':
                    pass
                elif plan_line[0] == 'killed-b':
                    yield 'unchanged', plan_line[1]
                else:
                    yield plan_line
            last_j = j + n


class _PlanMerge(_PlanMergeBase):
    """Plan an annotate merge using on-the-fly annotation"""

    def __init__(self, a_rev, b_rev, vf, key_prefix):
        super(_PlanMerge, self).__init__(a_rev, b_rev, vf, key_prefix)
        self.a_key = self._key_prefix + (self.a_rev,)
        self.b_key = self._key_prefix + (self.b_rev,)
        self.graph = _mod_graph.Graph(self.vf)
        heads = self.graph.heads((self.a_key, self.b_key))
        if len(heads) == 1:
            # one side dominates, so we can just return its values, yay for
            # per-file graphs
            # Ideally we would know that before we get this far
            self._head_key = heads.pop()
            if self._head_key == self.a_key:
                other = b_rev
            else:
                other = a_rev
            trace.mutter('found dominating revision for %s\n%s > %s', self.vf,
                         self._head_key[-1], other)
            self._weave = None
        else:
            self._head_key = None
            self._build_weave()

    def _precache_tip_lines(self):
        # Turn this into a no-op, because we will do this later
        pass

    def _find_recursive_lcas(self):
        """Find all the ancestors back to a unique lca"""
        cur_ancestors = (self.a_key, self.b_key)
        # graph.find_lca(uncommon, keys) now returns plain NULL_REVISION,
        # rather than a key tuple. We will just map that directly to no common
        # ancestors.
        parent_map = {}
        while True:
            next_lcas = self.graph.find_lca(*cur_ancestors)
            # Map a plain NULL_REVISION to a simple no-ancestors
            if next_lcas == set([_mod_revision.NULL_REVISION]):
                next_lcas = ()
            # Order the lca's based on when they were merged into the tip
            # While the actual merge portion of weave merge uses a set() of
            # active revisions, the order of insertion *does* effect the
            # implicit ordering of the texts.
            for rev_key in cur_ancestors:
                ordered_parents = tuple(self.graph.find_merge_order(rev_key,
                                                                    next_lcas))
                parent_map[rev_key] = ordered_parents
            if len(next_lcas) == 0:
                break
            elif len(next_lcas) == 1:
                parent_map[list(next_lcas)[0]] = ()
                break
            elif len(next_lcas) > 2:
                # More than 2 lca's, fall back to grabbing all nodes between
                # this and the unique lca.
                trace.mutter('More than 2 LCAs, falling back to all nodes for:'
                             ' %s, %s\n=> %s',
                             self.a_key, self.b_key, cur_ancestors)
                cur_lcas = next_lcas
                while len(cur_lcas) > 1:
                    cur_lcas = self.graph.find_lca(*cur_lcas)
                if len(cur_lcas) == 0:
                    # No common base to find, use the full ancestry
                    unique_lca = None
                else:
                    unique_lca = list(cur_lcas)[0]
                    if unique_lca == _mod_revision.NULL_REVISION:
                        # find_lca will return a plain 'NULL_REVISION' rather
                        # than a key tuple when there is no common ancestor, we
                        # prefer to just use None, because it doesn't confuse
                        # _get_interesting_texts()
                        unique_lca = None
                parent_map.update(self._find_unique_parents(next_lcas,
                                                            unique_lca))
                break
            cur_ancestors = next_lcas
        return parent_map

    def _find_unique_parents(self, tip_keys, base_key):
        """Find ancestors of tip that aren't ancestors of base.

        :param tip_keys: Nodes that are interesting
        :param base_key: Cull all ancestors of this node
        :return: The parent map for all revisions between tip_keys and
            base_key. base_key will be included. References to nodes outside of
            the ancestor set will also be removed.
        """
        # TODO: this would be simpler if find_unique_ancestors took a list
        #       instead of a single tip, internally it supports it, but it
        #       isn't a "backwards compatible" api change.
        if base_key is None:
            parent_map = dict(self.graph.iter_ancestry(tip_keys))
            # We remove NULL_REVISION because it isn't a proper tuple key, and
            # thus confuses things like _get_interesting_texts, and our logic
            # to add the texts into the memory weave.
            if _mod_revision.NULL_REVISION in parent_map:
                parent_map.pop(_mod_revision.NULL_REVISION)
        else:
            interesting = set()
            for tip in tip_keys:
                interesting.update(
                    self.graph.find_unique_ancestors(tip, [base_key]))
            parent_map = self.graph.get_parent_map(interesting)
            parent_map[base_key] = ()
        culled_parent_map, child_map, tails = self._remove_external_references(
            parent_map)
        # Remove all the tails but base_key
        if base_key is not None:
            tails.remove(base_key)
            self._prune_tails(culled_parent_map, child_map, tails)
        # Now remove all the uninteresting 'linear' regions
        simple_map = _mod_graph.collapse_linear_regions(culled_parent_map)
        return simple_map

    @staticmethod
    def _remove_external_references(parent_map):
        """Remove references that go outside of the parent map.

        :param parent_map: Something returned from Graph.get_parent_map(keys)
        :return: (filtered_parent_map, child_map, tails)
            filtered_parent_map is parent_map without external references
            child_map is the {parent_key: [child_keys]} mapping
            tails is a list of nodes that do not have any parents in the map
        """
        # TODO: The basic effect of this function seems more generic than
        #       _PlanMerge. But the specific details of building a child_map,
        #       and computing tails seems very specific to _PlanMerge.
        #       Still, should this be in Graph land?
        filtered_parent_map = {}
        child_map = {}
        tails = []
        for key, parent_keys in parent_map.iteritems():
            culled_parent_keys = [p for p in parent_keys if p in parent_map]
            if not culled_parent_keys:
                tails.append(key)
            for parent_key in culled_parent_keys:
                child_map.setdefault(parent_key, []).append(key)
            # TODO: Do we want to do this, it adds overhead for every node,
            #       just to say that the node has no children
            child_map.setdefault(key, [])
            filtered_parent_map[key] = culled_parent_keys
        return filtered_parent_map, child_map, tails

    @staticmethod
    def _prune_tails(parent_map, child_map, tails_to_remove):
        """Remove tails from the parent map.

        This will remove the supplied revisions until no more children have 0
        parents.

        :param parent_map: A dict of {child: [parents]}, this dictionary will
            be modified in place.
        :param tails_to_remove: A list of tips that should be removed,
            this list will be consumed
        :param child_map: The reverse dict of parent_map ({parent: [children]})
            this dict will be modified
        :return: None, parent_map will be modified in place.
        """
        while tails_to_remove:
            next = tails_to_remove.pop()
            parent_map.pop(next)
            children = child_map.pop(next)
            for child in children:
                child_parents = parent_map[child]
                child_parents.remove(next)
                if len(child_parents) == 0:
                    tails_to_remove.append(child)

    def _get_interesting_texts(self, parent_map):
        """Return a dict of texts we are interested in.

        Note that the input is in key tuples, but the output is in plain
        revision ids.

        :param parent_map: The output from _find_recursive_lcas
        :return: A dict of {'revision_id':lines} as returned by
            _PlanMergeBase.get_lines()
        """
        all_revision_keys = set(parent_map)
        all_revision_keys.add(self.a_key)
        all_revision_keys.add(self.b_key)

        # Everything else is in 'keys' but get_lines is in 'revision_ids'
        all_texts = self.get_lines([k[-1] for k in all_revision_keys])
        return all_texts

    def _build_weave(self):
        from bzrlib import weave
        self._weave = weave.Weave(weave_name='in_memory_weave',
                                  allow_reserved=True)
        parent_map = self._find_recursive_lcas()

        all_texts = self._get_interesting_texts(parent_map)

        # Note: Unfortunately, the order given by topo_sort will effect the
        # ordering resolution in the output. Specifically, if you add A then B,
        # then in the output text A lines will show up before B lines. And, of
        # course, topo_sort doesn't guarantee any real ordering.
        # So we use merge_sort, and add a fake node on the tip.
        # This ensures that left-hand parents will always be inserted into the
        # weave before right-hand parents.
        tip_key = self._key_prefix + (_mod_revision.CURRENT_REVISION,)
        parent_map[tip_key] = (self.a_key, self.b_key)

        for seq_num, key, depth, eom in reversed(tsort.merge_sort(parent_map,
                                                                  tip_key)):
            if key == tip_key:
                continue
        # for key in tsort.topo_sort(parent_map):
            parent_keys = parent_map[key]
            revision_id = key[-1]
            parent_ids = [k[-1] for k in parent_keys]
            self._weave.add_lines(revision_id, parent_ids,
                                  all_texts[revision_id])

    def plan_merge(self):
        """Generate a 'plan' for merging the two revisions.

        This involves comparing their texts and determining the cause of
        differences.  If text A has a line and text B does not, then either the
        line was added to text A, or it was deleted from B.  Once the causes
        are combined, they are written out in the format described in
        VersionedFile.plan_merge
        """
        if self._head_key is not None: # There was a single head
            if self._head_key == self.a_key:
                plan = 'new-a'
            else:
                if self._head_key != self.b_key:
                    raise AssertionError('There was an invalid head: %s != %s'
                                         % (self.b_key, self._head_key))
                plan = 'new-b'
            head_rev = self._head_key[-1]
            lines = self.get_lines([head_rev])[head_rev]
            return ((plan, line) for line in lines)
        return self._weave.plan_merge(self.a_rev, self.b_rev)


class _PlanLCAMerge(_PlanMergeBase):
    """
    This merge algorithm differs from _PlanMerge in that:
    1. comparisons are done against LCAs only
    2. cases where a contested line is new versus one LCA but old versus
       another are marked as conflicts, by emitting the line as conflicted-a
       or conflicted-b.

    This is faster, and hopefully produces more useful output.
    """

    def __init__(self, a_rev, b_rev, vf, key_prefix, graph):
        _PlanMergeBase.__init__(self, a_rev, b_rev, vf, key_prefix)
        lcas = graph.find_lca(key_prefix + (a_rev,), key_prefix + (b_rev,))
        self.lcas = set()
        for lca in lcas:
            if lca == _mod_revision.NULL_REVISION:
                self.lcas.add(lca)
            else:
                self.lcas.add(lca[-1])
        for lca in self.lcas:
            if _mod_revision.is_null(lca):
                lca_lines = []
            else:
                lca_lines = self.get_lines([lca])[lca]
            matcher = patiencediff.PatienceSequenceMatcher(None, self.lines_a,
                                                           lca_lines)
            blocks = list(matcher.get_matching_blocks())
            self._cached_matching_blocks[(a_rev, lca)] = blocks
            matcher = patiencediff.PatienceSequenceMatcher(None, self.lines_b,
                                                           lca_lines)
            blocks = list(matcher.get_matching_blocks())
            self._cached_matching_blocks[(b_rev, lca)] = blocks

    def _determine_status(self, revision_id, unique_line_numbers):
        """Determines the status unique lines versus all lcas.

        Basically, determines why the line is unique to this revision.

        A line may be determined new, killed, or both.

        If a line is determined new, that means it was not present in at least
        one LCA, and is not present in the other merge revision.

        If a line is determined killed, that means the line was present in
        at least one LCA.

        If a line is killed and new, this indicates that the two merge
        revisions contain differing conflict resolutions.
        :param revision_id: The id of the revision in which the lines are
            unique
        :param unique_line_numbers: The line numbers of unique lines.
        :return a tuple of (new_this, killed_other):
        """
        new = set()
        killed = set()
        unique_line_numbers = set(unique_line_numbers)
        for lca in self.lcas:
            blocks = self._get_matching_blocks(revision_id, lca)
            unique_vs_lca, _ignored = self._unique_lines(blocks)
            new.update(unique_line_numbers.intersection(unique_vs_lca))
            killed.update(unique_line_numbers.difference(unique_vs_lca))
        return new, killed<|MERGE_RESOLUTION|>--- conflicted
+++ resolved
@@ -756,7 +756,6 @@
 
     def do_merge(self):
         operation = OperationWithCleanups(self._do_merge)
-        operation.add_cleanup(self.pb.clear)
         self.this_tree.lock_tree_write()
         operation.add_cleanup(self.this_tree.unlock)
         self.base_tree.lock_read()
@@ -766,39 +765,17 @@
         operation.run()
 
     def _do_merge(self, operation):
-        self.tt = transform.TreeTransform(self.this_tree, self.pb)
+        self.tt = transform.TreeTransform(self.this_tree, None)
         operation.add_cleanup(self.tt.finalize)
-        self.pp.next_phase()
         self._compute_transform()
-        self.pp.next_phase()
         results = self.tt.apply(no_conflicts=True)
         self.write_modified(results)
-        try:
-<<<<<<< HEAD
-            self.tt = transform.TreeTransform(self.this_tree, None)
-            try:
-                self._compute_transform()
-                results = self.tt.apply(no_conflicts=True)
-                self.write_modified(results)
-                try:
-                    self.this_tree.add_conflicts(self.cooked_conflicts)
-                except errors.UnsupportedOperation:
-                    pass
-            finally:
-                self.tt.finalize()
-        finally:
-            self.other_tree.unlock()
-            self.base_tree.unlock()
-            self.this_tree.unlock()
-=======
             self.this_tree.add_conflicts(self.cooked_conflicts)
         except errors.UnsupportedOperation:
             pass
->>>>>>> 5adc8514
 
     def make_preview_transform(self):
         operation = OperationWithCleanups(self._make_preview_transform)
-        operation.add_cleanup(self.pb.clear)
         self.base_tree.lock_read()
         operation.add_cleanup(self.base_tree.unlock)
         self.other_tree.lock_read()
@@ -807,17 +784,7 @@
 
     def _make_preview_transform(self):
         self.tt = transform.TransformPreview(self.this_tree)
-<<<<<<< HEAD
-        try:
-            self._compute_transform()
-        finally:
-            self.other_tree.unlock()
-            self.base_tree.unlock()
-=======
-        self.pp.next_phase()
         self._compute_transform()
-        self.pp.next_phase()
->>>>>>> 5adc8514
         return self.tt
 
     def _compute_transform(self):
