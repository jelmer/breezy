--- conflicted
+++ resolved
@@ -289,7 +289,6 @@
     if this_dir is None:
         this_dir = '.'
     this_branch = Branch.open_containing(this_dir)[0]
-<<<<<<< HEAD
     if show_base and not merge_type is ApplyMerge3:
         raise BzrCommandError("Show-base is not supported for this merge"
                               " type. %s" % merge_type)
@@ -382,50 +381,6 @@
             t_revid, o_revid = self.file_revisions(file_id)
             weave = self.this_revision_tree.get_weave(file_id)
             contents_change = self.merge_type(weave, t_revid, o_revid)
-=======
-    this_rev_id = this_branch.last_revision()
-    if this_rev_id is None:
-        raise BzrCommandError("This branch has no commits")
-    if check_clean:
-        changes = compare_trees(this_branch.working_tree(), 
-                                this_branch.basis_tree(), False)
-        if changes.has_changed():
-            raise BzrCommandError("Working tree has uncommitted changes.")
-    other_branch, other_tree = get_tree(other_revision, this_branch)
-    if other_revision[1] == -1:
-        other_rev_id = other_branch.last_revision()
-        if other_rev_id is None:
-            raise NoCommits(other_branch)
-        other_basis = other_rev_id
-    elif other_revision[1] is not None:
-        other_rev_id = other_branch.get_rev_id(other_revision[1])
-        other_basis = other_rev_id
-    else:
-        other_rev_id = None
-        other_basis = other_branch.last_revision()
-        if other_basis is None:
-            raise NoCommits(other_branch)
-    fetch(from_branch=other_branch, to_branch=this_branch)
-    if base_revision == [None, None]:
-        mutter("doing merge() with no base_revision specified")
-        try:
-            base_rev_id = common_ancestor(this_rev_id, other_basis, 
-                                          this_branch)
-        except NoCommonAncestor:
-            raise UnrelatedBranches()
-        # fetch() is probably unnecessary in this case, because
-        # get_revid_tree() does it anyway if base_rev_id is not None and the
-        # local_branch is None -- but we do it above just to be sure -- mbp 20051024
-        base_tree = get_revid_tree(this_branch, base_rev_id, None)
-        base_is_ancestor = True
-    else:
-        mutter('doing merge() with base %r' % (base_revision,))
-        base_branch, base_tree = get_tree(base_revision)
-        if base_revision[1] == -1:
-            base_rev_id = base_branch.last_revision()
-        elif base_revision[1] is None:
-            base_rev_id = None
->>>>>>> f1a5311b
         else:
             if self.show_base is True:
                 contents_change = self.merge_type(file_id, base, other, 
@@ -467,7 +422,6 @@
             if not found_id:
                 raise BzrCommandError("%s is not a source file in any"
                                       " tree." % fname)
-<<<<<<< HEAD
         self.interesting_ids = interesting_ids
 
     def set_pending(self):
@@ -490,133 +444,16 @@
         elif other_revision[1] is not None:
             self.other_rev_id = other_branch.get_rev_id(other_revision[1])
             self.other_basis = self.other_rev_id
-=======
-    conflicts = merge_inner(this_branch, other_tree, base_tree, tempdir=None,
-                            ignore_zero=ignore_zero,
-                            backup_files=backup_files, 
-                            merge_type=merge_type,
-                            interesting_ids=interesting_ids,
-                            show_base=show_base)
-    if base_is_ancestor and other_rev_id is not None\
-        and other_rev_id not in this_branch.revision_history():
-        this_branch.add_pending_merge(other_rev_id)
-    return conflicts
-
-
-def set_interesting(inventory_a, inventory_b, interesting_ids):
-    """Mark files whose ids are in interesting_ids as interesting
-    """
-    for inventory in (inventory_a, inventory_b):
-        for path, source_file in inventory.iteritems():
-             source_file.interesting = source_file.id in interesting_ids
-
-
-def merge_inner(this_branch, other_tree, base_tree, tempdir=None, 
-                ignore_zero=False, merge_type=ApplyMerge3, backup_files=False,
-                interesting_ids=None, show_base=False):
-    """Primary interface for merging. 
-
-    typical use is probably 
-    'merge_inner(branch, branch.get_revision_tree(other_revision),
-                 branch.get_revision_tree(base_revision))'
-    """
-    if tempdir is None:
-        _tempdir = tempfile.mkdtemp(prefix="bzr-")
-    else:
-        _tempdir = tempdir
-    try:
-        return _merge_inner(this_branch, other_tree, base_tree, _tempdir,
-                            ignore_zero, merge_type, backup_files,
-                            interesting_ids,
-                            show_base=show_base)
-    finally:
-        if tempdir is None:
-            shutil.rmtree(_tempdir)
-
-
-def _merge_inner(this_branch, other_tree, base_tree, user_tempdir, 
-                ignore_zero=False, merge_type=ApplyMerge3, backup_files=False,
-                interesting_ids=None, show_base=False):
-    def merge_factory(file_id, base, other):
-        if show_base is True:
-            contents_change = merge_type(file_id, base, other, show_base=True)
-        else:
-            contents_change = merge_type(file_id, base, other)
-        if backup_files:
-            contents_change = BackupBeforeChange(contents_change)
-        return contents_change
-
-    this_tree = get_tree((this_branch.base, None))[1]
-
-    def get_inventory(tree):
-        return tree.inventory
-
-    conflict_handler = MergeConflictHandler(this_tree, base_tree, other_tree,
-                                            ignore_zero=ignore_zero)
-    inv_changes = merge_flex(this_tree, base_tree, other_tree,
-                             generate_changeset, get_inventory,
-                             conflict_handler,
-                             merge_factory=merge_factory, 
-                             interesting_ids=interesting_ids)
-
-    adjust_ids = []
-    for id, path in inv_changes.iteritems():
-        if path is not None:
-            if path == '.':
-                path = ''
-            else:
-                assert path.startswith('.' + os.sep), "path is %s" % path
-            path = path[2:]
-        adjust_ids.append((path, id))
-    if len(adjust_ids) > 0:
-        this_branch.set_inventory(regen_inventory(this_branch, 
-                                                  this_tree.basedir,
-                                                  adjust_ids))
-    conflicts = conflict_handler.conflicts
-    conflict_handler.finalize()
-    return conflicts
-
-
-def regen_inventory(this_branch, root, new_entries):
-    old_entries = this_branch.read_working_inventory()
-    new_inventory = {}
-    by_path = {}
-    new_entries_map = {} 
-    for path, file_id in new_entries:
-        if path is None:
-            continue
-        new_entries_map[file_id] = path
-
-    def id2path(file_id):
-        path = new_entries_map.get(file_id)
-        if path is not None:
-            return path
-        entry = old_entries[file_id]
-        if entry.parent_id is None:
-            return entry.name
-        return os.path.join(id2path(entry.parent_id), entry.name)
-        
-    for file_id in old_entries:
-        entry = old_entries[file_id]
-        path = id2path(file_id)
-        new_inventory[file_id] = (path, file_id, entry.parent_id, entry.kind)
-        by_path[path] = file_id
-    
-    deletions = 0
-    insertions = 0
-    new_path_list = []
-    for path, file_id in new_entries:
-        if path is None:
-            del new_inventory[file_id]
-            deletions += 1
->>>>>>> f1a5311b
         else:
             self.other_rev_id = None
             self.other_basis = other_branch.last_revision()
             if self.other_basis is None:
                 raise NoCommits(other_branch)
+        fetch(from_branch=other_branch, to_branch=self.this_branch, 
+              last_revision=self.other_basis)
 
     def set_base(self, base_revision):
+        mutter("doing merge() with no base_revision specified")
         if base_revision == [None, None]:
             try:
                 self.base_rev_id = common_ancestor(self.this_basis, 
