--- conflicted
+++ resolved
@@ -817,18 +817,13 @@
                      branch.get_revision_tree(base_revision))'
         """
     if this_tree is None:
-<<<<<<< HEAD
         warn("bzrlib.merge.merge_inner requires a this_tree parameter as of "
              "bzrlib version 0.8.",
              DeprecationWarning,
              stacklevel=2)
         this_tree = this_branch.bzrdir.open_workingtree()
-    merger = Merger(this_branch, other_tree, base_tree, this_tree=this_tree)
-=======
-        this_tree = this_branch.working_tree()
     merger = Merger(this_branch, other_tree, base_tree, this_tree=this_tree, 
                     pb=pb)
->>>>>>> 533bfc83
     merger.backup_files = backup_files
     merger.merge_type = merge_type
     merger.interesting_ids = interesting_ids
