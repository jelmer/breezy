# Copyright (C) 2005 Canonical Ltd

# This program is free software; you can redistribute it and/or modify
# it under the terms of the GNU General Public License as published by
# the Free Software Foundation; either version 2 of the License, or
# (at your option) any later version.

# This program is distributed in the hope that it will be useful,
# but WITHOUT ANY WARRANTY; without even the implied warranty of
# MERCHANTABILITY or FITNESS FOR A PARTICULAR PURPOSE.  See the
# GNU General Public License for more details.

# You should have received a copy of the GNU General Public License
# along with this program; if not, write to the Free Software
# Foundation, Inc., 59 Temple Place, Suite 330, Boston, MA  02111-1307  USA

# TODO: build_working_dir can be built on something simpler than merge()

import os
import errno

import bzrlib
from bzrlib._changeset import generate_changeset, ExceptionConflictHandler
from bzrlib._changeset import Inventory, Diff3Merge, ReplaceContents
from bzrlib._merge_core import WeaveMerge
from bzrlib._merge_core import merge_flex, ApplyMerge3, BackupBeforeChange
from bzrlib.branch import Branch
from bzrlib.delta import compare_trees
from bzrlib.errors import (BzrCommandError,
                           NotBranchError,
                           UnrelatedBranches,
                           NoCommonAncestor,
                           NoCommits,
                           WorkingTreeNotRevision,
                           NotVersionedError,
                           BzrError)
from bzrlib.fetch import greedy_fetch, fetch
import bzrlib.osutils
from bzrlib.osutils import rename, pathjoin
<<<<<<< HEAD
from bzrlib.revision import common_ancestor
from bzrlib.errors import NoSuchRevision
from bzrlib.workingtree import WorkingTree
=======
from bzrlib.revision import common_ancestor, MultipleRevisionSources
from bzrlib.revision import is_ancestor, NULL_REVISION
from bzrlib.trace import mutter, warning, note
>>>>>>> fe626c58

# TODO: Report back as changes are merged in

# comments from abentley on irc: merge happens in two stages, each
# of which generates a changeset object

# stage 1: generate OLD->OTHER,
# stage 2: use MINE and OLD->OTHER to generate MINE -> RESULT

class _MergeConflictHandler(ExceptionConflictHandler):
    """Handle conflicts encountered while merging.

    This subclasses ExceptionConflictHandler, so that any types of
    conflict that are not explicitly handled cause an exception and
    terminate the merge.
    """
    def __init__(self, this_tree, base_tree, other_tree, ignore_zero=False):
        ExceptionConflictHandler.__init__(self)
        self.conflicts = 0
        self.ignore_zero = ignore_zero
        self.this_tree = this_tree
        self.base_tree = base_tree
        self.other_tree = other_tree

    def copy(self, source, dest):
        """Copy the text and mode of a file
        :param source: The path of the file to copy
        :param dest: The distination file to create
        """
        s_file = file(source, "rb")
        d_file = file(dest, "wb")
        for line in s_file:
            d_file.write(line)
        os.chmod(dest, 0777 & os.stat(source).st_mode)

    def dump(self, lines, dest):
        """Copy the text and mode of a file
        :param source: The path of the file to copy
        :param dest: The distination file to create
        """
        d_file = file(dest, "wb")
        for line in lines:
            d_file.write(line)

    def add_suffix(self, name, suffix, last_new_name=None, fix_inventory=True):
        """Rename a file to append a suffix.  If the new name exists, the
        suffix is added repeatedly until a non-existant name is found

        :param name: The path of the file
        :param suffix: The suffix to append
        :param last_new_name: (used for recursive calls) the last name tried
        """
        if last_new_name is None:
            last_new_name = name
        new_name = last_new_name+suffix
        try:
            rename(name, new_name)
            if fix_inventory is True:
                try:
                    relpath = self.this_tree.relpath(name)
                except NotBranchError:
                    relpath = None
                if relpath is not None:
                    file_id = self.this_tree.path2id(relpath)
                    if file_id is not None:
                        new_path = self.this_tree.relpath(new_name)
                        rename(new_name, name)
                        self.this_tree.rename_one(relpath, new_path)
                        assert self.this_tree.id2path(file_id) == new_path
        except OSError, e:
            if e.errno != errno.EEXIST and e.errno != errno.ENOTEMPTY:
                raise
            return self.add_suffix(name, suffix, last_new_name=new_name, 
                                   fix_inventory=fix_inventory)
        return new_name

    def conflict(self, text):
        warning(text)
        self.conflicts += 1
        

    def merge_conflict(self, new_file, this_path, base_lines, other_lines):
        """
        Handle diff3 conflicts by producing a .THIS, .BASE and .OTHER.  The
        main file will be a version with diff3 conflicts.
        :param new_file: Path to the output file with diff3 markers
        :param this_path: Path to the file text for the THIS tree
        :param base_path: Path to the file text for the BASE tree
        :param other_path: Path to the file text for the OTHER tree
        """
        self.add_suffix(this_path, ".THIS", fix_inventory=False)
        self.dump(base_lines, this_path+".BASE")
        self.dump(other_lines, this_path+".OTHER")
        rename(new_file, this_path)
        self.conflict("Diff3 conflict encountered in %s" % this_path)

    def weave_merge_conflict(self, filename, weave, other_i, out_file):
        """
        Handle weave conflicts by producing a .THIS, and .OTHER.  The
        main file will be a version with diff3-style conflicts.
        """
        self.add_suffix(filename, ".THIS", fix_inventory=False)
        out_file.commit()
        self.dump(weave.get_iter(other_i), filename+".OTHER")
        self.conflict("Text conflict encountered in %s" % filename)

    def new_contents_conflict(self, filename, other_contents):
        """Conflicting contents for newly added file."""
        other_contents(filename + ".OTHER", self, False)
        self.conflict("Conflict in newly added file %s" % filename)
    

    def target_exists(self, entry, target, old_path):
        """Handle the case when the target file or dir exists"""
        moved_path = self.add_suffix(target, ".moved")
        self.conflict("Moved existing %s to %s" % (target, moved_path))

    def rmdir_non_empty(self, filename):
        """Handle the case where the dir to be removed still has contents"""
        self.conflict("Directory %s not removed because it is not empty"\
            % filename)
        return "skip"

    def rem_contents_conflict(self, filename, this_contents, base_contents):
        base_contents(filename+".BASE", self)
        this_contents(filename+".THIS", self)
        self.conflict("Other branch deleted locally modified file %s" %
                      filename)
        return ReplaceContents(this_contents, None)

    def abs_this_path(self, file_id):
        """Return the absolute path for a file_id in the this tree."""
        return self.this_tree.id2abspath(file_id)

    def add_missing_parents(self, file_id, tree):
        """If some of the parents for file_id are missing, add them."""
        entry = tree.inventory[file_id]
        if entry.parent_id not in self.this_tree:
            return self.create_all_missing(entry.parent_id, tree)
        else:
            return self.abs_this_path(entry.parent_id)

    def create_all_missing(self, file_id, tree):
        """Add contents for a file_id and all its parents to a tree."""
        entry = tree.inventory[file_id]
        if entry.parent_id is not None and entry.parent_id not in self.this_tree:
            abspath = self.create_all_missing(entry.parent_id, tree)
        else:
            abspath = self.abs_this_path(entry.parent_id)
        entry_path = pathjoin(abspath, entry.name)
        if not os.path.isdir(entry_path):
            self.create(file_id, entry_path, tree)
        return entry_path

    def create(self, file_id, path, tree):
        """Uses tree data to create a filesystem object for the file_id"""
        from bzrlib._changeset import get_contents
        get_contents(tree, file_id)(path, self)

    def missing_for_merge(self, file_id, other_path):
        """The file_id doesn't exist in THIS, but does in OTHER and BASE"""
        self.conflict("Other branch modified locally deleted file %s" %
                      other_path)
        parent_dir = self.add_missing_parents(file_id, self.other_tree)
        stem = pathjoin(parent_dir, os.path.basename(other_path))
        self.create(file_id, stem+".OTHER", self.other_tree)
        self.create(file_id, stem+".BASE", self.base_tree)

    def threeway_contents_conflict(filename, this_contents, base_contents,
                                   other_contents):
        self.conflict("Three-way conflict merging %s" % filename)

    def finalize(self):
        if self.conflicts == 0:
            if not self.ignore_zero:
                note("All changes applied successfully.")
        else:
            note("%d conflicts encountered." % self.conflicts)

def _get_tree(treespec, local_branch=None):
    location, revno = treespec
    branch = Branch.open_containing(location)[0]
    if revno is None:
        revision = None
    elif revno == -1:
        revision = branch.last_revision()
    else:
        revision = branch.get_rev_id(revno)
        if revision is None:
            revision = NULL_REVISION
    return branch, _get_revid_tree(branch, revision, local_branch)


def _get_revid_tree(branch, revision, local_branch):
    if revision is None:
        base_tree = branch.working_tree()
    else:
        if local_branch is not None:
            if local_branch.base != branch.base:
                greedy_fetch(local_branch, branch, revision)
            base_tree = local_branch.repository.revision_tree(revision)
        else:
            base_tree = branch.repository.revision_tree(revision)
    return base_tree


def build_working_dir(to_dir):
    """Build a working directory in an empty directory.

    to_dir is a directory containing branch metadata but no working files,
    typically constructed by cloning an existing branch. 

    This is split out as a special idiomatic case of merge.  It could
    eventually be done by just building the tree directly calling into 
    lower-level code (e.g. constructing a changeset).
    """
    # RBC 20051019 is this not just 'export' ?
    # AB Well, export doesn't take care of inventory...
    this_branch = Branch.open_containing(to_dir)[0]
    transform_tree(this_branch.working_tree(), this_branch.basis_tree())


def transform_tree(from_tree, to_tree, interesting_ids=None):
    merge_inner(from_tree.branch, to_tree, from_tree, ignore_zero=True,
                interesting_ids=interesting_ids)


<<<<<<< HEAD
def merge(other_revision, base_revision,
          check_clean=True, ignore_zero=False,
          this_dir=None, backup_files=False, merge_type=ApplyMerge3,
          file_list=None, show_base=False, reprocess=False):
    """Merge changes into a tree.

    base_revision
        list(path, revno) Base for three-way merge.  
        If [None, None] then a base will be automatically determined.
    other_revision
        list(path, revno) Other revision for three-way merge.
    this_dir
        Directory to merge changes into; '.' by default.
    check_clean
        If true, this_dir must have no uncommitted changes before the
        merge begins.
    ignore_zero - If true, suppress the "zero conflicts" message when 
        there are no conflicts; should be set when doing something we expect
        to complete perfectly.
    file_list - If supplied, merge only changes to selected files.

    All available ancestors of other_revision and base_revision are
    automatically pulled into the branch.

    The revno may be -1 to indicate the last revision on the branch, which is
    the typical case.

    This function is intended for use from the command line; programmatic
    clients might prefer to call merge_inner(), which has less magic behavior.
    """
    if this_dir is None:
        this_dir = '.'
    this_tree = WorkingTree.open_containing(this_dir)[0]
    if show_base and not merge_type is ApplyMerge3:
        raise BzrCommandError("Show-base is not supported for this merge"
                              " type. %s" % merge_type)
    if reprocess and not merge_type is ApplyMerge3:
        raise BzrCommandError("Reprocess is not supported for this merge"
                              " type. %s" % merge_type)
    if reprocess and show_base:
        raise BzrCommandError("Cannot reprocess and show base.")
    merger = Merger(this_tree.branch, this_tree=this_tree)
    merger.check_basis(check_clean)
    merger.set_other(other_revision)
    merger.set_base(base_revision)
    if merger.base_rev_id == merger.other_rev_id:
        note('Nothing to do.')
        return 0
    merger.backup_files = backup_files
    merger.merge_type = merge_type 
    merger.set_interesting_files(file_list)
    merger.show_base = show_base 
    merger.reprocess = reprocess
    merger.conflict_handler = MergeConflictHandler(merger.this_tree, 
                                                   merger.base_tree, 
                                                   merger.other_tree,
                                                   ignore_zero=ignore_zero)
    conflicts = merger.do_merge()
    merger.set_pending()
    return conflicts

=======
>>>>>>> fe626c58
def merge_inner(this_branch, other_tree, base_tree, ignore_zero=False,
                backup_files=False, 
                merge_type=ApplyMerge3, 
                interesting_ids=None, 
                show_base=False, 
                reprocess=False, 
                other_rev_id=None,
                interesting_files=None,
                this_tree=None):
    """Primary interface for merging. 

        typical use is probably 
        'merge_inner(branch, branch.get_revision_tree(other_revision),
                     branch.get_revision_tree(base_revision))'
        """
    if this_tree is None:
        this_tree = this_branch.working_tree()
    merger = Merger(this_branch, other_tree, base_tree, this_tree=this_tree)
    merger.backup_files = backup_files
    merger.merge_type = merge_type
    merger.interesting_ids = interesting_ids
    if interesting_files:
        assert not interesting_ids, ('Only supply interesting_ids'
                                     ' or interesting_files')
        merger._set_interesting_files(interesting_files)
    merger.show_base = show_base 
    merger.reprocess = reprocess
    merger.conflict_handler = _MergeConflictHandler(merger.this_tree, 
                                                    base_tree, other_tree,
                                                    ignore_zero=ignore_zero)
    merger.other_rev_id = other_rev_id
    merger.other_basis = other_rev_id
    return merger.do_merge()


class Merger(object):
    def __init__(self, this_branch, other_tree=None, base_tree=None, this_tree=None):
        object.__init__(self)
        assert this_tree is not None, "this_tree is required"
        self.this_branch = this_branch
        self.this_basis = this_branch.last_revision()
        self.this_rev_id = None
        self.this_tree = this_tree
        self.this_revision_tree = None
        self.this_basis_tree = None
        self.other_tree = other_tree
        self.base_tree = base_tree
        self.ignore_zero = False
        self.backup_files = False
        self.interesting_ids = None
        self.show_base = False
        self.reprocess = False
        self.conflict_handler = _MergeConflictHandler(self.this_tree, 
                                                      base_tree, other_tree)

    def revision_tree(self, revision_id):
        return self.this_branch.repository.revision_tree(revision_id)

    def ensure_revision_trees(self):
        if self.this_revision_tree is None:
            self.this_basis_tree = self.this_branch.repository.revision_tree(
                self.this_basis)
            if self.this_basis == self.this_rev_id:
                self.this_revision_tree = self.this_basis_tree

        if self.other_rev_id is None:
            other_basis_tree = self.revision_tree(self.other_basis)
            changes = compare_trees(self.other_tree, other_basis_tree)
            if changes.has_changed():
                raise WorkingTreeNotRevision(self.this_tree)
            other_rev_id = other_basis
            self.other_tree = other_basis_tree

    def file_revisions(self, file_id):
        self.ensure_revision_trees()
        def get_id(tree, file_id):
            revision_id = tree.inventory[file_id].revision
            assert revision_id is not None
            return revision_id
        if self.this_rev_id is None:
            if self.this_basis_tree.get_file_sha1(file_id) != \
                self.this_tree.get_file_sha1(file_id):
                raise WorkingTreeNotRevision(self.this_tree)

        trees = (self.this_basis_tree, self.other_tree)
        return [get_id(tree, file_id) for tree in trees]

    def merge_factory(self, file_id, base, other):
        if self.merge_type.history_based:
            if self.show_base is True:
                raise BzrError("Cannot show base for hisory-based merges")
            if self.reprocess is True:
                raise BzrError("Cannot reprocess history-based merges")
                
            t_revid, o_revid = self.file_revisions(file_id)
            weave = self.this_basis_tree.get_weave(file_id)
            contents_change = self.merge_type(weave, t_revid, o_revid)
        else:
            if self.show_base is True or self.reprocess is True:
                contents_change = self.merge_type(file_id, base, other, 
                                                  show_base=self.show_base, 
                                                  reprocess=self.reprocess)
            else:
                contents_change = self.merge_type(file_id, base, other)
        if self.backup_files:
            contents_change = BackupBeforeChange(contents_change)
        return contents_change

    def check_basis(self, check_clean):
        if self.this_basis is None:
            raise BzrCommandError("This branch has no commits")
        if check_clean:
            self.compare_basis()
            if self.this_basis != self.this_rev_id:
                raise BzrCommandError("Working tree has uncommitted changes.")

    def compare_basis(self):
        changes = compare_trees(self.this_tree, 
                                self.this_branch.basis_tree(), False)
        if not changes.has_changed():
            self.this_rev_id = self.this_basis

    def set_interesting_files(self, file_list):
        try:
            self._set_interesting_files(file_list)
        except NotVersionedError, e:
            raise BzrCommandError("%s is not a source file in any"
                                      " tree." % e.path)

    def _set_interesting_files(self, file_list):
        """Set the list of interesting ids from a list of files."""
        if file_list is None:
            self.interesting_ids = None
            return

        interesting_ids = set()
        for path in file_list:
            found_id = False
            for tree in (self.this_tree, self.base_tree, self.other_tree):
                file_id = tree.inventory.path2id(path)
                if file_id is not None:
                    interesting_ids.add(file_id)
                    found_id = True
            if not found_id:
                raise NotVersionedError(path=path)
        self.interesting_ids = interesting_ids

    def set_pending(self):
        if not self.base_is_ancestor:
            return
        if self.other_rev_id is None:
            return
        ancestry = self.this_branch.repository.get_ancestry(self.this_basis)
        if self.other_rev_id in ancestry:
            return
        self.this_tree.add_pending_merge(self.other_rev_id)

    def set_other(self, other_revision):
        other_branch, self.other_tree = _get_tree(other_revision, 
                                                  self.this_branch)
        if other_revision[1] == -1:
            self.other_rev_id = other_branch.last_revision()
            if self.other_rev_id is None:
                raise NoCommits(other_branch)
            self.other_basis = self.other_rev_id
        elif other_revision[1] is not None:
            self.other_rev_id = other_branch.get_rev_id(other_revision[1])
            self.other_basis = self.other_rev_id
        else:
            self.other_rev_id = None
            self.other_basis = other_branch.last_revision()
            if self.other_basis is None:
                raise NoCommits(other_branch)
        if other_branch.base != self.this_branch.base:
            fetch(from_branch=other_branch, to_branch=self.this_branch, 
                  last_revision=self.other_basis)

    def set_base(self, base_revision):
        mutter("doing merge() with no base_revision specified")
        if base_revision == [None, None]:
            try:
                self.base_rev_id = common_ancestor(self.this_basis, 
                                                   self.other_basis, 
                                                   self.this_branch.repository)
            except NoCommonAncestor:
                raise UnrelatedBranches()
            self.base_tree = _get_revid_tree(self.this_branch, self.base_rev_id,
                                            None)
            self.base_is_ancestor = True
        else:
            base_branch, self.base_tree = _get_tree(base_revision)
            if base_revision[1] == -1:
                self.base_rev_id = base_branch.last_revision()
            elif base_revision[1] is None:
                self.base_rev_id = None
            else:
                self.base_rev_id = base_branch.get_rev_id(base_revision[1])
            fetch(from_branch=base_branch, to_branch=self.this_branch)
            self.base_is_ancestor = is_ancestor(self.this_basis, 
                                                self.base_rev_id,
                                                self.this_branch)

    def do_merge(self):
        def get_inventory(tree):
            return tree.inventory
        
        inv_changes = merge_flex(self.this_tree, self.base_tree, 
                                 self.other_tree,
                                 generate_changeset, get_inventory,
                                 self.conflict_handler,
                                 merge_factory=self.merge_factory, 
                                 interesting_ids=self.interesting_ids)

        adjust_ids = []
        for id, path in inv_changes.iteritems():
            if path is not None:
                if path == u'.':
                    path = u''
                else:
                    assert path.startswith('.' + '/') or path.startswith('.' + '\\'), "path is %s" % path
                path = path[2:]
            adjust_ids.append((path, id))
        if len(adjust_ids) > 0:
            self.this_tree.set_inventory(self.regen_inventory(adjust_ids))
        conflicts = self.conflict_handler.conflicts
        self.conflict_handler.finalize()
        return conflicts

    def regen_inventory(self, new_entries):
        old_entries = self.this_tree.read_working_inventory()
        new_inventory = {}
        by_path = {}
        new_entries_map = {} 
        for path, file_id in new_entries:
            if path is None:
                continue
            new_entries_map[file_id] = path

        def id2path(file_id):
            path = new_entries_map.get(file_id)
            if path is not None:
                return path
            entry = old_entries[file_id]
            if entry.parent_id is None:
                return entry.name
            return pathjoin(id2path(entry.parent_id), entry.name)
            
        for file_id in old_entries:
            entry = old_entries[file_id]
            path = id2path(file_id)
            new_inventory[file_id] = (path, file_id, entry.parent_id, 
                                      entry.kind)
            by_path[path] = file_id
        
        deletions = 0
        insertions = 0
        new_path_list = []
        for path, file_id in new_entries:
            if path is None:
                del new_inventory[file_id]
                deletions += 1
            else:
                new_path_list.append((path, file_id))
                if file_id not in old_entries:
                    insertions += 1
        # Ensure no file is added before its parent
        new_path_list.sort()
        for path, file_id in new_path_list:
            if path == '':
                parent = None
            else:
                parent = by_path[os.path.dirname(path)]
            abspath = pathjoin(self.this_tree.basedir, path)
            kind = bzrlib.osutils.file_kind(abspath)
            new_inventory[file_id] = (path, file_id, parent, kind)
            by_path[path] = file_id 

        # Get a list in insertion order
        new_inventory_list = new_inventory.values()
        mutter ("""Inventory regeneration:
    old length: %i insertions: %i deletions: %i new_length: %i"""\
            % (len(old_entries), insertions, deletions, 
               len(new_inventory_list)))
        assert len(new_inventory_list) == len(old_entries) + insertions\
            - deletions
        new_inventory_list.sort()
        return new_inventory_list


merge_types = {     "merge3": (ApplyMerge3, "Native diff3-style merge"), 
                     "diff3": (Diff3Merge,  "Merge using external diff3"),
                     'weave': (WeaveMerge, "Weave-based merge")
              }<|MERGE_RESOLUTION|>--- conflicted
+++ resolved
@@ -27,25 +27,21 @@
 from bzrlib.branch import Branch
 from bzrlib.delta import compare_trees
 from bzrlib.errors import (BzrCommandError,
-                           NotBranchError,
-                           UnrelatedBranches,
+                           BzrError,
                            NoCommonAncestor,
                            NoCommits,
+                           NoSuchRevision,
+                           NotBranchError,
+                           NotVersionedError,
+                           UnrelatedBranches,
                            WorkingTreeNotRevision,
-                           NotVersionedError,
-                           BzrError)
+                           )
 from bzrlib.fetch import greedy_fetch, fetch
 import bzrlib.osutils
 from bzrlib.osutils import rename, pathjoin
-<<<<<<< HEAD
-from bzrlib.revision import common_ancestor
-from bzrlib.errors import NoSuchRevision
+from bzrlib.revision import common_ancestor, is_ancestor, NULL_REVISION
+from bzrlib.trace import mutter, warning, note
 from bzrlib.workingtree import WorkingTree
-=======
-from bzrlib.revision import common_ancestor, MultipleRevisionSources
-from bzrlib.revision import is_ancestor, NULL_REVISION
-from bzrlib.trace import mutter, warning, note
->>>>>>> fe626c58
 
 # TODO: Report back as changes are merged in
 
@@ -273,70 +269,6 @@
                 interesting_ids=interesting_ids)
 
 
-<<<<<<< HEAD
-def merge(other_revision, base_revision,
-          check_clean=True, ignore_zero=False,
-          this_dir=None, backup_files=False, merge_type=ApplyMerge3,
-          file_list=None, show_base=False, reprocess=False):
-    """Merge changes into a tree.
-
-    base_revision
-        list(path, revno) Base for three-way merge.  
-        If [None, None] then a base will be automatically determined.
-    other_revision
-        list(path, revno) Other revision for three-way merge.
-    this_dir
-        Directory to merge changes into; '.' by default.
-    check_clean
-        If true, this_dir must have no uncommitted changes before the
-        merge begins.
-    ignore_zero - If true, suppress the "zero conflicts" message when 
-        there are no conflicts; should be set when doing something we expect
-        to complete perfectly.
-    file_list - If supplied, merge only changes to selected files.
-
-    All available ancestors of other_revision and base_revision are
-    automatically pulled into the branch.
-
-    The revno may be -1 to indicate the last revision on the branch, which is
-    the typical case.
-
-    This function is intended for use from the command line; programmatic
-    clients might prefer to call merge_inner(), which has less magic behavior.
-    """
-    if this_dir is None:
-        this_dir = '.'
-    this_tree = WorkingTree.open_containing(this_dir)[0]
-    if show_base and not merge_type is ApplyMerge3:
-        raise BzrCommandError("Show-base is not supported for this merge"
-                              " type. %s" % merge_type)
-    if reprocess and not merge_type is ApplyMerge3:
-        raise BzrCommandError("Reprocess is not supported for this merge"
-                              " type. %s" % merge_type)
-    if reprocess and show_base:
-        raise BzrCommandError("Cannot reprocess and show base.")
-    merger = Merger(this_tree.branch, this_tree=this_tree)
-    merger.check_basis(check_clean)
-    merger.set_other(other_revision)
-    merger.set_base(base_revision)
-    if merger.base_rev_id == merger.other_rev_id:
-        note('Nothing to do.')
-        return 0
-    merger.backup_files = backup_files
-    merger.merge_type = merge_type 
-    merger.set_interesting_files(file_list)
-    merger.show_base = show_base 
-    merger.reprocess = reprocess
-    merger.conflict_handler = MergeConflictHandler(merger.this_tree, 
-                                                   merger.base_tree, 
-                                                   merger.other_tree,
-                                                   ignore_zero=ignore_zero)
-    conflicts = merger.do_merge()
-    merger.set_pending()
-    return conflicts
-
-=======
->>>>>>> fe626c58
 def merge_inner(this_branch, other_tree, base_tree, ignore_zero=False,
                 backup_files=False, 
                 merge_type=ApplyMerge3, 
