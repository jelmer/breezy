# Copyright (C) 2005, 2006 Canonical Ltd
#
# This program is free software; you can redistribute it and/or modify
# it under the terms of the GNU General Public License as published by
# the Free Software Foundation; either version 2 of the License, or
# (at your option) any later version.
#
# This program is distributed in the hope that it will be useful,
# but WITHOUT ANY WARRANTY; without even the implied warranty of
# MERCHANTABILITY or FITNESS FOR A PARTICULAR PURPOSE.  See the
# GNU General Public License for more details.
#
# You should have received a copy of the GNU General Public License
# along with this program; if not, write to the Free Software
# Foundation, Inc., 59 Temple Place, Suite 330, Boston, MA  02111-1307  USA


import os
import errno
import warnings

from bzrlib import (
    debug,
    errors,
    osutils,
    patiencediff,
    registry,
    revision as _mod_revision,
    )
from bzrlib.branch import Branch
from bzrlib.conflicts import ConflictList, Conflict
from bzrlib.errors import (BzrCommandError,
                           BzrError,
                           NoCommonAncestor,
                           NoCommits,
                           NoSuchRevision,
                           NoSuchFile,
                           NotBranchError,
                           NotVersionedError,
                           UnrelatedBranches,
                           UnsupportedOperation,
                           WorkingTreeNotRevision,
                           BinaryFile,
                           )
from bzrlib.merge3 import Merge3
from bzrlib.osutils import rename, pathjoin
from progress import DummyProgress, ProgressPhase
from bzrlib.revision import (NULL_REVISION, ensure_null)
from bzrlib.textfile import check_text_lines
from bzrlib.trace import mutter, warning, note
from bzrlib.transform import (TransformPreview, TreeTransform,
                              resolve_conflicts, cook_conflicts,
                              conflict_pass, FinalPaths, create_by_entry,
                              unique_add, ROOT_PARENT)
from bzrlib.versionedfile import PlanWeaveMerge
from bzrlib import ui

# TODO: Report back as changes are merged in


def transform_tree(from_tree, to_tree, interesting_ids=None):
    merge_inner(from_tree.branch, to_tree, from_tree, ignore_zero=True,
                interesting_ids=interesting_ids, this_tree=from_tree)


class Merger(object):
    def __init__(self, this_branch, other_tree=None, base_tree=None,
                 this_tree=None, pb=DummyProgress(), change_reporter=None,
                 recurse='down'):
        object.__init__(self)
        assert this_tree is not None, "this_tree is required"
        self.this_branch = this_branch
        self.this_basis = _mod_revision.ensure_null(
            this_branch.last_revision())
        self.this_rev_id = None
        self.this_tree = this_tree
        self.this_revision_tree = None
        self.this_basis_tree = None
        self.other_tree = other_tree
        self.other_branch = None
        self.base_tree = base_tree
        self.ignore_zero = False
        self.backup_files = False
        self.interesting_ids = None
        self.interesting_files = None
        self.show_base = False
        self.reprocess = False
        self._pb = pb
        self.pp = None
        self.recurse = recurse
        self.change_reporter = change_reporter
        self._cached_trees = {}

    @staticmethod
    def from_uncommitted(tree, other_tree, pb):
        """Return a Merger for uncommitted changes in other_tree.

        :param tree: The tree to merge into
        :param other_tree: The tree to get uncommitted changes from
        :param pb: A progress indicator
        """
        merger = Merger(tree.branch, other_tree, other_tree.basis_tree(), tree,
                        pb)
        merger.base_rev_id = merger.base_tree.get_revision_id()
        merger.other_rev_id = None
        return merger

    @classmethod
    def from_mergeable(klass, tree, mergeable, pb):
        """Return a Merger for a bundle or merge directive.

        :param tree: The tree to merge changes into
        :param mergeable: A merge directive or bundle
        :param pb: A progress indicator
        """
        mergeable.install_revisions(tree.branch.repository)
        base_revision_id, other_revision_id, verified =\
            mergeable.get_merge_request(tree.branch.repository)
        if (base_revision_id != _mod_revision.NULL_REVISION and
            tree.branch.repository.get_graph().is_ancestor(
            base_revision_id, tree.branch.last_revision())):
            base_revision_id = None
        else:
            warning('Performing cherrypick')
        merger = klass.from_revision_ids(pb, tree, other_revision_id,
                                         base_revision_id)
        return merger, verified

    @staticmethod
    def from_revision_ids(pb, this, other, base=None, other_branch=None,
                          base_branch=None):
        """Return a Merger for revision-ids.

        :param tree: The tree to merge changes into
        :param other: The revision-id to use as OTHER
        :param base: The revision-id to use as BASE.  If not specified, will
            be auto-selected.
        :param other_branch: A branch containing the other revision-id.  If
            not supplied, this.branch is used.
        :param base_branch: A branch containing the base revision-id.  If
            not supplied, other_branch or this.branch will be used.
        :param pb: A progress indicator
        """
        merger = Merger(this.branch, this_tree=this, pb=pb)
        if other_branch is None:
            other_branch = this.branch
        merger.set_other_revision(other, other_branch)
        if base is None:
            merger.find_base()
        else:
            if base_branch is None:
                base_branch = other_branch
            merger.set_base_revision(base, base_branch)
        return merger

    def revision_tree(self, revision_id, branch=None):
        if revision_id not in self._cached_trees:
            if branch is None:
                branch = self.this_branch
            try:
                tree = self.this_tree.revision_tree(revision_id)
            except errors.NoSuchRevisionInTree:
                tree = branch.repository.revision_tree(revision_id)
            self._cached_trees[revision_id] = tree
        return self._cached_trees[revision_id]

    def _get_tree(self, treespec, possible_transports=None):
        from bzrlib import workingtree
        location, revno = treespec
        if revno is None:
            tree = workingtree.WorkingTree.open_containing(location)[0]
            return tree.branch, tree
        branch = Branch.open_containing(location, possible_transports)[0]
        if revno == -1:
            revision_id = branch.last_revision()
        else:
            revision_id = branch.get_rev_id(revno)
        revision_id = ensure_null(revision_id)
        return branch, self.revision_tree(revision_id, branch)

    def ensure_revision_trees(self):
        if self.this_revision_tree is None:
            self.this_basis_tree = self.revision_tree(self.this_basis)
            if self.this_basis == self.this_rev_id:
                self.this_revision_tree = self.this_basis_tree

        if self.other_rev_id is None:
            other_basis_tree = self.revision_tree(self.other_basis)
            changes = other_basis_tree.changes_from(self.other_tree)
            if changes.has_changed():
                raise WorkingTreeNotRevision(self.this_tree)
            other_rev_id = self.other_basis
            self.other_tree = other_basis_tree

    def file_revisions(self, file_id):
        self.ensure_revision_trees()
        def get_id(tree, file_id):
            revision_id = tree.inventory[file_id].revision
            assert revision_id is not None
            return revision_id
        if self.this_rev_id is None:
            if self.this_basis_tree.get_file_sha1(file_id) != \
                self.this_tree.get_file_sha1(file_id):
                raise WorkingTreeNotRevision(self.this_tree)

        trees = (self.this_basis_tree, self.other_tree)
        return [get_id(tree, file_id) for tree in trees]

    def check_basis(self, check_clean, require_commits=True):
        if self.this_basis is None and require_commits is True:
            raise BzrCommandError("This branch has no commits."
                                  " (perhaps you would prefer 'bzr pull')")
        if check_clean:
            self.compare_basis()
            if self.this_basis != self.this_rev_id:
                raise errors.UncommittedChanges(self.this_tree)

    def compare_basis(self):
        try:
            basis_tree = self.revision_tree(self.this_tree.last_revision())
        except errors.RevisionNotPresent:
            basis_tree = self.this_tree.basis_tree()
        changes = self.this_tree.changes_from(basis_tree)
        if not changes.has_changed():
            self.this_rev_id = self.this_basis

    def set_interesting_files(self, file_list):
        self.interesting_files = file_list

    def set_pending(self):
        if not self.base_is_ancestor or not self.base_is_other_ancestor or self.other_rev_id is None:
            return
        self._add_parent()

    def _add_parent(self):
        new_parents = self.this_tree.get_parent_ids() + [self.other_rev_id]
        new_parent_trees = []
        for revision_id in new_parents:
            try:
                tree = self.revision_tree(revision_id)
            except errors.RevisionNotPresent:
                tree = None
            else:
                tree.lock_read()
            new_parent_trees.append((revision_id, tree))
        try:
            self.this_tree.set_parent_trees(new_parent_trees,
                                            allow_leftmost_as_ghost=True)
        finally:
            for _revision_id, tree in new_parent_trees:
                if tree is not None:
                    tree.unlock()

    def set_other(self, other_revision, possible_transports=None):
        """Set the revision and tree to merge from.

        This sets the other_tree, other_rev_id, other_basis attributes.

        :param other_revision: The [path, revision] list to merge from.
        """
        self.other_branch, self.other_tree = self._get_tree(other_revision,
                                                            possible_transports)
        if other_revision[1] == -1:
            self.other_rev_id = _mod_revision.ensure_null(
                self.other_branch.last_revision())
            if _mod_revision.is_null(self.other_rev_id):
                raise NoCommits(self.other_branch)
            self.other_basis = self.other_rev_id
        elif other_revision[1] is not None:
            self.other_rev_id = self.other_branch.get_rev_id(other_revision[1])
            self.other_basis = self.other_rev_id
        else:
            self.other_rev_id = None
            self.other_basis = self.other_branch.last_revision()
            if self.other_basis is None:
                raise NoCommits(self.other_branch)
        if self.other_rev_id is not None:
            self._cached_trees[self.other_rev_id] = self.other_tree
        self._maybe_fetch(self.other_branch,self.this_branch, self.other_basis)

    def set_other_revision(self, revision_id, other_branch):
        """Set 'other' based on a branch and revision id

        :param revision_id: The revision to use for a tree
        :param other_branch: The branch containing this tree
        """
        self.other_rev_id = revision_id
        self.other_branch = other_branch
        self._maybe_fetch(other_branch, self.this_branch, self.other_rev_id)
        self.other_tree = self.revision_tree(revision_id)
        self.other_basis = revision_id

    def set_base_revision(self, revision_id, branch):
        """Set 'base' based on a branch and revision id

        :param revision_id: The revision to use for a tree
        :param branch: The branch containing this tree
        """
        self.base_rev_id = revision_id
        self.base_branch = branch
        self._maybe_fetch(branch, self.this_branch, revision_id)
        self.base_tree = self.revision_tree(revision_id)
        graph = self.this_branch.repository.get_graph()
        self.base_is_ancestor = graph.is_ancestor(self.base_rev_id,
                                                  self.this_basis)
        self.base_is_other_ancestor = graph.is_ancestor(self.base_rev_id,
                                                        self.other_basis)

    def _maybe_fetch(self, source, target, revision_id):
        if not source.repository.has_same_location(target.repository):
            target.fetch(source, revision_id)

    def find_base(self):
        this_repo = self.this_branch.repository
        graph = this_repo.get_graph()
        revisions = [ensure_null(self.this_basis),
                     ensure_null(self.other_basis)]
        if NULL_REVISION in revisions:
            self.base_rev_id = NULL_REVISION
        else:
            self.base_rev_id, steps = graph.find_unique_lca(revisions[0],
                revisions[1], count_steps=True)
            if self.base_rev_id == NULL_REVISION:
                raise UnrelatedBranches()
            if steps > 1:
                warning('Warning: criss-cross merge encountered.  See bzr'
                        ' help criss-cross.')
        self.base_tree = self.revision_tree(self.base_rev_id)
        self.base_is_ancestor = True
        self.base_is_other_ancestor = True

    def set_base(self, base_revision):
        """Set the base revision to use for the merge.

        :param base_revision: A 2-list containing a path and revision number.
        """
        mutter("doing merge() with no base_revision specified")
        if base_revision == [None, None]:
            self.find_base()
        else:
            base_branch, self.base_tree = self._get_tree(base_revision)
            if base_revision[1] == -1:
                self.base_rev_id = base_branch.last_revision()
            elif base_revision[1] is None:
                self.base_rev_id = _mod_revision.NULL_REVISION
            else:
                self.base_rev_id = _mod_revision.ensure_null(
                    base_branch.get_rev_id(base_revision[1]))
            self._maybe_fetch(base_branch, self.this_branch, self.base_rev_id)
            graph = self.this_branch.repository.get_graph()
            self.base_is_ancestor = graph.is_ancestor(self.base_rev_id,
                                                      self.this_basis)
            self.base_is_other_ancestor = graph.is_ancestor(self.base_rev_id,
                                                            self.other_basis)

    def make_merger(self):
        kwargs = {'working_tree':self.this_tree, 'this_tree': self.this_tree,
                  'other_tree': self.other_tree,
                  'interesting_ids': self.interesting_ids,
                  'interesting_files': self.interesting_files,
                  'pp': self.pp,
                  'do_merge': False}
        if self.merge_type.requires_base:
            kwargs['base_tree'] = self.base_tree
        if self.merge_type.supports_reprocess:
            kwargs['reprocess'] = self.reprocess
        elif self.reprocess:
            raise BzrError("Conflict reduction is not supported for merge"
                                  " type %s." % self.merge_type)
        if self.merge_type.supports_show_base:
            kwargs['show_base'] = self.show_base
        elif self.show_base:
            raise BzrError("Showing base is not supported for this"
<<<<<<< HEAD
                           " merge type. %s" % self.merge_type)
        return self.merge_type(pb=self._pb,
                               change_reporter=self.change_reporter,
                               **kwargs)

    def do_merge(self):
        merge = self.make_merger()
=======
                                  " merge type. %s" % self.merge_type)
        if (not getattr(self.merge_type, 'supports_reverse_cherrypick', True)
            and not self.base_is_other_ancestor):
            raise errors.CannotReverseCherrypick()
        if self.merge_type.history_based:
            kwargs['cherrypick'] = (not self.base_is_ancestor or
                                    not self.base_is_other_ancestor)
>>>>>>> 4e1a2f76
        self.this_tree.lock_tree_write()
        if self.base_tree is not None:
            self.base_tree.lock_read()
        if self.other_tree is not None:
            self.other_tree.lock_read()
        try:
            merge.do_merge()
            if self.recurse == 'down':
                for path, file_id in self.this_tree.iter_references():
                    sub_tree = self.this_tree.get_nested_tree(file_id, path)
                    other_revision = self.other_tree.get_reference_revision(
                        file_id, path)
                    if  other_revision == sub_tree.last_revision():
                        continue
                    sub_merge = Merger(sub_tree.branch, this_tree=sub_tree)
                    sub_merge.merge_type = self.merge_type
                    relpath = self.this_tree.relpath(path)
                    other_branch = self.other_branch.reference_parent(file_id, relpath)
                    sub_merge.set_other_revision(other_revision, other_branch)
                    base_revision = self.base_tree.get_reference_revision(file_id)
                    sub_merge.base_tree = \
                        sub_tree.branch.repository.revision_tree(base_revision)
                    sub_merge.do_merge()

        finally:
            if self.other_tree is not None:
                self.other_tree.unlock()
            if self.base_tree is not None:
                self.base_tree.unlock()
            self.this_tree.unlock()
        if len(merge.cooked_conflicts) == 0:
            if not self.ignore_zero:
                note("All changes applied successfully.")
        else:
            note("%d conflicts encountered." % len(merge.cooked_conflicts))

        return len(merge.cooked_conflicts)


class Merge3Merger(object):
    """Three-way merger that uses the merge3 text merger"""
    requires_base = True
    supports_reprocess = True
    supports_show_base = True
    history_based = False
    supports_reverse_cherrypick = True
    winner_idx = {"this": 2, "other": 1, "conflict": 1}

    def __init__(self, working_tree, this_tree, base_tree, other_tree, 
                 interesting_ids=None, reprocess=False, show_base=False,
                 pb=DummyProgress(), pp=None, change_reporter=None,
                 interesting_files=None, do_merge=True):
        """Initialize the merger object and perform the merge.

        :param working_tree: The working tree to apply the merge to
        :param this_tree: The local tree in the merge operation
        :param base_tree: The common tree in the merge operation
        :param other_tree: The other other tree to merge changes from
        :param interesting_ids: The file_ids of files that should be
            participate in the merge.  May not be combined with
            interesting_files.
        :param: reprocess If True, perform conflict-reduction processing.
        :param show_base: If True, show the base revision in text conflicts.
            (incompatible with reprocess)
        :param pb: A Progress bar
        :param pp: A ProgressPhase object
        :param change_reporter: An object that should report changes made
        :param interesting_files: The tree-relative paths of files that should
            participate in the merge.  If these paths refer to directories,
            the contents of those directories will also be included.  May not
            be combined with interesting_ids.  If neither interesting_files nor
            interesting_ids is specified, all files may participate in the
            merge.
        """
        object.__init__(self)
        if interesting_files is not None:
            assert interesting_ids is None
        self.interesting_ids = interesting_ids
        self.interesting_files = interesting_files
        self.this_tree = working_tree
        self.base_tree = base_tree
        self.other_tree = other_tree
        self._raw_conflicts = []
        self.cooked_conflicts = []
        self.reprocess = reprocess
        self.show_base = show_base
        self.pb = pb
        self.pp = pp
        self.change_reporter = change_reporter
        if self.pp is None:
            self.pp = ProgressPhase("Merge phase", 3, self.pb)
        if do_merge:
            self.do_merge()

    def do_merge(self):
        self.this_tree.lock_tree_write()
        self.base_tree.lock_read()
        self.other_tree.lock_read()
        self.tt = TreeTransform(self.this_tree, self.pb)
        try:
            self.pp.next_phase()
            self.compute_transform()
            self.pp.next_phase()
            results = self.tt.apply(no_conflicts=True)
            self.write_modified(results)
            try:
                self.this_tree.add_conflicts(self.cooked_conflicts)
            except UnsupportedOperation:
                pass
        finally:
            self.tt.finalize()
            self.other_tree.unlock()
            self.base_tree.unlock()
            self.this_tree.unlock()
            self.pb.clear()

    def make_preview_transform(self):
        self.base_tree.lock_read()
        self.other_tree.lock_read()
        self.tt = TransformPreview(self.this_tree)
        try:
            self.pp.next_phase()
            self.compute_transform()
            self.pp.next_phase()
        finally:
            self.other_tree.unlock()
            self.base_tree.unlock()
            self.pb.clear()
        return self.tt

    def compute_transform(self):
        entries = self._entries3()
        child_pb = ui.ui_factory.nested_progress_bar()
        try:
            for num, (file_id, changed, parents3, names3,
                      executable3) in enumerate(entries):
                child_pb.update('Preparing file merge', num, len(entries))
                self._merge_names(file_id, parents3, names3)
                if changed:
                    file_status = self.merge_contents(file_id)
                else:
                    file_status = 'unmodified'
                self._merge_executable(file_id,
                    executable3, file_status)
        finally:
            child_pb.finished()
        self.fix_root()
        self.pp.next_phase()
        child_pb = ui.ui_factory.nested_progress_bar()
        try:
            fs_conflicts = resolve_conflicts(self.tt, child_pb,
                lambda t, c: conflict_pass(t, c, self.other_tree))
        finally:
            child_pb.finished()
        if self.change_reporter is not None:
            from bzrlib import delta
            delta.report_changes(
                self.tt._iter_changes(), self.change_reporter)
        self.cook_conflicts(fs_conflicts)
        for conflict in self.cooked_conflicts:
            warning(conflict)

    def _entries3(self):
        """Gather data about files modified between three trees.

        Return a list of tuples of file_id, changed, parents3, names3,
        executable3.  changed is a boolean indicating whether the file contents
        or kind were changed.  parents3 is a tuple of parent ids for base,
        other and this.  names3 is a tuple of names for base, other and this.
        executable3 is a tuple of execute-bit values for base, other and this.
        """
        result = []
        iterator = self.other_tree._iter_changes(self.base_tree,
                include_unchanged=True, specific_files=self.interesting_files,
                extra_trees=[self.this_tree])
        for (file_id, paths, changed, versioned, parents, names, kind,
             executable) in iterator:
            if (self.interesting_ids is not None and
                file_id not in self.interesting_ids):
                continue
            if file_id in self.this_tree.inventory:
                entry = self.this_tree.inventory[file_id]
                this_name = entry.name
                this_parent = entry.parent_id
                this_executable = entry.executable
            else:
                this_name = None
                this_parent = None
                this_executable = None
            parents3 = parents + (this_parent,)
            names3 = names + (this_name,)
            executable3 = executable + (this_executable,)
            result.append((file_id, changed, parents3, names3, executable3))
        return result

    def fix_root(self):
        try:
            self.tt.final_kind(self.tt.root)
        except NoSuchFile:
            self.tt.cancel_deletion(self.tt.root)
        if self.tt.final_file_id(self.tt.root) is None:
            self.tt.version_file(self.tt.tree_file_id(self.tt.root), 
                                 self.tt.root)
        if self.other_tree.inventory.root is None:
            return
        other_root_file_id = self.other_tree.get_root_id()
        other_root = self.tt.trans_id_file_id(other_root_file_id)
        if other_root == self.tt.root:
            return
        try:
            self.tt.final_kind(other_root)
        except NoSuchFile:
            return
        self.reparent_children(self.other_tree.inventory.root, self.tt.root)
        self.tt.cancel_creation(other_root)
        self.tt.cancel_versioning(other_root)

    def reparent_children(self, ie, target):
        for thing, child in ie.children.iteritems():
            trans_id = self.tt.trans_id_file_id(child.file_id)
            self.tt.adjust_path(self.tt.final_name(trans_id), target, trans_id)

    def write_modified(self, results):
        modified_hashes = {}
        for path in results.modified_paths:
            file_id = self.this_tree.path2id(self.this_tree.relpath(path))
            if file_id is None:
                continue
            hash = self.this_tree.get_file_sha1(file_id)
            if hash is None:
                continue
            modified_hashes[file_id] = hash
        self.this_tree.set_merge_modified(modified_hashes)

    @staticmethod
    def parent(entry, file_id):
        """Determine the parent for a file_id (used as a key method)"""
        if entry is None:
            return None
        return entry.parent_id

    @staticmethod
    def name(entry, file_id):
        """Determine the name for a file_id (used as a key method)"""
        if entry is None:
            return None
        return entry.name
    
    @staticmethod
    def contents_sha1(tree, file_id):
        """Determine the sha1 of the file contents (used as a key method)."""
        if file_id not in tree:
            return None
        return tree.get_file_sha1(file_id)

    @staticmethod
    def executable(tree, file_id):
        """Determine the executability of a file-id (used as a key method)."""
        if file_id not in tree:
            return None
        if tree.kind(file_id) != "file":
            return False
        return tree.is_executable(file_id)

    @staticmethod
    def kind(tree, file_id):
        """Determine the kind of a file-id (used as a key method)."""
        if file_id not in tree:
            return None
        return tree.kind(file_id)

    @staticmethod
    def _three_way(base, other, this):
        #if base == other, either they all agree, or only THIS has changed.
        if base == other:
            return 'this'
        elif this not in (base, other):
            return 'conflict'
        # "Ambiguous clean merge" -- both sides have made the same change.
        elif this == other:
            return "this"
        # this == base: only other has changed.
        else:
            return "other"

    @staticmethod
    def scalar_three_way(this_tree, base_tree, other_tree, file_id, key):
        """Do a three-way test on a scalar.
        Return "this", "other" or "conflict", depending whether a value wins.
        """
        key_base = key(base_tree, file_id)
        key_other = key(other_tree, file_id)
        #if base == other, either they all agree, or only THIS has changed.
        if key_base == key_other:
            return "this"
        key_this = key(this_tree, file_id)
        if key_this not in (key_base, key_other):
            return "conflict"
        # "Ambiguous clean merge"
        elif key_this == key_other:
            return "this"
        else:
            assert key_this == key_base
            return "other"

    def merge_names(self, file_id):
        def get_entry(tree):
            if file_id in tree.inventory:
                return tree.inventory[file_id]
            else:
                return None
        this_entry = get_entry(self.this_tree)
        other_entry = get_entry(self.other_tree)
        base_entry = get_entry(self.base_tree)
        entries = (base_entry, other_entry, this_entry)
        names = []
        parents = []
        for entry in entries:
            if entry is None:
                names.append(None)
                parents.append(None)
            else:
                names.append(entry.name)
                parents.append(entry.parent_id)
        return self._merge_names(file_id, parents, names)

    def _merge_names(self, file_id, parents, names):
        """Perform a merge on file_id names and parents"""
        base_name, other_name, this_name = names
        base_parent, other_parent, this_parent = parents

        name_winner = self._three_way(*names)

        parent_id_winner = self._three_way(*parents)
        if this_name is None:
            if name_winner == "this":
                name_winner = "other"
            if parent_id_winner == "this":
                parent_id_winner = "other"
        if name_winner == "this" and parent_id_winner == "this":
            return
        if name_winner == "conflict":
            trans_id = self.tt.trans_id_file_id(file_id)
            self._raw_conflicts.append(('name conflict', trans_id, 
                                        this_name, other_name))
        if parent_id_winner == "conflict":
            trans_id = self.tt.trans_id_file_id(file_id)
            self._raw_conflicts.append(('parent conflict', trans_id, 
                                        this_parent, other_parent))
        if other_name is None:
            # it doesn't matter whether the result was 'other' or 
            # 'conflict'-- if there's no 'other', we leave it alone.
            return
        # if we get here, name_winner and parent_winner are set to safe values.
        trans_id = self.tt.trans_id_file_id(file_id)
        parent_id = parents[self.winner_idx[parent_id_winner]]
        if parent_id is not None:
            parent_trans_id = self.tt.trans_id_file_id(parent_id)
            self.tt.adjust_path(names[self.winner_idx[name_winner]],
                                parent_trans_id, trans_id)

    def merge_contents(self, file_id):
        """Performa a merge on file_id contents."""
        def contents_pair(tree):
            if file_id not in tree:
                return (None, None)
            kind = tree.kind(file_id)
            if kind == "file":
                contents = tree.get_file_sha1(file_id)
            elif kind == "symlink":
                contents = tree.get_symlink_target(file_id)
            else:
                contents = None
            return kind, contents

        def contents_conflict():
            trans_id = self.tt.trans_id_file_id(file_id)
            name = self.tt.final_name(trans_id)
            parent_id = self.tt.final_parent(trans_id)
            if file_id in self.this_tree.inventory:
                self.tt.unversion_file(trans_id)
                if file_id in self.this_tree:
                    self.tt.delete_contents(trans_id)
            file_group = self._dump_conflicts(name, parent_id, file_id, 
                                              set_version=True)
            self._raw_conflicts.append(('contents conflict', file_group))

        # See SPOT run.  run, SPOT, run.
        # So we're not QUITE repeating ourselves; we do tricky things with
        # file kind...
        base_pair = contents_pair(self.base_tree)
        other_pair = contents_pair(self.other_tree)
        if base_pair == other_pair:
            # OTHER introduced no changes
            return "unmodified"
        this_pair = contents_pair(self.this_tree)
        if this_pair == other_pair:
            # THIS and OTHER introduced the same changes
            return "unmodified"
        else:
            trans_id = self.tt.trans_id_file_id(file_id)
            if this_pair == base_pair:
                # only OTHER introduced changes
                if file_id in self.this_tree:
                    # Remove any existing contents
                    self.tt.delete_contents(trans_id)
                if file_id in self.other_tree:
                    # OTHER changed the file
                    create_by_entry(self.tt, 
                                    self.other_tree.inventory[file_id], 
                                    self.other_tree, trans_id)
                    if file_id not in self.this_tree.inventory:
                        self.tt.version_file(file_id, trans_id)
                    return "modified"
                elif file_id in self.this_tree.inventory:
                    # OTHER deleted the file
                    self.tt.unversion_file(trans_id)
                    return "deleted"
            #BOTH THIS and OTHER introduced changes; scalar conflict
            elif this_pair[0] == "file" and other_pair[0] == "file":
                # THIS and OTHER are both files, so text merge.  Either
                # BASE is a file, or both converted to files, so at least we
                # have agreement that output should be a file.
                try:
                    self.text_merge(file_id, trans_id)
                except BinaryFile:
                    return contents_conflict()
                if file_id not in self.this_tree.inventory:
                    self.tt.version_file(file_id, trans_id)
                try:
                    self.tt.tree_kind(trans_id)
                    self.tt.delete_contents(trans_id)
                except NoSuchFile:
                    pass
                return "modified"
            else:
                # Scalar conflict, can't text merge.  Dump conflicts
                return contents_conflict()

    def get_lines(self, tree, file_id):
        """Return the lines in a file, or an empty list."""
        if file_id in tree:
            return tree.get_file(file_id).readlines()
        else:
            return []

    def text_merge(self, file_id, trans_id):
        """Perform a three-way text merge on a file_id"""
        # it's possible that we got here with base as a different type.
        # if so, we just want two-way text conflicts.
        if file_id in self.base_tree and \
            self.base_tree.kind(file_id) == "file":
            base_lines = self.get_lines(self.base_tree, file_id)
        else:
            base_lines = []
        other_lines = self.get_lines(self.other_tree, file_id)
        this_lines = self.get_lines(self.this_tree, file_id)
        m3 = Merge3(base_lines, this_lines, other_lines)
        start_marker = "!START OF MERGE CONFLICT!" + "I HOPE THIS IS UNIQUE"
        if self.show_base is True:
            base_marker = '|' * 7
        else:
            base_marker = None

        def iter_merge3(retval):
            retval["text_conflicts"] = False
            for line in m3.merge_lines(name_a = "TREE", 
                                       name_b = "MERGE-SOURCE", 
                                       name_base = "BASE-REVISION",
                                       start_marker=start_marker, 
                                       base_marker=base_marker,
                                       reprocess=self.reprocess):
                if line.startswith(start_marker):
                    retval["text_conflicts"] = True
                    yield line.replace(start_marker, '<' * 7)
                else:
                    yield line
        retval = {}
        merge3_iterator = iter_merge3(retval)
        self.tt.create_file(merge3_iterator, trans_id)
        if retval["text_conflicts"] is True:
            self._raw_conflicts.append(('text conflict', trans_id))
            name = self.tt.final_name(trans_id)
            parent_id = self.tt.final_parent(trans_id)
            file_group = self._dump_conflicts(name, parent_id, file_id, 
                                              this_lines, base_lines,
                                              other_lines)
            file_group.append(trans_id)

    def _dump_conflicts(self, name, parent_id, file_id, this_lines=None, 
                        base_lines=None, other_lines=None, set_version=False,
                        no_base=False):
        """Emit conflict files.
        If this_lines, base_lines, or other_lines are omitted, they will be
        determined automatically.  If set_version is true, the .OTHER, .THIS
        or .BASE (in that order) will be created as versioned files.
        """
        data = [('OTHER', self.other_tree, other_lines), 
                ('THIS', self.this_tree, this_lines)]
        if not no_base:
            data.append(('BASE', self.base_tree, base_lines))
        versioned = False
        file_group = []
        for suffix, tree, lines in data:
            if file_id in tree:
                trans_id = self._conflict_file(name, parent_id, tree, file_id,
                                               suffix, lines)
                file_group.append(trans_id)
                if set_version and not versioned:
                    self.tt.version_file(file_id, trans_id)
                    versioned = True
        return file_group
           
    def _conflict_file(self, name, parent_id, tree, file_id, suffix, 
                       lines=None):
        """Emit a single conflict file."""
        name = name + '.' + suffix
        trans_id = self.tt.create_path(name, parent_id)
        entry = tree.inventory[file_id]
        create_by_entry(self.tt, entry, tree, trans_id, lines)
        return trans_id

    def merge_executable(self, file_id, file_status):
        """Perform a merge on the execute bit."""
        executable = [self.executable(t, file_id) for t in (self.base_tree,
                      self.other_tree, self.this_tree)]
        self._merge_executable(file_id, executable, file_status)

    def _merge_executable(self, file_id, executable, file_status):
        """Perform a merge on the execute bit."""
        base_executable, other_executable, this_executable = executable
        if file_status == "deleted":
            return
        trans_id = self.tt.trans_id_file_id(file_id)
        try:
            if self.tt.final_kind(trans_id) != "file":
                return
        except NoSuchFile:
            return
        winner = self._three_way(*executable)
        if winner == "conflict":
        # There must be a None in here, if we have a conflict, but we
        # need executability since file status was not deleted.
            if self.executable(self.other_tree, file_id) is None:
                winner = "this"
            else:
                winner = "other"
        if winner == "this":
            if file_status == "modified":
                executability = this_executable
                if executability is not None:
                    trans_id = self.tt.trans_id_file_id(file_id)
                    self.tt.set_executability(executability, trans_id)
        else:
            assert winner == "other"
            if file_id in self.other_tree:
                executability = other_executable
            elif file_id in self.this_tree:
                executability = this_executable
            elif file_id in self.base_tree:
                executability = base_executable
            if executability is not None:
                trans_id = self.tt.trans_id_file_id(file_id)
                self.tt.set_executability(executability, trans_id)

    def cook_conflicts(self, fs_conflicts):
        """Convert all conflicts into a form that doesn't depend on trans_id"""
        from conflicts import Conflict
        name_conflicts = {}
        self.cooked_conflicts.extend(cook_conflicts(fs_conflicts, self.tt))
        fp = FinalPaths(self.tt)
        for conflict in self._raw_conflicts:
            conflict_type = conflict[0]
            if conflict_type in ('name conflict', 'parent conflict'):
                trans_id = conflict[1]
                conflict_args = conflict[2:]
                if trans_id not in name_conflicts:
                    name_conflicts[trans_id] = {}
                unique_add(name_conflicts[trans_id], conflict_type, 
                           conflict_args)
            if conflict_type == 'contents conflict':
                for trans_id in conflict[1]:
                    file_id = self.tt.final_file_id(trans_id)
                    if file_id is not None:
                        break
                path = fp.get_path(trans_id)
                for suffix in ('.BASE', '.THIS', '.OTHER'):
                    if path.endswith(suffix):
                        path = path[:-len(suffix)]
                        break
                c = Conflict.factory(conflict_type, path=path, file_id=file_id)
                self.cooked_conflicts.append(c)
            if conflict_type == 'text conflict':
                trans_id = conflict[1]
                path = fp.get_path(trans_id)
                file_id = self.tt.final_file_id(trans_id)
                c = Conflict.factory(conflict_type, path=path, file_id=file_id)
                self.cooked_conflicts.append(c)

        for trans_id, conflicts in name_conflicts.iteritems():
            try:
                this_parent, other_parent = conflicts['parent conflict']
                assert this_parent != other_parent
            except KeyError:
                this_parent = other_parent = \
                    self.tt.final_file_id(self.tt.final_parent(trans_id))
            try:
                this_name, other_name = conflicts['name conflict']
                assert this_name != other_name
            except KeyError:
                this_name = other_name = self.tt.final_name(trans_id)
            other_path = fp.get_path(trans_id)
            if this_parent is not None and this_name is not None:
                this_parent_path = \
                    fp.get_path(self.tt.trans_id_file_id(this_parent))
                this_path = pathjoin(this_parent_path, this_name)
            else:
                this_path = "<deleted>"
            file_id = self.tt.final_file_id(trans_id)
            c = Conflict.factory('path conflict', path=this_path,
                                 conflict_path=other_path, file_id=file_id)
            self.cooked_conflicts.append(c)
        self.cooked_conflicts.sort(key=Conflict.sort_key)


class WeaveMerger(Merge3Merger):
    """Three-way tree merger, text weave merger."""
    supports_reprocess = True
    supports_show_base = False
    supports_reverse_cherrypick = False
    history_based = True

<<<<<<< HEAD
=======
    def __init__(self, working_tree, this_tree, base_tree, other_tree, 
                 interesting_ids=None, pb=DummyProgress(), pp=None,
                 reprocess=False, change_reporter=None,
                 interesting_files=None, cherrypick=False):
        self.cherrypick = cherrypick
        super(WeaveMerger, self).__init__(working_tree, this_tree, 
                                          base_tree, other_tree, 
                                          interesting_ids=interesting_ids, 
                                          pb=pb, pp=pp, reprocess=reprocess,
                                          change_reporter=change_reporter)

>>>>>>> 4e1a2f76
    def _merged_lines(self, file_id):
        """Generate the merged lines.
        There is no distinction between lines that are meant to contain <<<<<<<
        and conflicts.
        """
        if self.cherrypick:
            base = self.base_tree
        else:
            base = None
        plan = self.this_tree.plan_file_merge(file_id, self.other_tree,
                                              base=base)
        if 'merge' in debug.debug_flags:
            plan = list(plan)
            trans_id = self.tt.trans_id_file_id(file_id)
            name = self.tt.final_name(trans_id) + '.plan'
            contents = ('%10s|%s' % l for l in plan)
            self.tt.new_file(name, self.tt.final_parent(trans_id), contents)
        textmerge = PlanWeaveMerge(plan, '<<<<<<< TREE\n',
            '>>>>>>> MERGE-SOURCE\n')
        return textmerge.merge_lines(self.reprocess)

    def text_merge(self, file_id, trans_id):
        """Perform a (weave) text merge for a given file and file-id.
        If conflicts are encountered, .THIS and .OTHER files will be emitted,
        and a conflict will be noted.
        """
        lines, conflicts = self._merged_lines(file_id)
        lines = list(lines)
        # Note we're checking whether the OUTPUT is binary in this case, 
        # because we don't want to get into weave merge guts.
        check_text_lines(lines)
        self.tt.create_file(lines, trans_id)
        if conflicts:
            self._raw_conflicts.append(('text conflict', trans_id))
            name = self.tt.final_name(trans_id)
            parent_id = self.tt.final_parent(trans_id)
            file_group = self._dump_conflicts(name, parent_id, file_id, 
                                              no_base=True)
            file_group.append(trans_id)


class Diff3Merger(Merge3Merger):
    """Three-way merger using external diff3 for text merging"""

    def dump_file(self, temp_dir, name, tree, file_id):
        out_path = pathjoin(temp_dir, name)
        out_file = open(out_path, "wb")
        try:
            in_file = tree.get_file(file_id)
            for line in in_file:
                out_file.write(line)
        finally:
            out_file.close()
        return out_path

    def text_merge(self, file_id, trans_id):
        """Perform a diff3 merge using a specified file-id and trans-id.
        If conflicts are encountered, .BASE, .THIS. and .OTHER conflict files
        will be dumped, and a will be conflict noted.
        """
        import bzrlib.patch
        temp_dir = osutils.mkdtemp(prefix="bzr-")
        try:
            new_file = pathjoin(temp_dir, "new")
            this = self.dump_file(temp_dir, "this", self.this_tree, file_id)
            base = self.dump_file(temp_dir, "base", self.base_tree, file_id)
            other = self.dump_file(temp_dir, "other", self.other_tree, file_id)
            status = bzrlib.patch.diff3(new_file, this, base, other)
            if status not in (0, 1):
                raise BzrError("Unhandled diff3 exit code")
            f = open(new_file, 'rb')
            try:
                self.tt.create_file(f, trans_id)
            finally:
                f.close()
            if status == 1:
                name = self.tt.final_name(trans_id)
                parent_id = self.tt.final_parent(trans_id)
                self._dump_conflicts(name, parent_id, file_id)
                self._raw_conflicts.append(('text conflict', trans_id))
        finally:
            osutils.rmtree(temp_dir)


def merge_inner(this_branch, other_tree, base_tree, ignore_zero=False,
                backup_files=False,
                merge_type=Merge3Merger,
                interesting_ids=None,
                show_base=False,
                reprocess=False,
                other_rev_id=None,
                interesting_files=None,
                this_tree=None,
                pb=DummyProgress(),
                change_reporter=None):
    """Primary interface for merging. 

        typical use is probably 
        'merge_inner(branch, branch.get_revision_tree(other_revision),
                     branch.get_revision_tree(base_revision))'
        """
    if this_tree is None:
        raise BzrError("bzrlib.merge.merge_inner requires a this_tree "
            "parameter as of bzrlib version 0.8.")
    merger = Merger(this_branch, other_tree, base_tree, this_tree=this_tree,
                    pb=pb, change_reporter=change_reporter)
    merger.backup_files = backup_files
    merger.merge_type = merge_type
    merger.interesting_ids = interesting_ids
    merger.ignore_zero = ignore_zero
    if interesting_files:
        assert not interesting_ids, ('Only supply interesting_ids'
                                     ' or interesting_files')
        merger.interesting_files = interesting_files
    merger.show_base = show_base
    merger.reprocess = reprocess
    merger.other_rev_id = other_rev_id
    merger.other_basis = other_rev_id
    return merger.do_merge()

def get_merge_type_registry():
    """Merge type registry is in bzrlib.option to avoid circular imports.

    This method provides a sanctioned way to retrieve it.
    """
    from bzrlib import option
    return option._merge_type_registry


def _plan_annotate_merge(annotated_a, annotated_b, ancestors_a, ancestors_b):
    def status_a(revision, text):
        if revision in ancestors_b:
            return 'killed-b', text
        else:
            return 'new-a', text

    def status_b(revision, text):
        if revision in ancestors_a:
            return 'killed-a', text
        else:
            return 'new-b', text

    plain_a = [t for (a, t) in annotated_a]
    plain_b = [t for (a, t) in annotated_b]
    matcher = patiencediff.PatienceSequenceMatcher(None, plain_a, plain_b)
    blocks = matcher.get_matching_blocks()
    a_cur = 0
    b_cur = 0
    for ai, bi, l in blocks:
        # process all mismatched sections
        # (last mismatched section is handled because blocks always
        # includes a 0-length last block)
        for revision, text in annotated_a[a_cur:ai]:
            yield status_a(revision, text)
        for revision, text in annotated_b[b_cur:bi]:
            yield status_b(revision, text)

        # and now the matched section
        a_cur = ai + l
        b_cur = bi + l
        for text_a, text_b in zip(plain_a[ai:a_cur], plain_b[bi:b_cur]):
            assert text_a == text_b
            yield "unchanged", text_a


class _PlanMerge(object):
    """Plan an annotate merge using on-the-fly annotation"""

    def __init__(self, a_rev, b_rev, vf):
        """Contructor.

        :param a_rev: Revision-id of one revision to merge
        :param b_rev: Revision-id of the other revision to merge
        :param vf: A versionedfile containing both revisions
        """
        self.a_rev = a_rev
        self.b_rev = b_rev
        self.lines_a = vf.get_lines(a_rev)
        self.lines_b = vf.get_lines(b_rev)
        self.vf = vf
        a_ancestry = set(vf.get_ancestry(a_rev, topo_sorted=False))
        b_ancestry = set(vf.get_ancestry(b_rev, topo_sorted=False))
        self.uncommon = a_ancestry.symmetric_difference(b_ancestry)
        self._last_lines = None
        self._last_lines_revision_id = None

    def plan_merge(self):
        """Generate a 'plan' for merging the two revisions.

        This involves comparing their texts and determining the cause of
        differences.  If text A has a line and text B does not, then either the
        line was added to text A, or it was deleted from B.  Once the causes
        are combined, they are written out in the format described in
        VersionedFile.plan_merge
        """
        blocks = self._get_matching_blocks(self.a_rev, self.b_rev)
        new_a = self._find_new(self.a_rev)
        new_b = self._find_new(self.b_rev)
        last_i = 0
        last_j = 0
        a_lines = self.vf.get_lines(self.a_rev)
        b_lines = self.vf.get_lines(self.b_rev)
        for i, j, n in blocks:
            # determine why lines aren't common
            for a_index in range(last_i, i):
                if a_index in new_a:
                    cause = 'new-a'
                else:
                    cause = 'killed-b'
                yield cause, a_lines[a_index]
            for b_index in range(last_j, j):
                if b_index in new_b:
                    cause = 'new-b'
                else:
                    cause = 'killed-a'
                yield cause, b_lines[b_index]
            # handle common lines
            for a_index in range(i, i+n):
                yield 'unchanged', a_lines[a_index]
            last_i = i+n
            last_j = j+n

    def _get_matching_blocks(self, left_revision, right_revision):
        """Return a description of which sections of two revisions match.

        See SequenceMatcher.get_matching_blocks
        """
        if self._last_lines_revision_id == left_revision:
            left_lines = self._last_lines
        else:
            left_lines = self.vf.get_lines(left_revision)
        right_lines = self.vf.get_lines(right_revision)
        self._last_lines = right_lines
        self._last_lines_revision_id = right_revision
        matcher = patiencediff.PatienceSequenceMatcher(None, left_lines,
                                                       right_lines)
        return matcher.get_matching_blocks()

    def _unique_lines(self, matching_blocks):
        """Analyse matching_blocks to determine which lines are unique

        :return: a tuple of (unique_left, unique_right), where the values are
            sets of line numbers of unique lines.
        """
        last_i = 0
        last_j = 0
        unique_left = []
        unique_right = []
        for i, j, n in matching_blocks:
            unique_left.extend(range(last_i, i))
            unique_right.extend(range(last_j, j))
            last_i = i + n
            last_j = j + n
        return unique_left, unique_right

    def _find_new(self, version_id):
        """Determine which lines are new in the ancestry of this version.

        If a lines is present in this version, and not present in any
        common ancestor, it is considered new.
        """
        if version_id not in self.uncommon:
            return set()
        parents = self.vf.get_parents(version_id)
        if len(parents) == 0:
            return set(range(len(self.vf.get_lines(version_id))))
        new = None
        for parent in parents:
            blocks = self._get_matching_blocks(version_id, parent)
            result, unused = self._unique_lines(blocks)
            parent_new = self._find_new(parent)
            for i, j, n in blocks:
                for ii, jj in [(i+r, j+r) for r in range(n)]:
                    if jj in parent_new:
                        result.append(ii)
            if new is None:
                new = set(result)
            else:
                new.intersection_update(result)
        return new

    @staticmethod
    def _subtract_plans(old_plan, new_plan):
        matcher = patiencediff.PatienceSequenceMatcher(None, old_plan,
                                                       new_plan)
        last_j = 0
        for i, j, n in matcher.get_matching_blocks():
            for jj in range(last_j, j):
                yield new_plan[jj]
            for jj in range(j, j+n):
                plan_line = new_plan[jj]
                if plan_line[0] == 'new-b':
                    pass
                elif plan_line[0] == 'killed-b':
                    yield 'unchanged', plan_line[1]
                else:
                    yield plan_line
            last_j = j + n<|MERGE_RESOLUTION|>--- conflicted
+++ resolved
@@ -371,23 +371,19 @@
             kwargs['show_base'] = self.show_base
         elif self.show_base:
             raise BzrError("Showing base is not supported for this"
-<<<<<<< HEAD
                            " merge type. %s" % self.merge_type)
-        return self.merge_type(pb=self._pb,
-                               change_reporter=self.change_reporter,
-                               **kwargs)
-
-    def do_merge(self):
-        merge = self.make_merger()
-=======
-                                  " merge type. %s" % self.merge_type)
         if (not getattr(self.merge_type, 'supports_reverse_cherrypick', True)
             and not self.base_is_other_ancestor):
             raise errors.CannotReverseCherrypick()
         if self.merge_type.history_based:
             kwargs['cherrypick'] = (not self.base_is_ancestor or
                                     not self.base_is_other_ancestor)
->>>>>>> 4e1a2f76
+        return self.merge_type(pb=self._pb,
+                               change_reporter=self.change_reporter,
+                               **kwargs)
+
+    def do_merge(self):
+        merge = self.make_merger()
         self.this_tree.lock_tree_write()
         if self.base_tree is not None:
             self.base_tree.lock_read()
@@ -1020,20 +1016,18 @@
     supports_reverse_cherrypick = False
     history_based = True
 
-<<<<<<< HEAD
-=======
     def __init__(self, working_tree, this_tree, base_tree, other_tree, 
                  interesting_ids=None, pb=DummyProgress(), pp=None,
                  reprocess=False, change_reporter=None,
-                 interesting_files=None, cherrypick=False):
+                 interesting_files=None, cherrypick=False, do_merge=True):
         self.cherrypick = cherrypick
         super(WeaveMerger, self).__init__(working_tree, this_tree, 
                                           base_tree, other_tree, 
                                           interesting_ids=interesting_ids, 
                                           pb=pb, pp=pp, reprocess=reprocess,
-                                          change_reporter=change_reporter)
-
->>>>>>> 4e1a2f76
+                                          change_reporter=change_reporter,
+                                          do_merge=do_merge)
+
     def _merged_lines(self, file_id):
         """Generate the merged lines.
         There is no distinction between lines that are meant to contain <<<<<<<
