--- conflicted
+++ resolved
@@ -15,18 +15,6 @@
 # Foundation, Inc., 59 Temple Place, Suite 330, Boston, MA  02111-1307  USA
 
 
-<<<<<<< HEAD
-from bzrlib.merge_core import merge_flex, ApplyMerge3, BackupBeforeChange
-from bzrlib.changeset import generate_changeset, ExceptionConflictHandler
-from bzrlib.changeset import Inventory, Diff3Merge
-from bzrlib.branch import find_branch
-from bzrlib.revision import is_ancestor
-import bzrlib.osutils
-from bzrlib.errors import BzrCommandError, UnrelatedBranches
-from bzrlib.delta import compare_trees
-from trace import mutter, warning
-=======
->>>>>>> a6521733
 import os.path
 import tempfile
 import shutil
@@ -150,7 +138,6 @@
         revision = None
     elif revno == -1:
         revision = branch.last_patch()
-<<<<<<< HEAD
     else:
         revision = branch.lookup_revision(revno)
     return branch, get_revid_tree(branch, revision, temp_root, label,
@@ -160,17 +147,6 @@
     if revision is None:
         base_tree = branch.working_tree()
     else:
-=======
-    else:
-        revision = branch.lookup_revision(revno)
-    return branch, get_revid_tree(branch, revision, temp_root, label,
-                                  local_branch)
-
-def get_revid_tree(branch, revision, temp_root, label, local_branch):
-    if revision is None:
-        base_tree = branch.working_tree()
-    else:
->>>>>>> a6521733
         if local_branch is not None:
             greedy_fetch(local_branch, branch, revision)
             base_tree = local_branch.revision_tree(revision)
@@ -297,7 +273,6 @@
                                        "base")
             base_is_ancestor = True
         else:
-<<<<<<< HEAD
             if base_revision[1] == -1:
                 base_branch, base_tree = get_tree(base_revision, tempdir, "base")
                 base_rev_id = base_branch.last_patch()
@@ -309,22 +284,8 @@
                 base_rev_id = base_branch.lookup_revision(base_revision[1])
             if base_rev_id is not None:
                 base_is_ancestor = is_ancestor(this_rev_id, base_rev_id, 
-                                               MultipleRevisionSources(
-                                               this_branch, 
-                                               base_branch))
-=======
-            base_branch, base_tree = get_tree(base_revision, tempdir, "base")
-            if base_revision[1] == -1:
-                base_rev_id = base_branch.last_patch()
-            elif base_revision[1] is None:
-                base_rev_id = None
-            else:
-                base_rev_id = base_branch.lookup_revision(base_revision[1])
-            if base_rev_id is not None:
-                base_is_ancestor = is_ancestor(this_rev_id, base_rev_id, 
                                                MultipleRevisionSources(this_branch, 
                                                                        base_branch))
->>>>>>> a6521733
             else:
                 base_is_ancestor = False
         if file_list is None:
