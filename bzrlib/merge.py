# Copyright (C) 2005 Canonical Ltd

# This program is free software; you can redistribute it and/or modify
# it under the terms of the GNU General Public License as published by
# the Free Software Foundation; either version 2 of the License, or
# (at your option) any later version.

# This program is distributed in the hope that it will be useful,
# but WITHOUT ANY WARRANTY; without even the implied warranty of
# MERCHANTABILITY or FITNESS FOR A PARTICULAR PURPOSE.  See the
# GNU General Public License for more details.

# You should have received a copy of the GNU General Public License
# along with this program; if not, write to the Free Software
# Foundation, Inc., 59 Temple Place, Suite 330, Boston, MA  02111-1307  USA


import os
import errno
from tempfile import mkdtemp
from shutil import rmtree

import bzrlib
from bzrlib.branch import Branch
from bzrlib.delta import compare_trees
from bzrlib.errors import (BzrCommandError,
                           BzrError,
                           NoCommonAncestor,
                           NoCommits,
                           NoSuchRevision,
                           NoSuchFile,
                           NotBranchError,
                           NotVersionedError,
                           UnrelatedBranches,
                           WorkingTreeNotRevision,
                           )
from bzrlib.fetch import greedy_fetch, fetch
import bzrlib.osutils
from bzrlib.merge3 import Merge3
from bzrlib.osutils import rename, pathjoin
from bzrlib.revision import common_ancestor, is_ancestor, NULL_REVISION
from bzrlib.transform import TreeTransform, resolve_conflicts, FinalPaths, create_by_entry, unique_add
from bzrlib.trace import mutter, warning, note

# TODO: Report back as changes are merged in

# comments from abentley on irc: merge happens in two stages, each
# of which generates a changeset object

# stage 1: generate OLD->OTHER,
# stage 2: use MINE and OLD->OTHER to generate MINE -> RESULT

def _get_tree(treespec, local_branch=None):
    location, revno = treespec
    branch = Branch.open_containing(location)[0]
    if revno is None:
        revision = None
    elif revno == -1:
        revision = branch.last_revision()
    else:
        revision = branch.get_rev_id(revno)
        if revision is None:
            revision = NULL_REVISION
    return branch, _get_revid_tree(branch, revision, local_branch)


def _get_revid_tree(branch, revision, local_branch):
    if revision is None:
        base_tree = branch.bzrdir.open_workingtree()
    else:
        if local_branch is not None:
            if local_branch.base != branch.base:
                greedy_fetch(local_branch, branch, revision)
            base_tree = local_branch.repository.revision_tree(revision)
        else:
            base_tree = branch.repository.revision_tree(revision)
    return base_tree


<<<<<<< HEAD
def build_working_dir(to_dir):
    """Build a working directory in an empty directory.

    to_dir is a directory containing branch metadata but no working files,
    typically constructed by cloning an existing branch. 

    This is split out as a special idiomatic case of merge.  It could
    eventually be done by just building the tree directly calling into 
    lower-level code (e.g. constructing a changeset).
    """
    # RBC 20051019 is this not just 'export' ?
    # AB Well, export doesn't take care of inventory...
    from transform import build_tree
    this_branch = Branch.open_containing(to_dir)[0]
    build_tree(this_branch, this_branch.basis_tree())


=======
>>>>>>> 7c8a097e
def transform_tree(from_tree, to_tree, interesting_ids=None):
    merge_inner(from_tree.branch, to_tree, from_tree, ignore_zero=True,
                interesting_ids=interesting_ids)


<<<<<<< HEAD
=======
def merge_inner(this_branch, other_tree, base_tree, ignore_zero=False,
                backup_files=False, 
                merge_type=ApplyMerge3, 
                interesting_ids=None, 
                show_base=False, 
                reprocess=False, 
                other_rev_id=None,
                interesting_files=None,
                this_tree=None):
    """Primary interface for merging. 

        typical use is probably 
        'merge_inner(branch, branch.get_revision_tree(other_revision),
                     branch.get_revision_tree(base_revision))'
        """
    if this_tree is None:
        this_tree = this_branch.bzrdir.open_workingtree()
    merger = Merger(this_branch, other_tree, base_tree, this_tree=this_tree)
    merger.backup_files = backup_files
    merger.merge_type = merge_type
    merger.interesting_ids = interesting_ids
    if interesting_files:
        assert not interesting_ids, ('Only supply interesting_ids'
                                     ' or interesting_files')
        merger._set_interesting_files(interesting_files)
    merger.show_base = show_base 
    merger.reprocess = reprocess
    merger.conflict_handler = _MergeConflictHandler(merger.this_tree, 
                                                    base_tree, other_tree,
                                                    ignore_zero=ignore_zero)
    merger.other_rev_id = other_rev_id
    merger.other_basis = other_rev_id
    return merger.do_merge()


>>>>>>> 7c8a097e
class Merger(object):
    def __init__(self, this_branch, other_tree=None, base_tree=None, this_tree=None):
        object.__init__(self)
        assert this_tree is not None, "this_tree is required"
        self.this_branch = this_branch
        self.this_basis = this_branch.last_revision()
        self.this_rev_id = None
        self.this_tree = this_tree
        self.this_revision_tree = None
        self.this_basis_tree = None
        self.other_tree = other_tree
        self.base_tree = base_tree
        self.ignore_zero = False
        self.backup_files = False
        self.interesting_ids = None
        self.show_base = False
        self.reprocess = False

    def revision_tree(self, revision_id):
        return self.this_branch.repository.revision_tree(revision_id)

    def ensure_revision_trees(self):
        if self.this_revision_tree is None:
            self.this_basis_tree = self.this_branch.repository.revision_tree(
                self.this_basis)
            if self.this_basis == self.this_rev_id:
                self.this_revision_tree = self.this_basis_tree

        if self.other_rev_id is None:
            other_basis_tree = self.revision_tree(self.other_basis)
            changes = compare_trees(self.other_tree, other_basis_tree)
            if changes.has_changed():
                raise WorkingTreeNotRevision(self.this_tree)
            other_rev_id = other_basis
            self.other_tree = other_basis_tree

    def file_revisions(self, file_id):
        self.ensure_revision_trees()
        def get_id(tree, file_id):
            revision_id = tree.inventory[file_id].revision
            assert revision_id is not None
            return revision_id
        if self.this_rev_id is None:
            if self.this_basis_tree.get_file_sha1(file_id) != \
                self.this_tree.get_file_sha1(file_id):
                raise WorkingTreeNotRevision(self.this_tree)

        trees = (self.this_basis_tree, self.other_tree)
        return [get_id(tree, file_id) for tree in trees]

    def check_basis(self, check_clean):
        if self.this_basis is None:
            raise BzrCommandError("This branch has no commits")
        if check_clean:
            self.compare_basis()
            if self.this_basis != self.this_rev_id:
                raise BzrCommandError("Working tree has uncommitted changes.")

    def compare_basis(self):
        changes = compare_trees(self.this_tree, 
                                self.this_tree.basis_tree(), False)
        if not changes.has_changed():
            self.this_rev_id = self.this_basis

    def set_interesting_files(self, file_list):
        try:
            self._set_interesting_files(file_list)
        except NotVersionedError, e:
            raise BzrCommandError("%s is not a source file in any"
                                      " tree." % e.path)

    def _set_interesting_files(self, file_list):
        """Set the list of interesting ids from a list of files."""
        if file_list is None:
            self.interesting_ids = None
            return

        interesting_ids = set()
        for path in file_list:
            found_id = False
            for tree in (self.this_tree, self.base_tree, self.other_tree):
                file_id = tree.inventory.path2id(path)
                if file_id is not None:
                    interesting_ids.add(file_id)
                    found_id = True
            if not found_id:
                raise NotVersionedError(path=path)
        self.interesting_ids = interesting_ids

    def set_pending(self):
        if not self.base_is_ancestor:
            return
        if self.other_rev_id is None:
            return
        ancestry = self.this_branch.repository.get_ancestry(self.this_basis)
        if self.other_rev_id in ancestry:
            return
        self.this_tree.add_pending_merge(self.other_rev_id)

    def set_other(self, other_revision):
        other_branch, self.other_tree = _get_tree(other_revision, 
                                                  self.this_branch)
        if other_revision[1] == -1:
            self.other_rev_id = other_branch.last_revision()
            if self.other_rev_id is None:
                raise NoCommits(other_branch)
            self.other_basis = self.other_rev_id
        elif other_revision[1] is not None:
            self.other_rev_id = other_branch.get_rev_id(other_revision[1])
            self.other_basis = self.other_rev_id
        else:
            self.other_rev_id = None
            self.other_basis = other_branch.last_revision()
            if self.other_basis is None:
                raise NoCommits(other_branch)
        if other_branch.base != self.this_branch.base:
            fetch(from_branch=other_branch, to_branch=self.this_branch, 
                  last_revision=self.other_basis)

    def set_base(self, base_revision):
        mutter("doing merge() with no base_revision specified")
        if base_revision == [None, None]:
            try:
                self.base_rev_id = common_ancestor(self.this_basis, 
                                                   self.other_basis, 
                                                   self.this_branch.repository)
            except NoCommonAncestor:
                raise UnrelatedBranches()
            self.base_tree = _get_revid_tree(self.this_branch, self.base_rev_id,
                                            None)
            self.base_is_ancestor = True
        else:
            base_branch, self.base_tree = _get_tree(base_revision)
            if base_revision[1] == -1:
                self.base_rev_id = base_branch.last_revision()
            elif base_revision[1] is None:
                self.base_rev_id = None
            else:
                self.base_rev_id = base_branch.get_rev_id(base_revision[1])
            fetch(from_branch=base_branch, to_branch=self.this_branch)
            self.base_is_ancestor = is_ancestor(self.this_basis, 
                                                self.base_rev_id,
                                                self.this_branch)

    def do_merge(self):
        kwargs = {'working_tree':self.this_tree, 'this_tree': self.this_tree, 
                  'other_tree': self.other_tree}
        if self.merge_type.requires_base:
            kwargs['base_tree'] = self.base_tree
        if self.merge_type.supports_reprocess:
            kwargs['reprocess'] = self.reprocess
        elif self.reprocess:
            raise BzrError("Reprocess is not supported for this merge"
                                  " type. %s" % merge_type)
        if self.merge_type.supports_show_base:
            kwargs['show_base'] = self.show_base
        elif self.show_base:
            raise BzrError("Showing base is not supported for this"
                                  " merge type. %s" % self.merge_type)
        merge = self.merge_type(**kwargs)
        if len(merge.cooked_conflicts) == 0:
            if not self.ignore_zero:
                note("All changes applied successfully.")
        else:
            note("%d conflicts encountered." % len(merge.cooked_conflicts))

        return len(merge.cooked_conflicts)

    def regen_inventory(self, new_entries):
        old_entries = self.this_tree.read_working_inventory()
        new_inventory = {}
        by_path = {}
        new_entries_map = {} 
        for path, file_id in new_entries:
            if path is None:
                continue
            new_entries_map[file_id] = path

        def id2path(file_id):
            path = new_entries_map.get(file_id)
            if path is not None:
                return path
            entry = old_entries[file_id]
            if entry.parent_id is None:
                return entry.name
            return pathjoin(id2path(entry.parent_id), entry.name)
            
        for file_id in old_entries:
            entry = old_entries[file_id]
            path = id2path(file_id)
            new_inventory[file_id] = (path, file_id, entry.parent_id, 
                                      entry.kind)
            by_path[path] = file_id
        
        deletions = 0
        insertions = 0
        new_path_list = []
        for path, file_id in new_entries:
            if path is None:
                del new_inventory[file_id]
                deletions += 1
            else:
                new_path_list.append((path, file_id))
                if file_id not in old_entries:
                    insertions += 1
        # Ensure no file is added before its parent
        new_path_list.sort()
        for path, file_id in new_path_list:
            if path == '':
                parent = None
            else:
                parent = by_path[os.path.dirname(path)]
            abspath = pathjoin(self.this_tree.basedir, path)
            kind = bzrlib.osutils.file_kind(abspath)
            new_inventory[file_id] = (path, file_id, parent, kind)
            by_path[path] = file_id 

        # Get a list in insertion order
        new_inventory_list = new_inventory.values()
        mutter ("""Inventory regeneration:
    old length: %i insertions: %i deletions: %i new_length: %i"""\
            % (len(old_entries), insertions, deletions, 
               len(new_inventory_list)))
        assert len(new_inventory_list) == len(old_entries) + insertions\
            - deletions
        new_inventory_list.sort()
        return new_inventory_list


class Merge3Merger(object):
    requires_base = True
    supports_reprocess = True
    supports_show_base = True
    history_based = False
    def __init__(self, working_tree, this_tree, base_tree, other_tree, 
                 reprocess=False, show_base=False):
        """Initialize the merger object and perform the merge."""
        object.__init__(self)
        self.this_tree = working_tree
        self.base_tree = base_tree
        self.other_tree = other_tree
        self._raw_conflicts = []
        self.cooked_conflicts = []
        self.reprocess = reprocess
        self.show_base = show_base

        all_ids = set(base_tree)
        all_ids.update(other_tree)
        self.tt = TreeTransform(working_tree)
        try:
            for file_id in all_ids:
                self.merge_names(file_id)
                file_status = self.merge_contents(file_id)
                self.merge_executable(file_id, file_status)
                
            resolve_conflicts(self.tt)
            self.cook_conflicts()
            for line in conflicts_strings(self.cooked_conflicts):
                warning(line)
            self.tt.apply()
        finally:
            try:
                self.tt.finalize()
            except:
                pass
       
    @staticmethod
    def parent(entry, file_id):
        """Determine the parent for a file_id (used as a key method)"""
        if entry is None:
            return None
        return entry.parent_id

    @staticmethod
    def name(entry, file_id):
        """Determine the name for a file_id (used as a key method)"""
        if entry is None:
            return None
        return entry.name
    
    @staticmethod
    def contents_sha1(tree, file_id):
        """Determine the sha1 of the file contents (used as a key method)."""
        if file_id not in tree:
            return None
        return tree.get_file_sha1(file_id)

    @staticmethod
    def executable(tree, file_id):
        """Determine the executability of a file-id (used as a key method)."""
        if file_id not in tree:
            return None
        if tree.kind(file_id) != "file":
            return False
        return tree.is_executable(file_id)

    @staticmethod
    def kind(tree, file_id):
        """Determine the kind of a file-id (used as a key method)."""
        if file_id not in tree:
            return None
        return tree.kind(file_id)

    @staticmethod
    def scalar_three_way(this_tree, base_tree, other_tree, file_id, key):
        """Do a three-way test on a scalar.
        Return "this", "other" or "conflict", depending whether a value wins.
        """
        key_base = key(base_tree, file_id)
        key_other = key(other_tree, file_id)
        #if base == other, either they all agree, or only THIS has changed.
        if key_base == key_other:
            return "this"
        key_this = key(this_tree, file_id)
        if key_this not in (key_base, key_other):
            return "conflict"
        # "Ambiguous clean merge"
        elif key_this == key_other:
            return "this"
        else:
            assert key_this == key_base
            return "other"

    def merge_names(self, file_id):
        """Perform a merge on file_id names and parents"""
        def get_entry(tree):
            if file_id in tree.inventory:
                return tree.inventory[file_id]
            else:
                return None
        this_entry = get_entry(self.this_tree)
        other_entry = get_entry(self.other_tree)
        base_entry = get_entry(self.base_tree)
        name_winner = self.scalar_three_way(this_entry, base_entry, 
                                            other_entry, file_id, self.name)
        parent_id_winner = self.scalar_three_way(this_entry, base_entry, 
                                                 other_entry, file_id, 
                                                 self.parent)
        if this_entry is None:
            if name_winner == "this":
                name_winner = "other"
            if parent_id_winner == "this":
                parent_id_winner = "other"
        if name_winner == "this" and parent_id_winner == "this":
            return
        if name_winner == "conflict":
            trans_id = self.tt.get_trans_id(file_id)
            self._raw_conflicts.append(('name conflict', trans_id, 
                                        self.name(this_entry, file_id), 
                                        self.name(other_entry, file_id)))
        if parent_id_winner == "conflict":
            trans_id = self.tt.get_trans_id(file_id)
            self._raw_conflicts.append(('parent conflict', trans_id, 
                                        self.parent(this_entry, file_id), 
                                        self.parent(other_entry, file_id)))
        if other_entry is None:
            # it doesn't matter whether the result was 'other' or 
            # 'conflict'-- if there's no 'other', we leave it alone.
            return
        # if we get here, name_winner and parent_winner are set to safe values.
        winner_entry = {"this": this_entry, "other": other_entry, 
                        "conflict": other_entry}
        trans_id = self.tt.get_trans_id(file_id)
        parent_id = winner_entry[parent_id_winner].parent_id
        parent_trans_id = self.tt.get_trans_id(parent_id)
        self.tt.adjust_path(winner_entry[name_winner].name, parent_trans_id,
                            trans_id)


    def merge_contents(self, file_id):
        """Performa a merge on file_id contents."""
        def contents_pair(tree):
            if file_id not in tree:
                return (None, None)
            kind = tree.kind(file_id)
            if kind == "root_directory":
                kind = "directory"
            if kind == "file":
                contents = tree.get_file_sha1(file_id)
            elif kind == "symlink":
                contents = tree.get_symlink_target(file_id)
            else:
                contents = None
            return kind, contents
        # See SPOT run.  run, SPOT, run.
        # So we're not QUITE repeating ourselves; we do tricky things with
        # file kind...
        base_pair = contents_pair(self.base_tree)
        other_pair = contents_pair(self.other_tree)
        if base_pair == other_pair:
            # OTHER introduced no changes
            return "unmodified"
        this_pair = contents_pair(self.this_tree)
        if this_pair == other_pair:
            # THIS and OTHER introduced the same changes
            return "unmodified"
        else:
            trans_id = self.tt.get_trans_id(file_id)
            if this_pair == base_pair:
                # only OTHER introduced changes
                if file_id in self.this_tree:
                    # Remove any existing contents
                    self.tt.delete_contents(trans_id)
                if file_id in self.other_tree:
                    # OTHER changed the file
                    create_by_entry(self.tt, 
                                    self.other_tree.inventory[file_id], 
                                    self.other_tree, trans_id)
                    if file_id not in self.this_tree.inventory:
                        self.tt.version_file(file_id, trans_id)
                    return "modified"
                elif file_id in self.this_tree.inventory:
                    # OTHER deleted the file
                    self.tt.unversion_file(trans_id)
                    return "deleted"
            #BOTH THIS and OTHER introduced changes; scalar conflict
            elif this_pair[0] == "file" and other_pair[0] == "file":
                # THIS and OTHER are both files, so text merge.  Either
                # BASE is a file, or both converted to files, so at least we
                # have agreement that output should be a file.
                if file_id not in self.this_tree.inventory:
                    self.tt.version_file(file_id, trans_id)
                self.text_merge(file_id, trans_id)
                try:
                    self.tt.tree_kind(trans_id)
                    self.tt.delete_contents(trans_id)
                except NoSuchFile:
                    pass
                return "modified"
            else:
                # Scalar conflict, can't text merge.  Dump conflicts
                trans_id = self.tt.get_trans_id(file_id)
                name = self.tt.final_name(trans_id)
                parent_id = self.tt.final_parent(trans_id)
                if file_id in self.this_tree.inventory:
                    self.tt.unversion_file(trans_id)
                    self.tt.delete_contents(trans_id)
                file_group = self._dump_conflicts(name, parent_id, file_id, 
                                                  set_version=True)
                self._raw_conflicts.append(('contents conflict', file_group))

    def get_lines(self, tree, file_id):
        """Return the lines in a file, or an empty list."""
        if file_id in tree:
            return tree.get_file(file_id).readlines()
        else:
            return []

    def text_merge(self, file_id, trans_id):
        """Perform a three-way text merge on a file_id"""
        # it's possible that we got here with base as a different type.
        # if so, we just want two-way text conflicts.
        if file_id in self.base_tree and \
            self.base_tree.kind(file_id) == "file":
            base_lines = self.get_lines(self.base_tree, file_id)
        else:
            base_lines = []
        other_lines = self.get_lines(self.other_tree, file_id)
        this_lines = self.get_lines(self.this_tree, file_id)
        m3 = Merge3(base_lines, this_lines, other_lines)
        start_marker = "!START OF MERGE CONFLICT!" + "I HOPE THIS IS UNIQUE"
        if self.show_base is True:
            base_marker = '|' * 7
        else:
            base_marker = None

        def iter_merge3(retval):
            retval["text_conflicts"] = False
            for line in m3.merge_lines(name_a = "TREE", 
                                       name_b = "MERGE-SOURCE", 
                                       name_base = "BASE-REVISION",
                                       start_marker=start_marker, 
                                       base_marker=base_marker,
                                       reprocess=self.reprocess):
                if line.startswith(start_marker):
                    retval["text_conflicts"] = True
                    yield line.replace(start_marker, '<' * 7)
                else:
                    yield line
        retval = {}
        merge3_iterator = iter_merge3(retval)
        self.tt.create_file(merge3_iterator, trans_id)
        if retval["text_conflicts"] is True:
            self._raw_conflicts.append(('text conflict', trans_id))
            name = self.tt.final_name(trans_id)
            parent_id = self.tt.final_parent(trans_id)
            file_group = self._dump_conflicts(name, parent_id, file_id, 
                                              this_lines, base_lines,
                                              other_lines)
            file_group.append(trans_id)

    def _dump_conflicts(self, name, parent_id, file_id, this_lines=None, 
                        base_lines=None, other_lines=None, set_version=False,
                        no_base=False):
        """Emit conflict files.
        If this_lines, base_lines, or other_lines are omitted, they will be
        determined automatically.  If set_version is true, the .OTHER, .THIS
        or .BASE (in that order) will be created as versioned files.
        """
        data = [('OTHER', self.other_tree, other_lines), 
                ('THIS', self.this_tree, this_lines)]
        if not no_base:
            data.append(('BASE', self.base_tree, base_lines))
        versioned = False
        file_group = []
        for suffix, tree, lines in data:
            if file_id in tree:
                trans_id = self._conflict_file(name, parent_id, tree, file_id,
                                               suffix, lines)
                file_group.append(trans_id)
                if set_version and not versioned:
                    self.tt.version_file(file_id, trans_id)
                    versioned = True
        return file_group
           
    def _conflict_file(self, name, parent_id, tree, file_id, suffix, 
                       lines=None):
        """Emit a single conflict file."""
        name = name + '.' + suffix
        trans_id = self.tt.create_path(name, parent_id)
        entry = tree.inventory[file_id]
        create_by_entry(self.tt, entry, tree, trans_id, lines)
        return trans_id

    def merge_executable(self, file_id, file_status):
        """Perform a merge on the execute bit."""
        if file_status == "deleted":
            return
        trans_id = self.tt.get_trans_id(file_id)
        try:
            if self.tt.final_kind(trans_id) != "file":
                return
        except NoSuchFile:
            return
        winner = self.scalar_three_way(self.this_tree, self.base_tree, 
                                       self.other_tree, file_id, 
                                       self.executable)
        if winner == "conflict":
        # There must be a None in here, if we have a conflict, but we
        # need executability since file status was not deleted.
            if self.other_tree.is_executable(file_id) is None:
                winner = "this"
            else:
                winner = "other"
        if winner == "this":
            if file_status == "modified":
                executability = self.this_tree.is_executable(file_id)
                if executability is not None:
                    trans_id = self.tt.get_trans_id(file_id)
                    self.tt.set_executability(executability, trans_id)
        else:
            assert winner == "other"
            if file_id in self.other_tree:
                executability = self.other_tree.is_executable(file_id)
            elif file_id in self.this_tree:
                executability = self.this_tree.is_executable(file_id)
            elif file_id in self.base_tree:
                executability = self.base_tree.is_executable(file_id)
            if executability is not None:
                trans_id = self.tt.get_trans_id(file_id)
                self.tt.set_executability(executability, trans_id)

    def cook_conflicts(self):
        """Convert all conflicts into a form that doesn't depend on trans_id"""
        name_conflicts = {}
        fp = FinalPaths(self.tt)
        for conflict in self._raw_conflicts:
            conflict_type = conflict[0]
            if conflict_type in ('name conflict', 'parent conflict'):
                trans_id = conflict[1]
                conflict_args = conflict[2:]
                if trans_id not in name_conflicts:
                    name_conflicts[trans_id] = {}
                unique_add(name_conflicts[trans_id], conflict_type, 
                           conflict_args)
            if conflict_type == 'contents conflict':
                for trans_id in conflict[1]:
                    file_id = self.tt.final_file_id(trans_id)
                    if file_id is not None:
                        break
                path = fp.get_path(trans_id)
                for suffix in ('.BASE', '.THIS', '.OTHER'):
                    if path.endswith(suffix):
                        path = path[:-len(suffix)]
                        break
                self.cooked_conflicts.append((conflict_type, file_id, path))
            if conflict_type == 'text conflict':
                trans_id = conflict[1]
                path = fp.get_path(trans_id)
                file_id = self.tt.final_file_id(trans_id)
                self.cooked_conflicts.append((conflict_type, file_id, path))

        for trans_id, conflicts in name_conflicts.iteritems():
            try:
                this_parent, other_parent = conflicts['parent conflict']
                assert this_parent != other_parent
            except KeyError:
                this_parent = other_parent = \
                    self.tt.final_file_id(self.tt.final_parent(trans_id))
            try:
                this_name, other_name = conflicts['name conflict']
                assert this_name != other_name
            except KeyError:
                this_name = other_name = self.tt.final_name(trans_id)
            other_path = fp.get_path(trans_id)
            if this_parent is not None:
                this_parent_path = \
                    fp.get_path(self.tt.get_trans_id(this_parent))
                this_path = os.path.join(this_parent_path, this_name)
            else:
                this_path = "<deleted>"
            file_id = self.tt.final_file_id(trans_id)
            self.cooked_conflicts.append(('path conflict', file_id, this_path, 
                                         other_path))


def conflicts_strings(conflicts):
    """Generate strings for the provided conflicts"""
    for conflict in conflicts:
        conflict_type = conflict[0]
        if conflict_type == 'text conflict':
            yield 'Text conflict in %s' % conflict[2]
        elif conflict_type == 'contents conflict':
            yield 'Contents conflict in %s' % conflict[2]
        elif conflict_type == 'path conflict':
            yield 'Path conflict: %s / %s' % conflict[2:]


class WeaveMerger(Merge3Merger):
    """Merger that does weave merges."""
    supports_reprocess = False
    supports_show_base = False

    def __init__(self, working_tree, this_tree, base_tree, other_tree):
        self.this_revision_tree = self._get_revision_tree(this_tree)
        self.other_revision_tree = self._get_revision_tree(other_tree)
        super(WeaveMerger, self).__init__(working_tree, this_tree, 
                                          base_tree, other_tree)

    def _get_revision_tree(self, tree):
        """Return a revision tree releated to this tree.
        If the tree is a WorkingTree, the basis will be returned.
        """
        if getattr(tree, 'get_weave', False) is False:
            # If we have a WorkingTree, try using the basis
            return tree.branch.basis_tree()
        else:
            return tree

    def _check_file(self, file_id):
        """Check that the revision tree's version of the file matches."""
        for tree, rt in ((self.this_tree, self.this_revision_tree), 
                         (self.other_tree, self.other_revision_tree)):
            if rt is tree:
                continue
            if tree.get_file_sha1(file_id) != rt.get_file_sha1(file_id):
                raise WorkingTreeNotRevision(self.this_tree)

    def _merged_lines(self, file_id):
        """Generate the merged lines.
        There is no distinction between lines that are meant to contain <<<<<<<
        and conflicts.
        """
        weave = self.this_revision_tree.get_weave(file_id)
        this_revision_id = self.this_revision_tree.inventory[file_id].revision
        other_revision_id = \
            self.other_revision_tree.inventory[file_id].revision
        this_i = weave.lookup(this_revision_id)
        other_i = weave.lookup(other_revision_id)
        plan =  weave.plan_merge(this_i, other_i)
        return weave.weave_merge(plan)

    def text_merge(self, file_id, trans_id):
        """Perform a (weave) text merge for a given file and file-id.
        If conflicts are encountered, .THIS and .OTHER files will be emitted,
        and a conflict will be noted.
        """
        self._check_file(file_id)
        lines = self._merged_lines(file_id)
        conflicts = '<<<<<<<\n' in lines
        self.tt.create_file(lines, trans_id)
        if conflicts:
            self._raw_conflicts.append(('text conflict', trans_id))
            name = self.tt.final_name(trans_id)
            parent_id = self.tt.final_parent(trans_id)
            file_group = self._dump_conflicts(name, parent_id, file_id, 
                                              no_base=True)
            file_group.append(trans_id)


class Diff3Merger(Merge3Merger):
    """Use good ol' diff3 to do text merges"""
    def dump_file(self, temp_dir, name, tree, file_id):
        out_path = pathjoin(temp_dir, name)
        out_file = file(out_path, "wb")
        in_file = tree.get_file(file_id)
        for line in in_file:
            out_file.write(line)
        return out_path

    def text_merge(self, file_id, trans_id):
        """Perform a diff3 merge using a specified file-id and trans-id.
        If conflicts are encountered, .BASE, .THIS. and .OTHER conflict files
        will be dumped, and a will be conflict noted.
        """
        import bzrlib.patch
        temp_dir = mkdtemp(prefix="bzr-")
        try:
            new_file = os.path.join(temp_dir, "new")
            this = self.dump_file(temp_dir, "this", self.this_tree, file_id)
            base = self.dump_file(temp_dir, "base", self.base_tree, file_id)
            other = self.dump_file(temp_dir, "other", self.other_tree, file_id)
            status = bzrlib.patch.diff3(new_file, this, base, other)
            if status not in (0, 1):
                raise BzrError("Unhandled diff3 exit code")
            self.tt.create_file(file(new_file, "rb"), trans_id)
            if status == 1:
                name = self.tt.final_name(trans_id)
                parent_id = self.tt.final_parent(trans_id)
                self._dump_conflicts(name, parent_id, file_id)
            self._raw_conflicts.append(('text conflict', trans_id))
        finally:
            rmtree(temp_dir)


def merge_inner(this_branch, other_tree, base_tree, ignore_zero=False,
                backup_files=False, 
                merge_type=Merge3Merger, 
                interesting_ids=None, 
                show_base=False, 
                reprocess=False, 
                other_rev_id=None,
                interesting_files=None,
                this_tree=None):
    """Primary interface for merging. 

        typical use is probably 
        'merge_inner(branch, branch.get_revision_tree(other_revision),
                     branch.get_revision_tree(base_revision))'
        """
    if this_tree is None:
        this_tree = this_branch.working_tree()
    merger = Merger(this_branch, other_tree, base_tree, this_tree=this_tree)
    merger.backup_files = backup_files
    merger.merge_type = merge_type
    merger.interesting_ids = interesting_ids
    if interesting_files:
        assert not interesting_ids, ('Only supply interesting_ids'
                                     ' or interesting_files')
        merger._set_interesting_files(interesting_files)
    merger.show_base = show_base 
    merger.reprocess = reprocess
    merger.other_rev_id = other_rev_id
    merger.other_basis = other_rev_id
    return merger.do_merge()


merge_types = {     "merge3": (Merge3Merger, "Native diff3-style merge"), 
                     "diff3": (Diff3Merger,  "Merge using external diff3"),
                     'weave': (WeaveMerger, "Weave-based merge")
              }<|MERGE_RESOLUTION|>--- conflicted
+++ resolved
@@ -77,7 +77,6 @@
     return base_tree
 
 
-<<<<<<< HEAD
 def build_working_dir(to_dir):
     """Build a working directory in an empty directory.
 
@@ -95,51 +94,11 @@
     build_tree(this_branch, this_branch.basis_tree())
 
 
-=======
->>>>>>> 7c8a097e
 def transform_tree(from_tree, to_tree, interesting_ids=None):
     merge_inner(from_tree.branch, to_tree, from_tree, ignore_zero=True,
                 interesting_ids=interesting_ids)
 
 
-<<<<<<< HEAD
-=======
-def merge_inner(this_branch, other_tree, base_tree, ignore_zero=False,
-                backup_files=False, 
-                merge_type=ApplyMerge3, 
-                interesting_ids=None, 
-                show_base=False, 
-                reprocess=False, 
-                other_rev_id=None,
-                interesting_files=None,
-                this_tree=None):
-    """Primary interface for merging. 
-
-        typical use is probably 
-        'merge_inner(branch, branch.get_revision_tree(other_revision),
-                     branch.get_revision_tree(base_revision))'
-        """
-    if this_tree is None:
-        this_tree = this_branch.bzrdir.open_workingtree()
-    merger = Merger(this_branch, other_tree, base_tree, this_tree=this_tree)
-    merger.backup_files = backup_files
-    merger.merge_type = merge_type
-    merger.interesting_ids = interesting_ids
-    if interesting_files:
-        assert not interesting_ids, ('Only supply interesting_ids'
-                                     ' or interesting_files')
-        merger._set_interesting_files(interesting_files)
-    merger.show_base = show_base 
-    merger.reprocess = reprocess
-    merger.conflict_handler = _MergeConflictHandler(merger.this_tree, 
-                                                    base_tree, other_tree,
-                                                    ignore_zero=ignore_zero)
-    merger.other_rev_id = other_rev_id
-    merger.other_basis = other_rev_id
-    return merger.do_merge()
-
-
->>>>>>> 7c8a097e
 class Merger(object):
     def __init__(self, this_branch, other_tree=None, base_tree=None, this_tree=None):
         object.__init__(self)
