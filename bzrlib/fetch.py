# Copyright (C) 2005, 2006 Canonical Ltd
#
# This program is free software; you can redistribute it and/or modify
# it under the terms of the GNU General Public License as published by
# the Free Software Foundation; either version 2 of the License, or
# (at your option) any later version.
#
# This program is distributed in the hope that it will be useful,
# but WITHOUT ANY WARRANTY; without even the implied warranty of
# MERCHANTABILITY or FITNESS FOR A PARTICULAR PURPOSE.  See the
# GNU General Public License for more details.
#
# You should have received a copy of the GNU General Public License
# along with this program; if not, write to the Free Software
# Foundation, Inc., 59 Temple Place, Suite 330, Boston, MA  02111-1307  USA


"""Copying of history from one branch to another.

The basic plan is that every branch knows the history of everything
that has merged into it.  As the first step of a merge, pull, or
branch operation we copy history from the source into the destination
branch.

The copying is done in a slightly complicated order.  We don't want to
add a revision to the store until everything it refers to is also
stored, so that if a revision is present we can totally recreate it.
However, we can't know what files are included in a revision until we
read its inventory.  So we query the inventory store of the source for
the ids we need, and then pull those ids and finally actually join
the inventories.
"""

import bzrlib
import bzrlib.errors as errors
from bzrlib.errors import (InstallFailed,
                           )
from bzrlib.progress import ProgressPhase
from bzrlib.revision import is_null, NULL_REVISION
from bzrlib.symbol_versioning import (deprecated_function,
        deprecated_method,
        zero_eight,
        )
from bzrlib.trace import mutter
import bzrlib.ui

from bzrlib.lazy_import import lazy_import

lazy_import(globals(), """
from bzrlib import remote
""")

# TODO: Avoid repeatedly opening weaves so many times.

# XXX: This doesn't handle ghost (not present in branch) revisions at
# all yet.  I'm not sure they really should be supported.

# NOTE: This doesn't copy revisions which may be present but not
# merged into the last revision.  I'm not sure we want to do that.

# - get a list of revisions that need to be pulled in
# - for each one, pull in that revision file
#   and get the inventory, and store the inventory with right
#   parents.
# - and get the ancestry, and store that with right parents too
# - and keep a note of all file ids and version seen
# - then go through all files; for each one get the weave,
#   and add in all file versions


@deprecated_function(zero_eight)
def greedy_fetch(to_branch, from_branch, revision=None, pb=None):
    """Legacy API, please see branch.fetch(from_branch, last_revision, pb)."""
    f = Fetcher(to_branch, from_branch, revision, pb)
    return f.count_copied, f.failed_revisions

fetch = greedy_fetch


class RepoFetcher(object):
    """Pull revisions and texts from one repository to another.

    last_revision
        if set, try to limit to the data this revision references.

    after running:
    count_copied -- number of revisions copied

    This should not be used directory, its essential a object to encapsulate
    the logic in InterRepository.fetch().
    """
    def __init__(self, to_repository, from_repository, last_revision=None, pb=None):
        # result variables.
        self.failed_revisions = []
        self.count_copied = 0
        if to_repository.has_same_location(from_repository):
<<<<<<< HEAD
            if last_revision not in (None, NULL_REVISION):
=======
            # check that last_revision is in 'from' and then return a
            # no-operation.
            if last_revision is not None and not is_null(last_revision):
>>>>>>> a7527aa2
                to_repository.get_revision(last_revision)
            return
        self.to_repository = to_repository
        self.from_repository = from_repository
        # must not mutate self._last_revision as its potentially a shared instance
        self._last_revision = last_revision
        if pb is None:
            self.pb = bzrlib.ui.ui_factory.nested_progress_bar()
            self.nested_pb = self.pb
        else:
            self.pb = pb
            self.nested_pb = None
        self.from_repository.lock_read()
        try:
            self.to_repository.lock_write()
            try:
                self.to_repository.start_write_group()
                try:
                    self.__fetch()
                except:
                    self.to_repository.abort_write_group()
                    raise
                else:
                    self.to_repository.commit_write_group()
            finally:
                if self.nested_pb is not None:
                    self.nested_pb.finished()
                self.to_repository.unlock()
        finally:
            self.from_repository.unlock()

    def __fetch(self):
        """Primary worker function.

        This initialises all the needed variables, and then fetches the 
        requested revisions, finally clearing the progress bar.
        """
        self.to_weaves = self.to_repository.weave_store
        self.to_control = self.to_repository.control_weaves
        self.from_weaves = self.from_repository.weave_store
        self.from_control = self.from_repository.control_weaves
        self.count_total = 0
        self.file_ids_names = {}
        pp = ProgressPhase('Fetch phase', 4, self.pb)
        try:
            pp.next_phase()
            revs = self._revids_to_fetch()
            self._fetch_everything_for_revisions(revs, pp)
        finally:
            self.pb.clear()

    def _fetch_everything_for_revisions(self, revs, pp):
        """Fetch all data for the given set of revisions."""
        if revs is None:
            return
        # The first phase is "file".  We pass the progress bar for it directly
<<<<<<< HEAD
        # into get_data_about_revision_ids, which has more information about how
        # that phase is progressing than we do.  Progress updates for the other
        # phases are taken care of in this function.
        # XXX: there should be a clear owner of the progress reporting.  Perhaps
        # get_data_about_revision_ids should have a richer API than it does at
        # the moment, so that it can feed the progress information back to this
=======
        # into item_keys_introduced_by, which has more information about how
        # that phase is progressing than we do.  Progress updates for the other
        # phases are taken care of in this function.
        # XXX: there should be a clear owner of the progress reporting.  Perhaps
        # item_keys_introduced_by should have a richer API than it does at the
        # moment, so that it can feed the progress information back to this
>>>>>>> a7527aa2
        # function?
        phase = 'file'
        pb = bzrlib.ui.ui_factory.nested_progress_bar()
        try:
<<<<<<< HEAD
            what_to_do = self.from_repository.get_data_about_revision_ids(revs, pb)
            for knit_kind, file_id, revisions in what_to_do:
=======
            data_to_fetch = self.from_repository.item_keys_introduced_by(revs, pb)
            for knit_kind, file_id, revisions in data_to_fetch:
>>>>>>> a7527aa2
                if knit_kind != phase:
                    phase = knit_kind
                    # Make a new progress bar for this phase
                    pb.finished()
                    pp.next_phase()
                    pb = bzrlib.ui.ui_factory.nested_progress_bar()
                if knit_kind == "file":
                    self._fetch_weave_text(file_id, revisions)
                elif knit_kind == "inventory":
                    # XXX:
                    # Once we've processed all the files, then we generate the root
                    # texts (if necessary), then we process the inventory.  It's a
                    # bit distasteful to have knit_kind == "inventory" mean this,
                    # perhaps it should happen on the first non-"file" knit, in case
                    # it's not always inventory?
                    self._generate_root_texts(revs)
                    self._fetch_inventory_weave(revs, pb)
                elif knit_kind == "signatures":
                    # Nothing to do here; this will be taken care of when
                    # _fetch_revision_texts happens.
                    pass
                elif knit_kind == "revisions":
                    self._fetch_revision_texts(revs, pb)
                else:
                    raise AssertionError("Unknown knit kind %r" % knit_kind)
        finally:
            if pb is not None:
                pb.finished()
        self.count_copied += len(revs)
        
    def _revids_to_fetch(self):
        """Determines the exact revisions needed from self.from_repository to
        install self._last_revision in self.to_repository.

        If no revisions need to be fetched, then this just returns None.
        """
        mutter('fetch up to rev {%s}', self._last_revision)
        if self._last_revision is NULL_REVISION:
            # explicit limit of no revisions needed
            return None
        if (self._last_revision is not None and
            self.to_repository.has_revision(self._last_revision)):
            return None
            
        try:
            return self.to_repository.missing_revision_ids(self.from_repository,
                                                           self._last_revision)
        except errors.NoSuchRevision:
            raise InstallFailed([self._last_revision])

    def _fetch_weave_text(self, file_id, required_versions):
        to_weave = self.to_weaves.get_weave_or_empty(file_id,
            self.to_repository.get_transaction())
        from_weave = self.from_weaves.get_weave(file_id,
            self.from_repository.get_transaction())
        # we fetch all the texts, because texts do
        # not reference anything, and its cheap enough
        to_weave.join(from_weave, version_ids=required_versions)
        # we don't need *all* of this data anymore, but we dont know
        # what we do. This cache clearing will result in a new read 
        # of the knit data when we do the checkout, but probably we
        # want to emit the needed data on the fly rather than at the
        # end anyhow.
        # the from weave should know not to cache data being joined,
        # but its ok to ask it to clear.
        from_weave.clear_cache()
        to_weave.clear_cache()

    def _fetch_inventory_weave(self, revs, pb):
        pb.update("fetch inventory", 0, 2)
        to_weave = self.to_control.get_weave('inventory',
                self.to_repository.get_transaction())

        child_pb = bzrlib.ui.ui_factory.nested_progress_bar()
        try:
            # just merge, this is optimisable and its means we don't
            # copy unreferenced data such as not-needed inventories.
            pb.update("fetch inventory", 1, 3)
            from_weave = self.from_repository.get_inventory_weave()
            pb.update("fetch inventory", 2, 3)
            # we fetch only the referenced inventories because we do not
            # know for unselected inventories whether all their required
            # texts are present in the other repository - it could be
            # corrupt.
            to_weave.join(from_weave, pb=child_pb, msg='merge inventory',
                          version_ids=revs)
            from_weave.clear_cache()
        finally:
            child_pb.finished()

    def _generate_root_texts(self, revs):
        """This will be called by __fetch between fetching weave texts and
        fetching the inventory weave.

        Subclasses should override this if they need to generate root texts
        after fetching weave texts.
        """
        pass
        

class GenericRepoFetcher(RepoFetcher):
    """This is a generic repo to repo fetcher.

    This makes minimal assumptions about repo layout and contents.
    It triggers a reconciliation after fetching to ensure integrity.
    """

    def _fetch_revision_texts(self, revs, pb):
        """Fetch revision object texts"""
        to_txn = self.to_transaction = self.to_repository.get_transaction()
        count = 0
        total = len(revs)
        to_store = self.to_repository._revision_store
        for rev in revs:
            pb.update('copying revisions', count, total)
            try:
                sig_text = self.from_repository.get_signature_text(rev)
                to_store.add_revision_signature_text(rev, sig_text, to_txn)
            except errors.NoSuchRevision:
                # not signed.
                pass
            to_store.add_revision(self.from_repository.get_revision(rev),
                                  to_txn)
            count += 1
        # fixup inventory if needed: 
        # this is expensive because we have no inverse index to current ghosts.
        # but on local disk its a few seconds and sftp push is already insane.
        # so we just-do-it.
        # FIXME: repository should inform if this is needed.
        self.to_repository.reconcile()
    

class KnitRepoFetcher(RepoFetcher):
    """This is a knit format repository specific fetcher.

    This differs from the GenericRepoFetcher by not doing a 
    reconciliation after copying, and using knit joining to
    copy revision texts.
    """

    def _fetch_revision_texts(self, revs, pb):
        # may need to be a InterRevisionStore call here.
        from_transaction = self.from_repository.get_transaction()
        to_transaction = self.to_repository.get_transaction()
        to_sf = self.to_repository._revision_store.get_signature_file(
            to_transaction)
        from_sf = self.from_repository._revision_store.get_signature_file(
            from_transaction)
        to_sf.join(from_sf, version_ids=revs, ignore_missing=True)
        to_rf = self.to_repository._revision_store.get_revision_file(
            to_transaction)
        from_rf = self.from_repository._revision_store.get_revision_file(
            from_transaction)
        to_rf.join(from_rf, version_ids=revs)


class Inter1and2Helper(object):
    """Helper for operations that convert data from model 1 and 2
    
    This is for use by fetchers and converters.
    """

    def __init__(self, source, target):
        """Constructor.

        :param source: The repository data comes from
        :param target: The repository data goes to
        """
        self.source = source
        self.target = target

    def iter_rev_trees(self, revs):
        """Iterate through RevisionTrees efficiently.

        Additionally, the inventory's revision_id is set if unset.

        Trees are retrieved in batches of 100, and then yielded in the order
        they were requested.

        :param revs: A list of revision ids
        """
        while revs:
            for tree in self.source.revision_trees(revs[:100]):
                if tree.inventory.revision_id is None:
                    tree.inventory.revision_id = tree.get_revision_id()
                yield tree
            revs = revs[100:]

    def generate_root_texts(self, revs):
        """Generate VersionedFiles for all root ids.
        
        :param revs: the revisions to include
        """
        inventory_weave = self.source.get_inventory_weave()
        parent_texts = {}
        versionedfile = {}
        to_store = self.target.weave_store
        for tree in self.iter_rev_trees(revs):
            revision_id = tree.inventory.root.revision
            root_id = tree.inventory.root.file_id
            parents = inventory_weave.get_parents(revision_id)
            if root_id not in versionedfile:
                versionedfile[root_id] = to_store.get_weave_or_empty(root_id, 
                    self.target.get_transaction())
            parent_texts[root_id] = versionedfile[root_id].add_lines(
                revision_id, parents, [], parent_texts)

    def regenerate_inventory(self, revs):
        """Generate a new inventory versionedfile in target, convertin data.
        
        The inventory is retrieved from the source, (deserializing it), and
        stored in the target (reserializing it in a different format).
        :param revs: The revisions to include
        """
        inventory_weave = self.source.get_inventory_weave()
        for tree in self.iter_rev_trees(revs):
            parents = inventory_weave.get_parents(tree.get_revision_id())
            self.target.add_inventory(tree.get_revision_id(), tree.inventory,
                                      parents)


class Model1toKnit2Fetcher(GenericRepoFetcher):
    """Fetch from a Model1 repository into a Knit2 repository
    """
    def __init__(self, to_repository, from_repository, last_revision=None, 
                 pb=None):
        self.helper = Inter1and2Helper(from_repository, to_repository)
        GenericRepoFetcher.__init__(self, to_repository, from_repository,
                                    last_revision, pb)

    def _generate_root_texts(self, revs):
        self.helper.generate_root_texts(revs)

    def _fetch_inventory_weave(self, revs, pb):
        self.helper.regenerate_inventory(revs)
 

class Knit1to2Fetcher(KnitRepoFetcher):
    """Fetch from a Knit1 repository into a Knit2 repository"""

    def __init__(self, to_repository, from_repository, last_revision=None, 
                 pb=None):
        self.helper = Inter1and2Helper(from_repository, to_repository)
        KnitRepoFetcher.__init__(self, to_repository, from_repository,
                                 last_revision, pb)

    def _generate_root_texts(self, revs):
        self.helper.generate_root_texts(revs)

    def _fetch_inventory_weave(self, revs, pb):
        self.helper.regenerate_inventory(revs)
        

class RemoteToOtherFetcher(GenericRepoFetcher):
    
    def _fetch_everything_for_revisions(self, revs, pp):
        # XXX: this assumes that we want RemoteRepository.get_data_stream to
        # deserialise the smart response.
        data_stream = self.from_repository.get_data_stream(revs)
        self.to_repository.insert_data_stream(data_stream)


class Fetcher(object):
    """Backwards compatibility glue for branch.fetch()."""

    @deprecated_method(zero_eight)
    def __init__(self, to_branch, from_branch, last_revision=None, pb=None):
        """Please see branch.fetch()."""
        to_branch.fetch(from_branch, last_revision, pb)<|MERGE_RESOLUTION|>--- conflicted
+++ resolved
@@ -94,13 +94,9 @@
         self.failed_revisions = []
         self.count_copied = 0
         if to_repository.has_same_location(from_repository):
-<<<<<<< HEAD
-            if last_revision not in (None, NULL_REVISION):
-=======
             # check that last_revision is in 'from' and then return a
             # no-operation.
             if last_revision is not None and not is_null(last_revision):
->>>>>>> a7527aa2
                 to_repository.get_revision(last_revision)
             return
         self.to_repository = to_repository
@@ -157,32 +153,18 @@
         if revs is None:
             return
         # The first phase is "file".  We pass the progress bar for it directly
-<<<<<<< HEAD
-        # into get_data_about_revision_ids, which has more information about how
-        # that phase is progressing than we do.  Progress updates for the other
-        # phases are taken care of in this function.
-        # XXX: there should be a clear owner of the progress reporting.  Perhaps
-        # get_data_about_revision_ids should have a richer API than it does at
-        # the moment, so that it can feed the progress information back to this
-=======
         # into item_keys_introduced_by, which has more information about how
         # that phase is progressing than we do.  Progress updates for the other
         # phases are taken care of in this function.
         # XXX: there should be a clear owner of the progress reporting.  Perhaps
         # item_keys_introduced_by should have a richer API than it does at the
         # moment, so that it can feed the progress information back to this
->>>>>>> a7527aa2
         # function?
         phase = 'file'
         pb = bzrlib.ui.ui_factory.nested_progress_bar()
         try:
-<<<<<<< HEAD
-            what_to_do = self.from_repository.get_data_about_revision_ids(revs, pb)
-            for knit_kind, file_id, revisions in what_to_do:
-=======
             data_to_fetch = self.from_repository.item_keys_introduced_by(revs, pb)
             for knit_kind, file_id, revisions in data_to_fetch:
->>>>>>> a7527aa2
                 if knit_kind != phase:
                     phase = knit_kind
                     # Make a new progress bar for this phase
