--- conflicted
+++ resolved
@@ -407,7 +407,6 @@
         self.helper.generate_root_texts(revs)
 
     def _fetch_inventory_weave(self, revs, pb):
-<<<<<<< HEAD
         self.helper.regenerate_inventory(revs)
         
 
@@ -417,14 +416,3 @@
         data_stream = self.from_repository.get_data_stream(revs)
         self.to_repository.insert_data_stream(data_stream)
 
-
-class Fetcher(object):
-    """Backwards compatibility glue for branch.fetch()."""
-
-    @deprecated_method(zero_eight)
-    def __init__(self, to_branch, from_branch, last_revision=None, pb=None):
-        """Please see branch.fetch()."""
-        to_branch.fetch(from_branch, last_revision, pb)
-=======
-        self.helper.regenerate_inventory(revs)
->>>>>>> 1d232659
