--- conflicted
+++ resolved
@@ -85,11 +85,8 @@
     count_texts -- number of file texts copied
     """
     def __init__(self, to_branch, from_branch, last_revision=None, pb=None):
-<<<<<<< HEAD
-=======
         if to_branch == from_branch:
             raise Exception("can't fetch from a branch to itself")
->>>>>>> dd3a2dda
         self.to_branch = to_branch
         self.to_weaves = to_branch.weave_store
         self.to_control = to_branch.control_weaves
