# Copyright (C) 2006 Canonical Ltd
#
# This program is free software; you can redistribute it and/or modify
# it under the terms of the GNU General Public License as published by
# the Free Software Foundation; either version 2 of the License, or
# (at your option) any later version.
#
# This program is distributed in the hope that it will be useful,
# but WITHOUT ANY WARRANTY; without even the implied warranty of
# MERCHANTABILITY or FITNESS FOR A PARTICULAR PURPOSE.  See the
# GNU General Public License for more details.
#
# You should have received a copy of the GNU General Public License
# along with this program; if not, write to the Free Software
# Foundation, Inc., 59 Temple Place, Suite 330, Boston, MA  02111-1307  USA

"""On-disk mutex protecting a resource

bzr on-disk objects are locked by the existence of a directory with a
particular name within the control directory.  We use this rather than OS
internal locks (such as flock etc) because they can be seen across all
transports, including http.

Objects can be read if there is only physical read access; therefore 
readers can never be required to create a lock, though they will
check whether a writer is using the lock.  Writers can't detect
whether anyone else is reading from the resource as they write.
This works because of ordering constraints that make sure readers
see a consistent view of existing data.

Waiting for a lock must be done by polling; this can be aborted after
a timeout.

Locks must always be explicitly released, typically from a try/finally
block -- they are not released from a finalizer or when Python
exits.

Locks may fail to be released if the process is abruptly terminated
(machine stop, SIGKILL) or if a remote transport becomes permanently
disconnected.  There is therefore a method to break an existing lock.
This should rarely be used, and generally only with user approval.
Locks contain some information on when the lock was taken and by who
which may guide in deciding whether it can safely be broken.  (This is
similar to the messages displayed by emacs and vim.) Note that if the
lock holder is still alive they will get no notification that the lock
has been broken and will continue their work -- so it is important to be
sure they are actually dead.

A lock is represented on disk by a directory of a particular name,
containing an information file.  Taking a lock is done by renaming a
temporary directory into place.  We use temporary directories because
for all known transports and filesystems we believe that exactly one
attempt to claim the lock will succeed and the others will fail.  (Files
won't do because some filesystems or transports only have
rename-and-overwrite, making it hard to tell who won.)

The desired characteristics are:

* Locks are not reentrant.  (That is, a client that tries to take a 
  lock it already holds may deadlock or fail.)
* Stale locks can be guessed at by a heuristic
* Lost locks can be broken by any client
* Failed lock operations leave little or no mess
* Deadlocks are avoided by having a timeout always in use, clients
  desiring indefinite waits can retry or set a silly big timeout.

Storage formats use the locks, and also need to consider concurrency
issues underneath the lock.  A format may choose not to use a lock
at all for some operations.

LockDirs always operate over a Transport.  The transport may be readonly, in
which case the lock can be queried but not acquired.

Locks are identified by a path name, relative to a base transport.

Calling code will typically want to make sure there is exactly one LockDir
object per actual lock on disk.  This module does nothing to prevent aliasing
and deadlocks will likely occur if the locks are aliased.

In the future we may add a "freshen" method which can be called
by a lock holder to check that their lock has not been broken, and to 
update the timestamp within it.

Example usage:

>>> from bzrlib.transport.memory import MemoryTransport
>>> # typically will be obtained from a BzrDir, Branch, etc
>>> t = MemoryTransport()
>>> l = LockDir(t, 'sample-lock')
>>> l.create()
>>> l.wait_lock()
>>> # do something here
>>> l.unlock()

"""

import os
import time
from cStringIO import StringIO

import bzrlib.config
from bzrlib.errors import (
        DirectoryNotEmpty,
        FileExists,
        LockBreakMismatch,
        LockBroken,
        LockContention,
        LockNotHeld,
        NoSuchFile,
        PathError,
        ResourceBusy,
        UnlockableTransport,
        )
from bzrlib.trace import mutter, note
from bzrlib.transport import Transport
<<<<<<< HEAD
from bzrlib.osutils import rand_chars, format_delta
from bzrlib.rio import RioWriter, read_stanza, Stanza
=======
from bzrlib.osutils import rand_chars
from bzrlib.rio import read_stanza, Stanza
>>>>>>> b6bfc28a

# XXX: At the moment there is no consideration of thread safety on LockDir
# objects.  This should perhaps be updated - e.g. if two threads try to take a
# lock at the same time they should *both* get it.  But then that's unlikely
# to be a good idea.

# TODO: Perhaps store some kind of note like the bzr command line in the lock
# info?

# TODO: Some kind of callback run while polling a lock to show progress
# indicators.

# TODO: Make sure to pass the right file and directory mode bits to all
# files/dirs created.

_DEFAULT_TIMEOUT_SECONDS = 60
_DEFAULT_POLL_SECONDS = 0.5

class LockDir(object):
    """Write-lock guarding access to data."""

    __INFO_NAME = '/info'

    def __init__(self, transport, path, file_modebits=0644, dir_modebits=0755):
        """Create a new LockDir object.

        The LockDir is initially unlocked - this just creates the object.

        :param transport: Transport which will contain the lock

        :param path: Path to the lock within the base directory of the 
            transport.
        """
        assert isinstance(transport, Transport), \
            ("not a transport: %r" % transport)
        self.transport = transport
        self.path = path
        self._lock_held = False
        self._fake_read_lock = False
        self._held_dir = path + '/held'
        self._held_info_path = self._held_dir + self.__INFO_NAME
        self._file_modebits = file_modebits
        self._dir_modebits = dir_modebits
        self.nonce = rand_chars(20)

        self._report_function = note

    def __repr__(self):
        return '%s(%s%s)' % (self.__class__.__name__,
                             self.transport.base,
                             self.path)

    is_held = property(lambda self: self._lock_held)

    def create(self, mode=None):
        """Create the on-disk lock.

        This is typically only called when the object/directory containing the 
        directory is first created.  The lock is not held when it's created.
        """
        if self.transport.is_readonly():
            raise UnlockableTransport(self.transport)
        self.transport.mkdir(self.path, mode=mode)

    def attempt_lock(self):
        """Take the lock; fail if it's already held.
        
        If you wish to block until the lock can be obtained, call wait_lock()
        instead.
        """
        if self._fake_read_lock:
            raise LockContention(self)
        if self.transport.is_readonly():
            raise UnlockableTransport(self.transport)
        try:
            tmpname = '%s/pending.%s.tmp' % (self.path, rand_chars(20))
            try:
                self.transport.mkdir(tmpname)
            except NoSuchFile:
                # This may raise a FileExists exception
                # which is okay, it will be caught later and determined
                # to be a LockContention.
                self.create(mode=self._dir_modebits)
                
                # After creating the lock directory, try again
                self.transport.mkdir(tmpname)

            info_bytes = self._prepare_info()
            # We use put_file_non_atomic because we just created a new unique
            # directory so we don't have to worry about files existing there.
            # We'll rename the whole directory into place to get atomic
            # properties
            self.transport.put_bytes_non_atomic(tmpname + self.__INFO_NAME,
                                                info_bytes)

            self.transport.rename(tmpname, self._held_dir)
            self._lock_held = True
            self.confirm()
        except (PathError, DirectoryNotEmpty, FileExists, ResourceBusy), e:
            mutter("contention on %r: %s", self, e)
            raise LockContention(self)

    def unlock(self):
        """Release a held lock
        """
        if self._fake_read_lock:
            self._fake_read_lock = False
            return
        if not self._lock_held:
            raise LockNotHeld(self)
        # rename before deleting, because we can't atomically remove the whole
        # tree
        tmpname = '%s/releasing.%s.tmp' % (self.path, rand_chars(20))
        # gotta own it to unlock
        self.confirm()
        self.transport.rename(self._held_dir, tmpname)
        self._lock_held = False
        self.transport.delete(tmpname + self.__INFO_NAME)
        self.transport.rmdir(tmpname)

    def break_lock(self):
        """Break a lock not held by this instance of LockDir.

        This is a UI centric function: it uses the bzrlib.ui.ui_factory to
        prompt for input if a lock is detected and there is any doubt about
        it possibly being still active.
        """
        self._check_not_locked()
        holder_info = self.peek()
        if holder_info is not None:
            lock_info = '\n'.join(self._format_lock_info(holder_info))
            if bzrlib.ui.ui_factory.get_boolean("Break %s" % lock_info):
                self.force_break(holder_info)
        
    def force_break(self, dead_holder_info):
        """Release a lock held by another process.

        WARNING: This should only be used when the other process is dead; if
        it still thinks it has the lock there will be two concurrent writers.
        In general the user's approval should be sought for lock breaks.

        dead_holder_info must be the result of a previous LockDir.peek() call;
        this is used to check that it's still held by the same process that
        the user decided was dead.  If this is not the current holder,
        LockBreakMismatch is raised.

        After the lock is broken it will not be held by any process.
        It is possible that another process may sneak in and take the 
        lock before the breaking process acquires it.
        """
        if not isinstance(dead_holder_info, dict):
            raise ValueError("dead_holder_info: %r" % dead_holder_info)
        self._check_not_locked()
        current_info = self.peek()
        if current_info is None:
            # must have been recently released
            return
        if current_info != dead_holder_info:
            raise LockBreakMismatch(self, current_info, dead_holder_info)
        tmpname = '%s/broken.%s.tmp' % (self.path, rand_chars(20))
        self.transport.rename(self._held_dir, tmpname)
        # check that we actually broke the right lock, not someone else;
        # there's a small race window between checking it and doing the 
        # rename.
        broken_info_path = tmpname + self.__INFO_NAME
        broken_info = self._read_info_file(broken_info_path)
        if broken_info != dead_holder_info:
            raise LockBreakMismatch(self, broken_info, dead_holder_info)
        self.transport.delete(broken_info_path)
        self.transport.rmdir(tmpname)

    def _check_not_locked(self):
        """If the lock is held by this instance, raise an error."""
        if self._lock_held:
            raise AssertionError("can't break own lock: %r" % self)

    def confirm(self):
        """Make sure that the lock is still held by this locker.

        This should only fail if the lock was broken by user intervention,
        or if the lock has been affected by a bug.

        If the lock is not thought to be held, raises LockNotHeld.  If
        the lock is thought to be held but has been broken, raises 
        LockBroken.
        """
        if not self._lock_held:
            raise LockNotHeld(self)
        info = self.peek()
        if info is None:
            # no lock there anymore!
            raise LockBroken(self)
        if info.get('nonce') != self.nonce:
            # there is a lock, but not ours
            raise LockBroken(self)
        
    def _read_info_file(self, path):
        """Read one given info file.

        peek() reads the info file of the lock holder, if any.
        """
        return self._parse_info(self.transport.get(path))

    def peek(self):
        """Check if the lock is held by anyone.
        
        If it is held, this returns the lock info structure as a rio Stanza,
        which contains some information about the current lock holder.
        Otherwise returns None.
        """
        try:
            info = self._read_info_file(self._held_info_path)
            assert isinstance(info, dict), \
                    "bad parse result %r" % info
            return info
        except NoSuchFile, e:
            return None

    def _prepare_info(self):
        """Write information about a pending lock to a temporary file.
        """
        import socket
        # XXX: is creating this here inefficient?
        config = bzrlib.config.GlobalConfig()
        s = Stanza(hostname=socket.gethostname(),
                   pid=str(os.getpid()),
                   start_time=str(int(time.time())),
                   nonce=self.nonce,
                   user=config.user_email(),
                   )
        return s.to_string()

    def _parse_info(self, info_file):
        return read_stanza(info_file.readlines()).as_dict()

    def wait_lock(self, timeout=_DEFAULT_TIMEOUT_SECONDS,
                  poll=_DEFAULT_POLL_SECONDS):
        """Wait a certain period for a lock.

        If the lock can be acquired within the bounded time, it
        is taken and this returns.  Otherwise, LockContention
        is raised.  Either way, this function should return within
        approximately `timeout` seconds.  (It may be a bit more if
        a transport operation takes a long time to complete.)
        """
        # XXX: the transport interface doesn't let us guard 
        # against operations there taking a long time.
        deadline = time.time() + timeout
        commented = False
        while True:
            try:
                self.attempt_lock()
                return
            except LockContention:
                pass
            if not commented:
                commented = True
                self._report_function('Unable to obtain lock on %s\n'
                                      'Will continue to try for %s seconds\n',
                                      self.transport.abspath(self.path),
                                      timeout)

            if time.time() + poll < deadline:
                time.sleep(poll)
            else:
                raise LockContention(self)

    def lock_write(self):
        """Wait for and acquire the lock."""
        self.wait_lock()

    def lock_read(self):
        """Compatibility-mode shared lock.

        LockDir doesn't support shared read-only locks, so this 
        just pretends that the lock is taken but really does nothing.
        """
        # At the moment Branches are commonly locked for read, but 
        # we can't rely on that remotely.  Once this is cleaned up,
        # reenable this warning to prevent it coming back in 
        # -- mbp 20060303
        ## warn("LockDir.lock_read falls back to write lock")
        if self._lock_held or self._fake_read_lock:
            raise LockContention(self)
        self._fake_read_lock = True

    def wait(self, timeout=20, poll=0.5):
        """Wait a certain period for a lock to be released."""
        # XXX: the transport interface doesn't let us guard 
        # against operations there taking a long time.
        deadline = time.time() + timeout
        while True:
            if self.peek():
                return
            if time.time() + poll < deadline:
                time.sleep(poll)
            else:
                raise LockContention(self)

    def _format_lock_info(self, info):
        """Turn the contents of peek() into something for the user"""
        lock_url = self.transport.abspath(self.path)
        delta = time.time() - int(info['start_time'])
        return [
            'lock %s' % (lock_url,),
            'held by %(user)s on host %(hostname)s [process #%(pid)s]' % info,
            'locked %s' % (format_delta(delta),),
            ]
<|MERGE_RESOLUTION|>--- conflicted
+++ resolved
@@ -113,13 +113,8 @@
         )
 from bzrlib.trace import mutter, note
 from bzrlib.transport import Transport
-<<<<<<< HEAD
 from bzrlib.osutils import rand_chars, format_delta
-from bzrlib.rio import RioWriter, read_stanza, Stanza
-=======
-from bzrlib.osutils import rand_chars
 from bzrlib.rio import read_stanza, Stanza
->>>>>>> b6bfc28a
 
 # XXX: At the moment there is no consideration of thread safety on LockDir
 # objects.  This should perhaps be updated - e.g. if two threads try to take a
