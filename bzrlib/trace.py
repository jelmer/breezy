--- conflicted
+++ resolved
@@ -1,8 +1,4 @@
-<<<<<<< HEAD
-# Copyright (C) 2005, 2006, 2007, 2008, 2009 Canonical Ltd
-=======
 # Copyright (C) 2005, 2006, 2007, 2008, 2009, 2010 Canonical Ltd
->>>>>>> d6de82d6
 #
 # This program is free software; you can redistribute it and/or modify
 # it under the terms of the GNU General Public License as published by
@@ -136,19 +132,11 @@
     """Deprecated: use trace.note instead."""
     note(*args, **kwargs)
 
-<<<<<<< HEAD
-=======
 
 @deprecated_function(deprecated_in((2, 1, 0)))
 def log_error(*args, **kwargs):
     """Deprecated: use bzrlib.trace.show_error instead"""
     _bzr_logger.error(*args, **kwargs)
->>>>>>> d6de82d6
-
-@deprecated_function(deprecated_in((2, 1, 0)))
-def log_error(*args, **kwargs):
-    """Deprecated: use bzrlib.trace.show_error instead"""
-    _bzr_logger.error(*args, **kwargs)
 
 
 @deprecated_function(deprecated_in((2, 1, 0)))
@@ -157,21 +145,6 @@
     _bzr_logger.error(*args, **kwargs)
 
 
-def show_error(msg):
-    """Show an error message to the user.
-
-    Don't use this for exceptions, use report_exception instead.
-    """
-    _bzr_logger.error(*args, **kwargs)
-
-<<<<<<< HEAD
-=======
-@deprecated_function(deprecated_in((2, 1, 0)))
-def error(*args, **kwargs):
-    """Deprecated: use bzrlib.trace.show_error instead"""
-    _bzr_logger.error(*args, **kwargs)
-
-
 def show_error(*args, **kwargs):
     """Show an error message to the user.
 
@@ -179,7 +152,6 @@
     """
     _bzr_logger.error(*args, **kwargs)
 
->>>>>>> d6de82d6
 
 def mutter(fmt, *args):
     if _trace_file is None:
@@ -269,12 +241,8 @@
     _bzr_log_filename = _get_bzr_log_filename()
     _rollover_trace_maybe(_bzr_log_filename)
     try:
-<<<<<<< HEAD
-        bzr_log_file = open(_bzr_log_filename, 'at', buffering=0) # unbuffered
-=======
         buffering = 0 # unbuffered
         bzr_log_file = osutils.open_with_ownership(_bzr_log_filename, 'at', buffering)
->>>>>>> d6de82d6
         # bzr_log_file.tell() on windows always return 0 until some writing done
         bzr_log_file.write('\n')
         if bzr_log_file.tell() <= 2:
@@ -535,9 +503,6 @@
 def report_bug(exc_info, err_file):
     """Report an exception that probably indicates a bug in bzr"""
     from bzrlib.crash import report_bug
-<<<<<<< HEAD
-    report_bug(exc_info, err_file)
-=======
     report_bug(exc_info, err_file)
 
 
@@ -558,5 +523,4 @@
     # run from atexit hook
     global _trace_file
     if _trace_file:
-        _trace_file.flush()
->>>>>>> d6de82d6
+        _trace_file.flush()