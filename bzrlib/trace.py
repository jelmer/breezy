# Copyright (C) 2005, 2006 Canonical Ltd
#
# This program is free software; you can redistribute it and/or modify
# it under the terms of the GNU General Public License as published by
# the Free Software Foundation; either version 2 of the License, or
# (at your option) any later version.
#
# This program is distributed in the hope that it will be useful,
# but WITHOUT ANY WARRANTY; without even the implied warranty of
# MERCHANTABILITY or FITNESS FOR A PARTICULAR PURPOSE.  See the
# GNU General Public License for more details.
#
# You should have received a copy of the GNU General Public License
# along with this program; if not, write to the Free Software
# Foundation, Inc., 59 Temple Place, Suite 330, Boston, MA  02111-1307  USA

"""Messages and logging for bazaar-ng.

Messages are supplied by callers as a string-formatting template, plus values
to be inserted into it.  The actual %-formatting is deferred to the log
library so that it doesn't need to be done for messages that won't be emitted.

Messages are classified by severity levels: critical, error, warning, info,
and debug.

They can be sent to two places: to stderr, and to ~/.bzr.log.  For purposes
such as running the test suite, they can also be redirected away from both of
those two places to another location.

~/.bzr.log gets all messages, and full tracebacks for uncaught exceptions.
This trace file is always in UTF-8, regardless of the user's default encoding,
so that we can always rely on writing any message.

Output to stderr depends on the mode chosen by the user.  By default, messages
of info and above are sent out, which results in progress messages such as the
list of files processed by add and commit.  In quiet mode, only warnings and
above are shown.  In debug mode, stderr gets debug messages too.

Errors that terminate an operation are generally passed back as exceptions;
others may be just emitted as messages.

Exceptions are reported in a brief form to stderr so as not to look scary.
BzrErrors are required to be able to format themselves into a properly
explanatory message.  This is not true for builtin exceptions such as
KeyError, which typically just str to "0".  They're printed in a different
form.
"""

# FIXME: Unfortunately it turns out that python's logging module
# is quite expensive, even when the message is not printed by any handlers.
# We should perhaps change back to just simply doing it here.

import os
import sys
import re

from bzrlib.lazy_import import lazy_import
lazy_import(globals(), """
import errno
import logging
""")

import bzrlib
<<<<<<< HEAD
from bzrlib.errors import BzrError
=======
>>>>>>> f2359e3e
from bzrlib.symbol_versioning import (deprecated_function,
        zero_nine,
        )

_file_handler = None
_stderr_handler = None
_stderr_quiet = False
_trace_file = None
_trace_depth = 0
_bzr_log_file = None


# configure convenient aliases for output routines

_bzr_logger = logging.getLogger('bzr')

def note(*args, **kwargs):
    # FIXME note always emits utf-8, regardless of the terminal encoding
    import bzrlib.ui
    bzrlib.ui.ui_factory.clear_term()
    _bzr_logger.info(*args, **kwargs)

def warning(*args, **kwargs):
    import bzrlib.ui
    bzrlib.ui.ui_factory.clear_term()
    _bzr_logger.warning(*args, **kwargs)

info = note
log_error = _bzr_logger.error
error =     _bzr_logger.error


def mutter(fmt, *args):
    if _trace_file is None:
        return
    if (getattr(_trace_file, 'closed', None) is not None) and _trace_file.closed:
        return

    if isinstance(fmt, unicode):
        fmt = fmt.encode('utf8')

    if len(args) > 0:
        # It seems that if we do ascii % (unicode, ascii) we can
        # get a unicode cannot encode ascii error, so make sure that "fmt"
        # is a unicode string
        real_args = []
        for arg in args:
            if isinstance(arg, unicode):
                arg = arg.encode('utf8')
            real_args.append(arg)
        out = fmt % tuple(real_args)
    else:
        out = fmt
    out += '\n'
    _trace_file.write(out)
    # TODO: jam 20051227 Consider flushing the trace file to help debugging
    #_trace_file.flush()
debug = mutter


def _rollover_trace_maybe(trace_fname):
    import stat
    try:
        size = os.stat(trace_fname)[stat.ST_SIZE]
        if size <= 4 << 20:
            return
        old_fname = trace_fname + '.old'
        from osutils import rename
        rename(trace_fname, old_fname)
    except OSError:
        return


def open_tracefile(tracefilename='~/.bzr.log'):
    # Messages are always written to here, so that we have some
    # information if something goes wrong.  In a future version this
    # file will be removed on successful completion.
    global _file_handler, _bzr_log_file
    import codecs

    trace_fname = os.path.join(os.path.expanduser(tracefilename))
    _rollover_trace_maybe(trace_fname)
    try:
        LINE_BUFFERED = 1
        #tf = codecs.open(trace_fname, 'at', 'utf8', buffering=LINE_BUFFERED)
        tf = open(trace_fname, 'at', LINE_BUFFERED)
        _bzr_log_file = tf
        if tf.tell() == 0:
            tf.write("\nthis is a debug log for diagnosing/reporting problems in bzr\n")
            tf.write("you can delete or truncate this file, or include sections in\n")
            tf.write("bug reports to bazaar-ng@lists.canonical.com\n\n")
        _file_handler = logging.StreamHandler(tf)
        fmt = r'[%(process)5d] %(asctime)s.%(msecs)03d %(levelname)s: %(message)s'
        datefmt = r'%a %H:%M:%S'
        _file_handler.setFormatter(logging.Formatter(fmt, datefmt))
        _file_handler.setLevel(logging.DEBUG)
        logging.getLogger('').addHandler(_file_handler)
    except IOError, e:
        warning("failed to open trace file: %s" % (e))


@deprecated_function(zero_nine)
def log_exception(msg=None):
    """Log the last exception to stderr and the trace file.

    The exception string representation is used as the error
    summary, unless msg is given.
    """
    if msg:
        error(msg)
    log_exception_quietly()


def log_exception_quietly():
    """Log the last exception to the trace file only.

    Used for exceptions that occur internally and that may be 
    interesting to developers but not to users.  For example, 
    errors loading plugins.
    """
    import traceback
    debug(traceback.format_exc())


def enable_default_logging():
    """Configure default logging to stderr and .bzr.log"""
    # FIXME: if this is run twice, things get confused
    global _stderr_handler, _file_handler, _trace_file, _bzr_log_file
    _stderr_handler = logging.StreamHandler()
    logging.getLogger('').addHandler(_stderr_handler)
    _stderr_handler.setLevel(logging.INFO)
    if not _file_handler:
        open_tracefile()
    _trace_file = _bzr_log_file
    if _file_handler:
        _file_handler.setLevel(logging.DEBUG)
    _bzr_logger.setLevel(logging.DEBUG)


def be_quiet(quiet=True):
    global _stderr_handler, _stderr_quiet
    
    _stderr_quiet = quiet
    if quiet:
        _stderr_handler.setLevel(logging.WARNING)
    else:
        _stderr_handler.setLevel(logging.INFO)


def is_quiet():
    global _stderr_quiet
    return _stderr_quiet


def disable_default_logging():
    """Turn off default log handlers.

    This is intended to be used by the test framework, which doesn't
    want leakage from the code-under-test into the main logs.
    """

    l = logging.getLogger('')
    l.removeHandler(_stderr_handler)
    if _file_handler:
        l.removeHandler(_file_handler)
    _trace_file = None


def enable_test_log(to_file):
    """Redirect logging to a temporary file for a test
    
    returns an opaque reference that should be passed to disable_test_log
    after the test completes.
    """
    disable_default_logging()
    global _trace_file
    global _trace_depth
    hdlr = logging.StreamHandler(to_file)
    hdlr.setLevel(logging.DEBUG)
    hdlr.setFormatter(logging.Formatter('%(levelname)8s  %(message)s'))
    _bzr_logger.addHandler(hdlr)
    _bzr_logger.setLevel(logging.DEBUG)
    result = hdlr, _trace_file, _trace_depth
    _trace_file = to_file
    _trace_depth += 1
    return result


def disable_test_log((test_log_hdlr, old_trace_file, old_trace_depth)):
    _bzr_logger.removeHandler(test_log_hdlr)
    test_log_hdlr.close()
    global _trace_file
    global _trace_depth
    _trace_file = old_trace_file
    _trace_depth = old_trace_depth
    if not _trace_depth:
        enable_default_logging()


def report_exception(exc_info, err_file):
    exc_type, exc_object, exc_tb = exc_info
    # Log the full traceback to ~/.bzr.log
    log_exception_quietly()
    if (isinstance(exc_object, IOError)
        and getattr(exc_object, 'errno', None) == errno.EPIPE):
        print >>err_file, "bzr: broken pipe"
    elif isinstance(exc_object, KeyboardInterrupt):
        print >>err_file, "bzr: interrupted"
    elif not getattr(exc_object, 'internal_error', True):
        report_user_error(exc_info, err_file)
    elif isinstance(exc_object, (OSError, IOError)):
        # Might be nice to catch all of these and show them as something more
        # specific, but there are too many cases at the moment.
        report_user_error(exc_info, err_file)
    else:
        report_bug(exc_info, err_file)


# TODO: Should these be specially encoding the output?
def report_user_error(exc_info, err_file):
    print >>err_file, "bzr: ERROR:", str(exc_info[1])


def report_bug(exc_info, err_file):
    """Report an exception that probably indicates a bug in bzr"""
    import traceback
    exc_type, exc_object, exc_tb = exc_info
    print >>err_file, "bzr: ERROR: %s.%s: %s" % (
        exc_type.__module__, exc_type.__name__, exc_object)
    print >>err_file
    traceback.print_exception(exc_type, exc_object, exc_tb, file=err_file)
    print >>err_file
    print >>err_file, 'bzr %s on python %s (%s)' % \
                       (bzrlib.__version__,
                        '.'.join(map(str, sys.version_info)),
                        sys.platform)
    print >>err_file, 'arguments: %r' % sys.argv
    print >>err_file
    print >>err_file, "** please send this report to bazaar-ng@lists.ubuntu.com"<|MERGE_RESOLUTION|>--- conflicted
+++ resolved
@@ -61,10 +61,6 @@
 """)
 
 import bzrlib
-<<<<<<< HEAD
-from bzrlib.errors import BzrError
-=======
->>>>>>> f2359e3e
 from bzrlib.symbol_versioning import (deprecated_function,
         zero_nine,
         )
