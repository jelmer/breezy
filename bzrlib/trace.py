--- conflicted
+++ resolved
@@ -151,11 +151,7 @@
         if size <= 4 << 20:
             return
         old_fname = trace_fname + '.old'
-<<<<<<< HEAD
-        rename(trace_fname, old_fname)
-=======
         osutils.rename(trace_fname, old_fname)
->>>>>>> 9fb806ac
     except OSError:
         return
 
