# Copyright (C) 2008 Canonical Ltd
#
# This program is free software; you can redistribute it and/or modify
# it under the terms of the GNU General Public License as published by
# the Free Software Foundation; either version 2 of the License, or
# (at your option) any later version.
#
# This program is distributed in the hope that it will be useful,
# but WITHOUT ANY WARRANTY; without even the implied warranty of
# MERCHANTABILITY or FITNESS FOR A PARTICULAR PURPOSE.  See the
# GNU General Public License for more details.
#
# You should have received a copy of the GNU General Public License
# along with this program; if not, write to the Free Software
# Foundation, Inc., 59 Temple Place, Suite 330, Boston, MA  02111-1307  USA

"""UI helper for the push command."""

from bzrlib import (builtins, bzrdir, errors, revision as _mod_revision,
                    transport)
from bzrlib.trace import note, warning


class PushResult(object):
    """Result of a push operation.

    :ivar branch_push_result: Result of a push between branches
    :ivar stacked_on: URL of the branch on which the result is stacked
    """

    def __init__(self):
        self.branch_push_result = None
        self.stacked_on = None

    def report(self, to_file):
        """Write a human-readable description of the result."""
        if self.branch_push_result is None:
            if self.stacked_on is not None:
                note('Created new stacked branch referring to %s.' %
                    self.stacked_on)
            else:
                note('Created new branch.')
        else:
            self.branch_push_result.report(to_file)


def _show_push_branch(br_from, revision_id, location, to_file, verbose=False,
    overwrite=False, remember=False, stacked_on=None, create_prefix=False,
    use_existing_dir=False):
    """Push a branch to a location.

    :param br_from: the source branch
    :param revision_id: the revision-id to push up to
    :param location: the url of the destination
    :param to_file: the output stream
    :param verbose: if True, display more output than normal
    :param overwrite: if False, a current branch at the destination may not
        have diverged from the source, otherwise the push fails
    :param remember: if True, store the location as the push location for
        the source branch
    :param stacked_on: the url of the branch, if any, to stack on;
        if set, only the revisions not in that branch are pushed
    :param create_prefix: if True, create the necessary parent directories
        at the destination if they don't already exist
    :param use_existing_dir: if True, proceed even if the destination
        directory exists without a current .bzr directory in it
    """
    to_transport = transport.get_transport(location)
    br_to = repository_to = dir_to = None
    try:
        dir_to = bzrdir.BzrDir.open_from_transport(to_transport)
    except errors.NotBranchError:
        pass # Didn't find anything
    else:
        # If we can open a branch, use its direct repository, otherwise see
        # if there is a repository without a branch.
        try:
            br_to = dir_to.open_branch()
        except errors.NotBranchError:
            # Didn't find a branch, can we find a repository?
            try:
                repository_to = dir_to.find_repository()
            except errors.NoRepositoryPresent:
                pass
        else:
            # Found a branch, so we must have found a repository
            repository_to = br_to.repository

    push_result = PushResult()
    if dir_to is None:
        # The destination doesn't exist; create it.
        # XXX: Refactor the create_prefix/no_create_prefix code into a
        #      common helper function

        def make_directory(transport):
            transport.mkdir('.')
            return transport

        def redirected(transport, e, redirection_notice):
            note(redirection_notice)
            return transport._redirected_to(e.source, e.target)

        try:
            to_transport = transport.do_catching_redirections(
                make_directory, to_transport, redirected)
        except errors.FileExists:
            if not use_existing_dir:
                raise errors.BzrCommandError("Target directory %s"
                     " already exists, but does not have a valid .bzr"
                     " directory. Supply --use-existing-dir to push"
                     " there anyway." % location)
        except errors.NoSuchFile:
            if not create_prefix:
                raise errors.BzrCommandError("Parent directory of %s"
                    " does not exist."
                    "\nYou may supply --create-prefix to create all"
                    " leading parent directories."
                    % location)
            builtins._create_prefix(to_transport)
        except errors.TooManyRedirections:
            raise errors.BzrCommandError("Too many redirections trying "
                                         "to make %s." % location)

        # Now the target directory exists, but doesn't have a .bzr
        # directory. So we need to create it, along with any work to create
        # all of the dependent branches, etc.
        br_to = br_from.create_clone_on_transport(to_transport,
            revision_id=revision_id, stacked_on=stacked_on)
        # TODO: Some more useful message about what was copied
        try:
            push_result.stacked_on = br_to.get_stacked_on_url()
        except (errors.UnstackableBranchFormat,
                errors.UnstackableRepositoryFormat,
                errors.NotStacked):
            push_result.stacked_on = None
        # We successfully created the target, remember it
        if br_from.get_push_location() is None or remember:
            br_from.set_push_location(br_to.base)
    elif repository_to is None:
        # we have a bzrdir but no branch or repository
        # XXX: Figure out what to do other than complain.
        raise errors.BzrCommandError("At %s you have a valid .bzr control"
            " directory, but not a branch or repository. This is an"
            " unsupported configuration. Please move the target directory"
            " out of the way and try again."
            % location)
    elif br_to is None:
        # We have a repository but no branch, copy the revisions, and then
        # create a branch.
        if stacked_on is not None:
            warning("Ignoring request for a stacked branch as repository "
                    "already exists at the destination location.")
        repository_to.fetch(br_from.repository, revision_id=revision_id)
        br_to = br_from.clone(dir_to, revision_id=revision_id)
        if br_from.get_push_location() is None or remember:
            br_from.set_push_location(br_to.base)
    else: # We have a valid to branch
        if stacked_on is not None:
            warning("Ignoring request for a stacked branch as branch "
                    "already exists at the destination location.")
        # We were able to connect to the remote location, so remember it.
        # (We don't need to successfully push because of possible divergence.)
        if br_from.get_push_location() is None or remember:
            br_from.set_push_location(br_to.base)
        try:
            try:
                tree_to = dir_to.open_workingtree()
            except errors.NotLocalUrl:
<<<<<<< HEAD
                warning("This transport does not update the working "
                        "tree of: %s. See 'bzr help working-trees' for "
                        "more information." % br_to.base)
                push_result.branch_push_result = br_from.push(br_to, overwrite,
                                                   stop_revision=revision_id)
=======
                note("This transport does not update the working "
                     "tree of: %s. See 'bzr help working-trees' for "
                     "more information." % br_to.base)
                push_result = br_from.push(br_to, overwrite,
                                           stop_revision=revision_id)
>>>>>>> 15109cc3
            except errors.NoWorkingTree:
                push_result.branch_push_result = br_from.push(br_to, overwrite,
                                                   stop_revision=revision_id)
            else:
                tree_to.lock_write()
                try:
                    push_result.branch_push_result = br_from.push(tree_to.branch,
                        overwrite, stop_revision=revision_id)
                    tree_to.update()
                finally:
                    tree_to.unlock()
        except errors.DivergedBranches:
            raise errors.BzrCommandError('These branches have diverged.'
                                    '  Try using "merge" and then "push".')
    push_result.report(to_file)
    if push_result.branch_push_result is not None:
        old_revid = push_result.branch_push_result.old_revid
        old_revno = push_result.branch_push_result.old_revno
    else:
        old_revid = _mod_revision.NULL_REVISION
        old_revno = 0
    if verbose:
        br_to.lock_read()
        try:
            from bzrlib.log import show_branch_change
            show_branch_change(br_to, to_file, old_revno, old_revid)
        finally:
            br_to.unlock()<|MERGE_RESOLUTION|>--- conflicted
+++ resolved
@@ -166,19 +166,11 @@
             try:
                 tree_to = dir_to.open_workingtree()
             except errors.NotLocalUrl:
-<<<<<<< HEAD
-                warning("This transport does not update the working "
+                note("This transport does not update the working "
                         "tree of: %s. See 'bzr help working-trees' for "
                         "more information." % br_to.base)
                 push_result.branch_push_result = br_from.push(br_to, overwrite,
                                                    stop_revision=revision_id)
-=======
-                note("This transport does not update the working "
-                     "tree of: %s. See 'bzr help working-trees' for "
-                     "more information." % br_to.base)
-                push_result = br_from.push(br_to, overwrite,
-                                           stop_revision=revision_id)
->>>>>>> 15109cc3
             except errors.NoWorkingTree:
                 push_result.branch_push_result = br_from.push(br_to, overwrite,
                                                    stop_revision=revision_id)
