# Copyright (C) 2007-2010 Canonical Ltd
#
# This program is free software; you can redistribute it and/or modify
# it under the terms of the GNU General Public License as published by
# the Free Software Foundation; either version 2 of the License, or
# (at your option) any later version.
#
# This program is distributed in the hope that it will be useful,
# but WITHOUT ANY WARRANTY; without even the implied warranty of
# MERCHANTABILITY or FITNESS FOR A PARTICULAR PURPOSE.  See the
# GNU General Public License for more details.
#
# You should have received a copy of the GNU General Public License
# along with this program; if not, write to the Free Software
# Foundation, Inc., 51 Franklin Street, Fifth Floor, Boston, MA 02110-1301 USA


"""Support for plugin hooking logic."""
from bzrlib import (
    pyutils,
    registry,
    symbol_versioning,
    )
from bzrlib.lazy_import import lazy_import
lazy_import(globals(), """
import textwrap

from bzrlib import (
        _format_version_tuple,
        errors,
        )
from bzrlib.help_topics import help_as_plain_text
""")


class KnownHooksRegistry(registry.Registry):
    # known_hooks registry contains
    # tuple of (module, member name) which is the hook point
    # module where the specific hooks are defined
    # callable to get the empty specific Hooks for that attribute

    def register_lazy_hook(self, hook_module_name, hook_member_name,
            hook_factory_member_name):
        self.register_lazy((hook_module_name, hook_member_name),
            hook_module_name, hook_factory_member_name)

    def iter_parent_objects(self):
        """Yield (hook_key, (parent_object, attr)) tuples for every registered
        hook, where 'parent_object' is the object that holds the hook
        instance.

        This is useful for resetting/restoring all the hooks to a known state,
        as is done in bzrlib.tests.TestCase._clear_hooks.
        """
        for key in self.keys():
            yield key, self.key_to_parent_and_attribute(key)

    def key_to_parent_and_attribute(self, (module_name, member_name)):
        """Convert a known_hooks key to a (parent_obj, attr) pair.

        :param key: A tuple (module_name, member_name) as found in the keys of
            the known_hooks registry.
        :return: The parent_object of the hook and the name of the attribute on
            that parent object where the hook is kept.
        """
        parent_mod, parent_member, attr = pyutils.calc_parent_name(module_name,
            member_name)
        return pyutils.get_named_object(parent_mod, parent_member), attr


_builtin_known_hooks = (
    ('bzrlib.branch', 'Branch.hooks', 'BranchHooks'),
    ('bzrlib.bzrdir', 'BzrDir.hooks', 'BzrDirHooks'),
    ('bzrlib.commands', 'Command.hooks', 'CommandHooks'),
    ('bzrlib.info', 'hooks', 'InfoHooks'),
    ('bzrlib.lock', 'Lock.hooks', 'LockHooks'),
    ('bzrlib.merge', 'Merger.hooks', 'MergeHooks'),
    ('bzrlib.msgeditor', 'hooks', 'MessageEditorHooks'),
    ('bzrlib.mutabletree', 'MutableTree.hooks', 'MutableTreeHooks'),
    ('bzrlib.smart.client', '_SmartClient.hooks', 'SmartClientHooks'),
    ('bzrlib.smart.server', 'SmartTCPServer.hooks', 'SmartServerHooks'),
    ('bzrlib.status', 'hooks', 'StatusHooks'),
    ('bzrlib.version_info_formats.format_rio', 'RioVersionInfoBuilder.hooks',
        'RioVersionInfoBuilderHooks'),
    ('bzrlib.merge_directive', 'BaseMergeDirective.hooks',
        'MergeDirectiveHooks'),
    )

known_hooks = KnownHooksRegistry()
for (_hook_module, _hook_attribute, _hook_class) in _builtin_known_hooks:
    known_hooks.register_lazy_hook(_hook_module, _hook_attribute, _hook_class)
del _builtin_known_hooks, _hook_module, _hook_attribute, _hook_class


def known_hooks_key_to_object((module_name, member_name)):
    """Convert a known_hooks key to a object.

    :param key: A tuple (module_name, member_name) as found in the keys of
        the known_hooks registry.
    :return: The object this specifies.
    """
    return pyutils.get_named_object(module_name, member_name)


@symbol_versioning.deprecated_function(symbol_versioning.deprecated_in((2, 3)))
def known_hooks_key_to_parent_and_attribute(key):
    """See KnownHooksRegistry.key_to_parent_and_attribute."""
    return known_hooks.key_to_parent_and_attribute(key)


class Hooks(dict):
    """A dictionary mapping hook name to a list of callables.

    e.g. ['FOO'] Is the list of items to be called when the
    FOO hook is triggered.
    """

    def __init__(self):
        dict.__init__(self)
        self._callable_names = {}

    def create_hook(self, hook):
        """Create a hook which can have callbacks registered for it.

        :param hook: The hook to create. An object meeting the protocol of
            bzrlib.hooks.HookPoint. It's name is used as the key for future
            lookups.
        """
        if hook.name in self:
            raise errors.DuplicateKey(hook.name)
        self[hook.name] = hook

    def docs(self):
        """Generate the documentation for this Hooks instance.

        This introspects all the individual hooks and returns their docs as well.
        """
        hook_names = sorted(self.keys())
        hook_docs = []
        name = self.__class__.__name__
        hook_docs.append(name)
        hook_docs.append("-"*len(name))
        hook_docs.append("")
        for hook_name in hook_names:
            hook = self[hook_name]
            try:
                hook_docs.append(hook.docs())
            except AttributeError:
                # legacy hook
                strings = []
                strings.append(hook_name)
                strings.append("~" * len(hook_name))
                strings.append("")
                strings.append("An old-style hook. For documentation see the __init__ "
                    "method of '%s'\n" % (name,))
                hook_docs.extend(strings)
        return "\n".join(hook_docs)

    def get_hook_name(self, a_callable):
        """Get the name for a_callable for UI display.

        If no name has been registered, the string 'No hook name' is returned.
        We use a fixed string rather than repr or the callables module because
        the code names are rarely meaningful for end users and this is not
        intended for debugging.
        """
        return self._callable_names.get(a_callable, "No hook name")

    def install_named_hook_lazy(self, hook_name, callable_module,
        callable_member, name):
        """Install a_callable in to the hook hook_name lazily, and label it.

        :param hook_name: A hook name. See the __init__ method for the complete
            list of hooks.
        :param callable_module: Name of the module in which the callable is
            present.
        :param callable_member: Member name of the callable.
        :param name: A name to associate the callable with, to show users what
            is running.
        """
        try:
            hook = self[hook_name]
        except KeyError:
            raise errors.UnknownHook(self.__class__.__name__, hook_name)
        try:
            hook_lazy = getattr(hook, "hook_lazy")
        except AttributeError:
            raise errors.UnsupportedOperation(self.install_named_hook_lazy,
                self)
        else:
            hook_lazy(callable_module, callable_member, name)

    def install_named_hook(self, hook_name, a_callable, name):
        """Install a_callable in to the hook hook_name, and label it name.

        :param hook_name: A hook name. See the __init__ method for the complete
            list of hooks.
        :param a_callable: The callable to be invoked when the hook triggers.
            The exact signature will depend on the hook - see the __init__
            method for details on each hook.
        :param name: A name to associate a_callable with, to show users what is
            running.
        """
        try:
            hook = self[hook_name]
        except KeyError:
            raise errors.UnknownHook(self.__class__.__name__, hook_name)
        try:
            # list hooks, old-style, not yet deprecated but less useful.
            hook.append(a_callable)
        except AttributeError:
            hook.hook(a_callable, name)
        if name is not None:
            self.name_hook(a_callable, name)

    def name_hook(self, a_callable, name):
        """Associate name with a_callable to show users what is running."""
        self._callable_names[a_callable] = name


class HookPoint(object):
    """A single hook that clients can register to be called back when it fires.

    :ivar name: The name of the hook.
    :ivar doc: The docs for using the hook.
    :ivar introduced: A version tuple specifying what version the hook was
        introduced in. None indicates an unknown version.
    :ivar deprecated: A version tuple specifying what version the hook was
        deprecated or superseded in. None indicates that the hook is not
        superseded or deprecated. If the hook is superseded then the doc
        should describe the recommended replacement hook to register for.
    """

    def __init__(self, name, doc, introduced, deprecated):
        """Create a HookPoint.

        :param name: The name of the hook, for clients to use when registering.
        :param doc: The docs for the hook.
        :param introduced: When the hook was introduced (e.g. (0, 15)).
        :param deprecated: When the hook was deprecated, None for
            not-deprecated.
        """
        self.name = name
        self.__doc__ = doc
        self.introduced = introduced
        self.deprecated = deprecated
        self._callbacks = []
        self._callback_names = {}

    def docs(self):
        """Generate the documentation for this HookPoint.

        :return: A string terminated in \n.
        """
        strings = []
        strings.append(self.name)
        strings.append('~'*len(self.name))
        strings.append('')
        if self.introduced:
            introduced_string = _format_version_tuple(self.introduced)
        else:
            introduced_string = 'unknown'
        strings.append('Introduced in: %s' % introduced_string)
        if self.deprecated:
            deprecated_string = _format_version_tuple(self.deprecated)
            strings.append('Deprecated in: %s' % deprecated_string)
        strings.append('')
        strings.extend(textwrap.wrap(self.__doc__,
            break_long_words=False))
        strings.append('')
        return '\n'.join(strings)

    def __eq__(self, other):
        return (type(other) == type(self) and 
            other.__dict__ == self.__dict__)

    def hook_lazy(self, callback_module, callback_member, callback_label):
        """Lazily register a callback to be called when this HookPoint fires.

        :param callback_module: Module of the callable to use when this
            HookPoint fires.
        :param callback_member: Member name of the callback.
        :param callback_label: A label to show in the UI while this callback is
            processing.
        """
        obj_getter = registry._LazyObjectGetter(callback_module,
            callback_member)
        self._callbacks.append(obj_getter)
        if callback_label is not None:
            self._callback_names[obj_getter] = callback_label

    def hook(self, callback, callback_label):
        """Register a callback to be called when this HookPoint fires.

        :param callback: The callable to use when this HookPoint fires.
        :param callback_label: A label to show in the UI while this callback is
            processing.
        """
        obj_getter = registry._ObjectGetter(callback)
        self._callbacks.append(obj_getter)
        if callback_label is not None:
            self._callback_names[obj_getter] = callback_label

    def _get_callbacks(self):
<<<<<<< HEAD
        ret = []
=======
        
>>>>>>> 60dc231f

    def __iter__(self):
        return (callback.get_obj() for callback in self._get_callbacks())

    def __len__(self):
        return len(self._get_callbacks())

    def __repr__(self):
        strings = []
        strings.append("<%s(" % type(self).__name__)
        strings.append(self.name)
        strings.append("), callbacks=[")
        callbacks = self._get_callbacks()
        for callback in callbacks:
            strings.append(repr(callback.get_obj()))
            strings.append("(")
            strings.append(self._callback_names[callback])
            strings.append("),")
        if len(callbacks) == 1:
            strings[-1] = ")"
        strings.append("]>")
        return ''.join(strings)


_help_prefix = \
"""
Hooks
=====

Introduction
------------

A hook of type *xxx* of class *yyy* needs to be registered using::

  yyy.hooks.install_named_hook("xxx", ...)

See :doc:`Using hooks<../user-guide/hooks>` in the User Guide for examples.

The class that contains each hook is given before the hooks it supplies. For
instance, BranchHooks as the class is the hooks class for
`bzrlib.branch.Branch.hooks`.

Each description also indicates whether the hook runs on the client (the
machine where bzr was invoked) or the server (the machine addressed by
the branch URL).  These may be, but are not necessarily, the same machine.

Plugins (including hooks) are run on the server if all of these is true:

  * The connection is via a smart server (accessed with a URL starting with
    "bzr://", "bzr+ssh://" or "bzr+http://", or accessed via a "http://"
    URL when a smart server is available via HTTP).

  * The hook is either server specific or part of general infrastructure rather
    than client specific code (such as commit).

"""

def hooks_help_text(topic):
    segments = [_help_prefix]
    for hook_key in sorted(known_hooks.keys()):
        hooks = known_hooks_key_to_object(hook_key)
        segments.append(hooks.docs())
    return '\n'.join(segments)


_lazy_hooks = {}


def install_lazy_named_hook(hookpoints_module, hookpoints_name, hook_name,
    a_callable, name):
    """Install a callable in to a hook lazily, and label it name.

    :param hookpoints_module: Module name of the hook points.
    :param hookpoints_name: Name of the hook points.
    :param hook_name: A hook name.
    :param callable: a callable to call for the hook.
    :param name: A name to associate a_callable with, to show users what is
        running.
    """
    key = (hookpoints_module, hookpoints_name, hook_name)
    _lazy_hooks.setdefault(key, []).append((a_callable, name))<|MERGE_RESOLUTION|>--- conflicted
+++ resolved
@@ -244,8 +244,7 @@
         self.__doc__ = doc
         self.introduced = introduced
         self.deprecated = deprecated
-        self._callbacks = []
-        self._callback_names = {}
+        self._direct_callbacks = []
 
     def docs(self):
         """Generate the documentation for this HookPoint.
@@ -285,9 +284,7 @@
         """
         obj_getter = registry._LazyObjectGetter(callback_module,
             callback_member)
-        self._callbacks.append(obj_getter)
-        if callback_label is not None:
-            self._callback_names[obj_getter] = callback_label
+        self._direct_callbacks.append((obj_getter, callback_label))
 
     def hook(self, callback, callback_label):
         """Register a callback to be called when this HookPoint fires.
@@ -297,19 +294,16 @@
             processing.
         """
         obj_getter = registry._ObjectGetter(callback)
-        self._callbacks.append(obj_getter)
-        if callback_label is not None:
-            self._callback_names[obj_getter] = callback_label
+        self._direct_callbacks.append((obj_getter, callback_label))
 
     def _get_callbacks(self):
-<<<<<<< HEAD
-        ret = []
-=======
-        
->>>>>>> 60dc231f
+        ret = list(self._direct_callbacks)
+        ret += _lazy_hooks[
+            (self.__module__, self.__class__.__name__, self.name)]
+        return ret
 
     def __iter__(self):
-        return (callback.get_obj() for callback in self._get_callbacks())
+        return (callback.get_obj() for callback, name in self._get_callbacks())
 
     def __len__(self):
         return len(self._get_callbacks())
@@ -320,10 +314,10 @@
         strings.append(self.name)
         strings.append("), callbacks=[")
         callbacks = self._get_callbacks()
-        for callback in callbacks:
+        for (callback, callback_name) in callbacks:
             strings.append(repr(callback.get_obj()))
             strings.append("(")
-            strings.append(self._callback_names[callback])
+            strings.append(callback_name)
             strings.append("),")
         if len(callbacks) == 1:
             strings[-1] = ")"
@@ -387,4 +381,5 @@
         running.
     """
     key = (hookpoints_module, hookpoints_name, hook_name)
-    _lazy_hooks.setdefault(key, []).append((a_callable, name))+    obj_getter = registry._ObjectGetter(a_callable)
+    _lazy_hooks.setdefault(key, []).append((obj_getter, name))