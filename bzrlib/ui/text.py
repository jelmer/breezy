--- conflicted
+++ resolved
@@ -1,8 +1,4 @@
-<<<<<<< HEAD
-# Copyright (C) 2005, 2008, 2009, 2010 Canonical Ltd
-=======
 # Copyright (C) 2005-2010 Canonical Ltd
->>>>>>> d6de82d6
 #
 # This program is free software; you can redistribute it and/or modify
 # it under the terms of the GNU General Public License as published by
@@ -41,11 +37,8 @@
 
 """)
 
-<<<<<<< HEAD
-=======
 from bzrlib.osutils import watch_sigwinch
 
->>>>>>> d6de82d6
 from bzrlib.ui import (
     UIFactory,
     NullProgressView,
@@ -69,13 +62,9 @@
         self.stderr = stderr
         # paints progress, network activity, etc
         self._progress_view = self.make_progress_view()
-<<<<<<< HEAD
-        
-=======
         # hook up the signals to watch for terminal size changes
         watch_sigwinch()
 
->>>>>>> d6de82d6
     def be_quiet(self, state):
         if state and not self._quiet:
             self.clear_term()
@@ -436,17 +425,11 @@
         elif now >= (self._transport_update_time + 0.5):
             # guard against clock stepping backwards, and don't update too
             # often
-<<<<<<< HEAD
-            rate = self._bytes_since_update / (now - self._transport_update_time)
-            msg = ("%6dKB %5dKB/s" %
-                    (self._total_byte_count>>10, int(rate)>>10,))
-=======
             rate = (self._bytes_since_update
                     / (now - self._transport_update_time))
             # using base-10 units (see HACKING.txt).
             msg = ("%6dkB %5dkB/s" %
                     (self._total_byte_count / 1000, int(rate) / 1000,))
->>>>>>> d6de82d6
             self._transport_update_time = now
             self._last_repaint = now
             self._bytes_since_update = 0
@@ -462,18 +445,6 @@
                 transfer_time = 0.001
             bps = self._total_byte_count / transfer_time
 
-<<<<<<< HEAD
-        msg = ('Transferred: %.0fKiB'
-               ' (%.1fK/s r:%.0fK w:%.0fK'
-               % (self._total_byte_count / 1024.,
-                  bps / 1024.,
-                  self._bytes_by_direction['read'] / 1024.,
-                  self._bytes_by_direction['write'] / 1024.,
-                 ))
-        if self._bytes_by_direction['unknown'] > 0:
-            msg += ' u:%.0fK)' % (
-                self._bytes_by_direction['unknown'] / 1024.
-=======
         # using base-10 units (see HACKING.txt).
         msg = ('Transferred: %.0fkB'
                ' (%.1fkB/s r:%.0fkB w:%.0fkB'
@@ -485,7 +456,6 @@
         if self._bytes_by_direction['unknown'] > 0:
             msg += ' u:%.0fkB)' % (
                 self._bytes_by_direction['unknown'] / 1000.
->>>>>>> d6de82d6
                 )
         else:
             msg += ')'
