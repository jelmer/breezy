# Copyright (C) 2005, 2006 Canonical

# This program is free software; you can redistribute it and/or modify
# it under the terms of the GNU General Public License as published by
# the Free Software Foundation; either version 2 of the License, or
# (at your option) any later version.

# This program is distributed in the hope that it will be useful,
# but WITHOUT ANY WARRANTY; without even the implied warranty of
# MERCHANTABILITY or FITNESS FOR A PARTICULAR PURPOSE.  See the
# GNU General Public License for more details.

# You should have received a copy of the GNU General Public License
# along with this program; if not, write to the Free Software
# Foundation, Inc., 59 Temple Place, Suite 330, Boston, MA  02111-1307  USA

from bzrlib.inventory import InventoryEntry
from bzrlib.trace import mutter


class TreeDelta(object):
    """Describes changes from one tree to another.

    Contains four lists:

    added
        (path, id, kind)
    removed
        (path, id, kind)
    renamed
        (oldpath, newpath, id, kind, text_modified, meta_modified)
    modified
        (path, id, kind, text_modified, meta_modified)
    unchanged
        (path, id, kind)

    Each id is listed only once.

    Files that are both modified and renamed are listed only in
    renamed, with the text_modified flag true. The text_modified
    applies either to the the content of the file or the target of the
    symbolic link, depending of the kind of file.

    Files are only considered renamed if their name has changed or
    their parent directory has changed.  Renaming a directory
    does not count as renaming all its contents.

    The lists are normally sorted when the delta is created.
    """
    def __init__(self):
        self.added = []
        self.removed = []
        self.renamed = []
        self.modified = []
        self.unchanged = []

    def __eq__(self, other):
        if not isinstance(other, TreeDelta):
            return False
        return self.added == other.added \
               and self.removed == other.removed \
               and self.renamed == other.renamed \
               and self.modified == other.modified \
               and self.unchanged == other.unchanged

    def __ne__(self, other):
        return not (self == other)

    def __repr__(self):
        return "TreeDelta(added=%r, removed=%r, renamed=%r, modified=%r," \
            " unchanged=%r)" % (self.added, self.removed, self.renamed,
            self.modified, self.unchanged)

    def has_changed(self):
        return bool(self.modified
                    or self.added
                    or self.removed
                    or self.renamed)

    def touches_file_id(self, file_id):
        """Return True if file_id is modified by this delta."""
        for l in self.added, self.removed, self.modified:
            for v in l:
                if v[1] == file_id:
                    return True
        for v in self.renamed:
            if v[2] == file_id:
                return True
        return False
            

    def show(self, to_file, show_ids=False, show_unchanged=False):
        def show_list(files):
            for item in files:
                path, fid, kind = item[:3]

                if kind == 'directory':
                    path += '/'
                elif kind == 'symlink':
                    path += '@'

                if len(item) == 5 and item[4]:
                    path += '*'

                if show_ids:
                    print >>to_file, '  %-30s %s' % (path, fid)
                else:
                    print >>to_file, ' ', path
            
        if self.removed:
            print >>to_file, 'removed:'
            show_list(self.removed)
                
        if self.added:
            print >>to_file, 'added:'
            show_list(self.added)

        extra_modified = []

        if self.renamed:
            print >>to_file, 'renamed:'
            for (oldpath, newpath, fid, kind,
                 text_modified, meta_modified) in self.renamed:
                if text_modified or meta_modified:
                    extra_modified.append((newpath, fid, kind,
                                           text_modified, meta_modified))
                if meta_modified:
                    newpath += '*'
                if show_ids:
                    print >>to_file, '  %s => %s %s' % (oldpath, newpath, fid)
                else:
                    print >>to_file, '  %s => %s' % (oldpath, newpath)
                    
        if self.modified or extra_modified:
            print >>to_file, 'modified:'
            show_list(self.modified)
            show_list(extra_modified)
            
        if show_unchanged and self.unchanged:
            print >>to_file, 'unchanged:'
            show_list(self.unchanged)



def compare_trees(old_tree, new_tree, want_unchanged=False, specific_files=None):
    """Describe changes from one tree to another.

    Returns a TreeDelta with details of added, modified, renamed, and
    deleted entries.

    The root entry is specifically exempt.

    This only considers versioned files.

    want_unchanged
        If true, also list files unchanged from one version to
        the next.

    specific_files
        If true, only check for changes to specified names or
        files within them.  Any unversioned files given have no effect
        (but this might change in the future).
    """
    # NB: show_status depends on being able to pass in non-versioned files and
    # report them as unknown
    old_tree.lock_read()
    try:
        new_tree.lock_read()
        try:
            return _compare_trees(old_tree, new_tree, want_unchanged,
                                  specific_files)
        finally:
            new_tree.unlock()
    finally:
        old_tree.unlock()


def _compare_trees(old_tree, new_tree, want_unchanged, specific_files):

    from osutils import is_inside_any
    
    old_inv = old_tree.inventory
    new_inv = new_tree.inventory
    delta = TreeDelta()
    mutter('start compare_trees')

    # TODO: Rather than iterating over the whole tree and then filtering, we
    # could diff just the specified files (if any) and their subtrees.  
    # Perhaps should take a list of file-ids instead?   Need to indicate any
    # ids or names which were not found in the trees.

<<<<<<< HEAD
    for file_id in old_tree:
        if old_inv.is_root(file_id) and len(new_inv) == 0:
            continue
        if file_id in new_tree:
            old_ie = old_inv[file_id]
            new_ie = new_inv[file_id]
=======
    old_files = old_tree.list_files()
    new_files = new_tree.list_files()
>>>>>>> c2906b7d

    more_old = True
    more_new = True

<<<<<<< HEAD
            if specific_files:
                if (not is_inside_any(specific_files, old_inv.id2path(file_id)) 
                    and not is_inside_any(specific_files, new_inv.id2path(file_id))):
                    continue

            # temporary hack until all entries are populated before clients 
            # get them
            old_path = old_inv.id2path(file_id)
            new_path = new_inv.id2path(file_id)
            old_ie._read_tree_state(old_path, old_tree)
            new_ie._read_tree_state(new_path, new_tree)
            text_modified, meta_modified = new_ie.detect_changes(old_ie)

            # TODO: Can possibly avoid calculating path strings if the
            # two files are unchanged and their names and parents are
            # the same and the parents are unchanged all the way up.
            # May not be worthwhile.
            
            if (old_ie.name != new_ie.name
                or old_ie.parent_id != new_ie.parent_id):
                delta.renamed.append((old_path,
                                      new_path,
                                      file_id, kind,
                                      text_modified, meta_modified))
            elif text_modified or meta_modified:
                delta.modified.append((new_path, file_id, kind,
                                       text_modified, meta_modified))
            elif want_unchanged and not new_inv.is_root(file_id):
                delta.unchanged.append((new_path, file_id, kind))
        else:
            kind = old_inv.get_file_kind(file_id)
            old_path = old_inv.id2path(file_id)
            if specific_files:
                if not is_inside_any(specific_files, old_path):
                    continue
            delta.removed.append((old_path, file_id, kind))

    mutter('start looking for new files')
    for file_id in new_inv:
        if file_id in old_inv or file_id not in new_tree:
            continue
        if new_inv.is_root(file_id) and len(old_inv) == 0:
            continue
        kind = new_inv.get_file_kind(file_id)
        new_path = new_inv.id2path(file_id)
=======
    added = {}
    removed = {}

    def get_next(iter):
        try:
            return iter.next()
        except StopIteration:
            return None, None, None, None, None
    old_path, old_class, old_kind, old_file_id, old_entry = get_next(old_files)
    new_path, new_class, new_kind, new_file_id, new_entry = get_next(new_files)


    def check_matching(old_path, old_entry, new_path, new_entry):
        """We have matched up 2 file_ids, check for changes."""
        assert old_entry.kind == new_entry.kind

        if old_entry.kind == 'root_directory':
            return

        if specific_files:
            if (not is_inside_any(specific_files, old_path)
                and not is_inside_any(specific_files, new_path)):
                return

        # temporary hack until all entries are populated before clients 
        # get them
        old_entry._read_tree_state(old_path, old_tree)
        new_entry._read_tree_state(new_path, new_tree)
        text_modified, meta_modified = new_entry.detect_changes(old_entry)
        
        # If the name changes, or the parent_id changes, we have a rename
        # (if we move a parent, that doesn't count as a rename for the file)
        if (old_entry.name != new_entry.name 
            or old_entry.parent_id != new_entry.parent_id):
            delta.renamed.append((old_path,
                                  new_path,
                                  old_entry.file_id, old_entry.kind,
                                  text_modified, meta_modified))
        elif text_modified or meta_modified:
            delta.modified.append((new_path, new_entry.file_id, new_entry.kind,
                                   text_modified, meta_modified))
        elif want_unchanged:
            delta.unchanged.append((new_path, new_entry.file_id, new_entry.kind))


    def handle_old(path, entry):
        """old entry without a new entry match

        Check to see if a matching new entry was already seen as an
        added file, and switch the pair into being a rename.
        Otherwise just mark the old entry being removed.
        """
        if entry.file_id in added:
            # Actually this is a rename, we found a new file_id earlier
            # at a different location, so it is no-longer added
            x_new_path, x_new_entry = added.pop(entry.file_id)
            check_matching(path, entry, x_new_path, x_new_entry)
        else:
            # We have an old_file_id which doesn't line up with a new_file_id
            # So this file looks to be removed
            assert entry.file_id not in removed
            removed[entry.file_id] = path, entry

    def handle_new(path, entry):
        """new entry without an old entry match
        
        Check to see if a matching old entry was already seen as a
        removal, and change the pair into a rename.
        Otherwise just mark the new entry as an added file.
        """
        if entry.file_id in removed:
            # We saw this file_id earlier at an old different location
            # it is no longer removed, just renamed
            x_old_path, x_old_entry = removed.pop(entry.file_id)
            check_matching(x_old_path, x_old_entry, path, entry)
        else:
            # We have a new file which does not match an old file
            # mark it as added
            assert entry.file_id not in added
            added[entry.file_id] = path, entry

    while old_path or new_path:
        # list_files() returns files in alphabetical path sorted order
        if old_path == new_path:
            if old_file_id == new_file_id:
                # This is the common case, the files are in the same place
                # check if there were any content changes

                if old_file_id is None:
                    # We have 2 unversioned files, no deltas possible???
                    pass
                else:
                    check_matching(old_path, old_entry, new_path, new_entry)
            else:
                # The ids don't match, so we have to handle them both
                # separately.
                if old_file_id is not None:
                    handle_old(old_path, old_entry)

                if new_file_id is not None:
                    handle_new(new_path, new_entry)

            # The two entries were at the same path, so increment both sides
            old_path, old_class, old_kind, old_file_id, old_entry = get_next(old_files)
            new_path, new_class, new_kind, new_file_id, new_entry = get_next(new_files)
        elif new_path is None or (old_path is not None and old_path < new_path):
            # Assume we don't match, only process old_path
            if old_file_id is not None:
                handle_old(old_path, old_entry)
            # old_path came first, so increment it, trying to match up
            old_path, old_class, old_kind, old_file_id, old_entry = get_next(old_files)
        elif new_path is not None:
            # new_path came first, so increment it, trying to match up
            if new_file_id is not None:
                handle_new(new_path, new_entry)
            new_path, new_class, new_kind, new_file_id, new_entry = get_next(new_files)

    # Now we have a set of added and removed files, mark them all
    for old_path, old_entry in removed.itervalues():
        if specific_files:
            if not is_inside_any(specific_files, old_path):
                continue
        delta.removed.append((old_path, old_entry.file_id, old_entry.kind))
    for new_path, new_entry in added.itervalues():
>>>>>>> c2906b7d
        if specific_files:
            if not is_inside_any(specific_files, new_path):
                continue
        delta.added.append((new_path, new_entry.file_id, new_entry.kind))

    delta.removed.sort()
    delta.added.sort()
    delta.renamed.sort()
    # TODO: jam 20060529 These lists shouldn't need to be sorted
    #       since we added them in alphabetical order.
    delta.modified.sort()
    delta.unchanged.sort()

    return delta<|MERGE_RESOLUTION|>--- conflicted
+++ resolved
@@ -189,68 +189,12 @@
     # Perhaps should take a list of file-ids instead?   Need to indicate any
     # ids or names which were not found in the trees.
 
-<<<<<<< HEAD
-    for file_id in old_tree:
-        if old_inv.is_root(file_id) and len(new_inv) == 0:
-            continue
-        if file_id in new_tree:
-            old_ie = old_inv[file_id]
-            new_ie = new_inv[file_id]
-=======
     old_files = old_tree.list_files()
     new_files = new_tree.list_files()
->>>>>>> c2906b7d
 
     more_old = True
     more_new = True
 
-<<<<<<< HEAD
-            if specific_files:
-                if (not is_inside_any(specific_files, old_inv.id2path(file_id)) 
-                    and not is_inside_any(specific_files, new_inv.id2path(file_id))):
-                    continue
-
-            # temporary hack until all entries are populated before clients 
-            # get them
-            old_path = old_inv.id2path(file_id)
-            new_path = new_inv.id2path(file_id)
-            old_ie._read_tree_state(old_path, old_tree)
-            new_ie._read_tree_state(new_path, new_tree)
-            text_modified, meta_modified = new_ie.detect_changes(old_ie)
-
-            # TODO: Can possibly avoid calculating path strings if the
-            # two files are unchanged and their names and parents are
-            # the same and the parents are unchanged all the way up.
-            # May not be worthwhile.
-            
-            if (old_ie.name != new_ie.name
-                or old_ie.parent_id != new_ie.parent_id):
-                delta.renamed.append((old_path,
-                                      new_path,
-                                      file_id, kind,
-                                      text_modified, meta_modified))
-            elif text_modified or meta_modified:
-                delta.modified.append((new_path, file_id, kind,
-                                       text_modified, meta_modified))
-            elif want_unchanged and not new_inv.is_root(file_id):
-                delta.unchanged.append((new_path, file_id, kind))
-        else:
-            kind = old_inv.get_file_kind(file_id)
-            old_path = old_inv.id2path(file_id)
-            if specific_files:
-                if not is_inside_any(specific_files, old_path):
-                    continue
-            delta.removed.append((old_path, file_id, kind))
-
-    mutter('start looking for new files')
-    for file_id in new_inv:
-        if file_id in old_inv or file_id not in new_tree:
-            continue
-        if new_inv.is_root(file_id) and len(old_inv) == 0:
-            continue
-        kind = new_inv.get_file_kind(file_id)
-        new_path = new_inv.id2path(file_id)
-=======
     added = {}
     removed = {}
 
@@ -266,9 +210,6 @@
     def check_matching(old_path, old_entry, new_path, new_entry):
         """We have matched up 2 file_ids, check for changes."""
         assert old_entry.kind == new_entry.kind
-
-        if old_entry.kind == 'root_directory':
-            return
 
         if specific_files:
             if (not is_inside_any(specific_files, old_path)
@@ -375,7 +316,6 @@
                 continue
         delta.removed.append((old_path, old_entry.file_id, old_entry.kind))
     for new_path, new_entry in added.itervalues():
->>>>>>> c2906b7d
         if specific_files:
             if not is_inside_any(specific_files, new_path):
                 continue
