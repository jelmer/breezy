<<<<<<< HEAD
# Copyright (C) 2006, 2008 Canonical Ltd
=======
# Copyright (C) 2006-2010 Canonical Ltd
>>>>>>> d6de82d6
#
# This program is free software; you can redistribute it and/or modify
# it under the terms of the GNU General Public License as published by
# the Free Software Foundation; either version 2 of the License, or
# (at your option) any later version.
#
# This program is distributed in the hope that it will be useful,
# but WITHOUT ANY WARRANTY; without even the implied warranty of
# MERCHANTABILITY or FITNESS FOR A PARTICULAR PURPOSE.  See the
# GNU General Public License for more details.
#
# You should have received a copy of the GNU General Public License
# along with this program; if not, write to the Free Software
# Foundation, Inc., 51 Franklin Street, Fifth Floor, Boston, MA 02110-1301 USA

"""A collection of function for handling URL operations."""

import os
import re
import sys

from bzrlib.lazy_import import lazy_import
lazy_import(globals(), """
from posixpath import split as _posix_split, normpath as _posix_normpath
import urllib
import urlparse

from bzrlib import (
    errors,
    osutils,
    )
""")


def basename(url, exclude_trailing_slash=True):
    """Return the last component of a URL.

    :param url: The URL in question
    :param exclude_trailing_slash: If the url looks like "path/to/foo/"
        ignore the final slash and return 'foo' rather than ''
    :return: Just the final component of the URL. This can return ''
        if you don't exclude_trailing_slash, or if you are at the
        root of the URL.
    """
    return split(url, exclude_trailing_slash=exclude_trailing_slash)[1]


def dirname(url, exclude_trailing_slash=True):
    """Return the parent directory of the given path.

    :param url: Relative or absolute URL
    :param exclude_trailing_slash: Remove a final slash
        (treat http://host/foo/ as http://host/foo, but
        http://host/ stays http://host/)
    :return: Everything in the URL except the last path chunk
    """
    # TODO: jam 20060502 This was named dirname to be consistent
    #       with the os functions, but maybe "parent" would be better
    return split(url, exclude_trailing_slash=exclude_trailing_slash)[0]


def escape(relpath):
    """Escape relpath to be a valid url."""
    if isinstance(relpath, unicode):
        relpath = relpath.encode('utf-8')
    # After quoting and encoding, the path should be perfectly
    # safe as a plain ASCII string, str() just enforces this
    return str(urllib.quote(relpath, safe='/~'))


def file_relpath(base, path):
    """Compute just the relative sub-portion of a url

    This assumes that both paths are already fully specified file:// URLs.
    """
    if len(base) < MIN_ABS_FILEURL_LENGTH:
        raise ValueError('Length of base (%r) must equal or'
            ' exceed the platform minimum url length (which is %d)' %
            (base, MIN_ABS_FILEURL_LENGTH))
    base = local_path_from_url(base)
    path = local_path_from_url(path)
    return escape(osutils.relpath(base, path))


def _find_scheme_and_separator(url):
    """Find the scheme separator (://) and the first path separator

    This is just a helper functions for other path utilities.
    It could probably be replaced by urlparse
    """
    m = _url_scheme_re.match(url)
    if not m:
        return None, None

    scheme = m.group('scheme')
    path = m.group('path')

    # Find the path separating slash
    # (first slash after the ://)
    first_path_slash = path.find('/')
    if first_path_slash == -1:
        return len(scheme), None
    return len(scheme), first_path_slash+len(scheme)+3


def join(base, *args):
    """Create a URL by joining sections.

    This will normalize '..', assuming that paths are absolute
    (it assumes no symlinks in either path)

    If any of *args is an absolute URL, it will be treated correctly.
    Example:
        join('http://foo', 'http://bar') => 'http://bar'
        join('http://foo', 'bar') => 'http://foo/bar'
        join('http://foo', 'bar', '../baz') => 'http://foo/baz'
    """
    if not args:
        return base
    match = _url_scheme_re.match(base)
    scheme = None
    if match:
        scheme = match.group('scheme')
        path = match.group('path').split('/')
        if path[-1:] == ['']:
            # Strip off a trailing slash
            # This helps both when we are at the root, and when
            # 'base' has an extra slash at the end
            path = path[:-1]
    else:
        path = base.split('/')

    if scheme is not None and len(path) >= 1:
        host = path[:1]
        # the path should be represented as an abs path.
        # we know this must be absolute because of the presence of a URL scheme.
        remove_root = True
        path = [''] + path[1:]
    else:
        # create an empty host, but dont alter the path - this might be a
        # relative url fragment.
        host = []
        remove_root = False

    for arg in args:
        match = _url_scheme_re.match(arg)
        if match:
            # Absolute URL
            scheme = match.group('scheme')
            # this skips .. normalisation, making http://host/../../..
            # be rather strange.
            path = match.group('path').split('/')
            # set the host and path according to new absolute URL, discarding
            # any previous values.
            # XXX: duplicates mess from earlier in this function.  This URL
            # manipulation code needs some cleaning up.
            if scheme is not None and len(path) >= 1:
                host = path[:1]
                path = path[1:]
                # url scheme implies absolute path.
                path = [''] + path
            else:
                # no url scheme we take the path as is.
                host = []
        else:
            path = '/'.join(path)
            path = joinpath(path, arg)
            path = path.split('/')
    if remove_root and path[0:1] == ['']:
        del path[0]
    if host:
        # Remove the leading slash from the path, so long as it isn't also the
        # trailing slash, which we want to keep if present.
        if path and path[0] == '' and len(path) > 1:
            del path[0]
        path = host + path

    if scheme is None:
        return '/'.join(path)
    return scheme + '://' + '/'.join(path)


def joinpath(base, *args):
    """Join URL path segments to a URL path segment.

    This is somewhat like osutils.joinpath, but intended for URLs.

    XXX: this duplicates some normalisation logic, and also duplicates a lot of
    path handling logic that already exists in some Transport implementations.
    We really should try to have exactly one place in the code base responsible
    for combining paths of URLs.
    """
    path = base.split('/')
    if len(path) > 1 and path[-1] == '':
        #If the path ends in a trailing /, remove it.
        path.pop()
    for arg in args:
        if arg.startswith('/'):
            path = []
        for chunk in arg.split('/'):
            if chunk == '.':
                continue
            elif chunk == '..':
                if path == ['']:
                    raise errors.InvalidURLJoin('Cannot go above root',
                            base, args)
                path.pop()
            else:
                path.append(chunk)
    if path == ['']:
        return '/'
    else:
        return '/'.join(path)


# jam 20060502 Sorted to 'l' because the final target is 'local_path_from_url'
def _posix_local_path_from_url(url):
    """Convert a url like file:///path/to/foo into /path/to/foo"""
    file_localhost_prefix = 'file://localhost/'
    if url.startswith(file_localhost_prefix):
        path = url[len(file_localhost_prefix) - 1:]
    elif not url.startswith('file:///'):
        raise errors.InvalidURL(
            url, 'local urls must start with file:/// or file://localhost/')
    else:
        path = url[len('file://'):]
    # We only strip off 2 slashes
    return unescape(path)


def _posix_local_path_to_url(path):
    """Convert a local path like ./foo into a URL like file:///path/to/foo

    This also handles transforming escaping unicode characters, etc.
    """
    # importing directly from posixpath allows us to test this
    # on non-posix platforms
    return 'file://' + escape(_posix_normpath(
        osutils._posix_abspath(path)))


def _win32_local_path_from_url(url):
    """Convert a url like file:///C:/path/to/foo into C:/path/to/foo"""
    if not url.startswith('file://'):
        raise errors.InvalidURL(url, 'local urls must start with file:///, '
                                     'UNC path urls must start with file://')
    # We strip off all 3 slashes
    win32_url = url[len('file:'):]
    # check for UNC path: //HOST/path
    if not win32_url.startswith('///'):
        if (win32_url[2] == '/'
            or win32_url[3] in '|:'):
            raise errors.InvalidURL(url, 'Win32 UNC path urls'
                ' have form file://HOST/path')
        return unescape(win32_url)

    # allow empty paths so we can serve all roots
    if win32_url == '///':
        return '/'

    # usual local path with drive letter
    if (win32_url[3] not in ('abcdefghijklmnopqrstuvwxyz'
                             'ABCDEFGHIJKLMNOPQRSTUVWXYZ')
        or win32_url[4] not in  '|:'
        or win32_url[5] != '/'):
        raise errors.InvalidURL(url, 'Win32 file urls start with'
                ' file:///x:/, where x is a valid drive letter')
    return win32_url[3].upper() + u':' + unescape(win32_url[5:])


def _win32_local_path_to_url(path):
    """Convert a local path like ./foo into a URL like file:///C:/path/to/foo

    This also handles transforming escaping unicode characters, etc.
    """
    # importing directly from ntpath allows us to test this
    # on non-win32 platform
    # FIXME: It turns out that on nt, ntpath.abspath uses nt._getfullpathname
    #       which actually strips trailing space characters.
    #       The worst part is that under linux ntpath.abspath has different
    #       semantics, since 'nt' is not an available module.
    if path == '/':
        return 'file:///'

    win32_path = osutils._win32_abspath(path)
    # check for UNC path \\HOST\path
    if win32_path.startswith('//'):
        return 'file:' + escape(win32_path)
    return ('file:///' + str(win32_path[0].upper()) + ':' +
        escape(win32_path[2:]))


local_path_to_url = _posix_local_path_to_url
local_path_from_url = _posix_local_path_from_url
MIN_ABS_FILEURL_LENGTH = len('file:///')
WIN32_MIN_ABS_FILEURL_LENGTH = len('file:///C:/')

if sys.platform == 'win32':
    local_path_to_url = _win32_local_path_to_url
    local_path_from_url = _win32_local_path_from_url

    MIN_ABS_FILEURL_LENGTH = WIN32_MIN_ABS_FILEURL_LENGTH


_url_scheme_re = re.compile(r'^(?P<scheme>[^:/]{2,})://(?P<path>.*)$')
_url_hex_escapes_re = re.compile(r'(%[0-9a-fA-F]{2})')


def _unescape_safe_chars(matchobj):
    """re.sub callback to convert hex-escapes to plain characters (if safe).

    e.g. '%7E' will be converted to '~'.
    """
    hex_digits = matchobj.group(0)[1:]
    char = chr(int(hex_digits, 16))
    if char in _url_dont_escape_characters:
        return char
    else:
        return matchobj.group(0).upper()


def normalize_url(url):
    """Make sure that a path string is in fully normalized URL form.

    This handles URLs which have unicode characters, spaces,
    special characters, etc.

    It has two basic modes of operation, depending on whether the
    supplied string starts with a url specifier (scheme://) or not.
    If it does not have a specifier it is considered a local path,
    and will be converted into a file:/// url. Non-ascii characters
    will be encoded using utf-8.
    If it does have a url specifier, it will be treated as a "hybrid"
    URL. Basically, a URL that should have URL special characters already
    escaped (like +?&# etc), but may have unicode characters, etc
    which would not be valid in a real URL.

    :param url: Either a hybrid URL or a local path
    :return: A normalized URL which only includes 7-bit ASCII characters.
    """
    m = _url_scheme_re.match(url)
    if not m:
        return local_path_to_url(url)
    scheme = m.group('scheme')
    path = m.group('path')
    if not isinstance(url, unicode):
        for c in url:
            if c not in _url_safe_characters:
                raise errors.InvalidURL(url, 'URLs can only contain specific'
                                            ' safe characters (not %r)' % c)
        path = _url_hex_escapes_re.sub(_unescape_safe_chars, path)
        return str(scheme + '://' + ''.join(path))

    # We have a unicode (hybrid) url
    path_chars = list(path)

    for i in xrange(len(path_chars)):
        if path_chars[i] not in _url_safe_characters:
            chars = path_chars[i].encode('utf-8')
            path_chars[i] = ''.join(
                ['%%%02X' % ord(c) for c in path_chars[i].encode('utf-8')])
    path = ''.join(path_chars)
    path = _url_hex_escapes_re.sub(_unescape_safe_chars, path)
    return str(scheme + '://' + path)


def relative_url(base, other):
    """Return a path to other from base.

    If other is unrelated to base, return other. Else return a relative path.
    This assumes no symlinks as part of the url.
    """
    dummy, base_first_slash = _find_scheme_and_separator(base)
    if base_first_slash is None:
        return other

    dummy, other_first_slash = _find_scheme_and_separator(other)
    if other_first_slash is None:
        return other

    # this takes care of differing schemes or hosts
    base_scheme = base[:base_first_slash]
    other_scheme = other[:other_first_slash]
    if base_scheme != other_scheme:
        return other
    elif sys.platform == 'win32' and base_scheme == 'file://':
        base_drive = base[base_first_slash+1:base_first_slash+3]
        other_drive = other[other_first_slash+1:other_first_slash+3]
        if base_drive != other_drive:
            return other

    base_path = base[base_first_slash+1:]
    other_path = other[other_first_slash+1:]

    if base_path.endswith('/'):
        base_path = base_path[:-1]

    base_sections = base_path.split('/')
    other_sections = other_path.split('/')

    if base_sections == ['']:
        base_sections = []
    if other_sections == ['']:
        other_sections = []

    output_sections = []
    for b, o in zip(base_sections, other_sections):
        if b != o:
            break
        output_sections.append(b)

    match_len = len(output_sections)
    output_sections = ['..' for x in base_sections[match_len:]]
    output_sections.extend(other_sections[match_len:])

    return "/".join(output_sections) or "."


def _win32_extract_drive_letter(url_base, path):
    """On win32 the drive letter needs to be added to the url base."""
    # Strip off the drive letter
    # path is currently /C:/foo
    if len(path) < 3 or path[2] not in ':|' or path[3] != '/':
        raise errors.InvalidURL(url_base + path,
            'win32 file:/// paths need a drive letter')
    url_base += path[0:3] # file:// + /C:
    path = path[3:] # /foo
    return url_base, path


def split(url, exclude_trailing_slash=True):
    """Split a URL into its parent directory and a child directory.

    :param url: A relative or absolute URL
    :param exclude_trailing_slash: Strip off a final '/' if it is part
        of the path (but not if it is part of the protocol specification)

    :return: (parent_url, child_dir).  child_dir may be the empty string if we're at
        the root.
    """
    scheme_loc, first_path_slash = _find_scheme_and_separator(url)

    if first_path_slash is None:
        # We have either a relative path, or no separating slash
        if scheme_loc is None:
            # Relative path
            if exclude_trailing_slash and url.endswith('/'):
                url = url[:-1]
            return _posix_split(url)
        else:
            # Scheme with no path
            return url, ''

    # We have a fully defined path
    url_base = url[:first_path_slash] # http://host, file://
    path = url[first_path_slash:] # /file/foo

    if sys.platform == 'win32' and url.startswith('file:///'):
        # Strip off the drive letter
        # url_base is currently file://
        # path is currently /C:/foo
        url_base, path = _win32_extract_drive_letter(url_base, path)
        # now it should be file:///C: and /foo

    if exclude_trailing_slash and len(path) > 1 and path.endswith('/'):
        path = path[:-1]
    head, tail = _posix_split(path)
    return url_base + head, tail


def _win32_strip_local_trailing_slash(url):
    """Strip slashes after the drive letter"""
    if len(url) > WIN32_MIN_ABS_FILEURL_LENGTH:
        return url[:-1]
    else:
        return url


def strip_trailing_slash(url):
    """Strip trailing slash, except for root paths.

    The definition of 'root path' is platform-dependent.
    This assumes that all URLs are valid netloc urls, such that they
    form:
    scheme://host/path
    It searches for ://, and then refuses to remove the next '/'.
    It can also handle relative paths
    Examples:
        path/to/foo       => path/to/foo
        path/to/foo/      => path/to/foo
        http://host/path/ => http://host/path
        http://host/path  => http://host/path
        http://host/      => http://host/
        file:///          => file:///
        file:///foo/      => file:///foo
        # This is unique on win32 platforms, and is the only URL
        # format which does it differently.
        file:///c|/       => file:///c:/
    """
    if not url.endswith('/'):
        # Nothing to do
        return url
    if sys.platform == 'win32' and url.startswith('file://'):
        return _win32_strip_local_trailing_slash(url)

    scheme_loc, first_path_slash = _find_scheme_and_separator(url)
    if scheme_loc is None:
        # This is a relative path, as it has no scheme
        # so just chop off the last character
        return url[:-1]

    if first_path_slash is None or first_path_slash == len(url)-1:
        # Don't chop off anything if the only slash is the path
        # separating slash
        return url

    return url[:-1]


def unescape(url):
    """Unescape relpath from url format.

    This returns a Unicode path from a URL
    """
    # jam 20060427 URLs are supposed to be ASCII only strings
    #       If they are passed in as unicode, urllib.unquote
    #       will return a UNICODE string, which actually contains
    #       utf-8 bytes. So we have to ensure that they are
    #       plain ASCII strings, or the final .decode will
    #       try to encode the UNICODE => ASCII, and then decode
    #       it into utf-8.
    try:
        url = str(url)
    except UnicodeError, e:
        raise errors.InvalidURL(url, 'URL was not a plain ASCII url: %s' % (e,))

    unquoted = urllib.unquote(url)
    try:
        unicode_path = unquoted.decode('utf-8')
    except UnicodeError, e:
        raise errors.InvalidURL(url, 'Unable to encode the URL as utf-8: %s' % (e,))
    return unicode_path


# These are characters that if escaped, should stay that way
_no_decode_chars = ';/?:@&=+$,#'
_no_decode_ords = [ord(c) for c in _no_decode_chars]
_no_decode_hex = (['%02x' % o for o in _no_decode_ords]
                + ['%02X' % o for o in _no_decode_ords])
_hex_display_map = dict(([('%02x' % o, chr(o)) for o in range(256)]
                    + [('%02X' % o, chr(o)) for o in range(256)]))
#These entries get mapped to themselves
_hex_display_map.update((hex,'%'+hex) for hex in _no_decode_hex)

# These characters shouldn't be percent-encoded, and it's always safe to
# unencode them if they are.
_url_dont_escape_characters = set(
   "abcdefghijklmnopqrstuvwxyz" # Lowercase alpha
   "ABCDEFGHIJKLMNOPQRSTUVWXYZ" # Uppercase alpha
   "0123456789" # Numbers
   "-._~"  # Unreserved characters
)

# These characters should not be escaped
_url_safe_characters = set(
   "abcdefghijklmnopqrstuvwxyz" # Lowercase alpha
   "ABCDEFGHIJKLMNOPQRSTUVWXYZ" # Uppercase alpha
   "0123456789" # Numbers
   "_.-!~*'()"  # Unreserved characters
   "/;?:@&=+$," # Reserved characters
   "%#"         # Extra reserved characters
)

def unescape_for_display(url, encoding):
    """Decode what you can for a URL, so that we get a nice looking path.

    This will turn file:// urls into local paths, and try to decode
    any portions of a http:// style url that it can.

    Any sections of the URL which can't be represented in the encoding or
    need to stay as escapes are left alone.

    :param url: A 7-bit ASCII URL
    :param encoding: The final output encoding

    :return: A unicode string which can be safely encoded into the
         specified encoding.
    """
    if encoding is None:
        raise ValueError('you cannot specify None for the display encoding')
    if url.startswith('file://'):
        try:
            path = local_path_from_url(url)
            path.encode(encoding)
            return path
        except UnicodeError:
            return url

    # Split into sections to try to decode utf-8
    res = url.split('/')
    for i in xrange(1, len(res)):
        escaped_chunks = res[i].split('%')
        for j in xrange(1, len(escaped_chunks)):
            item = escaped_chunks[j]
            try:
                escaped_chunks[j] = _hex_display_map[item[:2]] + item[2:]
            except KeyError:
                # Put back the percent symbol
                escaped_chunks[j] = '%' + item
            except UnicodeDecodeError:
                escaped_chunks[j] = unichr(int(item[:2], 16)) + item[2:]
        unescaped = ''.join(escaped_chunks)
        try:
            decoded = unescaped.decode('utf-8')
        except UnicodeDecodeError:
            # If this path segment cannot be properly utf-8 decoded
            # after doing unescaping we will just leave it alone
            pass
        else:
            try:
                decoded.encode(encoding)
            except UnicodeEncodeError:
                # If this chunk cannot be encoded in the local
                # encoding, then we should leave it alone
                pass
            else:
                # Otherwise take the url decoded one
                res[i] = decoded
    return u'/'.join(res)


def derive_to_location(from_location):
    """Derive a TO_LOCATION given a FROM_LOCATION.

    The normal case is a FROM_LOCATION of http://foo/bar => bar.
    The Right Thing for some logical destinations may differ though
    because no / may be present at all. In that case, the result is
    the full name without the scheme indicator, e.g. lp:foo-bar => foo-bar.
    This latter case also applies when a Windows drive
    is used without a path, e.g. c:foo-bar => foo-bar.
    If no /, path separator or : is found, the from_location is returned.
    """
    if from_location.find("/") >= 0 or from_location.find(os.sep) >= 0:
        return os.path.basename(from_location.rstrip("/\\"))
    else:
        sep = from_location.find(":")
        if sep > 0:
            return from_location[sep+1:]
        else:
            return from_location


def _is_absolute(url):
    return (osutils.pathjoin('/foo', url) == url)


def rebase_url(url, old_base, new_base):
    """Convert a relative path from an old base URL to a new base URL.

    The result will be a relative path.
    Absolute paths and full URLs are returned unaltered.
    """
    scheme, separator = _find_scheme_and_separator(url)
    if scheme is not None:
        return url
    if _is_absolute(url):
        return url
    old_parsed = urlparse.urlparse(old_base)
    new_parsed = urlparse.urlparse(new_base)
    if (old_parsed[:2]) != (new_parsed[:2]):
        raise errors.InvalidRebaseURLs(old_base, new_base)
    return determine_relative_path(new_parsed[2],
                                   join(old_parsed[2], url))


def determine_relative_path(from_path, to_path):
    """Determine a relative path from from_path to to_path."""
    from_segments = osutils.splitpath(from_path)
    to_segments = osutils.splitpath(to_path)
    count = -1
    for count, (from_element, to_element) in enumerate(zip(from_segments,
                                                       to_segments)):
        if from_element != to_element:
            break
    else:
        count += 1
    unique_from = from_segments[count:]
    unique_to = to_segments[count:]
    segments = (['..'] * len(unique_from) + unique_to)
    if len(segments) == 0:
        return '.'
    return osutils.pathjoin(*segments)



def parse_url(url):
    """Extract the server address, the credentials and the path from the url.

    user, password, host and path should be quoted if they contain reserved
    chars.

    :param url: an quoted url

    :return: (scheme, user, password, host, port, path) tuple, all fields
        are unquoted.
    """
    if isinstance(url, unicode):
        raise errors.InvalidURL('should be ascii:\n%r' % url)
    url = url.encode('utf-8')
    (scheme, netloc, path, params,
     query, fragment) = urlparse.urlparse(url, allow_fragments=False)
    user = password = host = port = None
    if '@' in netloc:
        user, host = netloc.rsplit('@', 1)
        if ':' in user:
            user, password = user.split(':', 1)
            password = urllib.unquote(password)
        user = urllib.unquote(user)
    else:
        host = netloc

    if ':' in host and not (host[0] == '[' and host[-1] == ']'): #there *is* port
        host, port = host.rsplit(':',1)
        try:
            port = int(port)
        except ValueError:
            raise errors.InvalidURL('invalid port number %s in url:\n%s' %
                                    (port, url))
    if host != "" and host[0] == '[' and host[-1] == ']': #IPv6
        host = host[1:-1]

    host = urllib.unquote(host)
    path = urllib.unquote(path)

    return (scheme, user, password, host, port, path)<|MERGE_RESOLUTION|>--- conflicted
+++ resolved
@@ -1,8 +1,4 @@
-<<<<<<< HEAD
-# Copyright (C) 2006, 2008 Canonical Ltd
-=======
 # Copyright (C) 2006-2010 Canonical Ltd
->>>>>>> d6de82d6
 #
 # This program is free software; you can redistribute it and/or modify
 # it under the terms of the GNU General Public License as published by
