# Copyright (C) 2010 Canonical Ltd
#
# This program is free software; you can redistribute it and/or modify
# it under the terms of the GNU General Public License as published by
# the Free Software Foundation; either version 2 of the License, or
# (at your option) any later version.
#
# This program is distributed in the hope that it will be useful,
# but WITHOUT ANY WARRANTY; without even the implied warranty of
# MERCHANTABILITY or FITNESS FOR A PARTICULAR PURPOSE.  See the
# GNU General Public License for more details.
#
# You should have received a copy of the GNU General Public License
# along with this program; if not, write to the Free Software
# Foundation, Inc., 51 Franklin Street, Fifth Floor, Boston, MA 02110-1301 USA

"""ControlDir is the basic control directory class.

The ControlDir class is the base for the control directory used
by all bzr and foreign formats. For the ".bzr" implementation,
see bzrlib.bzrdir.BzrDir.

"""

from bzrlib.lazy_import import lazy_import
lazy_import(globals(), """
import textwrap

from bzrlib import (
    cleanup,
    errors,
    graph,
<<<<<<< HEAD
    registry,
    repository,
=======
>>>>>>> e5f3aaa9
    revision as _mod_revision,
    urlutils,
    )
from bzrlib.push import (
    PushResult,
    )
from bzrlib.trace import (
    mutter,
    )
from bzrlib.transport import (
    get_transport,
    local,
    )

""")

from bzrlib import registry


class ControlComponent(object):
    """Abstract base class for control directory components.

    This provides interfaces that are common across controldirs,
    repositories, branches, and workingtree control directories.

    They all expose two urls and transports: the *user* URL is the
    one that stops above the control directory (eg .bzr) and that
    should normally be used in messages, and the *control* URL is
    under that in eg .bzr/checkout and is used to read the control
    files.

    This can be used as a mixin and is intended to fit with
    foreign formats.
    """

    @property
    def control_transport(self):
        raise NotImplementedError

    @property
    def control_url(self):
        return self.control_transport.base

    @property
    def user_transport(self):
        raise NotImplementedError

    @property
    def user_url(self):
        return self.user_transport.base


class ControlDir(ControlComponent):
    """A control directory.

    While this represents a generic control directory, there are a few
    features that are present in this interface that are currently only
    supported by one of its implementations, BzrDir.

    These features (bound branches, stacked branches) are currently only
    supported by Bazaar, but could be supported by other version control
    systems as well. Implementations are required to raise the appropriate
    exceptions when an operation is requested that is not supported.

    This also makes life easier for API users who can rely on the
    implementation always allowing a particular feature to be requested but
    raising an exception when it is not supported, rather than requiring the
    API users to check for magic attributes to see what features are supported.
    """

    def can_convert_format(self):
        """Return true if this controldir is one whose format we can convert
        from."""
        return True

    def list_branches(self):
        """Return a sequence of all branches local to this control directory.

        """
        try:
            return [self.open_branch()]
        except (errors.NotBranchError, errors.NoRepositoryPresent):
            return []

    def is_control_filename(self, filename):
        """True if filename is the name of a path which is reserved for
        controldirs.

        :param filename: A filename within the root transport of this
            controldir.

        This is true IF and ONLY IF the filename is part of the namespace reserved
        for bzr control dirs. Currently this is the '.bzr' directory in the root
        of the root_transport. it is expected that plugins will need to extend
        this in the future - for instance to make bzr talk with svn working
        trees.
        """
        raise NotImplementedError(self.is_control_filename)

    def needs_format_conversion(self, format=None):
        """Return true if this controldir needs convert_format run on it.

        For instance, if the repository format is out of date but the
        branch and working tree are not, this should return True.

        :param format: Optional parameter indicating a specific desired
                       format we plan to arrive at.
        """
        raise NotImplementedError(self.needs_format_conversion)

    def destroy_repository(self):
        """Destroy the repository in this ControlDir."""
        raise NotImplementedError(self.destroy_repository)

    def create_branch(self, name=None, repository=None):
        """Create a branch in this ControlDir.

        :param name: Name of the colocated branch to create, None for
            the default branch.

        The controldirs format will control what branch format is created.
        For more control see BranchFormatXX.create(a_controldir).
        """
        raise NotImplementedError(self.create_branch)

    def destroy_branch(self, name=None):
        """Destroy a branch in this ControlDir.

        :param name: Name of the branch to destroy, None for the default 
            branch.
        """
        raise NotImplementedError(self.destroy_branch)

    def create_workingtree(self, revision_id=None, from_branch=None,
        accelerator_tree=None, hardlink=False):
        """Create a working tree at this ControlDir.

        :param revision_id: create it as of this revision id.
        :param from_branch: override controldir branch 
            (for lightweight checkouts)
        :param accelerator_tree: A tree which can be used for retrieving file
            contents more quickly than the revision tree, i.e. a workingtree.
            The revision tree will be used for cases where accelerator_tree's
            content is different.
        """
        raise NotImplementedError(self.create_workingtree)

    def destroy_workingtree(self):
        """Destroy the working tree at this ControlDir.

        Formats that do not support this may raise UnsupportedOperation.
        """
        raise NotImplementedError(self.destroy_workingtree)

    def destroy_workingtree_metadata(self):
        """Destroy the control files for the working tree at this ControlDir.

        The contents of working tree files are not affected.
        Formats that do not support this may raise UnsupportedOperation.
        """
        raise NotImplementedError(self.destroy_workingtree_metadata)

    def get_branch_reference(self, name=None):
        """Return the referenced URL for the branch in this controldir.

        :param name: Optional colocated branch name
        :raises NotBranchError: If there is no Branch.
        :raises NoColocatedBranchSupport: If a branch name was specified
            but colocated branches are not supported.
        :return: The URL the branch in this controldir references if it is a
            reference branch, or None for regular branches.
        """
        if name is not None:
            raise errors.NoColocatedBranchSupport(self)
        return None

    def get_branch_transport(self, branch_format, name=None):
        """Get the transport for use by branch format in this ControlDir.

        Note that bzr dirs that do not support format strings will raise
        IncompatibleFormat if the branch format they are given has
        a format string, and vice versa.

        If branch_format is None, the transport is returned with no
        checking. If it is not None, then the returned transport is
        guaranteed to point to an existing directory ready for use.
        """
        raise NotImplementedError(self.get_branch_transport)

    def get_repository_transport(self, repository_format):
        """Get the transport for use by repository format in this ControlDir.

        Note that bzr dirs that do not support format strings will raise
        IncompatibleFormat if the repository format they are given has
        a format string, and vice versa.

        If repository_format is None, the transport is returned with no
        checking. If it is not None, then the returned transport is
        guaranteed to point to an existing directory ready for use.
        """
        raise NotImplementedError(self.get_repository_transport)

    def get_workingtree_transport(self, tree_format):
        """Get the transport for use by workingtree format in this ControlDir.

        Note that bzr dirs that do not support format strings will raise
        IncompatibleFormat if the workingtree format they are given has a
        format string, and vice versa.

        If workingtree_format is None, the transport is returned with no
        checking. If it is not None, then the returned transport is
        guaranteed to point to an existing directory ready for use.
        """
        raise NotImplementedError(self.get_workingtree_transport)

    def open_branch(self, name=None, unsupported=False,
                    ignore_fallbacks=False):
        """Open the branch object at this ControlDir if one is present.

        If unsupported is True, then no longer supported branch formats can
        still be opened.

        TODO: static convenience version of this?
        """
        raise NotImplementedError(self.open_branch)

    def open_repository(self, _unsupported=False):
        """Open the repository object at this ControlDir if one is present.

        This will not follow the Branch object pointer - it's strictly a direct
        open facility. Most client code should use open_branch().repository to
        get at a repository.

        :param _unsupported: a private parameter, not part of the api.
        TODO: static convenience version of this?
        """
        raise NotImplementedError(self.open_repository)

    def find_repository(self):
        """Find the repository that should be used.

        This does not require a branch as we use it to find the repo for
        new branches as well as to hook existing branches up to their
        repository.
        """
        raise NotImplementedError(self.find_repository)

    def open_workingtree(self, _unsupported=False,
                         recommend_upgrade=True, from_branch=None):
        """Open the workingtree object at this ControlDir if one is present.

        :param recommend_upgrade: Optional keyword parameter, when True (the
            default), emit through the ui module a recommendation that the user
            upgrade the working tree when the workingtree being opened is old
            (but still fully supported).
        :param from_branch: override controldir branch (for lightweight
            checkouts)
        """
        raise NotImplementedError(self.open_workingtree)

    def has_branch(self, name=None):
        """Tell if this controldir contains a branch.

        Note: if you're going to open the branch, you should just go ahead
        and try, and not ask permission first.  (This method just opens the
        branch and discards it, and that's somewhat expensive.)
        """
        try:
            self.open_branch(name)
            return True
        except errors.NotBranchError:
            return False

    def has_workingtree(self):
        """Tell if this controldir contains a working tree.

        This will still raise an exception if the controldir has a workingtree
        that is remote & inaccessible.

        Note: if you're going to open the working tree, you should just go ahead
        and try, and not ask permission first.  (This method just opens the
        workingtree and discards it, and that's somewhat expensive.)
        """
        try:
            self.open_workingtree(recommend_upgrade=False)
            return True
        except errors.NoWorkingTree:
            return False

    def cloning_metadir(self, require_stacking=False):
        """Produce a metadir suitable for cloning or sprouting with.

        These operations may produce workingtrees (yes, even though they're
        "cloning" something that doesn't have a tree), so a viable workingtree
        format must be selected.

        :require_stacking: If True, non-stackable formats will be upgraded
            to similar stackable formats.
        :returns: a ControlDirFormat with all component formats either set
            appropriately or set to None if that component should not be
            created.
        """
        raise NotImplementedError(self.cloning_metadir)

    def checkout_metadir(self):
        """Produce a metadir suitable for checkouts of this controldir."""
        return self.cloning_metadir()

    def sprout(self, url, revision_id=None, force_new_repo=False,
               recurse='down', possible_transports=None,
               accelerator_tree=None, hardlink=False, stacked=False,
               source_branch=None, create_tree_if_local=True):
        """Create a copy of this controldir prepared for use as a new line of
        development.

        If url's last component does not exist, it will be created.

        Attributes related to the identity of the source branch like
        branch nickname will be cleaned, a working tree is created
        whether one existed before or not; and a local branch is always
        created.

        if revision_id is not None, then the clone operation may tune
            itself to download less data.
        :param accelerator_tree: A tree which can be used for retrieving file
            contents more quickly than the revision tree, i.e. a workingtree.
            The revision tree will be used for cases where accelerator_tree's
            content is different.
        :param hardlink: If true, hard-link files from accelerator_tree,
            where possible.
        :param stacked: If true, create a stacked branch referring to the
            location of this control directory.
        :param create_tree_if_local: If true, a working-tree will be created
            when working locally.
        """
        operation = cleanup.OperationWithCleanups(self._sprout)
        return operation.run(url, revision_id=revision_id,
            force_new_repo=force_new_repo, recurse=recurse,
            possible_transports=possible_transports,
            accelerator_tree=accelerator_tree, hardlink=hardlink,
            stacked=stacked, source_branch=source_branch,
            create_tree_if_local=create_tree_if_local)

    def _sprout(self, op, url, revision_id=None, force_new_repo=False,
               recurse='down', possible_transports=None,
               accelerator_tree=None, hardlink=False, stacked=False,
               source_branch=None, create_tree_if_local=True):
        add_cleanup = op.add_cleanup
        target_transport = get_transport(url, possible_transports)
        target_transport.ensure_base()
        cloning_format = self.cloning_metadir(stacked)
        # Create/update the result branch
        result = cloning_format.initialize_on_transport(target_transport)
        # if a stacked branch wasn't requested, we don't create one
        # even if the origin was stacked
        stacked_branch_url = None
        if source_branch is not None:
            add_cleanup(source_branch.lock_read().unlock)
            if stacked:
                stacked_branch_url = self.root_transport.base
            source_repository = source_branch.repository
        else:
            try:
                source_branch = self.open_branch()
                source_repository = source_branch.repository
                if stacked:
                    stacked_branch_url = self.root_transport.base
            except errors.NotBranchError:
                source_branch = None
                try:
                    source_repository = self.open_repository()
                except errors.NoRepositoryPresent:
                    source_repository = None
                else:
                    add_cleanup(source_repository.lock_read().unlock)
            else:
                add_cleanup(source_branch.lock_read().unlock)
        repository_policy = result.determine_repository_policy(
            force_new_repo, stacked_branch_url, require_stacking=stacked)
        result_repo, is_new_repo = repository_policy.acquire_repository()
        add_cleanup(result_repo.lock_write().unlock)
        is_stacked = stacked or (len(result_repo._fallback_repositories) != 0)
        if is_new_repo and revision_id is not None and not is_stacked:
            fetch_spec = graph.PendingAncestryResult(
                [revision_id], source_repository)
        else:
            fetch_spec = None
        if source_repository is not None:
            # Fetch while stacked to prevent unstacked fetch from
            # Branch.sprout.
            if fetch_spec is None:
                result_repo.fetch(source_repository, revision_id=revision_id)
            else:
                result_repo.fetch(source_repository, fetch_spec=fetch_spec)

        if source_branch is None:
            # this is for sprouting a controldir without a branch; is that
            # actually useful?
            # Not especially, but it's part of the contract.
            result_branch = result.create_branch()
        else:
            result_branch = source_branch.sprout(result,
                revision_id=revision_id, repository_policy=repository_policy,
                repository=result_repo)
        mutter("created new branch %r" % (result_branch,))

        # Create/update the result working tree
        if (create_tree_if_local and
            isinstance(target_transport, local.LocalTransport) and
            (result_repo is None or result_repo.make_working_trees())):
            wt = result.create_workingtree(accelerator_tree=accelerator_tree,
                hardlink=hardlink, from_branch=result_branch)
            wt.lock_write()
            try:
                if wt.path2id('') is None:
                    try:
                        wt.set_root_id(self.open_workingtree.get_root_id())
                    except errors.NoWorkingTree:
                        pass
            finally:
                wt.unlock()
        else:
            wt = None
        if recurse == 'down':
            if wt is not None:
                basis = wt.basis_tree()
                basis.lock_read()
                subtrees = basis.iter_references()
            elif result_branch is not None:
                basis = result_branch.basis_tree()
                basis.lock_read()
                subtrees = basis.iter_references()
            elif source_branch is not None:
                basis = source_branch.basis_tree()
                basis.lock_read()
                subtrees = basis.iter_references()
            else:
                subtrees = []
                basis = None
            try:
                for path, file_id in subtrees:
                    target = urlutils.join(url, urlutils.escape(path))
                    sublocation = source_branch.reference_parent(file_id, path)
                    sublocation.bzrdir.sprout(target,
                        basis.get_reference_revision(file_id, path),
                        force_new_repo=force_new_repo, recurse=recurse,
                        stacked=stacked)
            finally:
                if basis is not None:
                    basis.unlock()
        return result

    def push_branch(self, source, revision_id=None, overwrite=False, 
        remember=False, create_prefix=False):
        """Push the source branch into this ControlDir."""
        br_to = None
        # If we can open a branch, use its direct repository, otherwise see
        # if there is a repository without a branch.
        try:
            br_to = self.open_branch()
        except errors.NotBranchError:
            # Didn't find a branch, can we find a repository?
            repository_to = self.find_repository()
        else:
            # Found a branch, so we must have found a repository
            repository_to = br_to.repository

        push_result = PushResult()
        push_result.source_branch = source
        if br_to is None:
            # We have a repository but no branch, copy the revisions, and then
            # create a branch.
            repository_to.fetch(source.repository, revision_id=revision_id)
            br_to = source.clone(self, revision_id=revision_id)
            if source.get_push_location() is None or remember:
                source.set_push_location(br_to.base)
            push_result.stacked_on = None
            push_result.branch_push_result = None
            push_result.old_revno = None
            push_result.old_revid = _mod_revision.NULL_REVISION
            push_result.target_branch = br_to
            push_result.master_branch = None
            push_result.workingtree_updated = False
        else:
            # We have successfully opened the branch, remember if necessary:
            if source.get_push_location() is None or remember:
                source.set_push_location(br_to.base)
            try:
                tree_to = self.open_workingtree()
            except errors.NotLocalUrl:
                push_result.branch_push_result = source.push(br_to, 
                    overwrite, stop_revision=revision_id)
                push_result.workingtree_updated = False
            except errors.NoWorkingTree:
                push_result.branch_push_result = source.push(br_to,
                    overwrite, stop_revision=revision_id)
                push_result.workingtree_updated = None # Not applicable
            else:
                tree_to.lock_write()
                try:
                    push_result.branch_push_result = source.push(
                        tree_to.branch, overwrite, stop_revision=revision_id)
                    tree_to.update()
                finally:
                    tree_to.unlock()
                push_result.workingtree_updated = True
            push_result.old_revno = push_result.branch_push_result.old_revno
            push_result.old_revid = push_result.branch_push_result.old_revid
            push_result.target_branch = \
                push_result.branch_push_result.target_branch
        return push_result

    def _get_tree_branch(self, name=None):
        """Return the branch and tree, if any, for this bzrdir.

        :param name: Name of colocated branch to open.

        Return None for tree if not present or inaccessible.
        Raise NotBranchError if no branch is present.
        :return: (tree, branch)
        """
        try:
            tree = self.open_workingtree()
        except (errors.NoWorkingTree, errors.NotLocalUrl):
            tree = None
            branch = self.open_branch(name=name)
        else:
            if name is not None:
                branch = self.open_branch(name=name)
            else:
                branch = tree.branch
        return tree, branch

    def get_config(self):
        """Get configuration for this ControlDir."""
        raise NotImplementedError(self.get_config)

    def check_conversion_target(self, target_format):
        """Check that a bzrdir as a whole can be converted to a new format."""
        raise NotImplementedError(self.check_conversion_target)

    def clone(self, url, revision_id=None, force_new_repo=False,
              preserve_stacking=False):
        """Clone this bzrdir and its contents to url verbatim.

        :param url: The url create the clone at.  If url's last component does
            not exist, it will be created.
        :param revision_id: The tip revision-id to use for any branch or
            working tree.  If not None, then the clone operation may tune
            itself to download less data.
        :param force_new_repo: Do not use a shared repository for the target
                               even if one is available.
        :param preserve_stacking: When cloning a stacked branch, stack the
            new branch on top of the other branch's stacked-on branch.
        """
        return self.clone_on_transport(get_transport(url),
                                       revision_id=revision_id,
                                       force_new_repo=force_new_repo,
                                       preserve_stacking=preserve_stacking)

    def clone_on_transport(self, transport, revision_id=None,
        force_new_repo=False, preserve_stacking=False, stacked_on=None,
        create_prefix=False, use_existing_dir=True):
        """Clone this bzrdir and its contents to transport verbatim.

        :param transport: The transport for the location to produce the clone
            at.  If the target directory does not exist, it will be created.
        :param revision_id: The tip revision-id to use for any branch or
            working tree.  If not None, then the clone operation may tune
            itself to download less data.
        :param force_new_repo: Do not use a shared repository for the target,
                               even if one is available.
        :param preserve_stacking: When cloning a stacked branch, stack the
            new branch on top of the other branch's stacked-on branch.
        :param create_prefix: Create any missing directories leading up to
            to_transport.
        :param use_existing_dir: Use an existing directory if one exists.
        """
        raise NotImplementedError(self.clone_on_transport)


class ControlDirFormat(object):
    """An encapsulation of the initialization and open routines for a format.

    Formats provide three things:
     * An initialization routine,
     * a format string,
     * an open routine.

    Formats are placed in a dict by their format string for reference
    during controldir opening. These should be subclasses of ControlDirFormat
    for consistency.

    Once a format is deprecated, just deprecate the initialize and open
    methods on the format class. Do not deprecate the object, as the
    object will be created every system load.

    :cvar colocated_branches: Whether this formats supports colocated branches.
    :cvar supports_workingtrees: This control directory can co-exist with a
        working tree.
    """

    _default_format = None
    """The default format used for new control directories."""

    _formats = []
    """The registered control formats - .bzr, ....

    This is a list of ControlDirFormat objects.
    """

    _server_probers = []
    """The registered server format probers, e.g. RemoteBzrProber.

    This is a list of Prober-derived classes.
    """

    _probers = []
    """The registered format probers, e.g. BzrProber.

    This is a list of Prober-derived classes.
    """

    colocated_branches = False
    """Whether co-located branches are supported for this control dir format.
    """

    supports_workingtrees = True

    def get_format_description(self):
        """Return the short description for this format."""
        raise NotImplementedError(self.get_format_description)

    def get_converter(self, format=None):
        """Return the converter to use to convert controldirs needing converts.

        This returns a bzrlib.controldir.Converter object.

        This should return the best upgrader to step this format towards the
        current default format. In the case of plugins we can/should provide
        some means for them to extend the range of returnable converters.

        :param format: Optional format to override the default format of the
                       library.
        """
        raise NotImplementedError(self.get_converter)

    def is_supported(self):
        """Is this format supported?

        Supported formats must be initializable and openable.
        Unsupported formats may not support initialization or committing or
        some other features depending on the reason for not being supported.
        """
        return True

    def same_model(self, target_format):
        return (self.repository_format.rich_root_data ==
            target_format.rich_root_data)

    @classmethod
    def register_format(klass, format):
        """Register a format that does not use '.bzr' for its control dir.

        """
        klass._formats.append(format)

    @classmethod
    def register_prober(klass, prober):
        """Register a prober that can look for a control dir.

        """
        klass._probers.append(prober)

    @classmethod
    def unregister_prober(klass, prober):
        """Unregister a prober.

        """
        klass._probers.remove(prober)

    @classmethod
    def register_server_prober(klass, prober):
        """Register a control format prober for client-server environments.

        These probers will be used before ones registered with
        register_prober.  This gives implementations that decide to the
        chance to grab it before anything looks at the contents of the format
        file.
        """
        klass._server_probers.append(prober)

    def __str__(self):
        # Trim the newline
        return self.get_format_description().rstrip()

    @classmethod
    def unregister_format(klass, format):
        klass._formats.remove(format)

    @classmethod
    def known_formats(klass):
        """Return all the known formats.
        """
        return set(klass._formats)

    @classmethod
    def find_format(klass, transport, _server_formats=True):
        """Return the format present at transport."""
        if _server_formats:
            _probers = klass._server_probers + klass._probers
        else:
            _probers = klass._probers
        for prober_kls in _probers:
            prober = prober_kls()
            try:
                return prober.probe_transport(transport)
            except errors.NotBranchError:
                # this format does not find a control dir here.
                pass
        raise errors.NotBranchError(path=transport.base)

    def initialize(self, url, possible_transports=None):
        """Create a control dir at this url and return an opened copy.

        While not deprecated, this method is very specific and its use will
        lead to many round trips to setup a working environment. See
        initialize_on_transport_ex for a [nearly] all-in-one method.

        Subclasses should typically override initialize_on_transport
        instead of this method.
        """
        return self.initialize_on_transport(get_transport(url,
                                                          possible_transports))
    def initialize_on_transport(self, transport):
        """Initialize a new controldir in the base directory of a Transport."""
        raise NotImplementedError(self.initialize_on_transport)

    def initialize_on_transport_ex(self, transport, use_existing_dir=False,
        create_prefix=False, force_new_repo=False, stacked_on=None,
        stack_on_pwd=None, repo_format_name=None, make_working_trees=None,
        shared_repo=False, vfs_only=False):
        """Create this format on transport.

        The directory to initialize will be created.

        :param force_new_repo: Do not use a shared repository for the target,
                               even if one is available.
        :param create_prefix: Create any missing directories leading up to
            to_transport.
        :param use_existing_dir: Use an existing directory if one exists.
        :param stacked_on: A url to stack any created branch on, None to follow
            any target stacking policy.
        :param stack_on_pwd: If stack_on is relative, the location it is
            relative to.
        :param repo_format_name: If non-None, a repository will be
            made-or-found. Should none be found, or if force_new_repo is True
            the repo_format_name is used to select the format of repository to
            create.
        :param make_working_trees: Control the setting of make_working_trees
            for a new shared repository when one is made. None to use whatever
            default the format has.
        :param shared_repo: Control whether made repositories are shared or
            not.
        :param vfs_only: If True do not attempt to use a smart server
        :return: repo, controldir, require_stacking, repository_policy. repo is
            None if none was created or found, controldir is always valid.
            require_stacking is the result of examining the stacked_on
            parameter and any stacking policy found for the target.
        """
        raise NotImplementedError(self.initialize_on_transport_ex)

    def network_name(self):
        """A simple byte string uniquely identifying this format for RPC calls.

        Bzr control formats use this disk format string to identify the format
        over the wire. Its possible that other control formats have more
        complex detection requirements, so we permit them to use any unique and
        immutable string they desire.
        """
        raise NotImplementedError(self.network_name)

    def open(self, transport, _found=False):
        """Return an instance of this format for the dir transport points at.
        """
        raise NotImplementedError(self.open)

    @classmethod
    def _set_default_format(klass, format):
        """Set default format (for testing behavior of defaults only)"""
        klass._default_format = format

    @classmethod
    def get_default_format(klass):
        """Return the current default format."""
        return klass._default_format


class Prober(object):
    """Abstract class that can be used to detect a particular kind of 
    control directory.

    At the moment this just contains a single method to probe a particular 
    transport, but it may be extended in the future to e.g. avoid 
    multiple levels of probing for Subversion repositories.
    """

    def probe_transport(self, transport):
        """Return the controldir style format present in a directory.

        :raise UnknownFormatError: If a control dir was found but is
            in an unknown format.
        :raise NotBranchError: If no control directory was found.
        :return: A ControlDirFormat instance.
        """
        raise NotImplementedError(self.probe_transport)


class ControlDirFormatInfo(object):

    def __init__(self, native, deprecated, hidden, experimental):
        self.deprecated = deprecated
        self.native = native
        self.hidden = hidden
        self.experimental = experimental


class ControlDirFormatRegistry(registry.Registry):
    """Registry of user-selectable ControlDir subformats.

    Differs from ControlDirFormat._formats in that it provides sub-formats,
    e.g. ControlDirMeta1 with weave repository.  Also, it's more user-oriented.
    """

    def __init__(self):
        """Create a ControlDirFormatRegistry."""
        self._aliases = set()
        self._registration_order = list()
        super(ControlDirFormatRegistry, self).__init__()

    def aliases(self):
        """Return a set of the format names which are aliases."""
        return frozenset(self._aliases)

    def register(self, key, factory, help, native=True, deprecated=False,
                 hidden=False, experimental=False, alias=False):
        """Register a ControlDirFormat factory.

        The factory must be a callable that takes one parameter: the key.
        It must produce an instance of the ControlDirFormat when called.

        This function mainly exists to prevent the info object from being
        supplied directly.
        """
        registry.Registry.register(self, key, factory, help,
            ControlDirFormatInfo(native, deprecated, hidden, experimental))
        if alias:
            self._aliases.add(key)
        self._registration_order.append(key)

    def register_lazy(self, key, module_name, member_name, help, native=True,
        deprecated=False, hidden=False, experimental=False, alias=False):
        registry.Registry.register_lazy(self, key, module_name, member_name,
            help, ControlDirFormatInfo(native, deprecated, hidden, experimental))
        if alias:
            self._aliases.add(key)
        self._registration_order.append(key)

    def set_default(self, key):
        """Set the 'default' key to be a clone of the supplied key.

        This method must be called once and only once.
        """
        registry.Registry.register(self, 'default', self.get(key),
            self.get_help(key), info=self.get_info(key))
        self._aliases.add('default')

    def set_default_repository(self, key):
        """Set the FormatRegistry default and Repository default.

        This is a transitional method while Repository.set_default_format
        is deprecated.
        """
        if 'default' in self:
            self.remove('default')
        self.set_default(key)
        format = self.get('default')()

    def make_bzrdir(self, key):
        return self.get(key)()

    def help_topic(self, topic):
        output = ""
        default_realkey = None
        default_help = self.get_help('default')
        help_pairs = []
        for key in self._registration_order:
            if key == 'default':
                continue
            help = self.get_help(key)
            if help == default_help:
                default_realkey = key
            else:
                help_pairs.append((key, help))

        def wrapped(key, help, info):
            if info.native:
                help = '(native) ' + help
            return ':%s:\n%s\n\n' % (key,
                textwrap.fill(help, initial_indent='    ',
                    subsequent_indent='    ',
                    break_long_words=False))
        if default_realkey is not None:
            output += wrapped(default_realkey, '(default) %s' % default_help,
                              self.get_info('default'))
        deprecated_pairs = []
        experimental_pairs = []
        for key, help in help_pairs:
            info = self.get_info(key)
            if info.hidden:
                continue
            elif info.deprecated:
                deprecated_pairs.append((key, help))
            elif info.experimental:
                experimental_pairs.append((key, help))
            else:
                output += wrapped(key, help, info)
        output += "\nSee :doc:`formats-help` for more about storage formats."
        other_output = ""
        if len(experimental_pairs) > 0:
            other_output += "Experimental formats are shown below.\n\n"
            for key, help in experimental_pairs:
                info = self.get_info(key)
                other_output += wrapped(key, help, info)
        else:
            other_output += \
                "No experimental formats are available.\n\n"
        if len(deprecated_pairs) > 0:
            other_output += "\nDeprecated formats are shown below.\n\n"
            for key, help in deprecated_pairs:
                info = self.get_info(key)
                other_output += wrapped(key, help, info)
        else:
            other_output += \
                "\nNo deprecated formats are available.\n\n"
        other_output += \
                "\nSee :doc:`formats-help` for more about storage formats."

        if topic == 'other-formats':
            return other_output
        else:
            return output


# Please register new formats after old formats so that formats
# appear in chronological order and format descriptions can build
# on previous ones.
format_registry = ControlDirFormatRegistry()

network_format_registry = registry.FormatRegistry()
"""Registry of formats indexed by their network name.

The network name for a ControlDirFormat is an identifier that can be used when
referring to formats with smart server operations. See
ControlDirFormat.network_name() for more detail.
"""<|MERGE_RESOLUTION|>--- conflicted
+++ resolved
@@ -30,11 +30,6 @@
     cleanup,
     errors,
     graph,
-<<<<<<< HEAD
-    registry,
-    repository,
-=======
->>>>>>> e5f3aaa9
     revision as _mod_revision,
     urlutils,
     )
