--- conflicted
+++ resolved
@@ -807,15 +807,8 @@
         """Return all the known formats.
         """
         result = set()
-<<<<<<< HEAD
-        for name, fmt in klass._formats.iteritems():
-            if callable(fmt):
-                fmt = fmt()
-            result.add(fmt)
-=======
         for prober_kls in klass._probers + klass._server_probers:
             result.update(prober_kls.known_formats())
->>>>>>> 05c43d90
         return result
 
     @classmethod
