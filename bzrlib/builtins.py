# Copyright (C) 2005-2011 Canonical Ltd
#
# This program is free software; you can redistribute it and/or modify
# it under the terms of the GNU General Public License as published by
# the Free Software Foundation; either version 2 of the License, or
# (at your option) any later version.
#
# This program is distributed in the hope that it will be useful,
# but WITHOUT ANY WARRANTY; without even the implied warranty of
# MERCHANTABILITY or FITNESS FOR A PARTICULAR PURPOSE.  See the
# GNU General Public License for more details.
#
# You should have received a copy of the GNU General Public License
# along with this program; if not, write to the Free Software
# Foundation, Inc., 51 Franklin Street, Fifth Floor, Boston, MA 02110-1301 USA

"""builtin bzr commands"""

from __future__ import absolute_import

import os

import bzrlib.bzrdir

from bzrlib import lazy_import
lazy_import.lazy_import(globals(), """
import cStringIO
import errno
import sys
import time

import bzrlib
from bzrlib import (
    bugtracker,
    bundle,
    btree_index,
    controldir,
    directory_service,
    delta,
    config as _mod_config,
    errors,
    globbing,
    hooks,
    log,
    merge as _mod_merge,
    merge_directive,
    osutils,
    reconfigure,
    rename_map,
    revision as _mod_revision,
    static_tuple,
    timestamp,
    transport,
    ui,
    urlutils,
    views,
    gpg,
    )
from bzrlib.branch import Branch
from bzrlib.conflicts import ConflictList
from bzrlib.transport import memory
from bzrlib.revisionspec import RevisionSpec, RevisionInfo
from bzrlib.smtp_connection import SMTPConnection
from bzrlib.workingtree import WorkingTree
from bzrlib.i18n import gettext, ngettext
""")

from bzrlib.commands import (
    Command,
    builtin_command_registry,
    display_command,
    )
from bzrlib.option import (
    ListOption,
    Option,
    RegistryOption,
    custom_help,
    _parse_revision_str,
    )
from bzrlib.trace import mutter, note, warning, is_quiet, get_verbosity_level
from bzrlib import (
    symbol_versioning,
    )


def _get_branch_location(control_dir, possible_transports=None):
    """Return location of branch for this control dir."""
    try:
        this_branch = control_dir.open_branch(
            possible_transports=possible_transports)
        # This may be a heavy checkout, where we want the master branch
        master_location = this_branch.get_bound_location()
        if master_location is not None:
            return master_location
        # If not, use a local sibling
        return this_branch.base
    except errors.NotBranchError:
        format = control_dir.find_branch_format()
        if getattr(format, 'get_reference', None) is not None:
            return format.get_reference(control_dir)
        else:
            return control_dir.root_transport.base


def _is_colocated(control_dir, possible_transports=None):
    """Check if the branch in control_dir is colocated.

    :param control_dir: Control directory
    :return: Boolean indicating whether 
    """
    # This path is meant to be relative to the existing branch
    this_url = _get_branch_location(control_dir,
        possible_transports=possible_transports)
    # Perhaps the target control dir supports colocated branches?
    try:
        root = controldir.ControlDir.open(this_url,
            possible_transports=possible_transports)
    except errors.NotBranchError:
        return (False, this_url)
    else:
        try:
            wt = control_dir.open_workingtree()
        except (errors.NoWorkingTree, errors.NotLocalUrl):
            return (False, this_url)
        else:
            return (
                root._format.colocated_branches and
                control_dir.control_url == root.control_url,
                this_url)


def lookup_new_sibling_branch(control_dir, location, possible_transports=None):
    """Lookup the location for a new sibling branch.

    :param control_dir: Control directory relative to which to look up
        the name.
    :param location: Name of the new branch
    :return: Full location to the new branch
    """
    location = directory_service.directories.dereference(location)
    if '/' not in location and '\\' not in location:
        (colocated, this_url) = _is_colocated(control_dir, possible_transports)

        if colocated:
            return urlutils.join_segment_parameters(this_url,
                {"branch": urlutils.escape(location)})
        else:
            return urlutils.join(this_url, '..', urlutils.escape(location))
    return location


<<<<<<< HEAD
def lookup_sibling_branch(control_dir, location, possible_transports=None):
    """Lookup sibling branch.
    
=======
def open_sibling_branch(control_dir, location, possible_transports=None):
    """Open a branch, possibly a sibling.

>>>>>>> 319f83a4
    :param control_dir: Control directory relative to which to lookup the
        location.
    :param location: Location to look up
    :return: branch to open
    """
    try:
        # Perhaps it's a colocated branch?
        return control_dir.open_branch(location, 
            possible_transports=possible_transports)
    except (errors.NotBranchError, errors.NoColocatedBranchSupport):
<<<<<<< HEAD
        try:
            return Branch.open(location)
        except errors.NotBranchError:
            this_url = _get_branch_location(control_dir)
            return Branch.open(
                urlutils.join(
                    this_url, '..', urlutils.escape(location)))
=======
        this_url = _get_branch_location(control_dir)
        return Branch.open(
            urlutils.join(
                this_url, '..', urlutils.escape(location)))


def open_nearby_branch(near=None, location=None, possible_transports=None):
    """Open a nearby branch.

    :param near: Optional location of container from which to open branch
    :param location: Location of the branch
    :return: Branch instance
    """
    if near is None:
        if location is None:
            location = "."
        try:
            return Branch.open(location,
                possible_transports=possible_transports)
        except errors.NotBranchError:
            near = "."
    cdir = controldir.ControlDir.open(near,
        possible_transports=possible_transports)
    return open_sibling_branch(cdir, location,
        possible_transports=possible_transports)
>>>>>>> 319f83a4


@symbol_versioning.deprecated_function(symbol_versioning.deprecated_in((2, 3, 0)))
def tree_files(file_list, default_branch=u'.', canonicalize=True,
    apply_view=True):
    return internal_tree_files(file_list, default_branch, canonicalize,
        apply_view)


def tree_files_for_add(file_list):
    """
    Return a tree and list of absolute paths from a file list.

    Similar to tree_files, but add handles files a bit differently, so it a
    custom implementation.  In particular, MutableTreeTree.smart_add expects
    absolute paths, which it immediately converts to relative paths.
    """
    # FIXME Would be nice to just return the relative paths like
    # internal_tree_files does, but there are a large number of unit tests
    # that assume the current interface to mutabletree.smart_add
    if file_list:
        tree, relpath = WorkingTree.open_containing(file_list[0])
        if tree.supports_views():
            view_files = tree.views.lookup_view()
            if view_files:
                for filename in file_list:
                    if not osutils.is_inside_any(view_files, filename):
                        raise errors.FileOutsideView(filename, view_files)
        file_list = file_list[:]
        file_list[0] = tree.abspath(relpath)
    else:
        tree = WorkingTree.open_containing(u'.')[0]
        if tree.supports_views():
            view_files = tree.views.lookup_view()
            if view_files:
                file_list = view_files
                view_str = views.view_display_str(view_files)
                note(gettext("Ignoring files outside view. View is %s") % view_str)
    return tree, file_list


def _get_one_revision(command_name, revisions):
    if revisions is None:
        return None
    if len(revisions) != 1:
        raise errors.BzrCommandError(gettext(
            'bzr %s --revision takes exactly one revision identifier') % (
                command_name,))
    return revisions[0]


def _get_one_revision_tree(command_name, revisions, branch=None, tree=None):
    """Get a revision tree. Not suitable for commands that change the tree.
    
    Specifically, the basis tree in dirstate trees is coupled to the dirstate
    and doing a commit/uncommit/pull will at best fail due to changing the
    basis revision data.

    If tree is passed in, it should be already locked, for lifetime management
    of the trees internal cached state.
    """
    if branch is None:
        branch = tree.branch
    if revisions is None:
        if tree is not None:
            rev_tree = tree.basis_tree()
        else:
            rev_tree = branch.basis_tree()
    else:
        revision = _get_one_revision(command_name, revisions)
        rev_tree = revision.as_tree(branch)
    return rev_tree


# XXX: Bad function name; should possibly also be a class method of
# WorkingTree rather than a function.
@symbol_versioning.deprecated_function(symbol_versioning.deprecated_in((2, 3, 0)))
def internal_tree_files(file_list, default_branch=u'.', canonicalize=True,
    apply_view=True):
    """Convert command-line paths to a WorkingTree and relative paths.

    Deprecated: use WorkingTree.open_containing_paths instead.

    This is typically used for command-line processors that take one or
    more filenames, and infer the workingtree that contains them.

    The filenames given are not required to exist.

    :param file_list: Filenames to convert.

    :param default_branch: Fallback tree path to use if file_list is empty or
        None.

    :param apply_view: if True and a view is set, apply it or check that
        specified files are within it

    :return: workingtree, [relative_paths]
    """
    return WorkingTree.open_containing_paths(
        file_list, default_directory='.',
        canonicalize=True,
        apply_view=True)


def _get_view_info_for_change_reporter(tree):
    """Get the view information from a tree for change reporting."""
    view_info = None
    try:
        current_view = tree.views.get_view_info()[0]
        if current_view is not None:
            view_info = (current_view, tree.views.lookup_view())
    except errors.ViewsNotSupported:
        pass
    return view_info


def _open_directory_or_containing_tree_or_branch(filename, directory):
    """Open the tree or branch containing the specified file, unless
    the --directory option is used to specify a different branch."""
    if directory is not None:
        return (None, Branch.open(directory), filename)
    return controldir.ControlDir.open_containing_tree_or_branch(filename)


# TODO: Make sure no commands unconditionally use the working directory as a
# branch.  If a filename argument is used, the first of them should be used to
# specify the branch.  (Perhaps this can be factored out into some kind of
# Argument class, representing a file in a branch, where the first occurrence
# opens the branch?)

class cmd_status(Command):
    __doc__ = """Display status summary.

    This reports on versioned and unknown files, reporting them
    grouped by state.  Possible states are:

    added
        Versioned in the working copy but not in the previous revision.

    removed
        Versioned in the previous revision but removed or deleted
        in the working copy.

    renamed
        Path of this file changed from the previous revision;
        the text may also have changed.  This includes files whose
        parent directory was renamed.

    modified
        Text has changed since the previous revision.

    kind changed
        File kind has been changed (e.g. from file to directory).

    unknown
        Not versioned and not matching an ignore pattern.

    Additionally for directories, symlinks and files with a changed
    executable bit, Bazaar indicates their type using a trailing
    character: '/', '@' or '*' respectively. These decorations can be
    disabled using the '--no-classify' option.

    To see ignored files use 'bzr ignored'.  For details on the
    changes to file texts, use 'bzr diff'.

    Note that --short or -S gives status flags for each item, similar
    to Subversion's status command. To get output similar to svn -q,
    use bzr status -SV.

    If no arguments are specified, the status of the entire working
    directory is shown.  Otherwise, only the status of the specified
    files or directories is reported.  If a directory is given, status
    is reported for everything inside that directory.

    Before merges are committed, the pending merge tip revisions are
    shown. To see all pending merge revisions, use the -v option.
    To skip the display of pending merge information altogether, use
    the no-pending option or specify a file/directory.

    To compare the working directory to a specific revision, pass a
    single revision to the revision argument.

    To see which files have changed in a specific revision, or between
    two revisions, pass a revision range to the revision argument.
    This will produce the same results as calling 'bzr diff --summarize'.
    """

    # TODO: --no-recurse, --recurse options

    takes_args = ['file*']
    takes_options = ['show-ids', 'revision', 'change', 'verbose',
                     Option('short', help='Use short status indicators.',
                            short_name='S'),
                     Option('versioned', help='Only show versioned files.',
                            short_name='V'),
                     Option('no-pending', help='Don\'t show pending merges.',
                           ),
                     Option('no-classify',
                            help='Do not mark object type using indicator.',
                           ),
                     ]
    aliases = ['st', 'stat']

    encoding_type = 'replace'
    _see_also = ['diff', 'revert', 'status-flags']

    @display_command
    def run(self, show_ids=False, file_list=None, revision=None, short=False,
            versioned=False, no_pending=False, verbose=False,
            no_classify=False):
        from bzrlib.status import show_tree_status

        if revision and len(revision) > 2:
            raise errors.BzrCommandError(gettext('bzr status --revision takes exactly'
                                         ' one or two revision specifiers'))

        tree, relfile_list = WorkingTree.open_containing_paths(file_list)
        # Avoid asking for specific files when that is not needed.
        if relfile_list == ['']:
            relfile_list = None
            # Don't disable pending merges for full trees other than '.'.
            if file_list == ['.']:
                no_pending = True
        # A specific path within a tree was given.
        elif relfile_list is not None:
            no_pending = True
        show_tree_status(tree, show_ids=show_ids,
                         specific_files=relfile_list, revision=revision,
                         to_file=self.outf, short=short, versioned=versioned,
                         show_pending=(not no_pending), verbose=verbose,
                         classify=not no_classify)


class cmd_cat_revision(Command):
    __doc__ = """Write out metadata for a revision.

    The revision to print can either be specified by a specific
    revision identifier, or you can use --revision.
    """

    hidden = True
    takes_args = ['revision_id?']
    takes_options = ['directory', 'revision']
    # cat-revision is more for frontends so should be exact
    encoding = 'strict'

    def print_revision(self, revisions, revid):
        stream = revisions.get_record_stream([(revid,)], 'unordered', True)
        record = stream.next()
        if record.storage_kind == 'absent':
            raise errors.NoSuchRevision(revisions, revid)
        revtext = record.get_bytes_as('fulltext')
        self.outf.write(revtext.decode('utf-8'))

    @display_command
    def run(self, revision_id=None, revision=None, directory=u'.'):
        if revision_id is not None and revision is not None:
            raise errors.BzrCommandError(gettext('You can only supply one of'
                                         ' revision_id or --revision'))
        if revision_id is None and revision is None:
            raise errors.BzrCommandError(gettext('You must supply either'
                                         ' --revision or a revision_id'))

        b = controldir.ControlDir.open_containing_tree_or_branch(directory)[1]

        revisions = b.repository.revisions
        if revisions is None:
            raise errors.BzrCommandError(gettext('Repository %r does not support '
                'access to raw revision texts'))

        b.repository.lock_read()
        try:
            # TODO: jam 20060112 should cat-revision always output utf-8?
            if revision_id is not None:
                revision_id = osutils.safe_revision_id(revision_id, warn=False)
                try:
                    self.print_revision(revisions, revision_id)
                except errors.NoSuchRevision:
                    msg = gettext("The repository {0} contains no revision {1}.").format(
                        b.repository.base, revision_id)
                    raise errors.BzrCommandError(msg)
            elif revision is not None:
                for rev in revision:
                    if rev is None:
                        raise errors.BzrCommandError(
                            gettext('You cannot specify a NULL revision.'))
                    rev_id = rev.as_revision_id(b)
                    self.print_revision(revisions, rev_id)
        finally:
            b.repository.unlock()
        

class cmd_dump_btree(Command):
    __doc__ = """Dump the contents of a btree index file to stdout.

    PATH is a btree index file, it can be any URL. This includes things like
    .bzr/repository/pack-names, or .bzr/repository/indices/a34b3a...ca4a4.iix

    By default, the tuples stored in the index file will be displayed. With
    --raw, we will uncompress the pages, but otherwise display the raw bytes
    stored in the index.
    """

    # TODO: Do we want to dump the internal nodes as well?
    # TODO: It would be nice to be able to dump the un-parsed information,
    #       rather than only going through iter_all_entries. However, this is
    #       good enough for a start
    hidden = True
    encoding_type = 'exact'
    takes_args = ['path']
    takes_options = [Option('raw', help='Write the uncompressed bytes out,'
                                        ' rather than the parsed tuples.'),
                    ]

    def run(self, path, raw=False):
        dirname, basename = osutils.split(path)
        t = transport.get_transport(dirname)
        if raw:
            self._dump_raw_bytes(t, basename)
        else:
            self._dump_entries(t, basename)

    def _get_index_and_bytes(self, trans, basename):
        """Create a BTreeGraphIndex and raw bytes."""
        bt = btree_index.BTreeGraphIndex(trans, basename, None)
        bytes = trans.get_bytes(basename)
        bt._file = cStringIO.StringIO(bytes)
        bt._size = len(bytes)
        return bt, bytes

    def _dump_raw_bytes(self, trans, basename):
        import zlib

        # We need to parse at least the root node.
        # This is because the first page of every row starts with an
        # uncompressed header.
        bt, bytes = self._get_index_and_bytes(trans, basename)
        for page_idx, page_start in enumerate(xrange(0, len(bytes),
                                                     btree_index._PAGE_SIZE)):
            page_end = min(page_start + btree_index._PAGE_SIZE, len(bytes))
            page_bytes = bytes[page_start:page_end]
            if page_idx == 0:
                self.outf.write('Root node:\n')
                header_end, data = bt._parse_header_from_bytes(page_bytes)
                self.outf.write(page_bytes[:header_end])
                page_bytes = data
            self.outf.write('\nPage %d\n' % (page_idx,))
            if len(page_bytes) == 0:
                self.outf.write('(empty)\n');
            else:
                decomp_bytes = zlib.decompress(page_bytes)
                self.outf.write(decomp_bytes)
                self.outf.write('\n')

    def _dump_entries(self, trans, basename):
        try:
            st = trans.stat(basename)
        except errors.TransportNotPossible:
            # We can't stat, so we'll fake it because we have to do the 'get()'
            # anyway.
            bt, _ = self._get_index_and_bytes(trans, basename)
        else:
            bt = btree_index.BTreeGraphIndex(trans, basename, st.st_size)
        for node in bt.iter_all_entries():
            # Node is made up of:
            # (index, key, value, [references])
            try:
                refs = node[3]
            except IndexError:
                refs_as_tuples = None
            else:
                refs_as_tuples = static_tuple.as_tuples(refs)
            as_tuple = (tuple(node[1]), node[2], refs_as_tuples)
            self.outf.write('%s\n' % (as_tuple,))


class cmd_remove_tree(Command):
    __doc__ = """Remove the working tree from a given branch/checkout.

    Since a lightweight checkout is little more than a working tree
    this will refuse to run against one.

    To re-create the working tree, use "bzr checkout".
    """
    _see_also = ['checkout', 'working-trees']
    takes_args = ['location*']
    takes_options = [
        Option('force',
               help='Remove the working tree even if it has '
                    'uncommitted or shelved changes.'),
        ]

    def run(self, location_list, force=False):
        if not location_list:
            location_list=['.']

        for location in location_list:
            d = controldir.ControlDir.open(location)

            try:
                working = d.open_workingtree()
            except errors.NoWorkingTree:
                raise errors.BzrCommandError(gettext("No working tree to remove"))
            except errors.NotLocalUrl:
                raise errors.BzrCommandError(gettext("You cannot remove the working tree"
                                             " of a remote path"))
            if not force:
                if (working.has_changes()):
                    raise errors.UncommittedChanges(working)
                if working.get_shelf_manager().last_shelf() is not None:
                    raise errors.ShelvedChanges(working)

            if working.user_url != working.branch.user_url:
                raise errors.BzrCommandError(gettext("You cannot remove the working tree"
                                             " from a lightweight checkout"))

            d.destroy_workingtree()


class cmd_repair_workingtree(Command):
    __doc__ = """Reset the working tree state file.

    This is not meant to be used normally, but more as a way to recover from
    filesystem corruption, etc. This rebuilds the working inventory back to a
    'known good' state. Any new modifications (adding a file, renaming, etc)
    will be lost, though modified files will still be detected as such.

    Most users will want something more like "bzr revert" or "bzr update"
    unless the state file has become corrupted.

    By default this attempts to recover the current state by looking at the
    headers of the state file. If the state file is too corrupted to even do
    that, you can supply --revision to force the state of the tree.
    """

    takes_options = ['revision', 'directory',
        Option('force',
               help='Reset the tree even if it doesn\'t appear to be'
                    ' corrupted.'),
    ]
    hidden = True

    def run(self, revision=None, directory='.', force=False):
        tree, _ = WorkingTree.open_containing(directory)
        self.add_cleanup(tree.lock_tree_write().unlock)
        if not force:
            try:
                tree.check_state()
            except errors.BzrError:
                pass # There seems to be a real error here, so we'll reset
            else:
                # Refuse
                raise errors.BzrCommandError(gettext(
                    'The tree does not appear to be corrupt. You probably'
                    ' want "bzr revert" instead. Use "--force" if you are'
                    ' sure you want to reset the working tree.'))
        if revision is None:
            revision_ids = None
        else:
            revision_ids = [r.as_revision_id(tree.branch) for r in revision]
        try:
            tree.reset_state(revision_ids)
        except errors.BzrError, e:
            if revision_ids is None:
                extra = (gettext(', the header appears corrupt, try passing -r -1'
                         ' to set the state to the last commit'))
            else:
                extra = ''
            raise errors.BzrCommandError(gettext('failed to reset the tree state{0}').format(extra))


class cmd_revno(Command):
    __doc__ = """Show current revision number.

    This is equal to the number of revisions on this branch.
    """

    _see_also = ['info']
    takes_args = ['location?']
    takes_options = [
        Option('tree', help='Show revno of working tree.'),
        'revision',
        ]

    @display_command
    def run(self, tree=False, location=u'.', revision=None):
        if revision is not None and tree:
            raise errors.BzrCommandError(gettext("--tree and --revision can "
                "not be used together"))

        if tree:
            try:
                wt = WorkingTree.open_containing(location)[0]
                self.add_cleanup(wt.lock_read().unlock)
            except (errors.NoWorkingTree, errors.NotLocalUrl):
                raise errors.NoWorkingTree(location)
            b = wt.branch
            revid = wt.last_revision()
        else:
            b = Branch.open_containing(location)[0]
            self.add_cleanup(b.lock_read().unlock)
            if revision:
                if len(revision) != 1:
                    raise errors.BzrCommandError(gettext(
                        "Tags can only be placed on a single revision, "
                        "not on a range"))
                revid = revision[0].as_revision_id(b)
            else:
                revid = b.last_revision()
        try:
            revno_t = b.revision_id_to_dotted_revno(revid)
        except errors.NoSuchRevision:
            revno_t = ('???',)
        revno = ".".join(str(n) for n in revno_t)
        self.cleanup_now()
        self.outf.write(revno + '\n')


class cmd_revision_info(Command):
    __doc__ = """Show revision number and revision id for a given revision identifier.
    """
    hidden = True
    takes_args = ['revision_info*']
    takes_options = [
        'revision',
        custom_help('directory',
            help='Branch to examine, '
                 'rather than the one containing the working directory.'),
        Option('tree', help='Show revno of working tree.'),
        ]

    @display_command
    def run(self, revision=None, directory=u'.', tree=False,
            revision_info_list=[]):

        try:
            wt = WorkingTree.open_containing(directory)[0]
            b = wt.branch
            self.add_cleanup(wt.lock_read().unlock)
        except (errors.NoWorkingTree, errors.NotLocalUrl):
            wt = None
            b = Branch.open_containing(directory)[0]
            self.add_cleanup(b.lock_read().unlock)
        revision_ids = []
        if revision is not None:
            revision_ids.extend(rev.as_revision_id(b) for rev in revision)
        if revision_info_list is not None:
            for rev_str in revision_info_list:
                rev_spec = RevisionSpec.from_string(rev_str)
                revision_ids.append(rev_spec.as_revision_id(b))
        # No arguments supplied, default to the last revision
        if len(revision_ids) == 0:
            if tree:
                if wt is None:
                    raise errors.NoWorkingTree(directory)
                revision_ids.append(wt.last_revision())
            else:
                revision_ids.append(b.last_revision())

        revinfos = []
        maxlen = 0
        for revision_id in revision_ids:
            try:
                dotted_revno = b.revision_id_to_dotted_revno(revision_id)
                revno = '.'.join(str(i) for i in dotted_revno)
            except errors.NoSuchRevision:
                revno = '???'
            maxlen = max(maxlen, len(revno))
            revinfos.append([revno, revision_id])

        self.cleanup_now()
        for ri in revinfos:
            self.outf.write('%*s %s\n' % (maxlen, ri[0], ri[1]))


class cmd_add(Command):
    __doc__ = """Add specified files or directories.

    In non-recursive mode, all the named items are added, regardless
    of whether they were previously ignored.  A warning is given if
    any of the named files are already versioned.

    In recursive mode (the default), files are treated the same way
    but the behaviour for directories is different.  Directories that
    are already versioned do not give a warning.  All directories,
    whether already versioned or not, are searched for files or
    subdirectories that are neither versioned or ignored, and these
    are added.  This search proceeds recursively into versioned
    directories.  If no names are given '.' is assumed.

    A warning will be printed when nested trees are encountered,
    unless they are explicitly ignored.

    Therefore simply saying 'bzr add' will version all files that
    are currently unknown.

    Adding a file whose parent directory is not versioned will
    implicitly add the parent, and so on up to the root. This means
    you should never need to explicitly add a directory, they'll just
    get added when you add a file in the directory.

    --dry-run will show which files would be added, but not actually
    add them.

    --file-ids-from will try to use the file ids from the supplied path.
    It looks up ids trying to find a matching parent directory with the
    same filename, and then by pure path. This option is rarely needed
    but can be useful when adding the same logical file into two
    branches that will be merged later (without showing the two different
    adds as a conflict). It is also useful when merging another project
    into a subdirectory of this one.
    
    Any files matching patterns in the ignore list will not be added
    unless they are explicitly mentioned.
    
    In recursive mode, files larger than the configuration option 
    add.maximum_file_size will be skipped. Named items are never skipped due
    to file size.
    """
    takes_args = ['file*']
    takes_options = [
        Option('no-recurse',
               help="Don't recursively add the contents of directories."),
        Option('dry-run',
               help="Show what would be done, but don't actually do anything."),
        'verbose',
        Option('file-ids-from',
               type=unicode,
               help='Lookup file ids from this tree.'),
        ]
    encoding_type = 'replace'
    _see_also = ['remove', 'ignore']

    def run(self, file_list, no_recurse=False, dry_run=False, verbose=False,
            file_ids_from=None):
        import bzrlib.add

        base_tree = None
        if file_ids_from is not None:
            try:
                base_tree, base_path = WorkingTree.open_containing(
                                            file_ids_from)
            except errors.NoWorkingTree:
                base_branch, base_path = Branch.open_containing(
                                            file_ids_from)
                base_tree = base_branch.basis_tree()

            action = bzrlib.add.AddFromBaseAction(base_tree, base_path,
                          to_file=self.outf, should_print=(not is_quiet()))
        else:
            action = bzrlib.add.AddWithSkipLargeAction(to_file=self.outf,
                should_print=(not is_quiet()))

        if base_tree:
            self.add_cleanup(base_tree.lock_read().unlock)
        tree, file_list = tree_files_for_add(file_list)
        added, ignored = tree.smart_add(file_list, not
            no_recurse, action=action, save=not dry_run)
        self.cleanup_now()
        if len(ignored) > 0:
            if verbose:
                for glob in sorted(ignored.keys()):
                    for path in ignored[glob]:
                        self.outf.write(
                         gettext("ignored {0} matching \"{1}\"\n").format(
                         path, glob))


class cmd_mkdir(Command):
    __doc__ = """Create a new versioned directory.

    This is equivalent to creating the directory and then adding it.
    """

    takes_args = ['dir+']
    takes_options = [
        Option(
            'parents',
            help='No error if existing, make parent directories as needed.',
            short_name='p'
            )
        ]
    encoding_type = 'replace'

    @classmethod
    def add_file_with_parents(cls, wt, relpath):
        if wt.path2id(relpath) is not None:
            return
        cls.add_file_with_parents(wt, osutils.dirname(relpath))
        wt.add([relpath])

    @classmethod
    def add_file_single(cls, wt, relpath):
        wt.add([relpath])

    def run(self, dir_list, parents=False):
        if parents:
            add_file = self.add_file_with_parents
        else:
            add_file = self.add_file_single
        for dir in dir_list:
            wt, relpath = WorkingTree.open_containing(dir)
            if parents:
                try:
                    os.makedirs(dir)
                except OSError, e:
                    if e.errno != errno.EEXIST:
                        raise
            else:
                os.mkdir(dir)
            add_file(wt, relpath)
            if not is_quiet():
                self.outf.write(gettext('added %s\n') % dir)


class cmd_relpath(Command):
    __doc__ = """Show path of a file relative to root"""

    takes_args = ['filename']
    hidden = True

    @display_command
    def run(self, filename):
        # TODO: jam 20050106 Can relpath return a munged path if
        #       sys.stdout encoding cannot represent it?
        tree, relpath = WorkingTree.open_containing(filename)
        self.outf.write(relpath)
        self.outf.write('\n')


class cmd_inventory(Command):
    __doc__ = """Show inventory of the current working copy or a revision.

    It is possible to limit the output to a particular entry
    type using the --kind option.  For example: --kind file.

    It is also possible to restrict the list of files to a specific
    set. For example: bzr inventory --show-ids this/file
    """

    hidden = True
    _see_also = ['ls']
    takes_options = [
        'revision',
        'show-ids',
        Option('kind',
               help='List entries of a particular kind: file, directory, symlink.',
               type=unicode),
        ]
    takes_args = ['file*']

    @display_command
    def run(self, revision=None, show_ids=False, kind=None, file_list=None):
        if kind and kind not in ['file', 'directory', 'symlink']:
            raise errors.BzrCommandError(gettext('invalid kind %r specified') % (kind,))

        revision = _get_one_revision('inventory', revision)
        work_tree, file_list = WorkingTree.open_containing_paths(file_list)
        self.add_cleanup(work_tree.lock_read().unlock)
        if revision is not None:
            tree = revision.as_tree(work_tree.branch)

            extra_trees = [work_tree]
            self.add_cleanup(tree.lock_read().unlock)
        else:
            tree = work_tree
            extra_trees = []

        if file_list is not None:
            file_ids = tree.paths2ids(file_list, trees=extra_trees,
                                      require_versioned=True)
            # find_ids_across_trees may include some paths that don't
            # exist in 'tree'.
            entries = sorted(
                (tree.id2path(file_id), tree.inventory[file_id])
                for file_id in file_ids if tree.has_id(file_id))
        else:
            entries = tree.inventory.entries()

        self.cleanup_now()
        for path, entry in entries:
            if kind and kind != entry.kind:
                continue
            if show_ids:
                self.outf.write('%-50s %s\n' % (path, entry.file_id))
            else:
                self.outf.write(path)
                self.outf.write('\n')


class cmd_mv(Command):
    __doc__ = """Move or rename a file.

    :Usage:
        bzr mv OLDNAME NEWNAME

        bzr mv SOURCE... DESTINATION

    If the last argument is a versioned directory, all the other names
    are moved into it.  Otherwise, there must be exactly two arguments
    and the file is changed to a new name.

    If OLDNAME does not exist on the filesystem but is versioned and
    NEWNAME does exist on the filesystem but is not versioned, mv
    assumes that the file has been manually moved and only updates
    its internal inventory to reflect that change.
    The same is valid when moving many SOURCE files to a DESTINATION.

    Files cannot be moved between branches.
    """

    takes_args = ['names*']
    takes_options = [Option("after", help="Move only the bzr identifier"
        " of the file, because the file has already been moved."),
        Option('auto', help='Automatically guess renames.'),
        Option('dry-run', help='Avoid making changes when guessing renames.'),
        ]
    aliases = ['move', 'rename']
    encoding_type = 'replace'

    def run(self, names_list, after=False, auto=False, dry_run=False):
        if auto:
            return self.run_auto(names_list, after, dry_run)
        elif dry_run:
            raise errors.BzrCommandError(gettext('--dry-run requires --auto.'))
        if names_list is None:
            names_list = []
        if len(names_list) < 2:
            raise errors.BzrCommandError(gettext("missing file argument"))
        tree, rel_names = WorkingTree.open_containing_paths(names_list, canonicalize=False)
        for file_name in rel_names[0:-1]:
            if file_name == '':
                raise errors.BzrCommandError(gettext("can not move root of branch"))
        self.add_cleanup(tree.lock_tree_write().unlock)
        self._run(tree, names_list, rel_names, after)

    def run_auto(self, names_list, after, dry_run):
        if names_list is not None and len(names_list) > 1:
            raise errors.BzrCommandError(gettext('Only one path may be specified to'
                                         ' --auto.'))
        if after:
            raise errors.BzrCommandError(gettext('--after cannot be specified with'
                                         ' --auto.'))
        work_tree, file_list = WorkingTree.open_containing_paths(
            names_list, default_directory='.')
        self.add_cleanup(work_tree.lock_tree_write().unlock)
        rename_map.RenameMap.guess_renames(work_tree, dry_run)

    def _run(self, tree, names_list, rel_names, after):
        into_existing = osutils.isdir(names_list[-1])
        if into_existing and len(names_list) == 2:
            # special cases:
            # a. case-insensitive filesystem and change case of dir
            # b. move directory after the fact (if the source used to be
            #    a directory, but now doesn't exist in the working tree
            #    and the target is an existing directory, just rename it)
            if (not tree.case_sensitive
                and rel_names[0].lower() == rel_names[1].lower()):
                into_existing = False
            else:
                inv = tree.inventory
                # 'fix' the case of a potential 'from'
                from_id = tree.path2id(
                            tree.get_canonical_inventory_path(rel_names[0]))
                if (not osutils.lexists(names_list[0]) and
                    from_id and inv.get_file_kind(from_id) == "directory"):
                    into_existing = False
        # move/rename
        if into_existing:
            # move into existing directory
            # All entries reference existing inventory items, so fix them up
            # for cicp file-systems.
            rel_names = tree.get_canonical_inventory_paths(rel_names)
            for src, dest in tree.move(rel_names[:-1], rel_names[-1], after=after):
                if not is_quiet():
                    self.outf.write("%s => %s\n" % (src, dest))
        else:
            if len(names_list) != 2:
                raise errors.BzrCommandError(gettext('to mv multiple files the'
                                             ' destination must be a versioned'
                                             ' directory'))

            # for cicp file-systems: the src references an existing inventory
            # item:
            src = tree.get_canonical_inventory_path(rel_names[0])
            # Find the canonical version of the destination:  In all cases, the
            # parent of the target must be in the inventory, so we fetch the
            # canonical version from there (we do not always *use* the
            # canonicalized tail portion - we may be attempting to rename the
            # case of the tail)
            canon_dest = tree.get_canonical_inventory_path(rel_names[1])
            dest_parent = osutils.dirname(canon_dest)
            spec_tail = osutils.basename(rel_names[1])
            # For a CICP file-system, we need to avoid creating 2 inventory
            # entries that differ only by case.  So regardless of the case
            # we *want* to use (ie, specified by the user or the file-system),
            # we must always choose to use the case of any existing inventory
            # items.  The only exception to this is when we are attempting a
            # case-only rename (ie, canonical versions of src and dest are
            # the same)
            dest_id = tree.path2id(canon_dest)
            if dest_id is None or tree.path2id(src) == dest_id:
                # No existing item we care about, so work out what case we
                # are actually going to use.
                if after:
                    # If 'after' is specified, the tail must refer to a file on disk.
                    if dest_parent:
                        dest_parent_fq = osutils.pathjoin(tree.basedir, dest_parent)
                    else:
                        # pathjoin with an empty tail adds a slash, which breaks
                        # relpath :(
                        dest_parent_fq = tree.basedir

                    dest_tail = osutils.canonical_relpath(
                                    dest_parent_fq,
                                    osutils.pathjoin(dest_parent_fq, spec_tail))
                else:
                    # not 'after', so case as specified is used
                    dest_tail = spec_tail
            else:
                # Use the existing item so 'mv' fails with AlreadyVersioned.
                dest_tail = os.path.basename(canon_dest)
            dest = osutils.pathjoin(dest_parent, dest_tail)
            mutter("attempting to move %s => %s", src, dest)
            tree.rename_one(src, dest, after=after)
            if not is_quiet():
                self.outf.write("%s => %s\n" % (src, dest))


class cmd_pull(Command):
    __doc__ = """Turn this branch into a mirror of another branch.

    By default, this command only works on branches that have not diverged.
    Branches are considered diverged if the destination branch's most recent 
    commit is one that has not been merged (directly or indirectly) into the 
    parent.

    If branches have diverged, you can use 'bzr merge' to integrate the changes
    from one into the other.  Once one branch has merged, the other should
    be able to pull it again.

    If you want to replace your local changes and just want your branch to
    match the remote one, use pull --overwrite. This will work even if the two
    branches have diverged.

    If there is no default location set, the first pull will set it (use
    --no-remember to avoid setting it). After that, you can omit the
    location to use the default.  To change the default, use --remember. The
    value will only be saved if the remote location can be accessed.

    The --verbose option will display the revisions pulled using the log_format
    configuration option. You can use a different format by overriding it with
    -Olog_format=<other_format>.

    Note: The location can be specified either in the form of a branch,
    or in the form of a path to a file containing a merge directive generated
    with bzr send.
    """

    _see_also = ['push', 'update', 'status-flags', 'send']
    takes_options = ['remember', 'overwrite', 'revision',
        custom_help('verbose',
            help='Show logs of pulled revisions.'),
        custom_help('directory',
            help='Branch to pull into, '
                 'rather than the one containing the working directory.'),
        Option('local',
            help="Perform a local pull in a bound "
                 "branch.  Local pulls are not applied to "
                 "the master branch."
            ),
        Option('show-base',
            help="Show base revision text in conflicts.")
        ]
    takes_args = ['location?']
    encoding_type = 'replace'

    def run(self, location=None, remember=None, overwrite=False,
            revision=None, verbose=False,
            directory=None, local=False,
            show_base=False):
        # FIXME: too much stuff is in the command class
        revision_id = None
        mergeable = None
        if directory is None:
            directory = u'.'
        try:
            tree_to = WorkingTree.open_containing(directory)[0]
            branch_to = tree_to.branch
            self.add_cleanup(tree_to.lock_write().unlock)
        except errors.NoWorkingTree:
            tree_to = None
            branch_to = Branch.open_containing(directory)[0]
            self.add_cleanup(branch_to.lock_write().unlock)

        if tree_to is None and show_base:
            raise errors.BzrCommandError(gettext("Need working tree for --show-base."))

        if local and not branch_to.get_bound_location():
            raise errors.LocalRequiresBoundBranch()

        possible_transports = []
        if location is not None:
            try:
                mergeable = bundle.read_mergeable_from_url(location,
                    possible_transports=possible_transports)
            except errors.NotABundle:
                mergeable = None

        stored_loc = branch_to.get_parent()
        if location is None:
            if stored_loc is None:
                raise errors.BzrCommandError(gettext("No pull location known or"
                                             " specified."))
            else:
                display_url = urlutils.unescape_for_display(stored_loc,
                        self.outf.encoding)
                if not is_quiet():
                    self.outf.write(gettext("Using saved parent location: %s\n") % display_url)
                location = stored_loc

        revision = _get_one_revision('pull', revision)
        if mergeable is not None:
            if revision is not None:
                raise errors.BzrCommandError(gettext(
                    'Cannot use -r with merge directives or bundles'))
            mergeable.install_revisions(branch_to.repository)
            base_revision_id, revision_id, verified = \
                mergeable.get_merge_request(branch_to.repository)
            branch_from = branch_to
        else:
            branch_from = Branch.open(location,
                possible_transports=possible_transports)
            self.add_cleanup(branch_from.lock_read().unlock)
            # Remembers if asked explicitly or no previous location is set
            if (remember
                or (remember is None and branch_to.get_parent() is None)):
                branch_to.set_parent(branch_from.base)

        if revision is not None:
            revision_id = revision.as_revision_id(branch_from)

        if tree_to is not None:
            view_info = _get_view_info_for_change_reporter(tree_to)
            change_reporter = delta._ChangeReporter(
                unversioned_filter=tree_to.is_ignored,
                view_info=view_info)
            result = tree_to.pull(
                branch_from, overwrite, revision_id, change_reporter,
                local=local, show_base=show_base)
        else:
            result = branch_to.pull(
                branch_from, overwrite, revision_id, local=local)

        result.report(self.outf)
        if verbose and result.old_revid != result.new_revid:
            log.show_branch_change(
                branch_to, self.outf, result.old_revno,
                result.old_revid)
        if getattr(result, 'tag_conflicts', None):
            return 1
        else:
            return 0


class cmd_push(Command):
    __doc__ = """Update a mirror of this branch.

    The target branch will not have its working tree populated because this
    is both expensive, and is not supported on remote file systems.

    Some smart servers or protocols *may* put the working tree in place in
    the future.

    This command only works on branches that have not diverged.  Branches are
    considered diverged if the destination branch's most recent commit is one
    that has not been merged (directly or indirectly) by the source branch.

    If branches have diverged, you can use 'bzr push --overwrite' to replace
    the other branch completely, discarding its unmerged changes.

    If you want to ensure you have the different changes in the other branch,
    do a merge (see bzr help merge) from the other branch, and commit that.
    After that you will be able to do a push without '--overwrite'.

    If there is no default push location set, the first push will set it (use
    --no-remember to avoid setting it).  After that, you can omit the
    location to use the default.  To change the default, use --remember. The
    value will only be saved if the remote location can be accessed.

    The --verbose option will display the revisions pushed using the log_format
    configuration option. You can use a different format by overriding it with
    -Olog_format=<other_format>.
    """

    _see_also = ['pull', 'update', 'working-trees']
    takes_options = ['remember', 'overwrite', 'verbose', 'revision',
        Option('create-prefix',
               help='Create the path leading up to the branch '
                    'if it does not already exist.'),
        custom_help('directory',
            help='Branch to push from, '
                 'rather than the one containing the working directory.'),
        Option('use-existing-dir',
               help='By default push will fail if the target'
                    ' directory exists, but does not already'
                    ' have a control directory.  This flag will'
                    ' allow push to proceed.'),
        Option('stacked',
            help='Create a stacked branch that references the public location '
                'of the parent branch.'),
        Option('stacked-on',
            help='Create a stacked branch that refers to another branch '
                'for the commit history. Only the work not present in the '
                'referenced branch is included in the branch created.',
            type=unicode),
        Option('strict',
               help='Refuse to push if there are uncommitted changes in'
               ' the working tree, --no-strict disables the check.'),
        Option('no-tree',
               help="Don't populate the working tree, even for protocols"
               " that support it."),
        ]
    takes_args = ['location?']
    encoding_type = 'replace'

    def run(self, location=None, remember=None, overwrite=False,
        create_prefix=False, verbose=False, revision=None,
        use_existing_dir=False, directory=None, stacked_on=None,
        stacked=False, strict=None, no_tree=False):
        from bzrlib.push import _show_push_branch

        if directory is None:
            directory = '.'
        # Get the source branch
        (tree, br_from,
         _unused) = controldir.ControlDir.open_containing_tree_or_branch(directory)
        # Get the tip's revision_id
        revision = _get_one_revision('push', revision)
        if revision is not None:
            revision_id = revision.in_history(br_from).rev_id
        else:
            revision_id = None
        if tree is not None and revision_id is None:
            tree.check_changed_or_out_of_date(
                strict, 'push_strict',
                more_error='Use --no-strict to force the push.',
                more_warning='Uncommitted changes will not be pushed.')
        # Get the stacked_on branch, if any
        if stacked_on is not None:
            stacked_on = urlutils.normalize_url(stacked_on)
        elif stacked:
            parent_url = br_from.get_parent()
            if parent_url:
                parent = Branch.open(parent_url)
                stacked_on = parent.get_public_branch()
                if not stacked_on:
                    # I considered excluding non-http url's here, thus forcing
                    # 'public' branches only, but that only works for some
                    # users, so it's best to just depend on the user spotting an
                    # error by the feedback given to them. RBC 20080227.
                    stacked_on = parent_url
            if not stacked_on:
                raise errors.BzrCommandError(gettext(
                    "Could not determine branch to refer to."))

        # Get the destination location
        if location is None:
            stored_loc = br_from.get_push_location()
            if stored_loc is None:
                parent_loc = br_from.get_parent()
                if parent_loc:
                    raise errors.BzrCommandError(gettext(
                        "No push location known or specified. To push to the "
                        "parent branch (at %s), use 'bzr push :parent'." %
                        urlutils.unescape_for_display(parent_loc,
                            self.outf.encoding)))
                else:
                    raise errors.BzrCommandError(gettext(
                        "No push location known or specified."))
            else:
                display_url = urlutils.unescape_for_display(stored_loc,
                        self.outf.encoding)
                note(gettext("Using saved push location: %s") % display_url)
                location = stored_loc

        _show_push_branch(br_from, revision_id, location, self.outf,
            verbose=verbose, overwrite=overwrite, remember=remember,
            stacked_on=stacked_on, create_prefix=create_prefix,
            use_existing_dir=use_existing_dir, no_tree=no_tree)


class cmd_branch(Command):
    __doc__ = """Create a new branch that is a copy of an existing branch.

    If the TO_LOCATION is omitted, the last component of the FROM_LOCATION will
    be used.  In other words, "branch ../foo/bar" will attempt to create ./bar.
    If the FROM_LOCATION has no / or path separator embedded, the TO_LOCATION
    is derived from the FROM_LOCATION by stripping a leading scheme or drive
    identifier, if any. For example, "branch lp:foo-bar" will attempt to
    create ./foo-bar.

    To retrieve the branch as of a particular revision, supply the --revision
    parameter, as in "branch foo/bar -r 5".

    The synonyms 'clone' and 'get' for this command are deprecated.
    """

    _see_also = ['checkout']
    takes_args = ['from_location', 'to_location?']
    takes_options = ['revision',
        Option('hardlink', help='Hard-link working tree files where possible.'),
        Option('files-from', type=str,
               help="Get file contents from this tree."),
        Option('no-tree',
            help="Create a branch without a working-tree."),
        Option('switch',
            help="Switch the checkout in the current directory "
                 "to the new branch."),
        Option('stacked',
            help='Create a stacked branch referring to the source branch. '
                'The new branch will depend on the availability of the source '
                'branch for all operations.'),
        Option('standalone',
               help='Do not use a shared repository, even if available.'),
        Option('use-existing-dir',
               help='By default branch will fail if the target'
                    ' directory exists, but does not already'
                    ' have a control directory.  This flag will'
                    ' allow branch to proceed.'),
        Option('bind',
            help="Bind new branch to from location."),
        ]
    aliases = ['get', 'clone']

    def run(self, from_location, to_location=None, revision=None,
            hardlink=False, stacked=False, standalone=False, no_tree=False,
            use_existing_dir=False, switch=False, bind=False,
            files_from=None):
        from bzrlib import switch as _mod_switch
        from bzrlib.tag import _merge_tags_if_possible
        if self.invoked_as in ['get', 'clone']:
            ui.ui_factory.show_user_warning(
                'deprecated_command',
                deprecated_name=self.invoked_as,
                recommended_name='branch',
                deprecated_in_version='2.4')
        accelerator_tree, br_from = controldir.ControlDir.open_tree_or_branch(
            from_location)
        if not (hardlink or files_from):
            # accelerator_tree is usually slower because you have to read N
            # files (no readahead, lots of seeks, etc), but allow the user to
            # explicitly request it
            accelerator_tree = None
        if files_from is not None and files_from != from_location:
            accelerator_tree = WorkingTree.open(files_from)
        revision = _get_one_revision('branch', revision)
        self.add_cleanup(br_from.lock_read().unlock)
        if revision is not None:
            revision_id = revision.as_revision_id(br_from)
        else:
            # FIXME - wt.last_revision, fallback to branch, fall back to
            # None or perhaps NULL_REVISION to mean copy nothing
            # RBC 20060209
            revision_id = br_from.last_revision()
        if to_location is None:
            to_location = getattr(br_from, "name", None)
            if not to_location:
                to_location = urlutils.derive_to_location(from_location)
        to_transport = transport.get_transport(to_location)
        try:
            to_transport.mkdir('.')
        except errors.FileExists:
            try:
                to_dir = controldir.ControlDir.open_from_transport(
                    to_transport)
            except errors.NotBranchError:
                if not use_existing_dir:
                    raise errors.BzrCommandError(gettext('Target directory "%s" '
                        'already exists.') % to_location)
                else:
                    to_dir = None
            else:
                try:
                    to_dir.open_branch()
                except errors.NotBranchError:
                    pass
                else:
                    raise errors.AlreadyBranchError(to_location)
        except errors.NoSuchFile:
            raise errors.BzrCommandError(gettext('Parent of "%s" does not exist.')
                                         % to_location)
        else:
            to_dir = None
        if to_dir is None:
            try:
                # preserve whatever source format we have.
                to_dir = br_from.bzrdir.sprout(to_transport.base, revision_id,
                                            possible_transports=[to_transport],
                                            accelerator_tree=accelerator_tree,
                                            hardlink=hardlink, stacked=stacked,
                                            force_new_repo=standalone,
                                            create_tree_if_local=not no_tree,
                                            source_branch=br_from)
                branch = to_dir.open_branch(
                    possible_transports=[
                        br_from.bzrdir.root_transport, to_transport])
            except errors.NoSuchRevision:
                to_transport.delete_tree('.')
                msg = gettext("The branch {0} has no revision {1}.").format(
                    from_location, revision)
                raise errors.BzrCommandError(msg)
        else:
            try:
                to_repo = to_dir.open_repository()
            except errors.NoRepositoryPresent:
                to_repo = to_dir.create_repository()
            to_repo.fetch(br_from.repository, revision_id=revision_id)
            branch = br_from.sprout(to_dir, revision_id=revision_id)
        _merge_tags_if_possible(br_from, branch)
        # If the source branch is stacked, the new branch may
        # be stacked whether we asked for that explicitly or not.
        # We therefore need a try/except here and not just 'if stacked:'
        try:
            note(gettext('Created new stacked branch referring to %s.') %
                branch.get_stacked_on_url())
        except (errors.NotStacked, errors.UnstackableBranchFormat,
            errors.UnstackableRepositoryFormat), e:
            note(ngettext('Branched %d revision.', 'Branched %d revisions.', branch.revno()) % branch.revno())
        if bind:
            # Bind to the parent
            parent_branch = Branch.open(from_location)
            branch.bind(parent_branch)
            note(gettext('New branch bound to %s') % from_location)
        if switch:
            # Switch to the new branch
            wt, _ = WorkingTree.open_containing('.')
            _mod_switch.switch(wt.bzrdir, branch)
            note(gettext('Switched to branch: %s'),
                urlutils.unescape_for_display(branch.base, 'utf-8'))


class cmd_branches(Command):
    __doc__ = """List the branches available at the current location.

    This command will print the names of all the branches at the current
    location.
    """

    takes_args = ['location?']
    takes_options = [
                  Option('recursive', short_name='R',
                         help='Recursively scan for branches rather than '
                              'just looking in the specified location.')]

    def run(self, location=".", recursive=False):
        if recursive:
            t = transport.get_transport(location)
            if not t.listable():
                raise errors.BzrCommandError(
                    "Can't scan this type of location.")
            for b in controldir.ControlDir.find_branches(t):
                self.outf.write("%s\n" % urlutils.unescape_for_display(
                    urlutils.relative_url(t.base, b.base),
                    self.outf.encoding).rstrip("/"))
        else:
            dir = controldir.ControlDir.open_containing(location)[0]
            try:
                active_branch = dir.open_branch(name="")
            except errors.NotBranchError:
                active_branch = None
            branches = dir.get_branches()
            names = {}
            for name, branch in branches.iteritems():
                if name == "":
                    continue
                active = (active_branch is not None and
                          active_branch.base == branch.base)
                names[name] = active
            # Only mention the current branch explicitly if it's not
            # one of the colocated branches
            if not any(names.values()) and active_branch is not None:
                self.outf.write("* %s\n" % gettext("(default)"))
            for name in sorted(names.keys()):
                active = names[name]
                if active:
                    prefix = "*"
                else:
                    prefix = " "
                self.outf.write("%s %s\n" % (
                    prefix, name.encode(self.outf.encoding)))


class cmd_checkout(Command):
    __doc__ = """Create a new checkout of an existing branch.

    If BRANCH_LOCATION is omitted, checkout will reconstitute a working tree for
    the branch found in '.'. This is useful if you have removed the working tree
    or if it was never created - i.e. if you pushed the branch to its current
    location using SFTP.

    If the TO_LOCATION is omitted, the last component of the BRANCH_LOCATION will
    be used.  In other words, "checkout ../foo/bar" will attempt to create ./bar.
    If the BRANCH_LOCATION has no / or path separator embedded, the TO_LOCATION
    is derived from the BRANCH_LOCATION by stripping a leading scheme or drive
    identifier, if any. For example, "checkout lp:foo-bar" will attempt to
    create ./foo-bar.

    To retrieve the branch as of a particular revision, supply the --revision
    parameter, as in "checkout foo/bar -r 5". Note that this will be immediately
    out of date [so you cannot commit] but it may be useful (i.e. to examine old
    code.)
    """

    _see_also = ['checkouts', 'branch']
    takes_args = ['branch_location?', 'to_location?']
    takes_options = ['revision',
                     Option('lightweight',
                            help="Perform a lightweight checkout.  Lightweight "
                                 "checkouts depend on access to the branch for "
                                 "every operation.  Normal checkouts can perform "
                                 "common operations like diff and status without "
                                 "such access, and also support local commits."
                            ),
                     Option('files-from', type=str,
                            help="Get file contents from this tree."),
                     Option('hardlink',
                            help='Hard-link working tree files where possible.'
                            ),
                     ]
    aliases = ['co']

    def run(self, branch_location=None, to_location=None, revision=None,
            lightweight=False, files_from=None, hardlink=False):
        if branch_location is None:
            branch_location = osutils.getcwd()
            to_location = branch_location
        accelerator_tree, source = controldir.ControlDir.open_tree_or_branch(
            branch_location)
        if not (hardlink or files_from):
            # accelerator_tree is usually slower because you have to read N
            # files (no readahead, lots of seeks, etc), but allow the user to
            # explicitly request it
            accelerator_tree = None
        revision = _get_one_revision('checkout', revision)
        if files_from is not None and files_from != branch_location:
            accelerator_tree = WorkingTree.open(files_from)
        if revision is not None:
            revision_id = revision.as_revision_id(source)
        else:
            revision_id = None
        if to_location is None:
            to_location = urlutils.derive_to_location(branch_location)
        # if the source and to_location are the same,
        # and there is no working tree,
        # then reconstitute a branch
        if (osutils.abspath(to_location) ==
            osutils.abspath(branch_location)):
            try:
                source.bzrdir.open_workingtree()
            except errors.NoWorkingTree:
                source.bzrdir.create_workingtree(revision_id)
                return
        source.create_checkout(to_location, revision_id, lightweight,
                               accelerator_tree, hardlink)


class cmd_renames(Command):
    __doc__ = """Show list of renamed files.
    """
    # TODO: Option to show renames between two historical versions.

    # TODO: Only show renames under dir, rather than in the whole branch.
    _see_also = ['status']
    takes_args = ['dir?']

    @display_command
    def run(self, dir=u'.'):
        tree = WorkingTree.open_containing(dir)[0]
        self.add_cleanup(tree.lock_read().unlock)
        new_inv = tree.inventory
        old_tree = tree.basis_tree()
        self.add_cleanup(old_tree.lock_read().unlock)
        old_inv = old_tree.inventory
        renames = []
        iterator = tree.iter_changes(old_tree, include_unchanged=True)
        for f, paths, c, v, p, n, k, e in iterator:
            if paths[0] == paths[1]:
                continue
            if None in (paths):
                continue
            renames.append(paths)
        renames.sort()
        for old_name, new_name in renames:
            self.outf.write("%s => %s\n" % (old_name, new_name))


class cmd_update(Command):
    __doc__ = """Update a working tree to a new revision.

    This will perform a merge of the destination revision (the tip of the
    branch, or the specified revision) into the working tree, and then make
    that revision the basis revision for the working tree.  

    You can use this to visit an older revision, or to update a working tree
    that is out of date from its branch.
    
    If there are any uncommitted changes in the tree, they will be carried
    across and remain as uncommitted changes after the update.  To discard
    these changes, use 'bzr revert'.  The uncommitted changes may conflict
    with the changes brought in by the change in basis revision.

    If the tree's branch is bound to a master branch, bzr will also update
    the branch from the master.

    You cannot update just a single file or directory, because each Bazaar
    working tree has just a single basis revision.  If you want to restore a
    file that has been removed locally, use 'bzr revert' instead of 'bzr
    update'.  If you want to restore a file to its state in a previous
    revision, use 'bzr revert' with a '-r' option, or use 'bzr cat' to write
    out the old content of that file to a new location.

    The 'dir' argument, if given, must be the location of the root of a
    working tree to update.  By default, the working tree that contains the 
    current working directory is used.
    """

    _see_also = ['pull', 'working-trees', 'status-flags']
    takes_args = ['dir?']
    takes_options = ['revision',
                     Option('show-base',
                            help="Show base revision text in conflicts."),
                     ]
    aliases = ['up']

    def run(self, dir=None, revision=None, show_base=None):
        if revision is not None and len(revision) != 1:
            raise errors.BzrCommandError(gettext(
                "bzr update --revision takes exactly one revision"))
        if dir is None:
            tree = WorkingTree.open_containing('.')[0]
        else:
            tree, relpath = WorkingTree.open_containing(dir)
            if relpath:
                # See bug 557886.
                raise errors.BzrCommandError(gettext(
                    "bzr update can only update a whole tree, "
                    "not a file or subdirectory"))
        branch = tree.branch
        possible_transports = []
        master = branch.get_master_branch(
            possible_transports=possible_transports)
        if master is not None:
            branch_location = master.base
            tree.lock_write()
        else:
            branch_location = tree.branch.base
            tree.lock_tree_write()
        self.add_cleanup(tree.unlock)
        # get rid of the final '/' and be ready for display
        branch_location = urlutils.unescape_for_display(
            branch_location.rstrip('/'),
            self.outf.encoding)
        existing_pending_merges = tree.get_parent_ids()[1:]
        if master is None:
            old_tip = None
        else:
            # may need to fetch data into a heavyweight checkout
            # XXX: this may take some time, maybe we should display a
            # message
            old_tip = branch.update(possible_transports)
        if revision is not None:
            revision_id = revision[0].as_revision_id(branch)
        else:
            revision_id = branch.last_revision()
        if revision_id == _mod_revision.ensure_null(tree.last_revision()):
            revno = branch.revision_id_to_dotted_revno(revision_id)
            note(gettext("Tree is up to date at revision {0} of branch {1}"
                        ).format('.'.join(map(str, revno)), branch_location))
            return 0
        view_info = _get_view_info_for_change_reporter(tree)
        change_reporter = delta._ChangeReporter(
            unversioned_filter=tree.is_ignored,
            view_info=view_info)
        try:
            conflicts = tree.update(
                change_reporter,
                possible_transports=possible_transports,
                revision=revision_id,
                old_tip=old_tip,
                show_base=show_base)
        except errors.NoSuchRevision, e:
            raise errors.BzrCommandError(gettext(
                                  "branch has no revision %s\n"
                                  "bzr update --revision only works"
                                  " for a revision in the branch history")
                                  % (e.revision))
        revno = tree.branch.revision_id_to_dotted_revno(
            _mod_revision.ensure_null(tree.last_revision()))
        note(gettext('Updated to revision {0} of branch {1}').format(
             '.'.join(map(str, revno)), branch_location))
        parent_ids = tree.get_parent_ids()
        if parent_ids[1:] and parent_ids[1:] != existing_pending_merges:
            note(gettext('Your local commits will now show as pending merges with '
                 "'bzr status', and can be committed with 'bzr commit'."))
        if conflicts != 0:
            return 1
        else:
            return 0


class cmd_info(Command):
    __doc__ = """Show information about a working tree, branch or repository.

    This command will show all known locations and formats associated to the
    tree, branch or repository.

    In verbose mode, statistical information is included with each report.
    To see extended statistic information, use a verbosity level of 2 or
    higher by specifying the verbose option multiple times, e.g. -vv.

    Branches and working trees will also report any missing revisions.

    :Examples:

      Display information on the format and related locations:

        bzr info

      Display the above together with extended format information and
      basic statistics (like the number of files in the working tree and
      number of revisions in the branch and repository):

        bzr info -v

      Display the above together with number of committers to the branch:

        bzr info -vv
    """
    _see_also = ['revno', 'working-trees', 'repositories']
    takes_args = ['location?']
    takes_options = ['verbose']
    encoding_type = 'replace'

    @display_command
    def run(self, location=None, verbose=False):
        if verbose:
            noise_level = get_verbosity_level()
        else:
            noise_level = 0
        from bzrlib.info import show_bzrdir_info
        show_bzrdir_info(controldir.ControlDir.open_containing(location)[0],
                         verbose=noise_level, outfile=self.outf)


class cmd_remove(Command):
    __doc__ = """Remove files or directories.

    This makes Bazaar stop tracking changes to the specified files. Bazaar will
    delete them if they can easily be recovered using revert otherwise they
    will be backed up (adding an extention of the form .~#~). If no options or
    parameters are given Bazaar will scan for files that are being tracked by
    Bazaar but missing in your tree and stop tracking them for you.
    """
    takes_args = ['file*']
    takes_options = ['verbose',
        Option('new', help='Only remove files that have never been committed.'),
        RegistryOption.from_kwargs('file-deletion-strategy',
            'The file deletion mode to be used.',
            title='Deletion Strategy', value_switches=True, enum_switch=False,
            safe='Backup changed files (default).',
            keep='Delete from bzr but leave the working copy.',
            no_backup='Don\'t backup changed files.',
            force='Delete all the specified files, even if they can not be '
                'recovered and even if they are non-empty directories. '
                '(deprecated, use no-backup)')]
    aliases = ['rm', 'del']
    encoding_type = 'replace'

    def run(self, file_list, verbose=False, new=False,
        file_deletion_strategy='safe'):
        if file_deletion_strategy == 'force':
            note(gettext("(The --force option is deprecated, rather use --no-backup "
                "in future.)"))
            file_deletion_strategy = 'no-backup'

        tree, file_list = WorkingTree.open_containing_paths(file_list)

        if file_list is not None:
            file_list = [f for f in file_list]

        self.add_cleanup(tree.lock_write().unlock)
        # Heuristics should probably all move into tree.remove_smart or
        # some such?
        if new:
            added = tree.changes_from(tree.basis_tree(),
                specific_files=file_list).added
            file_list = sorted([f[0] for f in added], reverse=True)
            if len(file_list) == 0:
                raise errors.BzrCommandError(gettext('No matching files.'))
        elif file_list is None:
            # missing files show up in iter_changes(basis) as
            # versioned-with-no-kind.
            missing = []
            for change in tree.iter_changes(tree.basis_tree()):
                # Find paths in the working tree that have no kind:
                if change[1][1] is not None and change[6][1] is None:
                    missing.append(change[1][1])
            file_list = sorted(missing, reverse=True)
            file_deletion_strategy = 'keep'
        tree.remove(file_list, verbose=verbose, to_file=self.outf,
            keep_files=file_deletion_strategy=='keep',
            force=(file_deletion_strategy=='no-backup'))


class cmd_file_id(Command):
    __doc__ = """Print file_id of a particular file or directory.

    The file_id is assigned when the file is first added and remains the
    same through all revisions where the file exists, even when it is
    moved or renamed.
    """

    hidden = True
    _see_also = ['inventory', 'ls']
    takes_args = ['filename']

    @display_command
    def run(self, filename):
        tree, relpath = WorkingTree.open_containing(filename)
        i = tree.path2id(relpath)
        if i is None:
            raise errors.NotVersionedError(filename)
        else:
            self.outf.write(i + '\n')


class cmd_file_path(Command):
    __doc__ = """Print path of file_ids to a file or directory.

    This prints one line for each directory down to the target,
    starting at the branch root.
    """

    hidden = True
    takes_args = ['filename']

    @display_command
    def run(self, filename):
        tree, relpath = WorkingTree.open_containing(filename)
        fid = tree.path2id(relpath)
        if fid is None:
            raise errors.NotVersionedError(filename)
        segments = osutils.splitpath(relpath)
        for pos in range(1, len(segments) + 1):
            path = osutils.joinpath(segments[:pos])
            self.outf.write("%s\n" % tree.path2id(path))


class cmd_reconcile(Command):
    __doc__ = """Reconcile bzr metadata in a branch.

    This can correct data mismatches that may have been caused by
    previous ghost operations or bzr upgrades. You should only
    need to run this command if 'bzr check' or a bzr developer
    advises you to run it.

    If a second branch is provided, cross-branch reconciliation is
    also attempted, which will check that data like the tree root
    id which was not present in very early bzr versions is represented
    correctly in both branches.

    At the same time it is run it may recompress data resulting in
    a potential saving in disk space or performance gain.

    The branch *MUST* be on a listable system such as local disk or sftp.
    """

    _see_also = ['check']
    takes_args = ['branch?']
    takes_options = [
        Option('canonicalize-chks',
               help='Make sure CHKs are in canonical form (repairs '
                    'bug 522637).',
               hidden=True),
        ]

    def run(self, branch=".", canonicalize_chks=False):
        from bzrlib.reconcile import reconcile
        dir = controldir.ControlDir.open(branch)
        reconcile(dir, canonicalize_chks=canonicalize_chks)


class cmd_revision_history(Command):
    __doc__ = """Display the list of revision ids on a branch."""

    _see_also = ['log']
    takes_args = ['location?']

    hidden = True

    @display_command
    def run(self, location="."):
        branch = Branch.open_containing(location)[0]
        self.add_cleanup(branch.lock_read().unlock)
        graph = branch.repository.get_graph()
        history = list(graph.iter_lefthand_ancestry(branch.last_revision(),
            [_mod_revision.NULL_REVISION]))
        for revid in reversed(history):
            self.outf.write(revid)
            self.outf.write('\n')


class cmd_ancestry(Command):
    __doc__ = """List all revisions merged into this branch."""

    _see_also = ['log', 'revision-history']
    takes_args = ['location?']

    hidden = True

    @display_command
    def run(self, location="."):
        try:
            wt = WorkingTree.open_containing(location)[0]
        except errors.NoWorkingTree:
            b = Branch.open(location)
            last_revision = b.last_revision()
        else:
            b = wt.branch
            last_revision = wt.last_revision()

        self.add_cleanup(b.repository.lock_read().unlock)
        graph = b.repository.get_graph()
        revisions = [revid for revid, parents in
            graph.iter_ancestry([last_revision])]
        for revision_id in reversed(revisions):
            if _mod_revision.is_null(revision_id):
                continue
            self.outf.write(revision_id + '\n')


class cmd_init(Command):
    __doc__ = """Make a directory into a versioned branch.

    Use this to create an empty branch, or before importing an
    existing project.

    If there is a repository in a parent directory of the location, then
    the history of the branch will be stored in the repository.  Otherwise
    init creates a standalone branch which carries its own history
    in the .bzr directory.

    If there is already a branch at the location but it has no working tree,
    the tree can be populated with 'bzr checkout'.

    Recipe for importing a tree of files::

        cd ~/project
        bzr init
        bzr add .
        bzr status
        bzr commit -m "imported project"
    """

    _see_also = ['init-repository', 'branch', 'checkout']
    takes_args = ['location?']
    takes_options = [
        Option('create-prefix',
               help='Create the path leading up to the branch '
                    'if it does not already exist.'),
         RegistryOption('format',
                help='Specify a format for this branch. '
                'See "help formats".',
                lazy_registry=('bzrlib.bzrdir', 'format_registry'),
                converter=lambda name: controldir.format_registry.make_bzrdir(name),
                value_switches=True,
                title="Branch format",
                ),
         Option('append-revisions-only',
                help='Never change revnos or the existing log.'
                '  Append revisions to it only.'),
         Option('no-tree',
                'Create a branch without a working tree.')
         ]
    def run(self, location=None, format=None, append_revisions_only=False,
            create_prefix=False, no_tree=False):
        if format is None:
            format = controldir.format_registry.make_bzrdir('default')
        if location is None:
            location = u'.'

        to_transport = transport.get_transport(location)

        # The path has to exist to initialize a
        # branch inside of it.
        # Just using os.mkdir, since I don't
        # believe that we want to create a bunch of
        # locations if the user supplies an extended path
        try:
            to_transport.ensure_base()
        except errors.NoSuchFile:
            if not create_prefix:
                raise errors.BzrCommandError(gettext("Parent directory of %s"
                    " does not exist."
                    "\nYou may supply --create-prefix to create all"
                    " leading parent directories.")
                    % location)
            to_transport.create_prefix()

        try:
            a_bzrdir = controldir.ControlDir.open_from_transport(to_transport)
        except errors.NotBranchError:
            # really a NotBzrDir error...
            create_branch = controldir.ControlDir.create_branch_convenience
            if no_tree:
                force_new_tree = False
            else:
                force_new_tree = None
            branch = create_branch(to_transport.base, format=format,
                                   possible_transports=[to_transport],
                                   force_new_tree=force_new_tree)
            a_bzrdir = branch.bzrdir
        else:
            from bzrlib.transport.local import LocalTransport
            if a_bzrdir.has_branch():
                if (isinstance(to_transport, LocalTransport)
                    and not a_bzrdir.has_workingtree()):
                        raise errors.BranchExistsWithoutWorkingTree(location)
                raise errors.AlreadyBranchError(location)
            branch = a_bzrdir.create_branch()
            if not no_tree and not a_bzrdir.has_workingtree():
                a_bzrdir.create_workingtree()
        if append_revisions_only:
            try:
                branch.set_append_revisions_only(True)
            except errors.UpgradeRequired:
                raise errors.BzrCommandError(gettext('This branch format cannot be set'
                    ' to append-revisions-only.  Try --default.'))
        if not is_quiet():
            from bzrlib.info import describe_layout, describe_format
            try:
                tree = a_bzrdir.open_workingtree(recommend_upgrade=False)
            except (errors.NoWorkingTree, errors.NotLocalUrl):
                tree = None
            repository = branch.repository
            layout = describe_layout(repository, branch, tree).lower()
            format = describe_format(a_bzrdir, repository, branch, tree)
            self.outf.write(gettext("Created a {0} (format: {1})\n").format(
                  layout, format))
            if repository.is_shared():
                #XXX: maybe this can be refactored into transport.path_or_url()
                url = repository.bzrdir.root_transport.external_url()
                try:
                    url = urlutils.local_path_from_url(url)
                except errors.InvalidURL:
                    pass
                self.outf.write(gettext("Using shared repository: %s\n") % url)


class cmd_init_repository(Command):
    __doc__ = """Create a shared repository for branches to share storage space.

    New branches created under the repository directory will store their
    revisions in the repository, not in the branch directory.  For branches
    with shared history, this reduces the amount of storage needed and 
    speeds up the creation of new branches.

    If the --no-trees option is given then the branches in the repository
    will not have working trees by default.  They will still exist as 
    directories on disk, but they will not have separate copies of the 
    files at a certain revision.  This can be useful for repositories that
    store branches which are interacted with through checkouts or remote
    branches, such as on a server.

    :Examples:
        Create a shared repository holding just branches::

            bzr init-repo --no-trees repo
            bzr init repo/trunk

        Make a lightweight checkout elsewhere::

            bzr checkout --lightweight repo/trunk trunk-checkout
            cd trunk-checkout
            (add files here)
    """

    _see_also = ['init', 'branch', 'checkout', 'repositories']
    takes_args = ["location"]
    takes_options = [RegistryOption('format',
                            help='Specify a format for this repository. See'
                                 ' "bzr help formats" for details.',
                            lazy_registry=('bzrlib.controldir', 'format_registry'),
                            converter=lambda name: controldir.format_registry.make_bzrdir(name),
                            value_switches=True, title='Repository format'),
                     Option('no-trees',
                             help='Branches in the repository will default to'
                                  ' not having a working tree.'),
                    ]
    aliases = ["init-repo"]

    def run(self, location, format=None, no_trees=False):
        if format is None:
            format = controldir.format_registry.make_bzrdir('default')

        if location is None:
            location = '.'

        to_transport = transport.get_transport(location)

        (repo, newdir, require_stacking, repository_policy) = (
            format.initialize_on_transport_ex(to_transport,
            create_prefix=True, make_working_trees=not no_trees,
            shared_repo=True, force_new_repo=True,
            use_existing_dir=True,
            repo_format_name=format.repository_format.get_format_string()))
        if not is_quiet():
            from bzrlib.info import show_bzrdir_info
            show_bzrdir_info(newdir, verbose=0, outfile=self.outf)


class cmd_diff(Command):
    __doc__ = """Show differences in the working tree, between revisions or branches.

    If no arguments are given, all changes for the current tree are listed.
    If files are given, only the changes in those files are listed.
    Remote and multiple branches can be compared by using the --old and
    --new options. If not provided, the default for both is derived from
    the first argument, if any, or the current tree if no arguments are
    given.

    "bzr diff -p1" is equivalent to "bzr diff --prefix old/:new/", and
    produces patches suitable for "patch -p1".

    Note that when using the -r argument with a range of revisions, the
    differences are computed between the two specified revisions.  That
    is, the command does not show the changes introduced by the first 
    revision in the range.  This differs from the interpretation of 
    revision ranges used by "bzr log" which includes the first revision
    in the range.

    :Exit values:
        1 - changed
        2 - unrepresentable changes
        3 - error
        0 - no change

    :Examples:
        Shows the difference in the working tree versus the last commit::

            bzr diff

        Difference between the working tree and revision 1::

            bzr diff -r1

        Difference between revision 3 and revision 1::

            bzr diff -r1..3

        Difference between revision 3 and revision 1 for branch xxx::

            bzr diff -r1..3 xxx

        The changes introduced by revision 2 (equivalent to -r1..2)::

            bzr diff -c2

        To see the changes introduced by revision X::
        
            bzr diff -cX

        Note that in the case of a merge, the -c option shows the changes
        compared to the left hand parent. To see the changes against
        another parent, use::

            bzr diff -r<chosen_parent>..X

        The changes between the current revision and the previous revision
        (equivalent to -c-1 and -r-2..-1)

            bzr diff -r-2..

        Show just the differences for file NEWS::

            bzr diff NEWS

        Show the differences in working tree xxx for file NEWS::

            bzr diff xxx/NEWS

        Show the differences from branch xxx to this working tree:

            bzr diff --old xxx

        Show the differences between two branches for file NEWS::

            bzr diff --old xxx --new yyy NEWS

        Same as 'bzr diff' but prefix paths with old/ and new/::

            bzr diff --prefix old/:new/
            
        Show the differences using a custom diff program with options::
        
            bzr diff --using /usr/bin/diff --diff-options -wu
    """
    _see_also = ['status']
    takes_args = ['file*']
    takes_options = [
        Option('diff-options', type=str,
               help='Pass these options to the external diff program.'),
        Option('prefix', type=str,
               short_name='p',
               help='Set prefixes added to old and new filenames, as '
                    'two values separated by a colon. (eg "old/:new/").'),
        Option('old',
            help='Branch/tree to compare from.',
            type=unicode,
            ),
        Option('new',
            help='Branch/tree to compare to.',
            type=unicode,
            ),
        'revision',
        'change',
        Option('using',
            help='Use this command to compare files.',
            type=unicode,
            ),
        RegistryOption('format',
            short_name='F',
            help='Diff format to use.',
            lazy_registry=('bzrlib.diff', 'format_registry'),
            title='Diff format'),
        ]
    aliases = ['di', 'dif']
    encoding_type = 'exact'

    @display_command
    def run(self, revision=None, file_list=None, diff_options=None,
            prefix=None, old=None, new=None, using=None, format=None):
        from bzrlib.diff import (get_trees_and_branches_to_diff_locked,
            show_diff_trees)

        if (prefix is None) or (prefix == '0'):
            # diff -p0 format
            old_label = ''
            new_label = ''
        elif prefix == '1':
            old_label = 'old/'
            new_label = 'new/'
        elif ':' in prefix:
            old_label, new_label = prefix.split(":")
        else:
            raise errors.BzrCommandError(gettext(
                '--prefix expects two values separated by a colon'
                ' (eg "old/:new/")'))

        if revision and len(revision) > 2:
            raise errors.BzrCommandError(gettext('bzr diff --revision takes exactly'
                                         ' one or two revision specifiers'))

        if using is not None and format is not None:
            raise errors.BzrCommandError(gettext(
                '{0} and {1} are mutually exclusive').format(
                '--using', '--format'))

        (old_tree, new_tree,
         old_branch, new_branch,
         specific_files, extra_trees) = get_trees_and_branches_to_diff_locked(
            file_list, revision, old, new, self.add_cleanup, apply_view=True)
        # GNU diff on Windows uses ANSI encoding for filenames
        path_encoding = osutils.get_diff_header_encoding()
        return show_diff_trees(old_tree, new_tree, sys.stdout,
                               specific_files=specific_files,
                               external_diff_options=diff_options,
                               old_label=old_label, new_label=new_label,
                               extra_trees=extra_trees,
                               path_encoding=path_encoding,
                               using=using,
                               format_cls=format)


class cmd_deleted(Command):
    __doc__ = """List files deleted in the working tree.
    """
    # TODO: Show files deleted since a previous revision, or
    # between two revisions.
    # TODO: Much more efficient way to do this: read in new
    # directories with readdir, rather than stating each one.  Same
    # level of effort but possibly much less IO.  (Or possibly not,
    # if the directories are very large...)
    _see_also = ['status', 'ls']
    takes_options = ['directory', 'show-ids']

    @display_command
    def run(self, show_ids=False, directory=u'.'):
        tree = WorkingTree.open_containing(directory)[0]
        self.add_cleanup(tree.lock_read().unlock)
        old = tree.basis_tree()
        self.add_cleanup(old.lock_read().unlock)
        for path, ie in old.inventory.iter_entries():
            if not tree.has_id(ie.file_id):
                self.outf.write(path)
                if show_ids:
                    self.outf.write(' ')
                    self.outf.write(ie.file_id)
                self.outf.write('\n')


class cmd_modified(Command):
    __doc__ = """List files modified in working tree.
    """

    hidden = True
    _see_also = ['status', 'ls']
    takes_options = ['directory', 'null']

    @display_command
    def run(self, null=False, directory=u'.'):
        tree = WorkingTree.open_containing(directory)[0]
        self.add_cleanup(tree.lock_read().unlock)
        td = tree.changes_from(tree.basis_tree())
        self.cleanup_now()
        for path, id, kind, text_modified, meta_modified in td.modified:
            if null:
                self.outf.write(path + '\0')
            else:
                self.outf.write(osutils.quotefn(path) + '\n')


class cmd_added(Command):
    __doc__ = """List files added in working tree.
    """

    hidden = True
    _see_also = ['status', 'ls']
    takes_options = ['directory', 'null']

    @display_command
    def run(self, null=False, directory=u'.'):
        wt = WorkingTree.open_containing(directory)[0]
        self.add_cleanup(wt.lock_read().unlock)
        basis = wt.basis_tree()
        self.add_cleanup(basis.lock_read().unlock)
        basis_inv = basis.inventory
        inv = wt.inventory
        for file_id in inv:
            if basis_inv.has_id(file_id):
                continue
            if inv.is_root(file_id) and len(basis_inv) == 0:
                continue
            path = inv.id2path(file_id)
            if not os.access(osutils.pathjoin(wt.basedir, path), os.F_OK):
                continue
            if null:
                self.outf.write(path + '\0')
            else:
                self.outf.write(osutils.quotefn(path) + '\n')


class cmd_root(Command):
    __doc__ = """Show the tree root directory.

    The root is the nearest enclosing directory with a .bzr control
    directory."""

    takes_args = ['filename?']
    @display_command
    def run(self, filename=None):
        """Print the branch root."""
        tree = WorkingTree.open_containing(filename)[0]
        self.outf.write(tree.basedir + '\n')


def _parse_limit(limitstring):
    try:
        return int(limitstring)
    except ValueError:
        msg = gettext("The limit argument must be an integer.")
        raise errors.BzrCommandError(msg)


def _parse_levels(s):
    try:
        return int(s)
    except ValueError:
        msg = gettext("The levels argument must be an integer.")
        raise errors.BzrCommandError(msg)


class cmd_log(Command):
    __doc__ = """Show historical log for a branch or subset of a branch.

    log is bzr's default tool for exploring the history of a branch.
    The branch to use is taken from the first parameter. If no parameters
    are given, the branch containing the working directory is logged.
    Here are some simple examples::

      bzr log                       log the current branch
      bzr log foo.py                log a file in its branch
      bzr log http://server/branch  log a branch on a server

    The filtering, ordering and information shown for each revision can
    be controlled as explained below. By default, all revisions are
    shown sorted (topologically) so that newer revisions appear before
    older ones and descendants always appear before ancestors. If displayed,
    merged revisions are shown indented under the revision in which they
    were merged.

    :Output control:

      The log format controls how information about each revision is
      displayed. The standard log formats are called ``long``, ``short``
      and ``line``. The default is long. See ``bzr help log-formats``
      for more details on log formats.

      The following options can be used to control what information is
      displayed::

        -l N        display a maximum of N revisions
        -n N        display N levels of revisions (0 for all, 1 for collapsed)
        -v          display a status summary (delta) for each revision
        -p          display a diff (patch) for each revision
        --show-ids  display revision-ids (and file-ids), not just revnos

      Note that the default number of levels to display is a function of the
      log format. If the -n option is not used, the standard log formats show
      just the top level (mainline).

      Status summaries are shown using status flags like A, M, etc. To see
      the changes explained using words like ``added`` and ``modified``
      instead, use the -vv option.

    :Ordering control:

      To display revisions from oldest to newest, use the --forward option.
      In most cases, using this option will have little impact on the total
      time taken to produce a log, though --forward does not incrementally
      display revisions like --reverse does when it can.

    :Revision filtering:

      The -r option can be used to specify what revision or range of revisions
      to filter against. The various forms are shown below::

        -rX      display revision X
        -rX..    display revision X and later
        -r..Y    display up to and including revision Y
        -rX..Y   display from X to Y inclusive

      See ``bzr help revisionspec`` for details on how to specify X and Y.
      Some common examples are given below::

        -r-1                show just the tip
        -r-10..             show the last 10 mainline revisions
        -rsubmit:..         show what's new on this branch
        -rancestor:path..   show changes since the common ancestor of this
                            branch and the one at location path
        -rdate:yesterday..  show changes since yesterday

      When logging a range of revisions using -rX..Y, log starts at
      revision Y and searches back in history through the primary
      ("left-hand") parents until it finds X. When logging just the
      top level (using -n1), an error is reported if X is not found
      along the way. If multi-level logging is used (-n0), X may be
      a nested merge revision and the log will be truncated accordingly.

    :Path filtering:

      If parameters are given and the first one is not a branch, the log
      will be filtered to show only those revisions that changed the
      nominated files or directories.

      Filenames are interpreted within their historical context. To log a
      deleted file, specify a revision range so that the file existed at
      the end or start of the range.

      Historical context is also important when interpreting pathnames of
      renamed files/directories. Consider the following example:

      * revision 1: add tutorial.txt
      * revision 2: modify tutorial.txt
      * revision 3: rename tutorial.txt to guide.txt; add tutorial.txt

      In this case:

      * ``bzr log guide.txt`` will log the file added in revision 1

      * ``bzr log tutorial.txt`` will log the new file added in revision 3

      * ``bzr log -r2 -p tutorial.txt`` will show the changes made to
        the original file in revision 2.

      * ``bzr log -r2 -p guide.txt`` will display an error message as there
        was no file called guide.txt in revision 2.

      Renames are always followed by log. By design, there is no need to
      explicitly ask for this (and no way to stop logging a file back
      until it was last renamed).

    :Other filtering:

      The --match option can be used for finding revisions that match a
      regular expression in a commit message, committer, author or bug.
      Specifying the option several times will match any of the supplied
      expressions. --match-author, --match-bugs, --match-committer and
      --match-message can be used to only match a specific field.

    :Tips & tricks:

      GUI tools and IDEs are often better at exploring history than command
      line tools: you may prefer qlog or viz from qbzr or bzr-gtk, the
      bzr-explorer shell, or the Loggerhead web interface.  See the Plugin
      Guide <http://doc.bazaar.canonical.com/plugins/en/> and
      <http://wiki.bazaar.canonical.com/IDEIntegration>.  

      You may find it useful to add the aliases below to ``bazaar.conf``::

        [ALIASES]
        tip = log -r-1
        top = log -l10 --line
        show = log -v -p

      ``bzr tip`` will then show the latest revision while ``bzr top``
      will show the last 10 mainline revisions. To see the details of a
      particular revision X,  ``bzr show -rX``.

      If you are interested in looking deeper into a particular merge X,
      use ``bzr log -n0 -rX``.

      ``bzr log -v`` on a branch with lots of history is currently
      very slow. A fix for this issue is currently under development.
      With or without that fix, it is recommended that a revision range
      be given when using the -v option.

      bzr has a generic full-text matching plugin, bzr-search, that can be
      used to find revisions matching user names, commit messages, etc.
      Among other features, this plugin can find all revisions containing
      a list of words but not others.

      When exploring non-mainline history on large projects with deep
      history, the performance of log can be greatly improved by installing
      the historycache plugin. This plugin buffers historical information
      trading disk space for faster speed.
    """
    takes_args = ['file*']
    _see_also = ['log-formats', 'revisionspec']
    takes_options = [
            Option('forward',
                   help='Show from oldest to newest.'),
            'timezone',
            custom_help('verbose',
                   help='Show files changed in each revision.'),
            'show-ids',
            'revision',
            Option('change',
                   type=bzrlib.option._parse_revision_str,
                   short_name='c',
                   help='Show just the specified revision.'
                   ' See also "help revisionspec".'),
            'log-format',
            RegistryOption('authors',
                'What names to list as authors - first, all or committer.',
                title='Authors',
                lazy_registry=('bzrlib.log', 'author_list_registry'),
            ),
            Option('levels',
                   short_name='n',
                   help='Number of levels to display - 0 for all, 1 for flat.',
                   argname='N',
                   type=_parse_levels),
            Option('message',
                   help='Show revisions whose message matches this '
                        'regular expression.',
                   type=str,
                   hidden=True),
            Option('limit',
                   short_name='l',
                   help='Limit the output to the first N revisions.',
                   argname='N',
                   type=_parse_limit),
            Option('show-diff',
                   short_name='p',
                   help='Show changes made in each revision as a patch.'),
            Option('include-merged',
                   help='Show merged revisions like --levels 0 does.'),
            Option('include-merges', hidden=True,
                   help='Historical alias for --include-merged.'),
            Option('omit-merges',
                   help='Do not report commits with more than one parent.'),
            Option('exclude-common-ancestry',
                   help='Display only the revisions that are not part'
                   ' of both ancestries (require -rX..Y).'
                   ),
            Option('signatures',
                   help='Show digital signature validity.'),
            ListOption('match',
                short_name='m',
                help='Show revisions whose properties match this '
                'expression.',
                type=str),
            ListOption('match-message',
                   help='Show revisions whose message matches this '
                   'expression.',
                type=str),
            ListOption('match-committer',
                   help='Show revisions whose committer matches this '
                   'expression.',
                type=str),
            ListOption('match-author',
                   help='Show revisions whose authors match this '
                   'expression.',
                type=str),
            ListOption('match-bugs',
                   help='Show revisions whose bugs match this '
                   'expression.',
                type=str)
            ]
    encoding_type = 'replace'

    @display_command
    def run(self, file_list=None, timezone='original',
            verbose=False,
            show_ids=False,
            forward=False,
            revision=None,
            change=None,
            log_format=None,
            levels=None,
            message=None,
            limit=None,
            show_diff=False,
            include_merged=None,
            authors=None,
            exclude_common_ancestry=False,
            signatures=False,
            match=None,
            match_message=None,
            match_committer=None,
            match_author=None,
            match_bugs=None,
            omit_merges=False,
            include_merges=symbol_versioning.DEPRECATED_PARAMETER,
            ):
        from bzrlib.log import (
            Logger,
            make_log_request_dict,
            _get_info_for_log_files,
            )
        direction = (forward and 'forward') or 'reverse'
        if symbol_versioning.deprecated_passed(include_merges):
            ui.ui_factory.show_user_warning(
                'deprecated_command_option',
                deprecated_name='--include-merges',
                recommended_name='--include-merged',
                deprecated_in_version='2.5',
                command=self.invoked_as)
            if include_merged is None:
                include_merged = include_merges
            else:
                raise errors.BzrCommandError(gettext(
                    '{0} and {1} are mutually exclusive').format(
                    '--include-merges', '--include-merged'))
        if include_merged is None:
            include_merged = False
        if (exclude_common_ancestry
            and (revision is None or len(revision) != 2)):
            raise errors.BzrCommandError(gettext(
                '--exclude-common-ancestry requires -r with two revisions'))
        if include_merged:
            if levels is None:
                levels = 0
            else:
                raise errors.BzrCommandError(gettext(
                    '{0} and {1} are mutually exclusive').format(
                    '--levels', '--include-merged'))

        if change is not None:
            if len(change) > 1:
                raise errors.RangeInChangeOption()
            if revision is not None:
                raise errors.BzrCommandError(gettext(
                    '{0} and {1} are mutually exclusive').format(
                    '--revision', '--change'))
            else:
                revision = change

        file_ids = []
        filter_by_dir = False
        if file_list:
            # find the file ids to log and check for directory filtering
            b, file_info_list, rev1, rev2 = _get_info_for_log_files(
                revision, file_list, self.add_cleanup)
            for relpath, file_id, kind in file_info_list:
                if file_id is None:
                    raise errors.BzrCommandError(gettext(
                        "Path unknown at end or start of revision range: %s") %
                        relpath)
                # If the relpath is the top of the tree, we log everything
                if relpath == '':
                    file_ids = []
                    break
                else:
                    file_ids.append(file_id)
                filter_by_dir = filter_by_dir or (
                    kind in ['directory', 'tree-reference'])
        else:
            # log everything
            # FIXME ? log the current subdir only RBC 20060203
            if revision is not None \
                    and len(revision) > 0 and revision[0].get_branch():
                location = revision[0].get_branch()
            else:
                location = '.'
            dir, relpath = controldir.ControlDir.open_containing(location)
            b = dir.open_branch()
            self.add_cleanup(b.lock_read().unlock)
            rev1, rev2 = _get_revision_range(revision, b, self.name())

        if b.get_config().validate_signatures_in_log():
            signatures = True

        if signatures:
            if not gpg.GPGStrategy.verify_signatures_available():
                raise errors.GpgmeNotInstalled(None)

        # Decide on the type of delta & diff filtering to use
        # TODO: add an --all-files option to make this configurable & consistent
        if not verbose:
            delta_type = None
        else:
            delta_type = 'full'
        if not show_diff:
            diff_type = None
        elif file_ids:
            diff_type = 'partial'
        else:
            diff_type = 'full'

        # Build the log formatter
        if log_format is None:
            log_format = log.log_formatter_registry.get_default(b)
        # Make a non-encoding output to include the diffs - bug 328007
        unencoded_output = ui.ui_factory.make_output_stream(encoding_type='exact')
        lf = log_format(show_ids=show_ids, to_file=self.outf,
                        to_exact_file=unencoded_output,
                        show_timezone=timezone,
                        delta_format=get_verbosity_level(),
                        levels=levels,
                        show_advice=levels is None,
                        author_list_handler=authors)

        # Choose the algorithm for doing the logging. It's annoying
        # having multiple code paths like this but necessary until
        # the underlying repository format is faster at generating
        # deltas or can provide everything we need from the indices.
        # The default algorithm - match-using-deltas - works for
        # multiple files and directories and is faster for small
        # amounts of history (200 revisions say). However, it's too
        # slow for logging a single file in a repository with deep
        # history, i.e. > 10K revisions. In the spirit of "do no
        # evil when adding features", we continue to use the
        # original algorithm - per-file-graph - for the "single
        # file that isn't a directory without showing a delta" case.
        partial_history = revision and b.repository._format.supports_chks
        match_using_deltas = (len(file_ids) != 1 or filter_by_dir
            or delta_type or partial_history)

        match_dict = {}
        if match:
            match_dict[''] = match
        if match_message:
            match_dict['message'] = match_message
        if match_committer:
            match_dict['committer'] = match_committer
        if match_author:
            match_dict['author'] = match_author
        if match_bugs:
            match_dict['bugs'] = match_bugs

        # Build the LogRequest and execute it
        if len(file_ids) == 0:
            file_ids = None
        rqst = make_log_request_dict(
            direction=direction, specific_fileids=file_ids,
            start_revision=rev1, end_revision=rev2, limit=limit,
            message_search=message, delta_type=delta_type,
            diff_type=diff_type, _match_using_deltas=match_using_deltas,
            exclude_common_ancestry=exclude_common_ancestry, match=match_dict,
            signature=signatures, omit_merges=omit_merges,
            )
        Logger(b, rqst).show(lf)


def _get_revision_range(revisionspec_list, branch, command_name):
    """Take the input of a revision option and turn it into a revision range.

    It returns RevisionInfo objects which can be used to obtain the rev_id's
    of the desired revisions. It does some user input validations.
    """
    if revisionspec_list is None:
        rev1 = None
        rev2 = None
    elif len(revisionspec_list) == 1:
        rev1 = rev2 = revisionspec_list[0].in_history(branch)
    elif len(revisionspec_list) == 2:
        start_spec = revisionspec_list[0]
        end_spec = revisionspec_list[1]
        if end_spec.get_branch() != start_spec.get_branch():
            # b is taken from revision[0].get_branch(), and
            # show_log will use its revision_history. Having
            # different branches will lead to weird behaviors.
            raise errors.BzrCommandError(gettext(
                "bzr %s doesn't accept two revisions in different"
                " branches.") % command_name)
        if start_spec.spec is None:
            # Avoid loading all the history.
            rev1 = RevisionInfo(branch, None, None)
        else:
            rev1 = start_spec.in_history(branch)
        # Avoid loading all of history when we know a missing
        # end of range means the last revision ...
        if end_spec.spec is None:
            last_revno, last_revision_id = branch.last_revision_info()
            rev2 = RevisionInfo(branch, last_revno, last_revision_id)
        else:
            rev2 = end_spec.in_history(branch)
    else:
        raise errors.BzrCommandError(gettext(
            'bzr %s --revision takes one or two values.') % command_name)
    return rev1, rev2


def _revision_range_to_revid_range(revision_range):
    rev_id1 = None
    rev_id2 = None
    if revision_range[0] is not None:
        rev_id1 = revision_range[0].rev_id
    if revision_range[1] is not None:
        rev_id2 = revision_range[1].rev_id
    return rev_id1, rev_id2

def get_log_format(long=False, short=False, line=False, default='long'):
    log_format = default
    if long:
        log_format = 'long'
    if short:
        log_format = 'short'
    if line:
        log_format = 'line'
    return log_format


class cmd_touching_revisions(Command):
    __doc__ = """Return revision-ids which affected a particular file.

    A more user-friendly interface is "bzr log FILE".
    """

    hidden = True
    takes_args = ["filename"]

    @display_command
    def run(self, filename):
        tree, relpath = WorkingTree.open_containing(filename)
        file_id = tree.path2id(relpath)
        b = tree.branch
        self.add_cleanup(b.lock_read().unlock)
        touching_revs = log.find_touching_revisions(b, file_id)
        for revno, revision_id, what in touching_revs:
            self.outf.write("%6d %s\n" % (revno, what))


class cmd_ls(Command):
    __doc__ = """List files in a tree.
    """

    _see_also = ['status', 'cat']
    takes_args = ['path?']
    takes_options = [
            'verbose',
            'revision',
            Option('recursive', short_name='R',
                   help='Recurse into subdirectories.'),
            Option('from-root',
                   help='Print paths relative to the root of the branch.'),
            Option('unknown', short_name='u',
                help='Print unknown files.'),
            Option('versioned', help='Print versioned files.',
                   short_name='V'),
            Option('ignored', short_name='i',
                help='Print ignored files.'),
            Option('kind', short_name='k',
                   help='List entries of a particular kind: file, directory, symlink.',
                   type=unicode),
            'null',
            'show-ids',
            'directory',
            ]
    @display_command
    def run(self, revision=None, verbose=False,
            recursive=False, from_root=False,
            unknown=False, versioned=False, ignored=False,
            null=False, kind=None, show_ids=False, path=None, directory=None):

        if kind and kind not in ('file', 'directory', 'symlink'):
            raise errors.BzrCommandError(gettext('invalid kind specified'))

        if verbose and null:
            raise errors.BzrCommandError(gettext('Cannot set both --verbose and --null'))
        all = not (unknown or versioned or ignored)

        selection = {'I':ignored, '?':unknown, 'V':versioned}

        if path is None:
            fs_path = '.'
        else:
            if from_root:
                raise errors.BzrCommandError(gettext('cannot specify both --from-root'
                                             ' and PATH'))
            fs_path = path
        tree, branch, relpath = \
            _open_directory_or_containing_tree_or_branch(fs_path, directory)

        # Calculate the prefix to use
        prefix = None
        if from_root:
            if relpath:
                prefix = relpath + '/'
        elif fs_path != '.' and not fs_path.endswith('/'):
            prefix = fs_path + '/'

        if revision is not None or tree is None:
            tree = _get_one_revision_tree('ls', revision, branch=branch)

        apply_view = False
        if isinstance(tree, WorkingTree) and tree.supports_views():
            view_files = tree.views.lookup_view()
            if view_files:
                apply_view = True
                view_str = views.view_display_str(view_files)
                note(gettext("Ignoring files outside view. View is %s") % view_str)

        self.add_cleanup(tree.lock_read().unlock)
        for fp, fc, fkind, fid, entry in tree.list_files(include_root=False,
            from_dir=relpath, recursive=recursive):
            # Apply additional masking
            if not all and not selection[fc]:
                continue
            if kind is not None and fkind != kind:
                continue
            if apply_view:
                try:
                    if relpath:
                        fullpath = osutils.pathjoin(relpath, fp)
                    else:
                        fullpath = fp
                    views.check_path_in_view(tree, fullpath)
                except errors.FileOutsideView:
                    continue

            # Output the entry
            if prefix:
                fp = osutils.pathjoin(prefix, fp)
            kindch = entry.kind_character()
            outstring = fp + kindch
            ui.ui_factory.clear_term()
            if verbose:
                outstring = '%-8s %s' % (fc, outstring)
                if show_ids and fid is not None:
                    outstring = "%-50s %s" % (outstring, fid)
                self.outf.write(outstring + '\n')
            elif null:
                self.outf.write(fp + '\0')
                if show_ids:
                    if fid is not None:
                        self.outf.write(fid)
                    self.outf.write('\0')
                self.outf.flush()
            else:
                if show_ids:
                    if fid is not None:
                        my_id = fid
                    else:
                        my_id = ''
                    self.outf.write('%-50s %s\n' % (outstring, my_id))
                else:
                    self.outf.write(outstring + '\n')


class cmd_unknowns(Command):
    __doc__ = """List unknown files.
    """

    hidden = True
    _see_also = ['ls']
    takes_options = ['directory']

    @display_command
    def run(self, directory=u'.'):
        for f in WorkingTree.open_containing(directory)[0].unknowns():
            self.outf.write(osutils.quotefn(f) + '\n')


class cmd_ignore(Command):
    __doc__ = """Ignore specified files or patterns.

    See ``bzr help patterns`` for details on the syntax of patterns.

    If a .bzrignore file does not exist, the ignore command
    will create one and add the specified files or patterns to the newly
    created file. The ignore command will also automatically add the 
    .bzrignore file to be versioned. Creating a .bzrignore file without
    the use of the ignore command will require an explicit add command.

    To remove patterns from the ignore list, edit the .bzrignore file.
    After adding, editing or deleting that file either indirectly by
    using this command or directly by using an editor, be sure to commit
    it.
    
    Bazaar also supports a global ignore file ~/.bazaar/ignore. On Windows
    the global ignore file can be found in the application data directory as
    C:\\Documents and Settings\\<user>\\Application Data\\Bazaar\\2.0\\ignore.
    Global ignores are not touched by this command. The global ignore file
    can be edited directly using an editor.

    Patterns prefixed with '!' are exceptions to ignore patterns and take
    precedence over regular ignores.  Such exceptions are used to specify
    files that should be versioned which would otherwise be ignored.
    
    Patterns prefixed with '!!' act as regular ignore patterns, but have
    precedence over the '!' exception patterns.

    :Notes: 
        
    * Ignore patterns containing shell wildcards must be quoted from
      the shell on Unix.

    * Ignore patterns starting with "#" act as comments in the ignore file.
      To ignore patterns that begin with that character, use the "RE:" prefix.

    :Examples:
        Ignore the top level Makefile::

            bzr ignore ./Makefile

        Ignore .class files in all directories...::

            bzr ignore "*.class"

        ...but do not ignore "special.class"::

            bzr ignore "!special.class"

        Ignore files whose name begins with the "#" character::

            bzr ignore "RE:^#"

        Ignore .o files under the lib directory::

            bzr ignore "lib/**/*.o"

        Ignore .o files under the lib directory::

            bzr ignore "RE:lib/.*\.o"

        Ignore everything but the "debian" toplevel directory::

            bzr ignore "RE:(?!debian/).*"
        
        Ignore everything except the "local" toplevel directory,
        but always ignore autosave files ending in ~, even under local/::
        
            bzr ignore "*"
            bzr ignore "!./local"
            bzr ignore "!!*~"
    """

    _see_also = ['status', 'ignored', 'patterns']
    takes_args = ['name_pattern*']
    takes_options = ['directory',
        Option('default-rules',
               help='Display the default ignore rules that bzr uses.')
        ]

    def run(self, name_pattern_list=None, default_rules=None,
            directory=u'.'):
        from bzrlib import ignores
        if default_rules is not None:
            # dump the default rules and exit
            for pattern in ignores.USER_DEFAULTS:
                self.outf.write("%s\n" % pattern)
            return
        if not name_pattern_list:
            raise errors.BzrCommandError(gettext("ignore requires at least one "
                "NAME_PATTERN or --default-rules."))
        name_pattern_list = [globbing.normalize_pattern(p)
                             for p in name_pattern_list]
        bad_patterns = ''
        bad_patterns_count = 0
        for p in name_pattern_list:
            if not globbing.Globster.is_pattern_valid(p):
                bad_patterns_count += 1
                bad_patterns += ('\n  %s' % p)
        if bad_patterns:
            msg = (ngettext('Invalid ignore pattern found. %s', 
                            'Invalid ignore patterns found. %s',
                            bad_patterns_count) % bad_patterns)
            ui.ui_factory.show_error(msg)
            raise errors.InvalidPattern('')
        for name_pattern in name_pattern_list:
            if (name_pattern[0] == '/' or
                (len(name_pattern) > 1 and name_pattern[1] == ':')):
                raise errors.BzrCommandError(gettext(
                    "NAME_PATTERN should not be an absolute path"))
        tree, relpath = WorkingTree.open_containing(directory)
        ignores.tree_ignores_add_patterns(tree, name_pattern_list)
        ignored = globbing.Globster(name_pattern_list)
        matches = []
        self.add_cleanup(tree.lock_read().unlock)
        for entry in tree.list_files():
            id = entry[3]
            if id is not None:
                filename = entry[0]
                if ignored.match(filename):
                    matches.append(filename)
        if len(matches) > 0:
            self.outf.write(gettext("Warning: the following files are version "
                  "controlled and match your ignore pattern:\n%s"
                  "\nThese files will continue to be version controlled"
                  " unless you 'bzr remove' them.\n") % ("\n".join(matches),))


class cmd_ignored(Command):
    __doc__ = """List ignored files and the patterns that matched them.

    List all the ignored files and the ignore pattern that caused the file to
    be ignored.

    Alternatively, to list just the files::

        bzr ls --ignored
    """

    encoding_type = 'replace'
    _see_also = ['ignore', 'ls']
    takes_options = ['directory']

    @display_command
    def run(self, directory=u'.'):
        tree = WorkingTree.open_containing(directory)[0]
        self.add_cleanup(tree.lock_read().unlock)
        for path, file_class, kind, file_id, entry in tree.list_files():
            if file_class != 'I':
                continue
            ## XXX: Slightly inefficient since this was already calculated
            pat = tree.is_ignored(path)
            self.outf.write('%-50s %s\n' % (path, pat))


class cmd_lookup_revision(Command):
    __doc__ = """Lookup the revision-id from a revision-number

    :Examples:
        bzr lookup-revision 33
    """
    hidden = True
    takes_args = ['revno']
    takes_options = ['directory']

    @display_command
    def run(self, revno, directory=u'.'):
        try:
            revno = int(revno)
        except ValueError:
            raise errors.BzrCommandError(gettext("not a valid revision-number: %r")
                                         % revno)
        revid = WorkingTree.open_containing(directory)[0].branch.get_rev_id(revno)
        self.outf.write("%s\n" % revid)


class cmd_export(Command):
    __doc__ = """Export current or past revision to a destination directory or archive.

    If no revision is specified this exports the last committed revision.

    Format may be an "exporter" name, such as tar, tgz, tbz2.  If none is
    given, try to find the format with the extension. If no extension
    is found exports to a directory (equivalent to --format=dir).

    If root is supplied, it will be used as the root directory inside
    container formats (tar, zip, etc). If it is not supplied it will default
    to the exported filename. The root option has no effect for 'dir' format.

    If branch is omitted then the branch containing the current working
    directory will be used.

    Note: Export of tree with non-ASCII filenames to zip is not supported.

      =================       =========================
      Supported formats       Autodetected by extension
      =================       =========================
         dir                         (none)
         tar                          .tar
         tbz2                    .tar.bz2, .tbz2
         tgz                      .tar.gz, .tgz
         zip                          .zip
      =================       =========================
    """
    encoding = 'exact'
    takes_args = ['dest', 'branch_or_subdir?']
    takes_options = ['directory',
        Option('format',
               help="Type of file to export to.",
               type=unicode),
        'revision',
        Option('filters', help='Apply content filters to export the '
                'convenient form.'),
        Option('root',
               type=str,
               help="Name of the root directory inside the exported file."),
        Option('per-file-timestamps',
               help='Set modification time of files to that of the last '
                    'revision in which it was changed.'),
        Option('uncommitted',
               help='Export the working tree contents rather than that of the '
                    'last revision.'),
        ]
    def run(self, dest, branch_or_subdir=None, revision=None, format=None,
        root=None, filters=False, per_file_timestamps=False, uncommitted=False,
        directory=u'.'):
        from bzrlib.export import export

        if branch_or_subdir is None:
            branch_or_subdir = directory

        (tree, b, subdir) = controldir.ControlDir.open_containing_tree_or_branch(
            branch_or_subdir)
        if tree is not None:
            self.add_cleanup(tree.lock_read().unlock)

        if uncommitted:
            if tree is None:
                raise errors.BzrCommandError(
                    gettext("--uncommitted requires a working tree"))
            export_tree = tree
        else:
            export_tree = _get_one_revision_tree('export', revision, branch=b, tree=tree)
        try:
            export(export_tree, dest, format, root, subdir, filtered=filters,
                   per_file_timestamps=per_file_timestamps)
        except errors.NoSuchExportFormat, e:
            raise errors.BzrCommandError(
                gettext('Unsupported export format: %s') % e.format)


class cmd_cat(Command):
    __doc__ = """Write the contents of a file as of a given revision to standard output.

    If no revision is nominated, the last revision is used.

    Note: Take care to redirect standard output when using this command on a
    binary file.
    """

    _see_also = ['ls']
    takes_options = ['directory',
        Option('name-from-revision', help='The path name in the old tree.'),
        Option('filters', help='Apply content filters to display the '
                'convenience form.'),
        'revision',
        ]
    takes_args = ['filename']
    encoding_type = 'exact'

    @display_command
    def run(self, filename, revision=None, name_from_revision=False,
            filters=False, directory=None):
        if revision is not None and len(revision) != 1:
            raise errors.BzrCommandError(gettext("bzr cat --revision takes exactly"
                                         " one revision specifier"))
        tree, branch, relpath = \
            _open_directory_or_containing_tree_or_branch(filename, directory)
        self.add_cleanup(branch.lock_read().unlock)
        return self._run(tree, branch, relpath, filename, revision,
                         name_from_revision, filters)

    def _run(self, tree, b, relpath, filename, revision, name_from_revision,
        filtered):
        if tree is None:
            tree = b.basis_tree()
        rev_tree = _get_one_revision_tree('cat', revision, branch=b)
        self.add_cleanup(rev_tree.lock_read().unlock)

        old_file_id = rev_tree.path2id(relpath)

        # TODO: Split out this code to something that generically finds the
        # best id for a path across one or more trees; it's like
        # find_ids_across_trees but restricted to find just one. -- mbp
        # 20110705.
        if name_from_revision:
            # Try in revision if requested
            if old_file_id is None:
                raise errors.BzrCommandError(gettext(
                    "{0!r} is not present in revision {1}").format(
                        filename, rev_tree.get_revision_id()))
            else:
                actual_file_id = old_file_id
        else:
            cur_file_id = tree.path2id(relpath)
            if cur_file_id is not None and rev_tree.has_id(cur_file_id):
                actual_file_id = cur_file_id
            elif old_file_id is not None:
                actual_file_id = old_file_id
            else:
                raise errors.BzrCommandError(gettext(
                    "{0!r} is not present in revision {1}").format(
                        filename, rev_tree.get_revision_id()))
        if filtered:
            from bzrlib.filter_tree import ContentFilterTree
            filter_tree = ContentFilterTree(rev_tree,
                rev_tree._content_filter_stack)
            content = filter_tree.get_file_text(actual_file_id)
        else:
            content = rev_tree.get_file_text(actual_file_id)
        self.cleanup_now()
        self.outf.write(content)


class cmd_local_time_offset(Command):
    __doc__ = """Show the offset in seconds from GMT to local time."""
    hidden = True
    @display_command
    def run(self):
        self.outf.write("%s\n" % osutils.local_time_offset())



class cmd_commit(Command):
    __doc__ = """Commit changes into a new revision.

    An explanatory message needs to be given for each commit. This is
    often done by using the --message option (getting the message from the
    command line) or by using the --file option (getting the message from
    a file). If neither of these options is given, an editor is opened for
    the user to enter the message. To see the changed files in the
    boilerplate text loaded into the editor, use the --show-diff option.

    By default, the entire tree is committed and the person doing the
    commit is assumed to be the author. These defaults can be overridden
    as explained below.

    :Selective commits:

      If selected files are specified, only changes to those files are
      committed.  If a directory is specified then the directory and
      everything within it is committed.
  
      When excludes are given, they take precedence over selected files.
      For example, to commit only changes within foo, but not changes
      within foo/bar::
  
        bzr commit foo -x foo/bar
  
      A selective commit after a merge is not yet supported.

    :Custom authors:

      If the author of the change is not the same person as the committer,
      you can specify the author's name using the --author option. The
      name should be in the same format as a committer-id, e.g.
      "John Doe <jdoe@example.com>". If there is more than one author of
      the change you can specify the option multiple times, once for each
      author.
  
    :Checks:

      A common mistake is to forget to add a new file or directory before
      running the commit command. The --strict option checks for unknown
      files and aborts the commit if any are found. More advanced pre-commit
      checks can be implemented by defining hooks. See ``bzr help hooks``
      for details.

    :Things to note:

      If you accidentially commit the wrong changes or make a spelling
      mistake in the commit message say, you can use the uncommit command
      to undo it. See ``bzr help uncommit`` for details.

      Hooks can also be configured to run after a commit. This allows you
      to trigger updates to external systems like bug trackers. The --fixes
      option can be used to record the association between a revision and
      one or more bugs. See ``bzr help bugs`` for details.
    """

    _see_also = ['add', 'bugs', 'hooks', 'uncommit']
    takes_args = ['selected*']
    takes_options = [
            ListOption('exclude', type=str, short_name='x',
                help="Do not consider changes made to a given path."),
            Option('message', type=unicode,
                   short_name='m',
                   help="Description of the new revision."),
            'verbose',
             Option('unchanged',
                    help='Commit even if nothing has changed.'),
             Option('file', type=str,
                    short_name='F',
                    argname='msgfile',
                    help='Take commit message from this file.'),
             Option('strict',
                    help="Refuse to commit if there are unknown "
                    "files in the working tree."),
             Option('commit-time', type=str,
                    help="Manually set a commit time using commit date "
                    "format, e.g. '2009-10-10 08:00:00 +0100'."),
             ListOption('fixes', type=str,
                    help="Mark a bug as being fixed by this revision "
                         "(see \"bzr help bugs\")."),
             ListOption('author', type=unicode,
                    help="Set the author's name, if it's different "
                         "from the committer."),
             Option('local',
                    help="Perform a local commit in a bound "
                         "branch.  Local commits are not pushed to "
                         "the master branch until a normal commit "
                         "is performed."
                    ),
             Option('show-diff', short_name='p',
                    help='When no message is supplied, show the diff along'
                    ' with the status summary in the message editor.'),
             Option('lossy', 
                    help='When committing to a foreign version control '
                    'system do not push data that can not be natively '
                    'represented.'),
             ]
    aliases = ['ci', 'checkin']

    def _iter_bug_fix_urls(self, fixes, branch):
        default_bugtracker  = None
        # Configure the properties for bug fixing attributes.
        for fixed_bug in fixes:
            tokens = fixed_bug.split(':')
            if len(tokens) == 1:
                if default_bugtracker is None:
                    branch_config = branch.get_config()
                    default_bugtracker = branch_config.get_user_option(
                        "bugtracker")
                if default_bugtracker is None:
                    raise errors.BzrCommandError(gettext(
                        "No tracker specified for bug %s. Use the form "
                        "'tracker:id' or specify a default bug tracker "
                        "using the `bugtracker` option.\nSee "
                        "\"bzr help bugs\" for more information on this "
                        "feature. Commit refused.") % fixed_bug)
                tag = default_bugtracker
                bug_id = tokens[0]
            elif len(tokens) != 2:
                raise errors.BzrCommandError(gettext(
                    "Invalid bug %s. Must be in the form of 'tracker:id'. "
                    "See \"bzr help bugs\" for more information on this "
                    "feature.\nCommit refused.") % fixed_bug)
            else:
                tag, bug_id = tokens
            try:
                yield bugtracker.get_bug_url(tag, branch, bug_id)
            except errors.UnknownBugTrackerAbbreviation:
                raise errors.BzrCommandError(gettext(
                    'Unrecognized bug %s. Commit refused.') % fixed_bug)
            except errors.MalformedBugIdentifier, e:
                raise errors.BzrCommandError(gettext(
                    "%s\nCommit refused.") % (str(e),))

    def run(self, message=None, file=None, verbose=False, selected_list=None,
            unchanged=False, strict=False, local=False, fixes=None,
            author=None, show_diff=False, exclude=None, commit_time=None,
            lossy=False):
        from bzrlib.errors import (
            PointlessCommit,
            ConflictsInTree,
            StrictCommitFailed
        )
        from bzrlib.msgeditor import (
            edit_commit_message_encoded,
            generate_commit_message_template,
            make_commit_message_template_encoded,
            set_commit_message,
        )

        commit_stamp = offset = None
        if commit_time is not None:
            try:
                commit_stamp, offset = timestamp.parse_patch_date(commit_time)
            except ValueError, e:
                raise errors.BzrCommandError(gettext(
                    "Could not parse --commit-time: " + str(e)))

        properties = {}

        tree, selected_list = WorkingTree.open_containing_paths(selected_list)
        if selected_list == ['']:
            # workaround - commit of root of tree should be exactly the same
            # as just default commit in that tree, and succeed even though
            # selected-file merge commit is not done yet
            selected_list = []

        if fixes is None:
            fixes = []
        bug_property = bugtracker.encode_fixes_bug_urls(
            self._iter_bug_fix_urls(fixes, tree.branch))
        if bug_property:
            properties['bugs'] = bug_property

        if local and not tree.branch.get_bound_location():
            raise errors.LocalRequiresBoundBranch()

        if message is not None:
            try:
                file_exists = osutils.lexists(message)
            except UnicodeError:
                # The commit message contains unicode characters that can't be
                # represented in the filesystem encoding, so that can't be a
                # file.
                file_exists = False
            if file_exists:
                warning_msg = (
                    'The commit message is a file name: "%(f)s".\n'
                    '(use --file "%(f)s" to take commit message from that file)'
                    % { 'f': message })
                ui.ui_factory.show_warning(warning_msg)
            if '\r' in message:
                message = message.replace('\r\n', '\n')
                message = message.replace('\r', '\n')
            if file:
                raise errors.BzrCommandError(gettext(
                    "please specify either --message or --file"))

        def get_message(commit_obj):
            """Callback to get commit message"""
            if file:
                f = open(file)
                try:
                    my_message = f.read().decode(osutils.get_user_encoding())
                finally:
                    f.close()
            elif message is not None:
                my_message = message
            else:
                # No message supplied: make one up.
                # text is the status of the tree
                text = make_commit_message_template_encoded(tree,
                        selected_list, diff=show_diff,
                        output_encoding=osutils.get_user_encoding())
                # start_message is the template generated from hooks
                # XXX: Warning - looks like hooks return unicode,
                # make_commit_message_template_encoded returns user encoding.
                # We probably want to be using edit_commit_message instead to
                # avoid this.
                my_message = set_commit_message(commit_obj)
                if my_message is None:
                    start_message = generate_commit_message_template(commit_obj)
                    my_message = edit_commit_message_encoded(text,
                        start_message=start_message)
                if my_message is None:
                    raise errors.BzrCommandError(gettext("please specify a commit"
                        " message with either --message or --file"))
                if my_message == "":
                    raise errors.BzrCommandError(gettext("Empty commit message specified."
                            " Please specify a commit message with either"
                            " --message or --file or leave a blank message"
                            " with --message \"\"."))
            return my_message

        # The API permits a commit with a filter of [] to mean 'select nothing'
        # but the command line should not do that.
        if not selected_list:
            selected_list = None
        try:
            tree.commit(message_callback=get_message,
                        specific_files=selected_list,
                        allow_pointless=unchanged, strict=strict, local=local,
                        reporter=None, verbose=verbose, revprops=properties,
                        authors=author, timestamp=commit_stamp,
                        timezone=offset,
                        exclude=tree.safe_relpath_files(exclude),
                        lossy=lossy)
        except PointlessCommit:
            raise errors.BzrCommandError(gettext("No changes to commit."
                " Please 'bzr add' the files you want to commit, or use"
                " --unchanged to force an empty commit."))
        except ConflictsInTree:
            raise errors.BzrCommandError(gettext('Conflicts detected in working '
                'tree.  Use "bzr conflicts" to list, "bzr resolve FILE" to'
                ' resolve.'))
        except StrictCommitFailed:
            raise errors.BzrCommandError(gettext("Commit refused because there are"
                              " unknown files in the working tree."))
        except errors.BoundBranchOutOfDate, e:
            e.extra_help = (gettext("\n"
                'To commit to master branch, run update and then commit.\n'
                'You can also pass --local to commit to continue working '
                'disconnected.'))
            raise


class cmd_check(Command):
    __doc__ = """Validate working tree structure, branch consistency and repository history.

    This command checks various invariants about branch and repository storage
    to detect data corruption or bzr bugs.

    The working tree and branch checks will only give output if a problem is
    detected. The output fields of the repository check are:

    revisions
        This is just the number of revisions checked.  It doesn't
        indicate a problem.

    versionedfiles
        This is just the number of versionedfiles checked.  It
        doesn't indicate a problem.

    unreferenced ancestors
        Texts that are ancestors of other texts, but
        are not properly referenced by the revision ancestry.  This is a
        subtle problem that Bazaar can work around.

    unique file texts
        This is the total number of unique file contents
        seen in the checked revisions.  It does not indicate a problem.

    repeated file texts
        This is the total number of repeated texts seen
        in the checked revisions.  Texts can be repeated when their file
        entries are modified, but the file contents are not.  It does not
        indicate a problem.

    If no restrictions are specified, all Bazaar data that is found at the given
    location will be checked.

    :Examples:

        Check the tree and branch at 'foo'::

            bzr check --tree --branch foo

        Check only the repository at 'bar'::

            bzr check --repo bar

        Check everything at 'baz'::

            bzr check baz
    """

    _see_also = ['reconcile']
    takes_args = ['path?']
    takes_options = ['verbose',
                     Option('branch', help="Check the branch related to the"
                                           " current directory."),
                     Option('repo', help="Check the repository related to the"
                                         " current directory."),
                     Option('tree', help="Check the working tree related to"
                                         " the current directory.")]

    def run(self, path=None, verbose=False, branch=False, repo=False,
            tree=False):
        from bzrlib.check import check_dwim
        if path is None:
            path = '.'
        if not branch and not repo and not tree:
            branch = repo = tree = True
        check_dwim(path, verbose, do_branch=branch, do_repo=repo, do_tree=tree)


class cmd_upgrade(Command):
    __doc__ = """Upgrade a repository, branch or working tree to a newer format.

    When the default format has changed after a major new release of
    Bazaar, you may be informed during certain operations that you
    should upgrade. Upgrading to a newer format may improve performance
    or make new features available. It may however limit interoperability
    with older repositories or with older versions of Bazaar.

    If you wish to upgrade to a particular format rather than the
    current default, that can be specified using the --format option.
    As a consequence, you can use the upgrade command this way to
    "downgrade" to an earlier format, though some conversions are
    a one way process (e.g. changing from the 1.x default to the
    2.x default) so downgrading is not always possible.

    A backup.bzr.~#~ directory is created at the start of the conversion
    process (where # is a number). By default, this is left there on
    completion. If the conversion fails, delete the new .bzr directory
    and rename this one back in its place. Use the --clean option to ask
    for the backup.bzr directory to be removed on successful conversion.
    Alternatively, you can delete it by hand if everything looks good
    afterwards.

    If the location given is a shared repository, dependent branches
    are also converted provided the repository converts successfully.
    If the conversion of a branch fails, remaining branches are still
    tried.

    For more information on upgrades, see the Bazaar Upgrade Guide,
    http://doc.bazaar.canonical.com/latest/en/upgrade-guide/.
    """

    _see_also = ['check', 'reconcile', 'formats']
    takes_args = ['url?']
    takes_options = [
        RegistryOption('format',
            help='Upgrade to a specific format.  See "bzr help'
                 ' formats" for details.',
            lazy_registry=('bzrlib.controldir', 'format_registry'),
            converter=lambda name: controldir.format_registry.make_bzrdir(name),
            value_switches=True, title='Branch format'),
        Option('clean',
            help='Remove the backup.bzr directory if successful.'),
        Option('dry-run',
            help="Show what would be done, but don't actually do anything."),
    ]

    def run(self, url='.', format=None, clean=False, dry_run=False):
        from bzrlib.upgrade import upgrade
        exceptions = upgrade(url, format, clean_up=clean, dry_run=dry_run)
        if exceptions:
            if len(exceptions) == 1:
                # Compatibility with historical behavior
                raise exceptions[0]
            else:
                return 3


class cmd_whoami(Command):
    __doc__ = """Show or set bzr user id.

    :Examples:
        Show the email of the current user::

            bzr whoami --email

        Set the current user::

            bzr whoami "Frank Chu <fchu@example.com>"
    """
    takes_options = [ 'directory',
                      Option('email',
                             help='Display email address only.'),
                      Option('branch',
                             help='Set identity for the current branch instead of '
                                  'globally.'),
                    ]
    takes_args = ['name?']
    encoding_type = 'replace'

    @display_command
    def run(self, email=False, branch=False, name=None, directory=None):
        if name is None:
            if directory is None:
                # use branch if we're inside one; otherwise global config
                try:
                    c = Branch.open_containing(u'.')[0].get_config_stack()
                except errors.NotBranchError:
                    c = _mod_config.GlobalStack()
            else:
                c = Branch.open(directory).get_config_stack()
            identity = c.get('email')
            if email:
                self.outf.write(_mod_config.extract_email_address(identity)
                                + '\n')
            else:
                self.outf.write(identity + '\n')
            return

        if email:
            raise errors.BzrCommandError(gettext("--email can only be used to display existing "
                                         "identity"))

        # display a warning if an email address isn't included in the given name.
        try:
            _mod_config.extract_email_address(name)
        except errors.NoEmailInUsername, e:
            warning('"%s" does not seem to contain an email address.  '
                    'This is allowed, but not recommended.', name)

        # use global config unless --branch given
        if branch:
            if directory is None:
                c = Branch.open_containing(u'.')[0].get_config_stack()
            else:
                c = Branch.open(directory).get_config_stack()
        else:
            c = _mod_config.GlobalStack()
        c.set('email', name)


class cmd_nick(Command):
    __doc__ = """Print or set the branch nickname.

    If unset, the colocated branch name is used for colocated branches, and
    the branch directory name is used for other branches.  To print the
    current nickname, execute with no argument.

    Bound branches use the nickname of its master branch unless it is set
    locally.
    """

    _see_also = ['info']
    takes_args = ['nickname?']
    takes_options = ['directory']
    def run(self, nickname=None, directory=u'.'):
        branch = Branch.open_containing(directory)[0]
        if nickname is None:
            self.printme(branch)
        else:
            branch.nick = nickname

    @display_command
    def printme(self, branch):
        self.outf.write('%s\n' % branch.nick)


class cmd_alias(Command):
    __doc__ = """Set/unset and display aliases.

    :Examples:
        Show the current aliases::

            bzr alias

        Show the alias specified for 'll'::

            bzr alias ll

        Set an alias for 'll'::

            bzr alias ll="log --line -r-10..-1"

        To remove an alias for 'll'::

            bzr alias --remove ll

    """
    takes_args = ['name?']
    takes_options = [
        Option('remove', help='Remove the alias.'),
        ]

    def run(self, name=None, remove=False):
        if remove:
            self.remove_alias(name)
        elif name is None:
            self.print_aliases()
        else:
            equal_pos = name.find('=')
            if equal_pos == -1:
                self.print_alias(name)
            else:
                self.set_alias(name[:equal_pos], name[equal_pos+1:])

    def remove_alias(self, alias_name):
        if alias_name is None:
            raise errors.BzrCommandError(gettext(
                'bzr alias --remove expects an alias to remove.'))
        # If alias is not found, print something like:
        # unalias: foo: not found
        c = _mod_config.GlobalConfig()
        c.unset_alias(alias_name)

    @display_command
    def print_aliases(self):
        """Print out the defined aliases in a similar format to bash."""
        aliases = _mod_config.GlobalConfig().get_aliases()
        for key, value in sorted(aliases.iteritems()):
            self.outf.write('bzr alias %s="%s"\n' % (key, value))

    @display_command
    def print_alias(self, alias_name):
        from bzrlib.commands import get_alias
        alias = get_alias(alias_name)
        if alias is None:
            self.outf.write("bzr alias: %s: not found\n" % alias_name)
        else:
            self.outf.write(
                'bzr alias %s="%s"\n' % (alias_name, ' '.join(alias)))

    def set_alias(self, alias_name, alias_command):
        """Save the alias in the global config."""
        c = _mod_config.GlobalConfig()
        c.set_alias(alias_name, alias_command)


class cmd_selftest(Command):
    __doc__ = """Run internal test suite.

    If arguments are given, they are regular expressions that say which tests
    should run.  Tests matching any expression are run, and other tests are
    not run.

    Alternatively if --first is given, matching tests are run first and then
    all other tests are run.  This is useful if you have been working in a
    particular area, but want to make sure nothing else was broken.

    If --exclude is given, tests that match that regular expression are
    excluded, regardless of whether they match --first or not.

    To help catch accidential dependencies between tests, the --randomize
    option is useful. In most cases, the argument used is the word 'now'.
    Note that the seed used for the random number generator is displayed
    when this option is used. The seed can be explicitly passed as the
    argument to this option if required. This enables reproduction of the
    actual ordering used if and when an order sensitive problem is encountered.

    If --list-only is given, the tests that would be run are listed. This is
    useful when combined with --first, --exclude and/or --randomize to
    understand their impact. The test harness reports "Listed nn tests in ..."
    instead of "Ran nn tests in ..." when list mode is enabled.

    If the global option '--no-plugins' is given, plugins are not loaded
    before running the selftests.  This has two effects: features provided or
    modified by plugins will not be tested, and tests provided by plugins will
    not be run.

    Tests that need working space on disk use a common temporary directory,
    typically inside $TMPDIR or /tmp.

    If you set BZR_TEST_PDB=1 when running selftest, failing tests will drop
    into a pdb postmortem session.

    The --coverage=DIRNAME global option produces a report with covered code
    indicated.

    :Examples:
        Run only tests relating to 'ignore'::

            bzr selftest ignore

        Disable plugins and list tests as they're run::

            bzr --no-plugins selftest -v
    """
    # NB: this is used from the class without creating an instance, which is
    # why it does not have a self parameter.
    def get_transport_type(typestring):
        """Parse and return a transport specifier."""
        if typestring == "sftp":
            from bzrlib.tests import stub_sftp
            return stub_sftp.SFTPAbsoluteServer
        elif typestring == "memory":
            from bzrlib.tests import test_server
            return memory.MemoryServer
        elif typestring == "fakenfs":
            from bzrlib.tests import test_server
            return test_server.FakeNFSServer
        msg = "No known transport type %s. Supported types are: sftp\n" %\
            (typestring)
        raise errors.BzrCommandError(msg)

    hidden = True
    takes_args = ['testspecs*']
    takes_options = ['verbose',
                     Option('one',
                             help='Stop when one test fails.',
                             short_name='1',
                             ),
                     Option('transport',
                            help='Use a different transport by default '
                                 'throughout the test suite.',
                            type=get_transport_type),
                     Option('benchmark',
                            help='Run the benchmarks rather than selftests.',
                            hidden=True),
                     Option('lsprof-timed',
                            help='Generate lsprof output for benchmarked'
                                 ' sections of code.'),
                     Option('lsprof-tests',
                            help='Generate lsprof output for each test.'),
                     Option('first',
                            help='Run all tests, but run specified tests first.',
                            short_name='f',
                            ),
                     Option('list-only',
                            help='List the tests instead of running them.'),
                     RegistryOption('parallel',
                        help="Run the test suite in parallel.",
                        lazy_registry=('bzrlib.tests', 'parallel_registry'),
                        value_switches=False,
                        ),
                     Option('randomize', type=str, argname="SEED",
                            help='Randomize the order of tests using the given'
                                 ' seed or "now" for the current time.'),
                     ListOption('exclude', type=str, argname="PATTERN",
                                short_name='x',
                                help='Exclude tests that match this regular'
                                ' expression.'),
                     Option('subunit',
                        help='Output test progress via subunit.'),
                     Option('strict', help='Fail on missing dependencies or '
                            'known failures.'),
                     Option('load-list', type=str, argname='TESTLISTFILE',
                            help='Load a test id list from a text file.'),
                     ListOption('debugflag', type=str, short_name='E',
                                help='Turn on a selftest debug flag.'),
                     ListOption('starting-with', type=str, argname='TESTID',
                                param_name='starting_with', short_name='s',
                                help=
                                'Load only the tests starting with TESTID.'),
                     Option('sync',
                            help="By default we disable fsync and fdatasync"
                                 " while running the test suite.")
                     ]
    encoding_type = 'replace'

    def __init__(self):
        Command.__init__(self)
        self.additional_selftest_args = {}

    def run(self, testspecs_list=None, verbose=False, one=False,
            transport=None, benchmark=None,
            lsprof_timed=None,
            first=False, list_only=False,
            randomize=None, exclude=None, strict=False,
            load_list=None, debugflag=None, starting_with=None, subunit=False,
            parallel=None, lsprof_tests=False,
            sync=False):

        # During selftest, disallow proxying, as it can cause severe
        # performance penalties and is only needed for thread
        # safety. The selftest command is assumed to not use threads
        # too heavily. The call should be as early as possible, as
        # error reporting for past duplicate imports won't have useful
        # backtraces.
        lazy_import.disallow_proxying()

        from bzrlib import tests

        if testspecs_list is not None:
            pattern = '|'.join(testspecs_list)
        else:
            pattern = ".*"
        if subunit:
            try:
                from bzrlib.tests import SubUnitBzrRunner
            except ImportError:
                raise errors.BzrCommandError(gettext("subunit not available. subunit "
                    "needs to be installed to use --subunit."))
            self.additional_selftest_args['runner_class'] = SubUnitBzrRunner
            # On Windows, disable automatic conversion of '\n' to '\r\n' in
            # stdout, which would corrupt the subunit stream. 
            # FIXME: This has been fixed in subunit trunk (>0.0.5) so the
            # following code can be deleted when it's sufficiently deployed
            # -- vila/mgz 20100514
            if (sys.platform == "win32"
                and getattr(sys.stdout, 'fileno', None) is not None):
                import msvcrt
                msvcrt.setmode(sys.stdout.fileno(), os.O_BINARY)
        if parallel:
            self.additional_selftest_args.setdefault(
                'suite_decorators', []).append(parallel)
        if benchmark:
            raise errors.BzrCommandError(gettext(
                "--benchmark is no longer supported from bzr 2.2; "
                "use bzr-usertest instead"))
        test_suite_factory = None
        if not exclude:
            exclude_pattern = None
        else:
            exclude_pattern = '(' + '|'.join(exclude) + ')'
        if not sync:
            self._disable_fsync()
        selftest_kwargs = {"verbose": verbose,
                          "pattern": pattern,
                          "stop_on_failure": one,
                          "transport": transport,
                          "test_suite_factory": test_suite_factory,
                          "lsprof_timed": lsprof_timed,
                          "lsprof_tests": lsprof_tests,
                          "matching_tests_first": first,
                          "list_only": list_only,
                          "random_seed": randomize,
                          "exclude_pattern": exclude_pattern,
                          "strict": strict,
                          "load_list": load_list,
                          "debug_flags": debugflag,
                          "starting_with": starting_with
                          }
        selftest_kwargs.update(self.additional_selftest_args)

        # Make deprecation warnings visible, unless -Werror is set
        cleanup = symbol_versioning.activate_deprecation_warnings(
            override=False)
        try:
            result = tests.selftest(**selftest_kwargs)
        finally:
            cleanup()
        return int(not result)

    def _disable_fsync(self):
        """Change the 'os' functionality to not synchronize."""
        self._orig_fsync = getattr(os, 'fsync', None)
        if self._orig_fsync is not None:
            os.fsync = lambda filedes: None
        self._orig_fdatasync = getattr(os, 'fdatasync', None)
        if self._orig_fdatasync is not None:
            os.fdatasync = lambda filedes: None


class cmd_version(Command):
    __doc__ = """Show version of bzr."""

    encoding_type = 'replace'
    takes_options = [
        Option("short", help="Print just the version number."),
        ]

    @display_command
    def run(self, short=False):
        from bzrlib.version import show_version
        if short:
            self.outf.write(bzrlib.version_string + '\n')
        else:
            show_version(to_file=self.outf)


class cmd_rocks(Command):
    __doc__ = """Statement of optimism."""

    hidden = True

    @display_command
    def run(self):
        self.outf.write(gettext("It sure does!\n"))


class cmd_find_merge_base(Command):
    __doc__ = """Find and print a base revision for merging two branches."""
    # TODO: Options to specify revisions on either side, as if
    #       merging only part of the history.
    takes_args = ['branch', 'other']
    hidden = True

    @display_command
    def run(self, branch, other):
        from bzrlib.revision import ensure_null

        branch1 = Branch.open_containing(branch)[0]
        branch2 = Branch.open_containing(other)[0]
        self.add_cleanup(branch1.lock_read().unlock)
        self.add_cleanup(branch2.lock_read().unlock)
        last1 = ensure_null(branch1.last_revision())
        last2 = ensure_null(branch2.last_revision())

        graph = branch1.repository.get_graph(branch2.repository)
        base_rev_id = graph.find_unique_lca(last1, last2)

        self.outf.write(gettext('merge base is revision %s\n') % base_rev_id)


class cmd_merge(Command):
    __doc__ = """Perform a three-way merge.

    The source of the merge can be specified either in the form of a branch,
    or in the form of a path to a file containing a merge directive generated
    with bzr send. If neither is specified, the default is the upstream branch
    or the branch most recently merged using --remember.  The source of the
    merge may also be specified in the form of a path to a file in another
    branch:  in this case, only the modifications to that file are merged into
    the current working tree.

    When merging from a branch, by default bzr will try to merge in all new
    work from the other branch, automatically determining an appropriate base
    revision.  If this fails, you may need to give an explicit base.

    To pick a different ending revision, pass "--revision OTHER".  bzr will
    try to merge in all new work up to and including revision OTHER.

    If you specify two values, "--revision BASE..OTHER", only revisions BASE
    through OTHER, excluding BASE but including OTHER, will be merged.  If this
    causes some revisions to be skipped, i.e. if the destination branch does
    not already contain revision BASE, such a merge is commonly referred to as
    a "cherrypick". Unlike a normal merge, Bazaar does not currently track
    cherrypicks. The changes look like a normal commit, and the history of the
    changes from the other branch is not stored in the commit.

    Revision numbers are always relative to the source branch.

    Merge will do its best to combine the changes in two branches, but there
    are some kinds of problems only a human can fix.  When it encounters those,
    it will mark a conflict.  A conflict means that you need to fix something,
    before you can commit.

    Use bzr resolve when you have fixed a problem.  See also bzr conflicts.

    If there is no default branch set, the first merge will set it (use
    --no-remember to avoid setting it). After that, you can omit the branch
    to use the default.  To change the default, use --remember. The value will
    only be saved if the remote location can be accessed.

    The results of the merge are placed into the destination working
    directory, where they can be reviewed (with bzr diff), tested, and then
    committed to record the result of the merge.

    merge refuses to run if there are any uncommitted changes, unless
    --force is given.  If --force is given, then the changes from the source 
    will be merged with the current working tree, including any uncommitted
    changes in the tree.  The --force option can also be used to create a
    merge revision which has more than two parents.

    If one would like to merge changes from the working tree of the other
    branch without merging any committed revisions, the --uncommitted option
    can be given.

    To select only some changes to merge, use "merge -i", which will prompt
    you to apply each diff hunk and file change, similar to "shelve".

    :Examples:
        To merge all new revisions from bzr.dev::

            bzr merge ../bzr.dev

        To merge changes up to and including revision 82 from bzr.dev::

            bzr merge -r 82 ../bzr.dev

        To merge the changes introduced by 82, without previous changes::

            bzr merge -r 81..82 ../bzr.dev

        To apply a merge directive contained in /tmp/merge::

            bzr merge /tmp/merge

        To create a merge revision with three parents from two branches
        feature1a and feature1b:

            bzr merge ../feature1a
            bzr merge ../feature1b --force
            bzr commit -m 'revision with three parents'
    """

    encoding_type = 'exact'
    _see_also = ['update', 'remerge', 'status-flags', 'send']
    takes_args = ['location?']
    takes_options = [
        'change',
        'revision',
        Option('force',
               help='Merge even if the destination tree has uncommitted changes.'),
        'merge-type',
        'reprocess',
        'remember',
        Option('show-base', help="Show base revision text in "
               "conflicts."),
        Option('uncommitted', help='Apply uncommitted changes'
               ' from a working copy, instead of branch changes.'),
        Option('pull', help='If the destination is already'
                ' completely merged into the source, pull from the'
                ' source rather than merging.  When this happens,'
                ' you do not need to commit the result.'),
        custom_help('directory',
               help='Branch to merge into, '
                    'rather than the one containing the working directory.'),
        Option('preview', help='Instead of merging, show a diff of the'
               ' merge.'),
        Option('interactive', help='Select changes interactively.',
            short_name='i')
    ]

    def run(self, location=None, revision=None, force=False,
            merge_type=None, show_base=False, reprocess=None, remember=None,
            uncommitted=False, pull=False,
            directory=None,
            preview=False,
            interactive=False,
            ):
        if merge_type is None:
            merge_type = _mod_merge.Merge3Merger

        if directory is None: directory = u'.'
        possible_transports = []
        merger = None
        allow_pending = True
        verified = 'inapplicable'

        tree = WorkingTree.open_containing(directory)[0]
        if tree.branch.revno() == 0:
            raise errors.BzrCommandError(gettext('Merging into empty branches not currently supported, '
                                         'https://bugs.launchpad.net/bzr/+bug/308562'))

        try:
            basis_tree = tree.revision_tree(tree.last_revision())
        except errors.NoSuchRevision:
            basis_tree = tree.basis_tree()

        # die as quickly as possible if there are uncommitted changes
        if not force:
            if tree.has_changes():
                raise errors.UncommittedChanges(tree)

        view_info = _get_view_info_for_change_reporter(tree)
        change_reporter = delta._ChangeReporter(
            unversioned_filter=tree.is_ignored, view_info=view_info)
        pb = ui.ui_factory.nested_progress_bar()
        self.add_cleanup(pb.finished)
        self.add_cleanup(tree.lock_write().unlock)
        if location is not None:
            try:
                mergeable = bundle.read_mergeable_from_url(location,
                    possible_transports=possible_transports)
            except errors.NotABundle:
                mergeable = None
            else:
                if uncommitted:
                    raise errors.BzrCommandError(gettext('Cannot use --uncommitted'
                        ' with bundles or merge directives.'))

                if revision is not None:
                    raise errors.BzrCommandError(gettext(
                        'Cannot use -r with merge directives or bundles'))
                merger, verified = _mod_merge.Merger.from_mergeable(tree,
                   mergeable, None)

        if merger is None and uncommitted:
            if revision is not None and len(revision) > 0:
                raise errors.BzrCommandError(gettext('Cannot use --uncommitted and'
                    ' --revision at the same time.'))
            merger = self.get_merger_from_uncommitted(tree, location, None)
            allow_pending = False

        if merger is None:
            merger, allow_pending = self._get_merger_from_branch(tree,
                location, revision, remember, possible_transports, None)

        merger.merge_type = merge_type
        merger.reprocess = reprocess
        merger.show_base = show_base
        self.sanity_check_merger(merger)
        if (merger.base_rev_id == merger.other_rev_id and
            merger.other_rev_id is not None):
            # check if location is a nonexistent file (and not a branch) to
            # disambiguate the 'Nothing to do'
            if merger.interesting_files:
                if not merger.other_tree.has_filename(
                    merger.interesting_files[0]):
                    note(gettext("merger: ") + str(merger))
                    raise errors.PathsDoNotExist([location])
            note(gettext('Nothing to do.'))
            return 0
        if pull and not preview:
            if merger.interesting_files is not None:
                raise errors.BzrCommandError(gettext('Cannot pull individual files'))
            if (merger.base_rev_id == tree.last_revision()):
                result = tree.pull(merger.other_branch, False,
                                   merger.other_rev_id)
                result.report(self.outf)
                return 0
        if merger.this_basis is None:
            raise errors.BzrCommandError(gettext(
                "This branch has no commits."
                " (perhaps you would prefer 'bzr pull')"))
        if preview:
            return self._do_preview(merger)
        elif interactive:
            return self._do_interactive(merger)
        else:
            return self._do_merge(merger, change_reporter, allow_pending,
                                  verified)

    def _get_preview(self, merger):
        tree_merger = merger.make_merger()
        tt = tree_merger.make_preview_transform()
        self.add_cleanup(tt.finalize)
        result_tree = tt.get_preview_tree()
        return result_tree

    def _do_preview(self, merger):
        from bzrlib.diff import show_diff_trees
        result_tree = self._get_preview(merger)
        path_encoding = osutils.get_diff_header_encoding()
        show_diff_trees(merger.this_tree, result_tree, self.outf,
                        old_label='', new_label='',
                        path_encoding=path_encoding)

    def _do_merge(self, merger, change_reporter, allow_pending, verified):
        merger.change_reporter = change_reporter
        conflict_count = merger.do_merge()
        if allow_pending:
            merger.set_pending()
        if verified == 'failed':
            warning('Preview patch does not match changes')
        if conflict_count != 0:
            return 1
        else:
            return 0

    def _do_interactive(self, merger):
        """Perform an interactive merge.

        This works by generating a preview tree of the merge, then using
        Shelver to selectively remove the differences between the working tree
        and the preview tree.
        """
        from bzrlib import shelf_ui
        result_tree = self._get_preview(merger)
        writer = bzrlib.option.diff_writer_registry.get()
        shelver = shelf_ui.Shelver(merger.this_tree, result_tree, destroy=True,
                                   reporter=shelf_ui.ApplyReporter(),
                                   diff_writer=writer(sys.stdout))
        try:
            shelver.run()
        finally:
            shelver.finalize()

    def sanity_check_merger(self, merger):
        if (merger.show_base and
            not merger.merge_type is _mod_merge.Merge3Merger):
            raise errors.BzrCommandError(gettext("Show-base is not supported for this"
                                         " merge type. %s") % merger.merge_type)
        if merger.reprocess is None:
            if merger.show_base:
                merger.reprocess = False
            else:
                # Use reprocess if the merger supports it
                merger.reprocess = merger.merge_type.supports_reprocess
        if merger.reprocess and not merger.merge_type.supports_reprocess:
            raise errors.BzrCommandError(gettext("Conflict reduction is not supported"
                                         " for merge type %s.") %
                                         merger.merge_type)
        if merger.reprocess and merger.show_base:
            raise errors.BzrCommandError(gettext("Cannot do conflict reduction and"
                                         " show base."))

    def _get_merger_from_branch(self, tree, location, revision, remember,
                                possible_transports, pb):
        """Produce a merger from a location, assuming it refers to a branch."""
        from bzrlib.tag import _merge_tags_if_possible
        # find the branch locations
        other_loc, user_location = self._select_branch_location(tree, location,
            revision, -1)
        if revision is not None and len(revision) == 2:
            base_loc, _unused = self._select_branch_location(tree,
                location, revision, 0)
        else:
            base_loc = other_loc
        # Open the branches
        other_branch, other_path = Branch.open_containing(other_loc,
            possible_transports)
        if base_loc == other_loc:
            base_branch = other_branch
        else:
            base_branch, base_path = Branch.open_containing(base_loc,
                possible_transports)
        # Find the revision ids
        other_revision_id = None
        base_revision_id = None
        if revision is not None:
            if len(revision) >= 1:
                other_revision_id = revision[-1].as_revision_id(other_branch)
            if len(revision) == 2:
                base_revision_id = revision[0].as_revision_id(base_branch)
        if other_revision_id is None:
            other_revision_id = _mod_revision.ensure_null(
                other_branch.last_revision())
        # Remember where we merge from. We need to remember if:
        # - user specify a location (and we don't merge from the parent
        #   branch)
        # - user ask to remember or there is no previous location set to merge
        #   from and user didn't ask to *not* remember
        if (user_location is not None
            and ((remember
                  or (remember is None
                      and tree.branch.get_submit_branch() is None)))):
            tree.branch.set_submit_branch(other_branch.base)
        # Merge tags (but don't set them in the master branch yet, the user
        # might revert this merge).  Commit will propagate them.
        _merge_tags_if_possible(other_branch, tree.branch, ignore_master=True)
        merger = _mod_merge.Merger.from_revision_ids(pb, tree,
            other_revision_id, base_revision_id, other_branch, base_branch)
        if other_path != '':
            allow_pending = False
            merger.interesting_files = [other_path]
        else:
            allow_pending = True
        return merger, allow_pending

    def get_merger_from_uncommitted(self, tree, location, pb):
        """Get a merger for uncommitted changes.

        :param tree: The tree the merger should apply to.
        :param location: The location containing uncommitted changes.
        :param pb: The progress bar to use for showing progress.
        """
        location = self._select_branch_location(tree, location)[0]
        other_tree, other_path = WorkingTree.open_containing(location)
        merger = _mod_merge.Merger.from_uncommitted(tree, other_tree, pb)
        if other_path != '':
            merger.interesting_files = [other_path]
        return merger

    def _select_branch_location(self, tree, user_location, revision=None,
                                index=None):
        """Select a branch location, according to possible inputs.

        If provided, branches from ``revision`` are preferred.  (Both
        ``revision`` and ``index`` must be supplied.)

        Otherwise, the ``location`` parameter is used.  If it is None, then the
        ``submit`` or ``parent`` location is used, and a note is printed.

        :param tree: The working tree to select a branch for merging into
        :param location: The location entered by the user
        :param revision: The revision parameter to the command
        :param index: The index to use for the revision parameter.  Negative
            indices are permitted.
        :return: (selected_location, user_location).  The default location
            will be the user-entered location.
        """
        if (revision is not None and index is not None
            and revision[index] is not None):
            branch = revision[index].get_branch()
            if branch is not None:
                return branch, branch
        if user_location is None:
            location = self._get_remembered(tree, 'Merging from')
        else:
            location = user_location
        return location, user_location

    def _get_remembered(self, tree, verb_string):
        """Use tree.branch's parent if none was supplied.

        Report if the remembered location was used.
        """
        stored_location = tree.branch.get_submit_branch()
        stored_location_type = "submit"
        if stored_location is None:
            stored_location = tree.branch.get_parent()
            stored_location_type = "parent"
        mutter("%s", stored_location)
        if stored_location is None:
            raise errors.BzrCommandError(gettext("No location specified or remembered"))
        display_url = urlutils.unescape_for_display(stored_location, 'utf-8')
        note(gettext("{0} remembered {1} location {2}").format(verb_string,
                stored_location_type, display_url))
        return stored_location


class cmd_remerge(Command):
    __doc__ = """Redo a merge.

    Use this if you want to try a different merge technique while resolving
    conflicts.  Some merge techniques are better than others, and remerge
    lets you try different ones on different files.

    The options for remerge have the same meaning and defaults as the ones for
    merge.  The difference is that remerge can (only) be run when there is a
    pending merge, and it lets you specify particular files.

    :Examples:
        Re-do the merge of all conflicted files, and show the base text in
        conflict regions, in addition to the usual THIS and OTHER texts::

            bzr remerge --show-base

        Re-do the merge of "foobar", using the weave merge algorithm, with
        additional processing to reduce the size of conflict regions::

            bzr remerge --merge-type weave --reprocess foobar
    """
    takes_args = ['file*']
    takes_options = [
            'merge-type',
            'reprocess',
            Option('show-base',
                   help="Show base revision text in conflicts."),
            ]

    def run(self, file_list=None, merge_type=None, show_base=False,
            reprocess=False):
        from bzrlib.conflicts import restore
        if merge_type is None:
            merge_type = _mod_merge.Merge3Merger
        tree, file_list = WorkingTree.open_containing_paths(file_list)
        self.add_cleanup(tree.lock_write().unlock)
        parents = tree.get_parent_ids()
        if len(parents) != 2:
            raise errors.BzrCommandError(gettext("Sorry, remerge only works after normal"
                                         " merges.  Not cherrypicking or"
                                         " multi-merges."))
        repository = tree.branch.repository
        interesting_ids = None
        new_conflicts = []
        conflicts = tree.conflicts()
        if file_list is not None:
            interesting_ids = set()
            for filename in file_list:
                file_id = tree.path2id(filename)
                if file_id is None:
                    raise errors.NotVersionedError(filename)
                interesting_ids.add(file_id)
                if tree.kind(file_id) != "directory":
                    continue

                for name, ie in tree.inventory.iter_entries(file_id):
                    interesting_ids.add(ie.file_id)
            new_conflicts = conflicts.select_conflicts(tree, file_list)[0]
        else:
            # Remerge only supports resolving contents conflicts
            allowed_conflicts = ('text conflict', 'contents conflict')
            restore_files = [c.path for c in conflicts
                             if c.typestring in allowed_conflicts]
        _mod_merge.transform_tree(tree, tree.basis_tree(), interesting_ids)
        tree.set_conflicts(ConflictList(new_conflicts))
        if file_list is not None:
            restore_files = file_list
        for filename in restore_files:
            try:
                restore(tree.abspath(filename))
            except errors.NotConflicted:
                pass
        # Disable pending merges, because the file texts we are remerging
        # have not had those merges performed.  If we use the wrong parents
        # list, we imply that the working tree text has seen and rejected
        # all the changes from the other tree, when in fact those changes
        # have not yet been seen.
        tree.set_parent_ids(parents[:1])
        try:
            merger = _mod_merge.Merger.from_revision_ids(None, tree, parents[1])
            merger.interesting_ids = interesting_ids
            merger.merge_type = merge_type
            merger.show_base = show_base
            merger.reprocess = reprocess
            conflicts = merger.do_merge()
        finally:
            tree.set_parent_ids(parents)
        if conflicts > 0:
            return 1
        else:
            return 0


class cmd_revert(Command):
    __doc__ = """Revert files to a previous revision.

    Giving a list of files will revert only those files.  Otherwise, all files
    will be reverted.  If the revision is not specified with '--revision', the
    last committed revision is used.

    To remove only some changes, without reverting to a prior version, use
    merge instead.  For example, "merge . -r -2..-3" (don't forget the ".")
    will remove the changes introduced by the second last commit (-2), without
    affecting the changes introduced by the last commit (-1).  To remove
    certain changes on a hunk-by-hunk basis, see the shelve command.

    By default, any files that have been manually changed will be backed up
    first.  (Files changed only by merge are not backed up.)  Backup files have
    '.~#~' appended to their name, where # is a number.

    When you provide files, you can use their current pathname or the pathname
    from the target revision.  So you can use revert to "undelete" a file by
    name.  If you name a directory, all the contents of that directory will be
    reverted.

    If you have newly added files since the target revision, they will be
    removed.  If the files to be removed have been changed, backups will be
    created as above.  Directories containing unknown files will not be
    deleted.

    The working tree contains a list of revisions that have been merged but
    not yet committed. These revisions will be included as additional parents
    of the next commit.  Normally, using revert clears that list as well as
    reverting the files.  If any files are specified, revert leaves the list
    of uncommitted merges alone and reverts only the files.  Use ``bzr revert
    .`` in the tree root to revert all files but keep the recorded merges,
    and ``bzr revert --forget-merges`` to clear the pending merge list without
    reverting any files.

    Using "bzr revert --forget-merges", it is possible to apply all of the
    changes from a branch in a single revision.  To do this, perform the merge
    as desired.  Then doing revert with the "--forget-merges" option will keep
    the content of the tree as it was, but it will clear the list of pending
    merges.  The next commit will then contain all of the changes that are
    present in the other branch, but without any other parent revisions.
    Because this technique forgets where these changes originated, it may
    cause additional conflicts on later merges involving the same source and
    target branches.
    """

    _see_also = ['cat', 'export', 'merge', 'shelve']
    takes_options = [
        'revision',
        Option('no-backup', "Do not save backups of reverted files."),
        Option('forget-merges',
               'Remove pending merge marker, without changing any files.'),
        ]
    takes_args = ['file*']

    def run(self, revision=None, no_backup=False, file_list=None,
            forget_merges=None):
        tree, file_list = WorkingTree.open_containing_paths(file_list)
        self.add_cleanup(tree.lock_tree_write().unlock)
        if forget_merges:
            tree.set_parent_ids(tree.get_parent_ids()[:1])
        else:
            self._revert_tree_to_revision(tree, revision, file_list, no_backup)

    @staticmethod
    def _revert_tree_to_revision(tree, revision, file_list, no_backup):
        rev_tree = _get_one_revision_tree('revert', revision, tree=tree)
        tree.revert(file_list, rev_tree, not no_backup, None,
            report_changes=True)


class cmd_assert_fail(Command):
    __doc__ = """Test reporting of assertion failures"""
    # intended just for use in testing

    hidden = True

    def run(self):
        raise AssertionError("always fails")


class cmd_help(Command):
    __doc__ = """Show help on a command or other topic.
    """

    _see_also = ['topics']
    takes_options = [
            Option('long', 'Show help on all commands.'),
            ]
    takes_args = ['topic?']
    aliases = ['?', '--help', '-?', '-h']

    @display_command
    def run(self, topic=None, long=False):
        import bzrlib.help
        if topic is None and long:
            topic = "commands"
        bzrlib.help.help(topic)


class cmd_shell_complete(Command):
    __doc__ = """Show appropriate completions for context.

    For a list of all available commands, say 'bzr shell-complete'.
    """
    takes_args = ['context?']
    aliases = ['s-c']
    hidden = True

    @display_command
    def run(self, context=None):
        from bzrlib import shellcomplete
        shellcomplete.shellcomplete(context)


class cmd_missing(Command):
    __doc__ = """Show unmerged/unpulled revisions between two branches.

    OTHER_BRANCH may be local or remote.

    To filter on a range of revisions, you can use the command -r begin..end
    -r revision requests a specific revision, -r ..end or -r begin.. are
    also valid.
            
    :Exit values:
        1 - some missing revisions
        0 - no missing revisions

    :Examples:

        Determine the missing revisions between this and the branch at the
        remembered pull location::

            bzr missing

        Determine the missing revisions between this and another branch::

            bzr missing http://server/branch

        Determine the missing revisions up to a specific revision on the other
        branch::

            bzr missing -r ..-10

        Determine the missing revisions up to a specific revision on this
        branch::

            bzr missing --my-revision ..-10
    """

    _see_also = ['merge', 'pull']
    takes_args = ['other_branch?']
    takes_options = [
        'directory',
        Option('reverse', 'Reverse the order of revisions.'),
        Option('mine-only',
               'Display changes in the local branch only.'),
        Option('this' , 'Same as --mine-only.'),
        Option('theirs-only',
               'Display changes in the remote branch only.'),
        Option('other', 'Same as --theirs-only.'),
        'log-format',
        'show-ids',
        'verbose',
        custom_help('revision',
             help='Filter on other branch revisions (inclusive). '
                'See "help revisionspec" for details.'),
        Option('my-revision',
            type=_parse_revision_str,
            help='Filter on local branch revisions (inclusive). '
                'See "help revisionspec" for details.'),
        Option('include-merged',
               'Show all revisions in addition to the mainline ones.'),
        Option('include-merges', hidden=True,
               help='Historical alias for --include-merged.'),
        ]
    encoding_type = 'replace'

    @display_command
    def run(self, other_branch=None, reverse=False, mine_only=False,
            theirs_only=False,
            log_format=None, long=False, short=False, line=False,
            show_ids=False, verbose=False, this=False, other=False,
            include_merged=None, revision=None, my_revision=None,
            directory=u'.',
            include_merges=symbol_versioning.DEPRECATED_PARAMETER):
        from bzrlib.missing import find_unmerged, iter_log_revisions
        def message(s):
            if not is_quiet():
                self.outf.write(s)

        if symbol_versioning.deprecated_passed(include_merges):
            ui.ui_factory.show_user_warning(
                'deprecated_command_option',
                deprecated_name='--include-merges',
                recommended_name='--include-merged',
                deprecated_in_version='2.5',
                command=self.invoked_as)
            if include_merged is None:
                include_merged = include_merges
            else:
                raise errors.BzrCommandError(gettext(
                    '{0} and {1} are mutually exclusive').format(
                    '--include-merges', '--include-merged'))
        if include_merged is None:
            include_merged = False
        if this:
            mine_only = this
        if other:
            theirs_only = other
        # TODO: We should probably check that we don't have mine-only and
        #       theirs-only set, but it gets complicated because we also have
        #       this and other which could be used.
        restrict = 'all'
        if mine_only:
            restrict = 'local'
        elif theirs_only:
            restrict = 'remote'

        local_branch = Branch.open_containing(directory)[0]
        self.add_cleanup(local_branch.lock_read().unlock)

        parent = local_branch.get_parent()
        if other_branch is None:
            other_branch = parent
            if other_branch is None:
                raise errors.BzrCommandError(gettext("No peer location known"
                                             " or specified."))
            display_url = urlutils.unescape_for_display(parent,
                                                        self.outf.encoding)
            message(gettext("Using saved parent location: {0}\n").format(
                    display_url))

        remote_branch = Branch.open(other_branch)
        if remote_branch.base == local_branch.base:
            remote_branch = local_branch
        else:
            self.add_cleanup(remote_branch.lock_read().unlock)

        local_revid_range = _revision_range_to_revid_range(
            _get_revision_range(my_revision, local_branch,
                self.name()))

        remote_revid_range = _revision_range_to_revid_range(
            _get_revision_range(revision,
                remote_branch, self.name()))

        local_extra, remote_extra = find_unmerged(
            local_branch, remote_branch, restrict,
            backward=not reverse,
            include_merged=include_merged,
            local_revid_range=local_revid_range,
            remote_revid_range=remote_revid_range)

        if log_format is None:
            registry = log.log_formatter_registry
            log_format = registry.get_default(local_branch)
        lf = log_format(to_file=self.outf,
                        show_ids=show_ids,
                        show_timezone='original')

        status_code = 0
        if local_extra and not theirs_only:
            message(ngettext("You have %d extra revision:\n",
                             "You have %d extra revisions:\n", 
                             len(local_extra)) %
                len(local_extra))
            for revision in iter_log_revisions(local_extra,
                                local_branch.repository,
                                verbose):
                lf.log_revision(revision)
            printed_local = True
            status_code = 1
        else:
            printed_local = False

        if remote_extra and not mine_only:
            if printed_local is True:
                message("\n\n\n")
            message(ngettext("You are missing %d revision:\n",
                             "You are missing %d revisions:\n",
                             len(remote_extra)) %
                len(remote_extra))
            for revision in iter_log_revisions(remote_extra,
                                remote_branch.repository,
                                verbose):
                lf.log_revision(revision)
            status_code = 1

        if mine_only and not local_extra:
            # We checked local, and found nothing extra
            message(gettext('This branch has no new revisions.\n'))
        elif theirs_only and not remote_extra:
            # We checked remote, and found nothing extra
            message(gettext('Other branch has no new revisions.\n'))
        elif not (mine_only or theirs_only or local_extra or
                  remote_extra):
            # We checked both branches, and neither one had extra
            # revisions
            message(gettext("Branches are up to date.\n"))
        self.cleanup_now()
        if not status_code and parent is None and other_branch is not None:
            self.add_cleanup(local_branch.lock_write().unlock)
            # handle race conditions - a parent might be set while we run.
            if local_branch.get_parent() is None:
                local_branch.set_parent(remote_branch.base)
        return status_code


class cmd_pack(Command):
    __doc__ = """Compress the data within a repository.

    This operation compresses the data within a bazaar repository. As
    bazaar supports automatic packing of repository, this operation is
    normally not required to be done manually.

    During the pack operation, bazaar takes a backup of existing repository
    data, i.e. pack files. This backup is eventually removed by bazaar
    automatically when it is safe to do so. To save disk space by removing
    the backed up pack files, the --clean-obsolete-packs option may be
    used.

    Warning: If you use --clean-obsolete-packs and your machine crashes
    during or immediately after repacking, you may be left with a state
    where the deletion has been written to disk but the new packs have not
    been. In this case the repository may be unusable.
    """

    _see_also = ['repositories']
    takes_args = ['branch_or_repo?']
    takes_options = [
        Option('clean-obsolete-packs', 'Delete obsolete packs to save disk space.'),
        ]

    def run(self, branch_or_repo='.', clean_obsolete_packs=False):
        dir = controldir.ControlDir.open_containing(branch_or_repo)[0]
        try:
            branch = dir.open_branch()
            repository = branch.repository
        except errors.NotBranchError:
            repository = dir.open_repository()
        repository.pack(clean_obsolete_packs=clean_obsolete_packs)


class cmd_plugins(Command):
    __doc__ = """List the installed plugins.

    This command displays the list of installed plugins including
    version of plugin and a short description of each.

    --verbose shows the path where each plugin is located.

    A plugin is an external component for Bazaar that extends the
    revision control system, by adding or replacing code in Bazaar.
    Plugins can do a variety of things, including overriding commands,
    adding new commands, providing additional network transports and
    customizing log output.

    See the Bazaar Plugin Guide <http://doc.bazaar.canonical.com/plugins/en/>
    for further information on plugins including where to find them and how to
    install them. Instructions are also provided there on how to write new
    plugins using the Python programming language.
    """
    takes_options = ['verbose']

    @display_command
    def run(self, verbose=False):
        from bzrlib import plugin
        # Don't give writelines a generator as some codecs don't like that
        self.outf.writelines(
            list(plugin.describe_plugins(show_paths=verbose)))


class cmd_testament(Command):
    __doc__ = """Show testament (signing-form) of a revision."""
    takes_options = [
            'revision',
            Option('long', help='Produce long-format testament.'),
            Option('strict',
                   help='Produce a strict-format testament.')]
    takes_args = ['branch?']
    encoding_type = 'exact'
    @display_command
    def run(self, branch=u'.', revision=None, long=False, strict=False):
        from bzrlib.testament import Testament, StrictTestament
        if strict is True:
            testament_class = StrictTestament
        else:
            testament_class = Testament
        if branch == '.':
            b = Branch.open_containing(branch)[0]
        else:
            b = Branch.open(branch)
        self.add_cleanup(b.lock_read().unlock)
        if revision is None:
            rev_id = b.last_revision()
        else:
            rev_id = revision[0].as_revision_id(b)
        t = testament_class.from_revision(b.repository, rev_id)
        if long:
            self.outf.writelines(t.as_text_lines())
        else:
            self.outf.write(t.as_short_text())


class cmd_annotate(Command):
    __doc__ = """Show the origin of each line in a file.

    This prints out the given file with an annotation on the left side
    indicating which revision, author and date introduced the change.

    If the origin is the same for a run of consecutive lines, it is
    shown only at the top, unless the --all option is given.
    """
    # TODO: annotate directories; showing when each file was last changed
    # TODO: if the working copy is modified, show annotations on that
    #       with new uncommitted lines marked
    aliases = ['ann', 'blame', 'praise']
    takes_args = ['filename']
    takes_options = [Option('all', help='Show annotations on all lines.'),
                     Option('long', help='Show commit date in annotations.'),
                     'revision',
                     'show-ids',
                     'directory',
                     ]
    encoding_type = 'exact'

    @display_command
    def run(self, filename, all=False, long=False, revision=None,
            show_ids=False, directory=None):
        from bzrlib.annotate import (
            annotate_file_tree,
            )
        wt, branch, relpath = \
            _open_directory_or_containing_tree_or_branch(filename, directory)
        if wt is not None:
            self.add_cleanup(wt.lock_read().unlock)
        else:
            self.add_cleanup(branch.lock_read().unlock)
        tree = _get_one_revision_tree('annotate', revision, branch=branch)
        self.add_cleanup(tree.lock_read().unlock)
        if wt is not None and revision is None:
            file_id = wt.path2id(relpath)
        else:
            file_id = tree.path2id(relpath)
        if file_id is None:
            raise errors.NotVersionedError(filename)
        if wt is not None and revision is None:
            # If there is a tree and we're not annotating historical
            # versions, annotate the working tree's content.
            annotate_file_tree(wt, file_id, self.outf, long, all,
                show_ids=show_ids)
        else:
            annotate_file_tree(tree, file_id, self.outf, long, all,
                show_ids=show_ids, branch=branch)


class cmd_re_sign(Command):
    __doc__ = """Create a digital signature for an existing revision."""
    # TODO be able to replace existing ones.

    hidden = True # is this right ?
    takes_args = ['revision_id*']
    takes_options = ['directory', 'revision']

    def run(self, revision_id_list=None, revision=None, directory=u'.'):
        if revision_id_list is not None and revision is not None:
            raise errors.BzrCommandError(gettext('You can only supply one of revision_id or --revision'))
        if revision_id_list is None and revision is None:
            raise errors.BzrCommandError(gettext('You must supply either --revision or a revision_id'))
        b = WorkingTree.open_containing(directory)[0].branch
        self.add_cleanup(b.lock_write().unlock)
        return self._run(b, revision_id_list, revision)

    def _run(self, b, revision_id_list, revision):
        import bzrlib.gpg as gpg
        gpg_strategy = gpg.GPGStrategy(b.get_config_stack())
        if revision_id_list is not None:
            b.repository.start_write_group()
            try:
                for revision_id in revision_id_list:
                    b.repository.sign_revision(revision_id, gpg_strategy)
            except:
                b.repository.abort_write_group()
                raise
            else:
                b.repository.commit_write_group()
        elif revision is not None:
            if len(revision) == 1:
                revno, rev_id = revision[0].in_history(b)
                b.repository.start_write_group()
                try:
                    b.repository.sign_revision(rev_id, gpg_strategy)
                except:
                    b.repository.abort_write_group()
                    raise
                else:
                    b.repository.commit_write_group()
            elif len(revision) == 2:
                # are they both on rh- if so we can walk between them
                # might be nice to have a range helper for arbitrary
                # revision paths. hmm.
                from_revno, from_revid = revision[0].in_history(b)
                to_revno, to_revid = revision[1].in_history(b)
                if to_revid is None:
                    to_revno = b.revno()
                if from_revno is None or to_revno is None:
                    raise errors.BzrCommandError(gettext('Cannot sign a range of non-revision-history revisions'))
                b.repository.start_write_group()
                try:
                    for revno in range(from_revno, to_revno + 1):
                        b.repository.sign_revision(b.get_rev_id(revno),
                                                   gpg_strategy)
                except:
                    b.repository.abort_write_group()
                    raise
                else:
                    b.repository.commit_write_group()
            else:
                raise errors.BzrCommandError(gettext('Please supply either one revision, or a range.'))


class cmd_bind(Command):
    __doc__ = """Convert the current branch into a checkout of the supplied branch.
    If no branch is supplied, rebind to the last bound location.

    Once converted into a checkout, commits must succeed on the master branch
    before they will be applied to the local branch.

    Bound branches use the nickname of its master branch unless it is set
    locally, in which case binding will update the local nickname to be
    that of the master.
    """

    _see_also = ['checkouts', 'unbind']
    takes_args = ['location?']
    takes_options = ['directory']

    def run(self, location=None, directory=u'.'):
        b, relpath = Branch.open_containing(directory)
        if location is None:
            try:
                location = b.get_old_bound_location()
            except errors.UpgradeRequired:
                raise errors.BzrCommandError(gettext('No location supplied.  '
                    'This format does not remember old locations.'))
            else:
                if location is None:
                    if b.get_bound_location() is not None:
                        raise errors.BzrCommandError(gettext('Branch is already bound'))
                    else:
                        raise errors.BzrCommandError(gettext('No location supplied '
                            'and no previous location known'))
        b_other = Branch.open(location)
        try:
            b.bind(b_other)
        except errors.DivergedBranches:
            raise errors.BzrCommandError(gettext('These branches have diverged.'
                                         ' Try merging, and then bind again.'))
        if b.get_config().has_explicit_nickname():
            b.nick = b_other.nick


class cmd_unbind(Command):
    __doc__ = """Convert the current checkout into a regular branch.

    After unbinding, the local branch is considered independent and subsequent
    commits will be local only.
    """

    _see_also = ['checkouts', 'bind']
    takes_args = []
    takes_options = ['directory']

    def run(self, directory=u'.'):
        b, relpath = Branch.open_containing(directory)
        if not b.unbind():
            raise errors.BzrCommandError(gettext('Local branch is not bound'))


class cmd_uncommit(Command):
    __doc__ = """Remove the last committed revision.

    --verbose will print out what is being removed.
    --dry-run will go through all the motions, but not actually
    remove anything.

    If --revision is specified, uncommit revisions to leave the branch at the
    specified revision.  For example, "bzr uncommit -r 15" will leave the
    branch at revision 15.

    Uncommit leaves the working tree ready for a new commit.  The only change
    it may make is to restore any pending merges that were present before
    the commit.
    """

    # TODO: jam 20060108 Add an option to allow uncommit to remove
    # unreferenced information in 'branch-as-repository' branches.
    # TODO: jam 20060108 Add the ability for uncommit to remove unreferenced
    # information in shared branches as well.
    _see_also = ['commit']
    takes_options = ['verbose', 'revision',
                    Option('dry-run', help='Don\'t actually make changes.'),
                    Option('force', help='Say yes to all questions.'),
                    Option('keep-tags',
                           help='Keep tags that point to removed revisions.'),
                    Option('local',
                           help="Only remove the commits from the local branch"
                                " when in a checkout."
                           ),
                    ]
    takes_args = ['location?']
    aliases = []
    encoding_type = 'replace'

    def run(self, location=None, dry_run=False, verbose=False,
            revision=None, force=False, local=False, keep_tags=False):
        if location is None:
            location = u'.'
        control, relpath = controldir.ControlDir.open_containing(location)
        try:
            tree = control.open_workingtree()
            b = tree.branch
        except (errors.NoWorkingTree, errors.NotLocalUrl):
            tree = None
            b = control.open_branch()

        if tree is not None:
            self.add_cleanup(tree.lock_write().unlock)
        else:
            self.add_cleanup(b.lock_write().unlock)
        return self._run(b, tree, dry_run, verbose, revision, force,
                         local, keep_tags)

    def _run(self, b, tree, dry_run, verbose, revision, force, local,
             keep_tags):
        from bzrlib.log import log_formatter, show_log
        from bzrlib.uncommit import uncommit

        last_revno, last_rev_id = b.last_revision_info()

        rev_id = None
        if revision is None:
            revno = last_revno
            rev_id = last_rev_id
        else:
            # 'bzr uncommit -r 10' actually means uncommit
            # so that the final tree is at revno 10.
            # but bzrlib.uncommit.uncommit() actually uncommits
            # the revisions that are supplied.
            # So we need to offset it by one
            revno = revision[0].in_history(b).revno + 1
            if revno <= last_revno:
                rev_id = b.get_rev_id(revno)

        if rev_id is None or _mod_revision.is_null(rev_id):
            self.outf.write(gettext('No revisions to uncommit.\n'))
            return 1

        lf = log_formatter('short',
                           to_file=self.outf,
                           show_timezone='original')

        show_log(b,
                 lf,
                 verbose=False,
                 direction='forward',
                 start_revision=revno,
                 end_revision=last_revno)

        if dry_run:
            self.outf.write(gettext('Dry-run, pretending to remove'
                            ' the above revisions.\n'))
        else:
            self.outf.write(gettext('The above revision(s) will be removed.\n'))

        if not force:
            if not ui.ui_factory.confirm_action(
                    gettext(u'Uncommit these revisions'),
                    'bzrlib.builtins.uncommit',
                    {}):
                self.outf.write(gettext('Canceled\n'))
                return 0

        mutter('Uncommitting from {%s} to {%s}',
               last_rev_id, rev_id)
        uncommit(b, tree=tree, dry_run=dry_run, verbose=verbose,
                 revno=revno, local=local, keep_tags=keep_tags)
        self.outf.write(gettext('You can restore the old tip by running:\n'
             '  bzr pull . -r revid:%s\n') % last_rev_id)


class cmd_break_lock(Command):
    __doc__ = """Break a dead lock.

    This command breaks a lock on a repository, branch, working directory or
    config file.

    CAUTION: Locks should only be broken when you are sure that the process
    holding the lock has been stopped.

    You can get information on what locks are open via the 'bzr info
    [location]' command.

    :Examples:
        bzr break-lock
        bzr break-lock bzr+ssh://example.com/bzr/foo
        bzr break-lock --conf ~/.bazaar
    """

    takes_args = ['location?']
    takes_options = [
        Option('config',
               help='LOCATION is the directory where the config lock is.'),
        Option('force',
            help='Do not ask for confirmation before breaking the lock.'),
        ]

    def run(self, location=None, config=False, force=False):
        if location is None:
            location = u'.'
        if force:
            ui.ui_factory = ui.ConfirmationUserInterfacePolicy(ui.ui_factory,
                None,
                {'bzrlib.lockdir.break': True})
        if config:
            conf = _mod_config.LockableConfig(file_name=location)
            conf.break_lock()
        else:
            control, relpath = controldir.ControlDir.open_containing(location)
            try:
                control.break_lock()
            except NotImplementedError:
                pass


class cmd_wait_until_signalled(Command):
    __doc__ = """Test helper for test_start_and_stop_bzr_subprocess_send_signal.

    This just prints a line to signal when it is ready, then blocks on stdin.
    """

    hidden = True

    def run(self):
        sys.stdout.write("running\n")
        sys.stdout.flush()
        sys.stdin.readline()


class cmd_serve(Command):
    __doc__ = """Run the bzr server."""

    aliases = ['server']

    takes_options = [
        Option('inet',
               help='Serve on stdin/out for use from inetd or sshd.'),
        RegistryOption('protocol',
               help="Protocol to serve.",
               lazy_registry=('bzrlib.transport', 'transport_server_registry'),
               value_switches=True),
        Option('port',
               help='Listen for connections on nominated port of the form '
                    '[hostname:]portnumber.  Passing 0 as the port number will '
                    'result in a dynamically allocated port.  The default port '
                    'depends on the protocol.',
               type=str),
        custom_help('directory',
               help='Serve contents of this directory.'),
        Option('allow-writes',
               help='By default the server is a readonly server.  Supplying '
                    '--allow-writes enables write access to the contents of '
                    'the served directory and below.  Note that ``bzr serve`` '
                    'does not perform authentication, so unless some form of '
                    'external authentication is arranged supplying this '
                    'option leads to global uncontrolled write access to your '
                    'file system.'
                ),
        Option('client-timeout', type=float,
               help='Override the default idle client timeout (5min).'),
        ]

    def get_host_and_port(self, port):
        """Return the host and port to run the smart server on.

        If 'port' is None, None will be returned for the host and port.

        If 'port' has a colon in it, the string before the colon will be
        interpreted as the host.

        :param port: A string of the port to run the server on.
        :return: A tuple of (host, port), where 'host' is a host name or IP,
            and port is an integer TCP/IP port.
        """
        host = None
        if port is not None:
            if ':' in port:
                host, port = port.split(':')
            port = int(port)
        return host, port

    def run(self, port=None, inet=False, directory=None, allow_writes=False,
            protocol=None, client_timeout=None):
        from bzrlib import transport
        if directory is None:
            directory = os.getcwd()
        if protocol is None:
            protocol = transport.transport_server_registry.get()
        host, port = self.get_host_and_port(port)
        url = transport.location_to_url(directory)
        if not allow_writes:
            url = 'readonly+' + url
        t = transport.get_transport_from_url(url)
        try:
            protocol(t, host, port, inet, client_timeout)
        except TypeError, e:
            # We use symbol_versioning.deprecated_in just so that people
            # grepping can find it here.
            # symbol_versioning.deprecated_in((2, 5, 0))
            symbol_versioning.warn(
                'Got TypeError(%s)\ntrying to call protocol: %s.%s\n'
                'Most likely it needs to be updated to support a'
                ' "timeout" parameter (added in bzr 2.5.0)'
                % (e, protocol.__module__, protocol),
                DeprecationWarning)
            protocol(t, host, port, inet)


class cmd_join(Command):
    __doc__ = """Combine a tree into its containing tree.

    This command requires the target tree to be in a rich-root format.

    The TREE argument should be an independent tree, inside another tree, but
    not part of it.  (Such trees can be produced by "bzr split", but also by
    running "bzr branch" with the target inside a tree.)

    The result is a combined tree, with the subtree no longer an independent
    part.  This is marked as a merge of the subtree into the containing tree,
    and all history is preserved.
    """

    _see_also = ['split']
    takes_args = ['tree']
    takes_options = [
            Option('reference', help='Join by reference.', hidden=True),
            ]

    def run(self, tree, reference=False):
        sub_tree = WorkingTree.open(tree)
        parent_dir = osutils.dirname(sub_tree.basedir)
        containing_tree = WorkingTree.open_containing(parent_dir)[0]
        repo = containing_tree.branch.repository
        if not repo.supports_rich_root():
            raise errors.BzrCommandError(gettext(
                "Can't join trees because %s doesn't support rich root data.\n"
                "You can use bzr upgrade on the repository.")
                % (repo,))
        if reference:
            try:
                containing_tree.add_reference(sub_tree)
            except errors.BadReferenceTarget, e:
                # XXX: Would be better to just raise a nicely printable
                # exception from the real origin.  Also below.  mbp 20070306
                raise errors.BzrCommandError(
                       gettext("Cannot join {0}.  {1}").format(tree, e.reason))
        else:
            try:
                containing_tree.subsume(sub_tree)
            except errors.BadSubsumeSource, e:
                raise errors.BzrCommandError(
                       gettext("Cannot join {0}.  {1}").format(tree, e.reason))


class cmd_split(Command):
    __doc__ = """Split a subdirectory of a tree into a separate tree.

    This command will produce a target tree in a format that supports
    rich roots, like 'rich-root' or 'rich-root-pack'.  These formats cannot be
    converted into earlier formats like 'dirstate-tags'.

    The TREE argument should be a subdirectory of a working tree.  That
    subdirectory will be converted into an independent tree, with its own
    branch.  Commits in the top-level tree will not apply to the new subtree.
    """

    _see_also = ['join']
    takes_args = ['tree']

    def run(self, tree):
        containing_tree, subdir = WorkingTree.open_containing(tree)
        sub_id = containing_tree.path2id(subdir)
        if sub_id is None:
            raise errors.NotVersionedError(subdir)
        try:
            containing_tree.extract(sub_id)
        except errors.RootNotRich:
            raise errors.RichRootUpgradeRequired(containing_tree.branch.base)


class cmd_merge_directive(Command):
    __doc__ = """Generate a merge directive for auto-merge tools.

    A directive requests a merge to be performed, and also provides all the
    information necessary to do so.  This means it must either include a
    revision bundle, or the location of a branch containing the desired
    revision.

    A submit branch (the location to merge into) must be supplied the first
    time the command is issued.  After it has been supplied once, it will
    be remembered as the default.

    A public branch is optional if a revision bundle is supplied, but required
    if --diff or --plain is specified.  It will be remembered as the default
    after the first use.
    """

    takes_args = ['submit_branch?', 'public_branch?']

    hidden = True

    _see_also = ['send']

    takes_options = [
        'directory',
        RegistryOption.from_kwargs('patch-type',
            'The type of patch to include in the directive.',
            title='Patch type',
            value_switches=True,
            enum_switch=False,
            bundle='Bazaar revision bundle (default).',
            diff='Normal unified diff.',
            plain='No patch, just directive.'),
        Option('sign', help='GPG-sign the directive.'), 'revision',
        Option('mail-to', type=str,
            help='Instead of printing the directive, email to this address.'),
        Option('message', type=str, short_name='m',
            help='Message to use when committing this merge.')
        ]

    encoding_type = 'exact'

    def run(self, submit_branch=None, public_branch=None, patch_type='bundle',
            sign=False, revision=None, mail_to=None, message=None,
            directory=u'.'):
        from bzrlib.revision import ensure_null, NULL_REVISION
        include_patch, include_bundle = {
            'plain': (False, False),
            'diff': (True, False),
            'bundle': (True, True),
            }[patch_type]
        branch = Branch.open(directory)
        stored_submit_branch = branch.get_submit_branch()
        if submit_branch is None:
            submit_branch = stored_submit_branch
        else:
            if stored_submit_branch is None:
                branch.set_submit_branch(submit_branch)
        if submit_branch is None:
            submit_branch = branch.get_parent()
        if submit_branch is None:
            raise errors.BzrCommandError(gettext('No submit branch specified or known'))

        stored_public_branch = branch.get_public_branch()
        if public_branch is None:
            public_branch = stored_public_branch
        elif stored_public_branch is None:
            branch.set_public_branch(public_branch)
        if not include_bundle and public_branch is None:
            raise errors.BzrCommandError(gettext('No public branch specified or'
                                         ' known'))
        base_revision_id = None
        if revision is not None:
            if len(revision) > 2:
                raise errors.BzrCommandError(gettext('bzr merge-directive takes '
                    'at most two one revision identifiers'))
            revision_id = revision[-1].as_revision_id(branch)
            if len(revision) == 2:
                base_revision_id = revision[0].as_revision_id(branch)
        else:
            revision_id = branch.last_revision()
        revision_id = ensure_null(revision_id)
        if revision_id == NULL_REVISION:
            raise errors.BzrCommandError(gettext('No revisions to bundle.'))
        directive = merge_directive.MergeDirective2.from_objects(
            branch.repository, revision_id, time.time(),
            osutils.local_time_offset(), submit_branch,
            public_branch=public_branch, include_patch=include_patch,
            include_bundle=include_bundle, message=message,
            base_revision_id=base_revision_id)
        if mail_to is None:
            if sign:
                self.outf.write(directive.to_signed(branch))
            else:
                self.outf.writelines(directive.to_lines())
        else:
            message = directive.to_email(mail_to, branch, sign)
            s = SMTPConnection(branch.get_config_stack())
            s.send_email(message)


class cmd_send(Command):
    __doc__ = """Mail or create a merge-directive for submitting changes.

    A merge directive provides many things needed for requesting merges:

    * A machine-readable description of the merge to perform

    * An optional patch that is a preview of the changes requested

    * An optional bundle of revision data, so that the changes can be applied
      directly from the merge directive, without retrieving data from a
      branch.

    `bzr send` creates a compact data set that, when applied using bzr
    merge, has the same effect as merging from the source branch.  
    
    By default the merge directive is self-contained and can be applied to any
    branch containing submit_branch in its ancestory without needing access to
    the source branch.
    
    If --no-bundle is specified, then Bazaar doesn't send the contents of the
    revisions, but only a structured request to merge from the
    public_location.  In that case the public_branch is needed and it must be
    up-to-date and accessible to the recipient.  The public_branch is always
    included if known, so that people can check it later.

    The submit branch defaults to the parent of the source branch, but can be
    overridden.  Both submit branch and public branch will be remembered in
    branch.conf the first time they are used for a particular branch.  The
    source branch defaults to that containing the working directory, but can
    be changed using --from.

    Both the submit branch and the public branch follow the usual behavior with
    respect to --remember: If there is no default location set, the first send
    will set it (use --no-remember to avoid setting it). After that, you can
    omit the location to use the default.  To change the default, use
    --remember. The value will only be saved if the location can be accessed.

    In order to calculate those changes, bzr must analyse the submit branch.
    Therefore it is most efficient for the submit branch to be a local mirror.
    If a public location is known for the submit_branch, that location is used
    in the merge directive.

    The default behaviour is to send the merge directive by mail, unless -o is
    given, in which case it is sent to a file.

    Mail is sent using your preferred mail program.  This should be transparent
    on Windows (it uses MAPI).  On Unix, it requires the xdg-email utility.
    If the preferred client can't be found (or used), your editor will be used.

    To use a specific mail program, set the mail_client configuration option.
    (For Thunderbird 1.5, this works around some bugs.)  Supported values for
    specific clients are "claws", "evolution", "kmail", "mail.app" (MacOS X's
    Mail.app), "mutt", and "thunderbird"; generic options are "default",
    "editor", "emacsclient", "mapi", and "xdg-email".  Plugins may also add
    supported clients.

    If mail is being sent, a to address is required.  This can be supplied
    either on the commandline, by setting the submit_to configuration
    option in the branch itself or the child_submit_to configuration option
    in the submit branch.

    Two formats are currently supported: "4" uses revision bundle format 4 and
    merge directive format 2.  It is significantly faster and smaller than
    older formats.  It is compatible with Bazaar 0.19 and later.  It is the
    default.  "0.9" uses revision bundle format 0.9 and merge directive
    format 1.  It is compatible with Bazaar 0.12 - 0.18.

    The merge directives created by bzr send may be applied using bzr merge or
    bzr pull by specifying a file containing a merge directive as the location.

    bzr send makes extensive use of public locations to map local locations into
    URLs that can be used by other people.  See `bzr help configuration` to
    set them, and use `bzr info` to display them.
    """

    encoding_type = 'exact'

    _see_also = ['merge', 'pull']

    takes_args = ['submit_branch?', 'public_branch?']

    takes_options = [
        Option('no-bundle',
               help='Do not include a bundle in the merge directive.'),
        Option('no-patch', help='Do not include a preview patch in the merge'
               ' directive.'),
        Option('remember',
               help='Remember submit and public branch.'),
        Option('from',
               help='Branch to generate the submission from, '
               'rather than the one containing the working directory.',
               short_name='f',
               type=unicode),
        Option('output', short_name='o',
               help='Write merge directive to this file or directory; '
                    'use - for stdout.',
               type=unicode),
        Option('strict',
               help='Refuse to send if there are uncommitted changes in'
               ' the working tree, --no-strict disables the check.'),
        Option('mail-to', help='Mail the request to this address.',
               type=unicode),
        'revision',
        'message',
        Option('body', help='Body for the email.', type=unicode),
        RegistryOption('format',
                       help='Use the specified output format.',
                       lazy_registry=('bzrlib.send', 'format_registry')),
        ]

    def run(self, submit_branch=None, public_branch=None, no_bundle=False,
            no_patch=False, revision=None, remember=None, output=None,
            format=None, mail_to=None, message=None, body=None,
            strict=None, **kwargs):
        from bzrlib.send import send
        return send(submit_branch, revision, public_branch, remember,
                    format, no_bundle, no_patch, output,
                    kwargs.get('from', '.'), mail_to, message, body,
                    self.outf,
                    strict=strict)


class cmd_bundle_revisions(cmd_send):
    __doc__ = """Create a merge-directive for submitting changes.

    A merge directive provides many things needed for requesting merges:

    * A machine-readable description of the merge to perform

    * An optional patch that is a preview of the changes requested

    * An optional bundle of revision data, so that the changes can be applied
      directly from the merge directive, without retrieving data from a
      branch.

    If --no-bundle is specified, then public_branch is needed (and must be
    up-to-date), so that the receiver can perform the merge using the
    public_branch.  The public_branch is always included if known, so that
    people can check it later.

    The submit branch defaults to the parent, but can be overridden.  Both
    submit branch and public branch will be remembered if supplied.

    If a public_branch is known for the submit_branch, that public submit
    branch is used in the merge instructions.  This means that a local mirror
    can be used as your actual submit branch, once you have set public_branch
    for that mirror.

    Two formats are currently supported: "4" uses revision bundle format 4 and
    merge directive format 2.  It is significantly faster and smaller than
    older formats.  It is compatible with Bazaar 0.19 and later.  It is the
    default.  "0.9" uses revision bundle format 0.9 and merge directive
    format 1.  It is compatible with Bazaar 0.12 - 0.18.
    """

    takes_options = [
        Option('no-bundle',
               help='Do not include a bundle in the merge directive.'),
        Option('no-patch', help='Do not include a preview patch in the merge'
               ' directive.'),
        Option('remember',
               help='Remember submit and public branch.'),
        Option('from',
               help='Branch to generate the submission from, '
               'rather than the one containing the working directory.',
               short_name='f',
               type=unicode),
        Option('output', short_name='o', help='Write directive to this file.',
               type=unicode),
        Option('strict',
               help='Refuse to bundle revisions if there are uncommitted'
               ' changes in the working tree, --no-strict disables the check.'),
        'revision',
        RegistryOption('format',
                       help='Use the specified output format.',
                       lazy_registry=('bzrlib.send', 'format_registry')),
        ]
    aliases = ['bundle']

    _see_also = ['send', 'merge']

    hidden = True

    def run(self, submit_branch=None, public_branch=None, no_bundle=False,
            no_patch=False, revision=None, remember=False, output=None,
            format=None, strict=None, **kwargs):
        if output is None:
            output = '-'
        from bzrlib.send import send
        return send(submit_branch, revision, public_branch, remember,
                         format, no_bundle, no_patch, output,
                         kwargs.get('from', '.'), None, None, None,
                         self.outf, strict=strict)


class cmd_tag(Command):
    __doc__ = """Create, remove or modify a tag naming a revision.

    Tags give human-meaningful names to revisions.  Commands that take a -r
    (--revision) option can be given -rtag:X, where X is any previously
    created tag.

    Tags are stored in the branch.  Tags are copied from one branch to another
    along when you branch, push, pull or merge.

    It is an error to give a tag name that already exists unless you pass
    --force, in which case the tag is moved to point to the new revision.

    To rename a tag (change the name but keep it on the same revsion), run ``bzr
    tag new-name -r tag:old-name`` and then ``bzr tag --delete oldname``.

    If no tag name is specified it will be determined through the 
    'automatic_tag_name' hook. This can e.g. be used to automatically tag
    upstream releases by reading configure.ac. See ``bzr help hooks`` for
    details.
    """

    _see_also = ['commit', 'tags']
    takes_args = ['tag_name?']
    takes_options = [
        Option('delete',
            help='Delete this tag rather than placing it.',
            ),
        custom_help('directory',
            help='Branch in which to place the tag.'),
        Option('force',
            help='Replace existing tags.',
            ),
        'revision',
        ]

    def run(self, tag_name=None,
            delete=None,
            directory='.',
            force=None,
            revision=None,
            ):
        branch, relpath = Branch.open_containing(directory)
        self.add_cleanup(branch.lock_write().unlock)
        if delete:
            if tag_name is None:
                raise errors.BzrCommandError(gettext("No tag specified to delete."))
            branch.tags.delete_tag(tag_name)
            note(gettext('Deleted tag %s.') % tag_name)
        else:
            if revision:
                if len(revision) != 1:
                    raise errors.BzrCommandError(gettext(
                        "Tags can only be placed on a single revision, "
                        "not on a range"))
                revision_id = revision[0].as_revision_id(branch)
            else:
                revision_id = branch.last_revision()
            if tag_name is None:
                tag_name = branch.automatic_tag_name(revision_id)
                if tag_name is None:
                    raise errors.BzrCommandError(gettext(
                        "Please specify a tag name."))
            try:
                existing_target = branch.tags.lookup_tag(tag_name)
            except errors.NoSuchTag:
                existing_target = None
            if not force and existing_target not in (None, revision_id):
                raise errors.TagAlreadyExists(tag_name)
            if existing_target == revision_id:
                note(gettext('Tag %s already exists for that revision.') % tag_name)
            else:
                branch.tags.set_tag(tag_name, revision_id)
                if existing_target is None:
                    note(gettext('Created tag %s.') % tag_name)
                else:
                    note(gettext('Updated tag %s.') % tag_name)


class cmd_tags(Command):
    __doc__ = """List tags.

    This command shows a table of tag names and the revisions they reference.
    """

    _see_also = ['tag']
    takes_options = [
        custom_help('directory',
            help='Branch whose tags should be displayed.'),
        RegistryOption('sort',
            'Sort tags by different criteria.', title='Sorting',
            lazy_registry=('bzrlib.tag', 'tag_sort_methods')
            ),
        'show-ids',
        'revision',
    ]

    @display_command
    def run(self, directory='.', sort=None, show_ids=False, revision=None):
        from bzrlib.tag import tag_sort_methods
        branch, relpath = Branch.open_containing(directory)

        tags = branch.tags.get_tag_dict().items()
        if not tags:
            return

        self.add_cleanup(branch.lock_read().unlock)
        if revision:
            # Restrict to the specified range
            tags = self._tags_for_range(branch, revision)
        if sort is None:
            sort = tag_sort_methods.get()
        sort(branch, tags)
        if not show_ids:
            # [ (tag, revid), ... ] -> [ (tag, dotted_revno), ... ]
            for index, (tag, revid) in enumerate(tags):
                try:
                    revno = branch.revision_id_to_dotted_revno(revid)
                    if isinstance(revno, tuple):
                        revno = '.'.join(map(str, revno))
                except (errors.NoSuchRevision,
                        errors.GhostRevisionsHaveNoRevno,
                        errors.UnsupportedOperation):
                    # Bad tag data/merges can lead to tagged revisions
                    # which are not in this branch. Fail gracefully ...
                    revno = '?'
                tags[index] = (tag, revno)
        self.cleanup_now()
        for tag, revspec in tags:
            self.outf.write('%-20s %s\n' % (tag, revspec))

    def _tags_for_range(self, branch, revision):
        range_valid = True
        rev1, rev2 = _get_revision_range(revision, branch, self.name())
        revid1, revid2 = rev1.rev_id, rev2.rev_id
        # _get_revision_range will always set revid2 if it's not specified.
        # If revid1 is None, it means we want to start from the branch
        # origin which is always a valid ancestor. If revid1 == revid2, the
        # ancestry check is useless.
        if revid1 and revid1 != revid2:
            # FIXME: We really want to use the same graph than
            # branch.iter_merge_sorted_revisions below, but this is not
            # easily available -- vila 2011-09-23
            if branch.repository.get_graph().is_ancestor(revid2, revid1):
                # We don't want to output anything in this case...
                return []
        # only show revisions between revid1 and revid2 (inclusive)
        tagged_revids = branch.tags.get_reverse_tag_dict()
        found = []
        for r in branch.iter_merge_sorted_revisions(
            start_revision_id=revid2, stop_revision_id=revid1,
            stop_rule='include'):
            revid_tags = tagged_revids.get(r[0], None)
            if revid_tags:
                found.extend([(tag, r[0]) for tag in revid_tags])
        return found


class cmd_reconfigure(Command):
    __doc__ = """Reconfigure the type of a bzr directory.

    A target configuration must be specified.

    For checkouts, the bind-to location will be auto-detected if not specified.
    The order of preference is
    1. For a lightweight checkout, the current bound location.
    2. For branches that used to be checkouts, the previously-bound location.
    3. The push location.
    4. The parent location.
    If none of these is available, --bind-to must be specified.
    """

    _see_also = ['branches', 'checkouts', 'standalone-trees', 'working-trees']
    takes_args = ['location?']
    takes_options = [
        RegistryOption.from_kwargs(
            'tree_type',
            title='Tree type',
            help='The relation between branch and tree.',
            value_switches=True, enum_switch=False,
            branch='Reconfigure to be an unbound branch with no working tree.',
            tree='Reconfigure to be an unbound branch with a working tree.',
            checkout='Reconfigure to be a bound branch with a working tree.',
            lightweight_checkout='Reconfigure to be a lightweight'
                ' checkout (with no local history).',
            ),
        RegistryOption.from_kwargs(
            'repository_type',
            title='Repository type',
            help='Location fo the repository.',
            value_switches=True, enum_switch=False,
            standalone='Reconfigure to be a standalone branch '
                '(i.e. stop using shared repository).',
            use_shared='Reconfigure to use a shared repository.',
            ),
        RegistryOption.from_kwargs(
            'repository_trees',
            title='Trees in Repository',
            help='Whether new branches in the repository have trees.',
            value_switches=True, enum_switch=False,
            with_trees='Reconfigure repository to create '
                'working trees on branches by default.',
            with_no_trees='Reconfigure repository to not create '
                'working trees on branches by default.'
            ),
        Option('bind-to', help='Branch to bind checkout to.', type=str),
        Option('force',
            help='Perform reconfiguration even if local changes'
            ' will be lost.'),
        Option('stacked-on',
            help='Reconfigure a branch to be stacked on another branch.',
            type=unicode,
            ),
        Option('unstacked',
            help='Reconfigure a branch to be unstacked.  This '
                'may require copying substantial data into it.',
            ),
        ]

    def run(self, location=None, bind_to=None, force=False,
            tree_type=None, repository_type=None, repository_trees=None,
            stacked_on=None, unstacked=None):
        directory = controldir.ControlDir.open(location)
        if stacked_on and unstacked:
            raise errors.BzrCommandError(gettext("Can't use both --stacked-on and --unstacked"))
        elif stacked_on is not None:
            reconfigure.ReconfigureStackedOn().apply(directory, stacked_on)
        elif unstacked:
            reconfigure.ReconfigureUnstacked().apply(directory)
        # At the moment you can use --stacked-on and a different
        # reconfiguration shape at the same time; there seems no good reason
        # to ban it.
        if (tree_type is None and
            repository_type is None and
            repository_trees is None):
            if stacked_on or unstacked:
                return
            else:
                raise errors.BzrCommandError(gettext('No target configuration '
                    'specified'))
        reconfiguration = None
        if tree_type == 'branch':
            reconfiguration = reconfigure.Reconfigure.to_branch(directory)
        elif tree_type == 'tree':
            reconfiguration = reconfigure.Reconfigure.to_tree(directory)
        elif tree_type == 'checkout':
            reconfiguration = reconfigure.Reconfigure.to_checkout(
                directory, bind_to)
        elif tree_type == 'lightweight-checkout':
            reconfiguration = reconfigure.Reconfigure.to_lightweight_checkout(
                directory, bind_to)
        if reconfiguration:
            reconfiguration.apply(force)
            reconfiguration = None
        if repository_type == 'use-shared':
            reconfiguration = reconfigure.Reconfigure.to_use_shared(directory)
        elif repository_type == 'standalone':
            reconfiguration = reconfigure.Reconfigure.to_standalone(directory)
        if reconfiguration:
            reconfiguration.apply(force)
            reconfiguration = None
        if repository_trees == 'with-trees':
            reconfiguration = reconfigure.Reconfigure.set_repository_trees(
                directory, True)
        elif repository_trees == 'with-no-trees':
            reconfiguration = reconfigure.Reconfigure.set_repository_trees(
                directory, False)
        if reconfiguration:
            reconfiguration.apply(force)
            reconfiguration = None


class cmd_switch(Command):
    __doc__ = """Set the branch of a checkout and update.

    For lightweight checkouts, this changes the branch being referenced.
    For heavyweight checkouts, this checks that there are no local commits
    versus the current bound branch, then it makes the local branch a mirror
    of the new location and binds to it.

    In both cases, the working tree is updated and uncommitted changes
    are merged. The user can commit or revert these as they desire.

    Pending merges need to be committed or reverted before using switch.

    The path to the branch to switch to can be specified relative to the parent
    directory of the current branch. For example, if you are currently in a
    checkout of /path/to/branch, specifying 'newbranch' will find a branch at
    /path/to/newbranch.

    Bound branches use the nickname of its master branch unless it is set
    locally, in which case switching will update the local nickname to be
    that of the master.
    """

    takes_args = ['to_location?']
    takes_options = ['directory',
                     Option('force',
                        help='Switch even if local commits will be lost.'),
                     'revision',
                     Option('create-branch', short_name='b',
                        help='Create the target branch from this one before'
                             ' switching to it.'),
                    ]

    def run(self, to_location=None, force=False, create_branch=False,
            revision=None, directory=u'.'):
        from bzrlib import switch
        tree_location = directory
        revision = _get_one_revision('switch', revision)
        possible_transports = []
        control_dir = controldir.ControlDir.open_containing(tree_location,
            possible_transports=possible_transports)[0]
        if to_location is None:
            if revision is None:
                raise errors.BzrCommandError(gettext('You must supply either a'
                                             ' revision or a location'))
            to_location = tree_location
        try:
            branch = control_dir.open_branch(
                possible_transports=possible_transports)
            had_explicit_nick = branch.get_config().has_explicit_nickname()
        except errors.NotBranchError:
            branch = None
            had_explicit_nick = False
        if create_branch:
            if branch is None:
                raise errors.BzrCommandError(
                    gettext('cannot create branch without source branch'))
            to_location = lookup_new_sibling_branch(control_dir, to_location,
                 possible_transports=possible_transports)
            to_branch = branch.bzrdir.sprout(to_location,
                 possible_transports=possible_transports,
                 source_branch=branch).open_branch()
        else:
<<<<<<< HEAD
            to_branch = lookup_sibling_branch(control_dir, to_location)
=======
            try:
                to_branch = Branch.open(to_location,
                    possible_transports=possible_transports)
            except errors.NotBranchError:
                to_branch = open_sibling_branch(control_dir, to_location,
                    possible_transports=possible_transports)
>>>>>>> 319f83a4
        if revision is not None:
            revision = revision.as_revision_id(to_branch)
        switch.switch(control_dir, to_branch, force, revision_id=revision)
        if had_explicit_nick:
            branch = control_dir.open_branch() #get the new branch!
            branch.nick = to_branch.nick
        note(gettext('Switched to branch: %s'),
            urlutils.unescape_for_display(to_branch.base, 'utf-8'))



class cmd_view(Command):
    __doc__ = """Manage filtered views.

    Views provide a mask over the tree so that users can focus on
    a subset of a tree when doing their work. After creating a view,
    commands that support a list of files - status, diff, commit, etc -
    effectively have that list of files implicitly given each time.
    An explicit list of files can still be given but those files
    must be within the current view.

    In most cases, a view has a short life-span: it is created to make
    a selected change and is deleted once that change is committed.
    At other times, you may wish to create one or more named views
    and switch between them.

    To disable the current view without deleting it, you can switch to
    the pseudo view called ``off``. This can be useful when you need
    to see the whole tree for an operation or two (e.g. merge) but
    want to switch back to your view after that.

    :Examples:
      To define the current view::

        bzr view file1 dir1 ...

      To list the current view::

        bzr view

      To delete the current view::

        bzr view --delete

      To disable the current view without deleting it::

        bzr view --switch off

      To define a named view and switch to it::

        bzr view --name view-name file1 dir1 ...

      To list a named view::

        bzr view --name view-name

      To delete a named view::

        bzr view --name view-name --delete

      To switch to a named view::

        bzr view --switch view-name

      To list all views defined::

        bzr view --all

      To delete all views::

        bzr view --delete --all
    """

    _see_also = []
    takes_args = ['file*']
    takes_options = [
        Option('all',
            help='Apply list or delete action to all views.',
            ),
        Option('delete',
            help='Delete the view.',
            ),
        Option('name',
            help='Name of the view to define, list or delete.',
            type=unicode,
            ),
        Option('switch',
            help='Name of the view to switch to.',
            type=unicode,
            ),
        ]

    def run(self, file_list,
            all=False,
            delete=False,
            name=None,
            switch=None,
            ):
        tree, file_list = WorkingTree.open_containing_paths(file_list,
            apply_view=False)
        current_view, view_dict = tree.views.get_view_info()
        if name is None:
            name = current_view
        if delete:
            if file_list:
                raise errors.BzrCommandError(gettext(
                    "Both --delete and a file list specified"))
            elif switch:
                raise errors.BzrCommandError(gettext(
                    "Both --delete and --switch specified"))
            elif all:
                tree.views.set_view_info(None, {})
                self.outf.write(gettext("Deleted all views.\n"))
            elif name is None:
                raise errors.BzrCommandError(gettext("No current view to delete"))
            else:
                tree.views.delete_view(name)
                self.outf.write(gettext("Deleted '%s' view.\n") % name)
        elif switch:
            if file_list:
                raise errors.BzrCommandError(gettext(
                    "Both --switch and a file list specified"))
            elif all:
                raise errors.BzrCommandError(gettext(
                    "Both --switch and --all specified"))
            elif switch == 'off':
                if current_view is None:
                    raise errors.BzrCommandError(gettext("No current view to disable"))
                tree.views.set_view_info(None, view_dict)
                self.outf.write(gettext("Disabled '%s' view.\n") % (current_view))
            else:
                tree.views.set_view_info(switch, view_dict)
                view_str = views.view_display_str(tree.views.lookup_view())
                self.outf.write(gettext("Using '{0}' view: {1}\n").format(switch, view_str))
        elif all:
            if view_dict:
                self.outf.write(gettext('Views defined:\n'))
                for view in sorted(view_dict):
                    if view == current_view:
                        active = "=>"
                    else:
                        active = "  "
                    view_str = views.view_display_str(view_dict[view])
                    self.outf.write('%s %-20s %s\n' % (active, view, view_str))
            else:
                self.outf.write(gettext('No views defined.\n'))
        elif file_list:
            if name is None:
                # No name given and no current view set
                name = 'my'
            elif name == 'off':
                raise errors.BzrCommandError(gettext(
                    "Cannot change the 'off' pseudo view"))
            tree.views.set_view(name, sorted(file_list))
            view_str = views.view_display_str(tree.views.lookup_view())
            self.outf.write(gettext("Using '{0}' view: {1}\n").format(name, view_str))
        else:
            # list the files
            if name is None:
                # No name given and no current view set
                self.outf.write(gettext('No current view.\n'))
            else:
                view_str = views.view_display_str(tree.views.lookup_view(name))
                self.outf.write(gettext("'{0}' view is: {1}\n").format(name, view_str))


class cmd_hooks(Command):
    __doc__ = """Show hooks."""

    hidden = True

    def run(self):
        for hook_key in sorted(hooks.known_hooks.keys()):
            some_hooks = hooks.known_hooks_key_to_object(hook_key)
            self.outf.write("%s:\n" % type(some_hooks).__name__)
            for hook_name, hook_point in sorted(some_hooks.items()):
                self.outf.write("  %s:\n" % (hook_name,))
                found_hooks = list(hook_point)
                if found_hooks:
                    for hook in found_hooks:
                        self.outf.write("    %s\n" %
                                        (some_hooks.get_hook_name(hook),))
                else:
                    self.outf.write(gettext("    <no hooks installed>\n"))


class cmd_remove_branch(Command):
    __doc__ = """Remove a branch.

    This will remove the branch from the specified location but 
    will keep any working tree or repository in place.

    :Examples:

      Remove the branch at repo/trunk::

        bzr remove-branch repo/trunk

    """

    takes_args = ["location?"]

    takes_options = ['directory',
        Option('force', help='Remove branch even if it is the active branch.')]

    aliases = ["rmbranch"]

<<<<<<< HEAD
    def run(self, location=None):
        if location is None:
            location = "."
        cdir = controldir.ControlDir.open_containing(location)[0]
        cdir.destroy_branch()
=======
    def run(self, directory=None, location=None, force=False):
        br = open_nearby_branch(near=directory, location=location)
        if not force and br.bzrdir.has_workingtree():
            try:
                active_branch = br.bzrdir.open_branch(name="")
            except errors.NotBranchError:
                active_branch = None
            if (active_branch is not None and
                br.control_url == active_branch.control_url):
                raise errors.BzrCommandError(
                    gettext("Branch is active. Use --force to remove it."))
        br.bzrdir.destroy_branch(br.name)
>>>>>>> 319f83a4


class cmd_shelve(Command):
    __doc__ = """Temporarily set aside some changes from the current tree.

    Shelve allows you to temporarily put changes you've made "on the shelf",
    ie. out of the way, until a later time when you can bring them back from
    the shelf with the 'unshelve' command.  The changes are stored alongside
    your working tree, and so they aren't propagated along with your branch nor
    will they survive its deletion.

    If shelve --list is specified, previously-shelved changes are listed.

    Shelve is intended to help separate several sets of changes that have
    been inappropriately mingled.  If you just want to get rid of all changes
    and you don't need to restore them later, use revert.  If you want to
    shelve all text changes at once, use shelve --all.

    If filenames are specified, only the changes to those files will be
    shelved. Other files will be left untouched.

    If a revision is specified, changes since that revision will be shelved.

    You can put multiple items on the shelf, and by default, 'unshelve' will
    restore the most recently shelved changes.

    For complicated changes, it is possible to edit the changes in a separate
    editor program to decide what the file remaining in the working copy
    should look like.  To do this, add the configuration option

        change_editor = PROGRAM @new_path @old_path

    where @new_path is replaced with the path of the new version of the 
    file and @old_path is replaced with the path of the old version of 
    the file.  The PROGRAM should save the new file with the desired 
    contents of the file in the working tree.
        
    """

    takes_args = ['file*']

    takes_options = [
        'directory',
        'revision',
        Option('all', help='Shelve all changes.'),
        'message',
        RegistryOption('writer', 'Method to use for writing diffs.',
                       bzrlib.option.diff_writer_registry,
                       value_switches=True, enum_switch=False),

        Option('list', help='List shelved changes.'),
        Option('destroy',
               help='Destroy removed changes instead of shelving them.'),
    ]
    _see_also = ['unshelve', 'configuration']

    def run(self, revision=None, all=False, file_list=None, message=None,
            writer=None, list=False, destroy=False, directory=None):
        if list:
            return self.run_for_list(directory=directory)
        from bzrlib.shelf_ui import Shelver
        if writer is None:
            writer = bzrlib.option.diff_writer_registry.get()
        try:
            shelver = Shelver.from_args(writer(sys.stdout), revision, all,
                file_list, message, destroy=destroy, directory=directory)
            try:
                shelver.run()
            finally:
                shelver.finalize()
        except errors.UserAbort:
            return 0

    def run_for_list(self, directory=None):
        if directory is None:
            directory = u'.'
        tree = WorkingTree.open_containing(directory)[0]
        self.add_cleanup(tree.lock_read().unlock)
        manager = tree.get_shelf_manager()
        shelves = manager.active_shelves()
        if len(shelves) == 0:
            note(gettext('No shelved changes.'))
            return 0
        for shelf_id in reversed(shelves):
            message = manager.get_metadata(shelf_id).get('message')
            if message is None:
                message = '<no message>'
            self.outf.write('%3d: %s\n' % (shelf_id, message))
        return 1


class cmd_unshelve(Command):
    __doc__ = """Restore shelved changes.

    By default, the most recently shelved changes are restored. However if you
    specify a shelf by id those changes will be restored instead.  This works
    best when the changes don't depend on each other.
    """

    takes_args = ['shelf_id?']
    takes_options = [
        'directory',
        RegistryOption.from_kwargs(
            'action', help="The action to perform.",
            enum_switch=False, value_switches=True,
            apply="Apply changes and remove from the shelf.",
            dry_run="Show changes, but do not apply or remove them.",
            preview="Instead of unshelving the changes, show the diff that "
                    "would result from unshelving.",
            delete_only="Delete changes without applying them.",
            keep="Apply changes but don't delete them.",
        )
    ]
    _see_also = ['shelve']

    def run(self, shelf_id=None, action='apply', directory=u'.'):
        from bzrlib.shelf_ui import Unshelver
        unshelver = Unshelver.from_args(shelf_id, action, directory=directory)
        try:
            unshelver.run()
        finally:
            unshelver.tree.unlock()


class cmd_clean_tree(Command):
    __doc__ = """Remove unwanted files from working tree.

    By default, only unknown files, not ignored files, are deleted.  Versioned
    files are never deleted.

    Another class is 'detritus', which includes files emitted by bzr during
    normal operations and selftests.  (The value of these files decreases with
    time.)

    If no options are specified, unknown files are deleted.  Otherwise, option
    flags are respected, and may be combined.

    To check what clean-tree will do, use --dry-run.
    """
    takes_options = ['directory',
                     Option('ignored', help='Delete all ignored files.'),
                     Option('detritus', help='Delete conflict files, merge and revert'
                            ' backups, and failed selftest dirs.'),
                     Option('unknown',
                            help='Delete files unknown to bzr (default).'),
                     Option('dry-run', help='Show files to delete instead of'
                            ' deleting them.'),
                     Option('force', help='Do not prompt before deleting.')]
    def run(self, unknown=False, ignored=False, detritus=False, dry_run=False,
            force=False, directory=u'.'):
        from bzrlib.clean_tree import clean_tree
        if not (unknown or ignored or detritus):
            unknown = True
        if dry_run:
            force = True
        clean_tree(directory, unknown=unknown, ignored=ignored,
                   detritus=detritus, dry_run=dry_run, no_prompt=force)


class cmd_reference(Command):
    __doc__ = """list, view and set branch locations for nested trees.

    If no arguments are provided, lists the branch locations for nested trees.
    If one argument is provided, display the branch location for that tree.
    If two arguments are provided, set the branch location for that tree.
    """

    hidden = True

    takes_args = ['path?', 'location?']

    def run(self, path=None, location=None):
        branchdir = '.'
        if path is not None:
            branchdir = path
        tree, branch, relpath =(
            controldir.ControlDir.open_containing_tree_or_branch(branchdir))
        if path is not None:
            path = relpath
        if tree is None:
            tree = branch.basis_tree()
        if path is None:
            info = branch._get_all_reference_info().iteritems()
            self._display_reference_info(tree, branch, info)
        else:
            file_id = tree.path2id(path)
            if file_id is None:
                raise errors.NotVersionedError(path)
            if location is None:
                info = [(file_id, branch.get_reference_info(file_id))]
                self._display_reference_info(tree, branch, info)
            else:
                branch.set_reference_info(file_id, path, location)

    def _display_reference_info(self, tree, branch, info):
        ref_list = []
        for file_id, (path, location) in info:
            try:
                path = tree.id2path(file_id)
            except errors.NoSuchId:
                pass
            ref_list.append((path, location))
        for path, location in sorted(ref_list):
            self.outf.write('%s %s\n' % (path, location))


class cmd_export_pot(Command):
    __doc__ = """Export command helps and error messages in po format."""

    hidden = True
    takes_options = [Option('plugin', 
                            help='Export help text from named command '\
                                 '(defaults to all built in commands).',
                            type=str),
                     Option('include-duplicates',
                            help='Output multiple copies of the same msgid '
                                 'string if it appears more than once.'),
                            ]

    def run(self, plugin=None, include_duplicates=False):
        from bzrlib.export_pot import export_pot
        export_pot(self.outf, plugin, include_duplicates)


def _register_lazy_builtins():
    # register lazy builtins from other modules; called at startup and should
    # be only called once.
    for (name, aliases, module_name) in [
        ('cmd_bundle_info', [], 'bzrlib.bundle.commands'),
        ('cmd_config', [], 'bzrlib.config'),
        ('cmd_dpush', [], 'bzrlib.foreign'),
        ('cmd_version_info', [], 'bzrlib.cmd_version_info'),
        ('cmd_resolve', ['resolved'], 'bzrlib.conflicts'),
        ('cmd_conflicts', [], 'bzrlib.conflicts'),
        ('cmd_sign_my_commits', [], 'bzrlib.commit_signature_commands'),
        ('cmd_verify_signatures', [],
                                        'bzrlib.commit_signature_commands'),
        ('cmd_test_script', [], 'bzrlib.cmd_test_script'),
        ]:
        builtin_command_registry.register_lazy(name, aliases, module_name)<|MERGE_RESOLUTION|>--- conflicted
+++ resolved
@@ -149,15 +149,9 @@
     return location
 
 
-<<<<<<< HEAD
-def lookup_sibling_branch(control_dir, location, possible_transports=None):
-    """Lookup sibling branch.
-    
-=======
 def open_sibling_branch(control_dir, location, possible_transports=None):
     """Open a branch, possibly a sibling.
 
->>>>>>> 319f83a4
     :param control_dir: Control directory relative to which to lookup the
         location.
     :param location: Location to look up
@@ -168,15 +162,6 @@
         return control_dir.open_branch(location, 
             possible_transports=possible_transports)
     except (errors.NotBranchError, errors.NoColocatedBranchSupport):
-<<<<<<< HEAD
-        try:
-            return Branch.open(location)
-        except errors.NotBranchError:
-            this_url = _get_branch_location(control_dir)
-            return Branch.open(
-                urlutils.join(
-                    this_url, '..', urlutils.escape(location)))
-=======
         this_url = _get_branch_location(control_dir)
         return Branch.open(
             urlutils.join(
@@ -202,7 +187,6 @@
         possible_transports=possible_transports)
     return open_sibling_branch(cdir, location,
         possible_transports=possible_transports)
->>>>>>> 319f83a4
 
 
 @symbol_versioning.deprecated_function(symbol_versioning.deprecated_in((2, 3, 0)))
@@ -6282,16 +6266,12 @@
                  possible_transports=possible_transports,
                  source_branch=branch).open_branch()
         else:
-<<<<<<< HEAD
-            to_branch = lookup_sibling_branch(control_dir, to_location)
-=======
             try:
                 to_branch = Branch.open(to_location,
                     possible_transports=possible_transports)
             except errors.NotBranchError:
                 to_branch = open_sibling_branch(control_dir, to_location,
                     possible_transports=possible_transports)
->>>>>>> 319f83a4
         if revision is not None:
             revision = revision.as_revision_id(to_branch)
         switch.switch(control_dir, to_branch, force, revision_id=revision)
@@ -6499,13 +6479,6 @@
 
     aliases = ["rmbranch"]
 
-<<<<<<< HEAD
-    def run(self, location=None):
-        if location is None:
-            location = "."
-        cdir = controldir.ControlDir.open_containing(location)[0]
-        cdir.destroy_branch()
-=======
     def run(self, directory=None, location=None, force=False):
         br = open_nearby_branch(near=directory, location=location)
         if not force and br.bzrdir.has_workingtree():
@@ -6518,7 +6491,6 @@
                 raise errors.BzrCommandError(
                     gettext("Branch is active. Use --force to remove it."))
         br.bzrdir.destroy_branch(br.name)
->>>>>>> 319f83a4
 
 
 class cmd_shelve(Command):
