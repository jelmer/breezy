--- conflicted
+++ resolved
@@ -2559,15 +2559,10 @@
 # these get imported and then picked up by the scan for cmd_*
 # TODO: Some more consistent way to split command definitions across files;
 # we do need to load at least some information about them to know of 
-<<<<<<< HEAD
-# aliases.
-from bzrlib.conflicts import cmd_resolve, cmd_conflicts, restore
-from bzrlib.changeset.commands import cmd_changeset
-=======
 # aliases.  ideally we would avoid loading the implementation until the
 # details were needed.
 from bzrlib.conflicts import cmd_resolve, cmd_conflicts, restore
+from bzrlib.changeset.commands import cmd_changeset
 from bzrlib.sign_my_commits import cmd_sign_my_commits
 from bzrlib.weave_commands import cmd_weave_list, cmd_weave_join, \
-        cmd_weave_plan_merge, cmd_weave_merge_text
->>>>>>> 0e9652f7
+        cmd_weave_plan_merge, cmd_weave_merge_text