# Copyright (C) 2004, 2005, 2006, 2007, 2008, 2009 Canonical Ltd
#
# This program is free software; you can redistribute it and/or modify
# it under the terms of the GNU General Public License as published by
# the Free Software Foundation; either version 2 of the License, or
# (at your option) any later version.
#
# This program is distributed in the hope that it will be useful,
# but WITHOUT ANY WARRANTY; without even the implied warranty of
# MERCHANTABILITY or FITNESS FOR A PARTICULAR PURPOSE.  See the
# GNU General Public License for more details.
#
# You should have received a copy of the GNU General Public License
# along with this program; if not, write to the Free Software
# Foundation, Inc., 59 Temple Place, Suite 330, Boston, MA  02111-1307  USA

"""builtin bzr commands"""

import os

from bzrlib.lazy_import import lazy_import
lazy_import(globals(), """
import codecs
import cStringIO
import sys
import time

import bzrlib
from bzrlib import (
    bugtracker,
    bundle,
    btree_index,
    bzrdir,
    delta,
    config,
    errors,
    globbing,
    log,
    merge as _mod_merge,
    merge_directive,
    osutils,
    reconfigure,
    revision as _mod_revision,
    symbol_versioning,
    transport,
    tree as _mod_tree,
    ui,
    urlutils,
    views,
    )
from bzrlib.branch import Branch
from bzrlib.conflicts import ConflictList
from bzrlib.revisionspec import RevisionSpec, RevisionInfo
from bzrlib.smtp_connection import SMTPConnection
from bzrlib.workingtree import WorkingTree
""")

from bzrlib.commands import Command, display_command
from bzrlib.option import (
    ListOption,
    Option,
    RegistryOption,
    custom_help,
    _parse_revision_str,
    )
from bzrlib.trace import mutter, note, warning, is_quiet, get_verbosity_level


def tree_files(file_list, default_branch=u'.', canonicalize=True,
    apply_view=True):
    try:
        return internal_tree_files(file_list, default_branch, canonicalize,
            apply_view)
    except errors.FileInWrongBranch, e:
        raise errors.BzrCommandError("%s is not in the same branch as %s" %
                                     (e.path, file_list[0]))


def tree_files_for_add(file_list):
    """Add handles files a bit differently so it a custom implementation."""
    if file_list:
        tree = WorkingTree.open_containing(file_list[0])[0]
        if tree.supports_views():
            view_files = tree.views.lookup_view()
            for filename in file_list:
                if not osutils.is_inside_any(view_files, filename):
                    raise errors.FileOutsideView(filename, view_files)
    else:
        tree = WorkingTree.open_containing(u'.')[0]
        if tree.supports_views():
            view_files = tree.views.lookup_view()
            if view_files:
                file_list = view_files
                view_str = views.view_display_str(view_files)
                note("ignoring files outside view: %s" % view_str)
    return tree, file_list


def _get_one_revision(command_name, revisions):
    if revisions is None:
        return None
    if len(revisions) != 1:
        raise errors.BzrCommandError(
            'bzr %s --revision takes exactly one revision identifier' % (
                command_name,))
    return revisions[0]


def _get_one_revision_tree(command_name, revisions, branch=None, tree=None):
    if branch is None:
        branch = tree.branch
    if revisions is None:
        if tree is not None:
            rev_tree = tree.basis_tree()
        else:
            rev_tree = branch.basis_tree()
    else:
        revision = _get_one_revision(command_name, revisions)
        rev_tree = revision.as_tree(branch)
    return rev_tree


# XXX: Bad function name; should possibly also be a class method of
# WorkingTree rather than a function.
def internal_tree_files(file_list, default_branch=u'.', canonicalize=True,
    apply_view=True):
    """Convert command-line paths to a WorkingTree and relative paths.

    This is typically used for command-line processors that take one or
    more filenames, and infer the workingtree that contains them.

    The filenames given are not required to exist.

    :param file_list: Filenames to convert.

    :param default_branch: Fallback tree path to use if file_list is empty or
        None.

    :param apply_view: if True and a view is set, apply it or check that
        specified files are within it

    :return: workingtree, [relative_paths]
    """
    if file_list is None or len(file_list) == 0:
        tree = WorkingTree.open_containing(default_branch)[0]
        if tree.supports_views() and apply_view:
            view_files = tree.views.lookup_view()
            if view_files:
                file_list = view_files
                view_str = views.view_display_str(view_files)
                note("ignoring files outside view: %s" % view_str)
        return tree, file_list
    tree = WorkingTree.open_containing(osutils.realpath(file_list[0]))[0]
    return tree, safe_relpath_files(tree, file_list, canonicalize,
        apply_view=apply_view)


def safe_relpath_files(tree, file_list, canonicalize=True, apply_view=True):
    """Convert file_list into a list of relpaths in tree.

    :param tree: A tree to operate on.
    :param file_list: A list of user provided paths or None.
    :param apply_view: if True and a view is set, apply it or check that
        specified files are within it
    :return: A list of relative paths.
    :raises errors.PathNotChild: When a provided path is in a different tree
        than tree.
    """
    if file_list is None:
        return None
    if tree.supports_views() and apply_view:
        view_files = tree.views.lookup_view()
    else:
        view_files = []
    new_list = []
    # tree.relpath exists as a "thunk" to osutils, but canonical_relpath
    # doesn't - fix that up here before we enter the loop.
    if canonicalize:
        fixer = lambda p: osutils.canonical_relpath(tree.basedir, p)
    else:
        fixer = tree.relpath
    for filename in file_list:
        try:
            relpath = fixer(osutils.dereference_path(filename))
            if  view_files and not osutils.is_inside_any(view_files, relpath):
                raise errors.FileOutsideView(filename, view_files)
            new_list.append(relpath)
        except errors.PathNotChild:
            raise errors.FileInWrongBranch(tree.branch, filename)
    return new_list


def _get_view_info_for_change_reporter(tree):
    """Get the view information from a tree for change reporting."""
    view_info = None
    try:
        current_view = tree.views.get_view_info()[0]
        if current_view is not None:
            view_info = (current_view, tree.views.lookup_view())
    except errors.ViewsNotSupported:
        pass
    return view_info


# TODO: Make sure no commands unconditionally use the working directory as a
# branch.  If a filename argument is used, the first of them should be used to
# specify the branch.  (Perhaps this can be factored out into some kind of
# Argument class, representing a file in a branch, where the first occurrence
# opens the branch?)

class cmd_status(Command):
    """Display status summary.

    This reports on versioned and unknown files, reporting them
    grouped by state.  Possible states are:

    added
        Versioned in the working copy but not in the previous revision.

    removed
        Versioned in the previous revision but removed or deleted
        in the working copy.

    renamed
        Path of this file changed from the previous revision;
        the text may also have changed.  This includes files whose
        parent directory was renamed.

    modified
        Text has changed since the previous revision.

    kind changed
        File kind has been changed (e.g. from file to directory).

    unknown
        Not versioned and not matching an ignore pattern.

    To see ignored files use 'bzr ignored'.  For details on the
    changes to file texts, use 'bzr diff'.

    Note that --short or -S gives status flags for each item, similar
    to Subversion's status command. To get output similar to svn -q,
    use bzr status -SV.

    If no arguments are specified, the status of the entire working
    directory is shown.  Otherwise, only the status of the specified
    files or directories is reported.  If a directory is given, status
    is reported for everything inside that directory.

    Before merges are committed, the pending merge tip revisions are
    shown. To see all pending merge revisions, use the -v option.
    To skip the display of pending merge information altogether, use
    the no-pending option or specify a file/directory.

    If a revision argument is given, the status is calculated against
    that revision, or between two revisions if two are provided.
    """

    # TODO: --no-recurse, --recurse options

    takes_args = ['file*']
    takes_options = ['show-ids', 'revision', 'change', 'verbose',
                     Option('short', help='Use short status indicators.',
                            short_name='S'),
                     Option('versioned', help='Only show versioned files.',
                            short_name='V'),
                     Option('no-pending', help='Don\'t show pending merges.',
                           ),
                     ]
    aliases = ['st', 'stat']

    encoding_type = 'replace'
    _see_also = ['diff', 'revert', 'status-flags']

    @display_command
    def run(self, show_ids=False, file_list=None, revision=None, short=False,
            versioned=False, no_pending=False, verbose=False):
        from bzrlib.status import show_tree_status

        if revision and len(revision) > 2:
            raise errors.BzrCommandError('bzr status --revision takes exactly'
                                         ' one or two revision specifiers')

        tree, relfile_list = tree_files(file_list)
        # Avoid asking for specific files when that is not needed.
        if relfile_list == ['']:
            relfile_list = None
            # Don't disable pending merges for full trees other than '.'.
            if file_list == ['.']:
                no_pending = True
        # A specific path within a tree was given.
        elif relfile_list is not None:
            no_pending = True
        show_tree_status(tree, show_ids=show_ids,
                         specific_files=relfile_list, revision=revision,
                         to_file=self.outf, short=short, versioned=versioned,
                         show_pending=(not no_pending), verbose=verbose)


class cmd_cat_revision(Command):
    """Write out metadata for a revision.

    The revision to print can either be specified by a specific
    revision identifier, or you can use --revision.
    """

    hidden = True
    takes_args = ['revision_id?']
    takes_options = ['revision']
    # cat-revision is more for frontends so should be exact
    encoding = 'strict'

    @display_command
    def run(self, revision_id=None, revision=None):
        if revision_id is not None and revision is not None:
            raise errors.BzrCommandError('You can only supply one of'
                                         ' revision_id or --revision')
        if revision_id is None and revision is None:
            raise errors.BzrCommandError('You must supply either'
                                         ' --revision or a revision_id')
        b = WorkingTree.open_containing(u'.')[0].branch

        # TODO: jam 20060112 should cat-revision always output utf-8?
        if revision_id is not None:
            revision_id = osutils.safe_revision_id(revision_id, warn=False)
            try:
                self.outf.write(b.repository.get_revision_xml(revision_id).decode('utf-8'))
            except errors.NoSuchRevision:
                msg = "The repository %s contains no revision %s." % (b.repository.base,
                    revision_id)
                raise errors.BzrCommandError(msg)
        elif revision is not None:
            for rev in revision:
                if rev is None:
                    raise errors.BzrCommandError('You cannot specify a NULL'
                                                 ' revision.')
                rev_id = rev.as_revision_id(b)
                self.outf.write(b.repository.get_revision_xml(rev_id).decode('utf-8'))


class cmd_dump_btree(Command):
    """Dump the contents of a btree index file to stdout.

    PATH is a btree index file, it can be any URL. This includes things like
    .bzr/repository/pack-names, or .bzr/repository/indices/a34b3a...ca4a4.iix

    By default, the tuples stored in the index file will be displayed. With
    --raw, we will uncompress the pages, but otherwise display the raw bytes
    stored in the index.
    """

    # TODO: Do we want to dump the internal nodes as well?
    # TODO: It would be nice to be able to dump the un-parsed information,
    #       rather than only going through iter_all_entries. However, this is
    #       good enough for a start
    hidden = True
    encoding_type = 'exact'
    takes_args = ['path']
    takes_options = [Option('raw', help='Write the uncompressed bytes out,'
                                        ' rather than the parsed tuples.'),
                    ]

    def run(self, path, raw=False):
        dirname, basename = osutils.split(path)
        t = transport.get_transport(dirname)
        if raw:
            self._dump_raw_bytes(t, basename)
        else:
            self._dump_entries(t, basename)

    def _get_index_and_bytes(self, trans, basename):
        """Create a BTreeGraphIndex and raw bytes."""
        bt = btree_index.BTreeGraphIndex(trans, basename, None)
        bytes = trans.get_bytes(basename)
        bt._file = cStringIO.StringIO(bytes)
        bt._size = len(bytes)
        return bt, bytes

    def _dump_raw_bytes(self, trans, basename):
        import zlib

        # We need to parse at least the root node.
        # This is because the first page of every row starts with an
        # uncompressed header.
        bt, bytes = self._get_index_and_bytes(trans, basename)
        for page_idx, page_start in enumerate(xrange(0, len(bytes),
                                                     btree_index._PAGE_SIZE)):
            page_end = min(page_start + btree_index._PAGE_SIZE, len(bytes))
            page_bytes = bytes[page_start:page_end]
            if page_idx == 0:
                self.outf.write('Root node:\n')
                header_end, data = bt._parse_header_from_bytes(page_bytes)
                self.outf.write(page_bytes[:header_end])
                page_bytes = data
            self.outf.write('\nPage %d\n' % (page_idx,))
            decomp_bytes = zlib.decompress(page_bytes)
            self.outf.write(decomp_bytes)
            self.outf.write('\n')

    def _dump_entries(self, trans, basename):
        try:
            st = trans.stat(basename)
        except errors.TransportNotPossible:
            # We can't stat, so we'll fake it because we have to do the 'get()'
            # anyway.
            bt, _ = self._get_index_and_bytes(trans, basename)
        else:
            bt = btree_index.BTreeGraphIndex(trans, basename, st.st_size)
        for node in bt.iter_all_entries():
            # Node is made up of:
            # (index, key, value, [references])
            self.outf.write('%s\n' % (node[1:],))


class cmd_remove_tree(Command):
    """Remove the working tree from a given branch/checkout.

    Since a lightweight checkout is little more than a working tree
    this will refuse to run against one.

    To re-create the working tree, use "bzr checkout".
    """
    _see_also = ['checkout', 'working-trees']
    takes_args = ['location?']
    takes_options = [
        Option('force',
               help='Remove the working tree even if it has '
                    'uncommitted changes.'),
        ]

    def run(self, location='.', force=False):
        d = bzrdir.BzrDir.open(location)

        try:
            working = d.open_workingtree()
        except errors.NoWorkingTree:
            raise errors.BzrCommandError("No working tree to remove")
        except errors.NotLocalUrl:
            raise errors.BzrCommandError("You cannot remove the working tree of a "
                                         "remote path")
        if not force:
            changes = working.changes_from(working.basis_tree())
            if changes.has_changed():
                raise errors.UncommittedChanges(working)

        working_path = working.bzrdir.root_transport.base
        branch_path = working.branch.bzrdir.root_transport.base
        if working_path != branch_path:
            raise errors.BzrCommandError("You cannot remove the working tree from "
                                         "a lightweight checkout")

        d.destroy_workingtree()


class cmd_revno(Command):
    """Show current revision number.

    This is equal to the number of revisions on this branch.
    """

    _see_also = ['info']
    takes_args = ['location?']

    @display_command
    def run(self, location=u'.'):
        self.outf.write(str(Branch.open_containing(location)[0].revno()))
        self.outf.write('\n')


class cmd_revision_info(Command):
    """Show revision number and revision id for a given revision identifier.
    """
    hidden = True
    takes_args = ['revision_info*']
    takes_options = [
        'revision',
        Option('directory',
            help='Branch to examine, '
                 'rather than the one containing the working directory.',
            short_name='d',
            type=unicode,
            ),
        ]

    @display_command
    def run(self, revision=None, directory=u'.', revision_info_list=[]):

        revs = []
        if revision is not None:
            revs.extend(revision)
        if revision_info_list is not None:
            for rev in revision_info_list:
                revs.append(RevisionSpec.from_string(rev))

        b = Branch.open_containing(directory)[0]

        if len(revs) == 0:
            revs.append(RevisionSpec.from_string('-1'))

        for rev in revs:
            revision_id = rev.as_revision_id(b)
            try:
                revno = '%4d' % (b.revision_id_to_revno(revision_id))
            except errors.NoSuchRevision:
                dotted_map = b.get_revision_id_to_revno_map()
                revno = '.'.join(str(i) for i in dotted_map[revision_id])
            print '%s %s' % (revno, revision_id)


class cmd_add(Command):
    """Add specified files or directories.

    In non-recursive mode, all the named items are added, regardless
    of whether they were previously ignored.  A warning is given if
    any of the named files are already versioned.

    In recursive mode (the default), files are treated the same way
    but the behaviour for directories is different.  Directories that
    are already versioned do not give a warning.  All directories,
    whether already versioned or not, are searched for files or
    subdirectories that are neither versioned or ignored, and these
    are added.  This search proceeds recursively into versioned
    directories.  If no names are given '.' is assumed.

    Therefore simply saying 'bzr add' will version all files that
    are currently unknown.

    Adding a file whose parent directory is not versioned will
    implicitly add the parent, and so on up to the root. This means
    you should never need to explicitly add a directory, they'll just
    get added when you add a file in the directory.

    --dry-run will show which files would be added, but not actually
    add them.

    --file-ids-from will try to use the file ids from the supplied path.
    It looks up ids trying to find a matching parent directory with the
    same filename, and then by pure path. This option is rarely needed
    but can be useful when adding the same logical file into two
    branches that will be merged later (without showing the two different
    adds as a conflict). It is also useful when merging another project
    into a subdirectory of this one.
    """
    takes_args = ['file*']
    takes_options = [
        Option('no-recurse',
               help="Don't recursively add the contents of directories."),
        Option('dry-run',
               help="Show what would be done, but don't actually do anything."),
        'verbose',
        Option('file-ids-from',
               type=unicode,
               help='Lookup file ids from this tree.'),
        ]
    encoding_type = 'replace'
    _see_also = ['remove']

    def run(self, file_list, no_recurse=False, dry_run=False, verbose=False,
            file_ids_from=None):
        import bzrlib.add

        base_tree = None
        if file_ids_from is not None:
            try:
                base_tree, base_path = WorkingTree.open_containing(
                                            file_ids_from)
            except errors.NoWorkingTree:
                base_branch, base_path = Branch.open_containing(
                                            file_ids_from)
                base_tree = base_branch.basis_tree()

            action = bzrlib.add.AddFromBaseAction(base_tree, base_path,
                          to_file=self.outf, should_print=(not is_quiet()))
        else:
            action = bzrlib.add.AddAction(to_file=self.outf,
                should_print=(not is_quiet()))

        if base_tree:
            base_tree.lock_read()
        try:
            file_list = self._maybe_expand_globs(file_list)
            tree, file_list = tree_files_for_add(file_list)
            added, ignored = tree.smart_add(file_list, not
                no_recurse, action=action, save=not dry_run)
        finally:
            if base_tree is not None:
                base_tree.unlock()
        if not is_quiet() and len(added) > 0:
            self.outf.write('add completed\n')
        if len(ignored) > 0:
            if verbose:
                for glob in sorted(ignored.keys()):
                    for path in ignored[glob]:
                        self.outf.write("ignored %s matching \"%s\"\n"
                                        % (path, glob))
            else:
                match_len = 0
                for glob, paths in ignored.items():
                    match_len += len(paths)
                self.outf.write("ignored %d file(s).\n" % match_len)
            self.outf.write("If you wish to add some of these files,"
                            " please add them by name.\n")


class cmd_mkdir(Command):
    """Create a new versioned directory.

    This is equivalent to creating the directory and then adding it.
    """

    takes_args = ['dir+']
    encoding_type = 'replace'

    def run(self, dir_list):
        for d in dir_list:
            os.mkdir(d)
            wt, dd = WorkingTree.open_containing(d)
            wt.add([dd])
            self.outf.write('added %s\n' % d)


class cmd_relpath(Command):
    """Show path of a file relative to root"""

    takes_args = ['filename']
    hidden = True

    @display_command
    def run(self, filename):
        # TODO: jam 20050106 Can relpath return a munged path if
        #       sys.stdout encoding cannot represent it?
        tree, relpath = WorkingTree.open_containing(filename)
        self.outf.write(relpath)
        self.outf.write('\n')


class cmd_inventory(Command):
    """Show inventory of the current working copy or a revision.

    It is possible to limit the output to a particular entry
    type using the --kind option.  For example: --kind file.

    It is also possible to restrict the list of files to a specific
    set. For example: bzr inventory --show-ids this/file
    """

    hidden = True
    _see_also = ['ls']
    takes_options = [
        'revision',
        'show-ids',
        Option('kind',
               help='List entries of a particular kind: file, directory, symlink.',
               type=unicode),
        ]
    takes_args = ['file*']

    @display_command
    def run(self, revision=None, show_ids=False, kind=None, file_list=None):
        if kind and kind not in ['file', 'directory', 'symlink']:
            raise errors.BzrCommandError('invalid kind %r specified' % (kind,))

        revision = _get_one_revision('inventory', revision)
        work_tree, file_list = tree_files(file_list)
        work_tree.lock_read()
        try:
            if revision is not None:
                tree = revision.as_tree(work_tree.branch)

                extra_trees = [work_tree]
                tree.lock_read()
            else:
                tree = work_tree
                extra_trees = []

            if file_list is not None:
                file_ids = tree.paths2ids(file_list, trees=extra_trees,
                                          require_versioned=True)
                # find_ids_across_trees may include some paths that don't
                # exist in 'tree'.
                entries = sorted((tree.id2path(file_id), tree.inventory[file_id])
                                 for file_id in file_ids if file_id in tree)
            else:
                entries = tree.inventory.entries()
        finally:
            tree.unlock()
            if tree is not work_tree:
                work_tree.unlock()

        for path, entry in entries:
            if kind and kind != entry.kind:
                continue
            if show_ids:
                self.outf.write('%-50s %s\n' % (path, entry.file_id))
            else:
                self.outf.write(path)
                self.outf.write('\n')


class cmd_mv(Command):
    """Move or rename a file.

    :Usage:
        bzr mv OLDNAME NEWNAME

        bzr mv SOURCE... DESTINATION

    If the last argument is a versioned directory, all the other names
    are moved into it.  Otherwise, there must be exactly two arguments
    and the file is changed to a new name.

    If OLDNAME does not exist on the filesystem but is versioned and
    NEWNAME does exist on the filesystem but is not versioned, mv
    assumes that the file has been manually moved and only updates
    its internal inventory to reflect that change.
    The same is valid when moving many SOURCE files to a DESTINATION.

    Files cannot be moved between branches.
    """

    takes_args = ['names*']
    takes_options = [Option("after", help="Move only the bzr identifier"
        " of the file, because the file has already been moved."),
        ]
    aliases = ['move', 'rename']
    encoding_type = 'replace'

    def run(self, names_list, after=False):
        if names_list is None:
            names_list = []

        if len(names_list) < 2:
            raise errors.BzrCommandError("missing file argument")
        tree, rel_names = tree_files(names_list, canonicalize=False)
        tree.lock_write()
        try:
            self._run(tree, names_list, rel_names, after)
        finally:
            tree.unlock()

    def _run(self, tree, names_list, rel_names, after):
        into_existing = osutils.isdir(names_list[-1])
        if into_existing and len(names_list) == 2:
            # special cases:
            # a. case-insensitive filesystem and change case of dir
            # b. move directory after the fact (if the source used to be
            #    a directory, but now doesn't exist in the working tree
            #    and the target is an existing directory, just rename it)
            if (not tree.case_sensitive
                and rel_names[0].lower() == rel_names[1].lower()):
                into_existing = False
            else:
                inv = tree.inventory
                # 'fix' the case of a potential 'from'
                from_id = tree.path2id(
                            tree.get_canonical_inventory_path(rel_names[0]))
                if (not osutils.lexists(names_list[0]) and
                    from_id and inv.get_file_kind(from_id) == "directory"):
                    into_existing = False
        # move/rename
        if into_existing:
            # move into existing directory
            # All entries reference existing inventory items, so fix them up
            # for cicp file-systems.
            rel_names = tree.get_canonical_inventory_paths(rel_names)
            for pair in tree.move(rel_names[:-1], rel_names[-1], after=after):
                self.outf.write("%s => %s\n" % pair)
        else:
            if len(names_list) != 2:
                raise errors.BzrCommandError('to mv multiple files the'
                                             ' destination must be a versioned'
                                             ' directory')

            # for cicp file-systems: the src references an existing inventory
            # item:
            src = tree.get_canonical_inventory_path(rel_names[0])
            # Find the canonical version of the destination:  In all cases, the
            # parent of the target must be in the inventory, so we fetch the
            # canonical version from there (we do not always *use* the
            # canonicalized tail portion - we may be attempting to rename the
            # case of the tail)
            canon_dest = tree.get_canonical_inventory_path(rel_names[1])
            dest_parent = osutils.dirname(canon_dest)
            spec_tail = osutils.basename(rel_names[1])
            # For a CICP file-system, we need to avoid creating 2 inventory
            # entries that differ only by case.  So regardless of the case
            # we *want* to use (ie, specified by the user or the file-system),
            # we must always choose to use the case of any existing inventory
            # items.  The only exception to this is when we are attempting a
            # case-only rename (ie, canonical versions of src and dest are
            # the same)
            dest_id = tree.path2id(canon_dest)
            if dest_id is None or tree.path2id(src) == dest_id:
                # No existing item we care about, so work out what case we
                # are actually going to use.
                if after:
                    # If 'after' is specified, the tail must refer to a file on disk.
                    if dest_parent:
                        dest_parent_fq = osutils.pathjoin(tree.basedir, dest_parent)
                    else:
                        # pathjoin with an empty tail adds a slash, which breaks
                        # relpath :(
                        dest_parent_fq = tree.basedir

                    dest_tail = osutils.canonical_relpath(
                                    dest_parent_fq,
                                    osutils.pathjoin(dest_parent_fq, spec_tail))
                else:
                    # not 'after', so case as specified is used
                    dest_tail = spec_tail
            else:
                # Use the existing item so 'mv' fails with AlreadyVersioned.
                dest_tail = os.path.basename(canon_dest)
            dest = osutils.pathjoin(dest_parent, dest_tail)
            mutter("attempting to move %s => %s", src, dest)
            tree.rename_one(src, dest, after=after)
            self.outf.write("%s => %s\n" % (src, dest))


class cmd_pull(Command):
    """Turn this branch into a mirror of another branch.

    This command only works on branches that have not diverged.  Branches are
    considered diverged if the destination branch's most recent commit is one
    that has not been merged (directly or indirectly) into the parent.

    If branches have diverged, you can use 'bzr merge' to integrate the changes
    from one into the other.  Once one branch has merged, the other should
    be able to pull it again.

    If you want to forget your local changes and just update your branch to
    match the remote one, use pull --overwrite.

    If there is no default location set, the first pull will set it.  After
    that, you can omit the location to use the default.  To change the
    default, use --remember. The value will only be saved if the remote
    location can be accessed.

    Note: The location can be specified either in the form of a branch,
    or in the form of a path to a file containing a merge directive generated
    with bzr send.
    """

    _see_also = ['push', 'update', 'status-flags']
    takes_options = ['remember', 'overwrite', 'revision',
        custom_help('verbose',
            help='Show logs of pulled revisions.'),
        Option('directory',
            help='Branch to pull into, '
                 'rather than the one containing the working directory.',
            short_name='d',
            type=unicode,
            ),
        ]
    takes_args = ['location?']
    encoding_type = 'replace'

    def run(self, location=None, remember=False, overwrite=False,
            revision=None, verbose=False,
            directory=None):
        # FIXME: too much stuff is in the command class
        revision_id = None
        mergeable = None
        if directory is None:
            directory = u'.'
        try:
            tree_to = WorkingTree.open_containing(directory)[0]
            branch_to = tree_to.branch
        except errors.NoWorkingTree:
            tree_to = None
            branch_to = Branch.open_containing(directory)[0]

        possible_transports = []
        if location is not None:
            try:
                mergeable = bundle.read_mergeable_from_url(location,
                    possible_transports=possible_transports)
            except errors.NotABundle:
                mergeable = None

        stored_loc = branch_to.get_parent()
        if location is None:
            if stored_loc is None:
                raise errors.BzrCommandError("No pull location known or"
                                             " specified.")
            else:
                display_url = urlutils.unescape_for_display(stored_loc,
                        self.outf.encoding)
                if not is_quiet():
                    self.outf.write("Using saved parent location: %s\n" % display_url)
                location = stored_loc

        revision = _get_one_revision('pull', revision)
        if mergeable is not None:
            if revision is not None:
                raise errors.BzrCommandError(
                    'Cannot use -r with merge directives or bundles')
            mergeable.install_revisions(branch_to.repository)
            base_revision_id, revision_id, verified = \
                mergeable.get_merge_request(branch_to.repository)
            branch_from = branch_to
        else:
            branch_from = Branch.open(location,
                possible_transports=possible_transports)

            if branch_to.get_parent() is None or remember:
                branch_to.set_parent(branch_from.base)

        if revision is not None:
            revision_id = revision.as_revision_id(branch_from)

        branch_to.lock_write()
        try:
            if tree_to is not None:
                view_info = _get_view_info_for_change_reporter(tree_to)
                change_reporter = delta._ChangeReporter(
                    unversioned_filter=tree_to.is_ignored, view_info=view_info)
                result = tree_to.pull(branch_from, overwrite, revision_id,
                                      change_reporter,
                                      possible_transports=possible_transports)
            else:
                result = branch_to.pull(branch_from, overwrite, revision_id)

            result.report(self.outf)
            if verbose and result.old_revid != result.new_revid:
                log.show_branch_change(branch_to, self.outf, result.old_revno,
                                       result.old_revid)
        finally:
            branch_to.unlock()


class cmd_push(Command):
    """Update a mirror of this branch.

    The target branch will not have its working tree populated because this
    is both expensive, and is not supported on remote file systems.

    Some smart servers or protocols *may* put the working tree in place in
    the future.

    This command only works on branches that have not diverged.  Branches are
    considered diverged if the destination branch's most recent commit is one
    that has not been merged (directly or indirectly) by the source branch.

    If branches have diverged, you can use 'bzr push --overwrite' to replace
    the other branch completely, discarding its unmerged changes.

    If you want to ensure you have the different changes in the other branch,
    do a merge (see bzr help merge) from the other branch, and commit that.
    After that you will be able to do a push without '--overwrite'.

    If there is no default push location set, the first push will set it.
    After that, you can omit the location to use the default.  To change the
    default, use --remember. The value will only be saved if the remote
    location can be accessed.
    """

    _see_also = ['pull', 'update', 'working-trees']
    takes_options = ['remember', 'overwrite', 'verbose', 'revision',
        Option('create-prefix',
               help='Create the path leading up to the branch '
                    'if it does not already exist.'),
        Option('directory',
            help='Branch to push from, '
                 'rather than the one containing the working directory.',
            short_name='d',
            type=unicode,
            ),
        Option('use-existing-dir',
               help='By default push will fail if the target'
                    ' directory exists, but does not already'
                    ' have a control directory.  This flag will'
                    ' allow push to proceed.'),
        Option('stacked',
            help='Create a stacked branch that references the public location '
                'of the parent branch.'),
        Option('stacked-on',
            help='Create a stacked branch that refers to another branch '
                'for the commit history. Only the work not present in the '
                'referenced branch is included in the branch created.',
            type=unicode),
        ]
    takes_args = ['location?']
    encoding_type = 'replace'

    def run(self, location=None, remember=False, overwrite=False,
        create_prefix=False, verbose=False, revision=None,
        use_existing_dir=False, directory=None, stacked_on=None,
        stacked=False):
        from bzrlib.push import _show_push_branch

        # Get the source branch and revision_id
        if directory is None:
            directory = '.'
        br_from = Branch.open_containing(directory)[0]
        revision = _get_one_revision('push', revision)
        if revision is not None:
            revision_id = revision.in_history(br_from).rev_id
        else:
            revision_id = br_from.last_revision()

        # Get the stacked_on branch, if any
        if stacked_on is not None:
            stacked_on = urlutils.normalize_url(stacked_on)
        elif stacked:
            parent_url = br_from.get_parent()
            if parent_url:
                parent = Branch.open(parent_url)
                stacked_on = parent.get_public_branch()
                if not stacked_on:
                    # I considered excluding non-http url's here, thus forcing
                    # 'public' branches only, but that only works for some
                    # users, so it's best to just depend on the user spotting an
                    # error by the feedback given to them. RBC 20080227.
                    stacked_on = parent_url
            if not stacked_on:
                raise errors.BzrCommandError(
                    "Could not determine branch to refer to.")

        # Get the destination location
        if location is None:
            stored_loc = br_from.get_push_location()
            if stored_loc is None:
                raise errors.BzrCommandError(
                    "No push location known or specified.")
            else:
                display_url = urlutils.unescape_for_display(stored_loc,
                        self.outf.encoding)
                self.outf.write("Using saved push location: %s\n" % display_url)
                location = stored_loc

        _show_push_branch(br_from, revision_id, location, self.outf,
            verbose=verbose, overwrite=overwrite, remember=remember,
            stacked_on=stacked_on, create_prefix=create_prefix,
            use_existing_dir=use_existing_dir)


class cmd_branch(Command):
    """Create a new copy of a branch.

    If the TO_LOCATION is omitted, the last component of the FROM_LOCATION will
    be used.  In other words, "branch ../foo/bar" will attempt to create ./bar.
    If the FROM_LOCATION has no / or path separator embedded, the TO_LOCATION
    is derived from the FROM_LOCATION by stripping a leading scheme or drive
    identifier, if any. For example, "branch lp:foo-bar" will attempt to
    create ./foo-bar.

    To retrieve the branch as of a particular revision, supply the --revision
    parameter, as in "branch foo/bar -r 5".
    """

    _see_also = ['checkout']
    takes_args = ['from_location', 'to_location?']
    takes_options = ['revision', Option('hardlink',
        help='Hard-link working tree files where possible.'),
        Option('no-tree',
            help="Create a branch without a working-tree."),
        Option('stacked',
            help='Create a stacked branch referring to the source branch. '
                'The new branch will depend on the availability of the source '
                'branch for all operations.'),
        Option('standalone',
               help='Do not use a shared repository, even if available.'),
        ]
    aliases = ['get', 'clone']

    def run(self, from_location, to_location=None, revision=None,
            hardlink=False, stacked=False, standalone=False, no_tree=False):
        from bzrlib.tag import _merge_tags_if_possible

        accelerator_tree, br_from = bzrdir.BzrDir.open_tree_or_branch(
            from_location)
        revision = _get_one_revision('branch', revision)
        br_from.lock_read()
        try:
            if revision is not None:
                revision_id = revision.as_revision_id(br_from)
            else:
                # FIXME - wt.last_revision, fallback to branch, fall back to
                # None or perhaps NULL_REVISION to mean copy nothing
                # RBC 20060209
                revision_id = br_from.last_revision()
            if to_location is None:
                to_location = urlutils.derive_to_location(from_location)
            to_transport = transport.get_transport(to_location)
            try:
                to_transport.mkdir('.')
            except errors.FileExists:
                raise errors.BzrCommandError('Target directory "%s" already'
                                             ' exists.' % to_location)
            except errors.NoSuchFile:
                raise errors.BzrCommandError('Parent of "%s" does not exist.'
                                             % to_location)
            try:
                # preserve whatever source format we have.
                dir = br_from.bzrdir.sprout(to_transport.base, revision_id,
                                            possible_transports=[to_transport],
                                            accelerator_tree=accelerator_tree,
                                            hardlink=hardlink, stacked=stacked,
                                            force_new_repo=standalone,
                                            create_tree_if_local=not no_tree,
                                            source_branch=br_from)
                branch = dir.open_branch()
            except errors.NoSuchRevision:
                to_transport.delete_tree('.')
                msg = "The branch %s has no revision %s." % (from_location,
                    revision)
                raise errors.BzrCommandError(msg)
            _merge_tags_if_possible(br_from, branch)
            # If the source branch is stacked, the new branch may
            # be stacked whether we asked for that explicitly or not.
            # We therefore need a try/except here and not just 'if stacked:'
            try:
                note('Created new stacked branch referring to %s.' %
                    branch.get_stacked_on_url())
            except (errors.NotStacked, errors.UnstackableBranchFormat,
                errors.UnstackableRepositoryFormat), e:
                note('Branched %d revision(s).' % branch.revno())
        finally:
            br_from.unlock()


class cmd_checkout(Command):
    """Create a new checkout of an existing branch.

    If BRANCH_LOCATION is omitted, checkout will reconstitute a working tree for
    the branch found in '.'. This is useful if you have removed the working tree
    or if it was never created - i.e. if you pushed the branch to its current
    location using SFTP.

    If the TO_LOCATION is omitted, the last component of the BRANCH_LOCATION will
    be used.  In other words, "checkout ../foo/bar" will attempt to create ./bar.
    If the BRANCH_LOCATION has no / or path separator embedded, the TO_LOCATION
    is derived from the BRANCH_LOCATION by stripping a leading scheme or drive
    identifier, if any. For example, "checkout lp:foo-bar" will attempt to
    create ./foo-bar.

    To retrieve the branch as of a particular revision, supply the --revision
    parameter, as in "checkout foo/bar -r 5". Note that this will be immediately
    out of date [so you cannot commit] but it may be useful (i.e. to examine old
    code.)
    """

    _see_also = ['checkouts', 'branch']
    takes_args = ['branch_location?', 'to_location?']
    takes_options = ['revision',
                     Option('lightweight',
                            help="Perform a lightweight checkout.  Lightweight "
                                 "checkouts depend on access to the branch for "
                                 "every operation.  Normal checkouts can perform "
                                 "common operations like diff and status without "
                                 "such access, and also support local commits."
                            ),
                     Option('files-from', type=str,
                            help="Get file contents from this tree."),
                     Option('hardlink',
                            help='Hard-link working tree files where possible.'
                            ),
                     ]
    aliases = ['co']

    def run(self, branch_location=None, to_location=None, revision=None,
            lightweight=False, files_from=None, hardlink=False):
        if branch_location is None:
            branch_location = osutils.getcwd()
            to_location = branch_location
        accelerator_tree, source = bzrdir.BzrDir.open_tree_or_branch(
            branch_location)
        revision = _get_one_revision('checkout', revision)
        if files_from is not None:
            accelerator_tree = WorkingTree.open(files_from)
        if revision is not None:
            revision_id = revision.as_revision_id(source)
        else:
            revision_id = None
        if to_location is None:
            to_location = urlutils.derive_to_location(branch_location)
        # if the source and to_location are the same,
        # and there is no working tree,
        # then reconstitute a branch
        if (osutils.abspath(to_location) ==
            osutils.abspath(branch_location)):
            try:
                source.bzrdir.open_workingtree()
            except errors.NoWorkingTree:
                source.bzrdir.create_workingtree(revision_id)
                return
        source.create_checkout(to_location, revision_id, lightweight,
                               accelerator_tree, hardlink)


class cmd_renames(Command):
    """Show list of renamed files.
    """
    # TODO: Option to show renames between two historical versions.

    # TODO: Only show renames under dir, rather than in the whole branch.
    _see_also = ['status']
    takes_args = ['dir?']

    @display_command
    def run(self, dir=u'.'):
        tree = WorkingTree.open_containing(dir)[0]
        tree.lock_read()
        try:
            new_inv = tree.inventory
            old_tree = tree.basis_tree()
            old_tree.lock_read()
            try:
                old_inv = old_tree.inventory
                renames = []
                iterator = tree.iter_changes(old_tree, include_unchanged=True)
                for f, paths, c, v, p, n, k, e in iterator:
                    if paths[0] == paths[1]:
                        continue
                    if None in (paths):
                        continue
                    renames.append(paths)
                renames.sort()
                for old_name, new_name in renames:
                    self.outf.write("%s => %s\n" % (old_name, new_name))
            finally:
                old_tree.unlock()
        finally:
            tree.unlock()


class cmd_update(Command):
    """Update a tree to have the latest code committed to its branch.

    This will perform a merge into the working tree, and may generate
    conflicts. If you have any local changes, you will still
    need to commit them after the update for the update to be complete.

    If you want to discard your local changes, you can just do a
    'bzr revert' instead of 'bzr commit' after the update.
    """

    _see_also = ['pull', 'working-trees', 'status-flags']
    takes_args = ['dir?']
    aliases = ['up']

    def run(self, dir='.'):
        tree = WorkingTree.open_containing(dir)[0]
        possible_transports = []
        master = tree.branch.get_master_branch(
            possible_transports=possible_transports)
        if master is not None:
            tree.lock_write()
        else:
            tree.lock_tree_write()
        try:
            existing_pending_merges = tree.get_parent_ids()[1:]
            last_rev = _mod_revision.ensure_null(tree.last_revision())
            if last_rev == _mod_revision.ensure_null(
                tree.branch.last_revision()):
                # may be up to date, check master too.
                if master is None or last_rev == _mod_revision.ensure_null(
                    master.last_revision()):
                    revno = tree.branch.revision_id_to_revno(last_rev)
                    note("Tree is up to date at revision %d." % (revno,))
                    return 0
            view_info = _get_view_info_for_change_reporter(tree)
            conflicts = tree.update(
                delta._ChangeReporter(unversioned_filter=tree.is_ignored,
                view_info=view_info), possible_transports=possible_transports)
            revno = tree.branch.revision_id_to_revno(
                _mod_revision.ensure_null(tree.last_revision()))
            note('Updated to revision %d.' % (revno,))
            if tree.get_parent_ids()[1:] != existing_pending_merges:
                note('Your local commits will now show as pending merges with '
                     "'bzr status', and can be committed with 'bzr commit'.")
            if conflicts != 0:
                return 1
            else:
                return 0
        finally:
            tree.unlock()


class cmd_info(Command):
    """Show information about a working tree, branch or repository.

    This command will show all known locations and formats associated to the
    tree, branch or repository.  Statistical information is included with
    each report.

    Branches and working trees will also report any missing revisions.
    """
    _see_also = ['revno', 'working-trees', 'repositories']
    takes_args = ['location?']
    takes_options = ['verbose']
    encoding_type = 'replace'

    @display_command
    def run(self, location=None, verbose=False):
        if verbose:
            noise_level = 2
        else:
            noise_level = 0
        from bzrlib.info import show_bzrdir_info
        show_bzrdir_info(bzrdir.BzrDir.open_containing(location)[0],
                         verbose=noise_level, outfile=self.outf)


class cmd_remove(Command):
    """Remove files or directories.

    This makes bzr stop tracking changes to the specified files. bzr will delete
    them if they can easily be recovered using revert. If no options or
    parameters are given bzr will scan for files that are being tracked by bzr
    but missing in your tree and stop tracking them for you.
    """
    takes_args = ['file*']
    takes_options = ['verbose',
        Option('new', help='Only remove files that have never been committed.'),
        RegistryOption.from_kwargs('file-deletion-strategy',
            'The file deletion mode to be used.',
            title='Deletion Strategy', value_switches=True, enum_switch=False,
            safe='Only delete files if they can be'
                 ' safely recovered (default).',
            keep="Don't delete any files.",
            force='Delete all the specified files, even if they can not be '
                'recovered and even if they are non-empty directories.')]
    aliases = ['rm', 'del']
    encoding_type = 'replace'

    def run(self, file_list, verbose=False, new=False,
        file_deletion_strategy='safe'):
        tree, file_list = tree_files(file_list)

        if file_list is not None:
            file_list = [f for f in file_list]

        tree.lock_write()
        try:
            # Heuristics should probably all move into tree.remove_smart or
            # some such?
            if new:
                added = tree.changes_from(tree.basis_tree(),
                    specific_files=file_list).added
                file_list = sorted([f[0] for f in added], reverse=True)
                if len(file_list) == 0:
                    raise errors.BzrCommandError('No matching files.')
            elif file_list is None:
                # missing files show up in iter_changes(basis) as
                # versioned-with-no-kind.
                missing = []
                for change in tree.iter_changes(tree.basis_tree()):
                    # Find paths in the working tree that have no kind:
                    if change[1][1] is not None and change[6][1] is None:
                        missing.append(change[1][1])
                file_list = sorted(missing, reverse=True)
                file_deletion_strategy = 'keep'
            tree.remove(file_list, verbose=verbose, to_file=self.outf,
                keep_files=file_deletion_strategy=='keep',
                force=file_deletion_strategy=='force')
        finally:
            tree.unlock()


class cmd_file_id(Command):
    """Print file_id of a particular file or directory.

    The file_id is assigned when the file is first added and remains the
    same through all revisions where the file exists, even when it is
    moved or renamed.
    """

    hidden = True
    _see_also = ['inventory', 'ls']
    takes_args = ['filename']

    @display_command
    def run(self, filename):
        tree, relpath = WorkingTree.open_containing(filename)
        i = tree.path2id(relpath)
        if i is None:
            raise errors.NotVersionedError(filename)
        else:
            self.outf.write(i + '\n')


class cmd_file_path(Command):
    """Print path of file_ids to a file or directory.

    This prints one line for each directory down to the target,
    starting at the branch root.
    """

    hidden = True
    takes_args = ['filename']

    @display_command
    def run(self, filename):
        tree, relpath = WorkingTree.open_containing(filename)
        fid = tree.path2id(relpath)
        if fid is None:
            raise errors.NotVersionedError(filename)
        segments = osutils.splitpath(relpath)
        for pos in range(1, len(segments) + 1):
            path = osutils.joinpath(segments[:pos])
            self.outf.write("%s\n" % tree.path2id(path))


class cmd_reconcile(Command):
    """Reconcile bzr metadata in a branch.

    This can correct data mismatches that may have been caused by
    previous ghost operations or bzr upgrades. You should only
    need to run this command if 'bzr check' or a bzr developer
    advises you to run it.

    If a second branch is provided, cross-branch reconciliation is
    also attempted, which will check that data like the tree root
    id which was not present in very early bzr versions is represented
    correctly in both branches.

    At the same time it is run it may recompress data resulting in
    a potential saving in disk space or performance gain.

    The branch *MUST* be on a listable system such as local disk or sftp.
    """

    _see_also = ['check']
    takes_args = ['branch?']

    def run(self, branch="."):
        from bzrlib.reconcile import reconcile
        dir = bzrdir.BzrDir.open(branch)
        reconcile(dir)


class cmd_revision_history(Command):
    """Display the list of revision ids on a branch."""

    _see_also = ['log']
    takes_args = ['location?']

    hidden = True

    @display_command
    def run(self, location="."):
        branch = Branch.open_containing(location)[0]
        for revid in branch.revision_history():
            self.outf.write(revid)
            self.outf.write('\n')


class cmd_ancestry(Command):
    """List all revisions merged into this branch."""

    _see_also = ['log', 'revision-history']
    takes_args = ['location?']

    hidden = True

    @display_command
    def run(self, location="."):
        try:
            wt = WorkingTree.open_containing(location)[0]
        except errors.NoWorkingTree:
            b = Branch.open(location)
            last_revision = b.last_revision()
        else:
            b = wt.branch
            last_revision = wt.last_revision()

        revision_ids = b.repository.get_ancestry(last_revision)
        revision_ids.pop(0)
        for revision_id in revision_ids:
            self.outf.write(revision_id + '\n')


class cmd_init(Command):
    """Make a directory into a versioned branch.

    Use this to create an empty branch, or before importing an
    existing project.

    If there is a repository in a parent directory of the location, then
    the history of the branch will be stored in the repository.  Otherwise
    init creates a standalone branch which carries its own history
    in the .bzr directory.

    If there is already a branch at the location but it has no working tree,
    the tree can be populated with 'bzr checkout'.

    Recipe for importing a tree of files::

        cd ~/project
        bzr init
        bzr add .
        bzr status
        bzr commit -m "imported project"
    """

    _see_also = ['init-repository', 'branch', 'checkout']
    takes_args = ['location?']
    takes_options = [
        Option('create-prefix',
               help='Create the path leading up to the branch '
                    'if it does not already exist.'),
         RegistryOption('format',
                help='Specify a format for this branch. '
                'See "help formats".',
                lazy_registry=('bzrlib.bzrdir', 'format_registry'),
                converter=lambda name: bzrdir.format_registry.make_bzrdir(name),
                value_switches=True,
                title="Branch Format",
                ),
         Option('append-revisions-only',
                help='Never change revnos or the existing log.'
                '  Append revisions to it only.')
         ]
    def run(self, location=None, format=None, append_revisions_only=False,
            create_prefix=False):
        if format is None:
            format = bzrdir.format_registry.make_bzrdir('default')
        if location is None:
            location = u'.'

        to_transport = transport.get_transport(location)

        # The path has to exist to initialize a
        # branch inside of it.
        # Just using os.mkdir, since I don't
        # believe that we want to create a bunch of
        # locations if the user supplies an extended path
        try:
            to_transport.ensure_base()
        except errors.NoSuchFile:
            if not create_prefix:
                raise errors.BzrCommandError("Parent directory of %s"
                    " does not exist."
                    "\nYou may supply --create-prefix to create all"
                    " leading parent directories."
                    % location)
            _create_prefix(to_transport)

        try:
            a_bzrdir = bzrdir.BzrDir.open_from_transport(to_transport)
        except errors.NotBranchError:
            # really a NotBzrDir error...
            create_branch = bzrdir.BzrDir.create_branch_convenience
            branch = create_branch(to_transport.base, format=format,
                                   possible_transports=[to_transport])
            a_bzrdir = branch.bzrdir
        else:
            from bzrlib.transport.local import LocalTransport
            if a_bzrdir.has_branch():
                if (isinstance(to_transport, LocalTransport)
                    and not a_bzrdir.has_workingtree()):
                        raise errors.BranchExistsWithoutWorkingTree(location)
                raise errors.AlreadyBranchError(location)
            branch = a_bzrdir.create_branch()
            a_bzrdir.create_workingtree()
        if append_revisions_only:
            try:
                branch.set_append_revisions_only(True)
            except errors.UpgradeRequired:
                raise errors.BzrCommandError('This branch format cannot be set'
                    ' to append-revisions-only.  Try --experimental-branch6')
        if not is_quiet():
            from bzrlib.info import describe_layout, describe_format
            try:
                tree = a_bzrdir.open_workingtree(recommend_upgrade=False)
            except (errors.NoWorkingTree, errors.NotLocalUrl):
                tree = None
            repository = branch.repository
            layout = describe_layout(repository, branch, tree).lower()
            format = describe_format(a_bzrdir, repository, branch, tree)
            self.outf.write("Created a %s (format: %s)\n" % (layout, format))
            if repository.is_shared():
                #XXX: maybe this can be refactored into transport.path_or_url()
                url = repository.bzrdir.root_transport.external_url()
                try:
                    url = urlutils.local_path_from_url(url)
                except errors.InvalidURL:
                    pass
                self.outf.write("Using shared repository: %s\n" % url)


class cmd_init_repository(Command):
    """Create a shared repository to hold branches.

    New branches created under the repository directory will store their
    revisions in the repository, not in the branch directory.

    If the --no-trees option is used then the branches in the repository
    will not have working trees by default.

    :Examples:
        Create a shared repositories holding just branches::

            bzr init-repo --no-trees repo
            bzr init repo/trunk

        Make a lightweight checkout elsewhere::

            bzr checkout --lightweight repo/trunk trunk-checkout
            cd trunk-checkout
            (add files here)
    """

    _see_also = ['init', 'branch', 'checkout', 'repositories']
    takes_args = ["location"]
    takes_options = [RegistryOption('format',
                            help='Specify a format for this repository. See'
                                 ' "bzr help formats" for details.',
                            lazy_registry=('bzrlib.bzrdir', 'format_registry'),
                            converter=lambda name: bzrdir.format_registry.make_bzrdir(name),
                            value_switches=True, title='Repository format'),
                     Option('no-trees',
                             help='Branches in the repository will default to'
                                  ' not having a working tree.'),
                    ]
    aliases = ["init-repo"]

    def run(self, location, format=None, no_trees=False):
        if format is None:
            format = bzrdir.format_registry.make_bzrdir('default')

        if location is None:
            location = '.'

        to_transport = transport.get_transport(location)
        to_transport.ensure_base()

        newdir = format.initialize_on_transport(to_transport)
        repo = newdir.create_repository(shared=True)
        repo.set_make_working_trees(not no_trees)
        if not is_quiet():
            from bzrlib.info import show_bzrdir_info
            show_bzrdir_info(repo.bzrdir, verbose=0, outfile=self.outf)


class cmd_diff(Command):
    """Show differences in the working tree, between revisions or branches.

    If no arguments are given, all changes for the current tree are listed.
    If files are given, only the changes in those files are listed.
    Remote and multiple branches can be compared by using the --old and
    --new options. If not provided, the default for both is derived from
    the first argument, if any, or the current tree if no arguments are
    given.

    "bzr diff -p1" is equivalent to "bzr diff --prefix old/:new/", and
    produces patches suitable for "patch -p1".

    :Exit values:
        1 - changed
        2 - unrepresentable changes
        3 - error
        0 - no change

    :Examples:
        Shows the difference in the working tree versus the last commit::

            bzr diff

        Difference between the working tree and revision 1::

            bzr diff -r1

        Difference between revision 2 and revision 1::

            bzr diff -r1..2

        Difference between revision 2 and revision 1 for branch xxx::

            bzr diff -r1..2 xxx

        Show just the differences for file NEWS::

            bzr diff NEWS

        Show the differences in working tree xxx for file NEWS::

            bzr diff xxx/NEWS

        Show the differences from branch xxx to this working tree:

            bzr diff --old xxx

        Show the differences between two branches for file NEWS::

            bzr diff --old xxx --new yyy NEWS

        Same as 'bzr diff' but prefix paths with old/ and new/::

            bzr diff --prefix old/:new/
    """
    _see_also = ['status']
    takes_args = ['file*']
    takes_options = [
        Option('diff-options', type=str,
               help='Pass these options to the external diff program.'),
        Option('prefix', type=str,
               short_name='p',
               help='Set prefixes added to old and new filenames, as '
                    'two values separated by a colon. (eg "old/:new/").'),
        Option('old',
            help='Branch/tree to compare from.',
            type=unicode,
            ),
        Option('new',
            help='Branch/tree to compare to.',
            type=unicode,
            ),
        'revision',
        'change',
        Option('using',
            help='Use this command to compare files.',
            type=unicode,
            ),
        ]
    aliases = ['di', 'dif']
    encoding_type = 'exact'

    @display_command
    def run(self, revision=None, file_list=None, diff_options=None,
            prefix=None, old=None, new=None, using=None):
        from bzrlib.diff import _get_trees_to_diff, show_diff_trees

        if (prefix is None) or (prefix == '0'):
            # diff -p0 format
            old_label = ''
            new_label = ''
        elif prefix == '1':
            old_label = 'old/'
            new_label = 'new/'
        elif ':' in prefix:
            old_label, new_label = prefix.split(":")
        else:
            raise errors.BzrCommandError(
                '--prefix expects two values separated by a colon'
                ' (eg "old/:new/")')

        if revision and len(revision) > 2:
            raise errors.BzrCommandError('bzr diff --revision takes exactly'
                                         ' one or two revision specifiers')

        old_tree, new_tree, specific_files, extra_trees = \
<<<<<<< HEAD
                _get_trees_to_diff(file_list, revision, old, new,
                apply_view=True)
        return show_diff_trees(old_tree, new_tree, sys.stdout, 
=======
                _get_trees_to_diff(file_list, revision, old, new)
        return show_diff_trees(old_tree, new_tree, sys.stdout,
>>>>>>> caf1e9df
                               specific_files=specific_files,
                               external_diff_options=diff_options,
                               old_label=old_label, new_label=new_label,
                               extra_trees=extra_trees, using=using)


class cmd_deleted(Command):
    """List files deleted in the working tree.
    """
    # TODO: Show files deleted since a previous revision, or
    # between two revisions.
    # TODO: Much more efficient way to do this: read in new
    # directories with readdir, rather than stating each one.  Same
    # level of effort but possibly much less IO.  (Or possibly not,
    # if the directories are very large...)
    _see_also = ['status', 'ls']
    takes_options = ['show-ids']

    @display_command
    def run(self, show_ids=False):
        tree = WorkingTree.open_containing(u'.')[0]
        tree.lock_read()
        try:
            old = tree.basis_tree()
            old.lock_read()
            try:
                for path, ie in old.inventory.iter_entries():
                    if not tree.has_id(ie.file_id):
                        self.outf.write(path)
                        if show_ids:
                            self.outf.write(' ')
                            self.outf.write(ie.file_id)
                        self.outf.write('\n')
            finally:
                old.unlock()
        finally:
            tree.unlock()


class cmd_modified(Command):
    """List files modified in working tree.
    """

    hidden = True
    _see_also = ['status', 'ls']
    takes_options = [
            Option('null',
                   help='Write an ascii NUL (\\0) separator '
                   'between files rather than a newline.')
            ]

    @display_command
    def run(self, null=False):
        tree = WorkingTree.open_containing(u'.')[0]
        td = tree.changes_from(tree.basis_tree())
        for path, id, kind, text_modified, meta_modified in td.modified:
            if null:
                self.outf.write(path + '\0')
            else:
                self.outf.write(osutils.quotefn(path) + '\n')


class cmd_added(Command):
    """List files added in working tree.
    """

    hidden = True
    _see_also = ['status', 'ls']
    takes_options = [
            Option('null',
                   help='Write an ascii NUL (\\0) separator '
                   'between files rather than a newline.')
            ]

    @display_command
    def run(self, null=False):
        wt = WorkingTree.open_containing(u'.')[0]
        wt.lock_read()
        try:
            basis = wt.basis_tree()
            basis.lock_read()
            try:
                basis_inv = basis.inventory
                inv = wt.inventory
                for file_id in inv:
                    if file_id in basis_inv:
                        continue
                    if inv.is_root(file_id) and len(basis_inv) == 0:
                        continue
                    path = inv.id2path(file_id)
                    if not os.access(osutils.abspath(path), os.F_OK):
                        continue
                    if null:
                        self.outf.write(path + '\0')
                    else:
                        self.outf.write(osutils.quotefn(path) + '\n')
            finally:
                basis.unlock()
        finally:
            wt.unlock()


class cmd_root(Command):
    """Show the tree root directory.

    The root is the nearest enclosing directory with a .bzr control
    directory."""

    takes_args = ['filename?']
    @display_command
    def run(self, filename=None):
        """Print the branch root."""
        tree = WorkingTree.open_containing(filename)[0]
        self.outf.write(tree.basedir + '\n')


def _parse_limit(limitstring):
    try:
        return int(limitstring)
    except ValueError:
        msg = "The limit argument must be an integer."
        raise errors.BzrCommandError(msg)


def _parse_levels(s):
    try:
        return int(s)
    except ValueError:
        msg = "The levels argument must be an integer."
        raise errors.BzrCommandError(msg)


class cmd_log(Command):
    """Show historical log for a branch or subset of a branch.

    log is bzr's default tool for exploring the history of a branch.
    The branch to use is taken from the first parameter. If no parameters
    are given, the branch containing the working directory is logged.
    Here are some simple examples::

      bzr log                       log the current branch
      bzr log foo.py                log a file in its branch
      bzr log http://server/branch  log a branch on a server

    The filtering, ordering and information shown for each revision can
    be controlled as explained below. By default, all revisions are
    shown sorted (topologically) so that newer revisions appear before
    older ones and descendants always appear before ancestors. If displayed,
    merged revisions are shown indented under the revision in which they
    were merged.

    :Output control:
 
      The log format controls how information about each revision is
      displayed. The standard log formats are called ``long``, ``short``
      and ``line``. The default is long. See ``bzr help log-formats``
      for more details on log formats.

      The following options can be used to control what information is
      displayed::
  
        -l N        display a maximum of N revisions
        -n N        display N levels of revisions (0 for all, 1 for collapsed)
        -v          display a status summary (delta) for each revision
        -p          display a diff (patch) for each revision
        --show-ids  display revision-ids (and file-ids), not just revnos
  
      Note that the default number of levels to display is a function of the
      log format. If the -n option is not used, ``short`` and ``line`` show
      just the top level (mainline) while ``long`` shows all levels of merged
      revisions.
  
      Status summaries are shown using status flags like A, M, etc. To see
      the changes explained using words like ``added`` and ``modified``
      instead, use the -vv option.
  
    :Ordering control:
  
      To display revisions from oldest to newest, use the --forward option.
      In most cases, using this option will have little impact on the total
      time taken to produce a log, though --forward does not incrementally
      display revisions like --reverse does when it can.
  
    :Revision filtering:
  
      The -r option can be used to specify what revision or range of revisions
      to filter against. The various forms are shown below::
  
        -rX      display revision X
        -rX..    display revision X and later
        -r..Y    display up to and including revision Y
        -rX..Y   display from X to Y inclusive
  
      See ``bzr help revisionspec`` for details on how to specify X and Y.
      Some common examples are given below::
  
        -r-1                show just the tip
        -r-10..             show the last 10 mainline revisions
        -rsubmit:..         show what's new on this branch
        -rancestor:path..   show changes since the common ancestor of this
                            branch and the one at location path
        -rdate:yesterday..  show changes since yesterday
  
      When logging a range of revisions using -rX..Y, log starts at
      revision Y and searches back in history through the primary
      ("left-hand") parents until it finds X. When logging just the
      top level (using -n1), an error is reported if X is not found
      along the way. If multi-level logging is used (-n0), X may be
      a nested merge revision and the log will be truncated accordingly.

    :Path filtering:
  
      If a parameter is given and it's not a branch, the log will be filtered
      to show only those revisions that changed the nominated file or
      directory.
  
      Filenames are interpreted within their historical context. To log a
      deleted file, specify a revision range so that the file existed at
      the end or start of the range.
  
      Historical context is also important when interpreting pathnames of
      renamed files/directories. Consider the following example:
  
      * revision 1: add tutorial.txt
      * revision 2: modify tutorial.txt
      * revision 3: rename tutorial.txt to guide.txt; add tutorial.txt
  
      In this case:
  
      * ``bzr log guide.txt`` will log the file added in revision 1
  
      * ``bzr log tutorial.txt`` will log the new file added in revision 3
  
      * ``bzr log -r2 -p tutorial.txt`` will show the changes made to
        the original file in revision 2.
  
      * ``bzr log -r2 -p guide.txt`` will display an error message as there
        was no file called guide.txt in revision 2.
  
      Renames are always followed by log. By design, there is no need to
      explicitly ask for this (and no way to stop logging a file back
      until it was last renamed).
  
      Note: If the path is a directory, only revisions that directly changed
      that directory object are currently shown. This is considered a bug.
      (Support for filtering against multiple files and for files within a
      directory is under development.)
  
    :Other filtering:
  
      The --message option can be used for finding revisions that match a
      regular expression in a commit message.
  
    :Tips & tricks:
  
      GUI tools and IDEs are often better at exploring history than command
      line tools. You may prefer qlog or glog from the QBzr and Bzr-Gtk packages
      respectively for example. (TortoiseBzr uses qlog for displaying logs.) See
      http://bazaar-vcs.org/BzrPlugins and http://bazaar-vcs.org/IDEIntegration.
  
      Web interfaces are often better at exploring history than command line
      tools, particularly for branches on servers. You may prefer Loggerhead
      or one of its alternatives. See http://bazaar-vcs.org/WebInterface.
  
      You may find it useful to add the aliases below to ``bazaar.conf``::
  
        [ALIASES]
        tip = log -r-1 -n1
        top = log -r-10.. --short --forward
        show = log -v -p -n1 --long
  
      ``bzr tip`` will then show the latest revision while ``bzr top``
      will show the last 10 mainline revisions. To see the details of a
      particular revision X,  ``bzr show -rX``.
  
      As many GUI tools and Web interfaces do, you may prefer viewing
      history collapsed initially. If you are interested in looking deeper
      into a particular merge X, use ``bzr log -n0 -rX``. If you like
      working this way, you may wish to either:
  
      * change your default log format to short (or line)
      * add this alias: log = log -n1
  
      ``bzr log -v`` on a branch with lots of history is currently
      very slow. A fix for this issue is currently under development.
      With or without that fix, it is recommended that a revision range
      be given when using the -v option.
  
      bzr has a generic full-text matching plugin, bzr-search, that can be
      used to find revisions matching user names, commit messages, etc.
      Among other features, this plugin can find all revisions containing
      a list of words but not others.
  
      When exploring non-mainline history on large projects with deep
      history, the performance of log can be greatly improved by installing
      the revnocache plugin. This plugin buffers historical information
      trading disk space for faster speed.
    """
    takes_args = ['location?']
    _see_also = ['log-formats', 'revisionspec']
    takes_options = [
            Option('forward',
                   help='Show from oldest to newest.'),
            'timezone',
            custom_help('verbose',
                   help='Show files changed in each revision.'),
            'show-ids',
            'revision',
            Option('change',
                   type=bzrlib.option._parse_revision_str,
                   short_name='c',
                   help='Show just the specified revision.'
                   ' See also "help revisionspec".'),
            'log-format',
            Option('levels',
                   short_name='n',
                   help='Number of levels to display - 0 for all, 1 for flat.',
                   argname='N',
                   type=_parse_levels),
            Option('message',
                   short_name='m',
                   help='Show revisions whose message matches this '
                        'regular expression.',
                   type=str),
            Option('limit',
                   short_name='l',
                   help='Limit the output to the first N revisions.',
                   argname='N',
                   type=_parse_limit),
            Option('show-diff',
                   short_name='p',
                   help='Show changes made in each revision as a patch.'),
            ]
    encoding_type = 'replace'

    @display_command
    def run(self, location=None, timezone='original',
            verbose=False,
            show_ids=False,
            forward=False,
            revision=None,
            change=None,
            log_format=None,
            levels=None,
            message=None,
            limit=None,
            show_diff=False):
        from bzrlib.log import show_log, _get_fileid_to_log
        direction = (forward and 'forward') or 'reverse'

        if change is not None:
            if len(change) > 1:
                raise errors.RangeInChangeOption()
            if revision is not None:
                raise errors.BzrCommandError(
                    '--revision and --change are mutually exclusive')
            else:
                revision = change

        # log everything
        file_id = None
        if location:
            # find the file id to log:

            tree, b, fp = bzrdir.BzrDir.open_containing_tree_or_branch(
                location)
            if fp != '':
                file_id = _get_fileid_to_log(revision, tree, b, fp)
                if file_id is None:
                    raise errors.BzrCommandError(
                        "Path unknown at end or start of revision range: %s" %
                        location)
        else:
            # local dir only
            # FIXME ? log the current subdir only RBC 20060203
            if revision is not None \
                    and len(revision) > 0 and revision[0].get_branch():
                location = revision[0].get_branch()
            else:
                location = '.'
            dir, relpath = bzrdir.BzrDir.open_containing(location)
            b = dir.open_branch()

        b.lock_read()
        try:
            rev1, rev2 = _get_revision_range(revision, b, self.name())
            if log_format is None:
                log_format = log.log_formatter_registry.get_default(b)

            lf = log_format(show_ids=show_ids, to_file=self.outf,
                            show_timezone=timezone,
                            delta_format=get_verbosity_level(),
                            levels=levels)

            show_log(b,
                     lf,
                     file_id,
                     verbose=verbose,
                     direction=direction,
                     start_revision=rev1,
                     end_revision=rev2,
                     search=message,
                     limit=limit,
                     show_diff=show_diff)
        finally:
            b.unlock()


def _get_revision_range(revisionspec_list, branch, command_name):
    """Take the input of a revision option and turn it into a revision range.

    It returns RevisionInfo objects which can be used to obtain the rev_id's
    of the desired revisons. It does some user input validations.
    """
    if revisionspec_list is None:
        rev1 = None
        rev2 = None
    elif len(revisionspec_list) == 1:
        rev1 = rev2 = revisionspec_list[0].in_history(branch)
    elif len(revisionspec_list) == 2:
        start_spec = revisionspec_list[0]
        end_spec = revisionspec_list[1]
        if end_spec.get_branch() != start_spec.get_branch():
            # b is taken from revision[0].get_branch(), and
            # show_log will use its revision_history. Having
            # different branches will lead to weird behaviors.
            raise errors.BzrCommandError(
                "bzr %s doesn't accept two revisions in different"
                " branches." % command_name)
        rev1 = start_spec.in_history(branch)
        # Avoid loading all of history when we know a missing
        # end of range means the last revision ...
        if end_spec.spec is None:
            last_revno, last_revision_id = branch.last_revision_info()
            rev2 = RevisionInfo(branch, last_revno, last_revision_id)
        else:
            rev2 = end_spec.in_history(branch)
    else:
        raise errors.BzrCommandError(
            'bzr %s --revision takes one or two values.' % command_name)
    return rev1, rev2


def _revision_range_to_revid_range(revision_range):
    rev_id1 = None
    rev_id2 = None
    if revision_range[0] is not None:
        rev_id1 = revision_range[0].rev_id
    if revision_range[1] is not None:
        rev_id2 = revision_range[1].rev_id
    return rev_id1, rev_id2

def get_log_format(long=False, short=False, line=False, default='long'):
    log_format = default
    if long:
        log_format = 'long'
    if short:
        log_format = 'short'
    if line:
        log_format = 'line'
    return log_format


class cmd_touching_revisions(Command):
    """Return revision-ids which affected a particular file.

    A more user-friendly interface is "bzr log FILE".
    """

    hidden = True
    takes_args = ["filename"]

    @display_command
    def run(self, filename):
        tree, relpath = WorkingTree.open_containing(filename)
        b = tree.branch
        file_id = tree.path2id(relpath)
        for revno, revision_id, what in log.find_touching_revisions(b, file_id):
            self.outf.write("%6d %s\n" % (revno, what))


class cmd_ls(Command):
    """List files in a tree.
    """

    _see_also = ['status', 'cat']
    takes_args = ['path?']
    # TODO: Take a revision or remote path and list that tree instead.
    takes_options = [
            'verbose',
            'revision',
            Option('non-recursive',
                   help='Don\'t recurse into subdirectories.'),
            Option('from-root',
                   help='Print paths relative to the root of the branch.'),
            Option('unknown', help='Print unknown files.'),
            Option('versioned', help='Print versioned files.',
                   short_name='V'),
            Option('ignored', help='Print ignored files.'),
            Option('null',
                   help='Write an ascii NUL (\\0) separator '
                   'between files rather than a newline.'),
            Option('kind',
                   help='List entries of a particular kind: file, directory, symlink.',
                   type=unicode),
            'show-ids',
            ]
    @display_command
    def run(self, revision=None, verbose=False,
            non_recursive=False, from_root=False,
            unknown=False, versioned=False, ignored=False,
            null=False, kind=None, show_ids=False, path=None):

        if kind and kind not in ('file', 'directory', 'symlink'):
            raise errors.BzrCommandError('invalid kind specified')

        if verbose and null:
            raise errors.BzrCommandError('Cannot set both --verbose and --null')
        all = not (unknown or versioned or ignored)

        selection = {'I':ignored, '?':unknown, 'V':versioned}

        if path is None:
            fs_path = '.'
            prefix = ''
        else:
            if from_root:
                raise errors.BzrCommandError('cannot specify both --from-root'
                                             ' and PATH')
            fs_path = path
            prefix = path
        tree, branch, relpath = bzrdir.BzrDir.open_containing_tree_or_branch(
            fs_path)
        if from_root:
            relpath = u''
        elif relpath:
            relpath += '/'
        if revision is not None or tree is None:
            tree = _get_one_revision_tree('ls', revision, branch=branch)

        tree.lock_read()
        try:
            for fp, fc, fkind, fid, entry in tree.list_files(include_root=False):
                if fp.startswith(relpath):
                    fp = osutils.pathjoin(prefix, fp[len(relpath):])
                    if non_recursive and '/' in fp:
                        continue
                    if not all and not selection[fc]:
                        continue
                    if kind is not None and fkind != kind:
                        continue
                    kindch = entry.kind_character()
                    outstring = fp + kindch
                    if verbose:
                        outstring = '%-8s %s' % (fc, outstring)
                        if show_ids and fid is not None:
                            outstring = "%-50s %s" % (outstring, fid)
                        self.outf.write(outstring + '\n')
                    elif null:
                        self.outf.write(fp + '\0')
                        if show_ids:
                            if fid is not None:
                                self.outf.write(fid)
                            self.outf.write('\0')
                        self.outf.flush()
                    else:
                        if fid is not None:
                            my_id = fid
                        else:
                            my_id = ''
                        if show_ids:
                            self.outf.write('%-50s %s\n' % (outstring, my_id))
                        else:
                            self.outf.write(outstring + '\n')
        finally:
            tree.unlock()


class cmd_unknowns(Command):
    """List unknown files.
    """

    hidden = True
    _see_also = ['ls']

    @display_command
    def run(self):
        for f in WorkingTree.open_containing(u'.')[0].unknowns():
            self.outf.write(osutils.quotefn(f) + '\n')


class cmd_ignore(Command):
    """Ignore specified files or patterns.

    See ``bzr help patterns`` for details on the syntax of patterns.

    To remove patterns from the ignore list, edit the .bzrignore file.
    After adding, editing or deleting that file either indirectly by
    using this command or directly by using an editor, be sure to commit
    it.

    Note: ignore patterns containing shell wildcards must be quoted from
    the shell on Unix.

    :Examples:
        Ignore the top level Makefile::

            bzr ignore ./Makefile

        Ignore class files in all directories::

            bzr ignore "*.class"

        Ignore .o files under the lib directory::

            bzr ignore "lib/**/*.o"

        Ignore .o files under the lib directory::

            bzr ignore "RE:lib/.*\.o"

        Ignore everything but the "debian" toplevel directory::

            bzr ignore "RE:(?!debian/).*"
    """

    _see_also = ['status', 'ignored', 'patterns']
    takes_args = ['name_pattern*']
    takes_options = [
        Option('old-default-rules',
               help='Write out the ignore rules bzr < 0.9 always used.')
        ]

    def run(self, name_pattern_list=None, old_default_rules=None):
        from bzrlib import ignores
        if old_default_rules is not None:
            # dump the rules and exit
            for pattern in ignores.OLD_DEFAULTS:
                print pattern
            return
        if not name_pattern_list:
            raise errors.BzrCommandError("ignore requires at least one "
                                  "NAME_PATTERN or --old-default-rules")
        name_pattern_list = [globbing.normalize_pattern(p)
                             for p in name_pattern_list]
        for name_pattern in name_pattern_list:
            if (name_pattern[0] == '/' or
                (len(name_pattern) > 1 and name_pattern[1] == ':')):
                raise errors.BzrCommandError(
                    "NAME_PATTERN should not be an absolute path")
        tree, relpath = WorkingTree.open_containing(u'.')
        ignores.tree_ignores_add_patterns(tree, name_pattern_list)
        ignored = globbing.Globster(name_pattern_list)
        matches = []
        tree.lock_read()
        for entry in tree.list_files():
            id = entry[3]
            if id is not None:
                filename = entry[0]
                if ignored.match(filename):
                    matches.append(filename.encode('utf-8'))
        tree.unlock()
        if len(matches) > 0:
            print "Warning: the following files are version controlled and" \
                  " match your ignore pattern:\n%s" % ("\n".join(matches),)


class cmd_ignored(Command):
    """List ignored files and the patterns that matched them.

    List all the ignored files and the ignore pattern that caused the file to
    be ignored.

    Alternatively, to list just the files::

        bzr ls --ignored
    """

    encoding_type = 'replace'
    _see_also = ['ignore', 'ls']

    @display_command
    def run(self):
        tree = WorkingTree.open_containing(u'.')[0]
        tree.lock_read()
        try:
            for path, file_class, kind, file_id, entry in tree.list_files():
                if file_class != 'I':
                    continue
                ## XXX: Slightly inefficient since this was already calculated
                pat = tree.is_ignored(path)
                self.outf.write('%-50s %s\n' % (path, pat))
        finally:
            tree.unlock()


class cmd_lookup_revision(Command):
    """Lookup the revision-id from a revision-number

    :Examples:
        bzr lookup-revision 33
    """
    hidden = True
    takes_args = ['revno']

    @display_command
    def run(self, revno):
        try:
            revno = int(revno)
        except ValueError:
            raise errors.BzrCommandError("not a valid revision-number: %r" % revno)

        print WorkingTree.open_containing(u'.')[0].branch.get_rev_id(revno)


class cmd_export(Command):
    """Export current or past revision to a destination directory or archive.

    If no revision is specified this exports the last committed revision.

    Format may be an "exporter" name, such as tar, tgz, tbz2.  If none is
    given, try to find the format with the extension. If no extension
    is found exports to a directory (equivalent to --format=dir).

    If root is supplied, it will be used as the root directory inside
    container formats (tar, zip, etc). If it is not supplied it will default
    to the exported filename. The root option has no effect for 'dir' format.

    If branch is omitted then the branch containing the current working
    directory will be used.

    Note: Export of tree with non-ASCII filenames to zip is not supported.

      =================       =========================
      Supported formats       Autodetected by extension
      =================       =========================
         dir                         (none)
         tar                          .tar
         tbz2                    .tar.bz2, .tbz2
         tgz                      .tar.gz, .tgz
         zip                          .zip
      =================       =========================
    """
    takes_args = ['dest', 'branch_or_subdir?']
    takes_options = [
        Option('format',
               help="Type of file to export to.",
               type=unicode),
        'revision',
        Option('root',
               type=str,
               help="Name of the root directory inside the exported file."),
        ]
    def run(self, dest, branch_or_subdir=None, revision=None, format=None,
        root=None):
        from bzrlib.export import export

        if branch_or_subdir is None:
            tree = WorkingTree.open_containing(u'.')[0]
            b = tree.branch
            subdir = None
        else:
            b, subdir = Branch.open_containing(branch_or_subdir)
            tree = None

        rev_tree = _get_one_revision_tree('export', revision, branch=b, tree=tree)
        try:
            export(rev_tree, dest, format, root, subdir)
        except errors.NoSuchExportFormat, e:
            raise errors.BzrCommandError('Unsupported export format: %s' % e.format)


class cmd_cat(Command):
    """Write the contents of a file as of a given revision to standard output.

    If no revision is nominated, the last revision is used.

    Note: Take care to redirect standard output when using this command on a
    binary file.
    """

    _see_also = ['ls']
    takes_options = [
        Option('name-from-revision', help='The path name in the old tree.'),
        'revision',
        ]
    takes_args = ['filename']
    encoding_type = 'exact'

    @display_command
    def run(self, filename, revision=None, name_from_revision=False):
        if revision is not None and len(revision) != 1:
            raise errors.BzrCommandError("bzr cat --revision takes exactly"
                                         " one revision specifier")
        tree, branch, relpath = \
            bzrdir.BzrDir.open_containing_tree_or_branch(filename)
        branch.lock_read()
        try:
            return self._run(tree, branch, relpath, filename, revision,
                             name_from_revision)
        finally:
            branch.unlock()

    def _run(self, tree, b, relpath, filename, revision, name_from_revision):
        if tree is None:
            tree = b.basis_tree()
        rev_tree = _get_one_revision_tree('cat', revision, branch=b)

        cur_file_id = tree.path2id(relpath)
        old_file_id = rev_tree.path2id(relpath)

        if name_from_revision:
            if old_file_id is None:
                raise errors.BzrCommandError(
                    "%r is not present in revision %s" % (
                        filename, rev_tree.get_revision_id()))
            else:
                content = rev_tree.get_file_text(old_file_id)
        elif cur_file_id is not None:
            content = rev_tree.get_file_text(cur_file_id)
        elif old_file_id is not None:
            content = rev_tree.get_file_text(old_file_id)
        else:
            raise errors.BzrCommandError(
                "%r is not present in revision %s" % (
                    filename, rev_tree.get_revision_id()))
        self.outf.write(content)


class cmd_local_time_offset(Command):
    """Show the offset in seconds from GMT to local time."""
    hidden = True
    @display_command
    def run(self):
        print osutils.local_time_offset()



class cmd_commit(Command):
    """Commit changes into a new revision.

    If no arguments are given, the entire tree is committed.

    If selected files are specified, only changes to those files are
    committed.  If a directory is specified then the directory and everything
    within it is committed.

    When excludes are given, they take precedence over selected files.
    For example, too commit only changes within foo, but not changes within
    foo/bar::

      bzr commit foo -x foo/bar

    If author of the change is not the same person as the committer, you can
    specify the author's name using the --author option. The name should be
    in the same format as a committer-id, e.g. "John Doe <jdoe@example.com>".

    A selected-file commit may fail in some cases where the committed
    tree would be invalid. Consider::

      bzr init foo
      mkdir foo/bar
      bzr add foo/bar
      bzr commit foo -m "committing foo"
      bzr mv foo/bar foo/baz
      mkdir foo/bar
      bzr add foo/bar
      bzr commit foo/bar -m "committing bar but not baz"

    In the example above, the last commit will fail by design. This gives
    the user the opportunity to decide whether they want to commit the
    rename at the same time, separately first, or not at all. (As a general
    rule, when in doubt, Bazaar has a policy of Doing the Safe Thing.)

    Note: A selected-file commit after a merge is not yet supported.
    """
    # TODO: Run hooks on tree to-be-committed, and after commit.

    # TODO: Strict commit that fails if there are deleted files.
    #       (what does "deleted files" mean ??)

    # TODO: Give better message for -s, --summary, used by tla people

    # XXX: verbose currently does nothing

    _see_also = ['bugs', 'uncommit']
    takes_args = ['selected*']
    takes_options = [
            ListOption('exclude', type=str, short_name='x',
                help="Do not consider changes made to a given path."),
            Option('message', type=unicode,
                   short_name='m',
                   help="Description of the new revision."),
            'verbose',
             Option('unchanged',
                    help='Commit even if nothing has changed.'),
             Option('file', type=str,
                    short_name='F',
                    argname='msgfile',
                    help='Take commit message from this file.'),
             Option('strict',
                    help="Refuse to commit if there are unknown "
                    "files in the working tree."),
             ListOption('fixes', type=str,
                    help="Mark a bug as being fixed by this revision."),
             Option('author', type=unicode,
                    help="Set the author's name, if it's different "
                         "from the committer."),
             Option('local',
                    help="Perform a local commit in a bound "
                         "branch.  Local commits are not pushed to "
                         "the master branch until a normal commit "
                         "is performed."
                    ),
              Option('show-diff',
                     help='When no message is supplied, show the diff along'
                     ' with the status summary in the message editor.'),
             ]
    aliases = ['ci', 'checkin']

    def _get_bug_fix_properties(self, fixes, branch):
        properties = []
        # Configure the properties for bug fixing attributes.
        for fixed_bug in fixes:
            tokens = fixed_bug.split(':')
            if len(tokens) != 2:
                raise errors.BzrCommandError(
                    "Invalid bug %s. Must be in the form of 'tag:id'. "
                    "Commit refused." % fixed_bug)
            tag, bug_id = tokens
            try:
                bug_url = bugtracker.get_bug_url(tag, branch, bug_id)
            except errors.UnknownBugTrackerAbbreviation:
                raise errors.BzrCommandError(
                    'Unrecognized bug %s. Commit refused.' % fixed_bug)
            except errors.MalformedBugIdentifier:
                raise errors.BzrCommandError(
                    "Invalid bug identifier for %s. Commit refused."
                    % fixed_bug)
            properties.append('%s fixed' % bug_url)
        return '\n'.join(properties)

    def run(self, message=None, file=None, verbose=False, selected_list=None,
            unchanged=False, strict=False, local=False, fixes=None,
            author=None, show_diff=False, exclude=None):
        from bzrlib.errors import (
            PointlessCommit,
            ConflictsInTree,
            StrictCommitFailed
        )
        from bzrlib.msgeditor import (
            edit_commit_message_encoded,
            generate_commit_message_template,
            make_commit_message_template_encoded
        )

        # TODO: Need a blackbox test for invoking the external editor; may be
        # slightly problematic to run this cross-platform.

        # TODO: do more checks that the commit will succeed before
        # spending the user's valuable time typing a commit message.

        properties = {}

        tree, selected_list = tree_files(selected_list)
        if selected_list == ['']:
            # workaround - commit of root of tree should be exactly the same
            # as just default commit in that tree, and succeed even though
            # selected-file merge commit is not done yet
            selected_list = []

        if fixes is None:
            fixes = []
        bug_property = self._get_bug_fix_properties(fixes, tree.branch)
        if bug_property:
            properties['bugs'] = bug_property

        if local and not tree.branch.get_bound_location():
            raise errors.LocalRequiresBoundBranch()

        def get_message(commit_obj):
            """Callback to get commit message"""
            my_message = message
            if my_message is None and not file:
                t = make_commit_message_template_encoded(tree,
                        selected_list, diff=show_diff,
                        output_encoding=osutils.get_user_encoding())
                start_message = generate_commit_message_template(commit_obj)
                my_message = edit_commit_message_encoded(t,
                    start_message=start_message)
                if my_message is None:
                    raise errors.BzrCommandError("please specify a commit"
                        " message with either --message or --file")
            elif my_message and file:
                raise errors.BzrCommandError(
                    "please specify either --message or --file")
            if file:
                my_message = codecs.open(file, 'rt',
                                         osutils.get_user_encoding()).read()
            if my_message == "":
                raise errors.BzrCommandError("empty commit message specified")
            return my_message

        try:
            tree.commit(message_callback=get_message,
                        specific_files=selected_list,
                        allow_pointless=unchanged, strict=strict, local=local,
                        reporter=None, verbose=verbose, revprops=properties,
                        author=author,
                        exclude=safe_relpath_files(tree, exclude))
        except PointlessCommit:
            # FIXME: This should really happen before the file is read in;
            # perhaps prepare the commit; get the message; then actually commit
            raise errors.BzrCommandError("no changes to commit."
                              " use --unchanged to commit anyhow")
        except ConflictsInTree:
            raise errors.BzrCommandError('Conflicts detected in working '
                'tree.  Use "bzr conflicts" to list, "bzr resolve FILE" to'
                ' resolve.')
        except StrictCommitFailed:
            raise errors.BzrCommandError("Commit refused because there are"
                              " unknown files in the working tree.")
        except errors.BoundBranchOutOfDate, e:
            raise errors.BzrCommandError(str(e) + "\n"
            'To commit to master branch, run update and then commit.\n'
            'You can also pass --local to commit to continue working '
            'disconnected.')


class cmd_check(Command):
    """Validate working tree structure, branch consistency and repository history.

    This command checks various invariants about branch and repository storage
    to detect data corruption or bzr bugs.

    The working tree and branch checks will only give output if a problem is
    detected. The output fields of the repository check are:

        revisions: This is just the number of revisions checked.  It doesn't
            indicate a problem.
        versionedfiles: This is just the number of versionedfiles checked.  It
            doesn't indicate a problem.
        unreferenced ancestors: Texts that are ancestors of other texts, but
            are not properly referenced by the revision ancestry.  This is a
            subtle problem that Bazaar can work around.
        unique file texts: This is the total number of unique file contents
            seen in the checked revisions.  It does not indicate a problem.
        repeated file texts: This is the total number of repeated texts seen
            in the checked revisions.  Texts can be repeated when their file
            entries are modified, but the file contents are not.  It does not
            indicate a problem.

    If no restrictions are specified, all Bazaar data that is found at the given
    location will be checked.

    :Examples:

        Check the tree and branch at 'foo'::

            bzr check --tree --branch foo

        Check only the repository at 'bar'::

            bzr check --repo bar

        Check everything at 'baz'::

            bzr check baz
    """

    _see_also = ['reconcile']
    takes_args = ['path?']
    takes_options = ['verbose',
                     Option('branch', help="Check the branch related to the"
                                           " current directory."),
                     Option('repo', help="Check the repository related to the"
                                         " current directory."),
                     Option('tree', help="Check the working tree related to"
                                         " the current directory.")]

    def run(self, path=None, verbose=False, branch=False, repo=False,
            tree=False):
        from bzrlib.check import check_dwim
        if path is None:
            path = '.'
        if not branch and not repo and not tree:
            branch = repo = tree = True
        check_dwim(path, verbose, do_branch=branch, do_repo=repo, do_tree=tree)


class cmd_upgrade(Command):
    """Upgrade branch storage to current format.

    The check command or bzr developers may sometimes advise you to run
    this command. When the default format has changed you may also be warned
    during other operations to upgrade.
    """

    _see_also = ['check']
    takes_args = ['url?']
    takes_options = [
                    RegistryOption('format',
                        help='Upgrade to a specific format.  See "bzr help'
                             ' formats" for details.',
                        lazy_registry=('bzrlib.bzrdir', 'format_registry'),
                        converter=lambda name: bzrdir.format_registry.make_bzrdir(name),
                        value_switches=True, title='Branch format'),
                    ]

    def run(self, url='.', format=None):
        from bzrlib.upgrade import upgrade
        if format is None:
            format = bzrdir.format_registry.make_bzrdir('default')
        upgrade(url, format)


class cmd_whoami(Command):
    """Show or set bzr user id.

    :Examples:
        Show the email of the current user::

            bzr whoami --email

        Set the current user::

            bzr whoami "Frank Chu <fchu@example.com>"
    """
    takes_options = [ Option('email',
                             help='Display email address only.'),
                      Option('branch',
                             help='Set identity for the current branch instead of '
                                  'globally.'),
                    ]
    takes_args = ['name?']
    encoding_type = 'replace'

    @display_command
    def run(self, email=False, branch=False, name=None):
        if name is None:
            # use branch if we're inside one; otherwise global config
            try:
                c = Branch.open_containing('.')[0].get_config()
            except errors.NotBranchError:
                c = config.GlobalConfig()
            if email:
                self.outf.write(c.user_email() + '\n')
            else:
                self.outf.write(c.username() + '\n')
            return

        # display a warning if an email address isn't included in the given name.
        try:
            config.extract_email_address(name)
        except errors.NoEmailInUsername, e:
            warning('"%s" does not seem to contain an email address.  '
                    'This is allowed, but not recommended.', name)

        # use global config unless --branch given
        if branch:
            c = Branch.open_containing('.')[0].get_config()
        else:
            c = config.GlobalConfig()
        c.set_user_option('email', name)


class cmd_nick(Command):
    """Print or set the branch nickname.

    If unset, the tree root directory name is used as the nickname.
    To print the current nickname, execute with no argument.

    Bound branches use the nickname of its master branch unless it is set
    locally.
    """

    _see_also = ['info']
    takes_args = ['nickname?']
    def run(self, nickname=None):
        branch = Branch.open_containing(u'.')[0]
        if nickname is None:
            self.printme(branch)
        else:
            branch.nick = nickname

    @display_command
    def printme(self, branch):
        print branch.nick


class cmd_alias(Command):
    """Set/unset and display aliases.

    :Examples:
        Show the current aliases::

            bzr alias

        Show the alias specified for 'll'::

            bzr alias ll

        Set an alias for 'll'::

            bzr alias ll="log --line -r-10..-1"

        To remove an alias for 'll'::

            bzr alias --remove ll

    """
    takes_args = ['name?']
    takes_options = [
        Option('remove', help='Remove the alias.'),
        ]

    def run(self, name=None, remove=False):
        if remove:
            self.remove_alias(name)
        elif name is None:
            self.print_aliases()
        else:
            equal_pos = name.find('=')
            if equal_pos == -1:
                self.print_alias(name)
            else:
                self.set_alias(name[:equal_pos], name[equal_pos+1:])

    def remove_alias(self, alias_name):
        if alias_name is None:
            raise errors.BzrCommandError(
                'bzr alias --remove expects an alias to remove.')
        # If alias is not found, print something like:
        # unalias: foo: not found
        c = config.GlobalConfig()
        c.unset_alias(alias_name)

    @display_command
    def print_aliases(self):
        """Print out the defined aliases in a similar format to bash."""
        aliases = config.GlobalConfig().get_aliases()
        for key, value in sorted(aliases.iteritems()):
            self.outf.write('bzr alias %s="%s"\n' % (key, value))

    @display_command
    def print_alias(self, alias_name):
        from bzrlib.commands import get_alias
        alias = get_alias(alias_name)
        if alias is None:
            self.outf.write("bzr alias: %s: not found\n" % alias_name)
        else:
            self.outf.write(
                'bzr alias %s="%s"\n' % (alias_name, ' '.join(alias)))

    def set_alias(self, alias_name, alias_command):
        """Save the alias in the global config."""
        c = config.GlobalConfig()
        c.set_alias(alias_name, alias_command)


class cmd_selftest(Command):
    """Run internal test suite.

    If arguments are given, they are regular expressions that say which tests
    should run.  Tests matching any expression are run, and other tests are
    not run.

    Alternatively if --first is given, matching tests are run first and then
    all other tests are run.  This is useful if you have been working in a
    particular area, but want to make sure nothing else was broken.

    If --exclude is given, tests that match that regular expression are
    excluded, regardless of whether they match --first or not.

    To help catch accidential dependencies between tests, the --randomize
    option is useful. In most cases, the argument used is the word 'now'.
    Note that the seed used for the random number generator is displayed
    when this option is used. The seed can be explicitly passed as the
    argument to this option if required. This enables reproduction of the
    actual ordering used if and when an order sensitive problem is encountered.

    If --list-only is given, the tests that would be run are listed. This is
    useful when combined with --first, --exclude and/or --randomize to
    understand their impact. The test harness reports "Listed nn tests in ..."
    instead of "Ran nn tests in ..." when list mode is enabled.

    If the global option '--no-plugins' is given, plugins are not loaded
    before running the selftests.  This has two effects: features provided or
    modified by plugins will not be tested, and tests provided by plugins will
    not be run.

    Tests that need working space on disk use a common temporary directory,
    typically inside $TMPDIR or /tmp.

    :Examples:
        Run only tests relating to 'ignore'::

            bzr selftest ignore

        Disable plugins and list tests as they're run::

            bzr --no-plugins selftest -v
    """
    # NB: this is used from the class without creating an instance, which is
    # why it does not have a self parameter.
    def get_transport_type(typestring):
        """Parse and return a transport specifier."""
        if typestring == "sftp":
            from bzrlib.transport.sftp import SFTPAbsoluteServer
            return SFTPAbsoluteServer
        if typestring == "memory":
            from bzrlib.transport.memory import MemoryServer
            return MemoryServer
        if typestring == "fakenfs":
            from bzrlib.transport.fakenfs import FakeNFSServer
            return FakeNFSServer
        msg = "No known transport type %s. Supported types are: sftp\n" %\
            (typestring)
        raise errors.BzrCommandError(msg)

    hidden = True
    takes_args = ['testspecs*']
    takes_options = ['verbose',
                     Option('one',
                             help='Stop when one test fails.',
                             short_name='1',
                             ),
                     Option('transport',
                            help='Use a different transport by default '
                                 'throughout the test suite.',
                            type=get_transport_type),
                     Option('benchmark',
                            help='Run the benchmarks rather than selftests.'),
                     Option('lsprof-timed',
                            help='Generate lsprof output for benchmarked'
                                 ' sections of code.'),
                     Option('cache-dir', type=str,
                            help='Cache intermediate benchmark output in this '
                                 'directory.'),
                     Option('first',
                            help='Run all tests, but run specified tests first.',
                            short_name='f',
                            ),
                     Option('list-only',
                            help='List the tests instead of running them.'),
                     Option('randomize', type=str, argname="SEED",
                            help='Randomize the order of tests using the given'
                                 ' seed or "now" for the current time.'),
                     Option('exclude', type=str, argname="PATTERN",
                            short_name='x',
                            help='Exclude tests that match this regular'
                                 ' expression.'),
                     Option('strict', help='Fail on missing dependencies or '
                            'known failures.'),
                     Option('load-list', type=str, argname='TESTLISTFILE',
                            help='Load a test id list from a text file.'),
                     ListOption('debugflag', type=str, short_name='E',
                                help='Turn on a selftest debug flag.'),
                     ListOption('starting-with', type=str, argname='TESTID',
                                param_name='starting_with', short_name='s',
                                help=
                                'Load only the tests starting with TESTID.'),
                     ]
    encoding_type = 'replace'

    def __init__(self):
        Command.__init__(self)
        self.additional_selftest_args = {}

    def run(self, testspecs_list=None, verbose=False, one=False,
            transport=None, benchmark=None,
            lsprof_timed=None, cache_dir=None,
            first=False, list_only=False,
            randomize=None, exclude=None, strict=False,
            load_list=None, debugflag=None, starting_with=None):
        from bzrlib.tests import selftest
        import bzrlib.benchmarks as benchmarks
        from bzrlib.benchmarks import tree_creator

        # Make deprecation warnings visible, unless -Werror is set
        symbol_versioning.activate_deprecation_warnings(override=False)

        if cache_dir is not None:
            tree_creator.TreeCreator.CACHE_ROOT = osutils.abspath(cache_dir)
        if not list_only:
            print 'testing: %s' % (osutils.realpath(sys.argv[0]),)
            print '   %s (%s python%s)' % (
                    bzrlib.__path__[0],
                    bzrlib.version_string,
                    bzrlib._format_version_tuple(sys.version_info),
                    )
        print
        if testspecs_list is not None:
            pattern = '|'.join(testspecs_list)
        else:
            pattern = ".*"
        if benchmark:
            test_suite_factory = benchmarks.test_suite
            # Unless user explicitly asks for quiet, be verbose in benchmarks
            verbose = not is_quiet()
            # TODO: should possibly lock the history file...
            benchfile = open(".perf_history", "at", buffering=1)
        else:
            test_suite_factory = None
            benchfile = None
        try:
            selftest_kwargs = {"verbose": verbose,
                              "pattern": pattern,
                              "stop_on_failure": one,
                              "transport": transport,
                              "test_suite_factory": test_suite_factory,
                              "lsprof_timed": lsprof_timed,
                              "bench_history": benchfile,
                              "matching_tests_first": first,
                              "list_only": list_only,
                              "random_seed": randomize,
                              "exclude_pattern": exclude,
                              "strict": strict,
                              "load_list": load_list,
                              "debug_flags": debugflag,
                              "starting_with": starting_with
                              }
            selftest_kwargs.update(self.additional_selftest_args)
            result = selftest(**selftest_kwargs)
        finally:
            if benchfile is not None:
                benchfile.close()
        if result:
            note('tests passed')
        else:
            note('tests failed')
        return int(not result)


class cmd_version(Command):
    """Show version of bzr."""

    encoding_type = 'replace'
    takes_options = [
        Option("short", help="Print just the version number."),
        ]

    @display_command
    def run(self, short=False):
        from bzrlib.version import show_version
        if short:
            self.outf.write(bzrlib.version_string + '\n')
        else:
            show_version(to_file=self.outf)


class cmd_rocks(Command):
    """Statement of optimism."""

    hidden = True

    @display_command
    def run(self):
        print "It sure does!"


class cmd_find_merge_base(Command):
    """Find and print a base revision for merging two branches."""
    # TODO: Options to specify revisions on either side, as if
    #       merging only part of the history.
    takes_args = ['branch', 'other']
    hidden = True

    @display_command
    def run(self, branch, other):
        from bzrlib.revision import ensure_null

        branch1 = Branch.open_containing(branch)[0]
        branch2 = Branch.open_containing(other)[0]
        branch1.lock_read()
        try:
            branch2.lock_read()
            try:
                last1 = ensure_null(branch1.last_revision())
                last2 = ensure_null(branch2.last_revision())

                graph = branch1.repository.get_graph(branch2.repository)
                base_rev_id = graph.find_unique_lca(last1, last2)

                print 'merge base is revision %s' % base_rev_id
            finally:
                branch2.unlock()
        finally:
            branch1.unlock()


class cmd_merge(Command):
    """Perform a three-way merge.

    The source of the merge can be specified either in the form of a branch,
    or in the form of a path to a file containing a merge directive generated
    with bzr send. If neither is specified, the default is the upstream branch
    or the branch most recently merged using --remember.

    When merging a branch, by default the tip will be merged. To pick a different
    revision, pass --revision. If you specify two values, the first will be used as
    BASE and the second one as OTHER. Merging individual revisions, or a subset of
    available revisions, like this is commonly referred to as "cherrypicking".

    Revision numbers are always relative to the branch being merged.

    By default, bzr will try to merge in all new work from the other
    branch, automatically determining an appropriate base.  If this
    fails, you may need to give an explicit base.

    Merge will do its best to combine the changes in two branches, but there
    are some kinds of problems only a human can fix.  When it encounters those,
    it will mark a conflict.  A conflict means that you need to fix something,
    before you should commit.

    Use bzr resolve when you have fixed a problem.  See also bzr conflicts.

    If there is no default branch set, the first merge will set it. After
    that, you can omit the branch to use the default.  To change the
    default, use --remember. The value will only be saved if the remote
    location can be accessed.

    The results of the merge are placed into the destination working
    directory, where they can be reviewed (with bzr diff), tested, and then
    committed to record the result of the merge.

    merge refuses to run if there are any uncommitted changes, unless
    --force is given.

    :Examples:
        To merge the latest revision from bzr.dev::

            bzr merge ../bzr.dev

        To merge changes up to and including revision 82 from bzr.dev::

            bzr merge -r 82 ../bzr.dev

        To merge the changes introduced by 82, without previous changes::

            bzr merge -r 81..82 ../bzr.dev

        To apply a merge directive contained in in /tmp/merge:

            bzr merge /tmp/merge
    """

    encoding_type = 'exact'
    _see_also = ['update', 'remerge', 'status-flags']
    takes_args = ['location?']
    takes_options = [
        'change',
        'revision',
        Option('force',
               help='Merge even if the destination tree has uncommitted changes.'),
        'merge-type',
        'reprocess',
        'remember',
        Option('show-base', help="Show base revision text in "
               "conflicts."),
        Option('uncommitted', help='Apply uncommitted changes'
               ' from a working copy, instead of branch changes.'),
        Option('pull', help='If the destination is already'
                ' completely merged into the source, pull from the'
                ' source rather than merging.  When this happens,'
                ' you do not need to commit the result.'),
        Option('directory',
               help='Branch to merge into, '
                    'rather than the one containing the working directory.',
               short_name='d',
               type=unicode,
               ),
        Option('preview', help='Instead of merging, show a diff of the merge.')
    ]

    def run(self, location=None, revision=None, force=False,
            merge_type=None, show_base=False, reprocess=None, remember=False,
            uncommitted=False, pull=False,
            directory=None,
            preview=False,
            ):
        if merge_type is None:
            merge_type = _mod_merge.Merge3Merger

        if directory is None: directory = u'.'
        possible_transports = []
        merger = None
        allow_pending = True
        verified = 'inapplicable'
        tree = WorkingTree.open_containing(directory)[0]
        view_info = _get_view_info_for_change_reporter(tree)
        change_reporter = delta._ChangeReporter(
            unversioned_filter=tree.is_ignored, view_info=view_info)
        cleanups = []
        try:
            pb = ui.ui_factory.nested_progress_bar()
            cleanups.append(pb.finished)
            tree.lock_write()
            cleanups.append(tree.unlock)
            if location is not None:
                try:
                    mergeable = bundle.read_mergeable_from_url(location,
                        possible_transports=possible_transports)
                except errors.NotABundle:
                    mergeable = None
                else:
                    if uncommitted:
                        raise errors.BzrCommandError('Cannot use --uncommitted'
                            ' with bundles or merge directives.')

                    if revision is not None:
                        raise errors.BzrCommandError(
                            'Cannot use -r with merge directives or bundles')
                    merger, verified = _mod_merge.Merger.from_mergeable(tree,
                       mergeable, pb)

            if merger is None and uncommitted:
                if revision is not None and len(revision) > 0:
                    raise errors.BzrCommandError('Cannot use --uncommitted and'
                        ' --revision at the same time.')
                location = self._select_branch_location(tree, location)[0]
                other_tree, other_path = WorkingTree.open_containing(location)
                merger = _mod_merge.Merger.from_uncommitted(tree, other_tree,
                    pb)
                allow_pending = False
                if other_path != '':
                    merger.interesting_files = [other_path]

            if merger is None:
                merger, allow_pending = self._get_merger_from_branch(tree,
                    location, revision, remember, possible_transports, pb)

            merger.merge_type = merge_type
            merger.reprocess = reprocess
            merger.show_base = show_base
            self.sanity_check_merger(merger)
            if (merger.base_rev_id == merger.other_rev_id and
                merger.other_rev_id is not None):
                note('Nothing to do.')
                return 0
            if pull:
                if merger.interesting_files is not None:
                    raise errors.BzrCommandError('Cannot pull individual files')
                if (merger.base_rev_id == tree.last_revision()):
                    result = tree.pull(merger.other_branch, False,
                                       merger.other_rev_id)
                    result.report(self.outf)
                    return 0
            merger.check_basis(not force)
            if preview:
                return self._do_preview(merger)
            else:
                return self._do_merge(merger, change_reporter, allow_pending,
                                      verified)
        finally:
            for cleanup in reversed(cleanups):
                cleanup()

    def _do_preview(self, merger):
        from bzrlib.diff import show_diff_trees
        tree_merger = merger.make_merger()
        tt = tree_merger.make_preview_transform()
        try:
            result_tree = tt.get_preview_tree()
            show_diff_trees(merger.this_tree, result_tree, self.outf,
                            old_label='', new_label='')
        finally:
            tt.finalize()

    def _do_merge(self, merger, change_reporter, allow_pending, verified):
        merger.change_reporter = change_reporter
        conflict_count = merger.do_merge()
        if allow_pending:
            merger.set_pending()
        if verified == 'failed':
            warning('Preview patch does not match changes')
        if conflict_count != 0:
            return 1
        else:
            return 0

    def sanity_check_merger(self, merger):
        if (merger.show_base and
            not merger.merge_type is _mod_merge.Merge3Merger):
            raise errors.BzrCommandError("Show-base is not supported for this"
                                         " merge type. %s" % merger.merge_type)
        if merger.reprocess is None:
            if merger.show_base:
                merger.reprocess = False
            else:
                # Use reprocess if the merger supports it
                merger.reprocess = merger.merge_type.supports_reprocess
        if merger.reprocess and not merger.merge_type.supports_reprocess:
            raise errors.BzrCommandError("Conflict reduction is not supported"
                                         " for merge type %s." %
                                         merger.merge_type)
        if merger.reprocess and merger.show_base:
            raise errors.BzrCommandError("Cannot do conflict reduction and"
                                         " show base.")

    def _get_merger_from_branch(self, tree, location, revision, remember,
                                possible_transports, pb):
        """Produce a merger from a location, assuming it refers to a branch."""
        from bzrlib.tag import _merge_tags_if_possible
        # find the branch locations
        other_loc, user_location = self._select_branch_location(tree, location,
            revision, -1)
        if revision is not None and len(revision) == 2:
            base_loc, _unused = self._select_branch_location(tree,
                location, revision, 0)
        else:
            base_loc = other_loc
        # Open the branches
        other_branch, other_path = Branch.open_containing(other_loc,
            possible_transports)
        if base_loc == other_loc:
            base_branch = other_branch
        else:
            base_branch, base_path = Branch.open_containing(base_loc,
                possible_transports)
        # Find the revision ids
        if revision is None or len(revision) < 1 or revision[-1] is None:
            other_revision_id = _mod_revision.ensure_null(
                other_branch.last_revision())
        else:
            other_revision_id = revision[-1].as_revision_id(other_branch)
        if (revision is not None and len(revision) == 2
            and revision[0] is not None):
            base_revision_id = revision[0].as_revision_id(base_branch)
        else:
            base_revision_id = None
        # Remember where we merge from
        if ((remember or tree.branch.get_submit_branch() is None) and
             user_location is not None):
            tree.branch.set_submit_branch(other_branch.base)
        _merge_tags_if_possible(other_branch, tree.branch)
        merger = _mod_merge.Merger.from_revision_ids(pb, tree,
            other_revision_id, base_revision_id, other_branch, base_branch)
        if other_path != '':
            allow_pending = False
            merger.interesting_files = [other_path]
        else:
            allow_pending = True
        return merger, allow_pending

    def _select_branch_location(self, tree, user_location, revision=None,
                                index=None):
        """Select a branch location, according to possible inputs.

        If provided, branches from ``revision`` are preferred.  (Both
        ``revision`` and ``index`` must be supplied.)

        Otherwise, the ``location`` parameter is used.  If it is None, then the
        ``submit`` or ``parent`` location is used, and a note is printed.

        :param tree: The working tree to select a branch for merging into
        :param location: The location entered by the user
        :param revision: The revision parameter to the command
        :param index: The index to use for the revision parameter.  Negative
            indices are permitted.
        :return: (selected_location, user_location).  The default location
            will be the user-entered location.
        """
        if (revision is not None and index is not None
            and revision[index] is not None):
            branch = revision[index].get_branch()
            if branch is not None:
                return branch, branch
        if user_location is None:
            location = self._get_remembered(tree, 'Merging from')
        else:
            location = user_location
        return location, user_location

    def _get_remembered(self, tree, verb_string):
        """Use tree.branch's parent if none was supplied.

        Report if the remembered location was used.
        """
        stored_location = tree.branch.get_submit_branch()
        stored_location_type = "submit"
        if stored_location is None:
            stored_location = tree.branch.get_parent()
            stored_location_type = "parent"
        mutter("%s", stored_location)
        if stored_location is None:
            raise errors.BzrCommandError("No location specified or remembered")
        display_url = urlutils.unescape_for_display(stored_location, 'utf-8')
        note(u"%s remembered %s location %s", verb_string,
                stored_location_type, display_url)
        return stored_location


class cmd_remerge(Command):
    """Redo a merge.

    Use this if you want to try a different merge technique while resolving
    conflicts.  Some merge techniques are better than others, and remerge
    lets you try different ones on different files.

    The options for remerge have the same meaning and defaults as the ones for
    merge.  The difference is that remerge can (only) be run when there is a
    pending merge, and it lets you specify particular files.

    :Examples:
        Re-do the merge of all conflicted files, and show the base text in
        conflict regions, in addition to the usual THIS and OTHER texts::

            bzr remerge --show-base

        Re-do the merge of "foobar", using the weave merge algorithm, with
        additional processing to reduce the size of conflict regions::

            bzr remerge --merge-type weave --reprocess foobar
    """
    takes_args = ['file*']
    takes_options = [
            'merge-type',
            'reprocess',
            Option('show-base',
                   help="Show base revision text in conflicts."),
            ]

    def run(self, file_list=None, merge_type=None, show_base=False,
            reprocess=False):
        if merge_type is None:
            merge_type = _mod_merge.Merge3Merger
        tree, file_list = tree_files(file_list)
        tree.lock_write()
        try:
            parents = tree.get_parent_ids()
            if len(parents) != 2:
                raise errors.BzrCommandError("Sorry, remerge only works after normal"
                                             " merges.  Not cherrypicking or"
                                             " multi-merges.")
            repository = tree.branch.repository
            interesting_ids = None
            new_conflicts = []
            conflicts = tree.conflicts()
            if file_list is not None:
                interesting_ids = set()
                for filename in file_list:
                    file_id = tree.path2id(filename)
                    if file_id is None:
                        raise errors.NotVersionedError(filename)
                    interesting_ids.add(file_id)
                    if tree.kind(file_id) != "directory":
                        continue

                    for name, ie in tree.inventory.iter_entries(file_id):
                        interesting_ids.add(ie.file_id)
                new_conflicts = conflicts.select_conflicts(tree, file_list)[0]
            else:
                # Remerge only supports resolving contents conflicts
                allowed_conflicts = ('text conflict', 'contents conflict')
                restore_files = [c.path for c in conflicts
                                 if c.typestring in allowed_conflicts]
            _mod_merge.transform_tree(tree, tree.basis_tree(), interesting_ids)
            tree.set_conflicts(ConflictList(new_conflicts))
            if file_list is not None:
                restore_files = file_list
            for filename in restore_files:
                try:
                    restore(tree.abspath(filename))
                except errors.NotConflicted:
                    pass
            # Disable pending merges, because the file texts we are remerging
            # have not had those merges performed.  If we use the wrong parents
            # list, we imply that the working tree text has seen and rejected
            # all the changes from the other tree, when in fact those changes
            # have not yet been seen.
            pb = ui.ui_factory.nested_progress_bar()
            tree.set_parent_ids(parents[:1])
            try:
                merger = _mod_merge.Merger.from_revision_ids(pb,
                                                             tree, parents[1])
                merger.interesting_ids = interesting_ids
                merger.merge_type = merge_type
                merger.show_base = show_base
                merger.reprocess = reprocess
                conflicts = merger.do_merge()
            finally:
                tree.set_parent_ids(parents)
                pb.finished()
        finally:
            tree.unlock()
        if conflicts > 0:
            return 1
        else:
            return 0


class cmd_revert(Command):
    """Revert files to a previous revision.

    Giving a list of files will revert only those files.  Otherwise, all files
    will be reverted.  If the revision is not specified with '--revision', the
    last committed revision is used.

    To remove only some changes, without reverting to a prior version, use
    merge instead.  For example, "merge . --revision -2..-3" will remove the
    changes introduced by -2, without affecting the changes introduced by -1.
    Or to remove certain changes on a hunk-by-hunk basis, see the Shelf plugin.

    By default, any files that have been manually changed will be backed up
    first.  (Files changed only by merge are not backed up.)  Backup files have
    '.~#~' appended to their name, where # is a number.

    When you provide files, you can use their current pathname or the pathname
    from the target revision.  So you can use revert to "undelete" a file by
    name.  If you name a directory, all the contents of that directory will be
    reverted.

    Any files that have been newly added since that revision will be deleted,
    with a backup kept if appropriate.  Directories containing unknown files
    will not be deleted.

    The working tree contains a list of pending merged revisions, which will
    be included as parents in the next commit.  Normally, revert clears that
    list as well as reverting the files.  If any files are specified, revert
    leaves the pending merge list alone and reverts only the files.  Use "bzr
    revert ." in the tree root to revert all files but keep the merge record,
    and "bzr revert --forget-merges" to clear the pending merge list without
    reverting any files.
    """

    _see_also = ['cat', 'export']
    takes_options = [
        'revision',
        Option('no-backup', "Do not save backups of reverted files."),
        Option('forget-merges',
               'Remove pending merge marker, without changing any files.'),
        ]
    takes_args = ['file*']

    def run(self, revision=None, no_backup=False, file_list=None,
            forget_merges=None):
        tree, file_list = tree_files(file_list)
        tree.lock_write()
        try:
            if forget_merges:
                tree.set_parent_ids(tree.get_parent_ids()[:1])
            else:
                self._revert_tree_to_revision(tree, revision, file_list, no_backup)
        finally:
            tree.unlock()

    @staticmethod
    def _revert_tree_to_revision(tree, revision, file_list, no_backup):
        rev_tree = _get_one_revision_tree('revert', revision, tree=tree)
        pb = ui.ui_factory.nested_progress_bar()
        try:
            tree.revert(file_list, rev_tree, not no_backup, pb,
                report_changes=True)
        finally:
            pb.finished()


class cmd_assert_fail(Command):
    """Test reporting of assertion failures"""
    # intended just for use in testing

    hidden = True

    def run(self):
        raise AssertionError("always fails")


class cmd_help(Command):
    """Show help on a command or other topic.
    """

    _see_also = ['topics']
    takes_options = [
            Option('long', 'Show help on all commands.'),
            ]
    takes_args = ['topic?']
    aliases = ['?', '--help', '-?', '-h']

    @display_command
    def run(self, topic=None, long=False):
        import bzrlib.help
        if topic is None and long:
            topic = "commands"
        bzrlib.help.help(topic)


class cmd_shell_complete(Command):
    """Show appropriate completions for context.

    For a list of all available commands, say 'bzr shell-complete'.
    """
    takes_args = ['context?']
    aliases = ['s-c']
    hidden = True

    @display_command
    def run(self, context=None):
        import shellcomplete
        shellcomplete.shellcomplete(context)


class cmd_missing(Command):
    """Show unmerged/unpulled revisions between two branches.

    OTHER_BRANCH may be local or remote.

    To filter on a range of revirions, you can use the command -r begin..end
    -r revision requests a specific revision, -r ..end or -r begin.. are
    also valid.

    :Examples:

        Determine the missing revisions between this and the branch at the
        remembered pull location::

            bzr missing

        Determine the missing revisions between this and another branch::

            bzr missing http://server/branch

        Determine the missing revisions up to a specific revision on the other
        branch::

            bzr missing -r ..-10

        Determine the missing revisions up to a specific revision on this
        branch::

            bzr missing --my-revision ..-10
    """

    _see_also = ['merge', 'pull']
    takes_args = ['other_branch?']
    takes_options = [
        Option('reverse', 'Reverse the order of revisions.'),
        Option('mine-only',
               'Display changes in the local branch only.'),
        Option('this' , 'Same as --mine-only.'),
        Option('theirs-only',
               'Display changes in the remote branch only.'),
        Option('other', 'Same as --theirs-only.'),
        'log-format',
        'show-ids',
        'verbose',
        custom_help('revision',
             help='Filter on other branch revisions (inclusive). '
                'See "help revisionspec" for details.'),
        Option('my-revision',
            type=_parse_revision_str,
            help='Filter on local branch revisions (inclusive). '
                'See "help revisionspec" for details.'),
        Option('include-merges', 'Show merged revisions.'),
        ]
    encoding_type = 'replace'

    @display_command
    def run(self, other_branch=None, reverse=False, mine_only=False,
            theirs_only=False,
            log_format=None, long=False, short=False, line=False,
            show_ids=False, verbose=False, this=False, other=False,
            include_merges=False, revision=None, my_revision=None):
        from bzrlib.missing import find_unmerged, iter_log_revisions
        def message(s):
            if not is_quiet():
                self.outf.write(s)

        if this:
            mine_only = this
        if other:
            theirs_only = other
        # TODO: We should probably check that we don't have mine-only and
        #       theirs-only set, but it gets complicated because we also have
        #       this and other which could be used.
        restrict = 'all'
        if mine_only:
            restrict = 'local'
        elif theirs_only:
            restrict = 'remote'

        local_branch = Branch.open_containing(u".")[0]
        parent = local_branch.get_parent()
        if other_branch is None:
            other_branch = parent
            if other_branch is None:
                raise errors.BzrCommandError("No peer location known"
                                             " or specified.")
            display_url = urlutils.unescape_for_display(parent,
                                                        self.outf.encoding)
            message("Using saved parent location: "
                    + display_url + "\n")

        remote_branch = Branch.open(other_branch)
        if remote_branch.base == local_branch.base:
            remote_branch = local_branch

        local_revid_range = _revision_range_to_revid_range(
            _get_revision_range(my_revision, local_branch,
                self.name()))

        remote_revid_range = _revision_range_to_revid_range(
            _get_revision_range(revision,
                remote_branch, self.name()))

        local_branch.lock_read()
        try:
            remote_branch.lock_read()
            try:
                local_extra, remote_extra = find_unmerged(
                    local_branch, remote_branch, restrict,
                    backward=not reverse,
                    include_merges=include_merges,
                    local_revid_range=local_revid_range,
                    remote_revid_range=remote_revid_range)

                if log_format is None:
                    registry = log.log_formatter_registry
                    log_format = registry.get_default(local_branch)
                lf = log_format(to_file=self.outf,
                                show_ids=show_ids,
                                show_timezone='original')

                status_code = 0
                if local_extra and not theirs_only:
                    message("You have %d extra revision(s):\n" %
                        len(local_extra))
                    for revision in iter_log_revisions(local_extra,
                                        local_branch.repository,
                                        verbose):
                        lf.log_revision(revision)
                    printed_local = True
                    status_code = 1
                else:
                    printed_local = False

                if remote_extra and not mine_only:
                    if printed_local is True:
                        message("\n\n\n")
                    message("You are missing %d revision(s):\n" %
                        len(remote_extra))
                    for revision in iter_log_revisions(remote_extra,
                                        remote_branch.repository,
                                        verbose):
                        lf.log_revision(revision)
                    status_code = 1

                if mine_only and not local_extra:
                    # We checked local, and found nothing extra
                    message('This branch is up to date.\n')
                elif theirs_only and not remote_extra:
                    # We checked remote, and found nothing extra
                    message('Other branch is up to date.\n')
                elif not (mine_only or theirs_only or local_extra or
                          remote_extra):
                    # We checked both branches, and neither one had extra
                    # revisions
                    message("Branches are up to date.\n")
            finally:
                remote_branch.unlock()
        finally:
            local_branch.unlock()
        if not status_code and parent is None and other_branch is not None:
            local_branch.lock_write()
            try:
                # handle race conditions - a parent might be set while we run.
                if local_branch.get_parent() is None:
                    local_branch.set_parent(remote_branch.base)
            finally:
                local_branch.unlock()
        return status_code


class cmd_pack(Command):
    """Compress the data within a repository."""

    _see_also = ['repositories']
    takes_args = ['branch_or_repo?']

    def run(self, branch_or_repo='.'):
        dir = bzrdir.BzrDir.open_containing(branch_or_repo)[0]
        try:
            branch = dir.open_branch()
            repository = branch.repository
        except errors.NotBranchError:
            repository = dir.open_repository()
        repository.pack()


class cmd_plugins(Command):
    """List the installed plugins.

    This command displays the list of installed plugins including
    version of plugin and a short description of each.

    --verbose shows the path where each plugin is located.

    A plugin is an external component for Bazaar that extends the
    revision control system, by adding or replacing code in Bazaar.
    Plugins can do a variety of things, including overriding commands,
    adding new commands, providing additional network transports and
    customizing log output.

    See the Bazaar web site, http://bazaar-vcs.org, for further
    information on plugins including where to find them and how to
    install them. Instructions are also provided there on how to
    write new plugins using the Python programming language.
    """
    takes_options = ['verbose']

    @display_command
    def run(self, verbose=False):
        import bzrlib.plugin
        from inspect import getdoc
        result = []
        for name, plugin in bzrlib.plugin.plugins().items():
            version = plugin.__version__
            if version == 'unknown':
                version = ''
            name_ver = '%s %s' % (name, version)
            d = getdoc(plugin.module)
            if d:
                doc = d.split('\n')[0]
            else:
                doc = '(no description)'
            result.append((name_ver, doc, plugin.path()))
        for name_ver, doc, path in sorted(result):
            print name_ver
            print '   ', doc
            if verbose:
                print '   ', path
            print


class cmd_testament(Command):
    """Show testament (signing-form) of a revision."""
    takes_options = [
            'revision',
            Option('long', help='Produce long-format testament.'),
            Option('strict',
                   help='Produce a strict-format testament.')]
    takes_args = ['branch?']
    @display_command
    def run(self, branch=u'.', revision=None, long=False, strict=False):
        from bzrlib.testament import Testament, StrictTestament
        if strict is True:
            testament_class = StrictTestament
        else:
            testament_class = Testament
        if branch == '.':
            b = Branch.open_containing(branch)[0]
        else:
            b = Branch.open(branch)
        b.lock_read()
        try:
            if revision is None:
                rev_id = b.last_revision()
            else:
                rev_id = revision[0].as_revision_id(b)
            t = testament_class.from_revision(b.repository, rev_id)
            if long:
                sys.stdout.writelines(t.as_text_lines())
            else:
                sys.stdout.write(t.as_short_text())
        finally:
            b.unlock()


class cmd_annotate(Command):
    """Show the origin of each line in a file.

    This prints out the given file with an annotation on the left side
    indicating which revision, author and date introduced the change.

    If the origin is the same for a run of consecutive lines, it is
    shown only at the top, unless the --all option is given.
    """
    # TODO: annotate directories; showing when each file was last changed
    # TODO: if the working copy is modified, show annotations on that
    #       with new uncommitted lines marked
    aliases = ['ann', 'blame', 'praise']
    takes_args = ['filename']
    takes_options = [Option('all', help='Show annotations on all lines.'),
                     Option('long', help='Show commit date in annotations.'),
                     'revision',
                     'show-ids',
                     ]
    encoding_type = 'exact'

    @display_command
    def run(self, filename, all=False, long=False, revision=None,
            show_ids=False):
        from bzrlib.annotate import annotate_file, annotate_file_tree
        wt, branch, relpath = \
            bzrdir.BzrDir.open_containing_tree_or_branch(filename)
        if wt is not None:
            wt.lock_read()
        else:
            branch.lock_read()
        try:
            tree = _get_one_revision_tree('annotate', revision, branch=branch)
            if wt is not None:
                file_id = wt.path2id(relpath)
            else:
                file_id = tree.path2id(relpath)
            if file_id is None:
                raise errors.NotVersionedError(filename)
            file_version = tree.inventory[file_id].revision
            if wt is not None and revision is None:
                # If there is a tree and we're not annotating historical
                # versions, annotate the working tree's content.
                annotate_file_tree(wt, file_id, self.outf, long, all,
                    show_ids=show_ids)
            else:
                annotate_file(branch, file_version, file_id, long, all, self.outf,
                              show_ids=show_ids)
        finally:
            if wt is not None:
                wt.unlock()
            else:
                branch.unlock()


class cmd_re_sign(Command):
    """Create a digital signature for an existing revision."""
    # TODO be able to replace existing ones.

    hidden = True # is this right ?
    takes_args = ['revision_id*']
    takes_options = ['revision']

    def run(self, revision_id_list=None, revision=None):
        if revision_id_list is not None and revision is not None:
            raise errors.BzrCommandError('You can only supply one of revision_id or --revision')
        if revision_id_list is None and revision is None:
            raise errors.BzrCommandError('You must supply either --revision or a revision_id')
        b = WorkingTree.open_containing(u'.')[0].branch
        b.lock_write()
        try:
            return self._run(b, revision_id_list, revision)
        finally:
            b.unlock()

    def _run(self, b, revision_id_list, revision):
        import bzrlib.gpg as gpg
        gpg_strategy = gpg.GPGStrategy(b.get_config())
        if revision_id_list is not None:
            b.repository.start_write_group()
            try:
                for revision_id in revision_id_list:
                    b.repository.sign_revision(revision_id, gpg_strategy)
            except:
                b.repository.abort_write_group()
                raise
            else:
                b.repository.commit_write_group()
        elif revision is not None:
            if len(revision) == 1:
                revno, rev_id = revision[0].in_history(b)
                b.repository.start_write_group()
                try:
                    b.repository.sign_revision(rev_id, gpg_strategy)
                except:
                    b.repository.abort_write_group()
                    raise
                else:
                    b.repository.commit_write_group()
            elif len(revision) == 2:
                # are they both on rh- if so we can walk between them
                # might be nice to have a range helper for arbitrary
                # revision paths. hmm.
                from_revno, from_revid = revision[0].in_history(b)
                to_revno, to_revid = revision[1].in_history(b)
                if to_revid is None:
                    to_revno = b.revno()
                if from_revno is None or to_revno is None:
                    raise errors.BzrCommandError('Cannot sign a range of non-revision-history revisions')
                b.repository.start_write_group()
                try:
                    for revno in range(from_revno, to_revno + 1):
                        b.repository.sign_revision(b.get_rev_id(revno),
                                                   gpg_strategy)
                except:
                    b.repository.abort_write_group()
                    raise
                else:
                    b.repository.commit_write_group()
            else:
                raise errors.BzrCommandError('Please supply either one revision, or a range.')


class cmd_bind(Command):
    """Convert the current branch into a checkout of the supplied branch.

    Once converted into a checkout, commits must succeed on the master branch
    before they will be applied to the local branch.

    Bound branches use the nickname of its master branch unless it is set
    locally, in which case binding will update the the local nickname to be
    that of the master.
    """

    _see_also = ['checkouts', 'unbind']
    takes_args = ['location?']
    takes_options = []

    def run(self, location=None):
        b, relpath = Branch.open_containing(u'.')
        if location is None:
            try:
                location = b.get_old_bound_location()
            except errors.UpgradeRequired:
                raise errors.BzrCommandError('No location supplied.  '
                    'This format does not remember old locations.')
            else:
                if location is None:
                    raise errors.BzrCommandError('No location supplied and no '
                        'previous location known')
        b_other = Branch.open(location)
        try:
            b.bind(b_other)
        except errors.DivergedBranches:
            raise errors.BzrCommandError('These branches have diverged.'
                                         ' Try merging, and then bind again.')
        if b.get_config().has_explicit_nickname():
            b.nick = b_other.nick


class cmd_unbind(Command):
    """Convert the current checkout into a regular branch.

    After unbinding, the local branch is considered independent and subsequent
    commits will be local only.
    """

    _see_also = ['checkouts', 'bind']
    takes_args = []
    takes_options = []

    def run(self):
        b, relpath = Branch.open_containing(u'.')
        if not b.unbind():
            raise errors.BzrCommandError('Local branch is not bound')


class cmd_uncommit(Command):
    """Remove the last committed revision.

    --verbose will print out what is being removed.
    --dry-run will go through all the motions, but not actually
    remove anything.

    If --revision is specified, uncommit revisions to leave the branch at the
    specified revision.  For example, "bzr uncommit -r 15" will leave the
    branch at revision 15.

    Uncommit leaves the working tree ready for a new commit.  The only change
    it may make is to restore any pending merges that were present before
    the commit.
    """

    # TODO: jam 20060108 Add an option to allow uncommit to remove
    # unreferenced information in 'branch-as-repository' branches.
    # TODO: jam 20060108 Add the ability for uncommit to remove unreferenced
    # information in shared branches as well.
    _see_also = ['commit']
    takes_options = ['verbose', 'revision',
                    Option('dry-run', help='Don\'t actually make changes.'),
                    Option('force', help='Say yes to all questions.'),
                    Option('local',
                           help="Only remove the commits from the local branch"
                                " when in a checkout."
                           ),
                    ]
    takes_args = ['location?']
    aliases = []
    encoding_type = 'replace'

    def run(self, location=None,
            dry_run=False, verbose=False,
            revision=None, force=False, local=False):
        if location is None:
            location = u'.'
        control, relpath = bzrdir.BzrDir.open_containing(location)
        try:
            tree = control.open_workingtree()
            b = tree.branch
        except (errors.NoWorkingTree, errors.NotLocalUrl):
            tree = None
            b = control.open_branch()

        if tree is not None:
            tree.lock_write()
        else:
            b.lock_write()
        try:
            return self._run(b, tree, dry_run, verbose, revision, force,
                             local=local)
        finally:
            if tree is not None:
                tree.unlock()
            else:
                b.unlock()

    def _run(self, b, tree, dry_run, verbose, revision, force, local=False):
        from bzrlib.log import log_formatter, show_log
        from bzrlib.uncommit import uncommit

        last_revno, last_rev_id = b.last_revision_info()

        rev_id = None
        if revision is None:
            revno = last_revno
            rev_id = last_rev_id
        else:
            # 'bzr uncommit -r 10' actually means uncommit
            # so that the final tree is at revno 10.
            # but bzrlib.uncommit.uncommit() actually uncommits
            # the revisions that are supplied.
            # So we need to offset it by one
            revno = revision[0].in_history(b).revno + 1
            if revno <= last_revno:
                rev_id = b.get_rev_id(revno)

        if rev_id is None or _mod_revision.is_null(rev_id):
            self.outf.write('No revisions to uncommit.\n')
            return 1

        lf = log_formatter('short',
                           to_file=self.outf,
                           show_timezone='original')

        show_log(b,
                 lf,
                 verbose=False,
                 direction='forward',
                 start_revision=revno,
                 end_revision=last_revno)

        if dry_run:
            print 'Dry-run, pretending to remove the above revisions.'
            if not force:
                val = raw_input('Press <enter> to continue')
        else:
            print 'The above revision(s) will be removed.'
            if not force:
                val = raw_input('Are you sure [y/N]? ')
                if val.lower() not in ('y', 'yes'):
                    print 'Canceled'
                    return 0

        mutter('Uncommitting from {%s} to {%s}',
               last_rev_id, rev_id)
        uncommit(b, tree=tree, dry_run=dry_run, verbose=verbose,
                 revno=revno, local=local)
        note('You can restore the old tip by running:\n'
             '  bzr pull . -r revid:%s', last_rev_id)


class cmd_break_lock(Command):
    """Break a dead lock on a repository, branch or working directory.

    CAUTION: Locks should only be broken when you are sure that the process
    holding the lock has been stopped.

    You can get information on what locks are open via the 'bzr info' command.

    :Examples:
        bzr break-lock
    """
    takes_args = ['location?']

    def run(self, location=None, show=False):
        if location is None:
            location = u'.'
        control, relpath = bzrdir.BzrDir.open_containing(location)
        try:
            control.break_lock()
        except NotImplementedError:
            pass


class cmd_wait_until_signalled(Command):
    """Test helper for test_start_and_stop_bzr_subprocess_send_signal.

    This just prints a line to signal when it is ready, then blocks on stdin.
    """

    hidden = True

    def run(self):
        sys.stdout.write("running\n")
        sys.stdout.flush()
        sys.stdin.readline()


class cmd_serve(Command):
    """Run the bzr server."""

    aliases = ['server']

    takes_options = [
        Option('inet',
               help='Serve on stdin/out for use from inetd or sshd.'),
        Option('port',
               help='Listen for connections on nominated port of the form '
                    '[hostname:]portnumber.  Passing 0 as the port number will '
                    'result in a dynamically allocated port.  The default port is '
                    '4155.',
               type=str),
        Option('directory',
               help='Serve contents of this directory.',
               type=unicode),
        Option('allow-writes',
               help='By default the server is a readonly server.  Supplying '
                    '--allow-writes enables write access to the contents of '
                    'the served directory and below.'
                ),
        ]

    def run_smart_server(self, smart_server):
        """Run 'smart_server' forever, with no UI output at all."""
        # For the duration of this server, no UI output is permitted. note
        # that this may cause problems with blackbox tests. This should be
        # changed with care though, as we dont want to use bandwidth sending
        # progress over stderr to smart server clients!
        from bzrlib import lockdir
        old_factory = ui.ui_factory
        old_lockdir_timeout = lockdir._DEFAULT_TIMEOUT_SECONDS
        try:
            ui.ui_factory = ui.SilentUIFactory()
            lockdir._DEFAULT_TIMEOUT_SECONDS = 0
            smart_server.serve()
        finally:
            ui.ui_factory = old_factory
            lockdir._DEFAULT_TIMEOUT_SECONDS = old_lockdir_timeout

    def get_host_and_port(self, port):
        """Return the host and port to run the smart server on.

        If 'port' is None, the default host (`medium.BZR_DEFAULT_INTERFACE`)
        and port (`medium.BZR_DEFAULT_PORT`) will be used.

        If 'port' has a colon in it, the string before the colon will be
        interpreted as the host.

        :param port: A string of the port to run the server on.
        :return: A tuple of (host, port), where 'host' is a host name or IP,
            and port is an integer TCP/IP port.
        """
        from bzrlib.smart import medium
        host = medium.BZR_DEFAULT_INTERFACE
        if port is None:
            port = medium.BZR_DEFAULT_PORT
        else:
            if ':' in port:
                host, port = port.split(':')
            port = int(port)
        return host, port

    def get_smart_server(self, transport, inet, port):
        """Construct a smart server.

        :param transport: The base transport from which branches will be
            served.
        :param inet: If True, serve over stdin and stdout. Used for running
            from inet.
        :param port: The port to listen on. By default, it's `
            medium.BZR_DEFAULT_PORT`. See `get_host_and_port` for more
            information.
        :return: A smart server.
        """
        from bzrlib.smart import medium, server
        if inet:
            smart_server = medium.SmartServerPipeStreamMedium(
                sys.stdin, sys.stdout, transport)
        else:
            host, port = self.get_host_and_port(port)
            smart_server = server.SmartTCPServer(
                transport, host=host, port=port)
            note('listening on port: %s' % smart_server.port)
        return smart_server

    def run(self, port=None, inet=False, directory=None, allow_writes=False):
        from bzrlib.transport import get_transport
        from bzrlib.transport.chroot import ChrootServer
        if directory is None:
            directory = os.getcwd()
        url = urlutils.local_path_to_url(directory)
        if not allow_writes:
            url = 'readonly+' + url
        chroot_server = ChrootServer(get_transport(url))
        chroot_server.setUp()
        t = get_transport(chroot_server.get_url())
        smart_server = self.get_smart_server(t, inet, port)
        self.run_smart_server(smart_server)


class cmd_join(Command):
    """Combine a subtree into its containing tree.

    This command is for experimental use only.  It requires the target tree
    to be in dirstate-with-subtree format, which cannot be converted into
    earlier formats.

    The TREE argument should be an independent tree, inside another tree, but
    not part of it.  (Such trees can be produced by "bzr split", but also by
    running "bzr branch" with the target inside a tree.)

    The result is a combined tree, with the subtree no longer an independant
    part.  This is marked as a merge of the subtree into the containing tree,
    and all history is preserved.

    If --reference is specified, the subtree retains its independence.  It can
    be branched by itself, and can be part of multiple projects at the same
    time.  But operations performed in the containing tree, such as commit
    and merge, will recurse into the subtree.
    """

    _see_also = ['split']
    takes_args = ['tree']
    takes_options = [
            Option('reference', help='Join by reference.'),
            ]
    hidden = True

    def run(self, tree, reference=False):
        sub_tree = WorkingTree.open(tree)
        parent_dir = osutils.dirname(sub_tree.basedir)
        containing_tree = WorkingTree.open_containing(parent_dir)[0]
        repo = containing_tree.branch.repository
        if not repo.supports_rich_root():
            raise errors.BzrCommandError(
                "Can't join trees because %s doesn't support rich root data.\n"
                "You can use bzr upgrade on the repository."
                % (repo,))
        if reference:
            try:
                containing_tree.add_reference(sub_tree)
            except errors.BadReferenceTarget, e:
                # XXX: Would be better to just raise a nicely printable
                # exception from the real origin.  Also below.  mbp 20070306
                raise errors.BzrCommandError("Cannot join %s.  %s" %
                                             (tree, e.reason))
        else:
            try:
                containing_tree.subsume(sub_tree)
            except errors.BadSubsumeSource, e:
                raise errors.BzrCommandError("Cannot join %s.  %s" %
                                             (tree, e.reason))


class cmd_split(Command):
    """Split a subdirectory of a tree into a separate tree.

    This command will produce a target tree in a format that supports
    rich roots, like 'rich-root' or 'rich-root-pack'.  These formats cannot be
    converted into earlier formats like 'dirstate-tags'.

    The TREE argument should be a subdirectory of a working tree.  That
    subdirectory will be converted into an independent tree, with its own
    branch.  Commits in the top-level tree will not apply to the new subtree.
    """

    # join is not un-hidden yet
    #_see_also = ['join']
    takes_args = ['tree']

    def run(self, tree):
        containing_tree, subdir = WorkingTree.open_containing(tree)
        sub_id = containing_tree.path2id(subdir)
        if sub_id is None:
            raise errors.NotVersionedError(subdir)
        try:
            containing_tree.extract(sub_id)
        except errors.RootNotRich:
            raise errors.UpgradeRequired(containing_tree.branch.base)


class cmd_merge_directive(Command):
    """Generate a merge directive for auto-merge tools.

    A directive requests a merge to be performed, and also provides all the
    information necessary to do so.  This means it must either include a
    revision bundle, or the location of a branch containing the desired
    revision.

    A submit branch (the location to merge into) must be supplied the first
    time the command is issued.  After it has been supplied once, it will
    be remembered as the default.

    A public branch is optional if a revision bundle is supplied, but required
    if --diff or --plain is specified.  It will be remembered as the default
    after the first use.
    """

    takes_args = ['submit_branch?', 'public_branch?']

    hidden = True

    _see_also = ['send']

    takes_options = [
        RegistryOption.from_kwargs('patch-type',
            'The type of patch to include in the directive.',
            title='Patch type',
            value_switches=True,
            enum_switch=False,
            bundle='Bazaar revision bundle (default).',
            diff='Normal unified diff.',
            plain='No patch, just directive.'),
        Option('sign', help='GPG-sign the directive.'), 'revision',
        Option('mail-to', type=str,
            help='Instead of printing the directive, email to this address.'),
        Option('message', type=str, short_name='m',
            help='Message to use when committing this merge.')
        ]

    encoding_type = 'exact'

    def run(self, submit_branch=None, public_branch=None, patch_type='bundle',
            sign=False, revision=None, mail_to=None, message=None):
        from bzrlib.revision import ensure_null, NULL_REVISION
        include_patch, include_bundle = {
            'plain': (False, False),
            'diff': (True, False),
            'bundle': (True, True),
            }[patch_type]
        branch = Branch.open('.')
        stored_submit_branch = branch.get_submit_branch()
        if submit_branch is None:
            submit_branch = stored_submit_branch
        else:
            if stored_submit_branch is None:
                branch.set_submit_branch(submit_branch)
        if submit_branch is None:
            submit_branch = branch.get_parent()
        if submit_branch is None:
            raise errors.BzrCommandError('No submit branch specified or known')

        stored_public_branch = branch.get_public_branch()
        if public_branch is None:
            public_branch = stored_public_branch
        elif stored_public_branch is None:
            branch.set_public_branch(public_branch)
        if not include_bundle and public_branch is None:
            raise errors.BzrCommandError('No public branch specified or'
                                         ' known')
        base_revision_id = None
        if revision is not None:
            if len(revision) > 2:
                raise errors.BzrCommandError('bzr merge-directive takes '
                    'at most two one revision identifiers')
            revision_id = revision[-1].as_revision_id(branch)
            if len(revision) == 2:
                base_revision_id = revision[0].as_revision_id(branch)
        else:
            revision_id = branch.last_revision()
        revision_id = ensure_null(revision_id)
        if revision_id == NULL_REVISION:
            raise errors.BzrCommandError('No revisions to bundle.')
        directive = merge_directive.MergeDirective2.from_objects(
            branch.repository, revision_id, time.time(),
            osutils.local_time_offset(), submit_branch,
            public_branch=public_branch, include_patch=include_patch,
            include_bundle=include_bundle, message=message,
            base_revision_id=base_revision_id)
        if mail_to is None:
            if sign:
                self.outf.write(directive.to_signed(branch))
            else:
                self.outf.writelines(directive.to_lines())
        else:
            message = directive.to_email(mail_to, branch, sign)
            s = SMTPConnection(branch.get_config())
            s.send_email(message)


class cmd_send(Command):
    """Mail or create a merge-directive for submitting changes.

    A merge directive provides many things needed for requesting merges:

    * A machine-readable description of the merge to perform

    * An optional patch that is a preview of the changes requested

    * An optional bundle of revision data, so that the changes can be applied
      directly from the merge directive, without retrieving data from a
      branch.

    If --no-bundle is specified, then public_branch is needed (and must be
    up-to-date), so that the receiver can perform the merge using the
    public_branch.  The public_branch is always included if known, so that
    people can check it later.

    The submit branch defaults to the parent, but can be overridden.  Both
    submit branch and public branch will be remembered if supplied.

    If a public_branch is known for the submit_branch, that public submit
    branch is used in the merge instructions.  This means that a local mirror
    can be used as your actual submit branch, once you have set public_branch
    for that mirror.

    Mail is sent using your preferred mail program.  This should be transparent
    on Windows (it uses MAPI).  On Linux, it requires the xdg-email utility.
    If the preferred client can't be found (or used), your editor will be used.

    To use a specific mail program, set the mail_client configuration option.
    (For Thunderbird 1.5, this works around some bugs.)  Supported values for
    specific clients are "claws", "evolution", "kmail", "mutt", and
    "thunderbird"; generic options are "default", "editor", "emacsclient",
    "mapi", and "xdg-email".  Plugins may also add supported clients.

    If mail is being sent, a to address is required.  This can be supplied
    either on the commandline, by setting the submit_to configuration
    option in the branch itself or the child_submit_to configuration option
    in the submit branch.

    Two formats are currently supported: "4" uses revision bundle format 4 and
    merge directive format 2.  It is significantly faster and smaller than
    older formats.  It is compatible with Bazaar 0.19 and later.  It is the
    default.  "0.9" uses revision bundle format 0.9 and merge directive
    format 1.  It is compatible with Bazaar 0.12 - 0.18.

    Merge directives are applied using the merge command or the pull command.
    """

    encoding_type = 'exact'

    _see_also = ['merge', 'pull']

    takes_args = ['submit_branch?', 'public_branch?']

    takes_options = [
        Option('no-bundle',
               help='Do not include a bundle in the merge directive.'),
        Option('no-patch', help='Do not include a preview patch in the merge'
               ' directive.'),
        Option('remember',
               help='Remember submit and public branch.'),
        Option('from',
               help='Branch to generate the submission from, '
               'rather than the one containing the working directory.',
               short_name='f',
               type=unicode),
        Option('output', short_name='o',
               help='Write merge directive to this file; '
                    'use - for stdout.',
               type=unicode),
        Option('mail-to', help='Mail the request to this address.',
               type=unicode),
        'revision',
        'message',
        RegistryOption.from_kwargs('format',
        'Use the specified output format.',
        **{'4': 'Bundle format 4, Merge Directive 2 (default)',
           '0.9': 'Bundle format 0.9, Merge Directive 1',})
        ]

    def run(self, submit_branch=None, public_branch=None, no_bundle=False,
            no_patch=False, revision=None, remember=False, output=None,
            format='4', mail_to=None, message=None, **kwargs):
        return self._run(submit_branch, revision, public_branch, remember,
                         format, no_bundle, no_patch, output,
                         kwargs.get('from', '.'), mail_to, message)

    def _run(self, submit_branch, revision, public_branch, remember, format,
             no_bundle, no_patch, output, from_, mail_to, message):
        from bzrlib.revision import NULL_REVISION
        branch = Branch.open_containing(from_)[0]
        if output is None:
            outfile = cStringIO.StringIO()
        elif output == '-':
            outfile = self.outf
        else:
            outfile = open(output, 'wb')
        # we may need to write data into branch's repository to calculate
        # the data to send.
        branch.lock_write()
        try:
            if output is None:
                config = branch.get_config()
                if mail_to is None:
                    mail_to = config.get_user_option('submit_to')
                mail_client = config.get_mail_client()
            if remember and submit_branch is None:
                raise errors.BzrCommandError(
                    '--remember requires a branch to be specified.')
            stored_submit_branch = branch.get_submit_branch()
            remembered_submit_branch = None
            if submit_branch is None:
                submit_branch = stored_submit_branch
                remembered_submit_branch = "submit"
            else:
                if stored_submit_branch is None or remember:
                    branch.set_submit_branch(submit_branch)
            if submit_branch is None:
                submit_branch = branch.get_parent()
                remembered_submit_branch = "parent"
            if submit_branch is None:
                raise errors.BzrCommandError('No submit branch known or'
                                             ' specified')
            if remembered_submit_branch is not None:
                note('Using saved %s location "%s" to determine what '
                        'changes to submit.', remembered_submit_branch,
                        submit_branch)

            if mail_to is None:
                submit_config = Branch.open(submit_branch).get_config()
                mail_to = submit_config.get_user_option("child_submit_to")

            stored_public_branch = branch.get_public_branch()
            if public_branch is None:
                public_branch = stored_public_branch
            elif stored_public_branch is None or remember:
                branch.set_public_branch(public_branch)
            if no_bundle and public_branch is None:
                raise errors.BzrCommandError('No public branch specified or'
                                             ' known')
            base_revision_id = None
            revision_id = None
            if revision is not None:
                if len(revision) > 2:
                    raise errors.BzrCommandError('bzr send takes '
                        'at most two one revision identifiers')
                revision_id = revision[-1].as_revision_id(branch)
                if len(revision) == 2:
                    base_revision_id = revision[0].as_revision_id(branch)
            if revision_id is None:
                revision_id = branch.last_revision()
            if revision_id == NULL_REVISION:
                raise errors.BzrCommandError('No revisions to submit.')
            if format == '4':
                directive = merge_directive.MergeDirective2.from_objects(
                    branch.repository, revision_id, time.time(),
                    osutils.local_time_offset(), submit_branch,
                    public_branch=public_branch, include_patch=not no_patch,
                    include_bundle=not no_bundle, message=message,
                    base_revision_id=base_revision_id)
            elif format == '0.9':
                if not no_bundle:
                    if not no_patch:
                        patch_type = 'bundle'
                    else:
                        raise errors.BzrCommandError('Format 0.9 does not'
                            ' permit bundle with no patch')
                else:
                    if not no_patch:
                        patch_type = 'diff'
                    else:
                        patch_type = None
                directive = merge_directive.MergeDirective.from_objects(
                    branch.repository, revision_id, time.time(),
                    osutils.local_time_offset(), submit_branch,
                    public_branch=public_branch, patch_type=patch_type,
                    message=message)

            outfile.writelines(directive.to_lines())
            if output is None:
                subject = '[MERGE] '
                if message is not None:
                    subject += message
                else:
                    revision = branch.repository.get_revision(revision_id)
                    subject += revision.get_summary()
                basename = directive.get_disk_name(branch)
                mail_client.compose_merge_request(mail_to, subject,
                                                  outfile.getvalue(), basename)
        finally:
            if output != '-':
                outfile.close()
            branch.unlock()


class cmd_bundle_revisions(cmd_send):

    """Create a merge-directive for submitting changes.

    A merge directive provides many things needed for requesting merges:

    * A machine-readable description of the merge to perform

    * An optional patch that is a preview of the changes requested

    * An optional bundle of revision data, so that the changes can be applied
      directly from the merge directive, without retrieving data from a
      branch.

    If --no-bundle is specified, then public_branch is needed (and must be
    up-to-date), so that the receiver can perform the merge using the
    public_branch.  The public_branch is always included if known, so that
    people can check it later.

    The submit branch defaults to the parent, but can be overridden.  Both
    submit branch and public branch will be remembered if supplied.

    If a public_branch is known for the submit_branch, that public submit
    branch is used in the merge instructions.  This means that a local mirror
    can be used as your actual submit branch, once you have set public_branch
    for that mirror.

    Two formats are currently supported: "4" uses revision bundle format 4 and
    merge directive format 2.  It is significantly faster and smaller than
    older formats.  It is compatible with Bazaar 0.19 and later.  It is the
    default.  "0.9" uses revision bundle format 0.9 and merge directive
    format 1.  It is compatible with Bazaar 0.12 - 0.18.
    """

    takes_options = [
        Option('no-bundle',
               help='Do not include a bundle in the merge directive.'),
        Option('no-patch', help='Do not include a preview patch in the merge'
               ' directive.'),
        Option('remember',
               help='Remember submit and public branch.'),
        Option('from',
               help='Branch to generate the submission from, '
               'rather than the one containing the working directory.',
               short_name='f',
               type=unicode),
        Option('output', short_name='o', help='Write directive to this file.',
               type=unicode),
        'revision',
        RegistryOption.from_kwargs('format',
        'Use the specified output format.',
        **{'4': 'Bundle format 4, Merge Directive 2 (default)',
           '0.9': 'Bundle format 0.9, Merge Directive 1',})
        ]
    aliases = ['bundle']

    _see_also = ['send', 'merge']

    hidden = True

    def run(self, submit_branch=None, public_branch=None, no_bundle=False,
            no_patch=False, revision=None, remember=False, output=None,
            format='4', **kwargs):
        if output is None:
            output = '-'
        return self._run(submit_branch, revision, public_branch, remember,
                         format, no_bundle, no_patch, output,
                         kwargs.get('from', '.'), None, None)


class cmd_tag(Command):
    """Create, remove or modify a tag naming a revision.

    Tags give human-meaningful names to revisions.  Commands that take a -r
    (--revision) option can be given -rtag:X, where X is any previously
    created tag.

    Tags are stored in the branch.  Tags are copied from one branch to another
    along when you branch, push, pull or merge.

    It is an error to give a tag name that already exists unless you pass
    --force, in which case the tag is moved to point to the new revision.

    To rename a tag (change the name but keep it on the same revsion), run ``bzr
    tag new-name -r tag:old-name`` and then ``bzr tag --delete oldname``.
    """

    _see_also = ['commit', 'tags']
    takes_args = ['tag_name']
    takes_options = [
        Option('delete',
            help='Delete this tag rather than placing it.',
            ),
        Option('directory',
            help='Branch in which to place the tag.',
            short_name='d',
            type=unicode,
            ),
        Option('force',
            help='Replace existing tags.',
            ),
        'revision',
        ]

    def run(self, tag_name,
            delete=None,
            directory='.',
            force=None,
            revision=None,
            ):
        branch, relpath = Branch.open_containing(directory)
        branch.lock_write()
        try:
            if delete:
                branch.tags.delete_tag(tag_name)
                self.outf.write('Deleted tag %s.\n' % tag_name)
            else:
                if revision:
                    if len(revision) != 1:
                        raise errors.BzrCommandError(
                            "Tags can only be placed on a single revision, "
                            "not on a range")
                    revision_id = revision[0].as_revision_id(branch)
                else:
                    revision_id = branch.last_revision()
                if (not force) and branch.tags.has_tag(tag_name):
                    raise errors.TagAlreadyExists(tag_name)
                branch.tags.set_tag(tag_name, revision_id)
                self.outf.write('Created tag %s.\n' % tag_name)
        finally:
            branch.unlock()


class cmd_tags(Command):
    """List tags.

    This command shows a table of tag names and the revisions they reference.
    """

    _see_also = ['tag']
    takes_options = [
        Option('directory',
            help='Branch whose tags should be displayed.',
            short_name='d',
            type=unicode,
            ),
        RegistryOption.from_kwargs('sort',
            'Sort tags by different criteria.', title='Sorting',
            alpha='Sort tags lexicographically (default).',
            time='Sort tags chronologically.',
            ),
        'show-ids',
        'revision',
    ]

    @display_command
    def run(self,
            directory='.',
            sort='alpha',
            show_ids=False,
            revision=None,
            ):
        branch, relpath = Branch.open_containing(directory)

        tags = branch.tags.get_tag_dict().items()
        if not tags:
            return

        if revision:
            branch.lock_read()
            try:
                graph = branch.repository.get_graph()
                rev1, rev2 = _get_revision_range(revision, branch, self.name())
                revid1, revid2 = rev1.rev_id, rev2.rev_id
                # only show revisions between revid1 and revid2 (inclusive)
                tags = [(tag, revid) for tag, revid in tags if
                    graph.is_between(revid, revid1, revid2)]
            finally:
                branch.unlock()
        if sort == 'alpha':
            tags.sort()
        elif sort == 'time':
            timestamps = {}
            for tag, revid in tags:
                try:
                    revobj = branch.repository.get_revision(revid)
                except errors.NoSuchRevision:
                    timestamp = sys.maxint # place them at the end
                else:
                    timestamp = revobj.timestamp
                timestamps[revid] = timestamp
            tags.sort(key=lambda x: timestamps[x[1]])
        if not show_ids:
            # [ (tag, revid), ... ] -> [ (tag, dotted_revno), ... ]
            revno_map = branch.get_revision_id_to_revno_map()
            tags = [ (tag, '.'.join(map(str, revno_map.get(revid, ('?',)))))
                        for tag, revid in tags ]
        for tag, revspec in tags:
            self.outf.write('%-20s %s\n' % (tag, revspec))


class cmd_reconfigure(Command):
    """Reconfigure the type of a bzr directory.

    A target configuration must be specified.

    For checkouts, the bind-to location will be auto-detected if not specified.
    The order of preference is
    1. For a lightweight checkout, the current bound location.
    2. For branches that used to be checkouts, the previously-bound location.
    3. The push location.
    4. The parent location.
    If none of these is available, --bind-to must be specified.
    """

    _see_also = ['branches', 'checkouts', 'standalone-trees', 'working-trees']
    takes_args = ['location?']
    takes_options = [
        RegistryOption.from_kwargs(
            'target_type',
            title='Target type',
            help='The type to reconfigure the directory to.',
            value_switches=True, enum_switch=False,
            branch='Reconfigure to be an unbound branch with no working tree.',
            tree='Reconfigure to be an unbound branch with a working tree.',
            checkout='Reconfigure to be a bound branch with a working tree.',
            lightweight_checkout='Reconfigure to be a lightweight'
                ' checkout (with no local history).',
            standalone='Reconfigure to be a standalone branch '
                '(i.e. stop using shared repository).',
            use_shared='Reconfigure to use a shared repository.',
            with_trees='Reconfigure repository to create '
                'working trees on branches by default.',
            with_no_trees='Reconfigure repository to not create '
                'working trees on branches by default.'
            ),
        Option('bind-to', help='Branch to bind checkout to.', type=str),
        Option('force',
               help='Perform reconfiguration even if local changes'
               ' will be lost.')
        ]

    def run(self, location=None, target_type=None, bind_to=None, force=False):
        directory = bzrdir.BzrDir.open(location)
        if target_type is None:
            raise errors.BzrCommandError('No target configuration specified')
        elif target_type == 'branch':
            reconfiguration = reconfigure.Reconfigure.to_branch(directory)
        elif target_type == 'tree':
            reconfiguration = reconfigure.Reconfigure.to_tree(directory)
        elif target_type == 'checkout':
            reconfiguration = reconfigure.Reconfigure.to_checkout(
                directory, bind_to)
        elif target_type == 'lightweight-checkout':
            reconfiguration = reconfigure.Reconfigure.to_lightweight_checkout(
                directory, bind_to)
        elif target_type == 'use-shared':
            reconfiguration = reconfigure.Reconfigure.to_use_shared(directory)
        elif target_type == 'standalone':
            reconfiguration = reconfigure.Reconfigure.to_standalone(directory)
        elif target_type == 'with-trees':
            reconfiguration = reconfigure.Reconfigure.set_repository_trees(
                directory, True)
        elif target_type == 'with-no-trees':
            reconfiguration = reconfigure.Reconfigure.set_repository_trees(
                directory, False)
        reconfiguration.apply(force)


class cmd_switch(Command):
    """Set the branch of a checkout and update.

    For lightweight checkouts, this changes the branch being referenced.
    For heavyweight checkouts, this checks that there are no local commits
    versus the current bound branch, then it makes the local branch a mirror
    of the new location and binds to it.

    In both cases, the working tree is updated and uncommitted changes
    are merged. The user can commit or revert these as they desire.

    Pending merges need to be committed or reverted before using switch.

    The path to the branch to switch to can be specified relative to the parent
    directory of the current branch. For example, if you are currently in a
    checkout of /path/to/branch, specifying 'newbranch' will find a branch at
    /path/to/newbranch.

    Bound branches use the nickname of its master branch unless it is set
    locally, in which case switching will update the the local nickname to be
    that of the master.
    """

    takes_args = ['to_location']
    takes_options = [Option('force',
                        help='Switch even if local commits will be lost.')
                     ]

    def run(self, to_location, force=False):
        from bzrlib import switch
        tree_location = '.'
        control_dir = bzrdir.BzrDir.open_containing(tree_location)[0]
        branch = control_dir.open_branch()
        try:
            to_branch = Branch.open(to_location)
        except errors.NotBranchError:
            this_branch = control_dir.open_branch()
            # This may be a heavy checkout, where we want the master branch
            this_url = this_branch.get_bound_location()
            # If not, use a local sibling
            if this_url is None:
                this_url = this_branch.base
            to_branch = Branch.open(
                urlutils.join(this_url, '..', to_location))
        switch.switch(control_dir, to_branch, force)
        if branch.get_config().has_explicit_nickname():
            branch = control_dir.open_branch() #get the new branch!
            branch.nick = to_branch.nick
        note('Switched to branch: %s',
            urlutils.unescape_for_display(to_branch.base, 'utf-8'))


class cmd_view(Command):
    """Manage filtered views.

    Views provide a mask over the tree so that users can focus on
    a subset of a tree when doing their work. After creating a view,
    commands that support a list of files - status, diff, commit, etc -
    effectively have that list of files implicitly given each time.
    An explicit list of files can still be given but those files
    must be within the current view.

    In most cases, a view has a short life-span: it is created to make
    a selected change and is deleted once that change is committed.
    At other times, you may wish to create one or more named views
    and switch between them.

    To disable the current view without deleting it, you can switch to
    the pseudo view called ``off``. This can be useful when you need
    to see the whole tree for an operation or two (e.g. merge) but
    want to switch back to your view after that.

    :Examples:
      To define the current view::

        bzr view file1 dir1 ...

      To list the current view::

        bzr view

      To delete the current view::

        bzr view --delete

      To disable the current view without deleting it::

        bzr view --switch off

      To define a named view and switch to it::

        bzr view --name view-name file1 dir1 ...

      To list a named view::

        bzr view --name view-name

      To delete a named view::

        bzr view --name view-name --delete

      To switch to a named view::

        bzr view --switch view-name

      To list all views defined::

        bzr view --all

      To delete all views::

        bzr view --delete --all
    """

    _see_also = []
    takes_args = ['file*']
    takes_options = [
        Option('all',
            help='Apply list or delete action to all views.',
            ),
        Option('delete',
            help='Delete the view.',
            ),
        Option('name',
            help='Name of the view to define, list or delete.',
            type=unicode,
            ),
        Option('switch',
            help='Name of the view to switch to.',
            type=unicode,
            ),
        ]

    def run(self, file_list,
            all=False,
            delete=False,
            name=None,
            switch=None,
            ):
        tree, file_list = tree_files(file_list, apply_view=False)
        current_view, view_dict = tree.views.get_view_info()
        if name is None:
            name = current_view
        if delete:
            if file_list:
                raise errors.BzrCommandError(
                    "Both --delete and a file list specified")
            elif switch:
                raise errors.BzrCommandError(
                    "Both --delete and --switch specified")
            elif all:
                tree.views.set_view_info(None, {})
                self.outf.write("Deleted all views.\n")
            elif name is None:
                raise errors.BzrCommandError("No current view to delete")
            else:
                tree.views.delete_view(name)
                self.outf.write("Deleted '%s' view.\n" % name)
        elif switch:
            if file_list:
                raise errors.BzrCommandError(
                    "Both --switch and a file list specified")
            elif all:
                raise errors.BzrCommandError(
                    "Both --switch and --all specified")
            elif switch == 'off':
                if current_view is None:
                    raise errors.BzrCommandError("No current view to disable")
                tree.views.set_view_info(None, view_dict)
                self.outf.write("Disabled '%s' view.\n" % (current_view))
            else:
                tree.views.set_view_info(switch, view_dict)
                view_str = views.view_display_str(tree.views.lookup_view())
                self.outf.write("Using '%s' view: %s\n" % (switch, view_str))
        elif all:
            if view_dict:
                self.outf.write('Views defined:\n')
                for view in sorted(view_dict):
                    if view == current_view:
                        active = "=>"
                    else:
                        active = "  "
                    view_str = views.view_display_str(view_dict[view])
                    self.outf.write('%s %-20s %s\n' % (active, view, view_str))
            else:
                self.outf.write('No views defined.\n')
        elif file_list:
            if name is None:
                # No name given and no current view set
                name = 'my'
            elif name == 'off':
                raise errors.BzrCommandError(
                    "Cannot change the 'off' pseudo view")
            tree.views.set_view(name, sorted(file_list))
            view_str = views.view_display_str(tree.views.lookup_view())
            self.outf.write("Using '%s' view: %s\n" % (name, view_str))
        else:
            # list the files
            if name is None:
                # No name given and no current view set
                self.outf.write('No current view.\n')
            else:
                view_str = views.view_display_str(tree.views.lookup_view(name))
                self.outf.write("'%s' view is: %s\n" % (name, view_str))


class cmd_hooks(Command):
    """Show a branch's currently registered hooks.
    """

    hidden = True
    takes_args = ['path?']

    def run(self, path=None):
        if path is None:
            path = '.'
        branch_hooks = Branch.open(path).hooks
        for hook_type in branch_hooks:
            hooks = branch_hooks[hook_type]
            self.outf.write("%s:\n" % (hook_type,))
            if hooks:
                for hook in hooks:
                    self.outf.write("  %s\n" %
                                    (branch_hooks.get_hook_name(hook),))
            else:
                self.outf.write("  <no hooks installed>\n")


class cmd_shelve(Command):
    """Temporarily set aside some changes from the current tree.

    Shelve allows you to temporarily put changes you've made "on the shelf",
    ie. out of the way, until a later time when you can bring them back from
    the shelf with the 'unshelve' command.  The changes are stored alongside
    your working tree, and so they aren't propagated along with your branch nor
    will they survive its deletion.

    If shelve --list is specified, previously-shelved changes are listed.

    Shelve is intended to help separate several sets of changes that have
    been inappropriately mingled.  If you just want to get rid of all changes
    and you don't need to restore them later, use revert.  If you want to
    shelve all text changes at once, use shelve --all.

    If filenames are specified, only the changes to those files will be
    shelved. Other files will be left untouched.

    If a revision is specified, changes since that revision will be shelved.

    You can put multiple items on the shelf, and by default, 'unshelve' will
    restore the most recently shelved changes.
    """

    takes_args = ['file*']

    takes_options = [
        'revision',
        Option('all', help='Shelve all changes.'),
        'message',
        RegistryOption('writer', 'Method to use for writing diffs.',
                       bzrlib.option.diff_writer_registry,
                       value_switches=True, enum_switch=False),

        Option('list', help='List shelved changes.'),
    ]
    _see_also = ['unshelve']

    def run(self, revision=None, all=False, file_list=None, message=None,
            writer=None, list=False):
        if list:
            return self.run_for_list()
        from bzrlib.shelf_ui import Shelver
        if writer is None:
            writer = bzrlib.option.diff_writer_registry.get()
        try:
            Shelver.from_args(writer(sys.stdout), revision, all, file_list,
                              message).run()
        except errors.UserAbort:
            return 0

    def run_for_list(self):
        tree = WorkingTree.open_containing('.')[0]
        tree.lock_read()
        try:
            manager = tree.get_shelf_manager()
            shelves = manager.active_shelves()
            if len(shelves) == 0:
                note('No shelved changes.')
                return 0
            for shelf_id in reversed(shelves):
                message = manager.get_metadata(shelf_id).get('message')
                if message is None:
                    message = '<no message>'
                self.outf.write('%3d: %s\n' % (shelf_id, message))
            return 1
        finally:
            tree.unlock()


class cmd_unshelve(Command):
    """Restore shelved changes.

    By default, the most recently shelved changes are restored. However if you
    specify a shelf by id those changes will be restored instead.  This works
    best when the changes don't depend on each other.
    """

    takes_args = ['shelf_id?']
    takes_options = [
        RegistryOption.from_kwargs(
            'action', help="The action to perform.",
            enum_switch=False, value_switches=True,
            apply="Apply changes and remove from the shelf.",
            dry_run="Show changes, but do not apply or remove them.",
            delete_only="Delete changes without applying them."
        )
    ]
    _see_also = ['shelve']

    def run(self, shelf_id=None, action='apply'):
        from bzrlib.shelf_ui import Unshelver
        Unshelver.from_args(shelf_id, action).run()


def _create_prefix(cur_transport):
    needed = [cur_transport]
    # Recurse upwards until we can create a directory successfully
    while True:
        new_transport = cur_transport.clone('..')
        if new_transport.base == cur_transport.base:
            raise errors.BzrCommandError(
                "Failed to create path prefix for %s."
                % cur_transport.base)
        try:
            new_transport.mkdir('.')
        except errors.NoSuchFile:
            needed.append(new_transport)
            cur_transport = new_transport
        else:
            break
    # Now we only need to create child directories
    while needed:
        cur_transport = needed.pop()
        cur_transport.ensure_base()


# these get imported and then picked up by the scan for cmd_*
# TODO: Some more consistent way to split command definitions across files;
# we do need to load at least some information about them to know of
# aliases.  ideally we would avoid loading the implementation until the
# details were needed.
from bzrlib.cmd_version_info import cmd_version_info
from bzrlib.conflicts import cmd_resolve, cmd_conflicts, restore
from bzrlib.bundle.commands import (
    cmd_bundle_info,
    )
from bzrlib.sign_my_commits import cmd_sign_my_commits
from bzrlib.weave_commands import cmd_versionedfile_list, \
        cmd_weave_plan_merge, cmd_weave_merge_text<|MERGE_RESOLUTION|>--- conflicted
+++ resolved
@@ -1742,14 +1742,9 @@
                                          ' one or two revision specifiers')
 
         old_tree, new_tree, specific_files, extra_trees = \
-<<<<<<< HEAD
                 _get_trees_to_diff(file_list, revision, old, new,
                 apply_view=True)
-        return show_diff_trees(old_tree, new_tree, sys.stdout, 
-=======
-                _get_trees_to_diff(file_list, revision, old, new)
         return show_diff_trees(old_tree, new_tree, sys.stdout,
->>>>>>> caf1e9df
                                specific_files=specific_files,
                                external_diff_options=diff_options,
                                old_label=old_label, new_label=new_label,
@@ -1902,7 +1897,7 @@
     were merged.
 
     :Output control:
- 
+
       The log format controls how information about each revision is
       displayed. The standard log formats are called ``long``, ``short``
       and ``line``. The default is long. See ``bzr help log-formats``
@@ -1910,49 +1905,49 @@
 
       The following options can be used to control what information is
       displayed::
-  
+
         -l N        display a maximum of N revisions
         -n N        display N levels of revisions (0 for all, 1 for collapsed)
         -v          display a status summary (delta) for each revision
         -p          display a diff (patch) for each revision
         --show-ids  display revision-ids (and file-ids), not just revnos
-  
+
       Note that the default number of levels to display is a function of the
       log format. If the -n option is not used, ``short`` and ``line`` show
       just the top level (mainline) while ``long`` shows all levels of merged
       revisions.
-  
+
       Status summaries are shown using status flags like A, M, etc. To see
       the changes explained using words like ``added`` and ``modified``
       instead, use the -vv option.
-  
+
     :Ordering control:
-  
+
       To display revisions from oldest to newest, use the --forward option.
       In most cases, using this option will have little impact on the total
       time taken to produce a log, though --forward does not incrementally
       display revisions like --reverse does when it can.
-  
+
     :Revision filtering:
-  
+
       The -r option can be used to specify what revision or range of revisions
       to filter against. The various forms are shown below::
-  
+
         -rX      display revision X
         -rX..    display revision X and later
         -r..Y    display up to and including revision Y
         -rX..Y   display from X to Y inclusive
-  
+
       See ``bzr help revisionspec`` for details on how to specify X and Y.
       Some common examples are given below::
-  
+
         -r-1                show just the tip
         -r-10..             show the last 10 mainline revisions
         -rsubmit:..         show what's new on this branch
         -rancestor:path..   show changes since the common ancestor of this
                             branch and the one at location path
         -rdate:yesterday..  show changes since yesterday
-  
+
       When logging a range of revisions using -rX..Y, log starts at
       revision Y and searches back in history through the primary
       ("left-hand") parents until it finds X. When logging just the
@@ -1961,88 +1956,88 @@
       a nested merge revision and the log will be truncated accordingly.
 
     :Path filtering:
-  
+
       If a parameter is given and it's not a branch, the log will be filtered
       to show only those revisions that changed the nominated file or
       directory.
-  
+
       Filenames are interpreted within their historical context. To log a
       deleted file, specify a revision range so that the file existed at
       the end or start of the range.
-  
+
       Historical context is also important when interpreting pathnames of
       renamed files/directories. Consider the following example:
-  
+
       * revision 1: add tutorial.txt
       * revision 2: modify tutorial.txt
       * revision 3: rename tutorial.txt to guide.txt; add tutorial.txt
-  
+
       In this case:
-  
+
       * ``bzr log guide.txt`` will log the file added in revision 1
-  
+
       * ``bzr log tutorial.txt`` will log the new file added in revision 3
-  
+
       * ``bzr log -r2 -p tutorial.txt`` will show the changes made to
         the original file in revision 2.
-  
+
       * ``bzr log -r2 -p guide.txt`` will display an error message as there
         was no file called guide.txt in revision 2.
-  
+
       Renames are always followed by log. By design, there is no need to
       explicitly ask for this (and no way to stop logging a file back
       until it was last renamed).
-  
+
       Note: If the path is a directory, only revisions that directly changed
       that directory object are currently shown. This is considered a bug.
       (Support for filtering against multiple files and for files within a
       directory is under development.)
-  
+
     :Other filtering:
-  
+
       The --message option can be used for finding revisions that match a
       regular expression in a commit message.
-  
+
     :Tips & tricks:
-  
+
       GUI tools and IDEs are often better at exploring history than command
       line tools. You may prefer qlog or glog from the QBzr and Bzr-Gtk packages
       respectively for example. (TortoiseBzr uses qlog for displaying logs.) See
       http://bazaar-vcs.org/BzrPlugins and http://bazaar-vcs.org/IDEIntegration.
-  
+
       Web interfaces are often better at exploring history than command line
       tools, particularly for branches on servers. You may prefer Loggerhead
       or one of its alternatives. See http://bazaar-vcs.org/WebInterface.
-  
+
       You may find it useful to add the aliases below to ``bazaar.conf``::
-  
+
         [ALIASES]
         tip = log -r-1 -n1
         top = log -r-10.. --short --forward
         show = log -v -p -n1 --long
-  
+
       ``bzr tip`` will then show the latest revision while ``bzr top``
       will show the last 10 mainline revisions. To see the details of a
       particular revision X,  ``bzr show -rX``.
-  
+
       As many GUI tools and Web interfaces do, you may prefer viewing
       history collapsed initially. If you are interested in looking deeper
       into a particular merge X, use ``bzr log -n0 -rX``. If you like
       working this way, you may wish to either:
-  
+
       * change your default log format to short (or line)
       * add this alias: log = log -n1
-  
+
       ``bzr log -v`` on a branch with lots of history is currently
       very slow. A fix for this issue is currently under development.
       With or without that fix, it is recommended that a revision range
       be given when using the -v option.
-  
+
       bzr has a generic full-text matching plugin, bzr-search, that can be
       used to find revisions matching user names, commit messages, etc.
       Among other features, this plugin can find all revisions containing
       a list of words but not others.
-  
+
       When exploring non-mainline history on large projects with deep
       history, the performance of log can be greatly improved by installing
       the revnocache plugin. This plugin buffers historical information
