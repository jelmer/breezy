--- conflicted
+++ resolved
@@ -366,12 +366,16 @@
     considered diverged if the destination branch's most recent commit is one
     that has not been merged (directly or indirectly) into the parent.
 
+    If branches have diverged, you can use 'bzr merge' to integrate the changes
+    from one into the other.  Once one branch has merged, the other should
+    be able to pull it again.
+
     If branches have diverged, you can use 'bzr merge' to pull the text changes
     from one into the other.  Once one branch has merged, the other should
     be able to pull it again.
 
     If you want to forget your local changes and just update your branch to
-    match the remote one, use --overwrite.
+    match the remote one, use pull --overwrite.
 
     If there is no default location set, the first pull will set it.  After
     that, you can omit the location to use the default.  To change the
@@ -440,17 +444,12 @@
     the other branch completely, discarding its unmerged changes.
     
     If you want to ensure you have the different changes in the other branch,
-<<<<<<< HEAD
     do a merge (see bzr help merge) from the other branch, and commit that.
     After that you will be able to do a push without '--overwrite'.
-=======
-    do a merge (see bzr help merge) from the other branch, and commit that
-    before doing a 'push --overwrite'.
 
     If there is no default push location set, the first push will set it.
     After that, you can omit the location to use the default.  To change the
     default, use --remember.
->>>>>>> 87124625
     """
     takes_options = ['remember', 'overwrite', 
                      Option('create-prefix', 
@@ -1898,7 +1897,6 @@
                 if None in revision:
                     raise BzrCommandError(
                         "Merge doesn't permit that revision specifier.")
-<<<<<<< HEAD
                 b, path = Branch.open_containing(branch)
 
                 base = [branch, revision[0].in_history(b).revno]
@@ -1929,26 +1927,6 @@
                  "please specify an explicit base with -r,\n"
                  "and (if you want) report this to the bzr developers\n")
             log_error(m)
-=======
-                other_branch = Branch.open_containing(branch)[0]
-
-                base = [branch, revision[0].in_history(other_branch).revno]
-                other = [branch, revision[1].in_history(other_branch).revno]
-
-        pb = bzrlib.ui.ui_factory.nested_progress_bar()
-        try:
-            conflict_count = merge(other, base, check_clean=(not force),
-                                   merge_type=merge_type, 
-                                   reprocess=reprocess,
-                                   show_base=show_base, 
-                                   pb=pb)
-        finally:
-            pb.finished()
-        if conflict_count != 0:
-            return 1
-        else:
-            return 0
->>>>>>> 87124625
 
 
 class cmd_remerge(Command):
