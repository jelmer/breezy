--- conflicted
+++ resolved
@@ -26,16 +26,11 @@
 from bzrlib import BZRDIR
 from bzrlib.commands import Command, display_command
 from bzrlib.branch import Branch
-<<<<<<< HEAD
+from bzrlib.revision import common_ancestor
 import bzrlib.errors as errors
-from bzrlib.errors import BzrError, BzrCheckError, BzrCommandError, NotBranchError
-from bzrlib.errors import DivergedBranches, NoSuchFile, NoWorkingTree
-=======
-from bzrlib.revision import common_ancestor
 from bzrlib.errors import (BzrError, BzrCheckError, BzrCommandError, 
                            NotBranchError, DivergedBranches, NotConflicted,
 			   NoSuchFile, NoWorkingTree)
->>>>>>> f86fbf7a
 from bzrlib.option import Option
 from bzrlib.revisionspec import RevisionSpec
 import bzrlib.trace
