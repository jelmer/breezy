# Copyright (C) 2004, 2005, 2006, 2007, 2008, 2009 Canonical Ltd
#
# This program is free software; you can redistribute it and/or modify
# it under the terms of the GNU General Public License as published by
# the Free Software Foundation; either version 2 of the License, or
# (at your option) any later version.
#
# This program is distributed in the hope that it will be useful,
# but WITHOUT ANY WARRANTY; without even the implied warranty of
# MERCHANTABILITY or FITNESS FOR A PARTICULAR PURPOSE.  See the
# GNU General Public License for more details.
#
# You should have received a copy of the GNU General Public License
# along with this program; if not, write to the Free Software
# Foundation, Inc., 51 Franklin Street, Fifth Floor, Boston, MA 02110-1301 USA

"""builtin bzr commands"""

import os

from bzrlib.lazy_import import lazy_import
lazy_import(globals(), """
import codecs
import cStringIO
import sys
import time

import bzrlib
from bzrlib import (
    bugtracker,
    bundle,
    btree_index,
    bzrdir,
    directory_service,
    delta,
    config,
    errors,
    globbing,
    hooks,
    log,
    merge as _mod_merge,
    merge_directive,
    osutils,
    reconfigure,
    rename_map,
    revision as _mod_revision,
    static_tuple,
    symbol_versioning,
    timestamp,
    transport,
    ui,
    urlutils,
    views,
    )
from bzrlib.branch import Branch
from bzrlib.conflicts import ConflictList
from bzrlib.revisionspec import RevisionSpec, RevisionInfo
from bzrlib.smtp_connection import SMTPConnection
from bzrlib.workingtree import WorkingTree
""")

from bzrlib.commands import Command, display_command
from bzrlib.option import (
    ListOption,
    Option,
    RegistryOption,
    custom_help,
    _parse_revision_str,
    )
from bzrlib.trace import mutter, note, warning, is_quiet, get_verbosity_level


def tree_files(file_list, default_branch=u'.', canonicalize=True,
    apply_view=True):
    try:
        return internal_tree_files(file_list, default_branch, canonicalize,
            apply_view)
    except errors.FileInWrongBranch, e:
        raise errors.BzrCommandError("%s is not in the same branch as %s" %
                                     (e.path, file_list[0]))


def tree_files_for_add(file_list):
    """
    Return a tree and list of absolute paths from a file list.

    Similar to tree_files, but add handles files a bit differently, so it a
    custom implementation.  In particular, MutableTreeTree.smart_add expects
    absolute paths, which it immediately converts to relative paths.
    """
    # FIXME Would be nice to just return the relative paths like
    # internal_tree_files does, but there are a large number of unit tests
    # that assume the current interface to mutabletree.smart_add
    if file_list:
        tree, relpath = WorkingTree.open_containing(file_list[0])
        if tree.supports_views():
            view_files = tree.views.lookup_view()
            if view_files:
                for filename in file_list:
                    if not osutils.is_inside_any(view_files, filename):
                        raise errors.FileOutsideView(filename, view_files)
        file_list = file_list[:]
        file_list[0] = tree.abspath(relpath)
    else:
        tree = WorkingTree.open_containing(u'.')[0]
        if tree.supports_views():
            view_files = tree.views.lookup_view()
            if view_files:
                file_list = view_files
                view_str = views.view_display_str(view_files)
                note("Ignoring files outside view. View is %s" % view_str)
    return tree, file_list


def _get_one_revision(command_name, revisions):
    if revisions is None:
        return None
    if len(revisions) != 1:
        raise errors.BzrCommandError(
            'bzr %s --revision takes exactly one revision identifier' % (
                command_name,))
    return revisions[0]


def _get_one_revision_tree(command_name, revisions, branch=None, tree=None):
    """Get a revision tree. Not suitable for commands that change the tree.
    
    Specifically, the basis tree in dirstate trees is coupled to the dirstate
    and doing a commit/uncommit/pull will at best fail due to changing the
    basis revision data.

    If tree is passed in, it should be already locked, for lifetime management
    of the trees internal cached state.
    """
    if branch is None:
        branch = tree.branch
    if revisions is None:
        if tree is not None:
            rev_tree = tree.basis_tree()
        else:
            rev_tree = branch.basis_tree()
    else:
        revision = _get_one_revision(command_name, revisions)
        rev_tree = revision.as_tree(branch)
    return rev_tree


# XXX: Bad function name; should possibly also be a class method of
# WorkingTree rather than a function.
def internal_tree_files(file_list, default_branch=u'.', canonicalize=True,
    apply_view=True):
    """Convert command-line paths to a WorkingTree and relative paths.

    This is typically used for command-line processors that take one or
    more filenames, and infer the workingtree that contains them.

    The filenames given are not required to exist.

    :param file_list: Filenames to convert.

    :param default_branch: Fallback tree path to use if file_list is empty or
        None.

    :param apply_view: if True and a view is set, apply it or check that
        specified files are within it

    :return: workingtree, [relative_paths]
    """
    if file_list is None or len(file_list) == 0:
        tree = WorkingTree.open_containing(default_branch)[0]
        if tree.supports_views() and apply_view:
            view_files = tree.views.lookup_view()
            if view_files:
                file_list = view_files
                view_str = views.view_display_str(view_files)
                note("Ignoring files outside view. View is %s" % view_str)
        return tree, file_list
    tree = WorkingTree.open_containing(osutils.realpath(file_list[0]))[0]
    return tree, safe_relpath_files(tree, file_list, canonicalize,
        apply_view=apply_view)


def safe_relpath_files(tree, file_list, canonicalize=True, apply_view=True):
    """Convert file_list into a list of relpaths in tree.

    :param tree: A tree to operate on.
    :param file_list: A list of user provided paths or None.
    :param apply_view: if True and a view is set, apply it or check that
        specified files are within it
    :return: A list of relative paths.
    :raises errors.PathNotChild: When a provided path is in a different tree
        than tree.
    """
    if file_list is None:
        return None
    if tree.supports_views() and apply_view:
        view_files = tree.views.lookup_view()
    else:
        view_files = []
    new_list = []
    # tree.relpath exists as a "thunk" to osutils, but canonical_relpath
    # doesn't - fix that up here before we enter the loop.
    if canonicalize:
        fixer = lambda p: osutils.canonical_relpath(tree.basedir, p)
    else:
        fixer = tree.relpath
    for filename in file_list:
        try:
            relpath = fixer(osutils.dereference_path(filename))
            if  view_files and not osutils.is_inside_any(view_files, relpath):
                raise errors.FileOutsideView(filename, view_files)
            new_list.append(relpath)
        except errors.PathNotChild:
            raise errors.FileInWrongBranch(tree.branch, filename)
    return new_list


def _get_view_info_for_change_reporter(tree):
    """Get the view information from a tree for change reporting."""
    view_info = None
    try:
        current_view = tree.views.get_view_info()[0]
        if current_view is not None:
            view_info = (current_view, tree.views.lookup_view())
    except errors.ViewsNotSupported:
        pass
    return view_info


# TODO: Make sure no commands unconditionally use the working directory as a
# branch.  If a filename argument is used, the first of them should be used to
# specify the branch.  (Perhaps this can be factored out into some kind of
# Argument class, representing a file in a branch, where the first occurrence
# opens the branch?)

class cmd_status(Command):
    """Display status summary.

    This reports on versioned and unknown files, reporting them
    grouped by state.  Possible states are:

    added
        Versioned in the working copy but not in the previous revision.

    removed
        Versioned in the previous revision but removed or deleted
        in the working copy.

    renamed
        Path of this file changed from the previous revision;
        the text may also have changed.  This includes files whose
        parent directory was renamed.

    modified
        Text has changed since the previous revision.

    kind changed
        File kind has been changed (e.g. from file to directory).

    unknown
        Not versioned and not matching an ignore pattern.

    Additionally for directories, symlinks and files with an executable
    bit, Bazaar indicates their type using a trailing character: '/', '@'
    or '*' respectively.

    To see ignored files use 'bzr ignored'.  For details on the
    changes to file texts, use 'bzr diff'.

    Note that --short or -S gives status flags for each item, similar
    to Subversion's status command. To get output similar to svn -q,
    use bzr status -SV.

    If no arguments are specified, the status of the entire working
    directory is shown.  Otherwise, only the status of the specified
    files or directories is reported.  If a directory is given, status
    is reported for everything inside that directory.

    Before merges are committed, the pending merge tip revisions are
    shown. To see all pending merge revisions, use the -v option.
    To skip the display of pending merge information altogether, use
    the no-pending option or specify a file/directory.

    If a revision argument is given, the status is calculated against
    that revision, or between two revisions if two are provided.
    """

    # TODO: --no-recurse, --recurse options

    takes_args = ['file*']
    takes_options = ['show-ids', 'revision', 'change', 'verbose',
                     Option('short', help='Use short status indicators.',
                            short_name='S'),
                     Option('versioned', help='Only show versioned files.',
                            short_name='V'),
                     Option('no-pending', help='Don\'t show pending merges.',
                           ),
                     ]
    aliases = ['st', 'stat']

    encoding_type = 'replace'
    _see_also = ['diff', 'revert', 'status-flags']

    @display_command
    def run(self, show_ids=False, file_list=None, revision=None, short=False,
            versioned=False, no_pending=False, verbose=False):
        from bzrlib.status import show_tree_status

        if revision and len(revision) > 2:
            raise errors.BzrCommandError('bzr status --revision takes exactly'
                                         ' one or two revision specifiers')

        tree, relfile_list = tree_files(file_list)
        # Avoid asking for specific files when that is not needed.
        if relfile_list == ['']:
            relfile_list = None
            # Don't disable pending merges for full trees other than '.'.
            if file_list == ['.']:
                no_pending = True
        # A specific path within a tree was given.
        elif relfile_list is not None:
            no_pending = True
        show_tree_status(tree, show_ids=show_ids,
                         specific_files=relfile_list, revision=revision,
                         to_file=self.outf, short=short, versioned=versioned,
                         show_pending=(not no_pending), verbose=verbose)


class cmd_cat_revision(Command):
    """Write out metadata for a revision.

    The revision to print can either be specified by a specific
    revision identifier, or you can use --revision.
    """

    hidden = True
    takes_args = ['revision_id?']
    takes_options = ['revision']
    # cat-revision is more for frontends so should be exact
    encoding = 'strict'

    @display_command
    def run(self, revision_id=None, revision=None):
        if revision_id is not None and revision is not None:
            raise errors.BzrCommandError('You can only supply one of'
                                         ' revision_id or --revision')
        if revision_id is None and revision is None:
            raise errors.BzrCommandError('You must supply either'
                                         ' --revision or a revision_id')
        b = WorkingTree.open_containing(u'.')[0].branch

        # TODO: jam 20060112 should cat-revision always output utf-8?
        if revision_id is not None:
            revision_id = osutils.safe_revision_id(revision_id, warn=False)
            try:
                self.outf.write(b.repository.get_revision_xml(revision_id).decode('utf-8'))
            except errors.NoSuchRevision:
                msg = "The repository %s contains no revision %s." % (b.repository.base,
                    revision_id)
                raise errors.BzrCommandError(msg)
        elif revision is not None:
            for rev in revision:
                if rev is None:
                    raise errors.BzrCommandError('You cannot specify a NULL'
                                                 ' revision.')
                rev_id = rev.as_revision_id(b)
                self.outf.write(b.repository.get_revision_xml(rev_id).decode('utf-8'))


class cmd_dump_btree(Command):
    """Dump the contents of a btree index file to stdout.

    PATH is a btree index file, it can be any URL. This includes things like
    .bzr/repository/pack-names, or .bzr/repository/indices/a34b3a...ca4a4.iix

    By default, the tuples stored in the index file will be displayed. With
    --raw, we will uncompress the pages, but otherwise display the raw bytes
    stored in the index.
    """

    # TODO: Do we want to dump the internal nodes as well?
    # TODO: It would be nice to be able to dump the un-parsed information,
    #       rather than only going through iter_all_entries. However, this is
    #       good enough for a start
    hidden = True
    encoding_type = 'exact'
    takes_args = ['path']
    takes_options = [Option('raw', help='Write the uncompressed bytes out,'
                                        ' rather than the parsed tuples.'),
                    ]

    def run(self, path, raw=False):
        dirname, basename = osutils.split(path)
        t = transport.get_transport(dirname)
        if raw:
            self._dump_raw_bytes(t, basename)
        else:
            self._dump_entries(t, basename)

    def _get_index_and_bytes(self, trans, basename):
        """Create a BTreeGraphIndex and raw bytes."""
        bt = btree_index.BTreeGraphIndex(trans, basename, None)
        bytes = trans.get_bytes(basename)
        bt._file = cStringIO.StringIO(bytes)
        bt._size = len(bytes)
        return bt, bytes

    def _dump_raw_bytes(self, trans, basename):
        import zlib

        # We need to parse at least the root node.
        # This is because the first page of every row starts with an
        # uncompressed header.
        bt, bytes = self._get_index_and_bytes(trans, basename)
        for page_idx, page_start in enumerate(xrange(0, len(bytes),
                                                     btree_index._PAGE_SIZE)):
            page_end = min(page_start + btree_index._PAGE_SIZE, len(bytes))
            page_bytes = bytes[page_start:page_end]
            if page_idx == 0:
                self.outf.write('Root node:\n')
                header_end, data = bt._parse_header_from_bytes(page_bytes)
                self.outf.write(page_bytes[:header_end])
                page_bytes = data
            self.outf.write('\nPage %d\n' % (page_idx,))
            decomp_bytes = zlib.decompress(page_bytes)
            self.outf.write(decomp_bytes)
            self.outf.write('\n')

    def _dump_entries(self, trans, basename):
        try:
            st = trans.stat(basename)
        except errors.TransportNotPossible:
            # We can't stat, so we'll fake it because we have to do the 'get()'
            # anyway.
            bt, _ = self._get_index_and_bytes(trans, basename)
        else:
            bt = btree_index.BTreeGraphIndex(trans, basename, st.st_size)
        for node in bt.iter_all_entries():
            # Node is made up of:
            # (index, key, value, [references])
            refs_as_tuples = static_tuple.as_tuples(node[3])
            as_tuple = (tuple(node[1]), node[2], refs_as_tuples)
            self.outf.write('%s\n' % (as_tuple,))


class cmd_remove_tree(Command):
    """Remove the working tree from a given branch/checkout.

    Since a lightweight checkout is little more than a working tree
    this will refuse to run against one.

    To re-create the working tree, use "bzr checkout".
    """
    _see_also = ['checkout', 'working-trees']
    takes_args = ['location?']
    takes_options = [
        Option('force',
               help='Remove the working tree even if it has '
                    'uncommitted changes.'),
        ]

    def run(self, location='.', force=False):
        d = bzrdir.BzrDir.open(location)

        try:
            working = d.open_workingtree()
        except errors.NoWorkingTree:
            raise errors.BzrCommandError("No working tree to remove")
        except errors.NotLocalUrl:
            raise errors.BzrCommandError("You cannot remove the working tree"
                                         " of a remote path")
        if not force:
            if (working.has_changes()):
                raise errors.UncommittedChanges(working)

        working_path = working.bzrdir.root_transport.base
        branch_path = working.branch.bzrdir.root_transport.base
        if working_path != branch_path:
            raise errors.BzrCommandError("You cannot remove the working tree"
                                         " from a lightweight checkout")

        d.destroy_workingtree()


class cmd_revno(Command):
    """Show current revision number.

    This is equal to the number of revisions on this branch.
    """

    _see_also = ['info']
    takes_args = ['location?']
    takes_options = [
        Option('tree', help='Show revno of working tree'),
        ]

    @display_command
    def run(self, tree=False, location=u'.'):
        if tree:
            try:
                wt = WorkingTree.open_containing(location)[0]
                wt.lock_read()
            except (errors.NoWorkingTree, errors.NotLocalUrl):
                raise errors.NoWorkingTree(location)
            self.add_cleanup(wt.unlock)
            revid = wt.last_revision()
            try:
                revno_t = wt.branch.revision_id_to_dotted_revno(revid)
            except errors.NoSuchRevision:
                revno_t = ('???',)
            revno = ".".join(str(n) for n in revno_t)
        else:
            b = Branch.open_containing(location)[0]
            b.lock_read()
            self.add_cleanup(b.unlock)
            revno = b.revno()
        self.cleanup_now()
        self.outf.write(str(revno) + '\n')


class cmd_revision_info(Command):
    """Show revision number and revision id for a given revision identifier.
    """
    hidden = True
    takes_args = ['revision_info*']
    takes_options = [
        'revision',
        Option('directory',
            help='Branch to examine, '
                 'rather than the one containing the working directory.',
            short_name='d',
            type=unicode,
            ),
        Option('tree', help='Show revno of working tree'),
        ]

    @display_command
    def run(self, revision=None, directory=u'.', tree=False,
            revision_info_list=[]):

        try:
            wt = WorkingTree.open_containing(directory)[0]
            b = wt.branch
            wt.lock_read()
            self.add_cleanup(wt.unlock)
        except (errors.NoWorkingTree, errors.NotLocalUrl):
            wt = None
            b = Branch.open_containing(directory)[0]
            b.lock_read()
            self.add_cleanup(b.unlock)
        revision_ids = []
        if revision is not None:
            revision_ids.extend(rev.as_revision_id(b) for rev in revision)
        if revision_info_list is not None:
            for rev_str in revision_info_list:
                rev_spec = RevisionSpec.from_string(rev_str)
                revision_ids.append(rev_spec.as_revision_id(b))
        # No arguments supplied, default to the last revision
        if len(revision_ids) == 0:
            if tree:
                if wt is None:
                    raise errors.NoWorkingTree(directory)
                revision_ids.append(wt.last_revision())
            else:
                revision_ids.append(b.last_revision())

        revinfos = []
        maxlen = 0
        for revision_id in revision_ids:
            try:
                dotted_revno = b.revision_id_to_dotted_revno(revision_id)
                revno = '.'.join(str(i) for i in dotted_revno)
            except errors.NoSuchRevision:
                revno = '???'
            maxlen = max(maxlen, len(revno))
            revinfos.append([revno, revision_id])

        self.cleanup_now()
        for ri in revinfos:
            self.outf.write('%*s %s\n' % (maxlen, ri[0], ri[1]))


class cmd_add(Command):
    """Add specified files or directories.

    In non-recursive mode, all the named items are added, regardless
    of whether they were previously ignored.  A warning is given if
    any of the named files are already versioned.

    In recursive mode (the default), files are treated the same way
    but the behaviour for directories is different.  Directories that
    are already versioned do not give a warning.  All directories,
    whether already versioned or not, are searched for files or
    subdirectories that are neither versioned or ignored, and these
    are added.  This search proceeds recursively into versioned
    directories.  If no names are given '.' is assumed.

    Therefore simply saying 'bzr add' will version all files that
    are currently unknown.

    Adding a file whose parent directory is not versioned will
    implicitly add the parent, and so on up to the root. This means
    you should never need to explicitly add a directory, they'll just
    get added when you add a file in the directory.

    --dry-run will show which files would be added, but not actually
    add them.

    --file-ids-from will try to use the file ids from the supplied path.
    It looks up ids trying to find a matching parent directory with the
    same filename, and then by pure path. This option is rarely needed
    but can be useful when adding the same logical file into two
    branches that will be merged later (without showing the two different
    adds as a conflict). It is also useful when merging another project
    into a subdirectory of this one.
    
    Any files matching patterns in the ignore list will not be added
    unless they are explicitly mentioned.
    """
    takes_args = ['file*']
    takes_options = [
        Option('no-recurse',
               help="Don't recursively add the contents of directories."),
        Option('dry-run',
               help="Show what would be done, but don't actually do anything."),
        'verbose',
        Option('file-ids-from',
               type=unicode,
               help='Lookup file ids from this tree.'),
        ]
    encoding_type = 'replace'
    _see_also = ['remove', 'ignore']

    def run(self, file_list, no_recurse=False, dry_run=False, verbose=False,
            file_ids_from=None):
        import bzrlib.add

        base_tree = None
        if file_ids_from is not None:
            try:
                base_tree, base_path = WorkingTree.open_containing(
                                            file_ids_from)
            except errors.NoWorkingTree:
                base_branch, base_path = Branch.open_containing(
                                            file_ids_from)
                base_tree = base_branch.basis_tree()

            action = bzrlib.add.AddFromBaseAction(base_tree, base_path,
                          to_file=self.outf, should_print=(not is_quiet()))
        else:
            action = bzrlib.add.AddAction(to_file=self.outf,
                should_print=(not is_quiet()))

        if base_tree:
            base_tree.lock_read()
            self.add_cleanup(base_tree.unlock)
        tree, file_list = tree_files_for_add(file_list)
        added, ignored = tree.smart_add(file_list, not
            no_recurse, action=action, save=not dry_run)
        self.cleanup_now()
        if len(ignored) > 0:
            if verbose:
                for glob in sorted(ignored.keys()):
                    for path in ignored[glob]:
                        self.outf.write("ignored %s matching \"%s\"\n"
                                        % (path, glob))


class cmd_mkdir(Command):
    """Create a new versioned directory.

    This is equivalent to creating the directory and then adding it.
    """

    takes_args = ['dir+']
    encoding_type = 'replace'

    def run(self, dir_list):
        for d in dir_list:
            os.mkdir(d)
            wt, dd = WorkingTree.open_containing(d)
            wt.add([dd])
            self.outf.write('added %s\n' % d)


class cmd_relpath(Command):
    """Show path of a file relative to root"""

    takes_args = ['filename']
    hidden = True

    @display_command
    def run(self, filename):
        # TODO: jam 20050106 Can relpath return a munged path if
        #       sys.stdout encoding cannot represent it?
        tree, relpath = WorkingTree.open_containing(filename)
        self.outf.write(relpath)
        self.outf.write('\n')


class cmd_inventory(Command):
    """Show inventory of the current working copy or a revision.

    It is possible to limit the output to a particular entry
    type using the --kind option.  For example: --kind file.

    It is also possible to restrict the list of files to a specific
    set. For example: bzr inventory --show-ids this/file
    """

    hidden = True
    _see_also = ['ls']
    takes_options = [
        'revision',
        'show-ids',
        Option('kind',
               help='List entries of a particular kind: file, directory, symlink.',
               type=unicode),
        ]
    takes_args = ['file*']

    @display_command
    def run(self, revision=None, show_ids=False, kind=None, file_list=None):
        if kind and kind not in ['file', 'directory', 'symlink']:
            raise errors.BzrCommandError('invalid kind %r specified' % (kind,))

        revision = _get_one_revision('inventory', revision)
        work_tree, file_list = tree_files(file_list)
        work_tree.lock_read()
        self.add_cleanup(work_tree.unlock)
        if revision is not None:
            tree = revision.as_tree(work_tree.branch)

            extra_trees = [work_tree]
            tree.lock_read()
            self.add_cleanup(tree.unlock)
        else:
            tree = work_tree
            extra_trees = []

        if file_list is not None:
            file_ids = tree.paths2ids(file_list, trees=extra_trees,
                                      require_versioned=True)
            # find_ids_across_trees may include some paths that don't
            # exist in 'tree'.
            entries = sorted((tree.id2path(file_id), tree.inventory[file_id])
                             for file_id in file_ids if file_id in tree)
        else:
            entries = tree.inventory.entries()

        self.cleanup_now()
        for path, entry in entries:
            if kind and kind != entry.kind:
                continue
            if show_ids:
                self.outf.write('%-50s %s\n' % (path, entry.file_id))
            else:
                self.outf.write(path)
                self.outf.write('\n')


class cmd_mv(Command):
    """Move or rename a file.

    :Usage:
        bzr mv OLDNAME NEWNAME

        bzr mv SOURCE... DESTINATION

    If the last argument is a versioned directory, all the other names
    are moved into it.  Otherwise, there must be exactly two arguments
    and the file is changed to a new name.

    If OLDNAME does not exist on the filesystem but is versioned and
    NEWNAME does exist on the filesystem but is not versioned, mv
    assumes that the file has been manually moved and only updates
    its internal inventory to reflect that change.
    The same is valid when moving many SOURCE files to a DESTINATION.

    Files cannot be moved between branches.
    """

    takes_args = ['names*']
    takes_options = [Option("after", help="Move only the bzr identifier"
        " of the file, because the file has already been moved."),
        Option('auto', help='Automatically guess renames.'),
        Option('dry-run', help='Avoid making changes when guessing renames.'),
        ]
    aliases = ['move', 'rename']
    encoding_type = 'replace'

    def run(self, names_list, after=False, auto=False, dry_run=False):
        if auto:
            return self.run_auto(names_list, after, dry_run)
        elif dry_run:
            raise errors.BzrCommandError('--dry-run requires --auto.')
        if names_list is None:
            names_list = []
        if len(names_list) < 2:
            raise errors.BzrCommandError("missing file argument")
        tree, rel_names = tree_files(names_list, canonicalize=False)
        tree.lock_tree_write()
        self.add_cleanup(tree.unlock)
        self._run(tree, names_list, rel_names, after)

    def run_auto(self, names_list, after, dry_run):
        if names_list is not None and len(names_list) > 1:
            raise errors.BzrCommandError('Only one path may be specified to'
                                         ' --auto.')
        if after:
            raise errors.BzrCommandError('--after cannot be specified with'
                                         ' --auto.')
        work_tree, file_list = tree_files(names_list, default_branch='.')
        work_tree.lock_tree_write()
        self.add_cleanup(work_tree.unlock)
        rename_map.RenameMap.guess_renames(work_tree, dry_run)

    def _run(self, tree, names_list, rel_names, after):
        into_existing = osutils.isdir(names_list[-1])
        if into_existing and len(names_list) == 2:
            # special cases:
            # a. case-insensitive filesystem and change case of dir
            # b. move directory after the fact (if the source used to be
            #    a directory, but now doesn't exist in the working tree
            #    and the target is an existing directory, just rename it)
            if (not tree.case_sensitive
                and rel_names[0].lower() == rel_names[1].lower()):
                into_existing = False
            else:
                inv = tree.inventory
                # 'fix' the case of a potential 'from'
                from_id = tree.path2id(
                            tree.get_canonical_inventory_path(rel_names[0]))
                if (not osutils.lexists(names_list[0]) and
                    from_id and inv.get_file_kind(from_id) == "directory"):
                    into_existing = False
        # move/rename
        if into_existing:
            # move into existing directory
            # All entries reference existing inventory items, so fix them up
            # for cicp file-systems.
            rel_names = tree.get_canonical_inventory_paths(rel_names)
            for src, dest in tree.move(rel_names[:-1], rel_names[-1], after=after):
                if not is_quiet():
                    self.outf.write("%s => %s\n" % (src, dest))
        else:
            if len(names_list) != 2:
                raise errors.BzrCommandError('to mv multiple files the'
                                             ' destination must be a versioned'
                                             ' directory')

            # for cicp file-systems: the src references an existing inventory
            # item:
            src = tree.get_canonical_inventory_path(rel_names[0])
            # Find the canonical version of the destination:  In all cases, the
            # parent of the target must be in the inventory, so we fetch the
            # canonical version from there (we do not always *use* the
            # canonicalized tail portion - we may be attempting to rename the
            # case of the tail)
            canon_dest = tree.get_canonical_inventory_path(rel_names[1])
            dest_parent = osutils.dirname(canon_dest)
            spec_tail = osutils.basename(rel_names[1])
            # For a CICP file-system, we need to avoid creating 2 inventory
            # entries that differ only by case.  So regardless of the case
            # we *want* to use (ie, specified by the user or the file-system),
            # we must always choose to use the case of any existing inventory
            # items.  The only exception to this is when we are attempting a
            # case-only rename (ie, canonical versions of src and dest are
            # the same)
            dest_id = tree.path2id(canon_dest)
            if dest_id is None or tree.path2id(src) == dest_id:
                # No existing item we care about, so work out what case we
                # are actually going to use.
                if after:
                    # If 'after' is specified, the tail must refer to a file on disk.
                    if dest_parent:
                        dest_parent_fq = osutils.pathjoin(tree.basedir, dest_parent)
                    else:
                        # pathjoin with an empty tail adds a slash, which breaks
                        # relpath :(
                        dest_parent_fq = tree.basedir

                    dest_tail = osutils.canonical_relpath(
                                    dest_parent_fq,
                                    osutils.pathjoin(dest_parent_fq, spec_tail))
                else:
                    # not 'after', so case as specified is used
                    dest_tail = spec_tail
            else:
                # Use the existing item so 'mv' fails with AlreadyVersioned.
                dest_tail = os.path.basename(canon_dest)
            dest = osutils.pathjoin(dest_parent, dest_tail)
            mutter("attempting to move %s => %s", src, dest)
            tree.rename_one(src, dest, after=after)
            if not is_quiet():
                self.outf.write("%s => %s\n" % (src, dest))


class cmd_pull(Command):
    """Turn this branch into a mirror of another branch.

    By default, this command only works on branches that have not diverged.
    Branches are considered diverged if the destination branch's most recent 
    commit is one that has not been merged (directly or indirectly) into the 
    parent.

    If branches have diverged, you can use 'bzr merge' to integrate the changes
    from one into the other.  Once one branch has merged, the other should
    be able to pull it again.

    If you want to replace your local changes and just want your branch to
    match the remote one, use pull --overwrite. This will work even if the two
    branches have diverged.

    If there is no default location set, the first pull will set it.  After
    that, you can omit the location to use the default.  To change the
    default, use --remember. The value will only be saved if the remote
    location can be accessed.

    Note: The location can be specified either in the form of a branch,
    or in the form of a path to a file containing a merge directive generated
    with bzr send.
    """

    _see_also = ['push', 'update', 'status-flags', 'send']
    takes_options = ['remember', 'overwrite', 'revision',
        custom_help('verbose',
            help='Show logs of pulled revisions.'),
        Option('directory',
            help='Branch to pull into, '
                 'rather than the one containing the working directory.',
            short_name='d',
            type=unicode,
            ),
        Option('local',
            help="Perform a local pull in a bound "
                 "branch.  Local pulls are not applied to "
                 "the master branch."
            ),
        ]
    takes_args = ['location?']
    encoding_type = 'replace'

    def run(self, location=None, remember=False, overwrite=False,
            revision=None, verbose=False,
            directory=None, local=False):
        # FIXME: too much stuff is in the command class
        revision_id = None
        mergeable = None
        if directory is None:
            directory = u'.'
        try:
            tree_to = WorkingTree.open_containing(directory)[0]
            branch_to = tree_to.branch
        except errors.NoWorkingTree:
            tree_to = None
            branch_to = Branch.open_containing(directory)[0]
        
        if local and not branch_to.get_bound_location():
            raise errors.LocalRequiresBoundBranch()

        possible_transports = []
        if location is not None:
            try:
                mergeable = bundle.read_mergeable_from_url(location,
                    possible_transports=possible_transports)
            except errors.NotABundle:
                mergeable = None

        stored_loc = branch_to.get_parent()
        if location is None:
            if stored_loc is None:
                raise errors.BzrCommandError("No pull location known or"
                                             " specified.")
            else:
                display_url = urlutils.unescape_for_display(stored_loc,
                        self.outf.encoding)
                if not is_quiet():
                    self.outf.write("Using saved parent location: %s\n" % display_url)
                location = stored_loc

        revision = _get_one_revision('pull', revision)
        if mergeable is not None:
            if revision is not None:
                raise errors.BzrCommandError(
                    'Cannot use -r with merge directives or bundles')
            mergeable.install_revisions(branch_to.repository)
            base_revision_id, revision_id, verified = \
                mergeable.get_merge_request(branch_to.repository)
            branch_from = branch_to
        else:
            branch_from = Branch.open(location,
                possible_transports=possible_transports)

            if branch_to.get_parent() is None or remember:
                branch_to.set_parent(branch_from.base)

        if branch_from is not branch_to:
            branch_from.lock_read()
            self.add_cleanup(branch_from.unlock)
        if revision is not None:
            revision_id = revision.as_revision_id(branch_from)

        branch_to.lock_write()
        self.add_cleanup(branch_to.unlock)
        if tree_to is not None:
            view_info = _get_view_info_for_change_reporter(tree_to)
            change_reporter = delta._ChangeReporter(
                unversioned_filter=tree_to.is_ignored,
                view_info=view_info)
            result = tree_to.pull(
                branch_from, overwrite, revision_id, change_reporter,
                possible_transports=possible_transports, local=local)
        else:
            result = branch_to.pull(
                branch_from, overwrite, revision_id, local=local)

        result.report(self.outf)
        if verbose and result.old_revid != result.new_revid:
            log.show_branch_change(
                branch_to, self.outf, result.old_revno,
                result.old_revid)


class cmd_push(Command):
    """Update a mirror of this branch.

    The target branch will not have its working tree populated because this
    is both expensive, and is not supported on remote file systems.

    Some smart servers or protocols *may* put the working tree in place in
    the future.

    This command only works on branches that have not diverged.  Branches are
    considered diverged if the destination branch's most recent commit is one
    that has not been merged (directly or indirectly) by the source branch.

    If branches have diverged, you can use 'bzr push --overwrite' to replace
    the other branch completely, discarding its unmerged changes.

    If you want to ensure you have the different changes in the other branch,
    do a merge (see bzr help merge) from the other branch, and commit that.
    After that you will be able to do a push without '--overwrite'.

    If there is no default push location set, the first push will set it.
    After that, you can omit the location to use the default.  To change the
    default, use --remember. The value will only be saved if the remote
    location can be accessed.
    """

    _see_also = ['pull', 'update', 'working-trees']
    takes_options = ['remember', 'overwrite', 'verbose', 'revision',
        Option('create-prefix',
               help='Create the path leading up to the branch '
                    'if it does not already exist.'),
        Option('directory',
            help='Branch to push from, '
                 'rather than the one containing the working directory.',
            short_name='d',
            type=unicode,
            ),
        Option('use-existing-dir',
               help='By default push will fail if the target'
                    ' directory exists, but does not already'
                    ' have a control directory.  This flag will'
                    ' allow push to proceed.'),
        Option('stacked',
            help='Create a stacked branch that references the public location '
                'of the parent branch.'),
        Option('stacked-on',
            help='Create a stacked branch that refers to another branch '
                'for the commit history. Only the work not present in the '
                'referenced branch is included in the branch created.',
            type=unicode),
        Option('strict',
               help='Refuse to push if there are uncommitted changes in'
               ' the working tree, --no-strict disables the check.'),
        ]
    takes_args = ['location?']
    encoding_type = 'replace'

    def run(self, location=None, remember=False, overwrite=False,
        create_prefix=False, verbose=False, revision=None,
        use_existing_dir=False, directory=None, stacked_on=None,
        stacked=False, strict=None):
        from bzrlib.push import _show_push_branch

        if directory is None:
            directory = '.'
        # Get the source branch
        (tree, br_from,
         _unused) = bzrdir.BzrDir.open_containing_tree_or_branch(directory)
        if strict is None:
            strict = br_from.get_config().get_user_option_as_bool('push_strict')
        if strict is None: strict = True # default value
        # Get the tip's revision_id
        revision = _get_one_revision('push', revision)
        if revision is not None:
            revision_id = revision.in_history(br_from).rev_id
        else:
            revision_id = None
        if strict and tree is not None and revision_id is None:
            if (tree.has_changes()):
                raise errors.UncommittedChanges(
                    tree, more='Use --no-strict to force the push.')
            if tree.last_revision() != tree.branch.last_revision():
                # The tree has lost sync with its branch, there is little
                # chance that the user is aware of it but he can still force
                # the push with --no-strict
                raise errors.OutOfDateTree(
                    tree, more='Use --no-strict to force the push.')

        # Get the stacked_on branch, if any
        if stacked_on is not None:
            stacked_on = urlutils.normalize_url(stacked_on)
        elif stacked:
            parent_url = br_from.get_parent()
            if parent_url:
                parent = Branch.open(parent_url)
                stacked_on = parent.get_public_branch()
                if not stacked_on:
                    # I considered excluding non-http url's here, thus forcing
                    # 'public' branches only, but that only works for some
                    # users, so it's best to just depend on the user spotting an
                    # error by the feedback given to them. RBC 20080227.
                    stacked_on = parent_url
            if not stacked_on:
                raise errors.BzrCommandError(
                    "Could not determine branch to refer to.")

        # Get the destination location
        if location is None:
            stored_loc = br_from.get_push_location()
            if stored_loc is None:
                raise errors.BzrCommandError(
                    "No push location known or specified.")
            else:
                display_url = urlutils.unescape_for_display(stored_loc,
                        self.outf.encoding)
                self.outf.write("Using saved push location: %s\n" % display_url)
                location = stored_loc

        _show_push_branch(br_from, revision_id, location, self.outf,
            verbose=verbose, overwrite=overwrite, remember=remember,
            stacked_on=stacked_on, create_prefix=create_prefix,
            use_existing_dir=use_existing_dir)


class cmd_branch(Command):
    """Create a new branch that is a copy of an existing branch.

    If the TO_LOCATION is omitted, the last component of the FROM_LOCATION will
    be used.  In other words, "branch ../foo/bar" will attempt to create ./bar.
    If the FROM_LOCATION has no / or path separator embedded, the TO_LOCATION
    is derived from the FROM_LOCATION by stripping a leading scheme or drive
    identifier, if any. For example, "branch lp:foo-bar" will attempt to
    create ./foo-bar.

    To retrieve the branch as of a particular revision, supply the --revision
    parameter, as in "branch foo/bar -r 5".
    """

    _see_also = ['checkout']
    takes_args = ['from_location', 'to_location?']
    takes_options = ['revision', Option('hardlink',
        help='Hard-link working tree files where possible.'),
        Option('no-tree',
            help="Create a branch without a working-tree."),
        Option('switch',
            help="Switch the checkout in the current directory "
                 "to the new branch."),
        Option('stacked',
            help='Create a stacked branch referring to the source branch. '
                'The new branch will depend on the availability of the source '
                'branch for all operations.'),
        Option('standalone',
               help='Do not use a shared repository, even if available.'),
        Option('use-existing-dir',
               help='By default branch will fail if the target'
                    ' directory exists, but does not already'
                    ' have a control directory.  This flag will'
                    ' allow branch to proceed.'),
        ]
    aliases = ['get', 'clone']

    def run(self, from_location, to_location=None, revision=None,
            hardlink=False, stacked=False, standalone=False, no_tree=False,
            use_existing_dir=False, switch=False):
        from bzrlib import switch as _mod_switch
        from bzrlib.tag import _merge_tags_if_possible
        accelerator_tree, br_from = bzrdir.BzrDir.open_tree_or_branch(
            from_location)
        revision = _get_one_revision('branch', revision)
        br_from.lock_read()
        self.add_cleanup(br_from.unlock)
        if revision is not None:
            revision_id = revision.as_revision_id(br_from)
        else:
            # FIXME - wt.last_revision, fallback to branch, fall back to
            # None or perhaps NULL_REVISION to mean copy nothing
            # RBC 20060209
            revision_id = br_from.last_revision()
        if to_location is None:
            to_location = urlutils.derive_to_location(from_location)
        to_transport = transport.get_transport(to_location)
        try:
            to_transport.mkdir('.')
        except errors.FileExists:
            if not use_existing_dir:
                raise errors.BzrCommandError('Target directory "%s" '
                    'already exists.' % to_location)
            else:
                try:
                    bzrdir.BzrDir.open_from_transport(to_transport)
                except errors.NotBranchError:
                    pass
                else:
                    raise errors.AlreadyBranchError(to_location)
        except errors.NoSuchFile:
            raise errors.BzrCommandError('Parent of "%s" does not exist.'
                                         % to_location)
        try:
            # preserve whatever source format we have.
            dir = br_from.bzrdir.sprout(to_transport.base, revision_id,
                                        possible_transports=[to_transport],
                                        accelerator_tree=accelerator_tree,
                                        hardlink=hardlink, stacked=stacked,
                                        force_new_repo=standalone,
                                        create_tree_if_local=not no_tree,
                                        source_branch=br_from)
            branch = dir.open_branch()
        except errors.NoSuchRevision:
            to_transport.delete_tree('.')
            msg = "The branch %s has no revision %s." % (from_location,
                revision)
            raise errors.BzrCommandError(msg)
        _merge_tags_if_possible(br_from, branch)
        # If the source branch is stacked, the new branch may
        # be stacked whether we asked for that explicitly or not.
        # We therefore need a try/except here and not just 'if stacked:'
        try:
            note('Created new stacked branch referring to %s.' %
                branch.get_stacked_on_url())
        except (errors.NotStacked, errors.UnstackableBranchFormat,
            errors.UnstackableRepositoryFormat), e:
            note('Branched %d revision(s).' % branch.revno())
        if switch:
            # Switch to the new branch
            wt, _ = WorkingTree.open_containing('.')
            _mod_switch.switch(wt.bzrdir, branch)
            note('Switched to branch: %s',
                urlutils.unescape_for_display(branch.base, 'utf-8'))


class cmd_checkout(Command):
    """Create a new checkout of an existing branch.

    If BRANCH_LOCATION is omitted, checkout will reconstitute a working tree for
    the branch found in '.'. This is useful if you have removed the working tree
    or if it was never created - i.e. if you pushed the branch to its current
    location using SFTP.

    If the TO_LOCATION is omitted, the last component of the BRANCH_LOCATION will
    be used.  In other words, "checkout ../foo/bar" will attempt to create ./bar.
    If the BRANCH_LOCATION has no / or path separator embedded, the TO_LOCATION
    is derived from the BRANCH_LOCATION by stripping a leading scheme or drive
    identifier, if any. For example, "checkout lp:foo-bar" will attempt to
    create ./foo-bar.

    To retrieve the branch as of a particular revision, supply the --revision
    parameter, as in "checkout foo/bar -r 5". Note that this will be immediately
    out of date [so you cannot commit] but it may be useful (i.e. to examine old
    code.)
    """

    _see_also = ['checkouts', 'branch']
    takes_args = ['branch_location?', 'to_location?']
    takes_options = ['revision',
                     Option('lightweight',
                            help="Perform a lightweight checkout.  Lightweight "
                                 "checkouts depend on access to the branch for "
                                 "every operation.  Normal checkouts can perform "
                                 "common operations like diff and status without "
                                 "such access, and also support local commits."
                            ),
                     Option('files-from', type=str,
                            help="Get file contents from this tree."),
                     Option('hardlink',
                            help='Hard-link working tree files where possible.'
                            ),
                     ]
    aliases = ['co']

    def run(self, branch_location=None, to_location=None, revision=None,
            lightweight=False, files_from=None, hardlink=False):
        if branch_location is None:
            branch_location = osutils.getcwd()
            to_location = branch_location
        accelerator_tree, source = bzrdir.BzrDir.open_tree_or_branch(
            branch_location)
        revision = _get_one_revision('checkout', revision)
        if files_from is not None:
            accelerator_tree = WorkingTree.open(files_from)
        if revision is not None:
            revision_id = revision.as_revision_id(source)
        else:
            revision_id = None
        if to_location is None:
            to_location = urlutils.derive_to_location(branch_location)
        # if the source and to_location are the same,
        # and there is no working tree,
        # then reconstitute a branch
        if (osutils.abspath(to_location) ==
            osutils.abspath(branch_location)):
            try:
                source.bzrdir.open_workingtree()
            except errors.NoWorkingTree:
                source.bzrdir.create_workingtree(revision_id)
                return
        source.create_checkout(to_location, revision_id, lightweight,
                               accelerator_tree, hardlink)


class cmd_renames(Command):
    """Show list of renamed files.
    """
    # TODO: Option to show renames between two historical versions.

    # TODO: Only show renames under dir, rather than in the whole branch.
    _see_also = ['status']
    takes_args = ['dir?']

    @display_command
    def run(self, dir=u'.'):
        tree = WorkingTree.open_containing(dir)[0]
        tree.lock_read()
        self.add_cleanup(tree.unlock)
        new_inv = tree.inventory
        old_tree = tree.basis_tree()
        old_tree.lock_read()
        self.add_cleanup(old_tree.unlock)
        old_inv = old_tree.inventory
        renames = []
        iterator = tree.iter_changes(old_tree, include_unchanged=True)
        for f, paths, c, v, p, n, k, e in iterator:
            if paths[0] == paths[1]:
                continue
            if None in (paths):
                continue
            renames.append(paths)
        renames.sort()
        for old_name, new_name in renames:
            self.outf.write("%s => %s\n" % (old_name, new_name))


class cmd_update(Command):
    """Update a tree to have the latest code committed to its branch.

    This will perform a merge into the working tree, and may generate
    conflicts. If you have any local changes, you will still
    need to commit them after the update for the update to be complete.

    If you want to discard your local changes, you can just do a
    'bzr revert' instead of 'bzr commit' after the update.

    If the tree's branch is bound to a master branch, it will also update
    the branch from the master.
    """

    _see_also = ['pull', 'working-trees', 'status-flags']
    takes_args = ['dir?']
    takes_options = ['revision']
    aliases = ['up']

    def run(self, dir='.', revision=None):
        if revision is not None and len(revision) != 1:
            raise errors.BzrCommandError(
                        "bzr update --revision takes exactly one revision")
        tree = WorkingTree.open_containing(dir)[0]
        branch = tree.branch
        possible_transports = []
        master = branch.get_master_branch(
            possible_transports=possible_transports)
        if master is not None:
            tree.lock_write()
            branch_location = master.base
        else:
            tree.lock_tree_write()
            branch_location = tree.branch.base
        self.add_cleanup(tree.unlock)
        # get rid of the final '/' and be ready for display
        branch_location = urlutils.unescape_for_display(branch_location[:-1],
                                                        self.outf.encoding)
        existing_pending_merges = tree.get_parent_ids()[1:]
        if master is None:
            old_tip = None
        else:
            # may need to fetch data into a heavyweight checkout
            # XXX: this may take some time, maybe we should display a
            # message
            old_tip = branch.update(possible_transports)
        if revision is not None:
            revision_id = revision[0].as_revision_id(branch)
        else:
            revision_id = branch.last_revision()
        if revision_id == _mod_revision.ensure_null(tree.last_revision()):
            revno = branch.revision_id_to_revno(revision_id)
            note("Tree is up to date at revision %d of branch %s" %
                (revno, branch_location))
            return 0
        view_info = _get_view_info_for_change_reporter(tree)
        change_reporter = delta._ChangeReporter(
            unversioned_filter=tree.is_ignored,
            view_info=view_info)
        try:
            conflicts = tree.update(
                change_reporter,
                possible_transports=possible_transports,
                revision=revision_id,
                old_tip=old_tip)
        except errors.NoSuchRevision, e:
            raise errors.BzrCommandError(
                                  "branch has no revision %s\n"
                                  "bzr update --revision only works"
                                  " for a revision in the branch history"
                                  % (e.revision))
        revno = tree.branch.revision_id_to_revno(
            _mod_revision.ensure_null(tree.last_revision()))
        note('Updated to revision %d of branch %s' %
             (revno, branch_location))
        if tree.get_parent_ids()[1:] != existing_pending_merges:
            note('Your local commits will now show as pending merges with '
                 "'bzr status', and can be committed with 'bzr commit'.")
        if conflicts != 0:
            return 1
        else:
            return 0


class cmd_info(Command):
    """Show information about a working tree, branch or repository.

    This command will show all known locations and formats associated to the
    tree, branch or repository.

    In verbose mode, statistical information is included with each report.
    To see extended statistic information, use a verbosity level of 2 or
    higher by specifying the verbose option multiple times, e.g. -vv.

    Branches and working trees will also report any missing revisions.

    :Examples:

      Display information on the format and related locations:

        bzr info

      Display the above together with extended format information and
      basic statistics (like the number of files in the working tree and
      number of revisions in the branch and repository):

        bzr info -v

      Display the above together with number of committers to the branch:

        bzr info -vv
    """
    _see_also = ['revno', 'working-trees', 'repositories']
    takes_args = ['location?']
    takes_options = ['verbose']
    encoding_type = 'replace'

    @display_command
    def run(self, location=None, verbose=False):
        if verbose:
            noise_level = get_verbosity_level()
        else:
            noise_level = 0
        from bzrlib.info import show_bzrdir_info
        show_bzrdir_info(bzrdir.BzrDir.open_containing(location)[0],
                         verbose=noise_level, outfile=self.outf)


class cmd_remove(Command):
    """Remove files or directories.

    This makes bzr stop tracking changes to the specified files. bzr will delete
    them if they can easily be recovered using revert. If no options or
    parameters are given bzr will scan for files that are being tracked by bzr
    but missing in your tree and stop tracking them for you.
    """
    takes_args = ['file*']
    takes_options = ['verbose',
        Option('new', help='Only remove files that have never been committed.'),
        RegistryOption.from_kwargs('file-deletion-strategy',
            'The file deletion mode to be used.',
            title='Deletion Strategy', value_switches=True, enum_switch=False,
            safe='Only delete files if they can be'
                 ' safely recovered (default).',
            keep='Delete from bzr but leave the working copy.',
            force='Delete all the specified files, even if they can not be '
                'recovered and even if they are non-empty directories.')]
    aliases = ['rm', 'del']
    encoding_type = 'replace'

    def run(self, file_list, verbose=False, new=False,
        file_deletion_strategy='safe'):
        tree, file_list = tree_files(file_list)

        if file_list is not None:
            file_list = [f for f in file_list]

        tree.lock_write()
        self.add_cleanup(tree.unlock)
        # Heuristics should probably all move into tree.remove_smart or
        # some such?
        if new:
            added = tree.changes_from(tree.basis_tree(),
                specific_files=file_list).added
            file_list = sorted([f[0] for f in added], reverse=True)
            if len(file_list) == 0:
                raise errors.BzrCommandError('No matching files.')
        elif file_list is None:
            # missing files show up in iter_changes(basis) as
            # versioned-with-no-kind.
            missing = []
            for change in tree.iter_changes(tree.basis_tree()):
                # Find paths in the working tree that have no kind:
                if change[1][1] is not None and change[6][1] is None:
                    missing.append(change[1][1])
            file_list = sorted(missing, reverse=True)
            file_deletion_strategy = 'keep'
        tree.remove(file_list, verbose=verbose, to_file=self.outf,
            keep_files=file_deletion_strategy=='keep',
            force=file_deletion_strategy=='force')


class cmd_file_id(Command):
    """Print file_id of a particular file or directory.

    The file_id is assigned when the file is first added and remains the
    same through all revisions where the file exists, even when it is
    moved or renamed.
    """

    hidden = True
    _see_also = ['inventory', 'ls']
    takes_args = ['filename']

    @display_command
    def run(self, filename):
        tree, relpath = WorkingTree.open_containing(filename)
        i = tree.path2id(relpath)
        if i is None:
            raise errors.NotVersionedError(filename)
        else:
            self.outf.write(i + '\n')


class cmd_file_path(Command):
    """Print path of file_ids to a file or directory.

    This prints one line for each directory down to the target,
    starting at the branch root.
    """

    hidden = True
    takes_args = ['filename']

    @display_command
    def run(self, filename):
        tree, relpath = WorkingTree.open_containing(filename)
        fid = tree.path2id(relpath)
        if fid is None:
            raise errors.NotVersionedError(filename)
        segments = osutils.splitpath(relpath)
        for pos in range(1, len(segments) + 1):
            path = osutils.joinpath(segments[:pos])
            self.outf.write("%s\n" % tree.path2id(path))


class cmd_reconcile(Command):
    """Reconcile bzr metadata in a branch.

    This can correct data mismatches that may have been caused by
    previous ghost operations or bzr upgrades. You should only
    need to run this command if 'bzr check' or a bzr developer
    advises you to run it.

    If a second branch is provided, cross-branch reconciliation is
    also attempted, which will check that data like the tree root
    id which was not present in very early bzr versions is represented
    correctly in both branches.

    At the same time it is run it may recompress data resulting in
    a potential saving in disk space or performance gain.

    The branch *MUST* be on a listable system such as local disk or sftp.
    """

    _see_also = ['check']
    takes_args = ['branch?']

    def run(self, branch="."):
        from bzrlib.reconcile import reconcile
        dir = bzrdir.BzrDir.open(branch)
        reconcile(dir)


class cmd_revision_history(Command):
    """Display the list of revision ids on a branch."""

    _see_also = ['log']
    takes_args = ['location?']

    hidden = True

    @display_command
    def run(self, location="."):
        branch = Branch.open_containing(location)[0]
        for revid in branch.revision_history():
            self.outf.write(revid)
            self.outf.write('\n')


class cmd_ancestry(Command):
    """List all revisions merged into this branch."""

    _see_also = ['log', 'revision-history']
    takes_args = ['location?']

    hidden = True

    @display_command
    def run(self, location="."):
        try:
            wt = WorkingTree.open_containing(location)[0]
        except errors.NoWorkingTree:
            b = Branch.open(location)
            last_revision = b.last_revision()
        else:
            b = wt.branch
            last_revision = wt.last_revision()

        revision_ids = b.repository.get_ancestry(last_revision)
        revision_ids.pop(0)
        for revision_id in revision_ids:
            self.outf.write(revision_id + '\n')


class cmd_init(Command):
    """Make a directory into a versioned branch.

    Use this to create an empty branch, or before importing an
    existing project.

    If there is a repository in a parent directory of the location, then
    the history of the branch will be stored in the repository.  Otherwise
    init creates a standalone branch which carries its own history
    in the .bzr directory.

    If there is already a branch at the location but it has no working tree,
    the tree can be populated with 'bzr checkout'.

    Recipe for importing a tree of files::

        cd ~/project
        bzr init
        bzr add .
        bzr status
        bzr commit -m "imported project"
    """

    _see_also = ['init-repository', 'branch', 'checkout']
    takes_args = ['location?']
    takes_options = [
        Option('create-prefix',
               help='Create the path leading up to the branch '
                    'if it does not already exist.'),
         RegistryOption('format',
                help='Specify a format for this branch. '
                'See "help formats".',
                lazy_registry=('bzrlib.bzrdir', 'format_registry'),
                converter=lambda name: bzrdir.format_registry.make_bzrdir(name),
                value_switches=True,
                title="Branch format",
                ),
         Option('append-revisions-only',
                help='Never change revnos or the existing log.'
                '  Append revisions to it only.')
         ]
    def run(self, location=None, format=None, append_revisions_only=False,
            create_prefix=False):
        if format is None:
            format = bzrdir.format_registry.make_bzrdir('default')
        if location is None:
            location = u'.'

        to_transport = transport.get_transport(location)

        # The path has to exist to initialize a
        # branch inside of it.
        # Just using os.mkdir, since I don't
        # believe that we want to create a bunch of
        # locations if the user supplies an extended path
        try:
            to_transport.ensure_base()
        except errors.NoSuchFile:
            if not create_prefix:
                raise errors.BzrCommandError("Parent directory of %s"
                    " does not exist."
                    "\nYou may supply --create-prefix to create all"
                    " leading parent directories."
                    % location)
            to_transport.create_prefix()

        try:
            a_bzrdir = bzrdir.BzrDir.open_from_transport(to_transport)
        except errors.NotBranchError:
            # really a NotBzrDir error...
            create_branch = bzrdir.BzrDir.create_branch_convenience
            branch = create_branch(to_transport.base, format=format,
                                   possible_transports=[to_transport])
            a_bzrdir = branch.bzrdir
        else:
            from bzrlib.transport.local import LocalTransport
            if a_bzrdir.has_branch():
                if (isinstance(to_transport, LocalTransport)
                    and not a_bzrdir.has_workingtree()):
                        raise errors.BranchExistsWithoutWorkingTree(location)
                raise errors.AlreadyBranchError(location)
            branch = a_bzrdir.create_branch()
            a_bzrdir.create_workingtree()
        if append_revisions_only:
            try:
                branch.set_append_revisions_only(True)
            except errors.UpgradeRequired:
                raise errors.BzrCommandError('This branch format cannot be set'
                    ' to append-revisions-only.  Try --default.')
        if not is_quiet():
            from bzrlib.info import describe_layout, describe_format
            try:
                tree = a_bzrdir.open_workingtree(recommend_upgrade=False)
            except (errors.NoWorkingTree, errors.NotLocalUrl):
                tree = None
            repository = branch.repository
            layout = describe_layout(repository, branch, tree).lower()
            format = describe_format(a_bzrdir, repository, branch, tree)
            self.outf.write("Created a %s (format: %s)\n" % (layout, format))
            if repository.is_shared():
                #XXX: maybe this can be refactored into transport.path_or_url()
                url = repository.bzrdir.root_transport.external_url()
                try:
                    url = urlutils.local_path_from_url(url)
                except errors.InvalidURL:
                    pass
                self.outf.write("Using shared repository: %s\n" % url)


class cmd_init_repository(Command):
    """Create a shared repository for branches to share storage space.

    New branches created under the repository directory will store their
    revisions in the repository, not in the branch directory.  For branches
    with shared history, this reduces the amount of storage needed and 
    speeds up the creation of new branches.

    If the --no-trees option is given then the branches in the repository
    will not have working trees by default.  They will still exist as 
    directories on disk, but they will not have separate copies of the 
    files at a certain revision.  This can be useful for repositories that
    store branches which are interacted with through checkouts or remote
    branches, such as on a server.

    :Examples:
        Create a shared repository holding just branches::

            bzr init-repo --no-trees repo
            bzr init repo/trunk

        Make a lightweight checkout elsewhere::

            bzr checkout --lightweight repo/trunk trunk-checkout
            cd trunk-checkout
            (add files here)
    """

    _see_also = ['init', 'branch', 'checkout', 'repositories']
    takes_args = ["location"]
    takes_options = [RegistryOption('format',
                            help='Specify a format for this repository. See'
                                 ' "bzr help formats" for details.',
                            lazy_registry=('bzrlib.bzrdir', 'format_registry'),
                            converter=lambda name: bzrdir.format_registry.make_bzrdir(name),
                            value_switches=True, title='Repository format'),
                     Option('no-trees',
                             help='Branches in the repository will default to'
                                  ' not having a working tree.'),
                    ]
    aliases = ["init-repo"]

    def run(self, location, format=None, no_trees=False):
        if format is None:
            format = bzrdir.format_registry.make_bzrdir('default')

        if location is None:
            location = '.'

        to_transport = transport.get_transport(location)
        to_transport.ensure_base()

        newdir = format.initialize_on_transport(to_transport)
        repo = newdir.create_repository(shared=True)
        repo.set_make_working_trees(not no_trees)
        if not is_quiet():
            from bzrlib.info import show_bzrdir_info
            show_bzrdir_info(repo.bzrdir, verbose=0, outfile=self.outf)


class cmd_diff(Command):
    """Show differences in the working tree, between revisions or branches.

    If no arguments are given, all changes for the current tree are listed.
    If files are given, only the changes in those files are listed.
    Remote and multiple branches can be compared by using the --old and
    --new options. If not provided, the default for both is derived from
    the first argument, if any, or the current tree if no arguments are
    given.

    "bzr diff -p1" is equivalent to "bzr diff --prefix old/:new/", and
    produces patches suitable for "patch -p1".

    :Exit values:
        1 - changed
        2 - unrepresentable changes
        3 - error
        0 - no change

    :Examples:
        Shows the difference in the working tree versus the last commit::

            bzr diff

        Difference between the working tree and revision 1::

            bzr diff -r1

        Difference between revision 3 and revision 1::

            bzr diff -r1..3

        Difference between revision 3 and revision 1 for branch xxx::

            bzr diff -r1..3 xxx

        To see the changes introduced in revision X::
        
            bzr diff -cX

        Note that in the case of a merge, the -c option shows the changes
        compared to the left hand parent. To see the changes against
        another parent, use::

            bzr diff -r<chosen_parent>..X

        The changes introduced by revision 2 (equivalent to -r1..2)::

            bzr diff -c2

        Show just the differences for file NEWS::

            bzr diff NEWS

        Show the differences in working tree xxx for file NEWS::

            bzr diff xxx/NEWS

        Show the differences from branch xxx to this working tree:

            bzr diff --old xxx

        Show the differences between two branches for file NEWS::

            bzr diff --old xxx --new yyy NEWS

        Same as 'bzr diff' but prefix paths with old/ and new/::

            bzr diff --prefix old/:new/
    """
    _see_also = ['status']
    takes_args = ['file*']
    takes_options = [
        Option('diff-options', type=str,
               help='Pass these options to the external diff program.'),
        Option('prefix', type=str,
               short_name='p',
               help='Set prefixes added to old and new filenames, as '
                    'two values separated by a colon. (eg "old/:new/").'),
        Option('old',
            help='Branch/tree to compare from.',
            type=unicode,
            ),
        Option('new',
            help='Branch/tree to compare to.',
            type=unicode,
            ),
        'revision',
        'change',
        Option('using',
            help='Use this command to compare files.',
            type=unicode,
            ),
        ]
    aliases = ['di', 'dif']
    encoding_type = 'exact'

    @display_command
    def run(self, revision=None, file_list=None, diff_options=None,
            prefix=None, old=None, new=None, using=None):
        from bzrlib.diff import get_trees_and_branches_to_diff, show_diff_trees

        if (prefix is None) or (prefix == '0'):
            # diff -p0 format
            old_label = ''
            new_label = ''
        elif prefix == '1':
            old_label = 'old/'
            new_label = 'new/'
        elif ':' in prefix:
            old_label, new_label = prefix.split(":")
        else:
            raise errors.BzrCommandError(
                '--prefix expects two values separated by a colon'
                ' (eg "old/:new/")')

        if revision and len(revision) > 2:
            raise errors.BzrCommandError('bzr diff --revision takes exactly'
                                         ' one or two revision specifiers')

        (old_tree, new_tree,
         old_branch, new_branch,
         specific_files, extra_trees) = get_trees_and_branches_to_diff(
            file_list, revision, old, new, apply_view=True)
        return show_diff_trees(old_tree, new_tree, sys.stdout,
                               specific_files=specific_files,
                               external_diff_options=diff_options,
                               old_label=old_label, new_label=new_label,
                               extra_trees=extra_trees, using=using)


class cmd_deleted(Command):
    """List files deleted in the working tree.
    """
    # TODO: Show files deleted since a previous revision, or
    # between two revisions.
    # TODO: Much more efficient way to do this: read in new
    # directories with readdir, rather than stating each one.  Same
    # level of effort but possibly much less IO.  (Or possibly not,
    # if the directories are very large...)
    _see_also = ['status', 'ls']
    takes_options = ['show-ids']

    @display_command
    def run(self, show_ids=False):
        tree = WorkingTree.open_containing(u'.')[0]
        tree.lock_read()
        self.add_cleanup(tree.unlock)
        old = tree.basis_tree()
        old.lock_read()
        self.add_cleanup(old.unlock)
        for path, ie in old.inventory.iter_entries():
            if not tree.has_id(ie.file_id):
                self.outf.write(path)
                if show_ids:
                    self.outf.write(' ')
                    self.outf.write(ie.file_id)
                self.outf.write('\n')


class cmd_modified(Command):
    """List files modified in working tree.
    """

    hidden = True
    _see_also = ['status', 'ls']
    takes_options = [
            Option('null',
                   help='Write an ascii NUL (\\0) separator '
                   'between files rather than a newline.')
            ]

    @display_command
    def run(self, null=False):
        tree = WorkingTree.open_containing(u'.')[0]
        td = tree.changes_from(tree.basis_tree())
        for path, id, kind, text_modified, meta_modified in td.modified:
            if null:
                self.outf.write(path + '\0')
            else:
                self.outf.write(osutils.quotefn(path) + '\n')


class cmd_added(Command):
    """List files added in working tree.
    """

    hidden = True
    _see_also = ['status', 'ls']
    takes_options = [
            Option('null',
                   help='Write an ascii NUL (\\0) separator '
                   'between files rather than a newline.')
            ]

    @display_command
    def run(self, null=False):
        wt = WorkingTree.open_containing(u'.')[0]
        wt.lock_read()
        self.add_cleanup(wt.unlock)
        basis = wt.basis_tree()
        basis.lock_read()
        self.add_cleanup(basis.unlock)
        basis_inv = basis.inventory
        inv = wt.inventory
        for file_id in inv:
            if file_id in basis_inv:
                continue
            if inv.is_root(file_id) and len(basis_inv) == 0:
                continue
            path = inv.id2path(file_id)
            if not os.access(osutils.abspath(path), os.F_OK):
                continue
            if null:
                self.outf.write(path + '\0')
            else:
                self.outf.write(osutils.quotefn(path) + '\n')


class cmd_root(Command):
    """Show the tree root directory.

    The root is the nearest enclosing directory with a .bzr control
    directory."""

    takes_args = ['filename?']
    @display_command
    def run(self, filename=None):
        """Print the branch root."""
        tree = WorkingTree.open_containing(filename)[0]
        self.outf.write(tree.basedir + '\n')


def _parse_limit(limitstring):
    try:
        return int(limitstring)
    except ValueError:
        msg = "The limit argument must be an integer."
        raise errors.BzrCommandError(msg)


def _parse_levels(s):
    try:
        return int(s)
    except ValueError:
        msg = "The levels argument must be an integer."
        raise errors.BzrCommandError(msg)


class cmd_log(Command):
    """Show historical log for a branch or subset of a branch.

    log is bzr's default tool for exploring the history of a branch.
    The branch to use is taken from the first parameter. If no parameters
    are given, the branch containing the working directory is logged.
    Here are some simple examples::

      bzr log                       log the current branch
      bzr log foo.py                log a file in its branch
      bzr log http://server/branch  log a branch on a server

    The filtering, ordering and information shown for each revision can
    be controlled as explained below. By default, all revisions are
    shown sorted (topologically) so that newer revisions appear before
    older ones and descendants always appear before ancestors. If displayed,
    merged revisions are shown indented under the revision in which they
    were merged.

    :Output control:

      The log format controls how information about each revision is
      displayed. The standard log formats are called ``long``, ``short``
      and ``line``. The default is long. See ``bzr help log-formats``
      for more details on log formats.

      The following options can be used to control what information is
      displayed::

        -l N        display a maximum of N revisions
        -n N        display N levels of revisions (0 for all, 1 for collapsed)
        -v          display a status summary (delta) for each revision
        -p          display a diff (patch) for each revision
        --show-ids  display revision-ids (and file-ids), not just revnos

      Note that the default number of levels to display is a function of the
      log format. If the -n option is not used, the standard log formats show
      just the top level (mainline).

      Status summaries are shown using status flags like A, M, etc. To see
      the changes explained using words like ``added`` and ``modified``
      instead, use the -vv option.

    :Ordering control:

      To display revisions from oldest to newest, use the --forward option.
      In most cases, using this option will have little impact on the total
      time taken to produce a log, though --forward does not incrementally
      display revisions like --reverse does when it can.

    :Revision filtering:

      The -r option can be used to specify what revision or range of revisions
      to filter against. The various forms are shown below::

        -rX      display revision X
        -rX..    display revision X and later
        -r..Y    display up to and including revision Y
        -rX..Y   display from X to Y inclusive

      See ``bzr help revisionspec`` for details on how to specify X and Y.
      Some common examples are given below::

        -r-1                show just the tip
        -r-10..             show the last 10 mainline revisions
        -rsubmit:..         show what's new on this branch
        -rancestor:path..   show changes since the common ancestor of this
                            branch and the one at location path
        -rdate:yesterday..  show changes since yesterday

      When logging a range of revisions using -rX..Y, log starts at
      revision Y and searches back in history through the primary
      ("left-hand") parents until it finds X. When logging just the
      top level (using -n1), an error is reported if X is not found
      along the way. If multi-level logging is used (-n0), X may be
      a nested merge revision and the log will be truncated accordingly.

    :Path filtering:

      If parameters are given and the first one is not a branch, the log
      will be filtered to show only those revisions that changed the
      nominated files or directories.

      Filenames are interpreted within their historical context. To log a
      deleted file, specify a revision range so that the file existed at
      the end or start of the range.

      Historical context is also important when interpreting pathnames of
      renamed files/directories. Consider the following example:

      * revision 1: add tutorial.txt
      * revision 2: modify tutorial.txt
      * revision 3: rename tutorial.txt to guide.txt; add tutorial.txt

      In this case:

      * ``bzr log guide.txt`` will log the file added in revision 1

      * ``bzr log tutorial.txt`` will log the new file added in revision 3

      * ``bzr log -r2 -p tutorial.txt`` will show the changes made to
        the original file in revision 2.

      * ``bzr log -r2 -p guide.txt`` will display an error message as there
        was no file called guide.txt in revision 2.

      Renames are always followed by log. By design, there is no need to
      explicitly ask for this (and no way to stop logging a file back
      until it was last renamed).

    :Other filtering:

      The --message option can be used for finding revisions that match a
      regular expression in a commit message.

    :Tips & tricks:

      GUI tools and IDEs are often better at exploring history than command
      line tools. You may prefer qlog or glog from the QBzr and Bzr-Gtk packages
      respectively for example. (TortoiseBzr uses qlog for displaying logs.) See
      http://bazaar-vcs.org/BzrPlugins and http://bazaar-vcs.org/IDEIntegration.

      Web interfaces are often better at exploring history than command line
      tools, particularly for branches on servers. You may prefer Loggerhead
      or one of its alternatives. See http://bazaar-vcs.org/WebInterface.

      You may find it useful to add the aliases below to ``bazaar.conf``::

        [ALIASES]
        tip = log -r-1
        top = log -l10 --line
        show = log -v -p

      ``bzr tip`` will then show the latest revision while ``bzr top``
      will show the last 10 mainline revisions. To see the details of a
      particular revision X,  ``bzr show -rX``.

      If you are interested in looking deeper into a particular merge X,
      use ``bzr log -n0 -rX``.

      ``bzr log -v`` on a branch with lots of history is currently
      very slow. A fix for this issue is currently under development.
      With or without that fix, it is recommended that a revision range
      be given when using the -v option.

      bzr has a generic full-text matching plugin, bzr-search, that can be
      used to find revisions matching user names, commit messages, etc.
      Among other features, this plugin can find all revisions containing
      a list of words but not others.

      When exploring non-mainline history on large projects with deep
      history, the performance of log can be greatly improved by installing
      the historycache plugin. This plugin buffers historical information
      trading disk space for faster speed.
    """
    takes_args = ['file*']
    _see_also = ['log-formats', 'revisionspec']
    takes_options = [
            Option('forward',
                   help='Show from oldest to newest.'),
            'timezone',
            custom_help('verbose',
                   help='Show files changed in each revision.'),
            'show-ids',
            'revision',
            Option('change',
                   type=bzrlib.option._parse_revision_str,
                   short_name='c',
                   help='Show just the specified revision.'
                   ' See also "help revisionspec".'),
            'log-format',
            Option('levels',
                   short_name='n',
                   help='Number of levels to display - 0 for all, 1 for flat.',
                   argname='N',
                   type=_parse_levels),
            Option('message',
                   short_name='m',
                   help='Show revisions whose message matches this '
                        'regular expression.',
                   type=str),
            Option('limit',
                   short_name='l',
                   help='Limit the output to the first N revisions.',
                   argname='N',
                   type=_parse_limit),
            Option('show-diff',
                   short_name='p',
                   help='Show changes made in each revision as a patch.'),
            Option('include-merges',
                   help='Show merged revisions like --levels 0 does.'),
            ]
    encoding_type = 'replace'

    @display_command
    def run(self, file_list=None, timezone='original',
            verbose=False,
            show_ids=False,
            forward=False,
            revision=None,
            change=None,
            log_format=None,
            levels=None,
            message=None,
            limit=None,
            show_diff=False,
            include_merges=False):
        from bzrlib.log import (
            Logger,
            make_log_request_dict,
            _get_info_for_log_files,
            )
        direction = (forward and 'forward') or 'reverse'
        if include_merges:
            if levels is None:
                levels = 0
            else:
                raise errors.BzrCommandError(
                    '--levels and --include-merges are mutually exclusive')

        if change is not None:
            if len(change) > 1:
                raise errors.RangeInChangeOption()
            if revision is not None:
                raise errors.BzrCommandError(
                    '--revision and --change are mutually exclusive')
            else:
                revision = change

        file_ids = []
        filter_by_dir = False
        if file_list:
            # find the file ids to log and check for directory filtering
            b, file_info_list, rev1, rev2 = _get_info_for_log_files(
                revision, file_list)
            self.add_cleanup(b.unlock)
            for relpath, file_id, kind in file_info_list:
                if file_id is None:
                    raise errors.BzrCommandError(
                        "Path unknown at end or start of revision range: %s" %
                        relpath)
                # If the relpath is the top of the tree, we log everything
                if relpath == '':
                    file_ids = []
                    break
                else:
                    file_ids.append(file_id)
                filter_by_dir = filter_by_dir or (
                    kind in ['directory', 'tree-reference'])
        else:
            # log everything
            # FIXME ? log the current subdir only RBC 20060203
            if revision is not None \
                    and len(revision) > 0 and revision[0].get_branch():
                location = revision[0].get_branch()
            else:
                location = '.'
            dir, relpath = bzrdir.BzrDir.open_containing(location)
            b = dir.open_branch()
            b.lock_read()
            self.add_cleanup(b.unlock)
            rev1, rev2 = _get_revision_range(revision, b, self.name())

        # Decide on the type of delta & diff filtering to use
        # TODO: add an --all-files option to make this configurable & consistent
        if not verbose:
            delta_type = None
        else:
            delta_type = 'full'
        if not show_diff:
            diff_type = None
        elif file_ids:
            diff_type = 'partial'
        else:
            diff_type = 'full'

        # Build the log formatter
        if log_format is None:
            log_format = log.log_formatter_registry.get_default(b)
        # Make a non-encoding output to include the diffs - bug 328007
        unencoded_output = ui.ui_factory.make_output_stream(encoding_type='exact')
        lf = log_format(show_ids=show_ids, to_file=self.outf,
                        to_exact_file=unencoded_output,
                        show_timezone=timezone,
                        delta_format=get_verbosity_level(),
                        levels=levels,
                        show_advice=levels is None)

        # Choose the algorithm for doing the logging. It's annoying
        # having multiple code paths like this but necessary until
        # the underlying repository format is faster at generating
        # deltas or can provide everything we need from the indices.
        # The default algorithm - match-using-deltas - works for
        # multiple files and directories and is faster for small
        # amounts of history (200 revisions say). However, it's too
        # slow for logging a single file in a repository with deep
        # history, i.e. > 10K revisions. In the spirit of "do no
        # evil when adding features", we continue to use the
        # original algorithm - per-file-graph - for the "single
        # file that isn't a directory without showing a delta" case.
        partial_history = revision and b.repository._format.supports_chks
        match_using_deltas = (len(file_ids) != 1 or filter_by_dir
            or delta_type or partial_history)

        # Build the LogRequest and execute it
        if len(file_ids) == 0:
            file_ids = None
        rqst = make_log_request_dict(
            direction=direction, specific_fileids=file_ids,
            start_revision=rev1, end_revision=rev2, limit=limit,
            message_search=message, delta_type=delta_type,
            diff_type=diff_type, _match_using_deltas=match_using_deltas)
        Logger(b, rqst).show(lf)


def _get_revision_range(revisionspec_list, branch, command_name):
    """Take the input of a revision option and turn it into a revision range.

    It returns RevisionInfo objects which can be used to obtain the rev_id's
    of the desired revisions. It does some user input validations.
    """
    if revisionspec_list is None:
        rev1 = None
        rev2 = None
    elif len(revisionspec_list) == 1:
        rev1 = rev2 = revisionspec_list[0].in_history(branch)
    elif len(revisionspec_list) == 2:
        start_spec = revisionspec_list[0]
        end_spec = revisionspec_list[1]
        if end_spec.get_branch() != start_spec.get_branch():
            # b is taken from revision[0].get_branch(), and
            # show_log will use its revision_history. Having
            # different branches will lead to weird behaviors.
            raise errors.BzrCommandError(
                "bzr %s doesn't accept two revisions in different"
                " branches." % command_name)
        rev1 = start_spec.in_history(branch)
        # Avoid loading all of history when we know a missing
        # end of range means the last revision ...
        if end_spec.spec is None:
            last_revno, last_revision_id = branch.last_revision_info()
            rev2 = RevisionInfo(branch, last_revno, last_revision_id)
        else:
            rev2 = end_spec.in_history(branch)
    else:
        raise errors.BzrCommandError(
            'bzr %s --revision takes one or two values.' % command_name)
    return rev1, rev2


def _revision_range_to_revid_range(revision_range):
    rev_id1 = None
    rev_id2 = None
    if revision_range[0] is not None:
        rev_id1 = revision_range[0].rev_id
    if revision_range[1] is not None:
        rev_id2 = revision_range[1].rev_id
    return rev_id1, rev_id2

def get_log_format(long=False, short=False, line=False, default='long'):
    log_format = default
    if long:
        log_format = 'long'
    if short:
        log_format = 'short'
    if line:
        log_format = 'line'
    return log_format


class cmd_touching_revisions(Command):
    """Return revision-ids which affected a particular file.

    A more user-friendly interface is "bzr log FILE".
    """

    hidden = True
    takes_args = ["filename"]

    @display_command
    def run(self, filename):
        tree, relpath = WorkingTree.open_containing(filename)
        file_id = tree.path2id(relpath)
        b = tree.branch
        b.lock_read()
        self.add_cleanup(b.unlock)
        touching_revs = log.find_touching_revisions(b, file_id)
        for revno, revision_id, what in touching_revs:
            self.outf.write("%6d %s\n" % (revno, what))


class cmd_ls(Command):
    """List files in a tree.
    """

    _see_also = ['status', 'cat']
    takes_args = ['path?']
    takes_options = [
            'verbose',
            'revision',
            Option('recursive', short_name='R',
                   help='Recurse into subdirectories.'),
            Option('from-root',
                   help='Print paths relative to the root of the branch.'),
            Option('unknown', help='Print unknown files.'),
            Option('versioned', help='Print versioned files.',
                   short_name='V'),
            Option('ignored', help='Print ignored files.'),
            Option('null',
                   help='Write an ascii NUL (\\0) separator '
                   'between files rather than a newline.'),
            Option('kind',
                   help='List entries of a particular kind: file, directory, symlink.',
                   type=unicode),
            'show-ids',
            ]
    @display_command
    def run(self, revision=None, verbose=False,
            recursive=False, from_root=False,
            unknown=False, versioned=False, ignored=False,
            null=False, kind=None, show_ids=False, path=None):

        if kind and kind not in ('file', 'directory', 'symlink'):
            raise errors.BzrCommandError('invalid kind specified')

        if verbose and null:
            raise errors.BzrCommandError('Cannot set both --verbose and --null')
        all = not (unknown or versioned or ignored)

        selection = {'I':ignored, '?':unknown, 'V':versioned}

        if path is None:
            fs_path = '.'
        else:
            if from_root:
                raise errors.BzrCommandError('cannot specify both --from-root'
                                             ' and PATH')
            fs_path = path
        tree, branch, relpath = bzrdir.BzrDir.open_containing_tree_or_branch(
            fs_path)

        # Calculate the prefix to use
        prefix = None
        if from_root:
            if relpath:
                prefix = relpath + '/'
        elif fs_path != '.' and not fs_path.endswith('/'):
            prefix = fs_path + '/'

        if revision is not None or tree is None:
            tree = _get_one_revision_tree('ls', revision, branch=branch)

        apply_view = False
        if isinstance(tree, WorkingTree) and tree.supports_views():
            view_files = tree.views.lookup_view()
            if view_files:
                apply_view = True
                view_str = views.view_display_str(view_files)
                note("Ignoring files outside view. View is %s" % view_str)

        tree.lock_read()
        self.add_cleanup(tree.unlock)
        for fp, fc, fkind, fid, entry in tree.list_files(include_root=False,
            from_dir=relpath, recursive=recursive):
            # Apply additional masking
            if not all and not selection[fc]:
                continue
            if kind is not None and fkind != kind:
                continue
            if apply_view:
                try:
                    if relpath:
                        fullpath = osutils.pathjoin(relpath, fp)
                    else:
                        fullpath = fp
                    views.check_path_in_view(tree, fullpath)
                except errors.FileOutsideView:
                    continue

            # Output the entry
            if prefix:
                fp = osutils.pathjoin(prefix, fp)
            kindch = entry.kind_character()
            outstring = fp + kindch
            ui.ui_factory.clear_term()
            if verbose:
                outstring = '%-8s %s' % (fc, outstring)
                if show_ids and fid is not None:
                    outstring = "%-50s %s" % (outstring, fid)
                self.outf.write(outstring + '\n')
            elif null:
                self.outf.write(fp + '\0')
                if show_ids:
                    if fid is not None:
                        self.outf.write(fid)
                    self.outf.write('\0')
                self.outf.flush()
            else:
                if show_ids:
                    if fid is not None:
                        my_id = fid
                    else:
                        my_id = ''
                    self.outf.write('%-50s %s\n' % (outstring, my_id))
                else:
                    self.outf.write(outstring + '\n')


class cmd_unknowns(Command):
    """List unknown files.
    """

    hidden = True
    _see_also = ['ls']

    @display_command
    def run(self):
        for f in WorkingTree.open_containing(u'.')[0].unknowns():
            self.outf.write(osutils.quotefn(f) + '\n')


class cmd_ignore(Command):
    """Ignore specified files or patterns.

    See ``bzr help patterns`` for details on the syntax of patterns.

    If a .bzrignore file does not exist, the ignore command
    will create one and add the specified files or patterns to the newly
    created file. The ignore command will also automatically add the 
    .bzrignore file to be versioned. Creating a .bzrignore file without
    the use of the ignore command will require an explicit add command.

    To remove patterns from the ignore list, edit the .bzrignore file.
    After adding, editing or deleting that file either indirectly by
    using this command or directly by using an editor, be sure to commit
    it.

    Note: ignore patterns containing shell wildcards must be quoted from
    the shell on Unix.

    :Examples:
        Ignore the top level Makefile::

            bzr ignore ./Makefile

        Ignore class files in all directories::

            bzr ignore "*.class"

        Ignore .o files under the lib directory::

            bzr ignore "lib/**/*.o"

        Ignore .o files under the lib directory::

            bzr ignore "RE:lib/.*\.o"

        Ignore everything but the "debian" toplevel directory::

            bzr ignore "RE:(?!debian/).*"
    """

    _see_also = ['status', 'ignored', 'patterns']
    takes_args = ['name_pattern*']
    takes_options = [
        Option('old-default-rules',
               help='Write out the ignore rules bzr < 0.9 always used.')
        ]

    def run(self, name_pattern_list=None, old_default_rules=None):
        from bzrlib import ignores
        if old_default_rules is not None:
            # dump the rules and exit
            for pattern in ignores.OLD_DEFAULTS:
                print pattern
            return
        if not name_pattern_list:
            raise errors.BzrCommandError("ignore requires at least one "
                                  "NAME_PATTERN or --old-default-rules")
        name_pattern_list = [globbing.normalize_pattern(p)
                             for p in name_pattern_list]
        for name_pattern in name_pattern_list:
            if (name_pattern[0] == '/' or
                (len(name_pattern) > 1 and name_pattern[1] == ':')):
                raise errors.BzrCommandError(
                    "NAME_PATTERN should not be an absolute path")
        tree, relpath = WorkingTree.open_containing(u'.')
        ignores.tree_ignores_add_patterns(tree, name_pattern_list)
        ignored = globbing.Globster(name_pattern_list)
        matches = []
        tree.lock_read()
        for entry in tree.list_files():
            id = entry[3]
            if id is not None:
                filename = entry[0]
                if ignored.match(filename):
                    matches.append(filename.encode('utf-8'))
        tree.unlock()
        if len(matches) > 0:
            print "Warning: the following files are version controlled and" \
                  " match your ignore pattern:\n%s" \
                  "\nThese files will continue to be version controlled" \
                  " unless you 'bzr remove' them." % ("\n".join(matches),)


class cmd_ignored(Command):
    """List ignored files and the patterns that matched them.

    List all the ignored files and the ignore pattern that caused the file to
    be ignored.

    Alternatively, to list just the files::

        bzr ls --ignored
    """

    encoding_type = 'replace'
    _see_also = ['ignore', 'ls']

    @display_command
    def run(self):
        tree = WorkingTree.open_containing(u'.')[0]
        tree.lock_read()
        self.add_cleanup(tree.unlock)
        for path, file_class, kind, file_id, entry in tree.list_files():
            if file_class != 'I':
                continue
            ## XXX: Slightly inefficient since this was already calculated
            pat = tree.is_ignored(path)
            self.outf.write('%-50s %s\n' % (path, pat))


class cmd_lookup_revision(Command):
    """Lookup the revision-id from a revision-number

    :Examples:
        bzr lookup-revision 33
    """
    hidden = True
    takes_args = ['revno']

    @display_command
    def run(self, revno):
        try:
            revno = int(revno)
        except ValueError:
            raise errors.BzrCommandError("not a valid revision-number: %r" % revno)

        print WorkingTree.open_containing(u'.')[0].branch.get_rev_id(revno)


class cmd_export(Command):
    """Export current or past revision to a destination directory or archive.

    If no revision is specified this exports the last committed revision.

    Format may be an "exporter" name, such as tar, tgz, tbz2.  If none is
    given, try to find the format with the extension. If no extension
    is found exports to a directory (equivalent to --format=dir).

    If root is supplied, it will be used as the root directory inside
    container formats (tar, zip, etc). If it is not supplied it will default
    to the exported filename. The root option has no effect for 'dir' format.

    If branch is omitted then the branch containing the current working
    directory will be used.

    Note: Export of tree with non-ASCII filenames to zip is not supported.

      =================       =========================
      Supported formats       Autodetected by extension
      =================       =========================
         dir                         (none)
         tar                          .tar
         tbz2                    .tar.bz2, .tbz2
         tgz                      .tar.gz, .tgz
         zip                          .zip
      =================       =========================
    """
    takes_args = ['dest', 'branch_or_subdir?']
    takes_options = [
        Option('format',
               help="Type of file to export to.",
               type=unicode),
        'revision',
        Option('filters', help='Apply content filters to export the '
                'convenient form.'),
        Option('root',
               type=str,
               help="Name of the root directory inside the exported file."),
        ]
    def run(self, dest, branch_or_subdir=None, revision=None, format=None,
        root=None, filters=False):
        from bzrlib.export import export

        if branch_or_subdir is None:
            tree = WorkingTree.open_containing(u'.')[0]
            b = tree.branch
            subdir = None
        else:
            b, subdir = Branch.open_containing(branch_or_subdir)
            tree = None

        rev_tree = _get_one_revision_tree('export', revision, branch=b, tree=tree)
        try:
            export(rev_tree, dest, format, root, subdir, filtered=filters)
        except errors.NoSuchExportFormat, e:
            raise errors.BzrCommandError('Unsupported export format: %s' % e.format)


class cmd_cat(Command):
    """Write the contents of a file as of a given revision to standard output.

    If no revision is nominated, the last revision is used.

    Note: Take care to redirect standard output when using this command on a
    binary file.
    """

    _see_also = ['ls']
    takes_options = [
        Option('name-from-revision', help='The path name in the old tree.'),
        Option('filters', help='Apply content filters to display the '
                'convenience form.'),
        'revision',
        ]
    takes_args = ['filename']
    encoding_type = 'exact'

    @display_command
    def run(self, filename, revision=None, name_from_revision=False,
            filters=False):
        if revision is not None and len(revision) != 1:
            raise errors.BzrCommandError("bzr cat --revision takes exactly"
                                         " one revision specifier")
        tree, branch, relpath = \
            bzrdir.BzrDir.open_containing_tree_or_branch(filename)
        branch.lock_read()
        self.add_cleanup(branch.unlock)
        return self._run(tree, branch, relpath, filename, revision,
                         name_from_revision, filters)

    def _run(self, tree, b, relpath, filename, revision, name_from_revision,
        filtered):
        if tree is None:
            tree = b.basis_tree()
        rev_tree = _get_one_revision_tree('cat', revision, branch=b)

        old_file_id = rev_tree.path2id(relpath)

        if name_from_revision:
            # Try in revision if requested
            if old_file_id is None:
                raise errors.BzrCommandError(
                    "%r is not present in revision %s" % (
                        filename, rev_tree.get_revision_id()))
            else:
                content = rev_tree.get_file_text(old_file_id)
        else:
            cur_file_id = tree.path2id(relpath)
            found = False
            if cur_file_id is not None:
                # Then try with the actual file id
                try:
                    content = rev_tree.get_file_text(cur_file_id)
                    found = True
                except errors.NoSuchId:
                    # The actual file id didn't exist at that time
                    pass
            if not found and old_file_id is not None:
                # Finally try with the old file id
                content = rev_tree.get_file_text(old_file_id)
                found = True
            if not found:
                # Can't be found anywhere
                raise errors.BzrCommandError(
                    "%r is not present in revision %s" % (
                        filename, rev_tree.get_revision_id()))
        if filtered:
            from bzrlib.filters import (
                ContentFilterContext,
                filtered_output_bytes,
                )
            filters = rev_tree._content_filter_stack(relpath)
            chunks = content.splitlines(True)
            content = filtered_output_bytes(chunks, filters,
                ContentFilterContext(relpath, rev_tree))
            self.outf.writelines(content)
        else:
            self.outf.write(content)


class cmd_local_time_offset(Command):
    """Show the offset in seconds from GMT to local time."""
    hidden = True
    @display_command
    def run(self):
        print osutils.local_time_offset()



class cmd_commit(Command):
    """Commit changes into a new revision.

    An explanatory message needs to be given for each commit. This is
    often done by using the --message option (getting the message from the
    command line) or by using the --file option (getting the message from
    a file). If neither of these options is given, an editor is opened for
    the user to enter the message. To see the changed files in the
    boilerplate text loaded into the editor, use the --show-diff option.

    By default, the entire tree is committed and the person doing the
    commit is assumed to be the author. These defaults can be overridden
    as explained below.

    :Selective commits:

      If selected files are specified, only changes to those files are
      committed.  If a directory is specified then the directory and
      everything within it is committed.
  
      When excludes are given, they take precedence over selected files.
      For example, to commit only changes within foo, but not changes
      within foo/bar::
  
        bzr commit foo -x foo/bar
  
      A selective commit after a merge is not yet supported.

    :Custom authors:

      If the author of the change is not the same person as the committer,
      you can specify the author's name using the --author option. The
      name should be in the same format as a committer-id, e.g.
      "John Doe <jdoe@example.com>". If there is more than one author of
      the change you can specify the option multiple times, once for each
      author.
  
    :Checks:

      A common mistake is to forget to add a new file or directory before
      running the commit command. The --strict option checks for unknown
      files and aborts the commit if any are found. More advanced pre-commit
      checks can be implemented by defining hooks. See ``bzr help hooks``
      for details.

    :Things to note:

      If you accidentially commit the wrong changes or make a spelling
      mistake in the commit message say, you can use the uncommit command
      to undo it. See ``bzr help uncommit`` for details.

      Hooks can also be configured to run after a commit. This allows you
      to trigger updates to external systems like bug trackers. The --fixes
      option can be used to record the association between a revision and
      one or more bugs. See ``bzr help bugs`` for details.

      A selective commit may fail in some cases where the committed
      tree would be invalid. Consider::
  
        bzr init foo
        mkdir foo/bar
        bzr add foo/bar
        bzr commit foo -m "committing foo"
        bzr mv foo/bar foo/baz
        mkdir foo/bar
        bzr add foo/bar
        bzr commit foo/bar -m "committing bar but not baz"
  
      In the example above, the last commit will fail by design. This gives
      the user the opportunity to decide whether they want to commit the
      rename at the same time, separately first, or not at all. (As a general
      rule, when in doubt, Bazaar has a policy of Doing the Safe Thing.)
    """
    # TODO: Run hooks on tree to-be-committed, and after commit.

    # TODO: Strict commit that fails if there are deleted files.
    #       (what does "deleted files" mean ??)

    # TODO: Give better message for -s, --summary, used by tla people

    # XXX: verbose currently does nothing

    _see_also = ['add', 'bugs', 'hooks', 'uncommit']
    takes_args = ['selected*']
    takes_options = [
            ListOption('exclude', type=str, short_name='x',
                help="Do not consider changes made to a given path."),
            Option('message', type=unicode,
                   short_name='m',
                   help="Description of the new revision."),
            'verbose',
             Option('unchanged',
                    help='Commit even if nothing has changed.'),
             Option('file', type=str,
                    short_name='F',
                    argname='msgfile',
                    help='Take commit message from this file.'),
             Option('strict',
                    help="Refuse to commit if there are unknown "
                    "files in the working tree."),
             Option('commit-time', type=str,
                    help="Manually set a commit time using commit date "
                    "format, e.g. '2009-10-10 08:00:00 +0100'."),
             ListOption('fixes', type=str,
                    help="Mark a bug as being fixed by this revision "
                         "(see \"bzr help bugs\")."),
             ListOption('author', type=unicode,
                    help="Set the author's name, if it's different "
                         "from the committer."),
             Option('local',
                    help="Perform a local commit in a bound "
                         "branch.  Local commits are not pushed to "
                         "the master branch until a normal commit "
                         "is performed."
                    ),
             Option('show-diff',
                    help='When no message is supplied, show the diff along'
                    ' with the status summary in the message editor.'),
             ]
    aliases = ['ci', 'checkin']

    def _iter_bug_fix_urls(self, fixes, branch):
        # Configure the properties for bug fixing attributes.
        for fixed_bug in fixes:
            tokens = fixed_bug.split(':')
            if len(tokens) != 2:
                raise errors.BzrCommandError(
                    "Invalid bug %s. Must be in the form of 'tracker:id'. "
                    "See \"bzr help bugs\" for more information on this "
                    "feature.\nCommit refused." % fixed_bug)
            tag, bug_id = tokens
            try:
                yield bugtracker.get_bug_url(tag, branch, bug_id)
            except errors.UnknownBugTrackerAbbreviation:
                raise errors.BzrCommandError(
                    'Unrecognized bug %s. Commit refused.' % fixed_bug)
            except errors.MalformedBugIdentifier, e:
                raise errors.BzrCommandError(
                    "%s\nCommit refused." % (str(e),))

    def run(self, message=None, file=None, verbose=False, selected_list=None,
            unchanged=False, strict=False, local=False, fixes=None,
            author=None, show_diff=False, exclude=None, commit_time=None):
        from bzrlib.errors import (
            PointlessCommit,
            ConflictsInTree,
            StrictCommitFailed
        )
        from bzrlib.msgeditor import (
            edit_commit_message_encoded,
            generate_commit_message_template,
            make_commit_message_template_encoded
        )

        commit_stamp = offset = None
        if commit_time is not None:
            try:
                commit_stamp, offset = timestamp.parse_patch_date(commit_time)
            except ValueError, e:
                raise errors.BzrCommandError(
                    "Could not parse --commit-time: " + str(e))

        # TODO: Need a blackbox test for invoking the external editor; may be
        # slightly problematic to run this cross-platform.

        # TODO: do more checks that the commit will succeed before
        # spending the user's valuable time typing a commit message.

        properties = {}

        tree, selected_list = tree_files(selected_list)
        if selected_list == ['']:
            # workaround - commit of root of tree should be exactly the same
            # as just default commit in that tree, and succeed even though
            # selected-file merge commit is not done yet
            selected_list = []

        if fixes is None:
            fixes = []
        bug_property = bugtracker.encode_fixes_bug_urls(
            self._iter_bug_fix_urls(fixes, tree.branch))
        if bug_property:
            properties['bugs'] = bug_property

        if local and not tree.branch.get_bound_location():
            raise errors.LocalRequiresBoundBranch()

        if message is not None:
            try:
                file_exists = osutils.lexists(message)
            except UnicodeError:
                # The commit message contains unicode characters that can't be
                # represented in the filesystem encoding, so that can't be a
                # file.
                file_exists = False
            if file_exists:
                warning_msg = (
                    'The commit message is a file name: "%(f)s".\n'
                    '(use --file "%(f)s" to take commit message from that file)'
                    % { 'f': message })
                ui.ui_factory.show_warning(warning_msg)

        def get_message(commit_obj):
            """Callback to get commit message"""
            my_message = message
            if my_message is not None and '\r' in my_message:
                my_message = my_message.replace('\r\n', '\n')
                my_message = my_message.replace('\r', '\n')
            if my_message is None and not file:
                t = make_commit_message_template_encoded(tree,
                        selected_list, diff=show_diff,
                        output_encoding=osutils.get_user_encoding())
                start_message = generate_commit_message_template(commit_obj)
                my_message = edit_commit_message_encoded(t,
                    start_message=start_message)
                if my_message is None:
                    raise errors.BzrCommandError("please specify a commit"
                        " message with either --message or --file")
            elif my_message and file:
                raise errors.BzrCommandError(
                    "please specify either --message or --file")
            if file:
                my_message = codecs.open(file, 'rt',
                                         osutils.get_user_encoding()).read()
            if my_message == "":
                raise errors.BzrCommandError("empty commit message specified")
            return my_message

        # The API permits a commit with a filter of [] to mean 'select nothing'
        # but the command line should not do that.
        if not selected_list:
            selected_list = None
        try:
            tree.commit(message_callback=get_message,
                        specific_files=selected_list,
                        allow_pointless=unchanged, strict=strict, local=local,
                        reporter=None, verbose=verbose, revprops=properties,
                        authors=author, timestamp=commit_stamp,
                        timezone=offset,
                        exclude=safe_relpath_files(tree, exclude))
        except PointlessCommit:
            # FIXME: This should really happen before the file is read in;
            # perhaps prepare the commit; get the message; then actually commit
            raise errors.BzrCommandError("No changes to commit."
                              " Use --unchanged to commit anyhow.")
        except ConflictsInTree:
            raise errors.BzrCommandError('Conflicts detected in working '
                'tree.  Use "bzr conflicts" to list, "bzr resolve FILE" to'
                ' resolve.')
        except StrictCommitFailed:
            raise errors.BzrCommandError("Commit refused because there are"
                              " unknown files in the working tree.")
        except errors.BoundBranchOutOfDate, e:
            raise errors.BzrCommandError(str(e) + "\n"
            'To commit to master branch, run update and then commit.\n'
            'You can also pass --local to commit to continue working '
            'disconnected.')


class cmd_check(Command):
    """Validate working tree structure, branch consistency and repository history.

    This command checks various invariants about branch and repository storage
    to detect data corruption or bzr bugs.

    The working tree and branch checks will only give output if a problem is
    detected. The output fields of the repository check are:

    revisions
        This is just the number of revisions checked.  It doesn't
        indicate a problem.

    versionedfiles
        This is just the number of versionedfiles checked.  It
        doesn't indicate a problem.

    unreferenced ancestors
        Texts that are ancestors of other texts, but
        are not properly referenced by the revision ancestry.  This is a
        subtle problem that Bazaar can work around.

    unique file texts
        This is the total number of unique file contents
        seen in the checked revisions.  It does not indicate a problem.

    repeated file texts
        This is the total number of repeated texts seen
        in the checked revisions.  Texts can be repeated when their file
        entries are modified, but the file contents are not.  It does not
        indicate a problem.

    If no restrictions are specified, all Bazaar data that is found at the given
    location will be checked.

    :Examples:

        Check the tree and branch at 'foo'::

            bzr check --tree --branch foo

        Check only the repository at 'bar'::

            bzr check --repo bar

        Check everything at 'baz'::

            bzr check baz
    """

    _see_also = ['reconcile']
    takes_args = ['path?']
    takes_options = ['verbose',
                     Option('branch', help="Check the branch related to the"
                                           " current directory."),
                     Option('repo', help="Check the repository related to the"
                                         " current directory."),
                     Option('tree', help="Check the working tree related to"
                                         " the current directory.")]

    def run(self, path=None, verbose=False, branch=False, repo=False,
            tree=False):
        from bzrlib.check import check_dwim
        if path is None:
            path = '.'
        if not branch and not repo and not tree:
            branch = repo = tree = True
        check_dwim(path, verbose, do_branch=branch, do_repo=repo, do_tree=tree)


class cmd_upgrade(Command):
    """Upgrade branch storage to current format.

    The check command or bzr developers may sometimes advise you to run
    this command. When the default format has changed you may also be warned
    during other operations to upgrade.
    """

    _see_also = ['check']
    takes_args = ['url?']
    takes_options = [
                    RegistryOption('format',
                        help='Upgrade to a specific format.  See "bzr help'
                             ' formats" for details.',
                        lazy_registry=('bzrlib.bzrdir', 'format_registry'),
                        converter=lambda name: bzrdir.format_registry.make_bzrdir(name),
                        value_switches=True, title='Branch format'),
                    ]

    def run(self, url='.', format=None):
        from bzrlib.upgrade import upgrade
        upgrade(url, format)


class cmd_whoami(Command):
    """Show or set bzr user id.

    :Examples:
        Show the email of the current user::

            bzr whoami --email

        Set the current user::

            bzr whoami "Frank Chu <fchu@example.com>"
    """
    takes_options = [ Option('email',
                             help='Display email address only.'),
                      Option('branch',
                             help='Set identity for the current branch instead of '
                                  'globally.'),
                    ]
    takes_args = ['name?']
    encoding_type = 'replace'

    @display_command
    def run(self, email=False, branch=False, name=None):
        if name is None:
            # use branch if we're inside one; otherwise global config
            try:
                c = Branch.open_containing('.')[0].get_config()
            except errors.NotBranchError:
                c = config.GlobalConfig()
            if email:
                self.outf.write(c.user_email() + '\n')
            else:
                self.outf.write(c.username() + '\n')
            return

        # display a warning if an email address isn't included in the given name.
        try:
            config.extract_email_address(name)
        except errors.NoEmailInUsername, e:
            warning('"%s" does not seem to contain an email address.  '
                    'This is allowed, but not recommended.', name)

        # use global config unless --branch given
        if branch:
            c = Branch.open_containing('.')[0].get_config()
        else:
            c = config.GlobalConfig()
        c.set_user_option('email', name)


class cmd_nick(Command):
    """Print or set the branch nickname.

    If unset, the tree root directory name is used as the nickname.
    To print the current nickname, execute with no argument.

    Bound branches use the nickname of its master branch unless it is set
    locally.
    """

    _see_also = ['info']
    takes_args = ['nickname?']
    def run(self, nickname=None):
        branch = Branch.open_containing(u'.')[0]
        if nickname is None:
            self.printme(branch)
        else:
            branch.nick = nickname

    @display_command
    def printme(self, branch):
        print branch.nick


class cmd_alias(Command):
    """Set/unset and display aliases.

    :Examples:
        Show the current aliases::

            bzr alias

        Show the alias specified for 'll'::

            bzr alias ll

        Set an alias for 'll'::

            bzr alias ll="log --line -r-10..-1"

        To remove an alias for 'll'::

            bzr alias --remove ll

    """
    takes_args = ['name?']
    takes_options = [
        Option('remove', help='Remove the alias.'),
        ]

    def run(self, name=None, remove=False):
        if remove:
            self.remove_alias(name)
        elif name is None:
            self.print_aliases()
        else:
            equal_pos = name.find('=')
            if equal_pos == -1:
                self.print_alias(name)
            else:
                self.set_alias(name[:equal_pos], name[equal_pos+1:])

    def remove_alias(self, alias_name):
        if alias_name is None:
            raise errors.BzrCommandError(
                'bzr alias --remove expects an alias to remove.')
        # If alias is not found, print something like:
        # unalias: foo: not found
        c = config.GlobalConfig()
        c.unset_alias(alias_name)

    @display_command
    def print_aliases(self):
        """Print out the defined aliases in a similar format to bash."""
        aliases = config.GlobalConfig().get_aliases()
        for key, value in sorted(aliases.iteritems()):
            self.outf.write('bzr alias %s="%s"\n' % (key, value))

    @display_command
    def print_alias(self, alias_name):
        from bzrlib.commands import get_alias
        alias = get_alias(alias_name)
        if alias is None:
            self.outf.write("bzr alias: %s: not found\n" % alias_name)
        else:
            self.outf.write(
                'bzr alias %s="%s"\n' % (alias_name, ' '.join(alias)))

    def set_alias(self, alias_name, alias_command):
        """Save the alias in the global config."""
        c = config.GlobalConfig()
        c.set_alias(alias_name, alias_command)


class cmd_selftest(Command):
    """Run internal test suite.

    If arguments are given, they are regular expressions that say which tests
    should run.  Tests matching any expression are run, and other tests are
    not run.

    Alternatively if --first is given, matching tests are run first and then
    all other tests are run.  This is useful if you have been working in a
    particular area, but want to make sure nothing else was broken.

    If --exclude is given, tests that match that regular expression are
    excluded, regardless of whether they match --first or not.

    To help catch accidential dependencies between tests, the --randomize
    option is useful. In most cases, the argument used is the word 'now'.
    Note that the seed used for the random number generator is displayed
    when this option is used. The seed can be explicitly passed as the
    argument to this option if required. This enables reproduction of the
    actual ordering used if and when an order sensitive problem is encountered.

    If --list-only is given, the tests that would be run are listed. This is
    useful when combined with --first, --exclude and/or --randomize to
    understand their impact. The test harness reports "Listed nn tests in ..."
    instead of "Ran nn tests in ..." when list mode is enabled.

    If the global option '--no-plugins' is given, plugins are not loaded
    before running the selftests.  This has two effects: features provided or
    modified by plugins will not be tested, and tests provided by plugins will
    not be run.

    Tests that need working space on disk use a common temporary directory,
    typically inside $TMPDIR or /tmp.

    If you set BZR_TEST_PDB=1 when running selftest, failing tests will drop
    into a pdb postmortem session.

    :Examples:
        Run only tests relating to 'ignore'::

            bzr selftest ignore

        Disable plugins and list tests as they're run::

            bzr --no-plugins selftest -v
    """
    # NB: this is used from the class without creating an instance, which is
    # why it does not have a self parameter.
    def get_transport_type(typestring):
        """Parse and return a transport specifier."""
        if typestring == "sftp":
            from bzrlib.transport.sftp import SFTPAbsoluteServer
            return SFTPAbsoluteServer
        if typestring == "memory":
            from bzrlib.transport.memory import MemoryServer
            return MemoryServer
        if typestring == "fakenfs":
            from bzrlib.transport.fakenfs import FakeNFSServer
            return FakeNFSServer
        msg = "No known transport type %s. Supported types are: sftp\n" %\
            (typestring)
        raise errors.BzrCommandError(msg)

    hidden = True
    takes_args = ['testspecs*']
    takes_options = ['verbose',
                     Option('one',
                             help='Stop when one test fails.',
                             short_name='1',
                             ),
                     Option('transport',
                            help='Use a different transport by default '
                                 'throughout the test suite.',
                            type=get_transport_type),
                     Option('benchmark',
                            help='Run the benchmarks rather than selftests.'),
                     Option('lsprof-timed',
                            help='Generate lsprof output for benchmarked'
                                 ' sections of code.'),
                     Option('lsprof-tests',
                            help='Generate lsprof output for each test.'),
                     Option('cache-dir', type=str,
                            help='Cache intermediate benchmark output in this '
                                 'directory.'),
                     Option('first',
                            help='Run all tests, but run specified tests first.',
                            short_name='f',
                            ),
                     Option('list-only',
                            help='List the tests instead of running them.'),
                     RegistryOption('parallel',
                        help="Run the test suite in parallel.",
                        lazy_registry=('bzrlib.tests', 'parallel_registry'),
                        value_switches=False,
                        ),
                     Option('randomize', type=str, argname="SEED",
                            help='Randomize the order of tests using the given'
                                 ' seed or "now" for the current time.'),
                     Option('exclude', type=str, argname="PATTERN",
                            short_name='x',
                            help='Exclude tests that match this regular'
                                 ' expression.'),
                     Option('subunit',
                        help='Output test progress via subunit.'),
                     Option('strict', help='Fail on missing dependencies or '
                            'known failures.'),
                     Option('load-list', type=str, argname='TESTLISTFILE',
                            help='Load a test id list from a text file.'),
                     ListOption('debugflag', type=str, short_name='E',
                                help='Turn on a selftest debug flag.'),
                     ListOption('starting-with', type=str, argname='TESTID',
                                param_name='starting_with', short_name='s',
                                help=
                                'Load only the tests starting with TESTID.'),
                     ]
    encoding_type = 'replace'

    def __init__(self):
        Command.__init__(self)
        self.additional_selftest_args = {}

    def run(self, testspecs_list=None, verbose=False, one=False,
            transport=None, benchmark=None,
            lsprof_timed=None, cache_dir=None,
            first=False, list_only=False,
            randomize=None, exclude=None, strict=False,
            load_list=None, debugflag=None, starting_with=None, subunit=False,
            parallel=None, lsprof_tests=False):
        from bzrlib.tests import selftest
        import bzrlib.benchmarks as benchmarks
        from bzrlib.benchmarks import tree_creator

        # Make deprecation warnings visible, unless -Werror is set
        symbol_versioning.activate_deprecation_warnings(override=False)

        if cache_dir is not None:
            tree_creator.TreeCreator.CACHE_ROOT = osutils.abspath(cache_dir)
        if testspecs_list is not None:
            pattern = '|'.join(testspecs_list)
        else:
            pattern = ".*"
        if subunit:
            try:
                from bzrlib.tests import SubUnitBzrRunner
            except ImportError:
                raise errors.BzrCommandError("subunit not available. subunit "
                    "needs to be installed to use --subunit.")
            self.additional_selftest_args['runner_class'] = SubUnitBzrRunner
        if parallel:
            self.additional_selftest_args.setdefault(
                'suite_decorators', []).append(parallel)
        if benchmark:
            test_suite_factory = benchmarks.test_suite
            # Unless user explicitly asks for quiet, be verbose in benchmarks
            verbose = not is_quiet()
            # TODO: should possibly lock the history file...
            benchfile = open(".perf_history", "at", buffering=1)
            self.add_cleanup(benchfile.close)
        else:
            test_suite_factory = None
            benchfile = None
        selftest_kwargs = {"verbose": verbose,
                          "pattern": pattern,
                          "stop_on_failure": one,
                          "transport": transport,
                          "test_suite_factory": test_suite_factory,
                          "lsprof_timed": lsprof_timed,
                          "lsprof_tests": lsprof_tests,
                          "bench_history": benchfile,
                          "matching_tests_first": first,
                          "list_only": list_only,
                          "random_seed": randomize,
                          "exclude_pattern": exclude,
                          "strict": strict,
                          "load_list": load_list,
                          "debug_flags": debugflag,
                          "starting_with": starting_with
                          }
        selftest_kwargs.update(self.additional_selftest_args)
        result = selftest(**selftest_kwargs)
        return int(not result)


class cmd_version(Command):
    """Show version of bzr."""

    encoding_type = 'replace'
    takes_options = [
        Option("short", help="Print just the version number."),
        ]

    @display_command
    def run(self, short=False):
        from bzrlib.version import show_version
        if short:
            self.outf.write(bzrlib.version_string + '\n')
        else:
            show_version(to_file=self.outf)


class cmd_rocks(Command):
    """Statement of optimism."""

    hidden = True

    @display_command
    def run(self):
        print "It sure does!"


class cmd_find_merge_base(Command):
    """Find and print a base revision for merging two branches."""
    # TODO: Options to specify revisions on either side, as if
    #       merging only part of the history.
    takes_args = ['branch', 'other']
    hidden = True

    @display_command
    def run(self, branch, other):
        from bzrlib.revision import ensure_null

        branch1 = Branch.open_containing(branch)[0]
        branch2 = Branch.open_containing(other)[0]
        branch1.lock_read()
        self.add_cleanup(branch1.unlock)
        branch2.lock_read()
        self.add_cleanup(branch2.unlock)
        last1 = ensure_null(branch1.last_revision())
        last2 = ensure_null(branch2.last_revision())

        graph = branch1.repository.get_graph(branch2.repository)
        base_rev_id = graph.find_unique_lca(last1, last2)

        print 'merge base is revision %s' % base_rev_id


class cmd_merge(Command):
    """Perform a three-way merge.

    The source of the merge can be specified either in the form of a branch,
    or in the form of a path to a file containing a merge directive generated
    with bzr send. If neither is specified, the default is the upstream branch
    or the branch most recently merged using --remember.

    When merging a branch, by default the tip will be merged. To pick a different
    revision, pass --revision. If you specify two values, the first will be used as
    BASE and the second one as OTHER. Merging individual revisions, or a subset of
    available revisions, like this is commonly referred to as "cherrypicking".

    Revision numbers are always relative to the branch being merged.

    By default, bzr will try to merge in all new work from the other
    branch, automatically determining an appropriate base.  If this
    fails, you may need to give an explicit base.

    Merge will do its best to combine the changes in two branches, but there
    are some kinds of problems only a human can fix.  When it encounters those,
    it will mark a conflict.  A conflict means that you need to fix something,
    before you should commit.

    Use bzr resolve when you have fixed a problem.  See also bzr conflicts.

    If there is no default branch set, the first merge will set it. After
    that, you can omit the branch to use the default.  To change the
    default, use --remember. The value will only be saved if the remote
    location can be accessed.

    The results of the merge are placed into the destination working
    directory, where they can be reviewed (with bzr diff), tested, and then
    committed to record the result of the merge.

    merge refuses to run if there are any uncommitted changes, unless
    --force is given.

    To select only some changes to merge, use "merge -i", which will prompt
    you to apply each diff hunk and file change, similar to "shelve".

    :Examples:
        To merge the latest revision from bzr.dev::

            bzr merge ../bzr.dev

        To merge changes up to and including revision 82 from bzr.dev::

            bzr merge -r 82 ../bzr.dev

        To merge the changes introduced by 82, without previous changes::

            bzr merge -r 81..82 ../bzr.dev

        To apply a merge directive contained in /tmp/merge::

            bzr merge /tmp/merge
    """

    encoding_type = 'exact'
    _see_also = ['update', 'remerge', 'status-flags', 'send']
    takes_args = ['location?']
    takes_options = [
        'change',
        'revision',
        Option('force',
               help='Merge even if the destination tree has uncommitted changes.'),
        'merge-type',
        'reprocess',
        'remember',
        Option('show-base', help="Show base revision text in "
               "conflicts."),
        Option('uncommitted', help='Apply uncommitted changes'
               ' from a working copy, instead of branch changes.'),
        Option('pull', help='If the destination is already'
                ' completely merged into the source, pull from the'
                ' source rather than merging.  When this happens,'
                ' you do not need to commit the result.'),
        Option('directory',
               help='Branch to merge into, '
                    'rather than the one containing the working directory.',
               short_name='d',
               type=unicode,
               ),
        Option('preview', help='Instead of merging, show a diff of the'
               ' merge.'),
        Option('interactive', help='Select changes interactively.',
            short_name='i')
    ]

    def run(self, location=None, revision=None, force=False,
            merge_type=None, show_base=False, reprocess=None, remember=False,
            uncommitted=False, pull=False,
            directory=None,
            preview=False,
            interactive=False,
            ):
        if merge_type is None:
            merge_type = _mod_merge.Merge3Merger

        if directory is None: directory = u'.'
        possible_transports = []
        merger = None
        allow_pending = True
        verified = 'inapplicable'
        tree = WorkingTree.open_containing(directory)[0]

        try:
            basis_tree = tree.revision_tree(tree.last_revision())
        except errors.NoSuchRevision:
            basis_tree = tree.basis_tree()

        # die as quickly as possible if there are uncommitted changes
        if not force:
            if tree.has_changes():
                raise errors.UncommittedChanges(tree)

        view_info = _get_view_info_for_change_reporter(tree)
        change_reporter = delta._ChangeReporter(
            unversioned_filter=tree.is_ignored, view_info=view_info)
        pb = ui.ui_factory.nested_progress_bar()
        self.add_cleanup(pb.finished)
        tree.lock_write()
        self.add_cleanup(tree.unlock)
        if location is not None:
            try:
                mergeable = bundle.read_mergeable_from_url(location,
                    possible_transports=possible_transports)
            except errors.NotABundle:
                mergeable = None
            else:
                if uncommitted:
                    raise errors.BzrCommandError('Cannot use --uncommitted'
                        ' with bundles or merge directives.')

                if revision is not None:
                    raise errors.BzrCommandError(
                        'Cannot use -r with merge directives or bundles')
                merger, verified = _mod_merge.Merger.from_mergeable(tree,
                   mergeable, pb)

        if merger is None and uncommitted:
            if revision is not None and len(revision) > 0:
                raise errors.BzrCommandError('Cannot use --uncommitted and'
                    ' --revision at the same time.')
            merger = self.get_merger_from_uncommitted(tree, location, pb)
            allow_pending = False

        if merger is None:
            merger, allow_pending = self._get_merger_from_branch(tree,
                location, revision, remember, possible_transports, pb)

        merger.merge_type = merge_type
        merger.reprocess = reprocess
        merger.show_base = show_base
        self.sanity_check_merger(merger)
        if (merger.base_rev_id == merger.other_rev_id and
            merger.other_rev_id is not None):
            note('Nothing to do.')
            return 0
        if pull:
            if merger.interesting_files is not None:
                raise errors.BzrCommandError('Cannot pull individual files')
            if (merger.base_rev_id == tree.last_revision()):
                result = tree.pull(merger.other_branch, False,
                                   merger.other_rev_id)
                result.report(self.outf)
                return 0
        if merger.this_basis is None:
            raise errors.BzrCommandError(
                "This branch has no commits."
                " (perhaps you would prefer 'bzr pull')")
        if preview:
            return self._do_preview(merger)
        elif interactive:
            return self._do_interactive(merger)
        else:
            return self._do_merge(merger, change_reporter, allow_pending,
                                  verified)

    def _get_preview(self, merger):
        tree_merger = merger.make_merger()
        tt = tree_merger.make_preview_transform()
        self.add_cleanup(tt.finalize)
        result_tree = tt.get_preview_tree()
        return result_tree

    def _do_preview(self, merger):
        from bzrlib.diff import show_diff_trees
        result_tree = self._get_preview(merger)
        show_diff_trees(merger.this_tree, result_tree, self.outf,
                        old_label='', new_label='')

    def _do_merge(self, merger, change_reporter, allow_pending, verified):
        merger.change_reporter = change_reporter
        conflict_count = merger.do_merge()
        if allow_pending:
            merger.set_pending()
        if verified == 'failed':
            warning('Preview patch does not match changes')
        if conflict_count != 0:
            return 1
        else:
            return 0

    def _do_interactive(self, merger):
        """Perform an interactive merge.

        This works by generating a preview tree of the merge, then using
        Shelver to selectively remove the differences between the working tree
        and the preview tree.
        """
        from bzrlib import shelf_ui
        result_tree = self._get_preview(merger)
        writer = bzrlib.option.diff_writer_registry.get()
        shelver = shelf_ui.Shelver(merger.this_tree, result_tree, destroy=True,
                                   reporter=shelf_ui.ApplyReporter(),
                                   diff_writer=writer(sys.stdout))
        try:
            shelver.run()
        finally:
            shelver.finalize()

    def sanity_check_merger(self, merger):
        if (merger.show_base and
            not merger.merge_type is _mod_merge.Merge3Merger):
            raise errors.BzrCommandError("Show-base is not supported for this"
                                         " merge type. %s" % merger.merge_type)
        if merger.reprocess is None:
            if merger.show_base:
                merger.reprocess = False
            else:
                # Use reprocess if the merger supports it
                merger.reprocess = merger.merge_type.supports_reprocess
        if merger.reprocess and not merger.merge_type.supports_reprocess:
            raise errors.BzrCommandError("Conflict reduction is not supported"
                                         " for merge type %s." %
                                         merger.merge_type)
        if merger.reprocess and merger.show_base:
            raise errors.BzrCommandError("Cannot do conflict reduction and"
                                         " show base.")

    def _get_merger_from_branch(self, tree, location, revision, remember,
                                possible_transports, pb):
        """Produce a merger from a location, assuming it refers to a branch."""
        from bzrlib.tag import _merge_tags_if_possible
        # find the branch locations
        other_loc, user_location = self._select_branch_location(tree, location,
            revision, -1)
        if revision is not None and len(revision) == 2:
            base_loc, _unused = self._select_branch_location(tree,
                location, revision, 0)
        else:
            base_loc = other_loc
        # Open the branches
        other_branch, other_path = Branch.open_containing(other_loc,
            possible_transports)
        if base_loc == other_loc:
            base_branch = other_branch
        else:
            base_branch, base_path = Branch.open_containing(base_loc,
                possible_transports)
        # Find the revision ids
        other_revision_id = None
        base_revision_id = None
        if revision is not None:
            if len(revision) >= 1:
                other_revision_id = revision[-1].as_revision_id(other_branch)
            if len(revision) == 2:
                base_revision_id = revision[0].as_revision_id(base_branch)
        if other_revision_id is None:
            other_revision_id = _mod_revision.ensure_null(
                other_branch.last_revision())
        # Remember where we merge from
        if ((remember or tree.branch.get_submit_branch() is None) and
             user_location is not None):
            tree.branch.set_submit_branch(other_branch.base)
        _merge_tags_if_possible(other_branch, tree.branch)
        merger = _mod_merge.Merger.from_revision_ids(pb, tree,
            other_revision_id, base_revision_id, other_branch, base_branch)
        if other_path != '':
            allow_pending = False
            merger.interesting_files = [other_path]
        else:
            allow_pending = True
        return merger, allow_pending

    def get_merger_from_uncommitted(self, tree, location, pb):
        """Get a merger for uncommitted changes.

        :param tree: The tree the merger should apply to.
        :param location: The location containing uncommitted changes.
        :param pb: The progress bar to use for showing progress.
        """
        location = self._select_branch_location(tree, location)[0]
        other_tree, other_path = WorkingTree.open_containing(location)
        merger = _mod_merge.Merger.from_uncommitted(tree, other_tree, pb)
        if other_path != '':
            merger.interesting_files = [other_path]
        return merger

    def _select_branch_location(self, tree, user_location, revision=None,
                                index=None):
        """Select a branch location, according to possible inputs.

        If provided, branches from ``revision`` are preferred.  (Both
        ``revision`` and ``index`` must be supplied.)

        Otherwise, the ``location`` parameter is used.  If it is None, then the
        ``submit`` or ``parent`` location is used, and a note is printed.

        :param tree: The working tree to select a branch for merging into
        :param location: The location entered by the user
        :param revision: The revision parameter to the command
        :param index: The index to use for the revision parameter.  Negative
            indices are permitted.
        :return: (selected_location, user_location).  The default location
            will be the user-entered location.
        """
        if (revision is not None and index is not None
            and revision[index] is not None):
            branch = revision[index].get_branch()
            if branch is not None:
                return branch, branch
        if user_location is None:
            location = self._get_remembered(tree, 'Merging from')
        else:
            location = user_location
        return location, user_location

    def _get_remembered(self, tree, verb_string):
        """Use tree.branch's parent if none was supplied.

        Report if the remembered location was used.
        """
        stored_location = tree.branch.get_submit_branch()
        stored_location_type = "submit"
        if stored_location is None:
            stored_location = tree.branch.get_parent()
            stored_location_type = "parent"
        mutter("%s", stored_location)
        if stored_location is None:
            raise errors.BzrCommandError("No location specified or remembered")
        display_url = urlutils.unescape_for_display(stored_location, 'utf-8')
        note(u"%s remembered %s location %s", verb_string,
                stored_location_type, display_url)
        return stored_location


class cmd_remerge(Command):
    """Redo a merge.

    Use this if you want to try a different merge technique while resolving
    conflicts.  Some merge techniques are better than others, and remerge
    lets you try different ones on different files.

    The options for remerge have the same meaning and defaults as the ones for
    merge.  The difference is that remerge can (only) be run when there is a
    pending merge, and it lets you specify particular files.

    :Examples:
        Re-do the merge of all conflicted files, and show the base text in
        conflict regions, in addition to the usual THIS and OTHER texts::

            bzr remerge --show-base

        Re-do the merge of "foobar", using the weave merge algorithm, with
        additional processing to reduce the size of conflict regions::

            bzr remerge --merge-type weave --reprocess foobar
    """
    takes_args = ['file*']
    takes_options = [
            'merge-type',
            'reprocess',
            Option('show-base',
                   help="Show base revision text in conflicts."),
            ]

    def run(self, file_list=None, merge_type=None, show_base=False,
            reprocess=False):
        if merge_type is None:
            merge_type = _mod_merge.Merge3Merger
        tree, file_list = tree_files(file_list)
        tree.lock_write()
        self.add_cleanup(tree.unlock)
        parents = tree.get_parent_ids()
        if len(parents) != 2:
            raise errors.BzrCommandError("Sorry, remerge only works after normal"
                                         " merges.  Not cherrypicking or"
                                         " multi-merges.")
        repository = tree.branch.repository
        interesting_ids = None
        new_conflicts = []
        conflicts = tree.conflicts()
        if file_list is not None:
            interesting_ids = set()
            for filename in file_list:
                file_id = tree.path2id(filename)
                if file_id is None:
                    raise errors.NotVersionedError(filename)
                interesting_ids.add(file_id)
                if tree.kind(file_id) != "directory":
                    continue

                for name, ie in tree.inventory.iter_entries(file_id):
                    interesting_ids.add(ie.file_id)
            new_conflicts = conflicts.select_conflicts(tree, file_list)[0]
        else:
            # Remerge only supports resolving contents conflicts
            allowed_conflicts = ('text conflict', 'contents conflict')
            restore_files = [c.path for c in conflicts
                             if c.typestring in allowed_conflicts]
        _mod_merge.transform_tree(tree, tree.basis_tree(), interesting_ids)
        tree.set_conflicts(ConflictList(new_conflicts))
        if file_list is not None:
            restore_files = file_list
        for filename in restore_files:
            try:
                restore(tree.abspath(filename))
            except errors.NotConflicted:
                pass
        # Disable pending merges, because the file texts we are remerging
        # have not had those merges performed.  If we use the wrong parents
        # list, we imply that the working tree text has seen and rejected
        # all the changes from the other tree, when in fact those changes
        # have not yet been seen.
        pb = ui.ui_factory.nested_progress_bar()
        tree.set_parent_ids(parents[:1])
        try:
            merger = _mod_merge.Merger.from_revision_ids(pb,
                                                         tree, parents[1])
            merger.interesting_ids = interesting_ids
            merger.merge_type = merge_type
            merger.show_base = show_base
            merger.reprocess = reprocess
            conflicts = merger.do_merge()
        finally:
            tree.set_parent_ids(parents)
            pb.finished()
        if conflicts > 0:
            return 1
        else:
            return 0


class cmd_revert(Command):
    """Revert files to a previous revision.

    Giving a list of files will revert only those files.  Otherwise, all files
    will be reverted.  If the revision is not specified with '--revision', the
    last committed revision is used.

    To remove only some changes, without reverting to a prior version, use
    merge instead.  For example, "merge . --revision -2..-3" will remove the
    changes introduced by -2, without affecting the changes introduced by -1.
    Or to remove certain changes on a hunk-by-hunk basis, see the Shelf plugin.

    By default, any files that have been manually changed will be backed up
    first.  (Files changed only by merge are not backed up.)  Backup files have
    '.~#~' appended to their name, where # is a number.

    When you provide files, you can use their current pathname or the pathname
    from the target revision.  So you can use revert to "undelete" a file by
    name.  If you name a directory, all the contents of that directory will be
    reverted.

    If you have newly added files since the target revision, they will be
    removed.  If the files to be removed have been changed, backups will be
    created as above.  Directories containing unknown files will not be
    deleted.

    The working tree contains a list of pending merged revisions, which will
    be included as parents in the next commit.  Normally, revert clears that
    list as well as reverting the files.  If any files are specified, revert
    leaves the pending merge list alone and reverts only the files.  Use "bzr
    revert ." in the tree root to revert all files but keep the merge record,
    and "bzr revert --forget-merges" to clear the pending merge list without
    reverting any files.

    Using "bzr revert --forget-merges", it is possible to apply the changes
    from an arbitrary merge as a single revision.  To do this, perform the
    merge as desired.  Then doing revert with the "--forget-merges" option will
    keep the content of the tree as it was, but it will clear the list of
    pending merges.  The next commit will then contain all of the changes that
    would have been in the merge, but without any mention of the other parent
    revisions.  Because this technique forgets where these changes originated,
    it may cause additional conflicts on later merges involving the source and
    target branches.
    """

    _see_also = ['cat', 'export']
    takes_options = [
        'revision',
        Option('no-backup', "Do not save backups of reverted files."),
        Option('forget-merges',
               'Remove pending merge marker, without changing any files.'),
        ]
    takes_args = ['file*']

    def run(self, revision=None, no_backup=False, file_list=None,
            forget_merges=None):
        tree, file_list = tree_files(file_list)
        tree.lock_write()
        self.add_cleanup(tree.unlock)
        if forget_merges:
            tree.set_parent_ids(tree.get_parent_ids()[:1])
        else:
            self._revert_tree_to_revision(tree, revision, file_list, no_backup)

    @staticmethod
    def _revert_tree_to_revision(tree, revision, file_list, no_backup):
        rev_tree = _get_one_revision_tree('revert', revision, tree=tree)
        pb = ui.ui_factory.nested_progress_bar()
        try:
            tree.revert(file_list, rev_tree, not no_backup, pb,
                report_changes=True)
        finally:
            pb.finished()


class cmd_assert_fail(Command):
    """Test reporting of assertion failures"""
    # intended just for use in testing

    hidden = True

    def run(self):
        raise AssertionError("always fails")


class cmd_help(Command):
    """Show help on a command or other topic.
    """

    _see_also = ['topics']
    takes_options = [
            Option('long', 'Show help on all commands.'),
            ]
    takes_args = ['topic?']
    aliases = ['?', '--help', '-?', '-h']

    @display_command
    def run(self, topic=None, long=False):
        import bzrlib.help
        if topic is None and long:
            topic = "commands"
        bzrlib.help.help(topic)


class cmd_shell_complete(Command):
    """Show appropriate completions for context.

    For a list of all available commands, say 'bzr shell-complete'.
    """
    takes_args = ['context?']
    aliases = ['s-c']
    hidden = True

    @display_command
    def run(self, context=None):
        import shellcomplete
        shellcomplete.shellcomplete(context)


class cmd_missing(Command):
    """Show unmerged/unpulled revisions between two branches.

    OTHER_BRANCH may be local or remote.

    To filter on a range of revisions, you can use the command -r begin..end
    -r revision requests a specific revision, -r ..end or -r begin.. are
    also valid.
            
    :Exit values:
        1 - some missing revisions
        0 - no missing revisions

    :Examples:

        Determine the missing revisions between this and the branch at the
        remembered pull location::

            bzr missing

        Determine the missing revisions between this and another branch::

            bzr missing http://server/branch

        Determine the missing revisions up to a specific revision on the other
        branch::

            bzr missing -r ..-10

        Determine the missing revisions up to a specific revision on this
        branch::

            bzr missing --my-revision ..-10
    """

    _see_also = ['merge', 'pull']
    takes_args = ['other_branch?']
    takes_options = [
        Option('reverse', 'Reverse the order of revisions.'),
        Option('mine-only',
               'Display changes in the local branch only.'),
        Option('this' , 'Same as --mine-only.'),
        Option('theirs-only',
               'Display changes in the remote branch only.'),
        Option('other', 'Same as --theirs-only.'),
        'log-format',
        'show-ids',
        'verbose',
        custom_help('revision',
             help='Filter on other branch revisions (inclusive). '
                'See "help revisionspec" for details.'),
        Option('my-revision',
            type=_parse_revision_str,
            help='Filter on local branch revisions (inclusive). '
                'See "help revisionspec" for details.'),
        Option('include-merges',
               'Show all revisions in addition to the mainline ones.'),
        ]
    encoding_type = 'replace'

    @display_command
    def run(self, other_branch=None, reverse=False, mine_only=False,
            theirs_only=False,
            log_format=None, long=False, short=False, line=False,
            show_ids=False, verbose=False, this=False, other=False,
            include_merges=False, revision=None, my_revision=None):
        from bzrlib.missing import find_unmerged, iter_log_revisions
        def message(s):
            if not is_quiet():
                self.outf.write(s)

        if this:
            mine_only = this
        if other:
            theirs_only = other
        # TODO: We should probably check that we don't have mine-only and
        #       theirs-only set, but it gets complicated because we also have
        #       this and other which could be used.
        restrict = 'all'
        if mine_only:
            restrict = 'local'
        elif theirs_only:
            restrict = 'remote'

        local_branch = Branch.open_containing(u".")[0]
        parent = local_branch.get_parent()
        if other_branch is None:
            other_branch = parent
            if other_branch is None:
                raise errors.BzrCommandError("No peer location known"
                                             " or specified.")
            display_url = urlutils.unescape_for_display(parent,
                                                        self.outf.encoding)
            message("Using saved parent location: "
                    + display_url + "\n")

        remote_branch = Branch.open(other_branch)
        if remote_branch.base == local_branch.base:
            remote_branch = local_branch

        local_branch.lock_read()
        self.add_cleanup(local_branch.unlock)
        local_revid_range = _revision_range_to_revid_range(
            _get_revision_range(my_revision, local_branch,
                self.name()))

        remote_branch.lock_read()
        self.add_cleanup(remote_branch.unlock)
        remote_revid_range = _revision_range_to_revid_range(
            _get_revision_range(revision,
                remote_branch, self.name()))

        local_extra, remote_extra = find_unmerged(
            local_branch, remote_branch, restrict,
            backward=not reverse,
            include_merges=include_merges,
            local_revid_range=local_revid_range,
            remote_revid_range=remote_revid_range)

        if log_format is None:
            registry = log.log_formatter_registry
            log_format = registry.get_default(local_branch)
        lf = log_format(to_file=self.outf,
                        show_ids=show_ids,
                        show_timezone='original')

        status_code = 0
        if local_extra and not theirs_only:
            message("You have %d extra revision(s):\n" %
                len(local_extra))
            for revision in iter_log_revisions(local_extra,
                                local_branch.repository,
                                verbose):
                lf.log_revision(revision)
            printed_local = True
            status_code = 1
        else:
            printed_local = False

        if remote_extra and not mine_only:
            if printed_local is True:
                message("\n\n\n")
            message("You are missing %d revision(s):\n" %
                len(remote_extra))
            for revision in iter_log_revisions(remote_extra,
                                remote_branch.repository,
                                verbose):
                lf.log_revision(revision)
            status_code = 1

        if mine_only and not local_extra:
            # We checked local, and found nothing extra
            message('This branch is up to date.\n')
        elif theirs_only and not remote_extra:
            # We checked remote, and found nothing extra
            message('Other branch is up to date.\n')
        elif not (mine_only or theirs_only or local_extra or
                  remote_extra):
            # We checked both branches, and neither one had extra
            # revisions
            message("Branches are up to date.\n")
        self.cleanup_now()
        if not status_code and parent is None and other_branch is not None:
            local_branch.lock_write()
            self.add_cleanup(local_branch.unlock)
            # handle race conditions - a parent might be set while we run.
            if local_branch.get_parent() is None:
                local_branch.set_parent(remote_branch.base)
        return status_code


class cmd_pack(Command):
    """Compress the data within a repository."""

    _see_also = ['repositories']
    takes_args = ['branch_or_repo?']

    def run(self, branch_or_repo='.'):
        dir = bzrdir.BzrDir.open_containing(branch_or_repo)[0]
        try:
            branch = dir.open_branch()
            repository = branch.repository
        except errors.NotBranchError:
            repository = dir.open_repository()
        repository.pack()


class cmd_plugins(Command):
    """List the installed plugins.

    This command displays the list of installed plugins including
    version of plugin and a short description of each.

    --verbose shows the path where each plugin is located.

    A plugin is an external component for Bazaar that extends the
    revision control system, by adding or replacing code in Bazaar.
    Plugins can do a variety of things, including overriding commands,
    adding new commands, providing additional network transports and
    customizing log output.

    See the Bazaar web site, http://bazaar-vcs.org, for further
    information on plugins including where to find them and how to
    install them. Instructions are also provided there on how to
    write new plugins using the Python programming language.
    """
    takes_options = ['verbose']

    @display_command
    def run(self, verbose=False):
        import bzrlib.plugin
        from inspect import getdoc
        result = []
        for name, plugin in bzrlib.plugin.plugins().items():
            version = plugin.__version__
            if version == 'unknown':
                version = ''
            name_ver = '%s %s' % (name, version)
            d = getdoc(plugin.module)
            if d:
                doc = d.split('\n')[0]
            else:
                doc = '(no description)'
            result.append((name_ver, doc, plugin.path()))
        for name_ver, doc, path in sorted(result):
            print name_ver
            print '   ', doc
            if verbose:
                print '   ', path
            print


class cmd_testament(Command):
    """Show testament (signing-form) of a revision."""
    takes_options = [
            'revision',
            Option('long', help='Produce long-format testament.'),
            Option('strict',
                   help='Produce a strict-format testament.')]
    takes_args = ['branch?']
    @display_command
    def run(self, branch=u'.', revision=None, long=False, strict=False):
        from bzrlib.testament import Testament, StrictTestament
        if strict is True:
            testament_class = StrictTestament
        else:
            testament_class = Testament
        if branch == '.':
            b = Branch.open_containing(branch)[0]
        else:
            b = Branch.open(branch)
        b.lock_read()
        self.add_cleanup(b.unlock)
        if revision is None:
            rev_id = b.last_revision()
        else:
            rev_id = revision[0].as_revision_id(b)
        t = testament_class.from_revision(b.repository, rev_id)
        if long:
            sys.stdout.writelines(t.as_text_lines())
        else:
            sys.stdout.write(t.as_short_text())


class cmd_annotate(Command):
    """Show the origin of each line in a file.

    This prints out the given file with an annotation on the left side
    indicating which revision, author and date introduced the change.

    If the origin is the same for a run of consecutive lines, it is
    shown only at the top, unless the --all option is given.
    """
    # TODO: annotate directories; showing when each file was last changed
    # TODO: if the working copy is modified, show annotations on that
    #       with new uncommitted lines marked
    aliases = ['ann', 'blame', 'praise']
    takes_args = ['filename']
    takes_options = [Option('all', help='Show annotations on all lines.'),
                     Option('long', help='Show commit date in annotations.'),
                     'revision',
                     'show-ids',
                     ]
    encoding_type = 'exact'

    @display_command
    def run(self, filename, all=False, long=False, revision=None,
            show_ids=False):
        from bzrlib.annotate import annotate_file, annotate_file_tree
        wt, branch, relpath = \
            bzrdir.BzrDir.open_containing_tree_or_branch(filename)
        if wt is not None:
            wt.lock_read()
            self.add_cleanup(wt.unlock)
        else:
            branch.lock_read()
            self.add_cleanup(branch.unlock)
        tree = _get_one_revision_tree('annotate', revision, branch=branch)
        tree.lock_read()
        self.add_cleanup(tree.unlock)
        if wt is not None:
            file_id = wt.path2id(relpath)
        else:
            file_id = tree.path2id(relpath)
        if file_id is None:
            raise errors.NotVersionedError(filename)
        file_version = tree.inventory[file_id].revision
        if wt is not None and revision is None:
            # If there is a tree and we're not annotating historical
            # versions, annotate the working tree's content.
            annotate_file_tree(wt, file_id, self.outf, long, all,
                show_ids=show_ids)
        else:
            annotate_file(branch, file_version, file_id, long, all, self.outf,
                          show_ids=show_ids)


class cmd_re_sign(Command):
    """Create a digital signature for an existing revision."""
    # TODO be able to replace existing ones.

    hidden = True # is this right ?
    takes_args = ['revision_id*']
    takes_options = ['revision']

    def run(self, revision_id_list=None, revision=None):
        if revision_id_list is not None and revision is not None:
            raise errors.BzrCommandError('You can only supply one of revision_id or --revision')
        if revision_id_list is None and revision is None:
            raise errors.BzrCommandError('You must supply either --revision or a revision_id')
        b = WorkingTree.open_containing(u'.')[0].branch
        b.lock_write()
        self.add_cleanup(b.unlock)
        return self._run(b, revision_id_list, revision)

    def _run(self, b, revision_id_list, revision):
        import bzrlib.gpg as gpg
        gpg_strategy = gpg.GPGStrategy(b.get_config())
        if revision_id_list is not None:
            b.repository.start_write_group()
            try:
                for revision_id in revision_id_list:
                    b.repository.sign_revision(revision_id, gpg_strategy)
            except:
                b.repository.abort_write_group()
                raise
            else:
                b.repository.commit_write_group()
        elif revision is not None:
            if len(revision) == 1:
                revno, rev_id = revision[0].in_history(b)
                b.repository.start_write_group()
                try:
                    b.repository.sign_revision(rev_id, gpg_strategy)
                except:
                    b.repository.abort_write_group()
                    raise
                else:
                    b.repository.commit_write_group()
            elif len(revision) == 2:
                # are they both on rh- if so we can walk between them
                # might be nice to have a range helper for arbitrary
                # revision paths. hmm.
                from_revno, from_revid = revision[0].in_history(b)
                to_revno, to_revid = revision[1].in_history(b)
                if to_revid is None:
                    to_revno = b.revno()
                if from_revno is None or to_revno is None:
                    raise errors.BzrCommandError('Cannot sign a range of non-revision-history revisions')
                b.repository.start_write_group()
                try:
                    for revno in range(from_revno, to_revno + 1):
                        b.repository.sign_revision(b.get_rev_id(revno),
                                                   gpg_strategy)
                except:
                    b.repository.abort_write_group()
                    raise
                else:
                    b.repository.commit_write_group()
            else:
                raise errors.BzrCommandError('Please supply either one revision, or a range.')


class cmd_bind(Command):
    """Convert the current branch into a checkout of the supplied branch.

    Once converted into a checkout, commits must succeed on the master branch
    before they will be applied to the local branch.

    Bound branches use the nickname of its master branch unless it is set
    locally, in which case binding will update the local nickname to be
    that of the master.
    """

    _see_also = ['checkouts', 'unbind']
    takes_args = ['location?']
    takes_options = []

    def run(self, location=None):
        b, relpath = Branch.open_containing(u'.')
        if location is None:
            try:
                location = b.get_old_bound_location()
            except errors.UpgradeRequired:
                raise errors.BzrCommandError('No location supplied.  '
                    'This format does not remember old locations.')
            else:
                if location is None:
                    raise errors.BzrCommandError('No location supplied and no '
                        'previous location known')
        b_other = Branch.open(location)
        try:
            b.bind(b_other)
        except errors.DivergedBranches:
            raise errors.BzrCommandError('These branches have diverged.'
                                         ' Try merging, and then bind again.')
        if b.get_config().has_explicit_nickname():
            b.nick = b_other.nick


class cmd_unbind(Command):
    """Convert the current checkout into a regular branch.

    After unbinding, the local branch is considered independent and subsequent
    commits will be local only.
    """

    _see_also = ['checkouts', 'bind']
    takes_args = []
    takes_options = []

    def run(self):
        b, relpath = Branch.open_containing(u'.')
        if not b.unbind():
            raise errors.BzrCommandError('Local branch is not bound')


class cmd_uncommit(Command):
    """Remove the last committed revision.

    --verbose will print out what is being removed.
    --dry-run will go through all the motions, but not actually
    remove anything.

    If --revision is specified, uncommit revisions to leave the branch at the
    specified revision.  For example, "bzr uncommit -r 15" will leave the
    branch at revision 15.

    Uncommit leaves the working tree ready for a new commit.  The only change
    it may make is to restore any pending merges that were present before
    the commit.
    """

    # TODO: jam 20060108 Add an option to allow uncommit to remove
    # unreferenced information in 'branch-as-repository' branches.
    # TODO: jam 20060108 Add the ability for uncommit to remove unreferenced
    # information in shared branches as well.
    _see_also = ['commit']
    takes_options = ['verbose', 'revision',
                    Option('dry-run', help='Don\'t actually make changes.'),
                    Option('force', help='Say yes to all questions.'),
                    Option('local',
                           help="Only remove the commits from the local branch"
                                " when in a checkout."
                           ),
                    ]
    takes_args = ['location?']
    aliases = []
    encoding_type = 'replace'

    def run(self, location=None,
            dry_run=False, verbose=False,
            revision=None, force=False, local=False):
        if location is None:
            location = u'.'
        control, relpath = bzrdir.BzrDir.open_containing(location)
        try:
            tree = control.open_workingtree()
            b = tree.branch
        except (errors.NoWorkingTree, errors.NotLocalUrl):
            tree = None
            b = control.open_branch()

        if tree is not None:
            tree.lock_write()
            self.add_cleanup(tree.unlock)
        else:
            b.lock_write()
            self.add_cleanup(b.unlock)
        return self._run(b, tree, dry_run, verbose, revision, force, local=local)

    def _run(self, b, tree, dry_run, verbose, revision, force, local=False):
        from bzrlib.log import log_formatter, show_log
        from bzrlib.uncommit import uncommit

        last_revno, last_rev_id = b.last_revision_info()

        rev_id = None
        if revision is None:
            revno = last_revno
            rev_id = last_rev_id
        else:
            # 'bzr uncommit -r 10' actually means uncommit
            # so that the final tree is at revno 10.
            # but bzrlib.uncommit.uncommit() actually uncommits
            # the revisions that are supplied.
            # So we need to offset it by one
            revno = revision[0].in_history(b).revno + 1
            if revno <= last_revno:
                rev_id = b.get_rev_id(revno)

        if rev_id is None or _mod_revision.is_null(rev_id):
            self.outf.write('No revisions to uncommit.\n')
            return 1

        lf = log_formatter('short',
                           to_file=self.outf,
                           show_timezone='original')

        show_log(b,
                 lf,
                 verbose=False,
                 direction='forward',
                 start_revision=revno,
                 end_revision=last_revno)

        if dry_run:
            print 'Dry-run, pretending to remove the above revisions.'
            if not force:
                val = raw_input('Press <enter> to continue')
        else:
            print 'The above revision(s) will be removed.'
            if not force:
                val = raw_input('Are you sure [y/N]? ')
                if val.lower() not in ('y', 'yes'):
                    print 'Canceled'
                    return 0

        mutter('Uncommitting from {%s} to {%s}',
               last_rev_id, rev_id)
        uncommit(b, tree=tree, dry_run=dry_run, verbose=verbose,
                 revno=revno, local=local)
        note('You can restore the old tip by running:\n'
             '  bzr pull . -r revid:%s', last_rev_id)


class cmd_break_lock(Command):
    """Break a dead lock on a repository, branch or working directory.

    CAUTION: Locks should only be broken when you are sure that the process
    holding the lock has been stopped.

    You can get information on what locks are open via the 'bzr info' command.

    :Examples:
        bzr break-lock
    """
    takes_args = ['location?']

    def run(self, location=None, show=False):
        if location is None:
            location = u'.'
        control, relpath = bzrdir.BzrDir.open_containing(location)
        try:
            control.break_lock()
        except NotImplementedError:
            pass


class cmd_wait_until_signalled(Command):
    """Test helper for test_start_and_stop_bzr_subprocess_send_signal.

    This just prints a line to signal when it is ready, then blocks on stdin.
    """

    hidden = True

    def run(self):
        sys.stdout.write("running\n")
        sys.stdout.flush()
        sys.stdin.readline()


class cmd_serve(Command):
    """Run the bzr server."""

    aliases = ['server']

    takes_options = [
        Option('inet',
               help='Serve on stdin/out for use from inetd or sshd.'),
        RegistryOption('protocol',
               help="Protocol to serve.",
               lazy_registry=('bzrlib.transport', 'transport_server_registry'),
               value_switches=True),
        Option('port',
               help='Listen for connections on nominated port of the form '
                    '[hostname:]portnumber.  Passing 0 as the port number will '
                    'result in a dynamically allocated port.  The default port '
                    'depends on the protocol.',
               type=str),
        Option('directory',
               help='Serve contents of this directory.',
               type=unicode),
        Option('allow-writes',
               help='By default the server is a readonly server.  Supplying '
                    '--allow-writes enables write access to the contents of '
                    'the served directory and below.  Note that ``bzr serve`` '
                    'does not perform authentication, so unless some form of '
                    'external authentication is arranged supplying this '
                    'option leads to global uncontrolled write access to your '
                    'file system.'
                ),
        ]

    def get_host_and_port(self, port):
        """Return the host and port to run the smart server on.

        If 'port' is None, None will be returned for the host and port.

        If 'port' has a colon in it, the string before the colon will be
        interpreted as the host.

        :param port: A string of the port to run the server on.
        :return: A tuple of (host, port), where 'host' is a host name or IP,
            and port is an integer TCP/IP port.
        """
        host = None
        if port is not None:
            if ':' in port:
                host, port = port.split(':')
            port = int(port)
        return host, port

    def run(self, port=None, inet=False, directory=None, allow_writes=False,
            protocol=None):
        from bzrlib.transport import get_transport, transport_server_registry
        if directory is None:
            directory = os.getcwd()
        if protocol is None:
            protocol = transport_server_registry.get()
        host, port = self.get_host_and_port(port)
        url = urlutils.local_path_to_url(directory)
        if not allow_writes:
            url = 'readonly+' + url
        transport = get_transport(url)
        protocol(transport, host, port, inet)


class cmd_join(Command):
    """Combine a tree into its containing tree.

    This command requires the target tree to be in a rich-root format.

    The TREE argument should be an independent tree, inside another tree, but
    not part of it.  (Such trees can be produced by "bzr split", but also by
    running "bzr branch" with the target inside a tree.)

    The result is a combined tree, with the subtree no longer an independant
    part.  This is marked as a merge of the subtree into the containing tree,
    and all history is preserved.
    """

    _see_also = ['split']
    takes_args = ['tree']
    takes_options = [
            Option('reference', help='Join by reference.', hidden=True),
            ]

    def run(self, tree, reference=False):
        sub_tree = WorkingTree.open(tree)
        parent_dir = osutils.dirname(sub_tree.basedir)
        containing_tree = WorkingTree.open_containing(parent_dir)[0]
        repo = containing_tree.branch.repository
        if not repo.supports_rich_root():
            raise errors.BzrCommandError(
                "Can't join trees because %s doesn't support rich root data.\n"
                "You can use bzr upgrade on the repository."
                % (repo,))
        if reference:
            try:
                containing_tree.add_reference(sub_tree)
            except errors.BadReferenceTarget, e:
                # XXX: Would be better to just raise a nicely printable
                # exception from the real origin.  Also below.  mbp 20070306
                raise errors.BzrCommandError("Cannot join %s.  %s" %
                                             (tree, e.reason))
        else:
            try:
                containing_tree.subsume(sub_tree)
            except errors.BadSubsumeSource, e:
                raise errors.BzrCommandError("Cannot join %s.  %s" %
                                             (tree, e.reason))


class cmd_split(Command):
    """Split a subdirectory of a tree into a separate tree.

    This command will produce a target tree in a format that supports
    rich roots, like 'rich-root' or 'rich-root-pack'.  These formats cannot be
    converted into earlier formats like 'dirstate-tags'.

    The TREE argument should be a subdirectory of a working tree.  That
    subdirectory will be converted into an independent tree, with its own
    branch.  Commits in the top-level tree will not apply to the new subtree.
    """

    _see_also = ['join']
    takes_args = ['tree']

    def run(self, tree):
        containing_tree, subdir = WorkingTree.open_containing(tree)
        sub_id = containing_tree.path2id(subdir)
        if sub_id is None:
            raise errors.NotVersionedError(subdir)
        try:
            containing_tree.extract(sub_id)
        except errors.RootNotRich:
            raise errors.RichRootUpgradeRequired(containing_tree.branch.base)


class cmd_merge_directive(Command):
    """Generate a merge directive for auto-merge tools.

    A directive requests a merge to be performed, and also provides all the
    information necessary to do so.  This means it must either include a
    revision bundle, or the location of a branch containing the desired
    revision.

    A submit branch (the location to merge into) must be supplied the first
    time the command is issued.  After it has been supplied once, it will
    be remembered as the default.

    A public branch is optional if a revision bundle is supplied, but required
    if --diff or --plain is specified.  It will be remembered as the default
    after the first use.
    """

    takes_args = ['submit_branch?', 'public_branch?']

    hidden = True

    _see_also = ['send']

    takes_options = [
        RegistryOption.from_kwargs('patch-type',
            'The type of patch to include in the directive.',
            title='Patch type',
            value_switches=True,
            enum_switch=False,
            bundle='Bazaar revision bundle (default).',
            diff='Normal unified diff.',
            plain='No patch, just directive.'),
        Option('sign', help='GPG-sign the directive.'), 'revision',
        Option('mail-to', type=str,
            help='Instead of printing the directive, email to this address.'),
        Option('message', type=str, short_name='m',
            help='Message to use when committing this merge.')
        ]

    encoding_type = 'exact'

    def run(self, submit_branch=None, public_branch=None, patch_type='bundle',
            sign=False, revision=None, mail_to=None, message=None):
        from bzrlib.revision import ensure_null, NULL_REVISION
        include_patch, include_bundle = {
            'plain': (False, False),
            'diff': (True, False),
            'bundle': (True, True),
            }[patch_type]
        branch = Branch.open('.')
        stored_submit_branch = branch.get_submit_branch()
        if submit_branch is None:
            submit_branch = stored_submit_branch
        else:
            if stored_submit_branch is None:
                branch.set_submit_branch(submit_branch)
        if submit_branch is None:
            submit_branch = branch.get_parent()
        if submit_branch is None:
            raise errors.BzrCommandError('No submit branch specified or known')

        stored_public_branch = branch.get_public_branch()
        if public_branch is None:
            public_branch = stored_public_branch
        elif stored_public_branch is None:
            branch.set_public_branch(public_branch)
        if not include_bundle and public_branch is None:
            raise errors.BzrCommandError('No public branch specified or'
                                         ' known')
        base_revision_id = None
        if revision is not None:
            if len(revision) > 2:
                raise errors.BzrCommandError('bzr merge-directive takes '
                    'at most two one revision identifiers')
            revision_id = revision[-1].as_revision_id(branch)
            if len(revision) == 2:
                base_revision_id = revision[0].as_revision_id(branch)
        else:
            revision_id = branch.last_revision()
        revision_id = ensure_null(revision_id)
        if revision_id == NULL_REVISION:
            raise errors.BzrCommandError('No revisions to bundle.')
        directive = merge_directive.MergeDirective2.from_objects(
            branch.repository, revision_id, time.time(),
            osutils.local_time_offset(), submit_branch,
            public_branch=public_branch, include_patch=include_patch,
            include_bundle=include_bundle, message=message,
            base_revision_id=base_revision_id)
        if mail_to is None:
            if sign:
                self.outf.write(directive.to_signed(branch))
            else:
                self.outf.writelines(directive.to_lines())
        else:
            message = directive.to_email(mail_to, branch, sign)
            s = SMTPConnection(branch.get_config())
            s.send_email(message)


class cmd_send(Command):
    """Mail or create a merge-directive for submitting changes.

    A merge directive provides many things needed for requesting merges:

    * A machine-readable description of the merge to perform

    * An optional patch that is a preview of the changes requested

    * An optional bundle of revision data, so that the changes can be applied
      directly from the merge directive, without retrieving data from a
      branch.

    If --no-bundle is specified, then public_branch is needed (and must be
    up-to-date), so that the receiver can perform the merge using the
    public_branch.  The public_branch is always included if known, so that
    people can check it later.

    The submit branch defaults to the parent, but can be overridden.  Both
    submit branch and public branch will be remembered if supplied.

    If a public_branch is known for the submit_branch, that public submit
    branch is used in the merge instructions.  This means that a local mirror
    can be used as your actual submit branch, once you have set public_branch
    for that mirror.

    Mail is sent using your preferred mail program.  This should be transparent
    on Windows (it uses MAPI).  On Linux, it requires the xdg-email utility.
    If the preferred client can't be found (or used), your editor will be used.

    To use a specific mail program, set the mail_client configuration option.
    (For Thunderbird 1.5, this works around some bugs.)  Supported values for
    specific clients are "claws", "evolution", "kmail", "mail.app" (MacOS X's
    Mail.app), "mutt", and "thunderbird"; generic options are "default",
    "editor", "emacsclient", "mapi", and "xdg-email".  Plugins may also add
    supported clients.

    If mail is being sent, a to address is required.  This can be supplied
    either on the commandline, by setting the submit_to configuration
    option in the branch itself or the child_submit_to configuration option
    in the submit branch.

    Two formats are currently supported: "4" uses revision bundle format 4 and
    merge directive format 2.  It is significantly faster and smaller than
    older formats.  It is compatible with Bazaar 0.19 and later.  It is the
    default.  "0.9" uses revision bundle format 0.9 and merge directive
    format 1.  It is compatible with Bazaar 0.12 - 0.18.

    The merge directives created by bzr send may be applied using bzr merge or
    bzr pull by specifying a file containing a merge directive as the location.
    """

    encoding_type = 'exact'

    _see_also = ['merge', 'pull']

    takes_args = ['submit_branch?', 'public_branch?']

    takes_options = [
        Option('no-bundle',
               help='Do not include a bundle in the merge directive.'),
        Option('no-patch', help='Do not include a preview patch in the merge'
               ' directive.'),
        Option('remember',
               help='Remember submit and public branch.'),
        Option('from',
               help='Branch to generate the submission from, '
               'rather than the one containing the working directory.',
               short_name='f',
               type=unicode),
        Option('output', short_name='o',
               help='Write merge directive to this file; '
                    'use - for stdout.',
               type=unicode),
        Option('strict',
               help='Refuse to send if there are uncommitted changes in'
               ' the working tree, --no-strict disables the check.'),
        Option('mail-to', help='Mail the request to this address.',
               type=unicode),
        'revision',
        'message',
        Option('body', help='Body for the email.', type=unicode),
        RegistryOption('format',
                       help='Use the specified output format.',
                       lazy_registry=('bzrlib.send', 'format_registry')),
        ]

    def run(self, submit_branch=None, public_branch=None, no_bundle=False,
            no_patch=False, revision=None, remember=False, output=None,
            format=None, mail_to=None, message=None, body=None,
            strict=None, **kwargs):
        from bzrlib.send import send
        return send(submit_branch, revision, public_branch, remember,
                    format, no_bundle, no_patch, output,
                    kwargs.get('from', '.'), mail_to, message, body,
                    self.outf,
                    strict=strict)


class cmd_bundle_revisions(cmd_send):
    """Create a merge-directive for submitting changes.

    A merge directive provides many things needed for requesting merges:

    * A machine-readable description of the merge to perform

    * An optional patch that is a preview of the changes requested

    * An optional bundle of revision data, so that the changes can be applied
      directly from the merge directive, without retrieving data from a
      branch.

    If --no-bundle is specified, then public_branch is needed (and must be
    up-to-date), so that the receiver can perform the merge using the
    public_branch.  The public_branch is always included if known, so that
    people can check it later.

    The submit branch defaults to the parent, but can be overridden.  Both
    submit branch and public branch will be remembered if supplied.

    If a public_branch is known for the submit_branch, that public submit
    branch is used in the merge instructions.  This means that a local mirror
    can be used as your actual submit branch, once you have set public_branch
    for that mirror.

    Two formats are currently supported: "4" uses revision bundle format 4 and
    merge directive format 2.  It is significantly faster and smaller than
    older formats.  It is compatible with Bazaar 0.19 and later.  It is the
    default.  "0.9" uses revision bundle format 0.9 and merge directive
    format 1.  It is compatible with Bazaar 0.12 - 0.18.
    """

    takes_options = [
        Option('no-bundle',
               help='Do not include a bundle in the merge directive.'),
        Option('no-patch', help='Do not include a preview patch in the merge'
               ' directive.'),
        Option('remember',
               help='Remember submit and public branch.'),
        Option('from',
               help='Branch to generate the submission from, '
               'rather than the one containing the working directory.',
               short_name='f',
               type=unicode),
        Option('output', short_name='o', help='Write directive to this file.',
               type=unicode),
        Option('strict',
               help='Refuse to bundle revisions if there are uncommitted'
               ' changes in the working tree, --no-strict disables the check.'),
        'revision',
        RegistryOption('format',
                       help='Use the specified output format.',
                       lazy_registry=('bzrlib.send', 'format_registry')),
        ]
    aliases = ['bundle']

    _see_also = ['send', 'merge']

    hidden = True

    def run(self, submit_branch=None, public_branch=None, no_bundle=False,
            no_patch=False, revision=None, remember=False, output=None,
            format=None, strict=None, **kwargs):
        if output is None:
            output = '-'
        from bzrlib.send import send
        return send(submit_branch, revision, public_branch, remember,
                         format, no_bundle, no_patch, output,
                         kwargs.get('from', '.'), None, None, None,
                         self.outf, strict=strict)


class cmd_tag(Command):
    """Create, remove or modify a tag naming a revision.

    Tags give human-meaningful names to revisions.  Commands that take a -r
    (--revision) option can be given -rtag:X, where X is any previously
    created tag.

    Tags are stored in the branch.  Tags are copied from one branch to another
    along when you branch, push, pull or merge.

    It is an error to give a tag name that already exists unless you pass
    --force, in which case the tag is moved to point to the new revision.

    To rename a tag (change the name but keep it on the same revsion), run ``bzr
    tag new-name -r tag:old-name`` and then ``bzr tag --delete oldname``.
    """

    _see_also = ['commit', 'tags']
    takes_args = ['tag_name']
    takes_options = [
        Option('delete',
            help='Delete this tag rather than placing it.',
            ),
        Option('directory',
            help='Branch in which to place the tag.',
            short_name='d',
            type=unicode,
            ),
        Option('force',
            help='Replace existing tags.',
            ),
        'revision',
        ]

    def run(self, tag_name,
            delete=None,
            directory='.',
            force=None,
            revision=None,
            ):
        branch, relpath = Branch.open_containing(directory)
        branch.lock_write()
        self.add_cleanup(branch.unlock)
        if delete:
            branch.tags.delete_tag(tag_name)
            self.outf.write('Deleted tag %s.\n' % tag_name)
        else:
            if revision:
                if len(revision) != 1:
                    raise errors.BzrCommandError(
                        "Tags can only be placed on a single revision, "
                        "not on a range")
                revision_id = revision[0].as_revision_id(branch)
            else:
                revision_id = branch.last_revision()
            if (not force) and branch.tags.has_tag(tag_name):
                raise errors.TagAlreadyExists(tag_name)
            branch.tags.set_tag(tag_name, revision_id)
            self.outf.write('Created tag %s.\n' % tag_name)


class cmd_tags(Command):
    """List tags.

    This command shows a table of tag names and the revisions they reference.
    """

    _see_also = ['tag']
    takes_options = [
        Option('directory',
            help='Branch whose tags should be displayed.',
            short_name='d',
            type=unicode,
            ),
        RegistryOption.from_kwargs('sort',
            'Sort tags by different criteria.', title='Sorting',
            alpha='Sort tags lexicographically (default).',
            time='Sort tags chronologically.',
            ),
        'show-ids',
        'revision',
    ]

    @display_command
    def run(self,
            directory='.',
            sort='alpha',
            show_ids=False,
            revision=None,
            ):
        branch, relpath = Branch.open_containing(directory)

        tags = branch.tags.get_tag_dict().items()
        if not tags:
            return

        branch.lock_read()
        self.add_cleanup(branch.unlock)
        if revision:
            graph = branch.repository.get_graph()
            rev1, rev2 = _get_revision_range(revision, branch, self.name())
            revid1, revid2 = rev1.rev_id, rev2.rev_id
            # only show revisions between revid1 and revid2 (inclusive)
            tags = [(tag, revid) for tag, revid in tags if
                graph.is_between(revid, revid1, revid2)]
        if sort == 'alpha':
            tags.sort()
        elif sort == 'time':
            timestamps = {}
            for tag, revid in tags:
                try:
                    revobj = branch.repository.get_revision(revid)
                except errors.NoSuchRevision:
                    timestamp = sys.maxint # place them at the end
                else:
                    timestamp = revobj.timestamp
                timestamps[revid] = timestamp
            tags.sort(key=lambda x: timestamps[x[1]])
        if not show_ids:
            # [ (tag, revid), ... ] -> [ (tag, dotted_revno), ... ]
            for index, (tag, revid) in enumerate(tags):
                try:
                    revno = branch.revision_id_to_dotted_revno(revid)
                    if isinstance(revno, tuple):
                        revno = '.'.join(map(str, revno))
                except errors.NoSuchRevision:
                    # Bad tag data/merges can lead to tagged revisions
                    # which are not in this branch. Fail gracefully ...
                    revno = '?'
                tags[index] = (tag, revno)
        self.cleanup_now()
        for tag, revspec in tags:
            self.outf.write('%-20s %s\n' % (tag, revspec))


class cmd_reconfigure(Command):
    """Reconfigure the type of a bzr directory.

    A target configuration must be specified.

    For checkouts, the bind-to location will be auto-detected if not specified.
    The order of preference is
    1. For a lightweight checkout, the current bound location.
    2. For branches that used to be checkouts, the previously-bound location.
    3. The push location.
    4. The parent location.
    If none of these is available, --bind-to must be specified.
    """

    _see_also = ['branches', 'checkouts', 'standalone-trees', 'working-trees']
    takes_args = ['location?']
    takes_options = [
        RegistryOption.from_kwargs(
            'target_type',
            title='Target type',
            help='The type to reconfigure the directory to.',
            value_switches=True, enum_switch=False,
            branch='Reconfigure to be an unbound branch with no working tree.',
            tree='Reconfigure to be an unbound branch with a working tree.',
            checkout='Reconfigure to be a bound branch with a working tree.',
            lightweight_checkout='Reconfigure to be a lightweight'
                ' checkout (with no local history).',
            standalone='Reconfigure to be a standalone branch '
                '(i.e. stop using shared repository).',
            use_shared='Reconfigure to use a shared repository.',
            with_trees='Reconfigure repository to create '
                'working trees on branches by default.',
            with_no_trees='Reconfigure repository to not create '
                'working trees on branches by default.'
            ),
        Option('bind-to', help='Branch to bind checkout to.', type=str),
        Option('force',
            help='Perform reconfiguration even if local changes'
            ' will be lost.'),
        Option('stacked-on',
            help='Reconfigure a branch to be stacked on another branch.',
            type=unicode,
            ),
        Option('unstacked',
            help='Reconfigure a branch to be unstacked.  This '
                'may require copying substantial data into it.',
            ),
        ]

    def run(self, location=None, target_type=None, bind_to=None, force=False,
            stacked_on=None,
            unstacked=None):
        directory = bzrdir.BzrDir.open(location)
        if stacked_on and unstacked:
            raise BzrCommandError("Can't use both --stacked-on and --unstacked")
        elif stacked_on is not None:
            reconfigure.ReconfigureStackedOn().apply(directory, stacked_on)
        elif unstacked:
            reconfigure.ReconfigureUnstacked().apply(directory)
        # At the moment you can use --stacked-on and a different
        # reconfiguration shape at the same time; there seems no good reason
        # to ban it.
        if target_type is None:
            if stacked_on or unstacked:
                return
            else:
                raise errors.BzrCommandError('No target configuration '
                    'specified')
        elif target_type == 'branch':
            reconfiguration = reconfigure.Reconfigure.to_branch(directory)
        elif target_type == 'tree':
            reconfiguration = reconfigure.Reconfigure.to_tree(directory)
        elif target_type == 'checkout':
            reconfiguration = reconfigure.Reconfigure.to_checkout(
                directory, bind_to)
        elif target_type == 'lightweight-checkout':
            reconfiguration = reconfigure.Reconfigure.to_lightweight_checkout(
                directory, bind_to)
        elif target_type == 'use-shared':
            reconfiguration = reconfigure.Reconfigure.to_use_shared(directory)
        elif target_type == 'standalone':
            reconfiguration = reconfigure.Reconfigure.to_standalone(directory)
        elif target_type == 'with-trees':
            reconfiguration = reconfigure.Reconfigure.set_repository_trees(
                directory, True)
        elif target_type == 'with-no-trees':
            reconfiguration = reconfigure.Reconfigure.set_repository_trees(
                directory, False)
        reconfiguration.apply(force)


class cmd_switch(Command):
    """Set the branch of a checkout and update.

    For lightweight checkouts, this changes the branch being referenced.
    For heavyweight checkouts, this checks that there are no local commits
    versus the current bound branch, then it makes the local branch a mirror
    of the new location and binds to it.

    In both cases, the working tree is updated and uncommitted changes
    are merged. The user can commit or revert these as they desire.

    Pending merges need to be committed or reverted before using switch.

    The path to the branch to switch to can be specified relative to the parent
    directory of the current branch. For example, if you are currently in a
    checkout of /path/to/branch, specifying 'newbranch' will find a branch at
    /path/to/newbranch.

    Bound branches use the nickname of its master branch unless it is set
    locally, in which case switching will update the local nickname to be
    that of the master.
    """

    takes_args = ['to_location?']
    takes_options = [Option('force',
                        help='Switch even if local commits will be lost.'),
<<<<<<< HEAD
                     'revision'
                     ]

    def run(self, to_location=None, force=False, revision=None):
=======
                     Option('create-branch', short_name='b',
                        help='Create the target branch from this one before'
                             ' switching to it.'),
                     ]

    def run(self, to_location, force=False, create_branch=False):
>>>>>>> 84f63a51
        from bzrlib import switch
        tree_location = '.'
        revision = _get_one_revision('switch', revision)
        control_dir = bzrdir.BzrDir.open_containing(tree_location)[0]
<<<<<<< HEAD
        branch = control_dir.open_branch()
        if to_location is None:
            if revision is None:
                raise errors.BzrCommandError('You must supply either a'
                                             ' revision or a location')
            to_location = '.'
=======
>>>>>>> 84f63a51
        try:
            branch = control_dir.open_branch()
            had_explicit_nick = branch.get_config().has_explicit_nickname()
        except errors.NotBranchError:
<<<<<<< HEAD
            this_branch = control_dir.open_branch()
            # This may be a heavy checkout, where we want the master branch
            this_url = this_branch.get_bound_location()
            # If not, use a local sibling
            if this_url is None:
                this_url = this_branch.base
            to_branch = Branch.open(
                urlutils.join(this_url, '..', to_location))
        if revision is not None:
            revision = revision.as_revision_id(to_branch)
        switch.switch(control_dir, to_branch, force, revision)
        if branch.get_config().has_explicit_nickname():
=======
            branch = None
            had_explicit_nick = False
        if create_branch:
            if branch is None:
                raise errors.BzrCommandError('cannot create branch without'
                                             ' source branch')
            to_location = directory_service.directories.dereference(
                              to_location)
            if '/' not in to_location and '\\' not in to_location:
                # This path is meant to be relative to the existing branch
                this_url = self._get_branch_location(control_dir)
                to_location = urlutils.join(this_url, '..', to_location)
            to_branch = branch.bzrdir.sprout(to_location,
                                 possible_transports=[branch.bzrdir.root_transport],
                                 source_branch=branch).open_branch()
            # try:
            #     from_branch = control_dir.open_branch()
            # except errors.NotBranchError:
            #     raise BzrCommandError('Cannot create a branch from this'
            #         ' location when we cannot open this branch')
            # from_branch.bzrdir.sprout(
            pass
        else:
            try:
                to_branch = Branch.open(to_location)
            except errors.NotBranchError:
                this_url = self._get_branch_location(control_dir)
                to_branch = Branch.open(
                    urlutils.join(this_url, '..', to_location))
        switch.switch(control_dir, to_branch, force)
        if had_explicit_nick:
>>>>>>> 84f63a51
            branch = control_dir.open_branch() #get the new branch!
            branch.nick = to_branch.nick
        note('Switched to branch: %s',
            urlutils.unescape_for_display(to_branch.base, 'utf-8'))

    def _get_branch_location(self, control_dir):
        """Return location of branch for this control dir."""
        try:
            this_branch = control_dir.open_branch()
            # This may be a heavy checkout, where we want the master branch
            master_location = this_branch.get_bound_location()
            if master_location is not None:
                return master_location
            # If not, use a local sibling
            return this_branch.base
        except errors.NotBranchError:
            format = control_dir.find_branch_format()
            if getattr(format, 'get_reference', None) is not None:
                return format.get_reference(control_dir)
            else:
                return control_dir.root_transport.base


class cmd_view(Command):
    """Manage filtered views.

    Views provide a mask over the tree so that users can focus on
    a subset of a tree when doing their work. After creating a view,
    commands that support a list of files - status, diff, commit, etc -
    effectively have that list of files implicitly given each time.
    An explicit list of files can still be given but those files
    must be within the current view.

    In most cases, a view has a short life-span: it is created to make
    a selected change and is deleted once that change is committed.
    At other times, you may wish to create one or more named views
    and switch between them.

    To disable the current view without deleting it, you can switch to
    the pseudo view called ``off``. This can be useful when you need
    to see the whole tree for an operation or two (e.g. merge) but
    want to switch back to your view after that.

    :Examples:
      To define the current view::

        bzr view file1 dir1 ...

      To list the current view::

        bzr view

      To delete the current view::

        bzr view --delete

      To disable the current view without deleting it::

        bzr view --switch off

      To define a named view and switch to it::

        bzr view --name view-name file1 dir1 ...

      To list a named view::

        bzr view --name view-name

      To delete a named view::

        bzr view --name view-name --delete

      To switch to a named view::

        bzr view --switch view-name

      To list all views defined::

        bzr view --all

      To delete all views::

        bzr view --delete --all
    """

    _see_also = []
    takes_args = ['file*']
    takes_options = [
        Option('all',
            help='Apply list or delete action to all views.',
            ),
        Option('delete',
            help='Delete the view.',
            ),
        Option('name',
            help='Name of the view to define, list or delete.',
            type=unicode,
            ),
        Option('switch',
            help='Name of the view to switch to.',
            type=unicode,
            ),
        ]

    def run(self, file_list,
            all=False,
            delete=False,
            name=None,
            switch=None,
            ):
        tree, file_list = tree_files(file_list, apply_view=False)
        current_view, view_dict = tree.views.get_view_info()
        if name is None:
            name = current_view
        if delete:
            if file_list:
                raise errors.BzrCommandError(
                    "Both --delete and a file list specified")
            elif switch:
                raise errors.BzrCommandError(
                    "Both --delete and --switch specified")
            elif all:
                tree.views.set_view_info(None, {})
                self.outf.write("Deleted all views.\n")
            elif name is None:
                raise errors.BzrCommandError("No current view to delete")
            else:
                tree.views.delete_view(name)
                self.outf.write("Deleted '%s' view.\n" % name)
        elif switch:
            if file_list:
                raise errors.BzrCommandError(
                    "Both --switch and a file list specified")
            elif all:
                raise errors.BzrCommandError(
                    "Both --switch and --all specified")
            elif switch == 'off':
                if current_view is None:
                    raise errors.BzrCommandError("No current view to disable")
                tree.views.set_view_info(None, view_dict)
                self.outf.write("Disabled '%s' view.\n" % (current_view))
            else:
                tree.views.set_view_info(switch, view_dict)
                view_str = views.view_display_str(tree.views.lookup_view())
                self.outf.write("Using '%s' view: %s\n" % (switch, view_str))
        elif all:
            if view_dict:
                self.outf.write('Views defined:\n')
                for view in sorted(view_dict):
                    if view == current_view:
                        active = "=>"
                    else:
                        active = "  "
                    view_str = views.view_display_str(view_dict[view])
                    self.outf.write('%s %-20s %s\n' % (active, view, view_str))
            else:
                self.outf.write('No views defined.\n')
        elif file_list:
            if name is None:
                # No name given and no current view set
                name = 'my'
            elif name == 'off':
                raise errors.BzrCommandError(
                    "Cannot change the 'off' pseudo view")
            tree.views.set_view(name, sorted(file_list))
            view_str = views.view_display_str(tree.views.lookup_view())
            self.outf.write("Using '%s' view: %s\n" % (name, view_str))
        else:
            # list the files
            if name is None:
                # No name given and no current view set
                self.outf.write('No current view.\n')
            else:
                view_str = views.view_display_str(tree.views.lookup_view(name))
                self.outf.write("'%s' view is: %s\n" % (name, view_str))


class cmd_hooks(Command):
    """Show hooks."""

    hidden = True

    def run(self):
        for hook_key in sorted(hooks.known_hooks.keys()):
            some_hooks = hooks.known_hooks_key_to_object(hook_key)
            self.outf.write("%s:\n" % type(some_hooks).__name__)
            for hook_name, hook_point in sorted(some_hooks.items()):
                self.outf.write("  %s:\n" % (hook_name,))
                found_hooks = list(hook_point)
                if found_hooks:
                    for hook in found_hooks:
                        self.outf.write("    %s\n" %
                                        (some_hooks.get_hook_name(hook),))
                else:
                    self.outf.write("    <no hooks installed>\n")


class cmd_shelve(Command):
    """Temporarily set aside some changes from the current tree.

    Shelve allows you to temporarily put changes you've made "on the shelf",
    ie. out of the way, until a later time when you can bring them back from
    the shelf with the 'unshelve' command.  The changes are stored alongside
    your working tree, and so they aren't propagated along with your branch nor
    will they survive its deletion.

    If shelve --list is specified, previously-shelved changes are listed.

    Shelve is intended to help separate several sets of changes that have
    been inappropriately mingled.  If you just want to get rid of all changes
    and you don't need to restore them later, use revert.  If you want to
    shelve all text changes at once, use shelve --all.

    If filenames are specified, only the changes to those files will be
    shelved. Other files will be left untouched.

    If a revision is specified, changes since that revision will be shelved.

    You can put multiple items on the shelf, and by default, 'unshelve' will
    restore the most recently shelved changes.
    """

    takes_args = ['file*']

    takes_options = [
        'revision',
        Option('all', help='Shelve all changes.'),
        'message',
        RegistryOption('writer', 'Method to use for writing diffs.',
                       bzrlib.option.diff_writer_registry,
                       value_switches=True, enum_switch=False),

        Option('list', help='List shelved changes.'),
        Option('destroy',
               help='Destroy removed changes instead of shelving them.'),
    ]
    _see_also = ['unshelve']

    def run(self, revision=None, all=False, file_list=None, message=None,
            writer=None, list=False, destroy=False):
        if list:
            return self.run_for_list()
        from bzrlib.shelf_ui import Shelver
        if writer is None:
            writer = bzrlib.option.diff_writer_registry.get()
        try:
            shelver = Shelver.from_args(writer(sys.stdout), revision, all,
                file_list, message, destroy=destroy)
            try:
                shelver.run()
            finally:
                shelver.finalize()
        except errors.UserAbort:
            return 0

    def run_for_list(self):
        tree = WorkingTree.open_containing('.')[0]
        tree.lock_read()
        self.add_cleanup(tree.unlock)
        manager = tree.get_shelf_manager()
        shelves = manager.active_shelves()
        if len(shelves) == 0:
            note('No shelved changes.')
            return 0
        for shelf_id in reversed(shelves):
            message = manager.get_metadata(shelf_id).get('message')
            if message is None:
                message = '<no message>'
            self.outf.write('%3d: %s\n' % (shelf_id, message))
        return 1


class cmd_unshelve(Command):
    """Restore shelved changes.

    By default, the most recently shelved changes are restored. However if you
    specify a shelf by id those changes will be restored instead.  This works
    best when the changes don't depend on each other.
    """

    takes_args = ['shelf_id?']
    takes_options = [
        RegistryOption.from_kwargs(
            'action', help="The action to perform.",
            enum_switch=False, value_switches=True,
            apply="Apply changes and remove from the shelf.",
            dry_run="Show changes, but do not apply or remove them.",
            delete_only="Delete changes without applying them.",
            keep="Apply changes but don't delete them.",
        )
    ]
    _see_also = ['shelve']

    def run(self, shelf_id=None, action='apply'):
        from bzrlib.shelf_ui import Unshelver
        unshelver = Unshelver.from_args(shelf_id, action)
        try:
            unshelver.run()
        finally:
            unshelver.tree.unlock()


class cmd_clean_tree(Command):
    """Remove unwanted files from working tree.

    By default, only unknown files, not ignored files, are deleted.  Versioned
    files are never deleted.

    Another class is 'detritus', which includes files emitted by bzr during
    normal operations and selftests.  (The value of these files decreases with
    time.)

    If no options are specified, unknown files are deleted.  Otherwise, option
    flags are respected, and may be combined.

    To check what clean-tree will do, use --dry-run.
    """
    takes_options = [Option('ignored', help='Delete all ignored files.'),
                     Option('detritus', help='Delete conflict files, merge'
                            ' backups, and failed selftest dirs.'),
                     Option('unknown',
                            help='Delete files unknown to bzr (default).'),
                     Option('dry-run', help='Show files to delete instead of'
                            ' deleting them.'),
                     Option('force', help='Do not prompt before deleting.')]
    def run(self, unknown=False, ignored=False, detritus=False, dry_run=False,
            force=False):
        from bzrlib.clean_tree import clean_tree
        if not (unknown or ignored or detritus):
            unknown = True
        if dry_run:
            force = True
        clean_tree('.', unknown=unknown, ignored=ignored, detritus=detritus,
                   dry_run=dry_run, no_prompt=force)


class cmd_reference(Command):
    """list, view and set branch locations for nested trees.

    If no arguments are provided, lists the branch locations for nested trees.
    If one argument is provided, display the branch location for that tree.
    If two arguments are provided, set the branch location for that tree.
    """

    hidden = True

    takes_args = ['path?', 'location?']

    def run(self, path=None, location=None):
        branchdir = '.'
        if path is not None:
            branchdir = path
        tree, branch, relpath =(
            bzrdir.BzrDir.open_containing_tree_or_branch(branchdir))
        if path is not None:
            path = relpath
        if tree is None:
            tree = branch.basis_tree()
        if path is None:
            info = branch._get_all_reference_info().iteritems()
            self._display_reference_info(tree, branch, info)
        else:
            file_id = tree.path2id(path)
            if file_id is None:
                raise errors.NotVersionedError(path)
            if location is None:
                info = [(file_id, branch.get_reference_info(file_id))]
                self._display_reference_info(tree, branch, info)
            else:
                branch.set_reference_info(file_id, path, location)

    def _display_reference_info(self, tree, branch, info):
        ref_list = []
        for file_id, (path, location) in info:
            try:
                path = tree.id2path(file_id)
            except errors.NoSuchId:
                pass
            ref_list.append((path, location))
        for path, location in sorted(ref_list):
            self.outf.write('%s %s\n' % (path, location))


# these get imported and then picked up by the scan for cmd_*
# TODO: Some more consistent way to split command definitions across files;
# we do need to load at least some information about them to know of
# aliases.  ideally we would avoid loading the implementation until the
# details were needed.
from bzrlib.cmd_version_info import cmd_version_info
from bzrlib.conflicts import cmd_resolve, cmd_conflicts, restore
from bzrlib.bundle.commands import (
    cmd_bundle_info,
    )
from bzrlib.foreign import cmd_dpush
from bzrlib.sign_my_commits import cmd_sign_my_commits
from bzrlib.weave_commands import cmd_versionedfile_list, \
        cmd_weave_plan_merge, cmd_weave_merge_text<|MERGE_RESOLUTION|>--- conflicted
+++ resolved
@@ -5409,50 +5409,27 @@
     takes_args = ['to_location?']
     takes_options = [Option('force',
                         help='Switch even if local commits will be lost.'),
-<<<<<<< HEAD
-                     'revision'
-                     ]
-
-    def run(self, to_location=None, force=False, revision=None):
-=======
+                     'revision',
                      Option('create-branch', short_name='b',
                         help='Create the target branch from this one before'
                              ' switching to it.'),
-                     ]
-
-    def run(self, to_location, force=False, create_branch=False):
->>>>>>> 84f63a51
+                    ]
+
+    def run(self, to_location=None, force=False, create_branch=False,
+            revision=None):
         from bzrlib import switch
         tree_location = '.'
         revision = _get_one_revision('switch', revision)
         control_dir = bzrdir.BzrDir.open_containing(tree_location)[0]
-<<<<<<< HEAD
-        branch = control_dir.open_branch()
         if to_location is None:
             if revision is None:
                 raise errors.BzrCommandError('You must supply either a'
                                              ' revision or a location')
             to_location = '.'
-=======
->>>>>>> 84f63a51
         try:
             branch = control_dir.open_branch()
             had_explicit_nick = branch.get_config().has_explicit_nickname()
         except errors.NotBranchError:
-<<<<<<< HEAD
-            this_branch = control_dir.open_branch()
-            # This may be a heavy checkout, where we want the master branch
-            this_url = this_branch.get_bound_location()
-            # If not, use a local sibling
-            if this_url is None:
-                this_url = this_branch.base
-            to_branch = Branch.open(
-                urlutils.join(this_url, '..', to_location))
-        if revision is not None:
-            revision = revision.as_revision_id(to_branch)
-        switch.switch(control_dir, to_branch, force, revision)
-        if branch.get_config().has_explicit_nickname():
-=======
             branch = None
             had_explicit_nick = False
         if create_branch:
@@ -5482,9 +5459,10 @@
                 this_url = self._get_branch_location(control_dir)
                 to_branch = Branch.open(
                     urlutils.join(this_url, '..', to_location))
-        switch.switch(control_dir, to_branch, force)
+        if revision is not None:
+            revision = revision.as_revision_id(to_branch)
+        switch.switch(control_dir, to_branch, force, revision_id=revision)
         if had_explicit_nick:
->>>>>>> 84f63a51
             branch = control_dir.open_branch() #get the new branch!
             branch.nick = to_branch.nick
         note('Switched to branch: %s',
