# Copyright (C) 2004, 2005, 2006, 2007, 2008, 2009 Canonical Ltd
#
# This program is free software; you can redistribute it and/or modify
# it under the terms of the GNU General Public License as published by
# the Free Software Foundation; either version 2 of the License, or
# (at your option) any later version.
#
# This program is distributed in the hope that it will be useful,
# but WITHOUT ANY WARRANTY; without even the implied warranty of
# MERCHANTABILITY or FITNESS FOR A PARTICULAR PURPOSE.  See the
# GNU General Public License for more details.
#
# You should have received a copy of the GNU General Public License
# along with this program; if not, write to the Free Software
# Foundation, Inc., 51 Franklin Street, Fifth Floor, Boston, MA 02110-1301 USA

"""builtin bzr commands"""

import os

from bzrlib.lazy_import import lazy_import
lazy_import(globals(), """
import codecs
import cStringIO
import sys
import time

import bzrlib
from bzrlib import (
    bugtracker,
    bundle,
    btree_index,
    bzrdir,
    directory_service,
    delta,
    config,
    errors,
    globbing,
    hooks,
    log,
    merge as _mod_merge,
    merge_directive,
    osutils,
    reconfigure,
    rename_map,
    revision as _mod_revision,
    static_tuple,
    symbol_versioning,
    timestamp,
    transport,
    ui,
    urlutils,
    views,
    )
from bzrlib.branch import Branch
from bzrlib.conflicts import ConflictList
from bzrlib.revisionspec import RevisionSpec, RevisionInfo
from bzrlib.smtp_connection import SMTPConnection
from bzrlib.workingtree import WorkingTree
""")

from bzrlib.commands import Command, display_command
from bzrlib.option import (
    ListOption,
    Option,
    RegistryOption,
    custom_help,
    _parse_revision_str,
    )
from bzrlib.trace import mutter, note, warning, is_quiet, get_verbosity_level


def tree_files(file_list, default_branch=u'.', canonicalize=True,
    apply_view=True):
    try:
        return internal_tree_files(file_list, default_branch, canonicalize,
            apply_view)
    except errors.FileInWrongBranch, e:
        raise errors.BzrCommandError("%s is not in the same branch as %s" %
                                     (e.path, file_list[0]))


def tree_files_for_add(file_list):
    """
    Return a tree and list of absolute paths from a file list.

    Similar to tree_files, but add handles files a bit differently, so it a
    custom implementation.  In particular, MutableTreeTree.smart_add expects
    absolute paths, which it immediately converts to relative paths.
    """
    # FIXME Would be nice to just return the relative paths like
    # internal_tree_files does, but there are a large number of unit tests
    # that assume the current interface to mutabletree.smart_add
    if file_list:
        tree, relpath = WorkingTree.open_containing(file_list[0])
        if tree.supports_views():
            view_files = tree.views.lookup_view()
            if view_files:
                for filename in file_list:
                    if not osutils.is_inside_any(view_files, filename):
                        raise errors.FileOutsideView(filename, view_files)
        file_list = file_list[:]
        file_list[0] = tree.abspath(relpath)
    else:
        tree = WorkingTree.open_containing(u'.')[0]
        if tree.supports_views():
            view_files = tree.views.lookup_view()
            if view_files:
                file_list = view_files
                view_str = views.view_display_str(view_files)
                note("Ignoring files outside view. View is %s" % view_str)
    return tree, file_list


def _get_one_revision(command_name, revisions):
    if revisions is None:
        return None
    if len(revisions) != 1:
        raise errors.BzrCommandError(
            'bzr %s --revision takes exactly one revision identifier' % (
                command_name,))
    return revisions[0]


def _get_one_revision_tree(command_name, revisions, branch=None, tree=None):
    """Get a revision tree. Not suitable for commands that change the tree.
    
    Specifically, the basis tree in dirstate trees is coupled to the dirstate
    and doing a commit/uncommit/pull will at best fail due to changing the
    basis revision data.

    If tree is passed in, it should be already locked, for lifetime management
    of the trees internal cached state.
    """
    if branch is None:
        branch = tree.branch
    if revisions is None:
        if tree is not None:
            rev_tree = tree.basis_tree()
        else:
            rev_tree = branch.basis_tree()
    else:
        revision = _get_one_revision(command_name, revisions)
        rev_tree = revision.as_tree(branch)
    return rev_tree


# XXX: Bad function name; should possibly also be a class method of
# WorkingTree rather than a function.
def internal_tree_files(file_list, default_branch=u'.', canonicalize=True,
    apply_view=True):
    """Convert command-line paths to a WorkingTree and relative paths.

    This is typically used for command-line processors that take one or
    more filenames, and infer the workingtree that contains them.

    The filenames given are not required to exist.

    :param file_list: Filenames to convert.

    :param default_branch: Fallback tree path to use if file_list is empty or
        None.

    :param apply_view: if True and a view is set, apply it or check that
        specified files are within it

    :return: workingtree, [relative_paths]
    """
    if file_list is None or len(file_list) == 0:
        tree = WorkingTree.open_containing(default_branch)[0]
        if tree.supports_views() and apply_view:
            view_files = tree.views.lookup_view()
            if view_files:
                file_list = view_files
                view_str = views.view_display_str(view_files)
                note("Ignoring files outside view. View is %s" % view_str)
        return tree, file_list
    tree = WorkingTree.open_containing(osutils.realpath(file_list[0]))[0]
    return tree, safe_relpath_files(tree, file_list, canonicalize,
        apply_view=apply_view)


def safe_relpath_files(tree, file_list, canonicalize=True, apply_view=True):
    """Convert file_list into a list of relpaths in tree.

    :param tree: A tree to operate on.
    :param file_list: A list of user provided paths or None.
    :param apply_view: if True and a view is set, apply it or check that
        specified files are within it
    :return: A list of relative paths.
    :raises errors.PathNotChild: When a provided path is in a different tree
        than tree.
    """
    if file_list is None:
        return None
    if tree.supports_views() and apply_view:
        view_files = tree.views.lookup_view()
    else:
        view_files = []
    new_list = []
    # tree.relpath exists as a "thunk" to osutils, but canonical_relpath
    # doesn't - fix that up here before we enter the loop.
    if canonicalize:
        fixer = lambda p: osutils.canonical_relpath(tree.basedir, p)
    else:
        fixer = tree.relpath
    for filename in file_list:
        try:
            relpath = fixer(osutils.dereference_path(filename))
            if  view_files and not osutils.is_inside_any(view_files, relpath):
                raise errors.FileOutsideView(filename, view_files)
            new_list.append(relpath)
        except errors.PathNotChild:
            raise errors.FileInWrongBranch(tree.branch, filename)
    return new_list


def _get_view_info_for_change_reporter(tree):
    """Get the view information from a tree for change reporting."""
    view_info = None
    try:
        current_view = tree.views.get_view_info()[0]
        if current_view is not None:
            view_info = (current_view, tree.views.lookup_view())
    except errors.ViewsNotSupported:
        pass
    return view_info


# TODO: Make sure no commands unconditionally use the working directory as a
# branch.  If a filename argument is used, the first of them should be used to
# specify the branch.  (Perhaps this can be factored out into some kind of
# Argument class, representing a file in a branch, where the first occurrence
# opens the branch?)

class cmd_status(Command):
    """Display status summary.

    This reports on versioned and unknown files, reporting them
    grouped by state.  Possible states are:

    added
        Versioned in the working copy but not in the previous revision.

    removed
        Versioned in the previous revision but removed or deleted
        in the working copy.

    renamed
        Path of this file changed from the previous revision;
        the text may also have changed.  This includes files whose
        parent directory was renamed.

    modified
        Text has changed since the previous revision.

    kind changed
        File kind has been changed (e.g. from file to directory).

    unknown
        Not versioned and not matching an ignore pattern.

    Additionally for directories, symlinks and files with an executable
    bit, Bazaar indicates their type using a trailing character: '/', '@'
    or '*' respectively.

    To see ignored files use 'bzr ignored'.  For details on the
    changes to file texts, use 'bzr diff'.

    Note that --short or -S gives status flags for each item, similar
    to Subversion's status command. To get output similar to svn -q,
    use bzr status -SV.

    If no arguments are specified, the status of the entire working
    directory is shown.  Otherwise, only the status of the specified
    files or directories is reported.  If a directory is given, status
    is reported for everything inside that directory.

    Before merges are committed, the pending merge tip revisions are
    shown. To see all pending merge revisions, use the -v option.
    To skip the display of pending merge information altogether, use
    the no-pending option or specify a file/directory.

    If a revision argument is given, the status is calculated against
    that revision, or between two revisions if two are provided.
    """

    # TODO: --no-recurse, --recurse options

    takes_args = ['file*']
    takes_options = ['show-ids', 'revision', 'change', 'verbose',
                     Option('short', help='Use short status indicators.',
                            short_name='S'),
                     Option('versioned', help='Only show versioned files.',
                            short_name='V'),
                     Option('no-pending', help='Don\'t show pending merges.',
                           ),
                     ]
    aliases = ['st', 'stat']

    encoding_type = 'replace'
    _see_also = ['diff', 'revert', 'status-flags']

    @display_command
    def run(self, show_ids=False, file_list=None, revision=None, short=False,
            versioned=False, no_pending=False, verbose=False):
        from bzrlib.status import show_tree_status

        if revision and len(revision) > 2:
            raise errors.BzrCommandError('bzr status --revision takes exactly'
                                         ' one or two revision specifiers')

        tree, relfile_list = tree_files(file_list)
        # Avoid asking for specific files when that is not needed.
        if relfile_list == ['']:
            relfile_list = None
            # Don't disable pending merges for full trees other than '.'.
            if file_list == ['.']:
                no_pending = True
        # A specific path within a tree was given.
        elif relfile_list is not None:
            no_pending = True
        show_tree_status(tree, show_ids=show_ids,
                         specific_files=relfile_list, revision=revision,
                         to_file=self.outf, short=short, versioned=versioned,
                         show_pending=(not no_pending), verbose=verbose)


class cmd_cat_revision(Command):
    """Write out metadata for a revision.

    The revision to print can either be specified by a specific
    revision identifier, or you can use --revision.
    """

    hidden = True
    takes_args = ['revision_id?']
    takes_options = ['revision']
    # cat-revision is more for frontends so should be exact
    encoding = 'strict'

    @display_command
    def run(self, revision_id=None, revision=None):
        if revision_id is not None and revision is not None:
            raise errors.BzrCommandError('You can only supply one of'
                                         ' revision_id or --revision')
        if revision_id is None and revision is None:
            raise errors.BzrCommandError('You must supply either'
                                         ' --revision or a revision_id')
        b = WorkingTree.open_containing(u'.')[0].branch

        # TODO: jam 20060112 should cat-revision always output utf-8?
        if revision_id is not None:
            revision_id = osutils.safe_revision_id(revision_id, warn=False)
            try:
                self.outf.write(b.repository.get_revision_xml(revision_id).decode('utf-8'))
            except errors.NoSuchRevision:
                msg = "The repository %s contains no revision %s." % (b.repository.base,
                    revision_id)
                raise errors.BzrCommandError(msg)
        elif revision is not None:
            for rev in revision:
                if rev is None:
                    raise errors.BzrCommandError('You cannot specify a NULL'
                                                 ' revision.')
                rev_id = rev.as_revision_id(b)
                self.outf.write(b.repository.get_revision_xml(rev_id).decode('utf-8'))


class cmd_dump_btree(Command):
    """Dump the contents of a btree index file to stdout.

    PATH is a btree index file, it can be any URL. This includes things like
    .bzr/repository/pack-names, or .bzr/repository/indices/a34b3a...ca4a4.iix

    By default, the tuples stored in the index file will be displayed. With
    --raw, we will uncompress the pages, but otherwise display the raw bytes
    stored in the index.
    """

    # TODO: Do we want to dump the internal nodes as well?
    # TODO: It would be nice to be able to dump the un-parsed information,
    #       rather than only going through iter_all_entries. However, this is
    #       good enough for a start
    hidden = True
    encoding_type = 'exact'
    takes_args = ['path']
    takes_options = [Option('raw', help='Write the uncompressed bytes out,'
                                        ' rather than the parsed tuples.'),
                    ]

    def run(self, path, raw=False):
        dirname, basename = osutils.split(path)
        t = transport.get_transport(dirname)
        if raw:
            self._dump_raw_bytes(t, basename)
        else:
            self._dump_entries(t, basename)

    def _get_index_and_bytes(self, trans, basename):
        """Create a BTreeGraphIndex and raw bytes."""
        bt = btree_index.BTreeGraphIndex(trans, basename, None)
        bytes = trans.get_bytes(basename)
        bt._file = cStringIO.StringIO(bytes)
        bt._size = len(bytes)
        return bt, bytes

    def _dump_raw_bytes(self, trans, basename):
        import zlib

        # We need to parse at least the root node.
        # This is because the first page of every row starts with an
        # uncompressed header.
        bt, bytes = self._get_index_and_bytes(trans, basename)
        for page_idx, page_start in enumerate(xrange(0, len(bytes),
                                                     btree_index._PAGE_SIZE)):
            page_end = min(page_start + btree_index._PAGE_SIZE, len(bytes))
            page_bytes = bytes[page_start:page_end]
            if page_idx == 0:
                self.outf.write('Root node:\n')
                header_end, data = bt._parse_header_from_bytes(page_bytes)
                self.outf.write(page_bytes[:header_end])
                page_bytes = data
            self.outf.write('\nPage %d\n' % (page_idx,))
            decomp_bytes = zlib.decompress(page_bytes)
            self.outf.write(decomp_bytes)
            self.outf.write('\n')

    def _dump_entries(self, trans, basename):
        try:
            st = trans.stat(basename)
        except errors.TransportNotPossible:
            # We can't stat, so we'll fake it because we have to do the 'get()'
            # anyway.
            bt, _ = self._get_index_and_bytes(trans, basename)
        else:
            bt = btree_index.BTreeGraphIndex(trans, basename, st.st_size)
        for node in bt.iter_all_entries():
            # Node is made up of:
            # (index, key, value, [references])
            refs_as_tuples = static_tuple.as_tuples(node[3])
            as_tuple = (tuple(node[1]), node[2], refs_as_tuples)
            self.outf.write('%s\n' % (as_tuple,))


class cmd_remove_tree(Command):
    """Remove the working tree from a given branch/checkout.

    Since a lightweight checkout is little more than a working tree
    this will refuse to run against one.

    To re-create the working tree, use "bzr checkout".
    """
    _see_also = ['checkout', 'working-trees']
    takes_args = ['location?']
    takes_options = [
        Option('force',
               help='Remove the working tree even if it has '
                    'uncommitted changes.'),
        ]

    def run(self, location='.', force=False):
        d = bzrdir.BzrDir.open(location)

        try:
            working = d.open_workingtree()
        except errors.NoWorkingTree:
            raise errors.BzrCommandError("No working tree to remove")
        except errors.NotLocalUrl:
            raise errors.BzrCommandError("You cannot remove the working tree"
                                         " of a remote path")
        if not force:
            if (working.has_changes()):
                raise errors.UncommittedChanges(working)

        working_path = working.bzrdir.root_transport.base
        branch_path = working.branch.bzrdir.root_transport.base
        if working_path != branch_path:
            raise errors.BzrCommandError("You cannot remove the working tree"
                                         " from a lightweight checkout")

        d.destroy_workingtree()


class cmd_revno(Command):
    """Show current revision number.

    This is equal to the number of revisions on this branch.
    """

    _see_also = ['info']
    takes_args = ['location?']
    takes_options = [
        Option('tree', help='Show revno of working tree'),
        ]

    @display_command
    def run(self, tree=False, location=u'.'):
        if tree:
            try:
                wt = WorkingTree.open_containing(location)[0]
                wt.lock_read()
            except (errors.NoWorkingTree, errors.NotLocalUrl):
                raise errors.NoWorkingTree(location)
            self.add_cleanup(wt.unlock)
            revid = wt.last_revision()
            try:
                revno_t = wt.branch.revision_id_to_dotted_revno(revid)
            except errors.NoSuchRevision:
                revno_t = ('???',)
            revno = ".".join(str(n) for n in revno_t)
        else:
            b = Branch.open_containing(location)[0]
            b.lock_read()
            self.add_cleanup(b.unlock)
            revno = b.revno()
        self.cleanup_now()
        self.outf.write(str(revno) + '\n')


class cmd_revision_info(Command):
    """Show revision number and revision id for a given revision identifier.
    """
    hidden = True
    takes_args = ['revision_info*']
    takes_options = [
        'revision',
        Option('directory',
            help='Branch to examine, '
                 'rather than the one containing the working directory.',
            short_name='d',
            type=unicode,
            ),
        Option('tree', help='Show revno of working tree'),
        ]

    @display_command
    def run(self, revision=None, directory=u'.', tree=False,
            revision_info_list=[]):

        try:
            wt = WorkingTree.open_containing(directory)[0]
            b = wt.branch
            wt.lock_read()
            self.add_cleanup(wt.unlock)
        except (errors.NoWorkingTree, errors.NotLocalUrl):
            wt = None
            b = Branch.open_containing(directory)[0]
            b.lock_read()
            self.add_cleanup(b.unlock)
        revision_ids = []
        if revision is not None:
            revision_ids.extend(rev.as_revision_id(b) for rev in revision)
        if revision_info_list is not None:
            for rev_str in revision_info_list:
                rev_spec = RevisionSpec.from_string(rev_str)
                revision_ids.append(rev_spec.as_revision_id(b))
        # No arguments supplied, default to the last revision
        if len(revision_ids) == 0:
            if tree:
                if wt is None:
                    raise errors.NoWorkingTree(directory)
                revision_ids.append(wt.last_revision())
            else:
                revision_ids.append(b.last_revision())

        revinfos = []
        maxlen = 0
        for revision_id in revision_ids:
            try:
                dotted_revno = b.revision_id_to_dotted_revno(revision_id)
                revno = '.'.join(str(i) for i in dotted_revno)
            except errors.NoSuchRevision:
                revno = '???'
            maxlen = max(maxlen, len(revno))
            revinfos.append([revno, revision_id])

        self.cleanup_now()
        for ri in revinfos:
            self.outf.write('%*s %s\n' % (maxlen, ri[0], ri[1]))


class cmd_add(Command):
    """Add specified files or directories.

    In non-recursive mode, all the named items are added, regardless
    of whether they were previously ignored.  A warning is given if
    any of the named files are already versioned.

    In recursive mode (the default), files are treated the same way
    but the behaviour for directories is different.  Directories that
    are already versioned do not give a warning.  All directories,
    whether already versioned or not, are searched for files or
    subdirectories that are neither versioned or ignored, and these
    are added.  This search proceeds recursively into versioned
    directories.  If no names are given '.' is assumed.

    Therefore simply saying 'bzr add' will version all files that
    are currently unknown.

    Adding a file whose parent directory is not versioned will
    implicitly add the parent, and so on up to the root. This means
    you should never need to explicitly add a directory, they'll just
    get added when you add a file in the directory.

    --dry-run will show which files would be added, but not actually
    add them.

    --file-ids-from will try to use the file ids from the supplied path.
    It looks up ids trying to find a matching parent directory with the
    same filename, and then by pure path. This option is rarely needed
    but can be useful when adding the same logical file into two
    branches that will be merged later (without showing the two different
    adds as a conflict). It is also useful when merging another project
    into a subdirectory of this one.
    
    Any files matching patterns in the ignore list will not be added
    unless they are explicitly mentioned.
    """
    takes_args = ['file*']
    takes_options = [
        Option('no-recurse',
               help="Don't recursively add the contents of directories."),
        Option('dry-run',
               help="Show what would be done, but don't actually do anything."),
        'verbose',
        Option('file-ids-from',
               type=unicode,
               help='Lookup file ids from this tree.'),
        ]
    encoding_type = 'replace'
    _see_also = ['remove', 'ignore']

    def run(self, file_list, no_recurse=False, dry_run=False, verbose=False,
            file_ids_from=None):
        import bzrlib.add

        base_tree = None
        if file_ids_from is not None:
            try:
                base_tree, base_path = WorkingTree.open_containing(
                                            file_ids_from)
            except errors.NoWorkingTree:
                base_branch, base_path = Branch.open_containing(
                                            file_ids_from)
                base_tree = base_branch.basis_tree()

            action = bzrlib.add.AddFromBaseAction(base_tree, base_path,
                          to_file=self.outf, should_print=(not is_quiet()))
        else:
            action = bzrlib.add.AddAction(to_file=self.outf,
                should_print=(not is_quiet()))

        if base_tree:
            base_tree.lock_read()
            self.add_cleanup(base_tree.unlock)
        tree, file_list = tree_files_for_add(file_list)
        added, ignored = tree.smart_add(file_list, not
            no_recurse, action=action, save=not dry_run)
        self.cleanup_now()
        if len(ignored) > 0:
            if verbose:
                for glob in sorted(ignored.keys()):
                    for path in ignored[glob]:
                        self.outf.write("ignored %s matching \"%s\"\n"
                                        % (path, glob))


class cmd_mkdir(Command):
    """Create a new versioned directory.

    This is equivalent to creating the directory and then adding it.
    """

    takes_args = ['dir+']
    encoding_type = 'replace'

    def run(self, dir_list):
        for d in dir_list:
            os.mkdir(d)
            wt, dd = WorkingTree.open_containing(d)
            wt.add([dd])
            self.outf.write('added %s\n' % d)


class cmd_relpath(Command):
    """Show path of a file relative to root"""

    takes_args = ['filename']
    hidden = True

    @display_command
    def run(self, filename):
        # TODO: jam 20050106 Can relpath return a munged path if
        #       sys.stdout encoding cannot represent it?
        tree, relpath = WorkingTree.open_containing(filename)
        self.outf.write(relpath)
        self.outf.write('\n')


class cmd_inventory(Command):
    """Show inventory of the current working copy or a revision.

    It is possible to limit the output to a particular entry
    type using the --kind option.  For example: --kind file.

    It is also possible to restrict the list of files to a specific
    set. For example: bzr inventory --show-ids this/file
    """

    hidden = True
    _see_also = ['ls']
    takes_options = [
        'revision',
        'show-ids',
        Option('kind',
               help='List entries of a particular kind: file, directory, symlink.',
               type=unicode),
        ]
    takes_args = ['file*']

    @display_command
    def run(self, revision=None, show_ids=False, kind=None, file_list=None):
        if kind and kind not in ['file', 'directory', 'symlink']:
            raise errors.BzrCommandError('invalid kind %r specified' % (kind,))

        revision = _get_one_revision('inventory', revision)
        work_tree, file_list = tree_files(file_list)
        work_tree.lock_read()
        self.add_cleanup(work_tree.unlock)
        if revision is not None:
            tree = revision.as_tree(work_tree.branch)

            extra_trees = [work_tree]
            tree.lock_read()
            self.add_cleanup(tree.unlock)
        else:
            tree = work_tree
            extra_trees = []

        if file_list is not None:
            file_ids = tree.paths2ids(file_list, trees=extra_trees,
                                      require_versioned=True)
            # find_ids_across_trees may include some paths that don't
            # exist in 'tree'.
            entries = sorted((tree.id2path(file_id), tree.inventory[file_id])
                             for file_id in file_ids if file_id in tree)
        else:
            entries = tree.inventory.entries()

        self.cleanup_now()
        for path, entry in entries:
            if kind and kind != entry.kind:
                continue
            if show_ids:
                self.outf.write('%-50s %s\n' % (path, entry.file_id))
            else:
                self.outf.write(path)
                self.outf.write('\n')


class cmd_mv(Command):
    """Move or rename a file.

    :Usage:
        bzr mv OLDNAME NEWNAME

        bzr mv SOURCE... DESTINATION

    If the last argument is a versioned directory, all the other names
    are moved into it.  Otherwise, there must be exactly two arguments
    and the file is changed to a new name.

    If OLDNAME does not exist on the filesystem but is versioned and
    NEWNAME does exist on the filesystem but is not versioned, mv
    assumes that the file has been manually moved and only updates
    its internal inventory to reflect that change.
    The same is valid when moving many SOURCE files to a DESTINATION.

    Files cannot be moved between branches.
    """

    takes_args = ['names*']
    takes_options = [Option("after", help="Move only the bzr identifier"
        " of the file, because the file has already been moved."),
        Option('auto', help='Automatically guess renames.'),
        Option('dry-run', help='Avoid making changes when guessing renames.'),
        ]
    aliases = ['move', 'rename']
    encoding_type = 'replace'

    def run(self, names_list, after=False, auto=False, dry_run=False):
        if auto:
            return self.run_auto(names_list, after, dry_run)
        elif dry_run:
            raise errors.BzrCommandError('--dry-run requires --auto.')
        if names_list is None:
            names_list = []
        if len(names_list) < 2:
            raise errors.BzrCommandError("missing file argument")
        tree, rel_names = tree_files(names_list, canonicalize=False)
        tree.lock_tree_write()
        self.add_cleanup(tree.unlock)
        self._run(tree, names_list, rel_names, after)

    def run_auto(self, names_list, after, dry_run):
        if names_list is not None and len(names_list) > 1:
            raise errors.BzrCommandError('Only one path may be specified to'
                                         ' --auto.')
        if after:
            raise errors.BzrCommandError('--after cannot be specified with'
                                         ' --auto.')
        work_tree, file_list = tree_files(names_list, default_branch='.')
        work_tree.lock_tree_write()
        self.add_cleanup(work_tree.unlock)
        rename_map.RenameMap.guess_renames(work_tree, dry_run)

    def _run(self, tree, names_list, rel_names, after):
        into_existing = osutils.isdir(names_list[-1])
        if into_existing and len(names_list) == 2:
            # special cases:
            # a. case-insensitive filesystem and change case of dir
            # b. move directory after the fact (if the source used to be
            #    a directory, but now doesn't exist in the working tree
            #    and the target is an existing directory, just rename it)
            if (not tree.case_sensitive
                and rel_names[0].lower() == rel_names[1].lower()):
                into_existing = False
            else:
                inv = tree.inventory
                # 'fix' the case of a potential 'from'
                from_id = tree.path2id(
                            tree.get_canonical_inventory_path(rel_names[0]))
                if (not osutils.lexists(names_list[0]) and
                    from_id and inv.get_file_kind(from_id) == "directory"):
                    into_existing = False
        # move/rename
        if into_existing:
            # move into existing directory
            # All entries reference existing inventory items, so fix them up
            # for cicp file-systems.
            rel_names = tree.get_canonical_inventory_paths(rel_names)
            for src, dest in tree.move(rel_names[:-1], rel_names[-1], after=after):
                if not is_quiet():
                    self.outf.write("%s => %s\n" % (src, dest))
        else:
            if len(names_list) != 2:
                raise errors.BzrCommandError('to mv multiple files the'
                                             ' destination must be a versioned'
                                             ' directory')

            # for cicp file-systems: the src references an existing inventory
            # item:
            src = tree.get_canonical_inventory_path(rel_names[0])
            # Find the canonical version of the destination:  In all cases, the
            # parent of the target must be in the inventory, so we fetch the
            # canonical version from there (we do not always *use* the
            # canonicalized tail portion - we may be attempting to rename the
            # case of the tail)
            canon_dest = tree.get_canonical_inventory_path(rel_names[1])
            dest_parent = osutils.dirname(canon_dest)
            spec_tail = osutils.basename(rel_names[1])
            # For a CICP file-system, we need to avoid creating 2 inventory
            # entries that differ only by case.  So regardless of the case
            # we *want* to use (ie, specified by the user or the file-system),
            # we must always choose to use the case of any existing inventory
            # items.  The only exception to this is when we are attempting a
            # case-only rename (ie, canonical versions of src and dest are
            # the same)
            dest_id = tree.path2id(canon_dest)
            if dest_id is None or tree.path2id(src) == dest_id:
                # No existing item we care about, so work out what case we
                # are actually going to use.
                if after:
                    # If 'after' is specified, the tail must refer to a file on disk.
                    if dest_parent:
                        dest_parent_fq = osutils.pathjoin(tree.basedir, dest_parent)
                    else:
                        # pathjoin with an empty tail adds a slash, which breaks
                        # relpath :(
                        dest_parent_fq = tree.basedir

                    dest_tail = osutils.canonical_relpath(
                                    dest_parent_fq,
                                    osutils.pathjoin(dest_parent_fq, spec_tail))
                else:
                    # not 'after', so case as specified is used
                    dest_tail = spec_tail
            else:
                # Use the existing item so 'mv' fails with AlreadyVersioned.
                dest_tail = os.path.basename(canon_dest)
            dest = osutils.pathjoin(dest_parent, dest_tail)
            mutter("attempting to move %s => %s", src, dest)
            tree.rename_one(src, dest, after=after)
            if not is_quiet():
                self.outf.write("%s => %s\n" % (src, dest))


class cmd_pull(Command):
    """Turn this branch into a mirror of another branch.

    By default, this command only works on branches that have not diverged.
    Branches are considered diverged if the destination branch's most recent 
    commit is one that has not been merged (directly or indirectly) into the 
    parent.

    If branches have diverged, you can use 'bzr merge' to integrate the changes
    from one into the other.  Once one branch has merged, the other should
    be able to pull it again.

    If you want to replace your local changes and just want your branch to
    match the remote one, use pull --overwrite. This will work even if the two
    branches have diverged.

    If there is no default location set, the first pull will set it.  After
    that, you can omit the location to use the default.  To change the
    default, use --remember. The value will only be saved if the remote
    location can be accessed.

    Note: The location can be specified either in the form of a branch,
    or in the form of a path to a file containing a merge directive generated
    with bzr send.
    """

    _see_also = ['push', 'update', 'status-flags', 'send']
    takes_options = ['remember', 'overwrite', 'revision',
        custom_help('verbose',
            help='Show logs of pulled revisions.'),
        Option('directory',
            help='Branch to pull into, '
                 'rather than the one containing the working directory.',
            short_name='d',
            type=unicode,
            ),
        Option('local',
            help="Perform a local pull in a bound "
                 "branch.  Local pulls are not applied to "
                 "the master branch."
            ),
        ]
    takes_args = ['location?']
    encoding_type = 'replace'

    def run(self, location=None, remember=False, overwrite=False,
            revision=None, verbose=False,
            directory=None, local=False):
        # FIXME: too much stuff is in the command class
        revision_id = None
        mergeable = None
        if directory is None:
            directory = u'.'
        try:
            tree_to = WorkingTree.open_containing(directory)[0]
            branch_to = tree_to.branch
        except errors.NoWorkingTree:
            tree_to = None
            branch_to = Branch.open_containing(directory)[0]
        
        if local and not branch_to.get_bound_location():
            raise errors.LocalRequiresBoundBranch()

        possible_transports = []
        if location is not None:
            try:
                mergeable = bundle.read_mergeable_from_url(location,
                    possible_transports=possible_transports)
            except errors.NotABundle:
                mergeable = None

        stored_loc = branch_to.get_parent()
        if location is None:
            if stored_loc is None:
                raise errors.BzrCommandError("No pull location known or"
                                             " specified.")
            else:
                display_url = urlutils.unescape_for_display(stored_loc,
                        self.outf.encoding)
                if not is_quiet():
                    self.outf.write("Using saved parent location: %s\n" % display_url)
                location = stored_loc

        revision = _get_one_revision('pull', revision)
        if mergeable is not None:
            if revision is not None:
                raise errors.BzrCommandError(
                    'Cannot use -r with merge directives or bundles')
            mergeable.install_revisions(branch_to.repository)
            base_revision_id, revision_id, verified = \
                mergeable.get_merge_request(branch_to.repository)
            branch_from = branch_to
        else:
            branch_from = Branch.open(location,
                possible_transports=possible_transports)

            if branch_to.get_parent() is None or remember:
                branch_to.set_parent(branch_from.base)

        if branch_from is not branch_to:
            branch_from.lock_read()
            self.add_cleanup(branch_from.unlock)
        if revision is not None:
            revision_id = revision.as_revision_id(branch_from)

        branch_to.lock_write()
        self.add_cleanup(branch_to.unlock)
        if tree_to is not None:
            view_info = _get_view_info_for_change_reporter(tree_to)
            change_reporter = delta._ChangeReporter(
                unversioned_filter=tree_to.is_ignored,
                view_info=view_info)
            result = tree_to.pull(
                branch_from, overwrite, revision_id, change_reporter,
                possible_transports=possible_transports, local=local)
        else:
            result = branch_to.pull(
                branch_from, overwrite, revision_id, local=local)

        result.report(self.outf)
        if verbose and result.old_revid != result.new_revid:
            log.show_branch_change(
                branch_to, self.outf, result.old_revno,
                result.old_revid)


class cmd_push(Command):
    """Update a mirror of this branch.

    The target branch will not have its working tree populated because this
    is both expensive, and is not supported on remote file systems.

    Some smart servers or protocols *may* put the working tree in place in
    the future.

    This command only works on branches that have not diverged.  Branches are
    considered diverged if the destination branch's most recent commit is one
    that has not been merged (directly or indirectly) by the source branch.

    If branches have diverged, you can use 'bzr push --overwrite' to replace
    the other branch completely, discarding its unmerged changes.

    If you want to ensure you have the different changes in the other branch,
    do a merge (see bzr help merge) from the other branch, and commit that.
    After that you will be able to do a push without '--overwrite'.

    If there is no default push location set, the first push will set it.
    After that, you can omit the location to use the default.  To change the
    default, use --remember. The value will only be saved if the remote
    location can be accessed.
    """

    _see_also = ['pull', 'update', 'working-trees']
    takes_options = ['remember', 'overwrite', 'verbose', 'revision',
        Option('create-prefix',
               help='Create the path leading up to the branch '
                    'if it does not already exist.'),
        Option('directory',
            help='Branch to push from, '
                 'rather than the one containing the working directory.',
            short_name='d',
            type=unicode,
            ),
        Option('use-existing-dir',
               help='By default push will fail if the target'
                    ' directory exists, but does not already'
                    ' have a control directory.  This flag will'
                    ' allow push to proceed.'),
        Option('stacked',
            help='Create a stacked branch that references the public location '
                'of the parent branch.'),
        Option('stacked-on',
            help='Create a stacked branch that refers to another branch '
                'for the commit history. Only the work not present in the '
                'referenced branch is included in the branch created.',
            type=unicode),
        Option('strict',
               help='Refuse to push if there are uncommitted changes in'
               ' the working tree, --no-strict disables the check.'),
        ]
    takes_args = ['location?']
    encoding_type = 'replace'

    def run(self, location=None, remember=False, overwrite=False,
        create_prefix=False, verbose=False, revision=None,
        use_existing_dir=False, directory=None, stacked_on=None,
        stacked=False, strict=None):
        from bzrlib.push import _show_push_branch

        if directory is None:
            directory = '.'
        # Get the source branch
        (tree, br_from,
         _unused) = bzrdir.BzrDir.open_containing_tree_or_branch(directory)
        if strict is None:
            strict = br_from.get_config().get_user_option_as_bool('push_strict')
        if strict is None: strict = True # default value
        # Get the tip's revision_id
        revision = _get_one_revision('push', revision)
        if revision is not None:
            revision_id = revision.in_history(br_from).rev_id
        else:
            revision_id = None
        if strict and tree is not None and revision_id is None:
            if (tree.has_changes()):
                raise errors.UncommittedChanges(
                    tree, more='Use --no-strict to force the push.')
            if tree.last_revision() != tree.branch.last_revision():
                # The tree has lost sync with its branch, there is little
                # chance that the user is aware of it but he can still force
                # the push with --no-strict
                raise errors.OutOfDateTree(
                    tree, more='Use --no-strict to force the push.')

        # Get the stacked_on branch, if any
        if stacked_on is not None:
            stacked_on = urlutils.normalize_url(stacked_on)
        elif stacked:
            parent_url = br_from.get_parent()
            if parent_url:
                parent = Branch.open(parent_url)
                stacked_on = parent.get_public_branch()
                if not stacked_on:
                    # I considered excluding non-http url's here, thus forcing
                    # 'public' branches only, but that only works for some
                    # users, so it's best to just depend on the user spotting an
                    # error by the feedback given to them. RBC 20080227.
                    stacked_on = parent_url
            if not stacked_on:
                raise errors.BzrCommandError(
                    "Could not determine branch to refer to.")

        # Get the destination location
        if location is None:
            stored_loc = br_from.get_push_location()
            if stored_loc is None:
                raise errors.BzrCommandError(
                    "No push location known or specified.")
            else:
                display_url = urlutils.unescape_for_display(stored_loc,
                        self.outf.encoding)
                self.outf.write("Using saved push location: %s\n" % display_url)
                location = stored_loc

        _show_push_branch(br_from, revision_id, location, self.outf,
            verbose=verbose, overwrite=overwrite, remember=remember,
            stacked_on=stacked_on, create_prefix=create_prefix,
            use_existing_dir=use_existing_dir)


class cmd_branch(Command):
    """Create a new branch that is a copy of an existing branch.

    If the TO_LOCATION is omitted, the last component of the FROM_LOCATION will
    be used.  In other words, "branch ../foo/bar" will attempt to create ./bar.
    If the FROM_LOCATION has no / or path separator embedded, the TO_LOCATION
    is derived from the FROM_LOCATION by stripping a leading scheme or drive
    identifier, if any. For example, "branch lp:foo-bar" will attempt to
    create ./foo-bar.

    To retrieve the branch as of a particular revision, supply the --revision
    parameter, as in "branch foo/bar -r 5".
    """

    _see_also = ['checkout']
    takes_args = ['from_location', 'to_location?']
    takes_options = ['revision', Option('hardlink',
        help='Hard-link working tree files where possible.'),
        Option('no-tree',
            help="Create a branch without a working-tree."),
        Option('switch',
            help="Switch the checkout in the current directory "
                 "to the new branch."),
        Option('stacked',
            help='Create a stacked branch referring to the source branch. '
                'The new branch will depend on the availability of the source '
                'branch for all operations.'),
        Option('standalone',
               help='Do not use a shared repository, even if available.'),
        Option('use-existing-dir',
               help='By default branch will fail if the target'
                    ' directory exists, but does not already'
                    ' have a control directory.  This flag will'
                    ' allow branch to proceed.'),
        ]
    aliases = ['get', 'clone']

    def run(self, from_location, to_location=None, revision=None,
            hardlink=False, stacked=False, standalone=False, no_tree=False,
            use_existing_dir=False, switch=False):
        from bzrlib import switch as _mod_switch
        from bzrlib.tag import _merge_tags_if_possible
        accelerator_tree, br_from = bzrdir.BzrDir.open_tree_or_branch(
            from_location)
        revision = _get_one_revision('branch', revision)
        br_from.lock_read()
        self.add_cleanup(br_from.unlock)
        if revision is not None:
            revision_id = revision.as_revision_id(br_from)
        else:
            # FIXME - wt.last_revision, fallback to branch, fall back to
            # None or perhaps NULL_REVISION to mean copy nothing
            # RBC 20060209
            revision_id = br_from.last_revision()
        if to_location is None:
            to_location = urlutils.derive_to_location(from_location)
        to_transport = transport.get_transport(to_location)
        try:
            to_transport.mkdir('.')
        except errors.FileExists:
            if not use_existing_dir:
                raise errors.BzrCommandError('Target directory "%s" '
                    'already exists.' % to_location)
            else:
                try:
                    bzrdir.BzrDir.open_from_transport(to_transport)
                except errors.NotBranchError:
                    pass
                else:
                    raise errors.AlreadyBranchError(to_location)
        except errors.NoSuchFile:
            raise errors.BzrCommandError('Parent of "%s" does not exist.'
                                         % to_location)
        try:
            # preserve whatever source format we have.
            dir = br_from.bzrdir.sprout(to_transport.base, revision_id,
                                        possible_transports=[to_transport],
                                        accelerator_tree=accelerator_tree,
                                        hardlink=hardlink, stacked=stacked,
                                        force_new_repo=standalone,
                                        create_tree_if_local=not no_tree,
                                        source_branch=br_from)
            branch = dir.open_branch()
        except errors.NoSuchRevision:
            to_transport.delete_tree('.')
            msg = "The branch %s has no revision %s." % (from_location,
                revision)
            raise errors.BzrCommandError(msg)
        _merge_tags_if_possible(br_from, branch)
        # If the source branch is stacked, the new branch may
        # be stacked whether we asked for that explicitly or not.
        # We therefore need a try/except here and not just 'if stacked:'
        try:
            note('Created new stacked branch referring to %s.' %
                branch.get_stacked_on_url())
        except (errors.NotStacked, errors.UnstackableBranchFormat,
            errors.UnstackableRepositoryFormat), e:
            note('Branched %d revision(s).' % branch.revno())
        if switch:
            # Switch to the new branch
            wt, _ = WorkingTree.open_containing('.')
            _mod_switch.switch(wt.bzrdir, branch)
            note('Switched to branch: %s',
                urlutils.unescape_for_display(branch.base, 'utf-8'))


class cmd_checkout(Command):
    """Create a new checkout of an existing branch.

    If BRANCH_LOCATION is omitted, checkout will reconstitute a working tree for
    the branch found in '.'. This is useful if you have removed the working tree
    or if it was never created - i.e. if you pushed the branch to its current
    location using SFTP.

    If the TO_LOCATION is omitted, the last component of the BRANCH_LOCATION will
    be used.  In other words, "checkout ../foo/bar" will attempt to create ./bar.
    If the BRANCH_LOCATION has no / or path separator embedded, the TO_LOCATION
    is derived from the BRANCH_LOCATION by stripping a leading scheme or drive
    identifier, if any. For example, "checkout lp:foo-bar" will attempt to
    create ./foo-bar.

    To retrieve the branch as of a particular revision, supply the --revision
    parameter, as in "checkout foo/bar -r 5". Note that this will be immediately
    out of date [so you cannot commit] but it may be useful (i.e. to examine old
    code.)
    """

    _see_also = ['checkouts', 'branch']
    takes_args = ['branch_location?', 'to_location?']
    takes_options = ['revision',
                     Option('lightweight',
                            help="Perform a lightweight checkout.  Lightweight "
                                 "checkouts depend on access to the branch for "
                                 "every operation.  Normal checkouts can perform "
                                 "common operations like diff and status without "
                                 "such access, and also support local commits."
                            ),
                     Option('files-from', type=str,
                            help="Get file contents from this tree."),
                     Option('hardlink',
                            help='Hard-link working tree files where possible.'
                            ),
                     ]
    aliases = ['co']

    def run(self, branch_location=None, to_location=None, revision=None,
            lightweight=False, files_from=None, hardlink=False):
        if branch_location is None:
            branch_location = osutils.getcwd()
            to_location = branch_location
        accelerator_tree, source = bzrdir.BzrDir.open_tree_or_branch(
            branch_location)
        revision = _get_one_revision('checkout', revision)
        if files_from is not None:
            accelerator_tree = WorkingTree.open(files_from)
        if revision is not None:
            revision_id = revision.as_revision_id(source)
        else:
            revision_id = None
        if to_location is None:
            to_location = urlutils.derive_to_location(branch_location)
        # if the source and to_location are the same,
        # and there is no working tree,
        # then reconstitute a branch
        if (osutils.abspath(to_location) ==
            osutils.abspath(branch_location)):
            try:
                source.bzrdir.open_workingtree()
            except errors.NoWorkingTree:
                source.bzrdir.create_workingtree(revision_id)
                return
        source.create_checkout(to_location, revision_id, lightweight,
                               accelerator_tree, hardlink)


class cmd_renames(Command):
    """Show list of renamed files.
    """
    # TODO: Option to show renames between two historical versions.

    # TODO: Only show renames under dir, rather than in the whole branch.
    _see_also = ['status']
    takes_args = ['dir?']

    @display_command
    def run(self, dir=u'.'):
        tree = WorkingTree.open_containing(dir)[0]
        tree.lock_read()
        self.add_cleanup(tree.unlock)
        new_inv = tree.inventory
        old_tree = tree.basis_tree()
        old_tree.lock_read()
        self.add_cleanup(old_tree.unlock)
        old_inv = old_tree.inventory
        renames = []
        iterator = tree.iter_changes(old_tree, include_unchanged=True)
        for f, paths, c, v, p, n, k, e in iterator:
            if paths[0] == paths[1]:
                continue
            if None in (paths):
                continue
            renames.append(paths)
        renames.sort()
        for old_name, new_name in renames:
            self.outf.write("%s => %s\n" % (old_name, new_name))


class cmd_update(Command):
    """Update a tree to have the latest code committed to its branch.

    This will perform a merge into the working tree, and may generate
    conflicts. If you have any local changes, you will still
    need to commit them after the update for the update to be complete.

    If you want to discard your local changes, you can just do a
    'bzr revert' instead of 'bzr commit' after the update.

    If the tree's branch is bound to a master branch, it will also update
    the branch from the master.
    """

    _see_also = ['pull', 'working-trees', 'status-flags']
    takes_args = ['dir?']
    takes_options = ['revision']
    aliases = ['up']

    def run(self, dir='.', revision=None):
        if revision is not None and len(revision) != 1:
            raise errors.BzrCommandError(
                        "bzr update --revision takes exactly one revision")
        tree = WorkingTree.open_containing(dir)[0]
        branch = tree.branch
        possible_transports = []
        master = branch.get_master_branch(
            possible_transports=possible_transports)
        if master is not None:
            tree.lock_write()
            branch_location = master.base
        else:
            tree.lock_tree_write()
            branch_location = tree.branch.base
        self.add_cleanup(tree.unlock)
        # get rid of the final '/' and be ready for display
        branch_location = urlutils.unescape_for_display(branch_location[:-1],
                                                        self.outf.encoding)
<<<<<<< HEAD
        existing_pending_merges = tree.get_parent_ids()[1:]
        last_rev = _mod_revision.ensure_null(tree.last_revision())
        if last_rev == _mod_revision.ensure_null(
            tree.branch.last_revision()):
            # may be up to date, check master too.
            if master is None or last_rev == _mod_revision.ensure_null(
                master.last_revision()):
                revno = tree.branch.revision_id_to_revno(last_rev)
                note('Tree is up to date at revision %d of branch %s'
                     % (revno, branch_location))
=======
        try:
            existing_pending_merges = tree.get_parent_ids()[1:]
            if master is None:
                old_tip = None
            else:
                # may need to fetch data into a heavyweight checkout
                # XXX: this may take some time, maybe we should display a
                # message
                old_tip = branch.update(possible_transports)
            if revision is not None:
                revision_id = revision[0].as_revision_id(branch)
            else:
                revision_id = branch.last_revision()
            if revision_id == _mod_revision.ensure_null(tree.last_revision()):
                revno = branch.revision_id_to_revno(revision_id)
                note("Tree is up to date at revision %d of branch %s" %
                    (revno, branch_location))
                return 0
            view_info = _get_view_info_for_change_reporter(tree)
            change_reporter = delta._ChangeReporter(
                unversioned_filter=tree.is_ignored,
                view_info=view_info)
            try:
                conflicts = tree.update(
                    change_reporter,
                    possible_transports=possible_transports,
                    revision=revision_id,
                    old_tip=old_tip)
            except errors.NoSuchRevision, e:
                raise errors.BzrCommandError(
                                      "branch has no revision %s\n"
                                      "bzr update --revision only works"
                                      " for a revision in the branch history"
                                      % (e.revision))
            revno = tree.branch.revision_id_to_revno(
                _mod_revision.ensure_null(tree.last_revision()))
            note('Updated to revision %d of branch %s' %
                 (revno, branch_location))
            if tree.get_parent_ids()[1:] != existing_pending_merges:
                note('Your local commits will now show as pending merges with '
                     "'bzr status', and can be committed with 'bzr commit'.")
            if conflicts != 0:
                return 1
            else:
>>>>>>> 46a07b53
                return 0
        view_info = _get_view_info_for_change_reporter(tree)
        conflicts = tree.update(
            delta._ChangeReporter(unversioned_filter=tree.is_ignored,
            view_info=view_info), possible_transports=possible_transports)
        revno = tree.branch.revision_id_to_revno(
            _mod_revision.ensure_null(tree.last_revision()))
        note('Updated to revision %d of branch %s' %
             (revno, branch_location))
        if tree.get_parent_ids()[1:] != existing_pending_merges:
            note('Your local commits will now show as pending merges with '
                 "'bzr status', and can be committed with 'bzr commit'.")
        if conflicts != 0:
            return 1
        else:
            return 0


class cmd_info(Command):
    """Show information about a working tree, branch or repository.

    This command will show all known locations and formats associated to the
    tree, branch or repository.

    In verbose mode, statistical information is included with each report.
    To see extended statistic information, use a verbosity level of 2 or
    higher by specifying the verbose option multiple times, e.g. -vv.

    Branches and working trees will also report any missing revisions.

    :Examples:

      Display information on the format and related locations:

        bzr info

      Display the above together with extended format information and
      basic statistics (like the number of files in the working tree and
      number of revisions in the branch and repository):

        bzr info -v

      Display the above together with number of committers to the branch:

        bzr info -vv
    """
    _see_also = ['revno', 'working-trees', 'repositories']
    takes_args = ['location?']
    takes_options = ['verbose']
    encoding_type = 'replace'

    @display_command
    def run(self, location=None, verbose=False):
        if verbose:
            noise_level = get_verbosity_level()
        else:
            noise_level = 0
        from bzrlib.info import show_bzrdir_info
        show_bzrdir_info(bzrdir.BzrDir.open_containing(location)[0],
                         verbose=noise_level, outfile=self.outf)


class cmd_remove(Command):
    """Remove files or directories.

    This makes bzr stop tracking changes to the specified files. bzr will delete
    them if they can easily be recovered using revert. If no options or
    parameters are given bzr will scan for files that are being tracked by bzr
    but missing in your tree and stop tracking them for you.
    """
    takes_args = ['file*']
    takes_options = ['verbose',
        Option('new', help='Only remove files that have never been committed.'),
        RegistryOption.from_kwargs('file-deletion-strategy',
            'The file deletion mode to be used.',
            title='Deletion Strategy', value_switches=True, enum_switch=False,
            safe='Only delete files if they can be'
                 ' safely recovered (default).',
            keep='Delete from bzr but leave the working copy.',
            force='Delete all the specified files, even if they can not be '
                'recovered and even if they are non-empty directories.')]
    aliases = ['rm', 'del']
    encoding_type = 'replace'

    def run(self, file_list, verbose=False, new=False,
        file_deletion_strategy='safe'):
        tree, file_list = tree_files(file_list)

        if file_list is not None:
            file_list = [f for f in file_list]

        tree.lock_write()
        self.add_cleanup(tree.unlock)
        # Heuristics should probably all move into tree.remove_smart or
        # some such?
        if new:
            added = tree.changes_from(tree.basis_tree(),
                specific_files=file_list).added
            file_list = sorted([f[0] for f in added], reverse=True)
            if len(file_list) == 0:
                raise errors.BzrCommandError('No matching files.')
        elif file_list is None:
            # missing files show up in iter_changes(basis) as
            # versioned-with-no-kind.
            missing = []
            for change in tree.iter_changes(tree.basis_tree()):
                # Find paths in the working tree that have no kind:
                if change[1][1] is not None and change[6][1] is None:
                    missing.append(change[1][1])
            file_list = sorted(missing, reverse=True)
            file_deletion_strategy = 'keep'
        tree.remove(file_list, verbose=verbose, to_file=self.outf,
            keep_files=file_deletion_strategy=='keep',
            force=file_deletion_strategy=='force')


class cmd_file_id(Command):
    """Print file_id of a particular file or directory.

    The file_id is assigned when the file is first added and remains the
    same through all revisions where the file exists, even when it is
    moved or renamed.
    """

    hidden = True
    _see_also = ['inventory', 'ls']
    takes_args = ['filename']

    @display_command
    def run(self, filename):
        tree, relpath = WorkingTree.open_containing(filename)
        i = tree.path2id(relpath)
        if i is None:
            raise errors.NotVersionedError(filename)
        else:
            self.outf.write(i + '\n')


class cmd_file_path(Command):
    """Print path of file_ids to a file or directory.

    This prints one line for each directory down to the target,
    starting at the branch root.
    """

    hidden = True
    takes_args = ['filename']

    @display_command
    def run(self, filename):
        tree, relpath = WorkingTree.open_containing(filename)
        fid = tree.path2id(relpath)
        if fid is None:
            raise errors.NotVersionedError(filename)
        segments = osutils.splitpath(relpath)
        for pos in range(1, len(segments) + 1):
            path = osutils.joinpath(segments[:pos])
            self.outf.write("%s\n" % tree.path2id(path))


class cmd_reconcile(Command):
    """Reconcile bzr metadata in a branch.

    This can correct data mismatches that may have been caused by
    previous ghost operations or bzr upgrades. You should only
    need to run this command if 'bzr check' or a bzr developer
    advises you to run it.

    If a second branch is provided, cross-branch reconciliation is
    also attempted, which will check that data like the tree root
    id which was not present in very early bzr versions is represented
    correctly in both branches.

    At the same time it is run it may recompress data resulting in
    a potential saving in disk space or performance gain.

    The branch *MUST* be on a listable system such as local disk or sftp.
    """

    _see_also = ['check']
    takes_args = ['branch?']

    def run(self, branch="."):
        from bzrlib.reconcile import reconcile
        dir = bzrdir.BzrDir.open(branch)
        reconcile(dir)


class cmd_revision_history(Command):
    """Display the list of revision ids on a branch."""

    _see_also = ['log']
    takes_args = ['location?']

    hidden = True

    @display_command
    def run(self, location="."):
        branch = Branch.open_containing(location)[0]
        for revid in branch.revision_history():
            self.outf.write(revid)
            self.outf.write('\n')


class cmd_ancestry(Command):
    """List all revisions merged into this branch."""

    _see_also = ['log', 'revision-history']
    takes_args = ['location?']

    hidden = True

    @display_command
    def run(self, location="."):
        try:
            wt = WorkingTree.open_containing(location)[0]
        except errors.NoWorkingTree:
            b = Branch.open(location)
            last_revision = b.last_revision()
        else:
            b = wt.branch
            last_revision = wt.last_revision()

        revision_ids = b.repository.get_ancestry(last_revision)
        revision_ids.pop(0)
        for revision_id in revision_ids:
            self.outf.write(revision_id + '\n')


class cmd_init(Command):
    """Make a directory into a versioned branch.

    Use this to create an empty branch, or before importing an
    existing project.

    If there is a repository in a parent directory of the location, then
    the history of the branch will be stored in the repository.  Otherwise
    init creates a standalone branch which carries its own history
    in the .bzr directory.

    If there is already a branch at the location but it has no working tree,
    the tree can be populated with 'bzr checkout'.

    Recipe for importing a tree of files::

        cd ~/project
        bzr init
        bzr add .
        bzr status
        bzr commit -m "imported project"
    """

    _see_also = ['init-repository', 'branch', 'checkout']
    takes_args = ['location?']
    takes_options = [
        Option('create-prefix',
               help='Create the path leading up to the branch '
                    'if it does not already exist.'),
         RegistryOption('format',
                help='Specify a format for this branch. '
                'See "help formats".',
                lazy_registry=('bzrlib.bzrdir', 'format_registry'),
                converter=lambda name: bzrdir.format_registry.make_bzrdir(name),
                value_switches=True,
                title="Branch format",
                ),
         Option('append-revisions-only',
                help='Never change revnos or the existing log.'
                '  Append revisions to it only.')
         ]
    def run(self, location=None, format=None, append_revisions_only=False,
            create_prefix=False):
        if format is None:
            format = bzrdir.format_registry.make_bzrdir('default')
        if location is None:
            location = u'.'

        to_transport = transport.get_transport(location)

        # The path has to exist to initialize a
        # branch inside of it.
        # Just using os.mkdir, since I don't
        # believe that we want to create a bunch of
        # locations if the user supplies an extended path
        try:
            to_transport.ensure_base()
        except errors.NoSuchFile:
            if not create_prefix:
                raise errors.BzrCommandError("Parent directory of %s"
                    " does not exist."
                    "\nYou may supply --create-prefix to create all"
                    " leading parent directories."
                    % location)
            to_transport.create_prefix()

        try:
            a_bzrdir = bzrdir.BzrDir.open_from_transport(to_transport)
        except errors.NotBranchError:
            # really a NotBzrDir error...
            create_branch = bzrdir.BzrDir.create_branch_convenience
            branch = create_branch(to_transport.base, format=format,
                                   possible_transports=[to_transport])
            a_bzrdir = branch.bzrdir
        else:
            from bzrlib.transport.local import LocalTransport
            if a_bzrdir.has_branch():
                if (isinstance(to_transport, LocalTransport)
                    and not a_bzrdir.has_workingtree()):
                        raise errors.BranchExistsWithoutWorkingTree(location)
                raise errors.AlreadyBranchError(location)
            branch = a_bzrdir.create_branch()
            a_bzrdir.create_workingtree()
        if append_revisions_only:
            try:
                branch.set_append_revisions_only(True)
            except errors.UpgradeRequired:
                raise errors.BzrCommandError('This branch format cannot be set'
                    ' to append-revisions-only.  Try --default.')
        if not is_quiet():
            from bzrlib.info import describe_layout, describe_format
            try:
                tree = a_bzrdir.open_workingtree(recommend_upgrade=False)
            except (errors.NoWorkingTree, errors.NotLocalUrl):
                tree = None
            repository = branch.repository
            layout = describe_layout(repository, branch, tree).lower()
            format = describe_format(a_bzrdir, repository, branch, tree)
            self.outf.write("Created a %s (format: %s)\n" % (layout, format))
            if repository.is_shared():
                #XXX: maybe this can be refactored into transport.path_or_url()
                url = repository.bzrdir.root_transport.external_url()
                try:
                    url = urlutils.local_path_from_url(url)
                except errors.InvalidURL:
                    pass
                self.outf.write("Using shared repository: %s\n" % url)


class cmd_init_repository(Command):
    """Create a shared repository for branches to share storage space.

    New branches created under the repository directory will store their
    revisions in the repository, not in the branch directory.  For branches
    with shared history, this reduces the amount of storage needed and 
    speeds up the creation of new branches.

    If the --no-trees option is given then the branches in the repository
    will not have working trees by default.  They will still exist as 
    directories on disk, but they will not have separate copies of the 
    files at a certain revision.  This can be useful for repositories that
    store branches which are interacted with through checkouts or remote
    branches, such as on a server.

    :Examples:
        Create a shared repository holding just branches::

            bzr init-repo --no-trees repo
            bzr init repo/trunk

        Make a lightweight checkout elsewhere::

            bzr checkout --lightweight repo/trunk trunk-checkout
            cd trunk-checkout
            (add files here)
    """

    _see_also = ['init', 'branch', 'checkout', 'repositories']
    takes_args = ["location"]
    takes_options = [RegistryOption('format',
                            help='Specify a format for this repository. See'
                                 ' "bzr help formats" for details.',
                            lazy_registry=('bzrlib.bzrdir', 'format_registry'),
                            converter=lambda name: bzrdir.format_registry.make_bzrdir(name),
                            value_switches=True, title='Repository format'),
                     Option('no-trees',
                             help='Branches in the repository will default to'
                                  ' not having a working tree.'),
                    ]
    aliases = ["init-repo"]

    def run(self, location, format=None, no_trees=False):
        if format is None:
            format = bzrdir.format_registry.make_bzrdir('default')

        if location is None:
            location = '.'

        to_transport = transport.get_transport(location)
        to_transport.ensure_base()

        newdir = format.initialize_on_transport(to_transport)
        repo = newdir.create_repository(shared=True)
        repo.set_make_working_trees(not no_trees)
        if not is_quiet():
            from bzrlib.info import show_bzrdir_info
            show_bzrdir_info(repo.bzrdir, verbose=0, outfile=self.outf)


class cmd_diff(Command):
    """Show differences in the working tree, between revisions or branches.

    If no arguments are given, all changes for the current tree are listed.
    If files are given, only the changes in those files are listed.
    Remote and multiple branches can be compared by using the --old and
    --new options. If not provided, the default for both is derived from
    the first argument, if any, or the current tree if no arguments are
    given.

    "bzr diff -p1" is equivalent to "bzr diff --prefix old/:new/", and
    produces patches suitable for "patch -p1".

    :Exit values:
        1 - changed
        2 - unrepresentable changes
        3 - error
        0 - no change

    :Examples:
        Shows the difference in the working tree versus the last commit::

            bzr diff

        Difference between the working tree and revision 1::

            bzr diff -r1

        Difference between revision 3 and revision 1::

            bzr diff -r1..3

        Difference between revision 3 and revision 1 for branch xxx::

            bzr diff -r1..3 xxx

        To see the changes introduced in revision X::
        
            bzr diff -cX

        Note that in the case of a merge, the -c option shows the changes
        compared to the left hand parent. To see the changes against
        another parent, use::

            bzr diff -r<chosen_parent>..X

        The changes introduced by revision 2 (equivalent to -r1..2)::

            bzr diff -c2

        Show just the differences for file NEWS::

            bzr diff NEWS

        Show the differences in working tree xxx for file NEWS::

            bzr diff xxx/NEWS

        Show the differences from branch xxx to this working tree:

            bzr diff --old xxx

        Show the differences between two branches for file NEWS::

            bzr diff --old xxx --new yyy NEWS

        Same as 'bzr diff' but prefix paths with old/ and new/::

            bzr diff --prefix old/:new/
    """
    _see_also = ['status']
    takes_args = ['file*']
    takes_options = [
        Option('diff-options', type=str,
               help='Pass these options to the external diff program.'),
        Option('prefix', type=str,
               short_name='p',
               help='Set prefixes added to old and new filenames, as '
                    'two values separated by a colon. (eg "old/:new/").'),
        Option('old',
            help='Branch/tree to compare from.',
            type=unicode,
            ),
        Option('new',
            help='Branch/tree to compare to.',
            type=unicode,
            ),
        'revision',
        'change',
        Option('using',
            help='Use this command to compare files.',
            type=unicode,
            ),
        ]
    aliases = ['di', 'dif']
    encoding_type = 'exact'

    @display_command
    def run(self, revision=None, file_list=None, diff_options=None,
            prefix=None, old=None, new=None, using=None):
        from bzrlib.diff import get_trees_and_branches_to_diff, show_diff_trees

        if (prefix is None) or (prefix == '0'):
            # diff -p0 format
            old_label = ''
            new_label = ''
        elif prefix == '1':
            old_label = 'old/'
            new_label = 'new/'
        elif ':' in prefix:
            old_label, new_label = prefix.split(":")
        else:
            raise errors.BzrCommandError(
                '--prefix expects two values separated by a colon'
                ' (eg "old/:new/")')

        if revision and len(revision) > 2:
            raise errors.BzrCommandError('bzr diff --revision takes exactly'
                                         ' one or two revision specifiers')

        (old_tree, new_tree,
         old_branch, new_branch,
         specific_files, extra_trees) = get_trees_and_branches_to_diff(
            file_list, revision, old, new, apply_view=True)
        return show_diff_trees(old_tree, new_tree, sys.stdout,
                               specific_files=specific_files,
                               external_diff_options=diff_options,
                               old_label=old_label, new_label=new_label,
                               extra_trees=extra_trees, using=using)


class cmd_deleted(Command):
    """List files deleted in the working tree.
    """
    # TODO: Show files deleted since a previous revision, or
    # between two revisions.
    # TODO: Much more efficient way to do this: read in new
    # directories with readdir, rather than stating each one.  Same
    # level of effort but possibly much less IO.  (Or possibly not,
    # if the directories are very large...)
    _see_also = ['status', 'ls']
    takes_options = ['show-ids']

    @display_command
    def run(self, show_ids=False):
        tree = WorkingTree.open_containing(u'.')[0]
        tree.lock_read()
        self.add_cleanup(tree.unlock)
        old = tree.basis_tree()
        old.lock_read()
        self.add_cleanup(old.unlock)
        for path, ie in old.inventory.iter_entries():
            if not tree.has_id(ie.file_id):
                self.outf.write(path)
                if show_ids:
                    self.outf.write(' ')
                    self.outf.write(ie.file_id)
                self.outf.write('\n')


class cmd_modified(Command):
    """List files modified in working tree.
    """

    hidden = True
    _see_also = ['status', 'ls']
    takes_options = [
            Option('null',
                   help='Write an ascii NUL (\\0) separator '
                   'between files rather than a newline.')
            ]

    @display_command
    def run(self, null=False):
        tree = WorkingTree.open_containing(u'.')[0]
        td = tree.changes_from(tree.basis_tree())
        for path, id, kind, text_modified, meta_modified in td.modified:
            if null:
                self.outf.write(path + '\0')
            else:
                self.outf.write(osutils.quotefn(path) + '\n')


class cmd_added(Command):
    """List files added in working tree.
    """

    hidden = True
    _see_also = ['status', 'ls']
    takes_options = [
            Option('null',
                   help='Write an ascii NUL (\\0) separator '
                   'between files rather than a newline.')
            ]

    @display_command
    def run(self, null=False):
        wt = WorkingTree.open_containing(u'.')[0]
        wt.lock_read()
        self.add_cleanup(wt.unlock)
        basis = wt.basis_tree()
        basis.lock_read()
        self.add_cleanup(basis.unlock)
        basis_inv = basis.inventory
        inv = wt.inventory
        for file_id in inv:
            if file_id in basis_inv:
                continue
            if inv.is_root(file_id) and len(basis_inv) == 0:
                continue
            path = inv.id2path(file_id)
            if not os.access(osutils.abspath(path), os.F_OK):
                continue
            if null:
                self.outf.write(path + '\0')
            else:
                self.outf.write(osutils.quotefn(path) + '\n')


class cmd_root(Command):
    """Show the tree root directory.

    The root is the nearest enclosing directory with a .bzr control
    directory."""

    takes_args = ['filename?']
    @display_command
    def run(self, filename=None):
        """Print the branch root."""
        tree = WorkingTree.open_containing(filename)[0]
        self.outf.write(tree.basedir + '\n')


def _parse_limit(limitstring):
    try:
        return int(limitstring)
    except ValueError:
        msg = "The limit argument must be an integer."
        raise errors.BzrCommandError(msg)


def _parse_levels(s):
    try:
        return int(s)
    except ValueError:
        msg = "The levels argument must be an integer."
        raise errors.BzrCommandError(msg)


class cmd_log(Command):
    """Show historical log for a branch or subset of a branch.

    log is bzr's default tool for exploring the history of a branch.
    The branch to use is taken from the first parameter. If no parameters
    are given, the branch containing the working directory is logged.
    Here are some simple examples::

      bzr log                       log the current branch
      bzr log foo.py                log a file in its branch
      bzr log http://server/branch  log a branch on a server

    The filtering, ordering and information shown for each revision can
    be controlled as explained below. By default, all revisions are
    shown sorted (topologically) so that newer revisions appear before
    older ones and descendants always appear before ancestors. If displayed,
    merged revisions are shown indented under the revision in which they
    were merged.

    :Output control:

      The log format controls how information about each revision is
      displayed. The standard log formats are called ``long``, ``short``
      and ``line``. The default is long. See ``bzr help log-formats``
      for more details on log formats.

      The following options can be used to control what information is
      displayed::

        -l N        display a maximum of N revisions
        -n N        display N levels of revisions (0 for all, 1 for collapsed)
        -v          display a status summary (delta) for each revision
        -p          display a diff (patch) for each revision
        --show-ids  display revision-ids (and file-ids), not just revnos

      Note that the default number of levels to display is a function of the
      log format. If the -n option is not used, the standard log formats show
      just the top level (mainline).

      Status summaries are shown using status flags like A, M, etc. To see
      the changes explained using words like ``added`` and ``modified``
      instead, use the -vv option.

    :Ordering control:

      To display revisions from oldest to newest, use the --forward option.
      In most cases, using this option will have little impact on the total
      time taken to produce a log, though --forward does not incrementally
      display revisions like --reverse does when it can.

    :Revision filtering:

      The -r option can be used to specify what revision or range of revisions
      to filter against. The various forms are shown below::

        -rX      display revision X
        -rX..    display revision X and later
        -r..Y    display up to and including revision Y
        -rX..Y   display from X to Y inclusive

      See ``bzr help revisionspec`` for details on how to specify X and Y.
      Some common examples are given below::

        -r-1                show just the tip
        -r-10..             show the last 10 mainline revisions
        -rsubmit:..         show what's new on this branch
        -rancestor:path..   show changes since the common ancestor of this
                            branch and the one at location path
        -rdate:yesterday..  show changes since yesterday

      When logging a range of revisions using -rX..Y, log starts at
      revision Y and searches back in history through the primary
      ("left-hand") parents until it finds X. When logging just the
      top level (using -n1), an error is reported if X is not found
      along the way. If multi-level logging is used (-n0), X may be
      a nested merge revision and the log will be truncated accordingly.

    :Path filtering:

      If parameters are given and the first one is not a branch, the log
      will be filtered to show only those revisions that changed the
      nominated files or directories.

      Filenames are interpreted within their historical context. To log a
      deleted file, specify a revision range so that the file existed at
      the end or start of the range.

      Historical context is also important when interpreting pathnames of
      renamed files/directories. Consider the following example:

      * revision 1: add tutorial.txt
      * revision 2: modify tutorial.txt
      * revision 3: rename tutorial.txt to guide.txt; add tutorial.txt

      In this case:

      * ``bzr log guide.txt`` will log the file added in revision 1

      * ``bzr log tutorial.txt`` will log the new file added in revision 3

      * ``bzr log -r2 -p tutorial.txt`` will show the changes made to
        the original file in revision 2.

      * ``bzr log -r2 -p guide.txt`` will display an error message as there
        was no file called guide.txt in revision 2.

      Renames are always followed by log. By design, there is no need to
      explicitly ask for this (and no way to stop logging a file back
      until it was last renamed).

    :Other filtering:

      The --message option can be used for finding revisions that match a
      regular expression in a commit message.

    :Tips & tricks:

      GUI tools and IDEs are often better at exploring history than command
      line tools. You may prefer qlog or glog from the QBzr and Bzr-Gtk packages
      respectively for example. (TortoiseBzr uses qlog for displaying logs.) See
      http://bazaar-vcs.org/BzrPlugins and http://bazaar-vcs.org/IDEIntegration.

      Web interfaces are often better at exploring history than command line
      tools, particularly for branches on servers. You may prefer Loggerhead
      or one of its alternatives. See http://bazaar-vcs.org/WebInterface.

      You may find it useful to add the aliases below to ``bazaar.conf``::

        [ALIASES]
        tip = log -r-1
        top = log -l10 --line
        show = log -v -p

      ``bzr tip`` will then show the latest revision while ``bzr top``
      will show the last 10 mainline revisions. To see the details of a
      particular revision X,  ``bzr show -rX``.

      If you are interested in looking deeper into a particular merge X,
      use ``bzr log -n0 -rX``.

      ``bzr log -v`` on a branch with lots of history is currently
      very slow. A fix for this issue is currently under development.
      With or without that fix, it is recommended that a revision range
      be given when using the -v option.

      bzr has a generic full-text matching plugin, bzr-search, that can be
      used to find revisions matching user names, commit messages, etc.
      Among other features, this plugin can find all revisions containing
      a list of words but not others.

      When exploring non-mainline history on large projects with deep
      history, the performance of log can be greatly improved by installing
      the historycache plugin. This plugin buffers historical information
      trading disk space for faster speed.
    """
    takes_args = ['file*']
    _see_also = ['log-formats', 'revisionspec']
    takes_options = [
            Option('forward',
                   help='Show from oldest to newest.'),
            'timezone',
            custom_help('verbose',
                   help='Show files changed in each revision.'),
            'show-ids',
            'revision',
            Option('change',
                   type=bzrlib.option._parse_revision_str,
                   short_name='c',
                   help='Show just the specified revision.'
                   ' See also "help revisionspec".'),
            'log-format',
            Option('levels',
                   short_name='n',
                   help='Number of levels to display - 0 for all, 1 for flat.',
                   argname='N',
                   type=_parse_levels),
            Option('message',
                   short_name='m',
                   help='Show revisions whose message matches this '
                        'regular expression.',
                   type=str),
            Option('limit',
                   short_name='l',
                   help='Limit the output to the first N revisions.',
                   argname='N',
                   type=_parse_limit),
            Option('show-diff',
                   short_name='p',
                   help='Show changes made in each revision as a patch.'),
            Option('include-merges',
                   help='Show merged revisions like --levels 0 does.'),
            ]
    encoding_type = 'replace'

    @display_command
    def run(self, file_list=None, timezone='original',
            verbose=False,
            show_ids=False,
            forward=False,
            revision=None,
            change=None,
            log_format=None,
            levels=None,
            message=None,
            limit=None,
            show_diff=False,
            include_merges=False):
        from bzrlib.log import (
            Logger,
            make_log_request_dict,
            _get_info_for_log_files,
            )
        direction = (forward and 'forward') or 'reverse'
        if include_merges:
            if levels is None:
                levels = 0
            else:
                raise errors.BzrCommandError(
                    '--levels and --include-merges are mutually exclusive')

        if change is not None:
            if len(change) > 1:
                raise errors.RangeInChangeOption()
            if revision is not None:
                raise errors.BzrCommandError(
                    '--revision and --change are mutually exclusive')
            else:
                revision = change

        file_ids = []
        filter_by_dir = False
        if file_list:
            # find the file ids to log and check for directory filtering
            b, file_info_list, rev1, rev2 = _get_info_for_log_files(
                revision, file_list)
            self.add_cleanup(b.unlock)
            for relpath, file_id, kind in file_info_list:
                if file_id is None:
                    raise errors.BzrCommandError(
                        "Path unknown at end or start of revision range: %s" %
                        relpath)
                # If the relpath is the top of the tree, we log everything
                if relpath == '':
                    file_ids = []
                    break
                else:
                    file_ids.append(file_id)
                filter_by_dir = filter_by_dir or (
                    kind in ['directory', 'tree-reference'])
        else:
            # log everything
            # FIXME ? log the current subdir only RBC 20060203
            if revision is not None \
                    and len(revision) > 0 and revision[0].get_branch():
                location = revision[0].get_branch()
            else:
                location = '.'
            dir, relpath = bzrdir.BzrDir.open_containing(location)
            b = dir.open_branch()
            b.lock_read()
            self.add_cleanup(b.unlock)
            rev1, rev2 = _get_revision_range(revision, b, self.name())

        # Decide on the type of delta & diff filtering to use
        # TODO: add an --all-files option to make this configurable & consistent
        if not verbose:
            delta_type = None
        else:
            delta_type = 'full'
        if not show_diff:
            diff_type = None
        elif file_ids:
            diff_type = 'partial'
        else:
            diff_type = 'full'

        # Build the log formatter
        if log_format is None:
            log_format = log.log_formatter_registry.get_default(b)
        # Make a non-encoding output to include the diffs - bug 328007
        unencoded_output = ui.ui_factory.make_output_stream(encoding_type='exact')
        lf = log_format(show_ids=show_ids, to_file=self.outf,
                        to_exact_file=unencoded_output,
                        show_timezone=timezone,
                        delta_format=get_verbosity_level(),
                        levels=levels,
                        show_advice=levels is None)

        # Choose the algorithm for doing the logging. It's annoying
        # having multiple code paths like this but necessary until
        # the underlying repository format is faster at generating
        # deltas or can provide everything we need from the indices.
        # The default algorithm - match-using-deltas - works for
        # multiple files and directories and is faster for small
        # amounts of history (200 revisions say). However, it's too
        # slow for logging a single file in a repository with deep
        # history, i.e. > 10K revisions. In the spirit of "do no
        # evil when adding features", we continue to use the
        # original algorithm - per-file-graph - for the "single
        # file that isn't a directory without showing a delta" case.
        partial_history = revision and b.repository._format.supports_chks
        match_using_deltas = (len(file_ids) != 1 or filter_by_dir
            or delta_type or partial_history)

        # Build the LogRequest and execute it
        if len(file_ids) == 0:
            file_ids = None
        rqst = make_log_request_dict(
            direction=direction, specific_fileids=file_ids,
            start_revision=rev1, end_revision=rev2, limit=limit,
            message_search=message, delta_type=delta_type,
            diff_type=diff_type, _match_using_deltas=match_using_deltas)
        Logger(b, rqst).show(lf)


def _get_revision_range(revisionspec_list, branch, command_name):
    """Take the input of a revision option and turn it into a revision range.

    It returns RevisionInfo objects which can be used to obtain the rev_id's
    of the desired revisions. It does some user input validations.
    """
    if revisionspec_list is None:
        rev1 = None
        rev2 = None
    elif len(revisionspec_list) == 1:
        rev1 = rev2 = revisionspec_list[0].in_history(branch)
    elif len(revisionspec_list) == 2:
        start_spec = revisionspec_list[0]
        end_spec = revisionspec_list[1]
        if end_spec.get_branch() != start_spec.get_branch():
            # b is taken from revision[0].get_branch(), and
            # show_log will use its revision_history. Having
            # different branches will lead to weird behaviors.
            raise errors.BzrCommandError(
                "bzr %s doesn't accept two revisions in different"
                " branches." % command_name)
        rev1 = start_spec.in_history(branch)
        # Avoid loading all of history when we know a missing
        # end of range means the last revision ...
        if end_spec.spec is None:
            last_revno, last_revision_id = branch.last_revision_info()
            rev2 = RevisionInfo(branch, last_revno, last_revision_id)
        else:
            rev2 = end_spec.in_history(branch)
    else:
        raise errors.BzrCommandError(
            'bzr %s --revision takes one or two values.' % command_name)
    return rev1, rev2


def _revision_range_to_revid_range(revision_range):
    rev_id1 = None
    rev_id2 = None
    if revision_range[0] is not None:
        rev_id1 = revision_range[0].rev_id
    if revision_range[1] is not None:
        rev_id2 = revision_range[1].rev_id
    return rev_id1, rev_id2

def get_log_format(long=False, short=False, line=False, default='long'):
    log_format = default
    if long:
        log_format = 'long'
    if short:
        log_format = 'short'
    if line:
        log_format = 'line'
    return log_format


class cmd_touching_revisions(Command):
    """Return revision-ids which affected a particular file.

    A more user-friendly interface is "bzr log FILE".
    """

    hidden = True
    takes_args = ["filename"]

    @display_command
    def run(self, filename):
        tree, relpath = WorkingTree.open_containing(filename)
        file_id = tree.path2id(relpath)
        b = tree.branch
        b.lock_read()
        self.add_cleanup(b.unlock)
        touching_revs = log.find_touching_revisions(b, file_id)
        for revno, revision_id, what in touching_revs:
            self.outf.write("%6d %s\n" % (revno, what))


class cmd_ls(Command):
    """List files in a tree.
    """

    _see_also = ['status', 'cat']
    takes_args = ['path?']
    takes_options = [
            'verbose',
            'revision',
            Option('recursive', short_name='R',
                   help='Recurse into subdirectories.'),
            Option('from-root',
                   help='Print paths relative to the root of the branch.'),
            Option('unknown', help='Print unknown files.'),
            Option('versioned', help='Print versioned files.',
                   short_name='V'),
            Option('ignored', help='Print ignored files.'),
            Option('null',
                   help='Write an ascii NUL (\\0) separator '
                   'between files rather than a newline.'),
            Option('kind',
                   help='List entries of a particular kind: file, directory, symlink.',
                   type=unicode),
            'show-ids',
            ]
    @display_command
    def run(self, revision=None, verbose=False,
            recursive=False, from_root=False,
            unknown=False, versioned=False, ignored=False,
            null=False, kind=None, show_ids=False, path=None):

        if kind and kind not in ('file', 'directory', 'symlink'):
            raise errors.BzrCommandError('invalid kind specified')

        if verbose and null:
            raise errors.BzrCommandError('Cannot set both --verbose and --null')
        all = not (unknown or versioned or ignored)

        selection = {'I':ignored, '?':unknown, 'V':versioned}

        if path is None:
            fs_path = '.'
        else:
            if from_root:
                raise errors.BzrCommandError('cannot specify both --from-root'
                                             ' and PATH')
            fs_path = path
        tree, branch, relpath = bzrdir.BzrDir.open_containing_tree_or_branch(
            fs_path)

        # Calculate the prefix to use
        prefix = None
        if from_root:
            if relpath:
                prefix = relpath + '/'
        elif fs_path != '.' and not fs_path.endswith('/'):
            prefix = fs_path + '/'

        if revision is not None or tree is None:
            tree = _get_one_revision_tree('ls', revision, branch=branch)

        apply_view = False
        if isinstance(tree, WorkingTree) and tree.supports_views():
            view_files = tree.views.lookup_view()
            if view_files:
                apply_view = True
                view_str = views.view_display_str(view_files)
                note("Ignoring files outside view. View is %s" % view_str)

        tree.lock_read()
        self.add_cleanup(tree.unlock)
        for fp, fc, fkind, fid, entry in tree.list_files(include_root=False,
            from_dir=relpath, recursive=recursive):
            # Apply additional masking
            if not all and not selection[fc]:
                continue
            if kind is not None and fkind != kind:
                continue
            if apply_view:
                try:
                    if relpath:
                        fullpath = osutils.pathjoin(relpath, fp)
                    else:
                        fullpath = fp
                    views.check_path_in_view(tree, fullpath)
                except errors.FileOutsideView:
                    continue

            # Output the entry
            if prefix:
                fp = osutils.pathjoin(prefix, fp)
            kindch = entry.kind_character()
            outstring = fp + kindch
            ui.ui_factory.clear_term()
            if verbose:
                outstring = '%-8s %s' % (fc, outstring)
                if show_ids and fid is not None:
                    outstring = "%-50s %s" % (outstring, fid)
                self.outf.write(outstring + '\n')
            elif null:
                self.outf.write(fp + '\0')
                if show_ids:
                    if fid is not None:
                        self.outf.write(fid)
                    self.outf.write('\0')
                self.outf.flush()
            else:
                if show_ids:
                    if fid is not None:
                        my_id = fid
                    else:
                        my_id = ''
                    self.outf.write('%-50s %s\n' % (outstring, my_id))
                else:
                    self.outf.write(outstring + '\n')


class cmd_unknowns(Command):
    """List unknown files.
    """

    hidden = True
    _see_also = ['ls']

    @display_command
    def run(self):
        for f in WorkingTree.open_containing(u'.')[0].unknowns():
            self.outf.write(osutils.quotefn(f) + '\n')


class cmd_ignore(Command):
    """Ignore specified files or patterns.

    See ``bzr help patterns`` for details on the syntax of patterns.

    If a .bzrignore file does not exist, the ignore command
    will create one and add the specified files or patterns to the newly
    created file. The ignore command will also automatically add the 
    .bzrignore file to be versioned. Creating a .bzrignore file without
    the use of the ignore command will require an explicit add command.

    To remove patterns from the ignore list, edit the .bzrignore file.
    After adding, editing or deleting that file either indirectly by
    using this command or directly by using an editor, be sure to commit
    it.

    Note: ignore patterns containing shell wildcards must be quoted from
    the shell on Unix.

    :Examples:
        Ignore the top level Makefile::

            bzr ignore ./Makefile

        Ignore class files in all directories::

            bzr ignore "*.class"

        Ignore .o files under the lib directory::

            bzr ignore "lib/**/*.o"

        Ignore .o files under the lib directory::

            bzr ignore "RE:lib/.*\.o"

        Ignore everything but the "debian" toplevel directory::

            bzr ignore "RE:(?!debian/).*"
    """

    _see_also = ['status', 'ignored', 'patterns']
    takes_args = ['name_pattern*']
    takes_options = [
        Option('old-default-rules',
               help='Write out the ignore rules bzr < 0.9 always used.')
        ]

    def run(self, name_pattern_list=None, old_default_rules=None):
        from bzrlib import ignores
        if old_default_rules is not None:
            # dump the rules and exit
            for pattern in ignores.OLD_DEFAULTS:
                print pattern
            return
        if not name_pattern_list:
            raise errors.BzrCommandError("ignore requires at least one "
                                  "NAME_PATTERN or --old-default-rules")
        name_pattern_list = [globbing.normalize_pattern(p)
                             for p in name_pattern_list]
        for name_pattern in name_pattern_list:
            if (name_pattern[0] == '/' or
                (len(name_pattern) > 1 and name_pattern[1] == ':')):
                raise errors.BzrCommandError(
                    "NAME_PATTERN should not be an absolute path")
        tree, relpath = WorkingTree.open_containing(u'.')
        ignores.tree_ignores_add_patterns(tree, name_pattern_list)
        ignored = globbing.Globster(name_pattern_list)
        matches = []
        tree.lock_read()
        for entry in tree.list_files():
            id = entry[3]
            if id is not None:
                filename = entry[0]
                if ignored.match(filename):
                    matches.append(filename.encode('utf-8'))
        tree.unlock()
        if len(matches) > 0:
            print "Warning: the following files are version controlled and" \
                  " match your ignore pattern:\n%s" \
                  "\nThese files will continue to be version controlled" \
                  " unless you 'bzr remove' them." % ("\n".join(matches),)


class cmd_ignored(Command):
    """List ignored files and the patterns that matched them.

    List all the ignored files and the ignore pattern that caused the file to
    be ignored.

    Alternatively, to list just the files::

        bzr ls --ignored
    """

    encoding_type = 'replace'
    _see_also = ['ignore', 'ls']

    @display_command
    def run(self):
        tree = WorkingTree.open_containing(u'.')[0]
        tree.lock_read()
        self.add_cleanup(tree.unlock)
        for path, file_class, kind, file_id, entry in tree.list_files():
            if file_class != 'I':
                continue
            ## XXX: Slightly inefficient since this was already calculated
            pat = tree.is_ignored(path)
            self.outf.write('%-50s %s\n' % (path, pat))


class cmd_lookup_revision(Command):
    """Lookup the revision-id from a revision-number

    :Examples:
        bzr lookup-revision 33
    """
    hidden = True
    takes_args = ['revno']

    @display_command
    def run(self, revno):
        try:
            revno = int(revno)
        except ValueError:
            raise errors.BzrCommandError("not a valid revision-number: %r" % revno)

        print WorkingTree.open_containing(u'.')[0].branch.get_rev_id(revno)


class cmd_export(Command):
    """Export current or past revision to a destination directory or archive.

    If no revision is specified this exports the last committed revision.

    Format may be an "exporter" name, such as tar, tgz, tbz2.  If none is
    given, try to find the format with the extension. If no extension
    is found exports to a directory (equivalent to --format=dir).

    If root is supplied, it will be used as the root directory inside
    container formats (tar, zip, etc). If it is not supplied it will default
    to the exported filename. The root option has no effect for 'dir' format.

    If branch is omitted then the branch containing the current working
    directory will be used.

    Note: Export of tree with non-ASCII filenames to zip is not supported.

      =================       =========================
      Supported formats       Autodetected by extension
      =================       =========================
         dir                         (none)
         tar                          .tar
         tbz2                    .tar.bz2, .tbz2
         tgz                      .tar.gz, .tgz
         zip                          .zip
      =================       =========================
    """
    takes_args = ['dest', 'branch_or_subdir?']
    takes_options = [
        Option('format',
               help="Type of file to export to.",
               type=unicode),
        'revision',
        Option('filters', help='Apply content filters to export the '
                'convenient form.'),
        Option('root',
               type=str,
               help="Name of the root directory inside the exported file."),
        ]
    def run(self, dest, branch_or_subdir=None, revision=None, format=None,
        root=None, filters=False):
        from bzrlib.export import export

        if branch_or_subdir is None:
            tree = WorkingTree.open_containing(u'.')[0]
            b = tree.branch
            subdir = None
        else:
            b, subdir = Branch.open_containing(branch_or_subdir)
            tree = None

        rev_tree = _get_one_revision_tree('export', revision, branch=b, tree=tree)
        try:
            export(rev_tree, dest, format, root, subdir, filtered=filters)
        except errors.NoSuchExportFormat, e:
            raise errors.BzrCommandError('Unsupported export format: %s' % e.format)


class cmd_cat(Command):
    """Write the contents of a file as of a given revision to standard output.

    If no revision is nominated, the last revision is used.

    Note: Take care to redirect standard output when using this command on a
    binary file.
    """

    _see_also = ['ls']
    takes_options = [
        Option('name-from-revision', help='The path name in the old tree.'),
        Option('filters', help='Apply content filters to display the '
                'convenience form.'),
        'revision',
        ]
    takes_args = ['filename']
    encoding_type = 'exact'

    @display_command
    def run(self, filename, revision=None, name_from_revision=False,
            filters=False):
        if revision is not None and len(revision) != 1:
            raise errors.BzrCommandError("bzr cat --revision takes exactly"
                                         " one revision specifier")
        tree, branch, relpath = \
            bzrdir.BzrDir.open_containing_tree_or_branch(filename)
        branch.lock_read()
        self.add_cleanup(branch.unlock)
        return self._run(tree, branch, relpath, filename, revision,
                         name_from_revision, filters)

    def _run(self, tree, b, relpath, filename, revision, name_from_revision,
        filtered):
        if tree is None:
            tree = b.basis_tree()
        rev_tree = _get_one_revision_tree('cat', revision, branch=b)

        old_file_id = rev_tree.path2id(relpath)

        if name_from_revision:
            # Try in revision if requested
            if old_file_id is None:
                raise errors.BzrCommandError(
                    "%r is not present in revision %s" % (
                        filename, rev_tree.get_revision_id()))
            else:
                content = rev_tree.get_file_text(old_file_id)
        else:
            cur_file_id = tree.path2id(relpath)
            found = False
            if cur_file_id is not None:
                # Then try with the actual file id
                try:
                    content = rev_tree.get_file_text(cur_file_id)
                    found = True
                except errors.NoSuchId:
                    # The actual file id didn't exist at that time
                    pass
            if not found and old_file_id is not None:
                # Finally try with the old file id
                content = rev_tree.get_file_text(old_file_id)
                found = True
            if not found:
                # Can't be found anywhere
                raise errors.BzrCommandError(
                    "%r is not present in revision %s" % (
                        filename, rev_tree.get_revision_id()))
        if filtered:
            from bzrlib.filters import (
                ContentFilterContext,
                filtered_output_bytes,
                )
            filters = rev_tree._content_filter_stack(relpath)
            chunks = content.splitlines(True)
            content = filtered_output_bytes(chunks, filters,
                ContentFilterContext(relpath, rev_tree))
            self.outf.writelines(content)
        else:
            self.outf.write(content)


class cmd_local_time_offset(Command):
    """Show the offset in seconds from GMT to local time."""
    hidden = True
    @display_command
    def run(self):
        print osutils.local_time_offset()



class cmd_commit(Command):
    """Commit changes into a new revision.

    An explanatory message needs to be given for each commit. This is
    often done by using the --message option (getting the message from the
    command line) or by using the --file option (getting the message from
    a file). If neither of these options is given, an editor is opened for
    the user to enter the message. To see the changed files in the
    boilerplate text loaded into the editor, use the --show-diff option.

    By default, the entire tree is committed and the person doing the
    commit is assumed to be the author. These defaults can be overridden
    as explained below.

    :Selective commits:

      If selected files are specified, only changes to those files are
      committed.  If a directory is specified then the directory and
      everything within it is committed.
  
      When excludes are given, they take precedence over selected files.
      For example, to commit only changes within foo, but not changes
      within foo/bar::
  
        bzr commit foo -x foo/bar
  
      A selective commit after a merge is not yet supported.

    :Custom authors:

      If the author of the change is not the same person as the committer,
      you can specify the author's name using the --author option. The
      name should be in the same format as a committer-id, e.g.
      "John Doe <jdoe@example.com>". If there is more than one author of
      the change you can specify the option multiple times, once for each
      author.
  
    :Checks:

      A common mistake is to forget to add a new file or directory before
      running the commit command. The --strict option checks for unknown
      files and aborts the commit if any are found. More advanced pre-commit
      checks can be implemented by defining hooks. See ``bzr help hooks``
      for details.

    :Things to note:

      If you accidentially commit the wrong changes or make a spelling
      mistake in the commit message say, you can use the uncommit command
      to undo it. See ``bzr help uncommit`` for details.

      Hooks can also be configured to run after a commit. This allows you
      to trigger updates to external systems like bug trackers. The --fixes
      option can be used to record the association between a revision and
      one or more bugs. See ``bzr help bugs`` for details.

      A selective commit may fail in some cases where the committed
      tree would be invalid. Consider::
  
        bzr init foo
        mkdir foo/bar
        bzr add foo/bar
        bzr commit foo -m "committing foo"
        bzr mv foo/bar foo/baz
        mkdir foo/bar
        bzr add foo/bar
        bzr commit foo/bar -m "committing bar but not baz"
  
      In the example above, the last commit will fail by design. This gives
      the user the opportunity to decide whether they want to commit the
      rename at the same time, separately first, or not at all. (As a general
      rule, when in doubt, Bazaar has a policy of Doing the Safe Thing.)
    """
    # TODO: Run hooks on tree to-be-committed, and after commit.

    # TODO: Strict commit that fails if there are deleted files.
    #       (what does "deleted files" mean ??)

    # TODO: Give better message for -s, --summary, used by tla people

    # XXX: verbose currently does nothing

    _see_also = ['add', 'bugs', 'hooks', 'uncommit']
    takes_args = ['selected*']
    takes_options = [
            ListOption('exclude', type=str, short_name='x',
                help="Do not consider changes made to a given path."),
            Option('message', type=unicode,
                   short_name='m',
                   help="Description of the new revision."),
            'verbose',
             Option('unchanged',
                    help='Commit even if nothing has changed.'),
             Option('file', type=str,
                    short_name='F',
                    argname='msgfile',
                    help='Take commit message from this file.'),
             Option('strict',
                    help="Refuse to commit if there are unknown "
                    "files in the working tree."),
             Option('commit-time', type=str,
                    help="Manually set a commit time using commit date "
                    "format, e.g. '2009-10-10 08:00:00 +0100'."),
             ListOption('fixes', type=str,
                    help="Mark a bug as being fixed by this revision "
                         "(see \"bzr help bugs\")."),
             ListOption('author', type=unicode,
                    help="Set the author's name, if it's different "
                         "from the committer."),
             Option('local',
                    help="Perform a local commit in a bound "
                         "branch.  Local commits are not pushed to "
                         "the master branch until a normal commit "
                         "is performed."
                    ),
             Option('show-diff',
                    help='When no message is supplied, show the diff along'
                    ' with the status summary in the message editor.'),
             ]
    aliases = ['ci', 'checkin']

    def _iter_bug_fix_urls(self, fixes, branch):
        # Configure the properties for bug fixing attributes.
        for fixed_bug in fixes:
            tokens = fixed_bug.split(':')
            if len(tokens) != 2:
                raise errors.BzrCommandError(
                    "Invalid bug %s. Must be in the form of 'tracker:id'. "
                    "See \"bzr help bugs\" for more information on this "
                    "feature.\nCommit refused." % fixed_bug)
            tag, bug_id = tokens
            try:
                yield bugtracker.get_bug_url(tag, branch, bug_id)
            except errors.UnknownBugTrackerAbbreviation:
                raise errors.BzrCommandError(
                    'Unrecognized bug %s. Commit refused.' % fixed_bug)
            except errors.MalformedBugIdentifier, e:
                raise errors.BzrCommandError(
                    "%s\nCommit refused." % (str(e),))

    def run(self, message=None, file=None, verbose=False, selected_list=None,
            unchanged=False, strict=False, local=False, fixes=None,
            author=None, show_diff=False, exclude=None, commit_time=None):
        from bzrlib.errors import (
            PointlessCommit,
            ConflictsInTree,
            StrictCommitFailed
        )
        from bzrlib.msgeditor import (
            edit_commit_message_encoded,
            generate_commit_message_template,
            make_commit_message_template_encoded
        )

        commit_stamp = offset = None
        if commit_time is not None:
            try:
                commit_stamp, offset = timestamp.parse_patch_date(commit_time)
            except ValueError, e:
                raise errors.BzrCommandError(
                    "Could not parse --commit-time: " + str(e))

        # TODO: Need a blackbox test for invoking the external editor; may be
        # slightly problematic to run this cross-platform.

        # TODO: do more checks that the commit will succeed before
        # spending the user's valuable time typing a commit message.

        properties = {}

        tree, selected_list = tree_files(selected_list)
        if selected_list == ['']:
            # workaround - commit of root of tree should be exactly the same
            # as just default commit in that tree, and succeed even though
            # selected-file merge commit is not done yet
            selected_list = []

        if fixes is None:
            fixes = []
        bug_property = bugtracker.encode_fixes_bug_urls(
            self._iter_bug_fix_urls(fixes, tree.branch))
        if bug_property:
            properties['bugs'] = bug_property

        if local and not tree.branch.get_bound_location():
            raise errors.LocalRequiresBoundBranch()

        if message is not None:
            try:
                file_exists = osutils.lexists(message)
            except UnicodeError:
                # The commit message contains unicode characters that can't be
                # represented in the filesystem encoding, so that can't be a
                # file.
                file_exists = False
            if file_exists:
                warning_msg = (
                    'The commit message is a file name: "%(f)s".\n'
                    '(use --file "%(f)s" to take commit message from that file)'
                    % { 'f': message })
                ui.ui_factory.show_warning(warning_msg)

        def get_message(commit_obj):
            """Callback to get commit message"""
            my_message = message
            if my_message is not None and '\r' in my_message:
                my_message = my_message.replace('\r\n', '\n')
                my_message = my_message.replace('\r', '\n')
            if my_message is None and not file:
                t = make_commit_message_template_encoded(tree,
                        selected_list, diff=show_diff,
                        output_encoding=osutils.get_user_encoding())
                start_message = generate_commit_message_template(commit_obj)
                my_message = edit_commit_message_encoded(t,
                    start_message=start_message)
                if my_message is None:
                    raise errors.BzrCommandError("please specify a commit"
                        " message with either --message or --file")
            elif my_message and file:
                raise errors.BzrCommandError(
                    "please specify either --message or --file")
            if file:
                my_message = codecs.open(file, 'rt',
                                         osutils.get_user_encoding()).read()
            if my_message == "":
                raise errors.BzrCommandError("empty commit message specified")
            return my_message

        # The API permits a commit with a filter of [] to mean 'select nothing'
        # but the command line should not do that.
        if not selected_list:
            selected_list = None
        try:
            tree.commit(message_callback=get_message,
                        specific_files=selected_list,
                        allow_pointless=unchanged, strict=strict, local=local,
                        reporter=None, verbose=verbose, revprops=properties,
                        authors=author, timestamp=commit_stamp,
                        timezone=offset,
                        exclude=safe_relpath_files(tree, exclude))
        except PointlessCommit:
            # FIXME: This should really happen before the file is read in;
            # perhaps prepare the commit; get the message; then actually commit
            raise errors.BzrCommandError("No changes to commit."
                              " Use --unchanged to commit anyhow.")
        except ConflictsInTree:
            raise errors.BzrCommandError('Conflicts detected in working '
                'tree.  Use "bzr conflicts" to list, "bzr resolve FILE" to'
                ' resolve.')
        except StrictCommitFailed:
            raise errors.BzrCommandError("Commit refused because there are"
                              " unknown files in the working tree.")
        except errors.BoundBranchOutOfDate, e:
            raise errors.BzrCommandError(str(e) + "\n"
            'To commit to master branch, run update and then commit.\n'
            'You can also pass --local to commit to continue working '
            'disconnected.')


class cmd_check(Command):
    """Validate working tree structure, branch consistency and repository history.

    This command checks various invariants about branch and repository storage
    to detect data corruption or bzr bugs.

    The working tree and branch checks will only give output if a problem is
    detected. The output fields of the repository check are:

    revisions
        This is just the number of revisions checked.  It doesn't
        indicate a problem.

    versionedfiles
        This is just the number of versionedfiles checked.  It
        doesn't indicate a problem.

    unreferenced ancestors
        Texts that are ancestors of other texts, but
        are not properly referenced by the revision ancestry.  This is a
        subtle problem that Bazaar can work around.

    unique file texts
        This is the total number of unique file contents
        seen in the checked revisions.  It does not indicate a problem.

    repeated file texts
        This is the total number of repeated texts seen
        in the checked revisions.  Texts can be repeated when their file
        entries are modified, but the file contents are not.  It does not
        indicate a problem.

    If no restrictions are specified, all Bazaar data that is found at the given
    location will be checked.

    :Examples:

        Check the tree and branch at 'foo'::

            bzr check --tree --branch foo

        Check only the repository at 'bar'::

            bzr check --repo bar

        Check everything at 'baz'::

            bzr check baz
    """

    _see_also = ['reconcile']
    takes_args = ['path?']
    takes_options = ['verbose',
                     Option('branch', help="Check the branch related to the"
                                           " current directory."),
                     Option('repo', help="Check the repository related to the"
                                         " current directory."),
                     Option('tree', help="Check the working tree related to"
                                         " the current directory.")]

    def run(self, path=None, verbose=False, branch=False, repo=False,
            tree=False):
        from bzrlib.check import check_dwim
        if path is None:
            path = '.'
        if not branch and not repo and not tree:
            branch = repo = tree = True
        check_dwim(path, verbose, do_branch=branch, do_repo=repo, do_tree=tree)


class cmd_upgrade(Command):
    """Upgrade branch storage to current format.

    The check command or bzr developers may sometimes advise you to run
    this command. When the default format has changed you may also be warned
    during other operations to upgrade.
    """

    _see_also = ['check']
    takes_args = ['url?']
    takes_options = [
                    RegistryOption('format',
                        help='Upgrade to a specific format.  See "bzr help'
                             ' formats" for details.',
                        lazy_registry=('bzrlib.bzrdir', 'format_registry'),
                        converter=lambda name: bzrdir.format_registry.make_bzrdir(name),
                        value_switches=True, title='Branch format'),
                    ]

    def run(self, url='.', format=None):
        from bzrlib.upgrade import upgrade
        upgrade(url, format)


class cmd_whoami(Command):
    """Show or set bzr user id.

    :Examples:
        Show the email of the current user::

            bzr whoami --email

        Set the current user::

            bzr whoami "Frank Chu <fchu@example.com>"
    """
    takes_options = [ Option('email',
                             help='Display email address only.'),
                      Option('branch',
                             help='Set identity for the current branch instead of '
                                  'globally.'),
                    ]
    takes_args = ['name?']
    encoding_type = 'replace'

    @display_command
    def run(self, email=False, branch=False, name=None):
        if name is None:
            # use branch if we're inside one; otherwise global config
            try:
                c = Branch.open_containing('.')[0].get_config()
            except errors.NotBranchError:
                c = config.GlobalConfig()
            if email:
                self.outf.write(c.user_email() + '\n')
            else:
                self.outf.write(c.username() + '\n')
            return

        # display a warning if an email address isn't included in the given name.
        try:
            config.extract_email_address(name)
        except errors.NoEmailInUsername, e:
            warning('"%s" does not seem to contain an email address.  '
                    'This is allowed, but not recommended.', name)

        # use global config unless --branch given
        if branch:
            c = Branch.open_containing('.')[0].get_config()
        else:
            c = config.GlobalConfig()
        c.set_user_option('email', name)


class cmd_nick(Command):
    """Print or set the branch nickname.

    If unset, the tree root directory name is used as the nickname.
    To print the current nickname, execute with no argument.

    Bound branches use the nickname of its master branch unless it is set
    locally.
    """

    _see_also = ['info']
    takes_args = ['nickname?']
    def run(self, nickname=None):
        branch = Branch.open_containing(u'.')[0]
        if nickname is None:
            self.printme(branch)
        else:
            branch.nick = nickname

    @display_command
    def printme(self, branch):
        print branch.nick


class cmd_alias(Command):
    """Set/unset and display aliases.

    :Examples:
        Show the current aliases::

            bzr alias

        Show the alias specified for 'll'::

            bzr alias ll

        Set an alias for 'll'::

            bzr alias ll="log --line -r-10..-1"

        To remove an alias for 'll'::

            bzr alias --remove ll

    """
    takes_args = ['name?']
    takes_options = [
        Option('remove', help='Remove the alias.'),
        ]

    def run(self, name=None, remove=False):
        if remove:
            self.remove_alias(name)
        elif name is None:
            self.print_aliases()
        else:
            equal_pos = name.find('=')
            if equal_pos == -1:
                self.print_alias(name)
            else:
                self.set_alias(name[:equal_pos], name[equal_pos+1:])

    def remove_alias(self, alias_name):
        if alias_name is None:
            raise errors.BzrCommandError(
                'bzr alias --remove expects an alias to remove.')
        # If alias is not found, print something like:
        # unalias: foo: not found
        c = config.GlobalConfig()
        c.unset_alias(alias_name)

    @display_command
    def print_aliases(self):
        """Print out the defined aliases in a similar format to bash."""
        aliases = config.GlobalConfig().get_aliases()
        for key, value in sorted(aliases.iteritems()):
            self.outf.write('bzr alias %s="%s"\n' % (key, value))

    @display_command
    def print_alias(self, alias_name):
        from bzrlib.commands import get_alias
        alias = get_alias(alias_name)
        if alias is None:
            self.outf.write("bzr alias: %s: not found\n" % alias_name)
        else:
            self.outf.write(
                'bzr alias %s="%s"\n' % (alias_name, ' '.join(alias)))

    def set_alias(self, alias_name, alias_command):
        """Save the alias in the global config."""
        c = config.GlobalConfig()
        c.set_alias(alias_name, alias_command)


class cmd_selftest(Command):
    """Run internal test suite.

    If arguments are given, they are regular expressions that say which tests
    should run.  Tests matching any expression are run, and other tests are
    not run.

    Alternatively if --first is given, matching tests are run first and then
    all other tests are run.  This is useful if you have been working in a
    particular area, but want to make sure nothing else was broken.

    If --exclude is given, tests that match that regular expression are
    excluded, regardless of whether they match --first or not.

    To help catch accidential dependencies between tests, the --randomize
    option is useful. In most cases, the argument used is the word 'now'.
    Note that the seed used for the random number generator is displayed
    when this option is used. The seed can be explicitly passed as the
    argument to this option if required. This enables reproduction of the
    actual ordering used if and when an order sensitive problem is encountered.

    If --list-only is given, the tests that would be run are listed. This is
    useful when combined with --first, --exclude and/or --randomize to
    understand their impact. The test harness reports "Listed nn tests in ..."
    instead of "Ran nn tests in ..." when list mode is enabled.

    If the global option '--no-plugins' is given, plugins are not loaded
    before running the selftests.  This has two effects: features provided or
    modified by plugins will not be tested, and tests provided by plugins will
    not be run.

    Tests that need working space on disk use a common temporary directory,
    typically inside $TMPDIR or /tmp.

    If you set BZR_TEST_PDB=1 when running selftest, failing tests will drop
    into a pdb postmortem session.

    :Examples:
        Run only tests relating to 'ignore'::

            bzr selftest ignore

        Disable plugins and list tests as they're run::

            bzr --no-plugins selftest -v
    """
    # NB: this is used from the class without creating an instance, which is
    # why it does not have a self parameter.
    def get_transport_type(typestring):
        """Parse and return a transport specifier."""
        if typestring == "sftp":
            from bzrlib.transport.sftp import SFTPAbsoluteServer
            return SFTPAbsoluteServer
        if typestring == "memory":
            from bzrlib.transport.memory import MemoryServer
            return MemoryServer
        if typestring == "fakenfs":
            from bzrlib.transport.fakenfs import FakeNFSServer
            return FakeNFSServer
        msg = "No known transport type %s. Supported types are: sftp\n" %\
            (typestring)
        raise errors.BzrCommandError(msg)

    hidden = True
    takes_args = ['testspecs*']
    takes_options = ['verbose',
                     Option('one',
                             help='Stop when one test fails.',
                             short_name='1',
                             ),
                     Option('transport',
                            help='Use a different transport by default '
                                 'throughout the test suite.',
                            type=get_transport_type),
                     Option('benchmark',
                            help='Run the benchmarks rather than selftests.'),
                     Option('lsprof-timed',
                            help='Generate lsprof output for benchmarked'
                                 ' sections of code.'),
                     Option('lsprof-tests',
                            help='Generate lsprof output for each test.'),
                     Option('cache-dir', type=str,
                            help='Cache intermediate benchmark output in this '
                                 'directory.'),
                     Option('first',
                            help='Run all tests, but run specified tests first.',
                            short_name='f',
                            ),
                     Option('list-only',
                            help='List the tests instead of running them.'),
                     RegistryOption('parallel',
                        help="Run the test suite in parallel.",
                        lazy_registry=('bzrlib.tests', 'parallel_registry'),
                        value_switches=False,
                        ),
                     Option('randomize', type=str, argname="SEED",
                            help='Randomize the order of tests using the given'
                                 ' seed or "now" for the current time.'),
                     Option('exclude', type=str, argname="PATTERN",
                            short_name='x',
                            help='Exclude tests that match this regular'
                                 ' expression.'),
                     Option('subunit',
                        help='Output test progress via subunit.'),
                     Option('strict', help='Fail on missing dependencies or '
                            'known failures.'),
                     Option('load-list', type=str, argname='TESTLISTFILE',
                            help='Load a test id list from a text file.'),
                     ListOption('debugflag', type=str, short_name='E',
                                help='Turn on a selftest debug flag.'),
                     ListOption('starting-with', type=str, argname='TESTID',
                                param_name='starting_with', short_name='s',
                                help=
                                'Load only the tests starting with TESTID.'),
                     ]
    encoding_type = 'replace'

    def __init__(self):
        Command.__init__(self)
        self.additional_selftest_args = {}

    def run(self, testspecs_list=None, verbose=False, one=False,
            transport=None, benchmark=None,
            lsprof_timed=None, cache_dir=None,
            first=False, list_only=False,
            randomize=None, exclude=None, strict=False,
            load_list=None, debugflag=None, starting_with=None, subunit=False,
            parallel=None, lsprof_tests=False):
        from bzrlib.tests import selftest
        import bzrlib.benchmarks as benchmarks
        from bzrlib.benchmarks import tree_creator

        # Make deprecation warnings visible, unless -Werror is set
        symbol_versioning.activate_deprecation_warnings(override=False)

        if cache_dir is not None:
            tree_creator.TreeCreator.CACHE_ROOT = osutils.abspath(cache_dir)
        if testspecs_list is not None:
            pattern = '|'.join(testspecs_list)
        else:
            pattern = ".*"
        if subunit:
            try:
                from bzrlib.tests import SubUnitBzrRunner
            except ImportError:
                raise errors.BzrCommandError("subunit not available. subunit "
                    "needs to be installed to use --subunit.")
            self.additional_selftest_args['runner_class'] = SubUnitBzrRunner
        if parallel:
            self.additional_selftest_args.setdefault(
                'suite_decorators', []).append(parallel)
        if benchmark:
            test_suite_factory = benchmarks.test_suite
            # Unless user explicitly asks for quiet, be verbose in benchmarks
            verbose = not is_quiet()
            # TODO: should possibly lock the history file...
            benchfile = open(".perf_history", "at", buffering=1)
            self.add_cleanup(benchfile.close)
        else:
            test_suite_factory = None
            benchfile = None
        selftest_kwargs = {"verbose": verbose,
                          "pattern": pattern,
                          "stop_on_failure": one,
                          "transport": transport,
                          "test_suite_factory": test_suite_factory,
                          "lsprof_timed": lsprof_timed,
                          "lsprof_tests": lsprof_tests,
                          "bench_history": benchfile,
                          "matching_tests_first": first,
                          "list_only": list_only,
                          "random_seed": randomize,
                          "exclude_pattern": exclude,
                          "strict": strict,
                          "load_list": load_list,
                          "debug_flags": debugflag,
                          "starting_with": starting_with
                          }
        selftest_kwargs.update(self.additional_selftest_args)
        result = selftest(**selftest_kwargs)
        return int(not result)


class cmd_version(Command):
    """Show version of bzr."""

    encoding_type = 'replace'
    takes_options = [
        Option("short", help="Print just the version number."),
        ]

    @display_command
    def run(self, short=False):
        from bzrlib.version import show_version
        if short:
            self.outf.write(bzrlib.version_string + '\n')
        else:
            show_version(to_file=self.outf)


class cmd_rocks(Command):
    """Statement of optimism."""

    hidden = True

    @display_command
    def run(self):
        print "It sure does!"


class cmd_find_merge_base(Command):
    """Find and print a base revision for merging two branches."""
    # TODO: Options to specify revisions on either side, as if
    #       merging only part of the history.
    takes_args = ['branch', 'other']
    hidden = True

    @display_command
    def run(self, branch, other):
        from bzrlib.revision import ensure_null

        branch1 = Branch.open_containing(branch)[0]
        branch2 = Branch.open_containing(other)[0]
        branch1.lock_read()
        self.add_cleanup(branch1.unlock)
        branch2.lock_read()
        self.add_cleanup(branch2.unlock)
        last1 = ensure_null(branch1.last_revision())
        last2 = ensure_null(branch2.last_revision())

        graph = branch1.repository.get_graph(branch2.repository)
        base_rev_id = graph.find_unique_lca(last1, last2)

        print 'merge base is revision %s' % base_rev_id


class cmd_merge(Command):
    """Perform a three-way merge.

    The source of the merge can be specified either in the form of a branch,
    or in the form of a path to a file containing a merge directive generated
    with bzr send. If neither is specified, the default is the upstream branch
    or the branch most recently merged using --remember.

    When merging a branch, by default the tip will be merged. To pick a different
    revision, pass --revision. If you specify two values, the first will be used as
    BASE and the second one as OTHER. Merging individual revisions, or a subset of
    available revisions, like this is commonly referred to as "cherrypicking".

    Revision numbers are always relative to the branch being merged.

    By default, bzr will try to merge in all new work from the other
    branch, automatically determining an appropriate base.  If this
    fails, you may need to give an explicit base.

    Merge will do its best to combine the changes in two branches, but there
    are some kinds of problems only a human can fix.  When it encounters those,
    it will mark a conflict.  A conflict means that you need to fix something,
    before you should commit.

    Use bzr resolve when you have fixed a problem.  See also bzr conflicts.

    If there is no default branch set, the first merge will set it. After
    that, you can omit the branch to use the default.  To change the
    default, use --remember. The value will only be saved if the remote
    location can be accessed.

    The results of the merge are placed into the destination working
    directory, where they can be reviewed (with bzr diff), tested, and then
    committed to record the result of the merge.

    merge refuses to run if there are any uncommitted changes, unless
    --force is given.

    To select only some changes to merge, use "merge -i", which will prompt
    you to apply each diff hunk and file change, similar to "shelve".

    :Examples:
        To merge the latest revision from bzr.dev::

            bzr merge ../bzr.dev

        To merge changes up to and including revision 82 from bzr.dev::

            bzr merge -r 82 ../bzr.dev

        To merge the changes introduced by 82, without previous changes::

            bzr merge -r 81..82 ../bzr.dev

        To apply a merge directive contained in /tmp/merge::

            bzr merge /tmp/merge
    """

    encoding_type = 'exact'
    _see_also = ['update', 'remerge', 'status-flags', 'send']
    takes_args = ['location?']
    takes_options = [
        'change',
        'revision',
        Option('force',
               help='Merge even if the destination tree has uncommitted changes.'),
        'merge-type',
        'reprocess',
        'remember',
        Option('show-base', help="Show base revision text in "
               "conflicts."),
        Option('uncommitted', help='Apply uncommitted changes'
               ' from a working copy, instead of branch changes.'),
        Option('pull', help='If the destination is already'
                ' completely merged into the source, pull from the'
                ' source rather than merging.  When this happens,'
                ' you do not need to commit the result.'),
        Option('directory',
               help='Branch to merge into, '
                    'rather than the one containing the working directory.',
               short_name='d',
               type=unicode,
               ),
        Option('preview', help='Instead of merging, show a diff of the'
               ' merge.'),
        Option('interactive', help='Select changes interactively.',
            short_name='i')
    ]

    def run(self, location=None, revision=None, force=False,
            merge_type=None, show_base=False, reprocess=None, remember=False,
            uncommitted=False, pull=False,
            directory=None,
            preview=False,
            interactive=False,
            ):
        if merge_type is None:
            merge_type = _mod_merge.Merge3Merger

        if directory is None: directory = u'.'
        possible_transports = []
        merger = None
        allow_pending = True
        verified = 'inapplicable'
        tree = WorkingTree.open_containing(directory)[0]

        try:
            basis_tree = tree.revision_tree(tree.last_revision())
        except errors.NoSuchRevision:
            basis_tree = tree.basis_tree()

        # die as quickly as possible if there are uncommitted changes
        if not force:
            if tree.has_changes():
                raise errors.UncommittedChanges(tree)

        view_info = _get_view_info_for_change_reporter(tree)
        change_reporter = delta._ChangeReporter(
            unversioned_filter=tree.is_ignored, view_info=view_info)
        pb = ui.ui_factory.nested_progress_bar()
        self.add_cleanup(pb.finished)
        tree.lock_write()
        self.add_cleanup(tree.unlock)
        if location is not None:
            try:
                mergeable = bundle.read_mergeable_from_url(location,
                    possible_transports=possible_transports)
            except errors.NotABundle:
                mergeable = None
            else:
                if uncommitted:
                    raise errors.BzrCommandError('Cannot use --uncommitted'
                        ' with bundles or merge directives.')

                if revision is not None:
                    raise errors.BzrCommandError(
                        'Cannot use -r with merge directives or bundles')
                merger, verified = _mod_merge.Merger.from_mergeable(tree,
                   mergeable, pb)

        if merger is None and uncommitted:
            if revision is not None and len(revision) > 0:
                raise errors.BzrCommandError('Cannot use --uncommitted and'
                    ' --revision at the same time.')
            merger = self.get_merger_from_uncommitted(tree, location, pb)
            allow_pending = False

        if merger is None:
            merger, allow_pending = self._get_merger_from_branch(tree,
                location, revision, remember, possible_transports, pb)

        merger.merge_type = merge_type
        merger.reprocess = reprocess
        merger.show_base = show_base
        self.sanity_check_merger(merger)
        if (merger.base_rev_id == merger.other_rev_id and
            merger.other_rev_id is not None):
            note('Nothing to do.')
            return 0
        if pull:
            if merger.interesting_files is not None:
                raise errors.BzrCommandError('Cannot pull individual files')
            if (merger.base_rev_id == tree.last_revision()):
                result = tree.pull(merger.other_branch, False,
                                   merger.other_rev_id)
                result.report(self.outf)
                return 0
        if merger.this_basis is None:
            raise errors.BzrCommandError(
                "This branch has no commits."
                " (perhaps you would prefer 'bzr pull')")
        if preview:
            return self._do_preview(merger)
        elif interactive:
            return self._do_interactive(merger)
        else:
            return self._do_merge(merger, change_reporter, allow_pending,
                                  verified)

    def _get_preview(self, merger):
        tree_merger = merger.make_merger()
        tt = tree_merger.make_preview_transform()
        self.add_cleanup(tt.finalize)
        result_tree = tt.get_preview_tree()
        return result_tree

    def _do_preview(self, merger):
        from bzrlib.diff import show_diff_trees
        result_tree = self._get_preview(merger)
        show_diff_trees(merger.this_tree, result_tree, self.outf,
                        old_label='', new_label='')

    def _do_merge(self, merger, change_reporter, allow_pending, verified):
        merger.change_reporter = change_reporter
        conflict_count = merger.do_merge()
        if allow_pending:
            merger.set_pending()
        if verified == 'failed':
            warning('Preview patch does not match changes')
        if conflict_count != 0:
            return 1
        else:
            return 0

    def _do_interactive(self, merger):
        """Perform an interactive merge.

        This works by generating a preview tree of the merge, then using
        Shelver to selectively remove the differences between the working tree
        and the preview tree.
        """
        from bzrlib import shelf_ui
        result_tree = self._get_preview(merger)
        writer = bzrlib.option.diff_writer_registry.get()
        shelver = shelf_ui.Shelver(merger.this_tree, result_tree, destroy=True,
                                   reporter=shelf_ui.ApplyReporter(),
                                   diff_writer=writer(sys.stdout))
        try:
            shelver.run()
        finally:
            shelver.finalize()

    def sanity_check_merger(self, merger):
        if (merger.show_base and
            not merger.merge_type is _mod_merge.Merge3Merger):
            raise errors.BzrCommandError("Show-base is not supported for this"
                                         " merge type. %s" % merger.merge_type)
        if merger.reprocess is None:
            if merger.show_base:
                merger.reprocess = False
            else:
                # Use reprocess if the merger supports it
                merger.reprocess = merger.merge_type.supports_reprocess
        if merger.reprocess and not merger.merge_type.supports_reprocess:
            raise errors.BzrCommandError("Conflict reduction is not supported"
                                         " for merge type %s." %
                                         merger.merge_type)
        if merger.reprocess and merger.show_base:
            raise errors.BzrCommandError("Cannot do conflict reduction and"
                                         " show base.")

    def _get_merger_from_branch(self, tree, location, revision, remember,
                                possible_transports, pb):
        """Produce a merger from a location, assuming it refers to a branch."""
        from bzrlib.tag import _merge_tags_if_possible
        # find the branch locations
        other_loc, user_location = self._select_branch_location(tree, location,
            revision, -1)
        if revision is not None and len(revision) == 2:
            base_loc, _unused = self._select_branch_location(tree,
                location, revision, 0)
        else:
            base_loc = other_loc
        # Open the branches
        other_branch, other_path = Branch.open_containing(other_loc,
            possible_transports)
        if base_loc == other_loc:
            base_branch = other_branch
        else:
            base_branch, base_path = Branch.open_containing(base_loc,
                possible_transports)
        # Find the revision ids
        other_revision_id = None
        base_revision_id = None
        if revision is not None:
            if len(revision) >= 1:
                other_revision_id = revision[-1].as_revision_id(other_branch)
            if len(revision) == 2:
                base_revision_id = revision[0].as_revision_id(base_branch)
        if other_revision_id is None:
            other_revision_id = _mod_revision.ensure_null(
                other_branch.last_revision())
        # Remember where we merge from
        if ((remember or tree.branch.get_submit_branch() is None) and
             user_location is not None):
            tree.branch.set_submit_branch(other_branch.base)
        _merge_tags_if_possible(other_branch, tree.branch)
        merger = _mod_merge.Merger.from_revision_ids(pb, tree,
            other_revision_id, base_revision_id, other_branch, base_branch)
        if other_path != '':
            allow_pending = False
            merger.interesting_files = [other_path]
        else:
            allow_pending = True
        return merger, allow_pending

    def get_merger_from_uncommitted(self, tree, location, pb):
        """Get a merger for uncommitted changes.

        :param tree: The tree the merger should apply to.
        :param location: The location containing uncommitted changes.
        :param pb: The progress bar to use for showing progress.
        """
        location = self._select_branch_location(tree, location)[0]
        other_tree, other_path = WorkingTree.open_containing(location)
        merger = _mod_merge.Merger.from_uncommitted(tree, other_tree, pb)
        if other_path != '':
            merger.interesting_files = [other_path]
        return merger

    def _select_branch_location(self, tree, user_location, revision=None,
                                index=None):
        """Select a branch location, according to possible inputs.

        If provided, branches from ``revision`` are preferred.  (Both
        ``revision`` and ``index`` must be supplied.)

        Otherwise, the ``location`` parameter is used.  If it is None, then the
        ``submit`` or ``parent`` location is used, and a note is printed.

        :param tree: The working tree to select a branch for merging into
        :param location: The location entered by the user
        :param revision: The revision parameter to the command
        :param index: The index to use for the revision parameter.  Negative
            indices are permitted.
        :return: (selected_location, user_location).  The default location
            will be the user-entered location.
        """
        if (revision is not None and index is not None
            and revision[index] is not None):
            branch = revision[index].get_branch()
            if branch is not None:
                return branch, branch
        if user_location is None:
            location = self._get_remembered(tree, 'Merging from')
        else:
            location = user_location
        return location, user_location

    def _get_remembered(self, tree, verb_string):
        """Use tree.branch's parent if none was supplied.

        Report if the remembered location was used.
        """
        stored_location = tree.branch.get_submit_branch()
        stored_location_type = "submit"
        if stored_location is None:
            stored_location = tree.branch.get_parent()
            stored_location_type = "parent"
        mutter("%s", stored_location)
        if stored_location is None:
            raise errors.BzrCommandError("No location specified or remembered")
        display_url = urlutils.unescape_for_display(stored_location, 'utf-8')
        note(u"%s remembered %s location %s", verb_string,
                stored_location_type, display_url)
        return stored_location


class cmd_remerge(Command):
    """Redo a merge.

    Use this if you want to try a different merge technique while resolving
    conflicts.  Some merge techniques are better than others, and remerge
    lets you try different ones on different files.

    The options for remerge have the same meaning and defaults as the ones for
    merge.  The difference is that remerge can (only) be run when there is a
    pending merge, and it lets you specify particular files.

    :Examples:
        Re-do the merge of all conflicted files, and show the base text in
        conflict regions, in addition to the usual THIS and OTHER texts::

            bzr remerge --show-base

        Re-do the merge of "foobar", using the weave merge algorithm, with
        additional processing to reduce the size of conflict regions::

            bzr remerge --merge-type weave --reprocess foobar
    """
    takes_args = ['file*']
    takes_options = [
            'merge-type',
            'reprocess',
            Option('show-base',
                   help="Show base revision text in conflicts."),
            ]

    def run(self, file_list=None, merge_type=None, show_base=False,
            reprocess=False):
        if merge_type is None:
            merge_type = _mod_merge.Merge3Merger
        tree, file_list = tree_files(file_list)
        tree.lock_write()
        self.add_cleanup(tree.unlock)
        parents = tree.get_parent_ids()
        if len(parents) != 2:
            raise errors.BzrCommandError("Sorry, remerge only works after normal"
                                         " merges.  Not cherrypicking or"
                                         " multi-merges.")
        repository = tree.branch.repository
        interesting_ids = None
        new_conflicts = []
        conflicts = tree.conflicts()
        if file_list is not None:
            interesting_ids = set()
            for filename in file_list:
                file_id = tree.path2id(filename)
                if file_id is None:
                    raise errors.NotVersionedError(filename)
                interesting_ids.add(file_id)
                if tree.kind(file_id) != "directory":
                    continue

                for name, ie in tree.inventory.iter_entries(file_id):
                    interesting_ids.add(ie.file_id)
            new_conflicts = conflicts.select_conflicts(tree, file_list)[0]
        else:
            # Remerge only supports resolving contents conflicts
            allowed_conflicts = ('text conflict', 'contents conflict')
            restore_files = [c.path for c in conflicts
                             if c.typestring in allowed_conflicts]
        _mod_merge.transform_tree(tree, tree.basis_tree(), interesting_ids)
        tree.set_conflicts(ConflictList(new_conflicts))
        if file_list is not None:
            restore_files = file_list
        for filename in restore_files:
            try:
                restore(tree.abspath(filename))
            except errors.NotConflicted:
                pass
        # Disable pending merges, because the file texts we are remerging
        # have not had those merges performed.  If we use the wrong parents
        # list, we imply that the working tree text has seen and rejected
        # all the changes from the other tree, when in fact those changes
        # have not yet been seen.
        pb = ui.ui_factory.nested_progress_bar()
        tree.set_parent_ids(parents[:1])
        try:
            merger = _mod_merge.Merger.from_revision_ids(pb,
                                                         tree, parents[1])
            merger.interesting_ids = interesting_ids
            merger.merge_type = merge_type
            merger.show_base = show_base
            merger.reprocess = reprocess
            conflicts = merger.do_merge()
        finally:
            tree.set_parent_ids(parents)
            pb.finished()
        if conflicts > 0:
            return 1
        else:
            return 0


class cmd_revert(Command):
    """Revert files to a previous revision.

    Giving a list of files will revert only those files.  Otherwise, all files
    will be reverted.  If the revision is not specified with '--revision', the
    last committed revision is used.

    To remove only some changes, without reverting to a prior version, use
    merge instead.  For example, "merge . --revision -2..-3" will remove the
    changes introduced by -2, without affecting the changes introduced by -1.
    Or to remove certain changes on a hunk-by-hunk basis, see the Shelf plugin.

    By default, any files that have been manually changed will be backed up
    first.  (Files changed only by merge are not backed up.)  Backup files have
    '.~#~' appended to their name, where # is a number.

    When you provide files, you can use their current pathname or the pathname
    from the target revision.  So you can use revert to "undelete" a file by
    name.  If you name a directory, all the contents of that directory will be
    reverted.

    If you have newly added files since the target revision, they will be
    removed.  If the files to be removed have been changed, backups will be
    created as above.  Directories containing unknown files will not be
    deleted.

    The working tree contains a list of pending merged revisions, which will
    be included as parents in the next commit.  Normally, revert clears that
    list as well as reverting the files.  If any files are specified, revert
    leaves the pending merge list alone and reverts only the files.  Use "bzr
    revert ." in the tree root to revert all files but keep the merge record,
    and "bzr revert --forget-merges" to clear the pending merge list without
    reverting any files.

    Using "bzr revert --forget-merges", it is possible to apply the changes
    from an arbitrary merge as a single revision.  To do this, perform the
    merge as desired.  Then doing revert with the "--forget-merges" option will
    keep the content of the tree as it was, but it will clear the list of
    pending merges.  The next commit will then contain all of the changes that
    would have been in the merge, but without any mention of the other parent
    revisions.  Because this technique forgets where these changes originated,
    it may cause additional conflicts on later merges involving the source and
    target branches.
    """

    _see_also = ['cat', 'export']
    takes_options = [
        'revision',
        Option('no-backup', "Do not save backups of reverted files."),
        Option('forget-merges',
               'Remove pending merge marker, without changing any files.'),
        ]
    takes_args = ['file*']

    def run(self, revision=None, no_backup=False, file_list=None,
            forget_merges=None):
        tree, file_list = tree_files(file_list)
        tree.lock_write()
        self.add_cleanup(tree.unlock)
        if forget_merges:
            tree.set_parent_ids(tree.get_parent_ids()[:1])
        else:
            self._revert_tree_to_revision(tree, revision, file_list, no_backup)

    @staticmethod
    def _revert_tree_to_revision(tree, revision, file_list, no_backup):
        rev_tree = _get_one_revision_tree('revert', revision, tree=tree)
        pb = ui.ui_factory.nested_progress_bar()
        try:
            tree.revert(file_list, rev_tree, not no_backup, pb,
                report_changes=True)
        finally:
            pb.finished()


class cmd_assert_fail(Command):
    """Test reporting of assertion failures"""
    # intended just for use in testing

    hidden = True

    def run(self):
        raise AssertionError("always fails")


class cmd_help(Command):
    """Show help on a command or other topic.
    """

    _see_also = ['topics']
    takes_options = [
            Option('long', 'Show help on all commands.'),
            ]
    takes_args = ['topic?']
    aliases = ['?', '--help', '-?', '-h']

    @display_command
    def run(self, topic=None, long=False):
        import bzrlib.help
        if topic is None and long:
            topic = "commands"
        bzrlib.help.help(topic)


class cmd_shell_complete(Command):
    """Show appropriate completions for context.

    For a list of all available commands, say 'bzr shell-complete'.
    """
    takes_args = ['context?']
    aliases = ['s-c']
    hidden = True

    @display_command
    def run(self, context=None):
        import shellcomplete
        shellcomplete.shellcomplete(context)


class cmd_missing(Command):
    """Show unmerged/unpulled revisions between two branches.

    OTHER_BRANCH may be local or remote.

    To filter on a range of revisions, you can use the command -r begin..end
    -r revision requests a specific revision, -r ..end or -r begin.. are
    also valid.
            
    :Exit values:
        1 - some missing revisions
        0 - no missing revisions

    :Examples:

        Determine the missing revisions between this and the branch at the
        remembered pull location::

            bzr missing

        Determine the missing revisions between this and another branch::

            bzr missing http://server/branch

        Determine the missing revisions up to a specific revision on the other
        branch::

            bzr missing -r ..-10

        Determine the missing revisions up to a specific revision on this
        branch::

            bzr missing --my-revision ..-10
    """

    _see_also = ['merge', 'pull']
    takes_args = ['other_branch?']
    takes_options = [
        Option('reverse', 'Reverse the order of revisions.'),
        Option('mine-only',
               'Display changes in the local branch only.'),
        Option('this' , 'Same as --mine-only.'),
        Option('theirs-only',
               'Display changes in the remote branch only.'),
        Option('other', 'Same as --theirs-only.'),
        'log-format',
        'show-ids',
        'verbose',
        custom_help('revision',
             help='Filter on other branch revisions (inclusive). '
                'See "help revisionspec" for details.'),
        Option('my-revision',
            type=_parse_revision_str,
            help='Filter on local branch revisions (inclusive). '
                'See "help revisionspec" for details.'),
        Option('include-merges',
               'Show all revisions in addition to the mainline ones.'),
        ]
    encoding_type = 'replace'

    @display_command
    def run(self, other_branch=None, reverse=False, mine_only=False,
            theirs_only=False,
            log_format=None, long=False, short=False, line=False,
            show_ids=False, verbose=False, this=False, other=False,
            include_merges=False, revision=None, my_revision=None):
        from bzrlib.missing import find_unmerged, iter_log_revisions
        def message(s):
            if not is_quiet():
                self.outf.write(s)

        if this:
            mine_only = this
        if other:
            theirs_only = other
        # TODO: We should probably check that we don't have mine-only and
        #       theirs-only set, but it gets complicated because we also have
        #       this and other which could be used.
        restrict = 'all'
        if mine_only:
            restrict = 'local'
        elif theirs_only:
            restrict = 'remote'

        local_branch = Branch.open_containing(u".")[0]
        parent = local_branch.get_parent()
        if other_branch is None:
            other_branch = parent
            if other_branch is None:
                raise errors.BzrCommandError("No peer location known"
                                             " or specified.")
            display_url = urlutils.unescape_for_display(parent,
                                                        self.outf.encoding)
            message("Using saved parent location: "
                    + display_url + "\n")

        remote_branch = Branch.open(other_branch)
        if remote_branch.base == local_branch.base:
            remote_branch = local_branch

        local_branch.lock_read()
        self.add_cleanup(local_branch.unlock)
        local_revid_range = _revision_range_to_revid_range(
            _get_revision_range(my_revision, local_branch,
                self.name()))

        remote_branch.lock_read()
        self.add_cleanup(remote_branch.unlock)
        remote_revid_range = _revision_range_to_revid_range(
            _get_revision_range(revision,
                remote_branch, self.name()))

        local_extra, remote_extra = find_unmerged(
            local_branch, remote_branch, restrict,
            backward=not reverse,
            include_merges=include_merges,
            local_revid_range=local_revid_range,
            remote_revid_range=remote_revid_range)

        if log_format is None:
            registry = log.log_formatter_registry
            log_format = registry.get_default(local_branch)
        lf = log_format(to_file=self.outf,
                        show_ids=show_ids,
                        show_timezone='original')

        status_code = 0
        if local_extra and not theirs_only:
            message("You have %d extra revision(s):\n" %
                len(local_extra))
            for revision in iter_log_revisions(local_extra,
                                local_branch.repository,
                                verbose):
                lf.log_revision(revision)
            printed_local = True
            status_code = 1
        else:
            printed_local = False

        if remote_extra and not mine_only:
            if printed_local is True:
                message("\n\n\n")
            message("You are missing %d revision(s):\n" %
                len(remote_extra))
            for revision in iter_log_revisions(remote_extra,
                                remote_branch.repository,
                                verbose):
                lf.log_revision(revision)
            status_code = 1

        if mine_only and not local_extra:
            # We checked local, and found nothing extra
            message('This branch is up to date.\n')
        elif theirs_only and not remote_extra:
            # We checked remote, and found nothing extra
            message('Other branch is up to date.\n')
        elif not (mine_only or theirs_only or local_extra or
                  remote_extra):
            # We checked both branches, and neither one had extra
            # revisions
            message("Branches are up to date.\n")
        self.cleanup_now()
        if not status_code and parent is None and other_branch is not None:
            local_branch.lock_write()
            self.add_cleanup(local_branch.unlock)
            # handle race conditions - a parent might be set while we run.
            if local_branch.get_parent() is None:
                local_branch.set_parent(remote_branch.base)
        return status_code


class cmd_pack(Command):
    """Compress the data within a repository."""

    _see_also = ['repositories']
    takes_args = ['branch_or_repo?']

    def run(self, branch_or_repo='.'):
        dir = bzrdir.BzrDir.open_containing(branch_or_repo)[0]
        try:
            branch = dir.open_branch()
            repository = branch.repository
        except errors.NotBranchError:
            repository = dir.open_repository()
        repository.pack()


class cmd_plugins(Command):
    """List the installed plugins.

    This command displays the list of installed plugins including
    version of plugin and a short description of each.

    --verbose shows the path where each plugin is located.

    A plugin is an external component for Bazaar that extends the
    revision control system, by adding or replacing code in Bazaar.
    Plugins can do a variety of things, including overriding commands,
    adding new commands, providing additional network transports and
    customizing log output.

    See the Bazaar web site, http://bazaar-vcs.org, for further
    information on plugins including where to find them and how to
    install them. Instructions are also provided there on how to
    write new plugins using the Python programming language.
    """
    takes_options = ['verbose']

    @display_command
    def run(self, verbose=False):
        import bzrlib.plugin
        from inspect import getdoc
        result = []
        for name, plugin in bzrlib.plugin.plugins().items():
            version = plugin.__version__
            if version == 'unknown':
                version = ''
            name_ver = '%s %s' % (name, version)
            d = getdoc(plugin.module)
            if d:
                doc = d.split('\n')[0]
            else:
                doc = '(no description)'
            result.append((name_ver, doc, plugin.path()))
        for name_ver, doc, path in sorted(result):
            print name_ver
            print '   ', doc
            if verbose:
                print '   ', path
            print


class cmd_testament(Command):
    """Show testament (signing-form) of a revision."""
    takes_options = [
            'revision',
            Option('long', help='Produce long-format testament.'),
            Option('strict',
                   help='Produce a strict-format testament.')]
    takes_args = ['branch?']
    @display_command
    def run(self, branch=u'.', revision=None, long=False, strict=False):
        from bzrlib.testament import Testament, StrictTestament
        if strict is True:
            testament_class = StrictTestament
        else:
            testament_class = Testament
        if branch == '.':
            b = Branch.open_containing(branch)[0]
        else:
            b = Branch.open(branch)
        b.lock_read()
        self.add_cleanup(b.unlock)
        if revision is None:
            rev_id = b.last_revision()
        else:
            rev_id = revision[0].as_revision_id(b)
        t = testament_class.from_revision(b.repository, rev_id)
        if long:
            sys.stdout.writelines(t.as_text_lines())
        else:
            sys.stdout.write(t.as_short_text())


class cmd_annotate(Command):
    """Show the origin of each line in a file.

    This prints out the given file with an annotation on the left side
    indicating which revision, author and date introduced the change.

    If the origin is the same for a run of consecutive lines, it is
    shown only at the top, unless the --all option is given.
    """
    # TODO: annotate directories; showing when each file was last changed
    # TODO: if the working copy is modified, show annotations on that
    #       with new uncommitted lines marked
    aliases = ['ann', 'blame', 'praise']
    takes_args = ['filename']
    takes_options = [Option('all', help='Show annotations on all lines.'),
                     Option('long', help='Show commit date in annotations.'),
                     'revision',
                     'show-ids',
                     ]
    encoding_type = 'exact'

    @display_command
    def run(self, filename, all=False, long=False, revision=None,
            show_ids=False):
        from bzrlib.annotate import annotate_file, annotate_file_tree
        wt, branch, relpath = \
            bzrdir.BzrDir.open_containing_tree_or_branch(filename)
        if wt is not None:
            wt.lock_read()
            self.add_cleanup(wt.unlock)
        else:
            branch.lock_read()
            self.add_cleanup(branch.unlock)
        tree = _get_one_revision_tree('annotate', revision, branch=branch)
        tree.lock_read()
        self.add_cleanup(tree.unlock)
        if wt is not None:
            file_id = wt.path2id(relpath)
        else:
            file_id = tree.path2id(relpath)
        if file_id is None:
            raise errors.NotVersionedError(filename)
        file_version = tree.inventory[file_id].revision
        if wt is not None and revision is None:
            # If there is a tree and we're not annotating historical
            # versions, annotate the working tree's content.
            annotate_file_tree(wt, file_id, self.outf, long, all,
                show_ids=show_ids)
        else:
            annotate_file(branch, file_version, file_id, long, all, self.outf,
                          show_ids=show_ids)


class cmd_re_sign(Command):
    """Create a digital signature for an existing revision."""
    # TODO be able to replace existing ones.

    hidden = True # is this right ?
    takes_args = ['revision_id*']
    takes_options = ['revision']

    def run(self, revision_id_list=None, revision=None):
        if revision_id_list is not None and revision is not None:
            raise errors.BzrCommandError('You can only supply one of revision_id or --revision')
        if revision_id_list is None and revision is None:
            raise errors.BzrCommandError('You must supply either --revision or a revision_id')
        b = WorkingTree.open_containing(u'.')[0].branch
        b.lock_write()
        self.add_cleanup(b.unlock)
        return self._run(b, revision_id_list, revision)

    def _run(self, b, revision_id_list, revision):
        import bzrlib.gpg as gpg
        gpg_strategy = gpg.GPGStrategy(b.get_config())
        if revision_id_list is not None:
            b.repository.start_write_group()
            try:
                for revision_id in revision_id_list:
                    b.repository.sign_revision(revision_id, gpg_strategy)
            except:
                b.repository.abort_write_group()
                raise
            else:
                b.repository.commit_write_group()
        elif revision is not None:
            if len(revision) == 1:
                revno, rev_id = revision[0].in_history(b)
                b.repository.start_write_group()
                try:
                    b.repository.sign_revision(rev_id, gpg_strategy)
                except:
                    b.repository.abort_write_group()
                    raise
                else:
                    b.repository.commit_write_group()
            elif len(revision) == 2:
                # are they both on rh- if so we can walk between them
                # might be nice to have a range helper for arbitrary
                # revision paths. hmm.
                from_revno, from_revid = revision[0].in_history(b)
                to_revno, to_revid = revision[1].in_history(b)
                if to_revid is None:
                    to_revno = b.revno()
                if from_revno is None or to_revno is None:
                    raise errors.BzrCommandError('Cannot sign a range of non-revision-history revisions')
                b.repository.start_write_group()
                try:
                    for revno in range(from_revno, to_revno + 1):
                        b.repository.sign_revision(b.get_rev_id(revno),
                                                   gpg_strategy)
                except:
                    b.repository.abort_write_group()
                    raise
                else:
                    b.repository.commit_write_group()
            else:
                raise errors.BzrCommandError('Please supply either one revision, or a range.')


class cmd_bind(Command):
    """Convert the current branch into a checkout of the supplied branch.

    Once converted into a checkout, commits must succeed on the master branch
    before they will be applied to the local branch.

    Bound branches use the nickname of its master branch unless it is set
    locally, in which case binding will update the local nickname to be
    that of the master.
    """

    _see_also = ['checkouts', 'unbind']
    takes_args = ['location?']
    takes_options = []

    def run(self, location=None):
        b, relpath = Branch.open_containing(u'.')
        if location is None:
            try:
                location = b.get_old_bound_location()
            except errors.UpgradeRequired:
                raise errors.BzrCommandError('No location supplied.  '
                    'This format does not remember old locations.')
            else:
                if location is None:
                    raise errors.BzrCommandError('No location supplied and no '
                        'previous location known')
        b_other = Branch.open(location)
        try:
            b.bind(b_other)
        except errors.DivergedBranches:
            raise errors.BzrCommandError('These branches have diverged.'
                                         ' Try merging, and then bind again.')
        if b.get_config().has_explicit_nickname():
            b.nick = b_other.nick


class cmd_unbind(Command):
    """Convert the current checkout into a regular branch.

    After unbinding, the local branch is considered independent and subsequent
    commits will be local only.
    """

    _see_also = ['checkouts', 'bind']
    takes_args = []
    takes_options = []

    def run(self):
        b, relpath = Branch.open_containing(u'.')
        if not b.unbind():
            raise errors.BzrCommandError('Local branch is not bound')


class cmd_uncommit(Command):
    """Remove the last committed revision.

    --verbose will print out what is being removed.
    --dry-run will go through all the motions, but not actually
    remove anything.

    If --revision is specified, uncommit revisions to leave the branch at the
    specified revision.  For example, "bzr uncommit -r 15" will leave the
    branch at revision 15.

    Uncommit leaves the working tree ready for a new commit.  The only change
    it may make is to restore any pending merges that were present before
    the commit.
    """

    # TODO: jam 20060108 Add an option to allow uncommit to remove
    # unreferenced information in 'branch-as-repository' branches.
    # TODO: jam 20060108 Add the ability for uncommit to remove unreferenced
    # information in shared branches as well.
    _see_also = ['commit']
    takes_options = ['verbose', 'revision',
                    Option('dry-run', help='Don\'t actually make changes.'),
                    Option('force', help='Say yes to all questions.'),
                    Option('local',
                           help="Only remove the commits from the local branch"
                                " when in a checkout."
                           ),
                    ]
    takes_args = ['location?']
    aliases = []
    encoding_type = 'replace'

    def run(self, location=None,
            dry_run=False, verbose=False,
            revision=None, force=False, local=False):
        if location is None:
            location = u'.'
        control, relpath = bzrdir.BzrDir.open_containing(location)
        try:
            tree = control.open_workingtree()
            b = tree.branch
        except (errors.NoWorkingTree, errors.NotLocalUrl):
            tree = None
            b = control.open_branch()

        if tree is not None:
            tree.lock_write()
            self.add_cleanup(tree.unlock)
        else:
            b.lock_write()
            self.add_cleanup(b.unlock)
        return self._run(b, tree, dry_run, verbose, revision, force, local=local)

    def _run(self, b, tree, dry_run, verbose, revision, force, local=False):
        from bzrlib.log import log_formatter, show_log
        from bzrlib.uncommit import uncommit

        last_revno, last_rev_id = b.last_revision_info()

        rev_id = None
        if revision is None:
            revno = last_revno
            rev_id = last_rev_id
        else:
            # 'bzr uncommit -r 10' actually means uncommit
            # so that the final tree is at revno 10.
            # but bzrlib.uncommit.uncommit() actually uncommits
            # the revisions that are supplied.
            # So we need to offset it by one
            revno = revision[0].in_history(b).revno + 1
            if revno <= last_revno:
                rev_id = b.get_rev_id(revno)

        if rev_id is None or _mod_revision.is_null(rev_id):
            self.outf.write('No revisions to uncommit.\n')
            return 1

        lf = log_formatter('short',
                           to_file=self.outf,
                           show_timezone='original')

        show_log(b,
                 lf,
                 verbose=False,
                 direction='forward',
                 start_revision=revno,
                 end_revision=last_revno)

        if dry_run:
            print 'Dry-run, pretending to remove the above revisions.'
            if not force:
                val = raw_input('Press <enter> to continue')
        else:
            print 'The above revision(s) will be removed.'
            if not force:
                val = raw_input('Are you sure [y/N]? ')
                if val.lower() not in ('y', 'yes'):
                    print 'Canceled'
                    return 0

        mutter('Uncommitting from {%s} to {%s}',
               last_rev_id, rev_id)
        uncommit(b, tree=tree, dry_run=dry_run, verbose=verbose,
                 revno=revno, local=local)
        note('You can restore the old tip by running:\n'
             '  bzr pull . -r revid:%s', last_rev_id)


class cmd_break_lock(Command):
    """Break a dead lock on a repository, branch or working directory.

    CAUTION: Locks should only be broken when you are sure that the process
    holding the lock has been stopped.

    You can get information on what locks are open via the 'bzr info' command.

    :Examples:
        bzr break-lock
    """
    takes_args = ['location?']

    def run(self, location=None, show=False):
        if location is None:
            location = u'.'
        control, relpath = bzrdir.BzrDir.open_containing(location)
        try:
            control.break_lock()
        except NotImplementedError:
            pass


class cmd_wait_until_signalled(Command):
    """Test helper for test_start_and_stop_bzr_subprocess_send_signal.

    This just prints a line to signal when it is ready, then blocks on stdin.
    """

    hidden = True

    def run(self):
        sys.stdout.write("running\n")
        sys.stdout.flush()
        sys.stdin.readline()


class cmd_serve(Command):
    """Run the bzr server."""

    aliases = ['server']

    takes_options = [
        Option('inet',
               help='Serve on stdin/out for use from inetd or sshd.'),
        RegistryOption('protocol',
               help="Protocol to serve.",
               lazy_registry=('bzrlib.transport', 'transport_server_registry'),
               value_switches=True),
        Option('port',
               help='Listen for connections on nominated port of the form '
                    '[hostname:]portnumber.  Passing 0 as the port number will '
                    'result in a dynamically allocated port.  The default port '
                    'depends on the protocol.',
               type=str),
        Option('directory',
               help='Serve contents of this directory.',
               type=unicode),
        Option('allow-writes',
               help='By default the server is a readonly server.  Supplying '
                    '--allow-writes enables write access to the contents of '
                    'the served directory and below.  Note that ``bzr serve`` '
                    'does not perform authentication, so unless some form of '
                    'external authentication is arranged supplying this '
                    'option leads to global uncontrolled write access to your '
                    'file system.'
                ),
        ]

    def get_host_and_port(self, port):
        """Return the host and port to run the smart server on.

        If 'port' is None, None will be returned for the host and port.

        If 'port' has a colon in it, the string before the colon will be
        interpreted as the host.

        :param port: A string of the port to run the server on.
        :return: A tuple of (host, port), where 'host' is a host name or IP,
            and port is an integer TCP/IP port.
        """
        host = None
        if port is not None:
            if ':' in port:
                host, port = port.split(':')
            port = int(port)
        return host, port

    def run(self, port=None, inet=False, directory=None, allow_writes=False,
            protocol=None):
        from bzrlib.transport import get_transport, transport_server_registry
        if directory is None:
            directory = os.getcwd()
        if protocol is None:
            protocol = transport_server_registry.get()
        host, port = self.get_host_and_port(port)
        url = urlutils.local_path_to_url(directory)
        if not allow_writes:
            url = 'readonly+' + url
        transport = get_transport(url)
        protocol(transport, host, port, inet)


class cmd_join(Command):
    """Combine a tree into its containing tree.

    This command requires the target tree to be in a rich-root format.

    The TREE argument should be an independent tree, inside another tree, but
    not part of it.  (Such trees can be produced by "bzr split", but also by
    running "bzr branch" with the target inside a tree.)

    The result is a combined tree, with the subtree no longer an independant
    part.  This is marked as a merge of the subtree into the containing tree,
    and all history is preserved.
    """

    _see_also = ['split']
    takes_args = ['tree']
    takes_options = [
            Option('reference', help='Join by reference.', hidden=True),
            ]

    def run(self, tree, reference=False):
        sub_tree = WorkingTree.open(tree)
        parent_dir = osutils.dirname(sub_tree.basedir)
        containing_tree = WorkingTree.open_containing(parent_dir)[0]
        repo = containing_tree.branch.repository
        if not repo.supports_rich_root():
            raise errors.BzrCommandError(
                "Can't join trees because %s doesn't support rich root data.\n"
                "You can use bzr upgrade on the repository."
                % (repo,))
        if reference:
            try:
                containing_tree.add_reference(sub_tree)
            except errors.BadReferenceTarget, e:
                # XXX: Would be better to just raise a nicely printable
                # exception from the real origin.  Also below.  mbp 20070306
                raise errors.BzrCommandError("Cannot join %s.  %s" %
                                             (tree, e.reason))
        else:
            try:
                containing_tree.subsume(sub_tree)
            except errors.BadSubsumeSource, e:
                raise errors.BzrCommandError("Cannot join %s.  %s" %
                                             (tree, e.reason))


class cmd_split(Command):
    """Split a subdirectory of a tree into a separate tree.

    This command will produce a target tree in a format that supports
    rich roots, like 'rich-root' or 'rich-root-pack'.  These formats cannot be
    converted into earlier formats like 'dirstate-tags'.

    The TREE argument should be a subdirectory of a working tree.  That
    subdirectory will be converted into an independent tree, with its own
    branch.  Commits in the top-level tree will not apply to the new subtree.
    """

    _see_also = ['join']
    takes_args = ['tree']

    def run(self, tree):
        containing_tree, subdir = WorkingTree.open_containing(tree)
        sub_id = containing_tree.path2id(subdir)
        if sub_id is None:
            raise errors.NotVersionedError(subdir)
        try:
            containing_tree.extract(sub_id)
        except errors.RootNotRich:
            raise errors.RichRootUpgradeRequired(containing_tree.branch.base)


class cmd_merge_directive(Command):
    """Generate a merge directive for auto-merge tools.

    A directive requests a merge to be performed, and also provides all the
    information necessary to do so.  This means it must either include a
    revision bundle, or the location of a branch containing the desired
    revision.

    A submit branch (the location to merge into) must be supplied the first
    time the command is issued.  After it has been supplied once, it will
    be remembered as the default.

    A public branch is optional if a revision bundle is supplied, but required
    if --diff or --plain is specified.  It will be remembered as the default
    after the first use.
    """

    takes_args = ['submit_branch?', 'public_branch?']

    hidden = True

    _see_also = ['send']

    takes_options = [
        RegistryOption.from_kwargs('patch-type',
            'The type of patch to include in the directive.',
            title='Patch type',
            value_switches=True,
            enum_switch=False,
            bundle='Bazaar revision bundle (default).',
            diff='Normal unified diff.',
            plain='No patch, just directive.'),
        Option('sign', help='GPG-sign the directive.'), 'revision',
        Option('mail-to', type=str,
            help='Instead of printing the directive, email to this address.'),
        Option('message', type=str, short_name='m',
            help='Message to use when committing this merge.')
        ]

    encoding_type = 'exact'

    def run(self, submit_branch=None, public_branch=None, patch_type='bundle',
            sign=False, revision=None, mail_to=None, message=None):
        from bzrlib.revision import ensure_null, NULL_REVISION
        include_patch, include_bundle = {
            'plain': (False, False),
            'diff': (True, False),
            'bundle': (True, True),
            }[patch_type]
        branch = Branch.open('.')
        stored_submit_branch = branch.get_submit_branch()
        if submit_branch is None:
            submit_branch = stored_submit_branch
        else:
            if stored_submit_branch is None:
                branch.set_submit_branch(submit_branch)
        if submit_branch is None:
            submit_branch = branch.get_parent()
        if submit_branch is None:
            raise errors.BzrCommandError('No submit branch specified or known')

        stored_public_branch = branch.get_public_branch()
        if public_branch is None:
            public_branch = stored_public_branch
        elif stored_public_branch is None:
            branch.set_public_branch(public_branch)
        if not include_bundle and public_branch is None:
            raise errors.BzrCommandError('No public branch specified or'
                                         ' known')
        base_revision_id = None
        if revision is not None:
            if len(revision) > 2:
                raise errors.BzrCommandError('bzr merge-directive takes '
                    'at most two one revision identifiers')
            revision_id = revision[-1].as_revision_id(branch)
            if len(revision) == 2:
                base_revision_id = revision[0].as_revision_id(branch)
        else:
            revision_id = branch.last_revision()
        revision_id = ensure_null(revision_id)
        if revision_id == NULL_REVISION:
            raise errors.BzrCommandError('No revisions to bundle.')
        directive = merge_directive.MergeDirective2.from_objects(
            branch.repository, revision_id, time.time(),
            osutils.local_time_offset(), submit_branch,
            public_branch=public_branch, include_patch=include_patch,
            include_bundle=include_bundle, message=message,
            base_revision_id=base_revision_id)
        if mail_to is None:
            if sign:
                self.outf.write(directive.to_signed(branch))
            else:
                self.outf.writelines(directive.to_lines())
        else:
            message = directive.to_email(mail_to, branch, sign)
            s = SMTPConnection(branch.get_config())
            s.send_email(message)


class cmd_send(Command):
    """Mail or create a merge-directive for submitting changes.

    A merge directive provides many things needed for requesting merges:

    * A machine-readable description of the merge to perform

    * An optional patch that is a preview of the changes requested

    * An optional bundle of revision data, so that the changes can be applied
      directly from the merge directive, without retrieving data from a
      branch.

    If --no-bundle is specified, then public_branch is needed (and must be
    up-to-date), so that the receiver can perform the merge using the
    public_branch.  The public_branch is always included if known, so that
    people can check it later.

    The submit branch defaults to the parent, but can be overridden.  Both
    submit branch and public branch will be remembered if supplied.

    If a public_branch is known for the submit_branch, that public submit
    branch is used in the merge instructions.  This means that a local mirror
    can be used as your actual submit branch, once you have set public_branch
    for that mirror.

    Mail is sent using your preferred mail program.  This should be transparent
    on Windows (it uses MAPI).  On Linux, it requires the xdg-email utility.
    If the preferred client can't be found (or used), your editor will be used.

    To use a specific mail program, set the mail_client configuration option.
    (For Thunderbird 1.5, this works around some bugs.)  Supported values for
    specific clients are "claws", "evolution", "kmail", "mail.app" (MacOS X's
    Mail.app), "mutt", and "thunderbird"; generic options are "default",
    "editor", "emacsclient", "mapi", and "xdg-email".  Plugins may also add
    supported clients.

    If mail is being sent, a to address is required.  This can be supplied
    either on the commandline, by setting the submit_to configuration
    option in the branch itself or the child_submit_to configuration option
    in the submit branch.

    Two formats are currently supported: "4" uses revision bundle format 4 and
    merge directive format 2.  It is significantly faster and smaller than
    older formats.  It is compatible with Bazaar 0.19 and later.  It is the
    default.  "0.9" uses revision bundle format 0.9 and merge directive
    format 1.  It is compatible with Bazaar 0.12 - 0.18.

    The merge directives created by bzr send may be applied using bzr merge or
    bzr pull by specifying a file containing a merge directive as the location.
    """

    encoding_type = 'exact'

    _see_also = ['merge', 'pull']

    takes_args = ['submit_branch?', 'public_branch?']

    takes_options = [
        Option('no-bundle',
               help='Do not include a bundle in the merge directive.'),
        Option('no-patch', help='Do not include a preview patch in the merge'
               ' directive.'),
        Option('remember',
               help='Remember submit and public branch.'),
        Option('from',
               help='Branch to generate the submission from, '
               'rather than the one containing the working directory.',
               short_name='f',
               type=unicode),
        Option('output', short_name='o',
               help='Write merge directive to this file; '
                    'use - for stdout.',
               type=unicode),
        Option('strict',
               help='Refuse to send if there are uncommitted changes in'
               ' the working tree, --no-strict disables the check.'),
        Option('mail-to', help='Mail the request to this address.',
               type=unicode),
        'revision',
        'message',
        Option('body', help='Body for the email.', type=unicode),
        RegistryOption('format',
                       help='Use the specified output format.',
                       lazy_registry=('bzrlib.send', 'format_registry')),
        ]

    def run(self, submit_branch=None, public_branch=None, no_bundle=False,
            no_patch=False, revision=None, remember=False, output=None,
            format=None, mail_to=None, message=None, body=None,
            strict=None, **kwargs):
        from bzrlib.send import send
        return send(submit_branch, revision, public_branch, remember,
                    format, no_bundle, no_patch, output,
                    kwargs.get('from', '.'), mail_to, message, body,
                    self.outf,
                    strict=strict)


class cmd_bundle_revisions(cmd_send):
    """Create a merge-directive for submitting changes.

    A merge directive provides many things needed for requesting merges:

    * A machine-readable description of the merge to perform

    * An optional patch that is a preview of the changes requested

    * An optional bundle of revision data, so that the changes can be applied
      directly from the merge directive, without retrieving data from a
      branch.

    If --no-bundle is specified, then public_branch is needed (and must be
    up-to-date), so that the receiver can perform the merge using the
    public_branch.  The public_branch is always included if known, so that
    people can check it later.

    The submit branch defaults to the parent, but can be overridden.  Both
    submit branch and public branch will be remembered if supplied.

    If a public_branch is known for the submit_branch, that public submit
    branch is used in the merge instructions.  This means that a local mirror
    can be used as your actual submit branch, once you have set public_branch
    for that mirror.

    Two formats are currently supported: "4" uses revision bundle format 4 and
    merge directive format 2.  It is significantly faster and smaller than
    older formats.  It is compatible with Bazaar 0.19 and later.  It is the
    default.  "0.9" uses revision bundle format 0.9 and merge directive
    format 1.  It is compatible with Bazaar 0.12 - 0.18.
    """

    takes_options = [
        Option('no-bundle',
               help='Do not include a bundle in the merge directive.'),
        Option('no-patch', help='Do not include a preview patch in the merge'
               ' directive.'),
        Option('remember',
               help='Remember submit and public branch.'),
        Option('from',
               help='Branch to generate the submission from, '
               'rather than the one containing the working directory.',
               short_name='f',
               type=unicode),
        Option('output', short_name='o', help='Write directive to this file.',
               type=unicode),
        Option('strict',
               help='Refuse to bundle revisions if there are uncommitted'
               ' changes in the working tree, --no-strict disables the check.'),
        'revision',
        RegistryOption('format',
                       help='Use the specified output format.',
                       lazy_registry=('bzrlib.send', 'format_registry')),
        ]
    aliases = ['bundle']

    _see_also = ['send', 'merge']

    hidden = True

    def run(self, submit_branch=None, public_branch=None, no_bundle=False,
            no_patch=False, revision=None, remember=False, output=None,
            format=None, strict=None, **kwargs):
        if output is None:
            output = '-'
        from bzrlib.send import send
        return send(submit_branch, revision, public_branch, remember,
                         format, no_bundle, no_patch, output,
                         kwargs.get('from', '.'), None, None, None,
                         self.outf, strict=strict)


class cmd_tag(Command):
    """Create, remove or modify a tag naming a revision.

    Tags give human-meaningful names to revisions.  Commands that take a -r
    (--revision) option can be given -rtag:X, where X is any previously
    created tag.

    Tags are stored in the branch.  Tags are copied from one branch to another
    along when you branch, push, pull or merge.

    It is an error to give a tag name that already exists unless you pass
    --force, in which case the tag is moved to point to the new revision.

    To rename a tag (change the name but keep it on the same revsion), run ``bzr
    tag new-name -r tag:old-name`` and then ``bzr tag --delete oldname``.
    """

    _see_also = ['commit', 'tags']
    takes_args = ['tag_name']
    takes_options = [
        Option('delete',
            help='Delete this tag rather than placing it.',
            ),
        Option('directory',
            help='Branch in which to place the tag.',
            short_name='d',
            type=unicode,
            ),
        Option('force',
            help='Replace existing tags.',
            ),
        'revision',
        ]

    def run(self, tag_name,
            delete=None,
            directory='.',
            force=None,
            revision=None,
            ):
        branch, relpath = Branch.open_containing(directory)
        branch.lock_write()
        self.add_cleanup(branch.unlock)
        if delete:
            branch.tags.delete_tag(tag_name)
            self.outf.write('Deleted tag %s.\n' % tag_name)
        else:
            if revision:
                if len(revision) != 1:
                    raise errors.BzrCommandError(
                        "Tags can only be placed on a single revision, "
                        "not on a range")
                revision_id = revision[0].as_revision_id(branch)
            else:
                revision_id = branch.last_revision()
            if (not force) and branch.tags.has_tag(tag_name):
                raise errors.TagAlreadyExists(tag_name)
            branch.tags.set_tag(tag_name, revision_id)
            self.outf.write('Created tag %s.\n' % tag_name)


class cmd_tags(Command):
    """List tags.

    This command shows a table of tag names and the revisions they reference.
    """

    _see_also = ['tag']
    takes_options = [
        Option('directory',
            help='Branch whose tags should be displayed.',
            short_name='d',
            type=unicode,
            ),
        RegistryOption.from_kwargs('sort',
            'Sort tags by different criteria.', title='Sorting',
            alpha='Sort tags lexicographically (default).',
            time='Sort tags chronologically.',
            ),
        'show-ids',
        'revision',
    ]

    @display_command
    def run(self,
            directory='.',
            sort='alpha',
            show_ids=False,
            revision=None,
            ):
        branch, relpath = Branch.open_containing(directory)

        tags = branch.tags.get_tag_dict().items()
        if not tags:
            return

        branch.lock_read()
        self.add_cleanup(branch.unlock)
        if revision:
            graph = branch.repository.get_graph()
            rev1, rev2 = _get_revision_range(revision, branch, self.name())
            revid1, revid2 = rev1.rev_id, rev2.rev_id
            # only show revisions between revid1 and revid2 (inclusive)
            tags = [(tag, revid) for tag, revid in tags if
                graph.is_between(revid, revid1, revid2)]
        if sort == 'alpha':
            tags.sort()
        elif sort == 'time':
            timestamps = {}
            for tag, revid in tags:
                try:
                    revobj = branch.repository.get_revision(revid)
                except errors.NoSuchRevision:
                    timestamp = sys.maxint # place them at the end
                else:
                    timestamp = revobj.timestamp
                timestamps[revid] = timestamp
            tags.sort(key=lambda x: timestamps[x[1]])
        if not show_ids:
            # [ (tag, revid), ... ] -> [ (tag, dotted_revno), ... ]
            for index, (tag, revid) in enumerate(tags):
                try:
                    revno = branch.revision_id_to_dotted_revno(revid)
                    if isinstance(revno, tuple):
                        revno = '.'.join(map(str, revno))
                except errors.NoSuchRevision:
                    # Bad tag data/merges can lead to tagged revisions
                    # which are not in this branch. Fail gracefully ...
                    revno = '?'
                tags[index] = (tag, revno)
        self.cleanup_now()
        for tag, revspec in tags:
            self.outf.write('%-20s %s\n' % (tag, revspec))


class cmd_reconfigure(Command):
    """Reconfigure the type of a bzr directory.

    A target configuration must be specified.

    For checkouts, the bind-to location will be auto-detected if not specified.
    The order of preference is
    1. For a lightweight checkout, the current bound location.
    2. For branches that used to be checkouts, the previously-bound location.
    3. The push location.
    4. The parent location.
    If none of these is available, --bind-to must be specified.
    """

    _see_also = ['branches', 'checkouts', 'standalone-trees', 'working-trees']
    takes_args = ['location?']
    takes_options = [
        RegistryOption.from_kwargs(
            'target_type',
            title='Target type',
            help='The type to reconfigure the directory to.',
            value_switches=True, enum_switch=False,
            branch='Reconfigure to be an unbound branch with no working tree.',
            tree='Reconfigure to be an unbound branch with a working tree.',
            checkout='Reconfigure to be a bound branch with a working tree.',
            lightweight_checkout='Reconfigure to be a lightweight'
                ' checkout (with no local history).',
            standalone='Reconfigure to be a standalone branch '
                '(i.e. stop using shared repository).',
            use_shared='Reconfigure to use a shared repository.',
            with_trees='Reconfigure repository to create '
                'working trees on branches by default.',
            with_no_trees='Reconfigure repository to not create '
                'working trees on branches by default.'
            ),
        Option('bind-to', help='Branch to bind checkout to.', type=str),
        Option('force',
            help='Perform reconfiguration even if local changes'
            ' will be lost.'),
        Option('stacked-on',
            help='Reconfigure a branch to be stacked on another branch.',
            type=unicode,
            ),
        Option('unstacked',
            help='Reconfigure a branch to be unstacked.  This '
                'may require copying substantial data into it.',
            ),
        ]

    def run(self, location=None, target_type=None, bind_to=None, force=False,
            stacked_on=None,
            unstacked=None):
        directory = bzrdir.BzrDir.open(location)
        if stacked_on and unstacked:
            raise BzrCommandError("Can't use both --stacked-on and --unstacked")
        elif stacked_on is not None:
            reconfigure.ReconfigureStackedOn().apply(directory, stacked_on)
        elif unstacked:
            reconfigure.ReconfigureUnstacked().apply(directory)
        # At the moment you can use --stacked-on and a different
        # reconfiguration shape at the same time; there seems no good reason
        # to ban it.
        if target_type is None:
            if stacked_on or unstacked:
                return
            else:
                raise errors.BzrCommandError('No target configuration '
                    'specified')
        elif target_type == 'branch':
            reconfiguration = reconfigure.Reconfigure.to_branch(directory)
        elif target_type == 'tree':
            reconfiguration = reconfigure.Reconfigure.to_tree(directory)
        elif target_type == 'checkout':
            reconfiguration = reconfigure.Reconfigure.to_checkout(
                directory, bind_to)
        elif target_type == 'lightweight-checkout':
            reconfiguration = reconfigure.Reconfigure.to_lightweight_checkout(
                directory, bind_to)
        elif target_type == 'use-shared':
            reconfiguration = reconfigure.Reconfigure.to_use_shared(directory)
        elif target_type == 'standalone':
            reconfiguration = reconfigure.Reconfigure.to_standalone(directory)
        elif target_type == 'with-trees':
            reconfiguration = reconfigure.Reconfigure.set_repository_trees(
                directory, True)
        elif target_type == 'with-no-trees':
            reconfiguration = reconfigure.Reconfigure.set_repository_trees(
                directory, False)
        reconfiguration.apply(force)


class cmd_switch(Command):
    """Set the branch of a checkout and update.

    For lightweight checkouts, this changes the branch being referenced.
    For heavyweight checkouts, this checks that there are no local commits
    versus the current bound branch, then it makes the local branch a mirror
    of the new location and binds to it.

    In both cases, the working tree is updated and uncommitted changes
    are merged. The user can commit or revert these as they desire.

    Pending merges need to be committed or reverted before using switch.

    The path to the branch to switch to can be specified relative to the parent
    directory of the current branch. For example, if you are currently in a
    checkout of /path/to/branch, specifying 'newbranch' will find a branch at
    /path/to/newbranch.

    Bound branches use the nickname of its master branch unless it is set
    locally, in which case switching will update the local nickname to be
    that of the master.
    """

    takes_args = ['to_location']
    takes_options = [Option('force',
                        help='Switch even if local commits will be lost.'),
                     Option('create-branch', short_name='b',
                        help='Create the target branch from this one before'
                             ' switching to it.'),
                     ]

    def run(self, to_location, force=False, create_branch=False):
        from bzrlib import switch
        tree_location = '.'
        control_dir = bzrdir.BzrDir.open_containing(tree_location)[0]
        try:
            branch = control_dir.open_branch()
            had_explicit_nick = branch.get_config().has_explicit_nickname()
        except errors.NotBranchError:
            branch = None
            had_explicit_nick = False
        if create_branch:
            if branch is None:
                raise errors.BzrCommandError('cannot create branch without'
                                             ' source branch')
            to_location = directory_service.directories.dereference(
                              to_location)
            if '/' not in to_location and '\\' not in to_location:
                # This path is meant to be relative to the existing branch
                this_url = self._get_branch_location(control_dir)
                to_location = urlutils.join(this_url, '..', to_location)
            to_branch = branch.bzrdir.sprout(to_location,
                                 possible_transports=[branch.bzrdir.root_transport],
                                 source_branch=branch).open_branch()
            # try:
            #     from_branch = control_dir.open_branch()
            # except errors.NotBranchError:
            #     raise BzrCommandError('Cannot create a branch from this'
            #         ' location when we cannot open this branch')
            # from_branch.bzrdir.sprout(
            pass
        else:
            try:
                to_branch = Branch.open(to_location)
            except errors.NotBranchError:
                this_url = self._get_branch_location(control_dir)
                to_branch = Branch.open(
                    urlutils.join(this_url, '..', to_location))
        switch.switch(control_dir, to_branch, force)
        if had_explicit_nick:
            branch = control_dir.open_branch() #get the new branch!
            branch.nick = to_branch.nick
        note('Switched to branch: %s',
            urlutils.unescape_for_display(to_branch.base, 'utf-8'))

    def _get_branch_location(self, control_dir):
        """Return location of branch for this control dir."""
        try:
            this_branch = control_dir.open_branch()
            # This may be a heavy checkout, where we want the master branch
            master_location = this_branch.get_bound_location()
            if master_location is not None:
                return master_location
            # If not, use a local sibling
            return this_branch.base
        except errors.NotBranchError:
            format = control_dir.find_branch_format()
            if getattr(format, 'get_reference', None) is not None:
                return format.get_reference(control_dir)
            else:
                return control_dir.root_transport.base


class cmd_view(Command):
    """Manage filtered views.

    Views provide a mask over the tree so that users can focus on
    a subset of a tree when doing their work. After creating a view,
    commands that support a list of files - status, diff, commit, etc -
    effectively have that list of files implicitly given each time.
    An explicit list of files can still be given but those files
    must be within the current view.

    In most cases, a view has a short life-span: it is created to make
    a selected change and is deleted once that change is committed.
    At other times, you may wish to create one or more named views
    and switch between them.

    To disable the current view without deleting it, you can switch to
    the pseudo view called ``off``. This can be useful when you need
    to see the whole tree for an operation or two (e.g. merge) but
    want to switch back to your view after that.

    :Examples:
      To define the current view::

        bzr view file1 dir1 ...

      To list the current view::

        bzr view

      To delete the current view::

        bzr view --delete

      To disable the current view without deleting it::

        bzr view --switch off

      To define a named view and switch to it::

        bzr view --name view-name file1 dir1 ...

      To list a named view::

        bzr view --name view-name

      To delete a named view::

        bzr view --name view-name --delete

      To switch to a named view::

        bzr view --switch view-name

      To list all views defined::

        bzr view --all

      To delete all views::

        bzr view --delete --all
    """

    _see_also = []
    takes_args = ['file*']
    takes_options = [
        Option('all',
            help='Apply list or delete action to all views.',
            ),
        Option('delete',
            help='Delete the view.',
            ),
        Option('name',
            help='Name of the view to define, list or delete.',
            type=unicode,
            ),
        Option('switch',
            help='Name of the view to switch to.',
            type=unicode,
            ),
        ]

    def run(self, file_list,
            all=False,
            delete=False,
            name=None,
            switch=None,
            ):
        tree, file_list = tree_files(file_list, apply_view=False)
        current_view, view_dict = tree.views.get_view_info()
        if name is None:
            name = current_view
        if delete:
            if file_list:
                raise errors.BzrCommandError(
                    "Both --delete and a file list specified")
            elif switch:
                raise errors.BzrCommandError(
                    "Both --delete and --switch specified")
            elif all:
                tree.views.set_view_info(None, {})
                self.outf.write("Deleted all views.\n")
            elif name is None:
                raise errors.BzrCommandError("No current view to delete")
            else:
                tree.views.delete_view(name)
                self.outf.write("Deleted '%s' view.\n" % name)
        elif switch:
            if file_list:
                raise errors.BzrCommandError(
                    "Both --switch and a file list specified")
            elif all:
                raise errors.BzrCommandError(
                    "Both --switch and --all specified")
            elif switch == 'off':
                if current_view is None:
                    raise errors.BzrCommandError("No current view to disable")
                tree.views.set_view_info(None, view_dict)
                self.outf.write("Disabled '%s' view.\n" % (current_view))
            else:
                tree.views.set_view_info(switch, view_dict)
                view_str = views.view_display_str(tree.views.lookup_view())
                self.outf.write("Using '%s' view: %s\n" % (switch, view_str))
        elif all:
            if view_dict:
                self.outf.write('Views defined:\n')
                for view in sorted(view_dict):
                    if view == current_view:
                        active = "=>"
                    else:
                        active = "  "
                    view_str = views.view_display_str(view_dict[view])
                    self.outf.write('%s %-20s %s\n' % (active, view, view_str))
            else:
                self.outf.write('No views defined.\n')
        elif file_list:
            if name is None:
                # No name given and no current view set
                name = 'my'
            elif name == 'off':
                raise errors.BzrCommandError(
                    "Cannot change the 'off' pseudo view")
            tree.views.set_view(name, sorted(file_list))
            view_str = views.view_display_str(tree.views.lookup_view())
            self.outf.write("Using '%s' view: %s\n" % (name, view_str))
        else:
            # list the files
            if name is None:
                # No name given and no current view set
                self.outf.write('No current view.\n')
            else:
                view_str = views.view_display_str(tree.views.lookup_view(name))
                self.outf.write("'%s' view is: %s\n" % (name, view_str))


class cmd_hooks(Command):
    """Show hooks."""

    hidden = True

    def run(self):
        for hook_key in sorted(hooks.known_hooks.keys()):
            some_hooks = hooks.known_hooks_key_to_object(hook_key)
            self.outf.write("%s:\n" % type(some_hooks).__name__)
            for hook_name, hook_point in sorted(some_hooks.items()):
                self.outf.write("  %s:\n" % (hook_name,))
                found_hooks = list(hook_point)
                if found_hooks:
                    for hook in found_hooks:
                        self.outf.write("    %s\n" %
                                        (some_hooks.get_hook_name(hook),))
                else:
                    self.outf.write("    <no hooks installed>\n")


class cmd_shelve(Command):
    """Temporarily set aside some changes from the current tree.

    Shelve allows you to temporarily put changes you've made "on the shelf",
    ie. out of the way, until a later time when you can bring them back from
    the shelf with the 'unshelve' command.  The changes are stored alongside
    your working tree, and so they aren't propagated along with your branch nor
    will they survive its deletion.

    If shelve --list is specified, previously-shelved changes are listed.

    Shelve is intended to help separate several sets of changes that have
    been inappropriately mingled.  If you just want to get rid of all changes
    and you don't need to restore them later, use revert.  If you want to
    shelve all text changes at once, use shelve --all.

    If filenames are specified, only the changes to those files will be
    shelved. Other files will be left untouched.

    If a revision is specified, changes since that revision will be shelved.

    You can put multiple items on the shelf, and by default, 'unshelve' will
    restore the most recently shelved changes.
    """

    takes_args = ['file*']

    takes_options = [
        'revision',
        Option('all', help='Shelve all changes.'),
        'message',
        RegistryOption('writer', 'Method to use for writing diffs.',
                       bzrlib.option.diff_writer_registry,
                       value_switches=True, enum_switch=False),

        Option('list', help='List shelved changes.'),
        Option('destroy',
               help='Destroy removed changes instead of shelving them.'),
    ]
    _see_also = ['unshelve']

    def run(self, revision=None, all=False, file_list=None, message=None,
            writer=None, list=False, destroy=False):
        if list:
            return self.run_for_list()
        from bzrlib.shelf_ui import Shelver
        if writer is None:
            writer = bzrlib.option.diff_writer_registry.get()
        try:
            shelver = Shelver.from_args(writer(sys.stdout), revision, all,
                file_list, message, destroy=destroy)
            try:
                shelver.run()
            finally:
                shelver.finalize()
        except errors.UserAbort:
            return 0

    def run_for_list(self):
        tree = WorkingTree.open_containing('.')[0]
        tree.lock_read()
        self.add_cleanup(tree.unlock)
        manager = tree.get_shelf_manager()
        shelves = manager.active_shelves()
        if len(shelves) == 0:
            note('No shelved changes.')
            return 0
        for shelf_id in reversed(shelves):
            message = manager.get_metadata(shelf_id).get('message')
            if message is None:
                message = '<no message>'
            self.outf.write('%3d: %s\n' % (shelf_id, message))
        return 1


class cmd_unshelve(Command):
    """Restore shelved changes.

    By default, the most recently shelved changes are restored. However if you
    specify a shelf by id those changes will be restored instead.  This works
    best when the changes don't depend on each other.
    """

    takes_args = ['shelf_id?']
    takes_options = [
        RegistryOption.from_kwargs(
            'action', help="The action to perform.",
            enum_switch=False, value_switches=True,
            apply="Apply changes and remove from the shelf.",
            dry_run="Show changes, but do not apply or remove them.",
            delete_only="Delete changes without applying them.",
            keep="Apply changes but don't delete them.",
        )
    ]
    _see_also = ['shelve']

    def run(self, shelf_id=None, action='apply'):
        from bzrlib.shelf_ui import Unshelver
        unshelver = Unshelver.from_args(shelf_id, action)
        try:
            unshelver.run()
        finally:
            unshelver.tree.unlock()


class cmd_clean_tree(Command):
    """Remove unwanted files from working tree.

    By default, only unknown files, not ignored files, are deleted.  Versioned
    files are never deleted.

    Another class is 'detritus', which includes files emitted by bzr during
    normal operations and selftests.  (The value of these files decreases with
    time.)

    If no options are specified, unknown files are deleted.  Otherwise, option
    flags are respected, and may be combined.

    To check what clean-tree will do, use --dry-run.
    """
    takes_options = [Option('ignored', help='Delete all ignored files.'),
                     Option('detritus', help='Delete conflict files, merge'
                            ' backups, and failed selftest dirs.'),
                     Option('unknown',
                            help='Delete files unknown to bzr (default).'),
                     Option('dry-run', help='Show files to delete instead of'
                            ' deleting them.'),
                     Option('force', help='Do not prompt before deleting.')]
    def run(self, unknown=False, ignored=False, detritus=False, dry_run=False,
            force=False):
        from bzrlib.clean_tree import clean_tree
        if not (unknown or ignored or detritus):
            unknown = True
        if dry_run:
            force = True
        clean_tree('.', unknown=unknown, ignored=ignored, detritus=detritus,
                   dry_run=dry_run, no_prompt=force)


class cmd_reference(Command):
    """list, view and set branch locations for nested trees.

    If no arguments are provided, lists the branch locations for nested trees.
    If one argument is provided, display the branch location for that tree.
    If two arguments are provided, set the branch location for that tree.
    """

    hidden = True

    takes_args = ['path?', 'location?']

    def run(self, path=None, location=None):
        branchdir = '.'
        if path is not None:
            branchdir = path
        tree, branch, relpath =(
            bzrdir.BzrDir.open_containing_tree_or_branch(branchdir))
        if path is not None:
            path = relpath
        if tree is None:
            tree = branch.basis_tree()
        if path is None:
            info = branch._get_all_reference_info().iteritems()
            self._display_reference_info(tree, branch, info)
        else:
            file_id = tree.path2id(path)
            if file_id is None:
                raise errors.NotVersionedError(path)
            if location is None:
                info = [(file_id, branch.get_reference_info(file_id))]
                self._display_reference_info(tree, branch, info)
            else:
                branch.set_reference_info(file_id, path, location)

    def _display_reference_info(self, tree, branch, info):
        ref_list = []
        for file_id, (path, location) in info:
            try:
                path = tree.id2path(file_id)
            except errors.NoSuchId:
                pass
            ref_list.append((path, location))
        for path, location in sorted(ref_list):
            self.outf.write('%s %s\n' % (path, location))


# these get imported and then picked up by the scan for cmd_*
# TODO: Some more consistent way to split command definitions across files;
# we do need to load at least some information about them to know of
# aliases.  ideally we would avoid loading the implementation until the
# details were needed.
from bzrlib.cmd_version_info import cmd_version_info
from bzrlib.conflicts import cmd_resolve, cmd_conflicts, restore
from bzrlib.bundle.commands import (
    cmd_bundle_info,
    )
from bzrlib.foreign import cmd_dpush
from bzrlib.sign_my_commits import cmd_sign_my_commits
from bzrlib.weave_commands import cmd_versionedfile_list, \
        cmd_weave_plan_merge, cmd_weave_merge_text<|MERGE_RESOLUTION|>--- conflicted
+++ resolved
@@ -1391,68 +1391,39 @@
         # get rid of the final '/' and be ready for display
         branch_location = urlutils.unescape_for_display(branch_location[:-1],
                                                         self.outf.encoding)
-<<<<<<< HEAD
         existing_pending_merges = tree.get_parent_ids()[1:]
-        last_rev = _mod_revision.ensure_null(tree.last_revision())
-        if last_rev == _mod_revision.ensure_null(
-            tree.branch.last_revision()):
-            # may be up to date, check master too.
-            if master is None or last_rev == _mod_revision.ensure_null(
-                master.last_revision()):
-                revno = tree.branch.revision_id_to_revno(last_rev)
-                note('Tree is up to date at revision %d of branch %s'
-                     % (revno, branch_location))
-=======
+        if master is None:
+            old_tip = None
+        else:
+            # may need to fetch data into a heavyweight checkout
+            # XXX: this may take some time, maybe we should display a
+            # message
+            old_tip = branch.update(possible_transports)
+        if revision is not None:
+            revision_id = revision[0].as_revision_id(branch)
+        else:
+            revision_id = branch.last_revision()
+        if revision_id == _mod_revision.ensure_null(tree.last_revision()):
+            revno = branch.revision_id_to_revno(revision_id)
+            note("Tree is up to date at revision %d of branch %s" %
+                (revno, branch_location))
+            return 0
+        view_info = _get_view_info_for_change_reporter(tree)
+        change_reporter = delta._ChangeReporter(
+            unversioned_filter=tree.is_ignored,
+            view_info=view_info)
         try:
-            existing_pending_merges = tree.get_parent_ids()[1:]
-            if master is None:
-                old_tip = None
-            else:
-                # may need to fetch data into a heavyweight checkout
-                # XXX: this may take some time, maybe we should display a
-                # message
-                old_tip = branch.update(possible_transports)
-            if revision is not None:
-                revision_id = revision[0].as_revision_id(branch)
-            else:
-                revision_id = branch.last_revision()
-            if revision_id == _mod_revision.ensure_null(tree.last_revision()):
-                revno = branch.revision_id_to_revno(revision_id)
-                note("Tree is up to date at revision %d of branch %s" %
-                    (revno, branch_location))
-                return 0
-            view_info = _get_view_info_for_change_reporter(tree)
-            change_reporter = delta._ChangeReporter(
-                unversioned_filter=tree.is_ignored,
-                view_info=view_info)
-            try:
-                conflicts = tree.update(
-                    change_reporter,
-                    possible_transports=possible_transports,
-                    revision=revision_id,
-                    old_tip=old_tip)
-            except errors.NoSuchRevision, e:
-                raise errors.BzrCommandError(
-                                      "branch has no revision %s\n"
-                                      "bzr update --revision only works"
-                                      " for a revision in the branch history"
-                                      % (e.revision))
-            revno = tree.branch.revision_id_to_revno(
-                _mod_revision.ensure_null(tree.last_revision()))
-            note('Updated to revision %d of branch %s' %
-                 (revno, branch_location))
-            if tree.get_parent_ids()[1:] != existing_pending_merges:
-                note('Your local commits will now show as pending merges with '
-                     "'bzr status', and can be committed with 'bzr commit'.")
-            if conflicts != 0:
-                return 1
-            else:
->>>>>>> 46a07b53
-                return 0
-        view_info = _get_view_info_for_change_reporter(tree)
-        conflicts = tree.update(
-            delta._ChangeReporter(unversioned_filter=tree.is_ignored,
-            view_info=view_info), possible_transports=possible_transports)
+            conflicts = tree.update(
+                change_reporter,
+                possible_transports=possible_transports,
+                revision=revision_id,
+                old_tip=old_tip)
+        except errors.NoSuchRevision, e:
+            raise errors.BzrCommandError(
+                                  "branch has no revision %s\n"
+                                  "bzr update --revision only works"
+                                  " for a revision in the branch history"
+                                  % (e.revision))
         revno = tree.branch.revision_id_to_revno(
             _mod_revision.ensure_null(tree.last_revision()))
         note('Updated to revision %d of branch %s' %
