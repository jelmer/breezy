--- conflicted
+++ resolved
@@ -1966,26 +1966,18 @@
 
         (old_tree, new_tree,
          old_branch, new_branch,
-<<<<<<< HEAD
          specific_files, extra_trees) = get_trees_and_branches_to_diff_locked(
             file_list, revision, old, new, self.add_cleanup, apply_view=True)
-=======
-         specific_files, extra_trees) = get_trees_and_branches_to_diff(
-            file_list, revision, old, new, apply_view=True)
         # GNU diff on Windows uses ANSI encoding for filenames
         path_encoding = osutils.get_diff_header_encoding()
->>>>>>> 3d161b2a
         return show_diff_trees(old_tree, new_tree, sys.stdout,
                                specific_files=specific_files,
                                external_diff_options=diff_options,
                                old_label=old_label, new_label=new_label,
-<<<<<<< HEAD
-                               extra_trees=extra_trees, using=using,
+                               extra_trees=extra_trees,
+                               path_encoding=path_encoding,
+                               using=using,
                                format_cls=format)
-=======
-                               extra_trees=extra_trees,
-                               path_encoding=path_encoding, using=using)
->>>>>>> 3d161b2a
 
 
 class cmd_deleted(Command):
