# Copyright (C) 2005 by Canonical Ltd

# This program is free software; you can redistribute it and/or modify
# it under the terms of the GNU General Public License as published by
# the Free Software Foundation; either version 2 of the License, or
# (at your option) any later version.

# This program is distributed in the hope that it will be useful,
# but WITHOUT ANY WARRANTY; without even the implied warranty of
# MERCHANTABILITY or FITNESS FOR A PARTICULAR PURPOSE.  See the
# GNU General Public License for more details.

# You should have received a copy of the GNU General Public License
# along with this program; if not, write to the Free Software
# Foundation, Inc., 59 Temple Place, Suite 330, Boston, MA  02111-1307  USA

import os
import sys

import bzrlib.errors
from bzrlib.selftest.testrevision import make_branches
from bzrlib.trace import mutter
from bzrlib.branch import Branch
<<<<<<< HEAD

from bzrlib.selftest import TestCaseInTempDir
=======
from bzrlib.fetch import greedy_fetch

from bzrlib.selftest import TestCaseInTempDir
from bzrlib.selftest.HTTPTestUtil import TestCaseWithWebserver


def has_revision(branch, revision_id):
    try:
        branch.get_revision_xml_file(revision_id)
        return True
    except bzrlib.errors.NoSuchRevision:
        return False

def fetch_steps(self, br_a, br_b, writable_a):
    """A foreign test method for testing fetch locally and remotely."""
    def new_branch(name):
        os.mkdir(name)
        return Branch.initialize(name)
            
    assert not has_revision(br_b, br_a.revision_history()[3])
    assert has_revision(br_b, br_a.revision_history()[2])
    assert len(br_b.revision_history()) == 7
    assert greedy_fetch(br_b, br_a, br_a.revision_history()[2])[0] == 0

    # greedy_fetch is not supposed to alter the revision history
    assert len(br_b.revision_history()) == 7
    assert not has_revision(br_b, br_a.revision_history()[3])

    assert len(br_b.revision_history()) == 7
    assert greedy_fetch(br_b, br_a, br_a.revision_history()[3])[0] == 1
    assert has_revision(br_b, br_a.revision_history()[3])
    assert not has_revision(br_a, br_b.revision_history()[6])
    assert has_revision(br_a, br_b.revision_history()[5])

    # When a non-branch ancestor is missing, it should be unlisted...
    # as its not reference from the inventory weave.
    br_b4 = new_branch('br_4')
    count, failures = greedy_fetch(br_b4, br_b)
    self.assertEqual(count, 7)
    self.assertEqual(failures, [])

    self.assertEqual(greedy_fetch(writable_a, br_b)[0], 1)
    assert has_revision(br_a, br_b.revision_history()[3])
    assert has_revision(br_a, br_b.revision_history()[4])
        
    br_b2 = new_branch('br_b2')
    assert greedy_fetch(br_b2, br_b)[0] == 7
    assert has_revision(br_b2, br_b.revision_history()[4])
    assert has_revision(br_b2, br_a.revision_history()[2])
    assert not has_revision(br_b2, br_a.revision_history()[3])

    br_a2 = new_branch('br_a2')
    assert greedy_fetch(br_a2, br_a)[0] == 9
    assert has_revision(br_a2, br_b.revision_history()[4])
    assert has_revision(br_a2, br_a.revision_history()[3])
    assert has_revision(br_a2, br_a.revision_history()[2])

    br_a3 = new_branch('br_a3')
    assert greedy_fetch(br_a3, br_a2)[0] == 0
    for revno in range(4):
        assert not has_revision(br_a3, br_a.revision_history()[revno])
    self.assertEqual(greedy_fetch(br_a3, br_a2, br_a.revision_history()[2])[0], 3)
    fetched = greedy_fetch(br_a3, br_a2, br_a.revision_history()[3])[0]
    assert fetched == 3, "fetched %d instead of 3" % fetched
    # InstallFailed should be raised if the branch is missing the revision
    # that was requested.
    self.assertRaises(bzrlib.errors.InstallFailed, greedy_fetch, br_a3,
                      br_a2, 'pizza')
    # InstallFailed should be raised if the branch is missing a revision
    # from its own revision history
    br_a2.append_revision('a-b-c')
    self.assertRaises(bzrlib.errors.InstallFailed, greedy_fetch, br_a3,
                      br_a2)
>>>>>>> 29375695


class TestFetch(TestCaseInTempDir):

    def test_fetch(self):
        #highest indices a: 5, b: 7
        br_a, br_b = make_branches()
        fetch_steps(self, br_a, br_b, br_a)


class TestHttpFetch(TestCaseWithWebserver):

    def setUp(self):
        super(TestHttpFetch, self).setUp()
        self.weblogs = []

    def test_fetch(self):
        #highest indices a: 5, b: 7
        br_a, br_b = make_branches()
        br_rem_a = Branch.open(self.get_remote_url(br_a._transport.base))
        fetch_steps(self, br_rem_a, br_b, br_a)

    def log(self, *args):
        """Capture web server log messages for introspection."""
        super(TestHttpFetch, self).log(*args)
        if args[0].startswith("webserver"):
            self.weblogs.append(args[0])

    def test_weaves_are_retrieved_once(self):
        self.build_tree(("source/", "source/file", "target/"))
        branch = Branch.initialize("source")
        branch.add(["file"], ["id"])
        branch.commit("added file")
        print >>open("source/file", 'w'), "blah"
        branch.commit("changed file")
        target = Branch.initialize("target/")
        source = Branch.open(self.get_remote_url("source/"))
        source.weave_store.enable_cache = False
        self.assertEqual(greedy_fetch(target, source), (2, []))
        weave_suffix = 'weaves/id.weave HTTP/1.1" 200 -'
        self.assertEqual(1,
            len([log for log in self.weblogs if log.endswith(weave_suffix)]))<|MERGE_RESOLUTION|>--- conflicted
+++ resolved
@@ -21,10 +21,6 @@
 from bzrlib.selftest.testrevision import make_branches
 from bzrlib.trace import mutter
 from bzrlib.branch import Branch
-<<<<<<< HEAD
-
-from bzrlib.selftest import TestCaseInTempDir
-=======
 from bzrlib.fetch import greedy_fetch
 
 from bzrlib.selftest import TestCaseInTempDir
@@ -98,7 +94,6 @@
     br_a2.append_revision('a-b-c')
     self.assertRaises(bzrlib.errors.InstallFailed, greedy_fetch, br_a3,
                       br_a2)
->>>>>>> 29375695
 
 
 class TestFetch(TestCaseInTempDir):
