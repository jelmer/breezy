# (C) 2005 Canonical Ltd

# This program is free software; you can redistribute it and/or modify
# it under the terms of the GNU General Public License as published by
# the Free Software Foundation; either version 2 of the License, or
# (at your option) any later version.

# This program is distributed in the hope that it will be useful,
# but WITHOUT ANY WARRANTY; without even the implied warranty of
# MERCHANTABILITY or FITNESS FOR A PARTICULAR PURPOSE.  See the
# GNU General Public License for more details.

# You should have received a copy of the GNU General Public License
# along with this program; if not, write to the Free Software
# Foundation, Inc., 59 Temple Place, Suite 330, Boston, MA  02111-1307  USA

<<<<<<< HEAD
from bzrlib.selftest import TestCaseInTempDir, TestCase

=======
from bzrlib.selftest import TestCaseInTempDir
from bzrlib.revision import is_ancestor, MultipleRevisionSources
from bzrlib.revision import combined_graph
>>>>>>> 4365e416

def make_branches():
    from bzrlib.branch import Branch
    from bzrlib.commit import commit
    import os
    os.mkdir("branch1")
    br1 = Branch.initialize("branch1")
    
    commit(br1, "Commit one", rev_id="a@u-0-0")
    commit(br1, "Commit two", rev_id="a@u-0-1")
    commit(br1, "Commit three", rev_id="a@u-0-2")

    os.mkdir("branch2")
    br2 = Branch.initialize("branch2")
    br2.update_revisions(br1)
    commit(br2, "Commit four", rev_id="b@u-0-3")
    commit(br2, "Commit five", rev_id="b@u-0-4")
    revisions_2 = br2.revision_history()
    br1.add_pending_merge(revisions_2[4])
    commit(br1, "Commit six", rev_id="a@u-0-3")
    commit(br1, "Commit seven", rev_id="a@u-0-4")
    commit(br2, "Commit eight", rev_id="b@u-0-5")
    br1.add_pending_merge(br2.revision_history()[5])
    commit(br1, "Commit nine", rev_id="a@u-0-5")
    br2.add_pending_merge(br1.revision_history()[4])
    commit(br2, "Commit ten", rev_id="b@u-0-6")
    return br1, br2


class TestIsAncestor(TestCaseInTempDir):
    def test_is_ancestor(self):
        """Test checking whether a revision is an ancestor of another revision"""
        from bzrlib.errors import NoSuchRevision
        br1, br2 = make_branches()
        revisions = br1.revision_history()
        revisions_2 = br2.revision_history()
        sources = MultipleRevisionSources(br1, br2)

        assert is_ancestor(revisions[0], revisions[0], sources)
        assert is_ancestor(revisions[1], revisions[0], sources)
        assert not is_ancestor(revisions[0], revisions[1], sources)
        assert is_ancestor(revisions_2[3], revisions[0], sources)
        self.assertRaises(NoSuchRevision, is_ancestor, revisions_2[3],
                          revisions[0], br1)        
        assert is_ancestor(revisions[3], revisions_2[4], sources)
        assert is_ancestor(revisions[3], revisions_2[4], br1)
        assert is_ancestor(revisions[3], revisions_2[3], sources)
        assert not is_ancestor(revisions[3], revisions_2[3], br1)

class TestIntermediateRevisions(TestCaseInTempDir):

    def setUp(self):
        from bzrlib.commit import commit
        TestCaseInTempDir.setUp(self)
        self.br1, self.br2 = make_branches()
        commit(self.br2, "Commit eleven", rev_id="b@u-0-7")
        commit(self.br2, "Commit twelve", rev_id="b@u-0-8")
        commit(self.br2, "Commit thirtteen", rev_id="b@u-0-9")
        self.br1.add_pending_merge(self.br2.revision_history()[6])
        commit(self.br1, "Commit fourtten", rev_id="a@u-0-6")
        self.br2.add_pending_merge(self.br1.revision_history()[6])
        commit(self.br2, "Commit fifteen", rev_id="b@u-0-10")

        from bzrlib.revision import MultipleRevisionSources
        self.sources = MultipleRevisionSources(self.br1, self.br2)

    def intervene(self, ancestor, revision, revision_history=None):
        from bzrlib.revision import get_intervening_revisions
        return get_intervening_revisions(ancestor,revision, self.sources, 
                                         revision_history)

    def test_intervene(self):
        """Find intermediate revisions, without requiring history"""
        from bzrlib.errors import NotAncestor, NoSuchRevision
        assert len(self.intervene('a@u-0-0', 'a@u-0-0')) == 0
        self.assertEqual(self.intervene('a@u-0-0', 'a@u-0-1'), ['a@u-0-1'])
        self.assertEqual(self.intervene('a@u-0-0', 'a@u-0-2'), 
                         ['a@u-0-1', 'a@u-0-2'])
        self.assertEqual(self.intervene('a@u-0-0', 'b@u-0-3'), 
                         ['a@u-0-1', 'a@u-0-2', 'b@u-0-3'])
        self.assertEqual(self.intervene('b@u-0-3', 'a@u-0-3'), 
                         ['b@u-0-4', 'a@u-0-3'])
        self.assertEqual(self.intervene('a@u-0-2', 'a@u-0-3', 
                                        self.br1.revision_history()), 
                         ['a@u-0-3'])
        self.assertEqual(self.intervene('a@u-0-0', 'a@u-0-5', 
                                        self.br1.revision_history()), 
                         ['a@u-0-1', 'a@u-0-2', 'a@u-0-3', 'a@u-0-4', 
                          'a@u-0-5'])
        self.assertEqual(self.intervene('a@u-0-0', 'b@u-0-6', 
                         self.br1.revision_history()), 
                         ['a@u-0-1', 'a@u-0-2', 'a@u-0-3', 'a@u-0-4', 
                          'b@u-0-6'])
        self.assertEqual(self.intervene('a@u-0-0', 'b@u-0-5'), 
                         ['a@u-0-1', 'a@u-0-2', 'b@u-0-3', 'b@u-0-4', 
                          'b@u-0-5'])
        self.assertEqual(self.intervene('b@u-0-3', 'b@u-0-6', 
                         self.br2.revision_history()), 
                         ['b@u-0-4', 'b@u-0-5', 'b@u-0-6'])
        self.assertEqual(self.intervene('b@u-0-6', 'b@u-0-10'), 
                         ['b@u-0-7', 'b@u-0-8', 'b@u-0-9', 'b@u-0-10'])
        self.assertEqual(self.intervene('b@u-0-6', 'b@u-0-10', 
                                        self.br2.revision_history()), 
                         ['b@u-0-7', 'b@u-0-8', 'b@u-0-9', 'b@u-0-10'])
        self.assertRaises(NotAncestor, self.intervene, 'b@u-0-10', 'b@u-0-6', 
                          self.br2.revision_history())
        self.assertRaises(NoSuchRevision, self.intervene, 'c@u-0-10', 
                          'b@u-0-6', self.br2.revision_history())
        self.assertRaises(NoSuchRevision, self.intervene, 'b@u-0-10', 
                          'c@u-0-6', self.br2.revision_history())

class TestIntermediateRevisions(TestCaseInTempDir):

    def setUp(self):
        from bzrlib.commit import commit
        TestCaseInTempDir.setUp(self)
        self.br1, self.br2 = make_branches()
        commit(self.br2, "Commit eleven", rev_id="b@u-0-7")
        commit(self.br2, "Commit twelve", rev_id="b@u-0-8")
        commit(self.br2, "Commit thirtteen", rev_id="b@u-0-9")
        self.br1.add_pending_merge(self.br2.revision_history()[6])
        commit(self.br1, "Commit fourtten", rev_id="a@u-0-6")
        self.br2.add_pending_merge(self.br1.revision_history()[6])
        commit(self.br2, "Commit fifteen", rev_id="b@u-0-10")

        from bzrlib.revision import MultipleRevisionSources
        self.sources = MultipleRevisionSources(self.br1, self.br2)

    def intervene(self, ancestor, revision, revision_history=None):
        from bzrlib.revision import get_intervening_revisions
        return get_intervening_revisions(ancestor,revision, self.sources, 
                                         revision_history)

    def test_intervene(self):
        """Find intermediate revisions, without requiring history"""
        from bzrlib.errors import NotAncestor, NoSuchRevision
        assert len(self.intervene('a@u-0-0', 'a@u-0-0')) == 0
        self.assertEqual(self.intervene('a@u-0-0', 'a@u-0-1'), ['a@u-0-1'])
        self.assertEqual(self.intervene('a@u-0-0', 'a@u-0-2'), 
                         ['a@u-0-1', 'a@u-0-2'])
        self.assertEqual(self.intervene('a@u-0-0', 'b@u-0-3'), 
                         ['a@u-0-1', 'a@u-0-2', 'b@u-0-3'])
        self.assertEqual(self.intervene('b@u-0-3', 'a@u-0-3'), 
                         ['b@u-0-4', 'a@u-0-3'])
        self.assertEqual(self.intervene('a@u-0-2', 'a@u-0-3', 
                                        self.br1.revision_history()), 
                         ['a@u-0-3'])
        self.assertEqual(self.intervene('a@u-0-0', 'a@u-0-5', 
                                        self.br1.revision_history()), 
                         ['a@u-0-1', 'a@u-0-2', 'a@u-0-3', 'a@u-0-4', 
                          'a@u-0-5'])
        self.assertEqual(self.intervene('a@u-0-0', 'b@u-0-6', 
                         self.br1.revision_history()), 
                         ['a@u-0-1', 'a@u-0-2', 'a@u-0-3', 'a@u-0-4', 
                          'b@u-0-6'])
        self.assertEqual(self.intervene('a@u-0-0', 'b@u-0-5'), 
                         ['a@u-0-1', 'a@u-0-2', 'b@u-0-3', 'b@u-0-4', 
                          'b@u-0-5'])
        self.assertEqual(self.intervene('b@u-0-3', 'b@u-0-6', 
                         self.br2.revision_history()), 
                         ['b@u-0-4', 'b@u-0-5', 'b@u-0-6'])
        self.assertEqual(self.intervene('b@u-0-6', 'b@u-0-10'), 
                         ['b@u-0-7', 'b@u-0-8', 'b@u-0-9', 'b@u-0-10'])
        self.assertEqual(self.intervene('b@u-0-6', 'b@u-0-10', 
                                        self.br2.revision_history()), 
                         ['b@u-0-7', 'b@u-0-8', 'b@u-0-9', 'b@u-0-10'])
        self.assertRaises(NotAncestor, self.intervene, 'b@u-0-10', 'b@u-0-6', 
                          self.br2.revision_history())
        self.assertRaises(NoSuchRevision, self.intervene, 'c@u-0-10', 
                          'b@u-0-6', self.br2.revision_history())
        self.assertRaises(NoSuchRevision, self.intervene, 'b@u-0-10', 
                          'c@u-0-6', self.br2.revision_history())


class TestCommonAncestor(TestCaseInTempDir):
    """Test checking whether a revision is an ancestor of another revision"""

    def test_old_common_ancestor(self):
        """Pick a resonable merge base using the old functionality"""
        from bzrlib.revision import find_present_ancestors
        from bzrlib.revision import old_common_ancestor as common_ancestor
        from bzrlib.revision import MultipleRevisionSources
        br1, br2 = make_branches()
        revisions = br1.revision_history()
        revisions_2 = br2.revision_history()
        sources = MultipleRevisionSources(br1, br2)
        expected_ancestors_list = {revisions[3]:(0, 0), 
                                   revisions[2]:(1, 1),
                                   revisions_2[4]:(2, 1), 
                                   revisions[1]:(3, 2),
                                   revisions_2[3]:(4, 2),
                                   revisions[0]:(5, 3) }
        ancestors_list = find_present_ancestors(revisions[3], sources)
        assert len(expected_ancestors_list) == len(ancestors_list)
        for key, value in expected_ancestors_list.iteritems():
            self.assertEqual(ancestors_list[key], value, 
                              "key %r, %r != %r" % (key, ancestors_list[key],
                                                    value))
        self.assertEqual(common_ancestor(revisions[0], revisions[0], sources),
                          revisions[0])
        self.assertEqual(common_ancestor(revisions[1], revisions[2], sources),
                          revisions[1])
        self.assertEqual(common_ancestor(revisions[1], revisions[1], sources),
                          revisions[1])
        self.assertEqual(common_ancestor(revisions[2], revisions_2[4], sources),
                          revisions[2])
        self.assertEqual(common_ancestor(revisions[3], revisions_2[4], sources),
                          revisions_2[4])
        self.assertEqual(common_ancestor(revisions[4], revisions_2[5], sources),
                          revisions_2[4])
        self.assertEqual(common_ancestor(revisions[5], revisions_2[6], sources),
                          revisions[4])
        self.assertEqual(common_ancestor(revisions_2[6], revisions[5], sources),
                          revisions_2[5])

    def test_common_ancestor(self):
        """Pick a reasonable merge base"""
        from bzrlib.revision import find_present_ancestors
        from bzrlib.revision import common_ancestor
        from bzrlib.revision import MultipleRevisionSources
        br1, br2 = make_branches()
        revisions = br1.revision_history()
        revisions_2 = br2.revision_history()
        sources = MultipleRevisionSources(br1, br2)
        expected_ancestors_list = {revisions[3]:(0, 0), 
                                   revisions[2]:(1, 1),
                                   revisions_2[4]:(2, 1), 
                                   revisions[1]:(3, 2),
                                   revisions_2[3]:(4, 2),
                                   revisions[0]:(5, 3) }
        ancestors_list = find_present_ancestors(revisions[3], sources)
        assert len(expected_ancestors_list) == len(ancestors_list)
        for key, value in expected_ancestors_list.iteritems():
            self.assertEqual(ancestors_list[key], value, 
                              "key %r, %r != %r" % (key, ancestors_list[key],
                                                    value))
        self.assertEqual(common_ancestor(revisions[0], revisions[0], sources),
                          revisions[0])
        self.assertEqual(common_ancestor(revisions[1], revisions[2], sources),
                          revisions[1])
        self.assertEqual(common_ancestor(revisions[1], revisions[1], sources),
                          revisions[1])
        self.assertEqual(common_ancestor(revisions[2], revisions_2[4], sources),
                          revisions[2])
        self.assertEqual(common_ancestor(revisions[3], revisions_2[4], sources),
                          revisions_2[4])
        self.assertEqual(common_ancestor(revisions[4], revisions_2[5], sources),
                          revisions_2[4])
        self.assertEqual(common_ancestor(revisions[5], revisions_2[6], sources),
                          revisions[4])
        self.assertEqual(common_ancestor(revisions_2[6], revisions[5], sources),
                          revisions[4])

<<<<<<< HEAD

class TestCreateSignedRevision(TestCaseInTempDir):

    def test_create_signed_revision(self):
        # create a store
        # create a revision, sign it, apply to the store.
        pass


class TestOperators(TestCase):

    def test___eq__(self):
        from bzrlib.revision import Revision, RevisionReference
        revision1 = Revision("invid", "sha", "revid", 100, "boo", "john", [])
        revision2 = Revision("invid", "sha", "revid", 100, "boo", "john", [])
        revision3 = Revision("invid", "sha", "rev2id", 100, "bp", "john", 
                             [RevisionReference("revid")])
        self.assertEqual(revision1, revision1)
        self.assertEqual(revision1, revision2)
        self.assertNotEqual(revision1, revision3)
        self.assertEqual(revision2, revision1)
        self.assertEqual(revision2, revision2)
        self.assertNotEqual(revision2, revision3)
        self.assertNotEqual(revision3, revision1)
        self.assertNotEqual(revision3, revision2)
        self.assertEqual(revision3, revision3)

    def test__eq__reference(self):
        from bzrlib.revision import Revision, RevisionReference
        ref1 = RevisionReference('revid', '1'*40)
        ref2 = RevisionReference('revid', '1'*40)
        ref3 = RevisionReference('revid', '2'*40)
        ref4 = RevisionReference('revid2', '3'*40)
        self.assertEqual(ref1, ref1)
        self.assertEqual(ref1, ref2)
        self.assertNotEqual(ref1, ref3)
        self.assertNotEqual(ref1, ref4)
        self.assertEqual(ref2, ref1)
        self.assertEqual(ref2, ref2)
        self.assertNotEqual(ref2, ref3)
        self.assertNotEqual(ref2, ref4)
        self.assertNotEqual(ref3, ref1)
        self.assertNotEqual(ref3, ref2)
        self.assertEqual(ref3, ref3)
        self.assertNotEqual(ref3, ref4)
        self.assertNotEqual(ref4, ref1)
        self.assertNotEqual(ref4, ref2)
        self.assertNotEqual(ref4, ref3)
        self.assertEqual(ref4, ref4)
=======
    def test_combined(self):
        """combined_graph
        Ensure it's not order-sensitive
        """
        br1, br2 = make_branches()
        source = MultipleRevisionSources(br1, br2)
        combined_1 = combined_graph(br1.last_patch(), br2.last_patch(), source)
        combined_2 = combined_graph(br2.last_patch(), br1.last_patch(), source)
        assert combined_1[1] == combined_2[1]
        assert combined_1[2] == combined_2[2]
        assert combined_1[3] == combined_2[3]
        assert combined_1 == combined_2
>>>>>>> 4365e416
<|MERGE_RESOLUTION|>--- conflicted
+++ resolved
@@ -14,14 +14,9 @@
 # along with this program; if not, write to the Free Software
 # Foundation, Inc., 59 Temple Place, Suite 330, Boston, MA  02111-1307  USA
 
-<<<<<<< HEAD
-from bzrlib.selftest import TestCaseInTempDir, TestCase
-
-=======
 from bzrlib.selftest import TestCaseInTempDir
 from bzrlib.revision import is_ancestor, MultipleRevisionSources
 from bzrlib.revision import combined_graph
->>>>>>> 4365e416
 
 def make_branches():
     from bzrlib.branch import Branch
@@ -133,68 +128,6 @@
         self.assertRaises(NoSuchRevision, self.intervene, 'b@u-0-10', 
                           'c@u-0-6', self.br2.revision_history())
 
-class TestIntermediateRevisions(TestCaseInTempDir):
-
-    def setUp(self):
-        from bzrlib.commit import commit
-        TestCaseInTempDir.setUp(self)
-        self.br1, self.br2 = make_branches()
-        commit(self.br2, "Commit eleven", rev_id="b@u-0-7")
-        commit(self.br2, "Commit twelve", rev_id="b@u-0-8")
-        commit(self.br2, "Commit thirtteen", rev_id="b@u-0-9")
-        self.br1.add_pending_merge(self.br2.revision_history()[6])
-        commit(self.br1, "Commit fourtten", rev_id="a@u-0-6")
-        self.br2.add_pending_merge(self.br1.revision_history()[6])
-        commit(self.br2, "Commit fifteen", rev_id="b@u-0-10")
-
-        from bzrlib.revision import MultipleRevisionSources
-        self.sources = MultipleRevisionSources(self.br1, self.br2)
-
-    def intervene(self, ancestor, revision, revision_history=None):
-        from bzrlib.revision import get_intervening_revisions
-        return get_intervening_revisions(ancestor,revision, self.sources, 
-                                         revision_history)
-
-    def test_intervene(self):
-        """Find intermediate revisions, without requiring history"""
-        from bzrlib.errors import NotAncestor, NoSuchRevision
-        assert len(self.intervene('a@u-0-0', 'a@u-0-0')) == 0
-        self.assertEqual(self.intervene('a@u-0-0', 'a@u-0-1'), ['a@u-0-1'])
-        self.assertEqual(self.intervene('a@u-0-0', 'a@u-0-2'), 
-                         ['a@u-0-1', 'a@u-0-2'])
-        self.assertEqual(self.intervene('a@u-0-0', 'b@u-0-3'), 
-                         ['a@u-0-1', 'a@u-0-2', 'b@u-0-3'])
-        self.assertEqual(self.intervene('b@u-0-3', 'a@u-0-3'), 
-                         ['b@u-0-4', 'a@u-0-3'])
-        self.assertEqual(self.intervene('a@u-0-2', 'a@u-0-3', 
-                                        self.br1.revision_history()), 
-                         ['a@u-0-3'])
-        self.assertEqual(self.intervene('a@u-0-0', 'a@u-0-5', 
-                                        self.br1.revision_history()), 
-                         ['a@u-0-1', 'a@u-0-2', 'a@u-0-3', 'a@u-0-4', 
-                          'a@u-0-5'])
-        self.assertEqual(self.intervene('a@u-0-0', 'b@u-0-6', 
-                         self.br1.revision_history()), 
-                         ['a@u-0-1', 'a@u-0-2', 'a@u-0-3', 'a@u-0-4', 
-                          'b@u-0-6'])
-        self.assertEqual(self.intervene('a@u-0-0', 'b@u-0-5'), 
-                         ['a@u-0-1', 'a@u-0-2', 'b@u-0-3', 'b@u-0-4', 
-                          'b@u-0-5'])
-        self.assertEqual(self.intervene('b@u-0-3', 'b@u-0-6', 
-                         self.br2.revision_history()), 
-                         ['b@u-0-4', 'b@u-0-5', 'b@u-0-6'])
-        self.assertEqual(self.intervene('b@u-0-6', 'b@u-0-10'), 
-                         ['b@u-0-7', 'b@u-0-8', 'b@u-0-9', 'b@u-0-10'])
-        self.assertEqual(self.intervene('b@u-0-6', 'b@u-0-10', 
-                                        self.br2.revision_history()), 
-                         ['b@u-0-7', 'b@u-0-8', 'b@u-0-9', 'b@u-0-10'])
-        self.assertRaises(NotAncestor, self.intervene, 'b@u-0-10', 'b@u-0-6', 
-                          self.br2.revision_history())
-        self.assertRaises(NoSuchRevision, self.intervene, 'c@u-0-10', 
-                          'b@u-0-6', self.br2.revision_history())
-        self.assertRaises(NoSuchRevision, self.intervene, 'b@u-0-10', 
-                          'c@u-0-6', self.br2.revision_history())
-
 
 class TestCommonAncestor(TestCaseInTempDir):
     """Test checking whether a revision is an ancestor of another revision"""
@@ -246,6 +179,7 @@
         revisions = br1.revision_history()
         revisions_2 = br2.revision_history()
         sources = MultipleRevisionSources(br1, br2)
+
         expected_ancestors_list = {revisions[3]:(0, 0), 
                                    revisions[2]:(1, 1),
                                    revisions_2[4]:(2, 1), 
@@ -258,6 +192,7 @@
             self.assertEqual(ancestors_list[key], value, 
                               "key %r, %r != %r" % (key, ancestors_list[key],
                                                     value))
+
         self.assertEqual(common_ancestor(revisions[0], revisions[0], sources),
                           revisions[0])
         self.assertEqual(common_ancestor(revisions[1], revisions[2], sources),
@@ -275,57 +210,6 @@
         self.assertEqual(common_ancestor(revisions_2[6], revisions[5], sources),
                           revisions[4])
 
-<<<<<<< HEAD
-
-class TestCreateSignedRevision(TestCaseInTempDir):
-
-    def test_create_signed_revision(self):
-        # create a store
-        # create a revision, sign it, apply to the store.
-        pass
-
-
-class TestOperators(TestCase):
-
-    def test___eq__(self):
-        from bzrlib.revision import Revision, RevisionReference
-        revision1 = Revision("invid", "sha", "revid", 100, "boo", "john", [])
-        revision2 = Revision("invid", "sha", "revid", 100, "boo", "john", [])
-        revision3 = Revision("invid", "sha", "rev2id", 100, "bp", "john", 
-                             [RevisionReference("revid")])
-        self.assertEqual(revision1, revision1)
-        self.assertEqual(revision1, revision2)
-        self.assertNotEqual(revision1, revision3)
-        self.assertEqual(revision2, revision1)
-        self.assertEqual(revision2, revision2)
-        self.assertNotEqual(revision2, revision3)
-        self.assertNotEqual(revision3, revision1)
-        self.assertNotEqual(revision3, revision2)
-        self.assertEqual(revision3, revision3)
-
-    def test__eq__reference(self):
-        from bzrlib.revision import Revision, RevisionReference
-        ref1 = RevisionReference('revid', '1'*40)
-        ref2 = RevisionReference('revid', '1'*40)
-        ref3 = RevisionReference('revid', '2'*40)
-        ref4 = RevisionReference('revid2', '3'*40)
-        self.assertEqual(ref1, ref1)
-        self.assertEqual(ref1, ref2)
-        self.assertNotEqual(ref1, ref3)
-        self.assertNotEqual(ref1, ref4)
-        self.assertEqual(ref2, ref1)
-        self.assertEqual(ref2, ref2)
-        self.assertNotEqual(ref2, ref3)
-        self.assertNotEqual(ref2, ref4)
-        self.assertNotEqual(ref3, ref1)
-        self.assertNotEqual(ref3, ref2)
-        self.assertEqual(ref3, ref3)
-        self.assertNotEqual(ref3, ref4)
-        self.assertNotEqual(ref4, ref1)
-        self.assertNotEqual(ref4, ref2)
-        self.assertNotEqual(ref4, ref3)
-        self.assertEqual(ref4, ref4)
-=======
     def test_combined(self):
         """combined_graph
         Ensure it's not order-sensitive
@@ -337,5 +221,4 @@
         assert combined_1[1] == combined_2[1]
         assert combined_1[2] == combined_2[2]
         assert combined_1[3] == combined_2[3]
-        assert combined_1 == combined_2
->>>>>>> 4365e416
+        assert combined_1 == combined_2