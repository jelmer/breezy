# Copyright (C) 2005 by Canonical Ltd
# -*- coding: utf-8 -*-

# This program is free software; you can redistribute it and/or modify
# it under the terms of the GNU General Public License as published by
# the Free Software Foundation; either version 2 of the License, or
# (at your option) any later version.

# This program is distributed in the hope that it will be useful,
# but WITHOUT ANY WARRANTY; without even the implied warranty of
# MERCHANTABILITY or FITNESS FOR A PARTICULAR PURPOSE.  See the
# GNU General Public License for more details.

# You should have received a copy of the GNU General Public License
# along with this program; if not, write to the Free Software
# Foundation, Inc., 59 Temple Place, Suite 330, Boston, MA  02111-1307  USA


"""Black-box tests for bzr.

These check that it behaves properly when it's invoked through the regular
command-line interface.

This always reinvokes bzr through a new Python interpreter, which is a
bit inefficient but arguably tests in a way more representative of how
it's normally invoked.
"""

from cStringIO import StringIO
import os
<<<<<<< HEAD
import sys
=======
import shutil
>>>>>>> a2d14ad1

from bzrlib.selftest import TestCaseInTempDir, BzrTestBase
from bzrlib.branch import Branch


class ExternalBase(TestCaseInTempDir):

    def runbzr(self, args, retcode=0, backtick=False):
        if isinstance(args, basestring):
            args = args.split()

        if backtick:
            return self.run_bzr_captured(args, retcode=retcode)[0]
        else:
            return self.run_bzr_captured(args, retcode=retcode)


class TestCommands(ExternalBase):

    def test_help_commands(self):
        self.runbzr('--help')
        self.runbzr('help')
        self.runbzr('help commands')
        self.runbzr('help help')
        self.runbzr('commit -h')

    def test_init_branch(self):
        self.runbzr(['init'])

    def test_whoami(self):
        # this should always identify something, if only "john@localhost"
        self.runbzr("whoami")
        self.runbzr("whoami --email")

        self.assertEquals(self.runbzr("whoami --email",
                                      backtick=True).count('@'), 1)
        
    def test_whoami_branch(self):
        """branch specific user identity works."""
        self.runbzr('init')
        f = file('.bzr/email', 'wt')
        f.write('Branch Identity <branch@identi.ty>')
        f.close()
        bzr_email = os.environ.get('BZREMAIL')
        if bzr_email is not None:
            del os.environ['BZREMAIL']
        whoami = self.runbzr("whoami",backtick=True)
        whoami_email = self.runbzr("whoami --email",backtick=True)
        self.assertTrue(whoami.startswith('Branch Identity <branch@identi.ty>'))
        self.assertTrue(whoami_email.startswith('branch@identi.ty'))
        # Verify that the environment variable overrides the value 
        # in the file
        os.environ['BZREMAIL'] = 'Different ID <other@environ.ment>'
        whoami = self.runbzr("whoami",backtick=True)
        whoami_email = self.runbzr("whoami --email",backtick=True)
        self.assertTrue(whoami.startswith('Different ID <other@environ.ment>'))
        self.assertTrue(whoami_email.startswith('other@environ.ment'))
        if bzr_email is not None:
            os.environ['BZREMAIL'] = bzr_email

    def test_invalid_commands(self):
        self.runbzr("pants", retcode=1)
        self.runbzr("--pants off", retcode=1)
        self.runbzr("diff --message foo", retcode=1)

    def test_empty_commit(self):
        self.runbzr("init")
        self.build_tree(['hello.txt'])
        self.runbzr("commit -m empty", retcode=1)
        self.runbzr("add hello.txt")
        self.runbzr("commit -m added")

    def test_ignore_patterns(self):
        from bzrlib.branch import Branch
        
        b = Branch.initialize('.')
        self.assertEquals(list(b.unknowns()), [])

        file('foo.tmp', 'wt').write('tmp files are ignored')
        self.assertEquals(list(b.unknowns()), [])
        assert self.capture('unknowns') == ''

        file('foo.c', 'wt').write('int main() {}')
        self.assertEquals(list(b.unknowns()), ['foo.c'])
        assert self.capture('unknowns') == 'foo.c\n'

        self.runbzr(['add', 'foo.c'])
        assert self.capture('unknowns') == ''

        # 'ignore' works when creating the .bzignore file
        file('foo.blah', 'wt').write('blah')
        self.assertEquals(list(b.unknowns()), ['foo.blah'])
        self.runbzr('ignore *.blah')
        self.assertEquals(list(b.unknowns()), [])
        assert file('.bzrignore', 'rU').read() == '*.blah\n'

        # 'ignore' works when then .bzrignore file already exists
        file('garh', 'wt').write('garh')
        self.assertEquals(list(b.unknowns()), ['garh'])
        assert self.capture('unknowns') == 'garh\n'
        self.runbzr('ignore garh')
        self.assertEquals(list(b.unknowns()), [])
        assert file('.bzrignore', 'rU').read() == '*.blah\ngarh\n'

    def test_revert(self):
        self.runbzr('init')

        file('hello', 'wt').write('foo')
        self.runbzr('add hello')
        self.runbzr('commit -m setup hello')

        file('goodbye', 'wt').write('baz')
        self.runbzr('add goodbye')
        self.runbzr('commit -m setup goodbye')
        
        file('hello', 'wt').write('bar')
        file('goodbye', 'wt').write('qux')
        self.runbzr('revert hello')
        self.check_file_contents('hello', 'foo')
        self.check_file_contents('goodbye', 'qux')
        self.runbzr('revert')
        self.check_file_contents('goodbye', 'baz')

        os.mkdir('revertdir')
        self.runbzr('add revertdir')
        self.runbzr('commit -m f')
        os.rmdir('revertdir')
        self.runbzr('revert')

        file('hello', 'wt').write('xyz')
        self.runbzr('commit -m xyz hello')
        self.runbzr('revert -r 1 hello')
        self.check_file_contents('hello', 'foo')
        self.runbzr('revert hello')
        self.check_file_contents('hello', 'xyz')
        os.chdir('revertdir')
        self.runbzr('revert')
        os.chdir('..')


    def test_mv_modes(self):
        """Test two modes of operation for mv"""
        from bzrlib.branch import Branch
        b = Branch.initialize('.')
        self.build_tree(['a', 'c', 'subdir/'])
        self.run_bzr_captured(['add', self.test_dir])
        self.run_bzr_captured(['mv', 'a', 'b'])
        self.run_bzr_captured(['mv', 'b', 'subdir'])
        self.run_bzr_captured(['mv', 'subdir/b', 'a'])
        self.run_bzr_captured(['mv', 'a', 'c', 'subdir'])
        self.run_bzr_captured(['mv', 'subdir/a', 'subdir/newa'])


    def test_main_version(self):
        """Check output from version command and master option is reasonable"""
        # output is intentionally passed through to stdout so that we
        # can see the version being tested
        output = self.runbzr('version', backtick=1)
        self.log('bzr version output:')
        self.log(output)
        self.assert_(output.startswith('bzr (bazaar-ng) '))
        self.assertNotEqual(output.index('Canonical'), -1)
        # make sure --version is consistent
        tmp_output = self.runbzr('--version', backtick=1)
        self.log('bzr --version output:')
        self.log(tmp_output)
        self.assertEquals(output, tmp_output)

    def example_branch(test):
        test.runbzr('init')
        file('hello', 'wt').write('foo')
        test.runbzr('add hello')
        test.runbzr('commit -m setup hello')
        file('goodbye', 'wt').write('baz')
        test.runbzr('add goodbye')
        test.runbzr('commit -m setup goodbye')

    def test_diff(self):
        self.example_branch()
        file('hello', 'wt').write('hello world!')
        self.runbzr('commit -m fixing hello')
        output = self.runbzr('diff -r 2..3', backtick=1)
        self.assert_('\n+hello world!' in output)
        output = self.runbzr('diff -r last:3..last:1', backtick=1)
        self.assert_('\n+baz' in output)

    def test_branch(self):
        """Branch from one branch to another."""
        os.mkdir('a')
        os.chdir('a')
        self.example_branch()
        os.chdir('..')
        self.runbzr('branch a b')
        self.runbzr('branch a c -r 1')
        os.chdir('b')
        self.runbzr('commit -m foo --unchanged')
        os.chdir('..')
        shutil.rmtree('a/.bzr/revision-store')
        shutil.rmtree('a/.bzr/inventory-store')
        shutil.rmtree('a/.bzr/text-store')
        self.runbzr('branch a d --basis b')

    def test_merge(self):
        from bzrlib.branch import Branch
        
        os.mkdir('a')
        os.chdir('a')
        self.example_branch()
        os.chdir('..')
        self.runbzr('branch a b')
        os.chdir('b')
        file('goodbye', 'wt').write('quux')
        self.runbzr(['commit',  '-m',  "more u's are always good"])

        os.chdir('../a')
        file('hello', 'wt').write('quuux')
        # We can't merge when there are in-tree changes
        self.runbzr('merge ../b', retcode=1)
        self.runbzr(['commit', '-m', "Like an epidemic of u's"])
        self.runbzr('merge ../b')
        self.check_file_contents('goodbye', 'quux')
        # Merging a branch pulls its revision into the tree
        a = Branch.open('.')
        b = Branch.open('../b')
        a.get_revision_xml(b.last_patch())
        self.log('pending merges: %s', a.pending_merges())
        #        assert a.pending_merges() == [b.last_patch()], "Assertion %s %s" \
        #        % (a.pending_merges(), b.last_patch())

    def test_pull(self):
        """Pull changes from one branch to another."""
        os.mkdir('a')
        os.chdir('a')

        self.example_branch()
        self.runbzr('pull', retcode=1)
        self.runbzr('missing', retcode=1)
        self.runbzr('missing .')
        self.runbzr('missing')
        self.runbzr('pull')
        self.runbzr('pull /', retcode=1)
        self.runbzr('pull')

        os.chdir('..')
        self.runbzr('branch a b')
        os.chdir('b')
        self.runbzr('pull')
        os.mkdir('subdir')
        self.runbzr('add subdir')
        self.runbzr('commit -m blah --unchanged')
        os.chdir('../a')
        a = Branch.open('.')
        b = Branch.open('../b')
        assert a.revision_history() == b.revision_history()[:-1]
        self.runbzr('pull ../b')
        assert a.revision_history() == b.revision_history()
        self.runbzr('commit -m blah2 --unchanged')
        os.chdir('../b')
        self.runbzr('commit -m blah3 --unchanged')
        self.runbzr('pull ../a', retcode=1)
        os.chdir('../a')
        self.runbzr('merge ../b')
        self.runbzr('commit -m blah4 --unchanged')
        os.chdir('../b/subdir')
        self.runbzr('pull ../../a')
        assert a.revision_history()[-1] == b.revision_history()[-1]
        self.runbzr('commit -m blah5 --unchanged')
        self.runbzr('commit -m blah6 --unchanged')
        os.chdir('..')
        self.runbzr('pull ../a')
        os.chdir('../a')
        self.runbzr('commit -m blah7 --unchanged')
        self.runbzr('merge ../b')
        self.runbzr('commit -m blah8 --unchanged')
        self.runbzr('pull ../b')
        self.runbzr('pull ../b')
        
    def test_add_reports(self):
        """add command prints the names of added files."""
        b = Branch.initialize('.')
        self.build_tree(['top.txt', 'dir/', 'dir/sub.txt'])
        out = self.run_bzr_captured(['add'], retcode = 0)[0]
        # the ordering is not defined at the moment
        results = sorted(out.rstrip('\n').split('\n'))
        self.assertEquals(['added dir',
                           'added dir'+os.sep+'sub.txt',
                           'added top.txt',],
                          results)

    def test_unknown_command(self):
        """Handling of unknown command."""
        out, err = self.run_bzr_captured(['fluffy-badger'],
                                         retcode=1)
        self.assertEquals(out, '')
        err.index('unknown command')
        


class OldTests(ExternalBase):
    """old tests moved from ./testbzr."""

    def test_bzr(self):
        from os import chdir, mkdir
        from os.path import exists

        runbzr = self.runbzr
        capture = self.capture
        progress = self.log

        progress("basic branch creation")
        mkdir('branch1')
        chdir('branch1')
        runbzr('init')

        self.assertEquals(capture('root').rstrip(),
                          os.path.join(self.test_dir, 'branch1'))

        progress("status of new file")

        f = file('test.txt', 'wt')
        f.write('hello world!\n')
        f.close()

        self.assertEquals(capture('unknowns'), 'test.txt\n')

        out = capture("status")
        assert out == 'unknown:\n  test.txt\n'

        out = capture("status --all")
        assert out == "unknown:\n  test.txt\n"

        out = capture("status test.txt --all")
        assert out == "unknown:\n  test.txt\n"

        f = file('test2.txt', 'wt')
        f.write('goodbye cruel world...\n')
        f.close()

        out = capture("status test.txt")
        assert out == "unknown:\n  test.txt\n"

        out = capture("status")
        assert out == ("unknown:\n"
                       "  test.txt\n"
                       "  test2.txt\n")

        os.unlink('test2.txt')

        progress("command aliases")
        out = capture("st --all")
        assert out == ("unknown:\n"
                       "  test.txt\n")

        out = capture("stat")
        assert out == ("unknown:\n"
                       "  test.txt\n")

        progress("command help")
        runbzr("help st")
        runbzr("help")
        runbzr("help commands")
        runbzr("help slartibartfast", 1)

        out = capture("help ci")
        out.index('aliases: ')

        progress("can't rename unversioned file")
        runbzr("rename test.txt new-test.txt", 1)

        progress("adding a file")

        runbzr("add test.txt")
        assert capture("unknowns") == ''
        assert capture("status --all") == ("added:\n"
                                                "  test.txt\n")

        progress("rename newly-added file")
        runbzr("rename test.txt hello.txt")
        assert os.path.exists("hello.txt")
        assert not os.path.exists("test.txt")

        assert capture("revno") == '0\n'

        progress("add first revision")
        runbzr(['commit', '-m', 'add first revision'])

        progress("more complex renames")
        os.mkdir("sub1")
        runbzr("rename hello.txt sub1", 1)
        runbzr("rename hello.txt sub1/hello.txt", 1)
        runbzr("move hello.txt sub1", 1)

        runbzr("add sub1")
        runbzr("rename sub1 sub2")
        runbzr("move hello.txt sub2")
        assert capture("relpath sub2/hello.txt") == os.path.join("sub2", "hello.txt\n")

        assert exists("sub2")
        assert exists("sub2/hello.txt")
        assert not exists("sub1")
        assert not exists("hello.txt")

        runbzr(['commit', '-m', 'commit with some things moved to subdirs'])

        mkdir("sub1")
        runbzr('add sub1')
        runbzr('move sub2/hello.txt sub1')
        assert not exists('sub2/hello.txt')
        assert exists('sub1/hello.txt')
        runbzr('move sub2 sub1')
        assert not exists('sub2')
        assert exists('sub1/sub2')

        runbzr(['commit', '-m', 'rename nested subdirectories'])

        chdir('sub1/sub2')
        self.assertEquals(capture('root')[:-1],
                          os.path.join(self.test_dir, 'branch1'))
        runbzr('move ../hello.txt .')
        assert exists('./hello.txt')
        self.assertEquals(capture('relpath hello.txt'),
                          os.path.join('sub1', 'sub2', 'hello.txt') + '\n')
        assert capture('relpath ../../sub1/sub2/hello.txt') == os.path.join('sub1', 'sub2', 'hello.txt\n')
        runbzr(['commit', '-m', 'move to parent directory'])
        chdir('..')
        assert capture('relpath sub2/hello.txt') == os.path.join('sub1', 'sub2', 'hello.txt\n')

        runbzr('move sub2/hello.txt .')
        assert exists('hello.txt')

        f = file('hello.txt', 'wt')
        f.write('some nice new content\n')
        f.close()

        f = file('msg.tmp', 'wt')
        f.write('this is my new commit\n')
        f.close()

        runbzr('commit -F msg.tmp')

        assert capture('revno') == '5\n'
        runbzr('export -r 5 export-5.tmp')
        runbzr('export export.tmp')

        runbzr('log')
        runbzr('log -v')
        runbzr('log -v --forward')
        runbzr('log -m', retcode=1)
        log_out = capture('log -m commit')
        assert "this is my new commit" in log_out
        assert "rename nested" not in log_out
        assert 'revision-id' not in log_out
        assert 'revision-id' in capture('log --show-ids -m commit')


        progress("file with spaces in name")
        mkdir('sub directory')
        file('sub directory/file with spaces ', 'wt').write('see how this works\n')
        runbzr('add .')
        runbzr('diff')
        runbzr('commit -m add-spaces')
        runbzr('check')

        runbzr('log')
        runbzr('log --forward')

        runbzr('info')
<|MERGE_RESOLUTION|>--- conflicted
+++ resolved
@@ -28,11 +28,8 @@
 
 from cStringIO import StringIO
 import os
-<<<<<<< HEAD
+import shutil
 import sys
-=======
-import shutil
->>>>>>> a2d14ad1
 
 from bzrlib.selftest import TestCaseInTempDir, BzrTestBase
 from bzrlib.branch import Branch
