# Copyright (C) 2005 by Canonical Ltd
# -*- coding: utf-8 -*-

# This program is free software; you can redistribute it and/or modify
# it under the terms of the GNU General Public License as published by
# the Free Software Foundation; either version 2 of the License, or
# (at your option) any later version.

# This program is distributed in the hope that it will be useful,
# but WITHOUT ANY WARRANTY; without even the implied warranty of
# MERCHANTABILITY or FITNESS FOR A PARTICULAR PURPOSE.  See the
# GNU General Public License for more details.

# You should have received a copy of the GNU General Public License
# along with this program; if not, write to the Free Software
# Foundation, Inc., 59 Temple Place, Suite 330, Boston, MA  02111-1307  USA


"""Black-box tests for bzr.

These check that it behaves properly when it's invoked through the regular
<<<<<<< HEAD
command-line interface.
=======
command-line interface.  This doesn't actually run a new interpreter but 
rather starts again from the run_bzr function.
>>>>>>> a2ec5b6c
"""


from cStringIO import StringIO
import os
import shutil
import sys
import os

from bzrlib.selftest import TestCaseInTempDir, BzrTestBase
from bzrlib.branch import Branch
from bzrlib.osutils import has_symlinks
from bzrlib.selftest.HTTPTestUtil import TestCaseWithWebserver


class ExternalBase(TestCaseInTempDir):

    def runbzr(self, args, retcode=0, backtick=False):
        if isinstance(args, basestring):
            args = args.split()

        if backtick:
            return self.run_bzr_captured(args, retcode=retcode)[0]
        else:
            return self.run_bzr_captured(args, retcode=retcode)


class TestCommands(ExternalBase):

    def test_help_commands(self):
        self.runbzr('--help')
        self.runbzr('help')
        self.runbzr('help commands')
        self.runbzr('help help')
        self.runbzr('commit -h')

    def test_init_branch(self):
        self.runbzr(['init'])

    def test_whoami(self):
        # this should always identify something, if only "john@localhost"
        self.runbzr("whoami")
        self.runbzr("whoami --email")

        self.assertEquals(self.runbzr("whoami --email",
                                      backtick=True).count('@'), 1)
        
    def test_whoami_branch(self):
        """branch specific user identity works."""
        self.runbzr('init')
        f = file('.bzr/email', 'wt')
        f.write('Branch Identity <branch@identi.ty>')
        f.close()
        bzr_email = os.environ.get('BZREMAIL')
        if bzr_email is not None:
            del os.environ['BZREMAIL']
        whoami = self.runbzr("whoami",backtick=True)
        whoami_email = self.runbzr("whoami --email",backtick=True)
        self.assertTrue(whoami.startswith('Branch Identity <branch@identi.ty>'))
        self.assertTrue(whoami_email.startswith('branch@identi.ty'))
        # Verify that the environment variable overrides the value 
        # in the file
        os.environ['BZREMAIL'] = 'Different ID <other@environ.ment>'
        whoami = self.runbzr("whoami",backtick=True)
        whoami_email = self.runbzr("whoami --email",backtick=True)
        self.assertTrue(whoami.startswith('Different ID <other@environ.ment>'))
        self.assertTrue(whoami_email.startswith('other@environ.ment'))
        if bzr_email is not None:
            os.environ['BZREMAIL'] = bzr_email

    def test_invalid_commands(self):
        self.runbzr("pants", retcode=1)
        self.runbzr("--pants off", retcode=1)
        self.runbzr("diff --message foo", retcode=1)

    def test_empty_commit(self):
        self.runbzr("init")
        self.build_tree(['hello.txt'])
        self.runbzr("commit -m empty", retcode=1)
        self.runbzr("add hello.txt")
        self.runbzr("commit -m added")

    def test_ignore_patterns(self):
        from bzrlib.branch import Branch
        
        b = Branch.initialize('.')
        self.assertEquals(list(b.unknowns()), [])

        file('foo.tmp', 'wt').write('tmp files are ignored')
        self.assertEquals(list(b.unknowns()), [])
        assert self.capture('unknowns') == ''

        file('foo.c', 'wt').write('int main() {}')
        self.assertEquals(list(b.unknowns()), ['foo.c'])
        assert self.capture('unknowns') == 'foo.c\n'

        self.runbzr(['add', 'foo.c'])
        assert self.capture('unknowns') == ''

        # 'ignore' works when creating the .bzignore file
        file('foo.blah', 'wt').write('blah')
        self.assertEquals(list(b.unknowns()), ['foo.blah'])
        self.runbzr('ignore *.blah')
        self.assertEquals(list(b.unknowns()), [])
        assert file('.bzrignore', 'rU').read() == '*.blah\n'

        # 'ignore' works when then .bzrignore file already exists
        file('garh', 'wt').write('garh')
        self.assertEquals(list(b.unknowns()), ['garh'])
        assert self.capture('unknowns') == 'garh\n'
        self.runbzr('ignore garh')
        self.assertEquals(list(b.unknowns()), [])
        assert file('.bzrignore', 'rU').read() == '*.blah\ngarh\n'

    def test_revert(self):
        self.runbzr('init')

        file('hello', 'wt').write('foo')
        self.runbzr('add hello')
        self.runbzr('commit -m setup hello')

        file('goodbye', 'wt').write('baz')
        self.runbzr('add goodbye')
        self.runbzr('commit -m setup goodbye')

        file('hello', 'wt').write('bar')
        file('goodbye', 'wt').write('qux')
        self.runbzr('revert hello')
        self.check_file_contents('hello', 'foo')
        self.check_file_contents('goodbye', 'qux')
        self.runbzr('revert')
        self.check_file_contents('goodbye', 'baz')

        os.mkdir('revertdir')
        self.runbzr('add revertdir')
        self.runbzr('commit -m f')
        os.rmdir('revertdir')
        self.runbzr('revert')

        os.symlink('/unlikely/to/exist', 'symlink')
        self.runbzr('add symlink')
        self.runbzr('commit -m f')
        os.unlink('symlink')
        self.runbzr('revert')
        
        file('hello', 'wt').write('xyz')
        self.runbzr('commit -m xyz hello')
        self.runbzr('revert -r 1 hello')
        self.check_file_contents('hello', 'foo')
        self.runbzr('revert hello')
        self.check_file_contents('hello', 'xyz')
        os.chdir('revertdir')
        self.runbzr('revert')
        os.chdir('..')


    def test_mv_modes(self):
        """Test two modes of operation for mv"""
        from bzrlib.branch import Branch
        b = Branch.initialize('.')
        self.build_tree(['a', 'c', 'subdir/'])
        self.run_bzr_captured(['add', self.test_dir])
        self.run_bzr_captured(['mv', 'a', 'b'])
        self.run_bzr_captured(['mv', 'b', 'subdir'])
        self.run_bzr_captured(['mv', 'subdir/b', 'a'])
        self.run_bzr_captured(['mv', 'a', 'c', 'subdir'])
        self.run_bzr_captured(['mv', 'subdir/a', 'subdir/newa'])

    def test_main_version(self):
        """Check output from version command and master option is reasonable"""
        # output is intentionally passed through to stdout so that we
        # can see the version being tested
        output = self.runbzr('version', backtick=1)
        self.log('bzr version output:')
        self.log(output)
        self.assert_(output.startswith('bzr (bazaar-ng) '))
        self.assertNotEqual(output.index('Canonical'), -1)
        # make sure --version is consistent
        tmp_output = self.runbzr('--version', backtick=1)
        self.log('bzr --version output:')
        self.log(tmp_output)
        self.assertEquals(output, tmp_output)

    def example_branch(test):
        test.runbzr('init')
        file('hello', 'wt').write('foo')
        test.runbzr('add hello')
        test.runbzr('commit -m setup hello')
        file('goodbye', 'wt').write('baz')
        test.runbzr('add goodbye')
        test.runbzr('commit -m setup goodbye')

    def test_export(self):
        os.mkdir('branch')
        os.chdir('branch')
        self.example_branch()
        self.runbzr('export ../latest')
        self.assertEqual(file('../latest/goodbye', 'rt').read(), 'baz')
        self.runbzr('export ../first -r 1')
        assert not os.path.exists('../first/goodbye')
        self.assertEqual(file('../first/hello', 'rt').read(), 'foo')
        self.runbzr('export ../first.gz -r 1')
        self.assertEqual(file('../first.gz/hello', 'rt').read(), 'foo')
        self.runbzr('export ../first.bz2 -r 1')
        self.assertEqual(file('../first.bz2/hello', 'rt').read(), 'foo')
        self.runbzr('export ../first.tar -r 1')
        assert os.path.isfile('../first.tar')
        from tarfile import TarFile
        tf = TarFile('../first.tar')
        assert 'first/hello' in tf.getnames(), tf.getnames()
        self.assertEqual(tf.extractfile('first/hello').read(), 'foo')
        self.runbzr('export ../first.tar.gz -r 1')
        assert os.path.isfile('../first.tar.gz')
        self.runbzr('export ../first.tbz2 -r 1')
        assert os.path.isfile('../first.tbz2')
        self.runbzr('export ../first.tar.bz2 -r 1')
        assert os.path.isfile('../first.tar.bz2')
        self.runbzr('export ../first.tar.tbz2 -r 1')
        assert os.path.isfile('../first.tar.tbz2')
        from bz2 import BZ2File
        tf = TarFile('../first.tar.tbz2', 
                     fileobj=BZ2File('../first.tar.tbz2', 'r'))
        assert 'first.tar/hello' in tf.getnames(), tf.getnames()
        self.assertEqual(tf.extractfile('first.tar/hello').read(), 'foo')
        self.runbzr('export ../first2.tar -r 1 --root pizza')
        tf = TarFile('../first2.tar')
        assert 'pizza/hello' in tf.getnames(), tf.getnames()

    def test_diff(self):
        self.example_branch()
        file('hello', 'wt').write('hello world!')
        self.runbzr('commit -m fixing hello')
        output = self.runbzr('diff -r 2..3', backtick=1)
        self.assert_('\n+hello world!' in output)
        output = self.runbzr('diff -r last:3..last:1', backtick=1)
        self.assert_('\n+baz' in output)

    def test_branch(self):
        """Branch from one branch to another."""
        os.mkdir('a')
        os.chdir('a')
        self.example_branch()
        os.chdir('..')
        self.runbzr('branch a b')
        self.runbzr('branch a c -r 1')
        os.chdir('b')
        self.runbzr('commit -m foo --unchanged')
        os.chdir('..')
        # naughty - abstraction violations RBC 20050928  
        print "test_branch used to delete the stores, how is this meant to work ?"
        #shutil.rmtree('a/.bzr/revision-store')
        #shutil.rmtree('a/.bzr/inventory-store', ignore_errors=True)
        #shutil.rmtree('a/.bzr/text-store', ignore_errors=True)
        self.runbzr('branch a d --basis b')

    def test_merge(self):
        from bzrlib.branch import Branch
        
        os.mkdir('a')
        os.chdir('a')
        self.example_branch()
        os.chdir('..')
        self.runbzr('branch a b')
        os.chdir('b')
        file('goodbye', 'wt').write('quux')
        self.runbzr(['commit',  '-m',  "more u's are always good"])

        os.chdir('../a')
        file('hello', 'wt').write('quuux')
        # We can't merge when there are in-tree changes
        self.runbzr('merge ../b', retcode=1)
        self.runbzr(['commit', '-m', "Like an epidemic of u's"])
        self.runbzr('merge ../b')
        self.check_file_contents('goodbye', 'quux')
        # Merging a branch pulls its revision into the tree
        a = Branch.open('.')
        b = Branch.open('../b')
        a.get_revision_xml(b.last_revision())
        self.log('pending merges: %s', a.pending_merges())
        #        assert a.pending_merges() == [b.last_revision()], "Assertion %s %s" \
        #        % (a.pending_merges(), b.last_revision())

    def test_merge_with_missing_file(self):
        """Merge handles missing file conflicts"""
        os.mkdir('a')
        os.chdir('a')
        os.mkdir('sub')
        print >> file('sub/a.txt', 'wb'), "hello"
        print >> file('b.txt', 'wb'), "hello"
        print >> file('sub/c.txt', 'wb'), "hello"
        self.runbzr('init')
        self.runbzr('add')
        self.runbzr(('commit', '-m', 'added a'))
        self.runbzr('branch . ../b')
        print >> file('sub/a.txt', 'ab'), "there"
        print >> file('b.txt', 'ab'), "there"
        print >> file('sub/c.txt', 'ab'), "there"
        self.runbzr(('commit', '-m', 'Added there'))
        os.unlink('sub/a.txt')
        os.unlink('sub/c.txt')
        os.rmdir('sub')
        os.unlink('b.txt')
        self.runbzr(('commit', '-m', 'Removed a.txt'))
        os.chdir('../b')
        print >> file('sub/a.txt', 'ab'), "something"
        print >> file('b.txt', 'ab'), "something"
        print >> file('sub/c.txt', 'ab'), "something"
        self.runbzr(('commit', '-m', 'Modified a.txt'))
        self.runbzr('merge ../a/')
        assert os.path.exists('sub/a.txt.THIS')
        assert os.path.exists('sub/a.txt.BASE')
        os.chdir('../a')
        self.runbzr('merge ../b/')
        assert os.path.exists('sub/a.txt.OTHER')
        assert os.path.exists('sub/a.txt.BASE')

    def test_pull(self):
        """Pull changes from one branch to another."""
        os.mkdir('a')
        os.chdir('a')

        self.example_branch()
        self.runbzr('pull', retcode=1)
        self.runbzr('missing', retcode=1)
        self.runbzr('missing .')
        self.runbzr('missing')
        self.runbzr('pull')
        self.runbzr('pull /', retcode=1)
        self.runbzr('pull')

        os.chdir('..')
        self.runbzr('branch a b')
        os.chdir('b')
        self.runbzr('pull')
        os.mkdir('subdir')
        self.runbzr('add subdir')
        self.runbzr('commit -m blah --unchanged')
        os.chdir('../a')
        a = Branch.open('.')
        b = Branch.open('../b')
        assert a.revision_history() == b.revision_history()[:-1]
        self.runbzr('pull ../b')
        assert a.revision_history() == b.revision_history()
        self.runbzr('commit -m blah2 --unchanged')
        os.chdir('../b')
        self.runbzr('commit -m blah3 --unchanged')
        self.runbzr('pull ../a', retcode=1)
        print "DECIDE IF PULL CAN CONVERGE, blackbox.py"
        return
        os.chdir('../a')
        self.runbzr('merge ../b')
        self.runbzr('commit -m blah4 --unchanged')
        os.chdir('../b/subdir')
        self.runbzr('pull ../../a')
        assert a.revision_history()[-1] == b.revision_history()[-1]
        self.runbzr('commit -m blah5 --unchanged')
        self.runbzr('commit -m blah6 --unchanged')
        os.chdir('..')
        self.runbzr('pull ../a')
        os.chdir('../a')
        self.runbzr('commit -m blah7 --unchanged')
        self.runbzr('merge ../b')
        self.runbzr('commit -m blah8 --unchanged')
        self.runbzr('pull ../b')
        self.runbzr('pull ../b')
        
    def test_add_reports(self):
        """add command prints the names of added files."""
        b = Branch.initialize('.')
        self.build_tree(['top.txt', 'dir/', 'dir/sub.txt'])
        out = self.run_bzr_captured(['add'], retcode = 0)[0]
        # the ordering is not defined at the moment
        results = sorted(out.rstrip('\n').split('\n'))
        self.assertEquals(['added dir',
                           'added dir'+os.sep+'sub.txt',
                           'added top.txt',],
                          results)

    def test_unknown_command(self):
        """Handling of unknown command."""
        out, err = self.run_bzr_captured(['fluffy-badger'],
                                         retcode=1)
        self.assertEquals(out, '')
        err.index('unknown command')


def listdir_sorted(dir):
    L = os.listdir(dir)
    L.sort()
    return L


class OldTests(ExternalBase):
    """old tests moved from ./testbzr."""

    def test_bzr(self):
        from os import chdir, mkdir
        from os.path import exists

        runbzr = self.runbzr
        capture = self.capture
        progress = self.log

        progress("basic branch creation")
        mkdir('branch1')
        chdir('branch1')
        runbzr('init')

        self.assertEquals(capture('root').rstrip(),
                          os.path.join(self.test_dir, 'branch1'))

        progress("status of new file")

        f = file('test.txt', 'wt')
        f.write('hello world!\n')
        f.close()

        self.assertEquals(capture('unknowns'), 'test.txt\n')

        out = capture("status")
        assert out == 'unknown:\n  test.txt\n'

        out = capture("status --all")
        assert out == "unknown:\n  test.txt\n"

        out = capture("status test.txt --all")
        assert out == "unknown:\n  test.txt\n"

        f = file('test2.txt', 'wt')
        f.write('goodbye cruel world...\n')
        f.close()

        out = capture("status test.txt")
        assert out == "unknown:\n  test.txt\n"

        out = capture("status")
        assert out == ("unknown:\n"
                       "  test.txt\n"
                       "  test2.txt\n")

        os.unlink('test2.txt')

        progress("command aliases")
        out = capture("st --all")
        assert out == ("unknown:\n"
                       "  test.txt\n")

        out = capture("stat")
        assert out == ("unknown:\n"
                       "  test.txt\n")

        progress("command help")
        runbzr("help st")
        runbzr("help")
        runbzr("help commands")
        runbzr("help slartibartfast", 1)

        out = capture("help ci")
        out.index('aliases: ')

        progress("can't rename unversioned file")
        runbzr("rename test.txt new-test.txt", 1)

        progress("adding a file")

        runbzr("add test.txt")
        assert capture("unknowns") == ''
        assert capture("status --all") == ("added:\n"
                                                "  test.txt\n")

        progress("rename newly-added file")
        runbzr("rename test.txt hello.txt")
        assert os.path.exists("hello.txt")
        assert not os.path.exists("test.txt")

        assert capture("revno") == '0\n'

        progress("add first revision")
        runbzr(['commit', '-m', 'add first revision'])

        progress("more complex renames")
        os.mkdir("sub1")
        runbzr("rename hello.txt sub1", 1)
        runbzr("rename hello.txt sub1/hello.txt", 1)
        runbzr("move hello.txt sub1", 1)

        runbzr("add sub1")
        runbzr("rename sub1 sub2")
        runbzr("move hello.txt sub2")
        assert capture("relpath sub2/hello.txt") == os.path.join("sub2", "hello.txt\n")

        assert exists("sub2")
        assert exists("sub2/hello.txt")
        assert not exists("sub1")
        assert not exists("hello.txt")

        runbzr(['commit', '-m', 'commit with some things moved to subdirs'])

        mkdir("sub1")
        runbzr('add sub1')
        runbzr('move sub2/hello.txt sub1')
        assert not exists('sub2/hello.txt')
        assert exists('sub1/hello.txt')
        runbzr('move sub2 sub1')
        assert not exists('sub2')
        assert exists('sub1/sub2')

        runbzr(['commit', '-m', 'rename nested subdirectories'])

        chdir('sub1/sub2')
        self.assertEquals(capture('root')[:-1],
                          os.path.join(self.test_dir, 'branch1'))
        runbzr('move ../hello.txt .')
        assert exists('./hello.txt')
        self.assertEquals(capture('relpath hello.txt'),
                          os.path.join('sub1', 'sub2', 'hello.txt') + '\n')
        assert capture('relpath ../../sub1/sub2/hello.txt') == os.path.join('sub1', 'sub2', 'hello.txt\n')
        runbzr(['commit', '-m', 'move to parent directory'])
        chdir('..')
        assert capture('relpath sub2/hello.txt') == os.path.join('sub1', 'sub2', 'hello.txt\n')

        runbzr('move sub2/hello.txt .')
        assert exists('hello.txt')

        f = file('hello.txt', 'wt')
        f.write('some nice new content\n')
        f.close()

        f = file('msg.tmp', 'wt')
        f.write('this is my new commit\n')
        f.close()

        runbzr('commit -F msg.tmp')

        assert capture('revno') == '5\n'
        runbzr('export -r 5 export-5.tmp')
        runbzr('export export.tmp')

        runbzr('log')
        runbzr('log -v')
        runbzr('log -v --forward')
        runbzr('log -m', retcode=1)
        log_out = capture('log -m commit')
        assert "this is my new commit" in log_out
        assert "rename nested" not in log_out
        assert 'revision-id' not in log_out
        assert 'revision-id' in capture('log --show-ids -m commit')


        progress("file with spaces in name")
        mkdir('sub directory')
        file('sub directory/file with spaces ', 'wt').write('see how this works\n')
        runbzr('add .')
        runbzr('diff')
        runbzr('commit -m add-spaces')
        runbzr('check')

        runbzr('log')
        runbzr('log --forward')

        runbzr('info')

        if has_symlinks():
            progress("symlinks")
            mkdir('symlinks')
            chdir('symlinks')
            runbzr('init')
            os.symlink("NOWHERE1", "link1")
            runbzr('add link1')
            assert self.capture('unknowns') == ''
            runbzr(['commit', '-m', '1: added symlink link1'])
    
            mkdir('d1')
            runbzr('add d1')
            assert self.capture('unknowns') == ''
            os.symlink("NOWHERE2", "d1/link2")
            assert self.capture('unknowns') == 'd1/link2\n'
            # is d1/link2 found when adding d1
            runbzr('add d1')
            assert self.capture('unknowns') == ''
            os.symlink("NOWHERE3", "d1/link3")
            assert self.capture('unknowns') == 'd1/link3\n'
            runbzr(['commit', '-m', '2: added dir, symlink'])
    
            runbzr('rename d1 d2')
            runbzr('move d2/link2 .')
            runbzr('move link1 d2')
            assert os.readlink("./link2") == "NOWHERE2"
            assert os.readlink("d2/link1") == "NOWHERE1"
            runbzr('add d2/link3')
            runbzr('diff')
            runbzr(['commit', '-m', '3: rename of dir, move symlinks, add link3'])
    
            os.unlink("link2")
            os.symlink("TARGET 2", "link2")
            os.unlink("d2/link1")
            os.symlink("TARGET 1", "d2/link1")
            runbzr('diff')
            assert self.capture("relpath d2/link1") == "d2/link1\n"
            runbzr(['commit', '-m', '4: retarget of two links'])
    
            runbzr('remove d2/link1')
            assert self.capture('unknowns') == 'd2/link1\n'
            runbzr(['commit', '-m', '5: remove d2/link1'])
    
            os.mkdir("d1")
            runbzr('add d1')
            runbzr('rename d2/link3 d1/link3new')
            assert self.capture('unknowns') == 'd2/link1\n'
            runbzr(['commit', '-m', '6: remove d2/link1, move/rename link3'])
            
            runbzr(['check'])
            
            runbzr(['export', '-r', '1', 'exp1.tmp'])
            chdir("exp1.tmp")
            assert listdir_sorted(".") == [ "link1" ]
            assert os.readlink("link1") == "NOWHERE1"
            chdir("..")
            
            runbzr(['export', '-r', '2', 'exp2.tmp'])
            chdir("exp2.tmp")
            assert listdir_sorted(".") == [ "d1", "link1" ]
            chdir("..")
            
            runbzr(['export', '-r', '3', 'exp3.tmp'])
            chdir("exp3.tmp")
            assert listdir_sorted(".") == [ "d2", "link2" ]
            assert listdir_sorted("d2") == [ "link1", "link3" ]
            assert os.readlink("d2/link1") == "NOWHERE1"
            assert os.readlink("link2")    == "NOWHERE2"
            chdir("..")
            
            runbzr(['export', '-r', '4', 'exp4.tmp'])
            chdir("exp4.tmp")
            assert listdir_sorted(".") == [ "d2", "link2" ]
            assert os.readlink("d2/link1") == "TARGET 1"
            assert os.readlink("link2")    == "TARGET 2"
            assert listdir_sorted("d2") == [ "link1", "link3" ]
            chdir("..")
            
            runbzr(['export', '-r', '5', 'exp5.tmp'])
            chdir("exp5.tmp")
            assert listdir_sorted(".") == [ "d2", "link2" ]
            assert os.path.islink("link2")
            assert listdir_sorted("d2")== [ "link3" ]
            chdir("..")
            
            runbzr(['export', '-r', '6', 'exp6.tmp'])
            chdir("exp6.tmp")
            assert listdir_sorted(".") == [ "d1", "d2", "link2" ]
            assert listdir_sorted("d1") == [ "link3new" ]
            assert listdir_sorted("d2") == []
            assert os.readlink("d1/link3new") == "NOWHERE3"
            chdir("..")
        else:
            progress("skipping symlink tests")


class HttpTests(TestCaseWithWebserver):
    """Test bzr ui commands against remote branches."""

    def test_branch(self):
        os.mkdir('from')
        branch = Branch.initialize('from')
        branch.commit('empty commit for nonsense', allow_pointless=True)
        url = self.get_remote_url('from')
        self.run_bzr('branch', url, 'to')
        branch = Branch.open('to')
        self.assertEqual(1, len(branch.revision_history()))<|MERGE_RESOLUTION|>--- conflicted
+++ resolved
@@ -19,12 +19,8 @@
 """Black-box tests for bzr.
 
 These check that it behaves properly when it's invoked through the regular
-<<<<<<< HEAD
-command-line interface.
-=======
-command-line interface.  This doesn't actually run a new interpreter but 
+command-line interface. This doesn't actually run a new interpreter but 
 rather starts again from the run_bzr function.
->>>>>>> a2ec5b6c
 """
 
 
