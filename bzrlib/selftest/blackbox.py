# Copyright (C) 2005 by Canonical Ltd
# -*- coding: utf-8 -*-

# This program is free software; you can redistribute it and/or modify
# it under the terms of the GNU General Public License as published by
# the Free Software Foundation; either version 2 of the License, or
# (at your option) any later version.

# This program is distributed in the hope that it will be useful,
# but WITHOUT ANY WARRANTY; without even the implied warranty of
# MERCHANTABILITY or FITNESS FOR A PARTICULAR PURPOSE.  See the
# GNU General Public License for more details.

# You should have received a copy of the GNU General Public License
# along with this program; if not, write to the Free Software
# Foundation, Inc., 59 Temple Place, Suite 330, Boston, MA  02111-1307  USA


"""Black-box tests for bzr.

These check that it behaves properly when it's invoked through the regular
command-line interface. This doesn't actually run a new interpreter but 
rather starts again from the run_bzr function.
"""


# XXXXXXXXXXXXXXXXXXXXXXXXXXXXXXXXXXXXXXXXXXXXXXXXXXXXXXXXXXXXXXXXXXXXXX
# Note: Please don't add new tests here, it's too big and bulky.  Instead add
# them into small suites for the particular function that's tested.


from cStringIO import StringIO
import os
import re
import shutil
import sys

from bzrlib.branch import Branch
from bzrlib.clone import copy_branch
from bzrlib.errors import BzrCommandError
from bzrlib.osutils import has_symlinks
from bzrlib.selftest import TestCaseInTempDir, BzrTestBase
from bzrlib.selftest.HTTPTestUtil import TestCaseWithWebserver


class ExternalBase(TestCaseInTempDir):

    def runbzr(self, args, retcode=0, backtick=False):
        if isinstance(args, basestring):
            args = args.split()

        if backtick:
            return self.run_bzr_captured(args, retcode=retcode)[0]
        else:
            return self.run_bzr_captured(args, retcode=retcode)


class TestCommands(ExternalBase):

    def test_help_commands(self):
        self.runbzr('--help')
        self.runbzr('help')
        self.runbzr('help commands')
        self.runbzr('help help')
        self.runbzr('commit -h')

    def test_init_branch(self):
        self.runbzr(['init'])

        # Can it handle subdirectories as well?
        self.runbzr('init subdir1')
        self.assert_(os.path.exists('subdir1'))
        self.assert_(os.path.exists('subdir1/.bzr'))

        self.runbzr('init subdir2/nothere', retcode=3)
        
        os.mkdir('subdir2')
        self.runbzr('init subdir2')
        self.runbzr('init subdir2', retcode=3)

        self.runbzr('init subdir2/subsubdir1')
        self.assert_(os.path.exists('subdir2/subsubdir1/.bzr'))

    def test_whoami(self):
        # this should always identify something, if only "john@localhost"
        self.runbzr("whoami")
        self.runbzr("whoami --email")

        self.assertEquals(self.runbzr("whoami --email",
                                      backtick=True).count('@'), 1)
        
    def test_whoami_branch(self):
        """branch specific user identity works."""
        self.runbzr('init')
        f = file('.bzr/email', 'wt')
        f.write('Branch Identity <branch@identi.ty>')
        f.close()
        bzr_email = os.environ.get('BZREMAIL')
        if bzr_email is not None:
            del os.environ['BZREMAIL']
        whoami = self.runbzr("whoami",backtick=True)
        whoami_email = self.runbzr("whoami --email",backtick=True)
        self.assertTrue(whoami.startswith('Branch Identity <branch@identi.ty>'))
        self.assertTrue(whoami_email.startswith('branch@identi.ty'))
        # Verify that the environment variable overrides the value 
        # in the file
        os.environ['BZREMAIL'] = 'Different ID <other@environ.ment>'
        whoami = self.runbzr("whoami",backtick=True)
        whoami_email = self.runbzr("whoami --email",backtick=True)
        self.assertTrue(whoami.startswith('Different ID <other@environ.ment>'))
        self.assertTrue(whoami_email.startswith('other@environ.ment'))
        if bzr_email is not None:
            os.environ['BZREMAIL'] = bzr_email

    def test_nick_command(self):
        """bzr nick for viewing, setting nicknames"""
        os.mkdir('me.dev')
        os.chdir('me.dev')
        self.runbzr('init')
        nick = self.runbzr("nick",backtick=True)
        self.assertEqual(nick, 'me.dev\n')
        nick = self.runbzr("nick moo")
        nick = self.runbzr("nick",backtick=True)
        self.assertEqual(nick, 'moo\n')


    def test_invalid_commands(self):
        self.runbzr("pants", retcode=3)
        self.runbzr("--pants off", retcode=3)
        self.runbzr("diff --message foo", retcode=3)

    def test_empty_commit(self):
        self.runbzr("init")
        self.build_tree(['hello.txt'])
        self.runbzr("commit -m empty", retcode=3)
        self.runbzr("add hello.txt")
        self.runbzr("commit -m added")       

    def test_empty_commit_message(self):
        self.runbzr("init")
        file('foo.c', 'wt').write('int main() {}')
        self.runbzr(['add', 'foo.c'])
        self.runbzr(["commit", "-m", ""] , retcode=3) 

    def test_remove_deleted(self):
        self.runbzr("init")
        self.build_tree(['a'])
        self.runbzr(['add', 'a'])
        self.runbzr(['commit', '-m', 'added a'])
        os.unlink('a')
        self.runbzr(['remove', 'a'])

    def test_other_branch_commit(self):
        # this branch is to ensure consistent behaviour, whether we're run
        # inside a branch, or not.
        os.mkdir('empty_branch')
        os.chdir('empty_branch')
        self.runbzr('init')
        os.mkdir('branch')
        os.chdir('branch')
        self.runbzr('init')
        file('foo.c', 'wt').write('int main() {}')
        file('bar.c', 'wt').write('int main() {}')
        os.chdir('..')
        self.runbzr(['add', 'branch/foo.c'])
        self.runbzr(['add', 'branch'])
        # can't commit files in different trees; sane error
        self.runbzr('commit -m newstuff branch/foo.c .', retcode=3)
        self.runbzr('commit -m newstuff branch/foo.c')
        self.runbzr('commit -m newstuff branch')
        self.runbzr('commit -m newstuff branch', retcode=3)


    def test_ignore_patterns(self):
        from bzrlib.branch import Branch
        
        b = Branch.initialize('.')
        self.assertEquals(list(b.unknowns()), [])

        file('foo.tmp', 'wt').write('tmp files are ignored')
        self.assertEquals(list(b.unknowns()), [])
        self.assertEquals(self.capture('unknowns'), '')

        file('foo.c', 'wt').write('int main() {}')
        self.assertEquals(list(b.unknowns()), ['foo.c'])
        self.assertEquals(self.capture('unknowns'), 'foo.c\n')

        self.runbzr(['add', 'foo.c'])
        self.assertEquals(self.capture('unknowns'), '')

        # 'ignore' works when creating the .bzignore file
        file('foo.blah', 'wt').write('blah')
        self.assertEquals(list(b.unknowns()), ['foo.blah'])
        self.runbzr('ignore *.blah')
        self.assertEquals(list(b.unknowns()), [])
        self.assertEquals(file('.bzrignore', 'rU').read(), '*.blah\n')

        # 'ignore' works when then .bzrignore file already exists
        file('garh', 'wt').write('garh')
        self.assertEquals(list(b.unknowns()), ['garh'])
        self.assertEquals(self.capture('unknowns'), 'garh\n')
        self.runbzr('ignore garh')
        self.assertEquals(list(b.unknowns()), [])
        self.assertEquals(file('.bzrignore', 'rU').read(), '*.blah\ngarh\n')

    def test_revert(self):
        self.runbzr('init')

        file('hello', 'wt').write('foo')
        self.runbzr('add hello')
        self.runbzr('commit -m setup hello')

        file('goodbye', 'wt').write('baz')
        self.runbzr('add goodbye')
        self.runbzr('commit -m setup goodbye')

        file('hello', 'wt').write('bar')
        file('goodbye', 'wt').write('qux')
        self.runbzr('revert hello')
        self.check_file_contents('hello', 'foo')
        self.check_file_contents('goodbye', 'qux')
        self.runbzr('revert')
        self.check_file_contents('goodbye', 'baz')

        os.mkdir('revertdir')
        self.runbzr('add revertdir')
        self.runbzr('commit -m f')
        os.rmdir('revertdir')
        self.runbzr('revert')

        os.symlink('/unlikely/to/exist', 'symlink')
        self.runbzr('add symlink')
        self.runbzr('commit -m f')
        os.unlink('symlink')
        self.runbzr('revert')
        self.failUnlessExists('symlink')
        os.unlink('symlink')
        os.symlink('a-different-path', 'symlink')
        self.runbzr('revert')
        self.assertEqual('/unlikely/to/exist',
                         os.readlink('symlink'))
        
        file('hello', 'wt').write('xyz')
        self.runbzr('commit -m xyz hello')
        self.runbzr('revert -r 1 hello')
        self.check_file_contents('hello', 'foo')
        self.runbzr('revert hello')
        self.check_file_contents('hello', 'xyz')
        os.chdir('revertdir')
        self.runbzr('revert')
        os.chdir('..')

    def test_status(self):
        self.runbzr("init")
        self.build_tree(['hello.txt'])
        result = self.runbzr("status")
        self.assert_("unknown:\n  hello.txt\n" in result, result)
        self.runbzr("add hello.txt")
        result = self.runbzr("status")
        self.assert_("added:\n  hello.txt\n" in result, result)
        self.runbzr("commit -m added")
        result = self.runbzr("status -r 0..1")
        self.assert_("added:\n  hello.txt\n" in result, result)
        self.build_tree(['world.txt'])
        result = self.runbzr("status -r 0")
        self.assert_("added:\n  hello.txt\n" \
                     "unknown:\n  world.txt\n" in result, result)

    def test_mv_modes(self):
        """Test two modes of operation for mv"""
        from bzrlib.branch import Branch
        b = Branch.initialize('.')
        self.build_tree(['a', 'c', 'subdir/'])
        self.run_bzr_captured(['add', self.test_dir])
        self.run_bzr_captured(['mv', 'a', 'b'])
        self.run_bzr_captured(['mv', 'b', 'subdir'])
        self.run_bzr_captured(['mv', 'subdir/b', 'a'])
        self.run_bzr_captured(['mv', 'a', 'c', 'subdir'])
        self.run_bzr_captured(['mv', 'subdir/a', 'subdir/newa'])

    def test_main_version(self):
        """Check output from version command and master option is reasonable"""
        # output is intentionally passed through to stdout so that we
        # can see the version being tested
        output = self.runbzr('version', backtick=1)
        self.log('bzr version output:')
        self.log(output)
        self.assert_(output.startswith('bzr (bazaar-ng) '))
        self.assertNotEqual(output.index('Canonical'), -1)
        # make sure --version is consistent
        tmp_output = self.runbzr('--version', backtick=1)
        self.log('bzr --version output:')
        self.log(tmp_output)
        self.assertEquals(output, tmp_output)

    def example_branch(test):
        test.runbzr('init')
        file('hello', 'wt').write('foo')
        test.runbzr('add hello')
        test.runbzr('commit -m setup hello')
        file('goodbye', 'wt').write('baz')
        test.runbzr('add goodbye')
        test.runbzr('commit -m setup goodbye')

    def test_export(self):
        os.mkdir('branch')
        os.chdir('branch')
        self.example_branch()
        self.runbzr('export ../latest')
        self.assertEqual(file('../latest/goodbye', 'rt').read(), 'baz')
        self.runbzr('export ../first -r 1')
        self.assert_(not os.path.exists('../first/goodbye'))
        self.assertEqual(file('../first/hello', 'rt').read(), 'foo')
        self.runbzr('export ../first.gz -r 1')
        self.assertEqual(file('../first.gz/hello', 'rt').read(), 'foo')
        self.runbzr('export ../first.bz2 -r 1')
        self.assertEqual(file('../first.bz2/hello', 'rt').read(), 'foo')
        self.runbzr('export ../first.tar -r 1')
        self.assert_(os.path.isfile('../first.tar'))
        from tarfile import TarFile
        tf = TarFile('../first.tar')
        self.assert_('first/hello' in tf.getnames(), tf.getnames())
        self.assertEqual(tf.extractfile('first/hello').read(), 'foo')
        self.runbzr('export ../first.tar.gz -r 1')
        self.assert_(os.path.isfile('../first.tar.gz'))
        self.runbzr('export ../first.tbz2 -r 1')
        self.assert_(os.path.isfile('../first.tbz2'))
        self.runbzr('export ../first.tar.bz2 -r 1')
        self.assert_(os.path.isfile('../first.tar.bz2'))
        self.runbzr('export ../first.tar.tbz2 -r 1')
        self.assert_(os.path.isfile('../first.tar.tbz2'))
        from bz2 import BZ2File
        tf = TarFile('../first.tar.tbz2', 
                     fileobj=BZ2File('../first.tar.tbz2', 'r'))
        self.assert_('first.tar/hello' in tf.getnames(), tf.getnames())
        self.assertEqual(tf.extractfile('first.tar/hello').read(), 'foo')
        self.runbzr('export ../first2.tar -r 1 --root pizza')
        tf = TarFile('../first2.tar')
        self.assert_('pizza/hello' in tf.getnames(), tf.getnames())

    def test_diff(self):
        self.example_branch()
        file('hello', 'wt').write('hello world!')
        self.runbzr('commit -m fixing hello')
        output = self.runbzr('diff -r 2..3', backtick=1, retcode=1)
        self.assert_('\n+hello world!' in output)
        output = self.runbzr('diff -r last:3..last:1', backtick=1, retcode=1)
        self.assert_('\n+baz' in output)
        file('moo', 'wb').write('moo')
        self.runbzr('add moo')
        os.unlink('moo')
        self.runbzr('diff')

    def test_diff_branches(self):
        self.build_tree(['branch1/', 'branch1/file', 'branch2/'])
        branch = Branch.initialize('branch1')
        branch.add(['file'])
        branch.working_tree().commit('add file')
        copy_branch(branch, 'branch2')
        print >> open('branch2/file', 'w'), 'new content'
        branch2 = Branch.open('branch2')
        branch2.working_tree().commit('update file')
        # should open branch1 and diff against branch2, 
        output = self.run_bzr_captured(['diff', '-r', 'branch:branch2', 
                                        'branch1'],
                                       retcode=1)
        self.assertEquals(("=== modified file 'file'\n"
                           "--- file\t\n"
                           "+++ file\t\n"
                           "@@ -1,1 +1,1 @@\n"
                           "-new content\n"
                           "+contents of branch1/file\n"
                           "\n", ''), output)
        output = self.run_bzr_captured(['diff', 'branch2', 'branch1'],
                                       retcode=1)
        self.assertEqualDiff(("=== modified file 'file'\n"
                              "--- file\t\n"
                              "+++ file\t\n"
                              "@@ -1,1 +1,1 @@\n"
                              "-new content\n"
                              "+contents of branch1/file\n"
                              "\n", ''), output)


    def test_branch(self):
        """Branch from one branch to another."""
        os.mkdir('a')
        os.chdir('a')
        self.example_branch()
        os.chdir('..')
        self.runbzr('branch a b')
        self.assertFileEqual('b\n', 'b/.bzr/branch-name')
        self.runbzr('branch a c -r 1')
        os.chdir('b')
        self.runbzr('commit -m foo --unchanged')
        os.chdir('..')
        # naughty - abstraction violations RBC 20050928  
        print "test_branch used to delete the stores, how is this meant to work ?"
        #shutil.rmtree('a/.bzr/revision-store')
        #shutil.rmtree('a/.bzr/inventory-store', ignore_errors=True)
        #shutil.rmtree('a/.bzr/text-store', ignore_errors=True)
        self.runbzr('branch a d --basis b')

    def test_merge(self):
        from bzrlib.branch import Branch
        
        os.mkdir('a')
        os.chdir('a')
        self.example_branch()
        os.chdir('..')
        self.runbzr('branch a b')
        os.chdir('b')
        file('goodbye', 'wt').write('quux')
        self.runbzr(['commit',  '-m',  "more u's are always good"])

        os.chdir('../a')
        file('hello', 'wt').write('quuux')
        # We can't merge when there are in-tree changes
        self.runbzr('merge ../b', retcode=3)
        self.runbzr(['commit', '-m', "Like an epidemic of u's"])
        self.runbzr('merge ../b -r last:1..last:1 --merge-type blooof',
                    retcode=3)
        self.runbzr('merge ../b -r last:1..last:1 --merge-type merge3')
        self.runbzr('revert --no-backup')
        self.runbzr('merge ../b -r last:1..last:1 --merge-type weave')
        self.runbzr('revert --no-backup')
        self.runbzr('merge ../b -r last:1..last:1 --reprocess')
        self.runbzr('revert --no-backup')
        self.runbzr('merge ../b -r last:1')
        self.check_file_contents('goodbye', 'quux')
        # Merging a branch pulls its revision into the tree
        a = Branch.open('.')
        b = Branch.open('../b')
<<<<<<< HEAD
        a.storage.get_revision_xml(b.last_revision())
        self.log('pending merges: %s', a.pending_merges())
        self.assertEquals(a.pending_merges(), [b.last_revision()])
=======
        a.get_revision_xml(b.last_revision())
        self.log('pending merges: %s', a.working_tree().pending_merges())
        self.assertEquals(a.working_tree().pending_merges(),
                          [b.last_revision()])
>>>>>>> f86fbf7a
        self.runbzr('commit -m merged')
        self.runbzr('merge ../b -r last:1')
        self.assertEqual(Branch.open('.').working_tree().pending_merges(), [])

    def test_merge_with_missing_file(self):
        """Merge handles missing file conflicts"""
        os.mkdir('a')
        os.chdir('a')
        os.mkdir('sub')
        print >> file('sub/a.txt', 'wb'), "hello"
        print >> file('b.txt', 'wb'), "hello"
        print >> file('sub/c.txt', 'wb'), "hello"
        self.runbzr('init')
        self.runbzr('add')
        self.runbzr(('commit', '-m', 'added a'))
        self.runbzr('branch . ../b')
        print >> file('sub/a.txt', 'ab'), "there"
        print >> file('b.txt', 'ab'), "there"
        print >> file('sub/c.txt', 'ab'), "there"
        self.runbzr(('commit', '-m', 'Added there'))
        os.unlink('sub/a.txt')
        os.unlink('sub/c.txt')
        os.rmdir('sub')
        os.unlink('b.txt')
        self.runbzr(('commit', '-m', 'Removed a.txt'))
        os.chdir('../b')
        print >> file('sub/a.txt', 'ab'), "something"
        print >> file('b.txt', 'ab'), "something"
        print >> file('sub/c.txt', 'ab'), "something"
        self.runbzr(('commit', '-m', 'Modified a.txt'))
        self.runbzr('merge ../a/', retcode=1)
        self.assert_(os.path.exists('sub/a.txt.THIS'))
        self.assert_(os.path.exists('sub/a.txt.BASE'))
        os.chdir('../a')
        self.runbzr('merge ../b/', retcode=1)
        self.assert_(os.path.exists('sub/a.txt.OTHER'))
        self.assert_(os.path.exists('sub/a.txt.BASE'))

    def test_pull(self):
        """Pull changes from one branch to another."""
        os.mkdir('a')
        os.chdir('a')

        self.example_branch()
        self.runbzr('pull', retcode=3)
        self.runbzr('missing', retcode=3)
        self.runbzr('missing .')
        self.runbzr('missing')
        self.runbzr('pull')
        self.runbzr('pull /', retcode=3)
        self.runbzr('pull')

        os.chdir('..')
        self.runbzr('branch a b')
        os.chdir('b')
        self.runbzr('pull')
        os.mkdir('subdir')
        self.runbzr('add subdir')
        self.runbzr('commit -m blah --unchanged')
        os.chdir('../a')
        a = Branch.open('.')
        b = Branch.open('../b')
        self.assertEquals(a.revision_history(), b.revision_history()[:-1])
        self.runbzr('pull ../b')
        self.assertEquals(a.revision_history(), b.revision_history())
        self.runbzr('commit -m blah2 --unchanged')
        os.chdir('../b')
        self.runbzr('commit -m blah3 --unchanged')
        # no overwrite
        self.runbzr('pull ../a', retcode=3)
        os.chdir('..')
        self.runbzr('branch b overwriteme')
        os.chdir('overwriteme')
        self.runbzr('pull --overwrite ../a')
        overwritten = Branch.open('.')
        self.assertEqual(overwritten.revision_history(),
                         a.revision_history())
        os.chdir('../a')
        self.runbzr('merge ../b')
        self.runbzr('commit -m blah4 --unchanged')
        os.chdir('../b/subdir')
        self.runbzr('pull ../../a')
        self.assertEquals(a.revision_history()[-1], b.revision_history()[-1])
        self.runbzr('commit -m blah5 --unchanged')
        self.runbzr('commit -m blah6 --unchanged')
        os.chdir('..')
        self.runbzr('pull ../a')
        os.chdir('../a')
        self.runbzr('commit -m blah7 --unchanged')
        self.runbzr('merge ../b')
        self.runbzr('commit -m blah8 --unchanged')
        self.runbzr('pull ../b')
        self.runbzr('pull ../b')

    def test_ls(self):
        """Test the abilities of 'bzr ls'"""
        bzr = self.runbzr
        def bzrout(*args, **kwargs):
            kwargs['backtick'] = True
            return self.runbzr(*args, **kwargs)

        def ls_equals(value, *args):
            out = self.runbzr(['ls'] + list(args), backtick=True)
            self.assertEquals(out, value)

        bzr('init')
        open('a', 'wb').write('hello\n')

        # Can't supply both
        bzr('ls --verbose --null', retcode=3)

        ls_equals('a\n')
        ls_equals('?        a\n', '--verbose')
        ls_equals('a\n', '--unknown')
        ls_equals('', '--ignored')
        ls_equals('', '--versioned')
        ls_equals('a\n', '--unknown', '--ignored', '--versioned')
        ls_equals('', '--ignored', '--versioned')
        ls_equals('a\0', '--null')

        bzr('add a')
        ls_equals('V        a\n', '--verbose')
        bzr('commit -m add')
        
        os.mkdir('subdir')
        ls_equals('V        a\n'
                  '?        subdir/\n'
                  , '--verbose')
        open('subdir/b', 'wb').write('b\n')
        bzr('add')
        ls_equals('V        a\n'
                  'V        subdir/\n'
                  'V        subdir/b\n'
                  , '--verbose')
        bzr('commit -m subdir')

        ls_equals('a\n'
                  'subdir\n'
                  , '--non-recursive')

        ls_equals('V        a\n'
                  'V        subdir/\n'
                  , '--verbose', '--non-recursive')

        # Check what happens in a sub-directory
        os.chdir('subdir')
        ls_equals('b\n')
        ls_equals('b\0'
                  , '--null')
        ls_equals('a\n'
                  'subdir\n'
                  'subdir/b\n'
                  , '--from-root')
        ls_equals('a\0'
                  'subdir\0'
                  'subdir/b\0'
                  , '--from-root', '--null')
        ls_equals('a\n'
                  'subdir\n'
                  , '--from-root', '--non-recursive')

        os.chdir('..')

        # Check what happens when we supply a specific revision
        ls_equals('a\n', '--revision', '1')
        ls_equals('V        a\n'
                  , '--verbose', '--revision', '1')

        os.chdir('subdir')
        ls_equals('', '--revision', '1')

        # Now try to do ignored files.
        os.chdir('..')
        open('blah.py', 'wb').write('unknown\n')
        open('blah.pyo', 'wb').write('ignored\n')
        ls_equals('a\n'
                  'blah.py\n'
                  'blah.pyo\n'
                  'subdir\n'
                  'subdir/b\n')
        ls_equals('V        a\n'
                  '?        blah.py\n'
                  'I        blah.pyo\n'
                  'V        subdir/\n'
                  'V        subdir/b\n'
                  , '--verbose')
        ls_equals('blah.pyo\n'
                  , '--ignored')
        ls_equals('blah.py\n'
                  , '--unknown')
        ls_equals('a\n'
                  'subdir\n'
                  'subdir/b\n'
                  , '--versioned')

<<<<<<< HEAD
    def test_cat(self):
        self.runbzr('init')
        file("myfile", "wb").write("My contents\n")
        self.runbzr('add')
        self.runbzr('commit -m myfile')
        self.run_bzr_captured('cat -r 1 myfile'.split(' '))

=======
    def test_pull_verbose(self):
        """Pull changes from one branch to another and watch the output."""

        os.mkdir('a')
        os.chdir('a')
>>>>>>> f86fbf7a

        bzr = self.runbzr
        self.example_branch()

        os.chdir('..')
        bzr('branch a b')
        os.chdir('b')
        open('b', 'wb').write('else\n')
        bzr('add b')
        bzr(['commit', '-m', 'added b'])

        os.chdir('../a')
        out = bzr('pull --verbose ../b', backtick=True)
        self.failIfEqual(out.find('Added Revisions:'), -1)
        self.failIfEqual(out.find('message:\n  added b'), -1)
        self.failIfEqual(out.find('added b'), -1)

        # Check that --overwrite --verbose prints out the removed entries
        bzr('commit -m foo --unchanged')
        os.chdir('../b')
        bzr('commit -m baz --unchanged')
        bzr('pull ../a', retcode=3)
        out = bzr('pull --overwrite --verbose ../a', backtick=1)

        remove_loc = out.find('Removed Revisions:')
        self.failIfEqual(remove_loc, -1)
        added_loc = out.find('Added Revisions:')
        self.failIfEqual(added_loc, -1)

        removed_message = out.find('message:\n  baz')
        self.failIfEqual(removed_message, -1)
        self.failUnless(remove_loc < removed_message < added_loc)

        added_message = out.find('message:\n  foo')
        self.failIfEqual(added_message, -1)
        self.failUnless(added_loc < added_message)
        
    def test_locations(self):
        """Using and remembering different locations"""
        os.mkdir('a')
        os.chdir('a')
        self.runbzr('init')
        self.runbzr('commit -m unchanged --unchanged')
        self.runbzr('pull', retcode=3)
        self.runbzr('merge', retcode=3)
        self.runbzr('branch . ../b')
        os.chdir('../b')
        self.runbzr('pull')
        self.runbzr('branch . ../c')
        self.runbzr('pull ../c')
        self.runbzr('merge')
        os.chdir('../a')
        self.runbzr('pull ../b')
        self.runbzr('pull')
        self.runbzr('pull ../c')
        self.runbzr('branch ../c ../d')
        shutil.rmtree('../c')
        self.runbzr('pull')
        os.chdir('../b')
        self.runbzr('pull')
        os.chdir('../d')
        self.runbzr('pull', retcode=3)
        self.runbzr('pull ../a --remember')
        self.runbzr('pull')
        
    def test_add_reports(self):
        """add command prints the names of added files."""
        b = Branch.initialize('.')
        self.build_tree(['top.txt', 'dir/', 'dir/sub.txt'])
        out = self.run_bzr_captured(['add'], retcode=0)[0]
        # the ordering is not defined at the moment
        results = sorted(out.rstrip('\n').split('\n'))
        self.assertEquals(['added dir',
                           'added dir'+os.sep+'sub.txt',
                           'added top.txt',],
                          results)

    def test_add_quiet_is(self):
        """add -q does not print the names of added files."""
        b = Branch.initialize('.')
        self.build_tree(['top.txt', 'dir/', 'dir/sub.txt'])
        out = self.run_bzr_captured(['add', '-q'], retcode=0)[0]
        # the ordering is not defined at the moment
        results = sorted(out.rstrip('\n').split('\n'))
        self.assertEquals([''], results)

    def test_unknown_command(self):
        """Handling of unknown command."""
        out, err = self.run_bzr_captured(['fluffy-badger'],
                                         retcode=3)
        self.assertEquals(out, '')
        err.index('unknown command')

    def create_conflicts(self):
        """Create a conflicted tree"""
        os.mkdir('base')
        os.chdir('base')
        file('hello', 'wb').write("hi world")
        file('answer', 'wb').write("42")
        self.runbzr('init')
        self.runbzr('add')
        self.runbzr('commit -m base')
        self.runbzr('branch . ../other')
        self.runbzr('branch . ../this')
        os.chdir('../other')
        file('hello', 'wb').write("Hello.")
        file('answer', 'wb').write("Is anyone there?")
        self.runbzr('commit -m other')
        os.chdir('../this')
        file('hello', 'wb').write("Hello, world")
        self.runbzr('mv answer question')
        file('question', 'wb').write("What do you get when you multiply six"
                                   "times nine?")
        self.runbzr('commit -m this')

    def test_remerge(self):
        """Remerge command works as expected"""
        self.create_conflicts()
        self.runbzr('merge ../other --show-base', retcode=1)
        conflict_text = file('hello').read()
        assert '|||||||' in conflict_text
        assert 'hi world' in conflict_text
        self.runbzr('remerge', retcode=1)
        conflict_text = file('hello').read()
        assert '|||||||' not in conflict_text
        assert 'hi world' not in conflict_text
        os.unlink('hello.OTHER')
        self.runbzr('remerge hello --merge-type weave', retcode=1)
        assert os.path.exists('hello.OTHER')
        file_id = self.runbzr('file-id hello')
        file_id = self.runbzr('file-id hello.THIS', retcode=3)
        self.runbzr('remerge --merge-type weave', retcode=1)
        assert os.path.exists('hello.OTHER')
        assert not os.path.exists('hello.BASE')
        assert '|||||||' not in conflict_text
        assert 'hi world' not in conflict_text
        self.runbzr('remerge . --merge-type weave --show-base', retcode=3)
        self.runbzr('remerge . --merge-type weave --reprocess', retcode=3)
        self.runbzr('remerge . --show-base --reprocess', retcode=3)
        self.runbzr('remerge hello --show-base', retcode=1)
        self.runbzr('remerge hello --reprocess', retcode=1)
        self.runbzr('resolve --all')
        self.runbzr('commit -m done',)
        self.runbzr('remerge', retcode=3)

    def test_status(self):
        os.mkdir('branch1')
        os.chdir('branch1')
        self.runbzr('init')
        self.runbzr('commit --unchanged --message f')
        self.runbzr('branch . ../branch2')
        self.runbzr('branch . ../branch3')
        self.runbzr('commit --unchanged --message peter')
        os.chdir('../branch2')
        self.runbzr('merge ../branch1')
        self.runbzr('commit --unchanged --message pumpkin')
        os.chdir('../branch3')
        self.runbzr('merge ../branch2')
        message = self.capture('status')


    def test_conflicts(self):
        """Handling of merge conflicts"""
        self.create_conflicts()
        self.runbzr('merge ../other --show-base', retcode=1)
        conflict_text = file('hello').read()
        self.assert_('<<<<<<<' in conflict_text)
        self.assert_('>>>>>>>' in conflict_text)
        self.assert_('=======' in conflict_text)
        self.assert_('|||||||' in conflict_text)
        self.assert_('hi world' in conflict_text)
        self.runbzr('revert')
        self.runbzr('resolve --all')
        self.runbzr('merge ../other', retcode=1)
        conflict_text = file('hello').read()
        self.assert_('|||||||' not in conflict_text)
        self.assert_('hi world' not in conflict_text)
        result = self.runbzr('conflicts', backtick=1)
        self.assertEquals(result, "hello\nquestion\n")
        result = self.runbzr('status', backtick=1)
        self.assert_("conflicts:\n  hello\n  question\n" in result, result)
        self.runbzr('resolve hello')
        result = self.runbzr('conflicts', backtick=1)
        self.assertEquals(result, "question\n")
        self.runbzr('commit -m conflicts', retcode=3)
        self.runbzr('resolve --all')
        result = self.runbzr('conflicts', backtick=1)
        self.runbzr('commit -m conflicts')
        self.assertEquals(result, "")

    def test_resign(self):
        """Test re signing of data."""
        import bzrlib.gpg
        oldstrategy = bzrlib.gpg.GPGStrategy
        branch = Branch.initialize('.')
        branch.working_tree().commit("base", allow_pointless=True, rev_id='A')
        try:
            # monkey patch gpg signing mechanism
            from bzrlib.testament import Testament
            bzrlib.gpg.GPGStrategy = bzrlib.gpg.LoopbackGPGStrategy
            self.runbzr('re-sign -r revid:A')
            self.assertEqual(Testament.from_revision(branch.storage,
                             'A').as_short_text(),
                             branch.storage.revision_store.get('A', 
                             'sig').read())
        finally:
            bzrlib.gpg.GPGStrategy = oldstrategy
            
    def test_resign_range(self):
        import bzrlib.gpg
        oldstrategy = bzrlib.gpg.GPGStrategy
        branch = Branch.initialize('.')
        branch.working_tree().commit("base", allow_pointless=True, rev_id='A')
        branch.working_tree().commit("base", allow_pointless=True, rev_id='B')
        branch.working_tree().commit("base", allow_pointless=True, rev_id='C')
        try:
            # monkey patch gpg signing mechanism
            from bzrlib.testament import Testament
            bzrlib.gpg.GPGStrategy = bzrlib.gpg.LoopbackGPGStrategy
            self.runbzr('re-sign -r 1..')
            self.assertEqual(
                Testament.from_revision(branch.storage,'A').as_short_text(),
                branch.storage.revision_store.get('A', 'sig').read())
            self.assertEqual(
                Testament.from_revision(branch.storage,'B').as_short_text(),
                branch.storage.revision_store.get('B', 'sig').read())
            self.assertEqual(Testament.from_revision(branch.storage,
                             'C').as_short_text(),
                             branch.storage.revision_store.get('C', 
                             'sig').read())
        finally:
            bzrlib.gpg.GPGStrategy = oldstrategy

    def test_push(self):
        # create a source branch
        os.mkdir('my-branch')
        os.chdir('my-branch')
        self.example_branch()

        # with no push target, fail
        self.runbzr('push', retcode=3)
        # with an explicit target work
        self.runbzr('push ../output-branch')
        # with an implicit target work
        self.runbzr('push')
        # nothing missing
        self.runbzr('missing ../output-branch')
        # advance this branch
        self.runbzr('commit --unchanged -m unchanged')

        os.chdir('../output-branch')
        # should be a diff as we have not pushed the tree
        self.runbzr('diff', retcode=1)
        self.runbzr('revert')
        # but not now.
        self.runbzr('diff')
        # diverge the branches
        self.runbzr('commit --unchanged -m unchanged')
        os.chdir('../my-branch')
        # cannot push now
        self.runbzr('push', retcode=3)
        # and there are difference
        self.runbzr('missing ../output-branch', retcode=1)
        self.runbzr('missing --verbose ../output-branch', retcode=1)
        # but we can force a push
        self.runbzr('push --overwrite')
        # nothing missing
        self.runbzr('missing ../output-branch')
        
        # pushing to a new dir with no parent should fail
        self.runbzr('push ../missing/new-branch', retcode=3)
        # unless we provide --create-prefix
        self.runbzr('push --create-prefix ../missing/new-branch')
        # nothing missing
        self.runbzr('missing ../missing/new-branch')

    def test_external_command(self):
        """test that external commands can be run by setting the path"""
        cmd_name = 'test-command'
        output = 'Hello from test-command'
        if sys.platform == 'win32':
            cmd_name += '.bat'
            output += '\r\n'
        else:
            output += '\n'

        oldpath = os.environ.get('BZRPATH', None)

        bzr = self.capture

        try:
            if os.environ.has_key('BZRPATH'):
                del os.environ['BZRPATH']

            f = file(cmd_name, 'wb')
            if sys.platform == 'win32':
                f.write('@echo off\n')
            else:
                f.write('#!/bin/sh\n')
            f.write('echo Hello from test-command')
            f.close()
            os.chmod(cmd_name, 0755)

            # It should not find the command in the local 
            # directory by default, since it is not in my path
            bzr(cmd_name, retcode=3)

            # Now put it into my path
            os.environ['BZRPATH'] = '.'

            bzr(cmd_name)
            # The test suite does not capture stdout for external commands
            # this is because you have to have a real file object
            # to pass to Popen(stdout=FOO), and StringIO is not one of those.
            # (just replacing sys.stdout does not change a spawned objects stdout)
            #self.assertEquals(bzr(cmd_name), output)

            # Make sure empty path elements are ignored
            os.environ['BZRPATH'] = os.pathsep

            bzr(cmd_name, retcode=3)

        finally:
            if oldpath:
                os.environ['BZRPATH'] = oldpath


def listdir_sorted(dir):
    L = os.listdir(dir)
    L.sort()
    return L


class OldTests(ExternalBase):
    """old tests moved from ./testbzr."""

    def test_bzr(self):
        from os import chdir, mkdir
        from os.path import exists

        runbzr = self.runbzr
        capture = self.capture
        progress = self.log

        progress("basic branch creation")
        mkdir('branch1')
        chdir('branch1')
        runbzr('init')

        self.assertEquals(capture('root').rstrip(),
                          os.path.join(self.test_dir, 'branch1'))

        progress("status of new file")

        f = file('test.txt', 'wt')
        f.write('hello world!\n')
        f.close()

        self.assertEquals(capture('unknowns'), 'test.txt\n')

        out = capture("status")
        self.assertEquals(out, 'unknown:\n  test.txt\n')

        out = capture("status --all")
        self.assertEquals(out, "unknown:\n  test.txt\n")

        out = capture("status test.txt --all")
        self.assertEquals(out, "unknown:\n  test.txt\n")

        f = file('test2.txt', 'wt')
        f.write('goodbye cruel world...\n')
        f.close()

        out = capture("status test.txt")
        self.assertEquals(out, "unknown:\n  test.txt\n")

        out = capture("status")
        self.assertEquals(out, ("unknown:\n" "  test.txt\n" "  test2.txt\n"))

        os.unlink('test2.txt')

        progress("command aliases")
        out = capture("st --all")
        self.assertEquals(out, ("unknown:\n" "  test.txt\n"))

        out = capture("stat")
        self.assertEquals(out, ("unknown:\n" "  test.txt\n"))

        progress("command help")
        runbzr("help st")
        runbzr("help")
        runbzr("help commands")
        runbzr("help slartibartfast", 3)

        out = capture("help ci")
        out.index('aliases: ')

        progress("can't rename unversioned file")
        runbzr("rename test.txt new-test.txt", 3)

        progress("adding a file")

        runbzr("add test.txt")
        self.assertEquals(capture("unknowns"), '')
        self.assertEquals(capture("status --all"), ("added:\n" "  test.txt\n"))

        progress("rename newly-added file")
        runbzr("rename test.txt hello.txt")
        self.assert_(os.path.exists("hello.txt"))
        self.assert_(not os.path.exists("test.txt"))

        self.assertEquals(capture("revno"), '0\n')

        progress("add first revision")
        runbzr(['commit', '-m', 'add first revision'])

        progress("more complex renames")
        os.mkdir("sub1")
        runbzr("rename hello.txt sub1", 3)
        runbzr("rename hello.txt sub1/hello.txt", 3)
        runbzr("move hello.txt sub1", 3)

        runbzr("add sub1")
        runbzr("rename sub1 sub2")
        runbzr("move hello.txt sub2")
        self.assertEqual(capture("relpath sub2/hello.txt"),
                         os.path.join("sub2", "hello.txt\n"))

        self.assert_(exists("sub2"))
        self.assert_(exists("sub2/hello.txt"))
        self.assert_(not exists("sub1"))
        self.assert_(not exists("hello.txt"))

        runbzr(['commit', '-m', 'commit with some things moved to subdirs'])

        mkdir("sub1")
        runbzr('add sub1')
        runbzr('move sub2/hello.txt sub1')
        self.assert_(not exists('sub2/hello.txt'))
        self.assert_(exists('sub1/hello.txt'))
        runbzr('move sub2 sub1')
        self.assert_(not exists('sub2'))
        self.assert_(exists('sub1/sub2'))

        runbzr(['commit', '-m', 'rename nested subdirectories'])

        chdir('sub1/sub2')
        self.assertEquals(capture('root')[:-1],
                          os.path.join(self.test_dir, 'branch1'))
        runbzr('move ../hello.txt .')
        self.assert_(exists('./hello.txt'))
        self.assertEquals(capture('relpath hello.txt'),
                          os.path.join('sub1', 'sub2', 'hello.txt') + '\n')
        self.assertEquals(capture('relpath ../../sub1/sub2/hello.txt'), os.path.join('sub1', 'sub2', 'hello.txt\n'))
        runbzr(['commit', '-m', 'move to parent directory'])
        chdir('..')
        self.assertEquals(capture('relpath sub2/hello.txt'), os.path.join('sub1', 'sub2', 'hello.txt\n'))

        runbzr('move sub2/hello.txt .')
        self.assert_(exists('hello.txt'))

        f = file('hello.txt', 'wt')
        f.write('some nice new content\n')
        f.close()

        f = file('msg.tmp', 'wt')
        f.write('this is my new commit\nand it has multiple lines, for fun')
        f.close()

        runbzr('commit -F msg.tmp')

        self.assertEquals(capture('revno'), '5\n')
        runbzr('export -r 5 export-5.tmp')
        runbzr('export export.tmp')

        runbzr('log')
        runbzr('log -v')
        runbzr('log -v --forward')
        runbzr('log -m', retcode=3)
        log_out = capture('log -m commit')
        self.assert_("this is my new commit\n  and" in log_out)
        self.assert_("rename nested" not in log_out)
        self.assert_('revision-id' not in log_out)
        self.assert_('revision-id' in capture('log --show-ids -m commit'))

        log_out = capture('log --line')
        for line in log_out.splitlines():
            self.assert_(len(line) <= 79, len(line))
        self.assert_("this is my new commit and" in log_out)


        progress("file with spaces in name")
        mkdir('sub directory')
        file('sub directory/file with spaces ', 'wt').write('see how this works\n')
        runbzr('add .')
        runbzr('diff', retcode=1)
        runbzr('commit -m add-spaces')
        runbzr('check')

        runbzr('log')
        runbzr('log --forward')

        runbzr('info')

        if has_symlinks():
            progress("symlinks")
            mkdir('symlinks')
            chdir('symlinks')
            runbzr('init')
            os.symlink("NOWHERE1", "link1")
            runbzr('add link1')
            self.assertEquals(self.capture('unknowns'), '')
            runbzr(['commit', '-m', '1: added symlink link1'])
    
            mkdir('d1')
            runbzr('add d1')
            self.assertEquals(self.capture('unknowns'), '')
            os.symlink("NOWHERE2", "d1/link2")
            self.assertEquals(self.capture('unknowns'), 'd1/link2\n')
            # is d1/link2 found when adding d1
            runbzr('add d1')
            self.assertEquals(self.capture('unknowns'), '')
            os.symlink("NOWHERE3", "d1/link3")
            self.assertEquals(self.capture('unknowns'), 'd1/link3\n')
            runbzr(['commit', '-m', '2: added dir, symlink'])
    
            runbzr('rename d1 d2')
            runbzr('move d2/link2 .')
            runbzr('move link1 d2')
            self.assertEquals(os.readlink("./link2"), "NOWHERE2")
            self.assertEquals(os.readlink("d2/link1"), "NOWHERE1")
            runbzr('add d2/link3')
            runbzr('diff', retcode=1)
            runbzr(['commit', '-m', '3: rename of dir, move symlinks, add link3'])
    
            os.unlink("link2")
            os.symlink("TARGET 2", "link2")
            os.unlink("d2/link1")
            os.symlink("TARGET 1", "d2/link1")
            runbzr('diff', retcode=1)
            self.assertEquals(self.capture("relpath d2/link1"), "d2/link1\n")
            runbzr(['commit', '-m', '4: retarget of two links'])
    
            runbzr('remove d2/link1')
            self.assertEquals(self.capture('unknowns'), 'd2/link1\n')
            runbzr(['commit', '-m', '5: remove d2/link1'])
            # try with the rm alias
            runbzr('add d2/link1')
            runbzr(['commit', '-m', '6: add d2/link1'])
            runbzr('rm d2/link1')
            self.assertEquals(self.capture('unknowns'), 'd2/link1\n')
            runbzr(['commit', '-m', '7: remove d2/link1'])
    
            os.mkdir("d1")
            runbzr('add d1')
            runbzr('rename d2/link3 d1/link3new')
            self.assertEquals(self.capture('unknowns'), 'd2/link1\n')
            runbzr(['commit', '-m', '8: remove d2/link1, move/rename link3'])
            
            runbzr(['check'])
            
            runbzr(['export', '-r', '1', 'exp1.tmp'])
            chdir("exp1.tmp")
            self.assertEquals(listdir_sorted("."), [ "link1" ])
            self.assertEquals(os.readlink("link1"), "NOWHERE1")
            chdir("..")
            
            runbzr(['export', '-r', '2', 'exp2.tmp'])
            chdir("exp2.tmp")
            self.assertEquals(listdir_sorted("."), [ "d1", "link1" ])
            chdir("..")
            
            runbzr(['export', '-r', '3', 'exp3.tmp'])
            chdir("exp3.tmp")
            self.assertEquals(listdir_sorted("."), [ "d2", "link2" ])
            self.assertEquals(listdir_sorted("d2"), [ "link1", "link3" ])
            self.assertEquals(os.readlink("d2/link1"), "NOWHERE1")
            self.assertEquals(os.readlink("link2")   , "NOWHERE2")
            chdir("..")
            
            runbzr(['export', '-r', '4', 'exp4.tmp'])
            chdir("exp4.tmp")
            self.assertEquals(listdir_sorted("."), [ "d2", "link2" ])
            self.assertEquals(os.readlink("d2/link1"), "TARGET 1")
            self.assertEquals(os.readlink("link2")   , "TARGET 2")
            self.assertEquals(listdir_sorted("d2"), [ "link1", "link3" ])
            chdir("..")
            
            runbzr(['export', '-r', '5', 'exp5.tmp'])
            chdir("exp5.tmp")
            self.assertEquals(listdir_sorted("."), [ "d2", "link2" ])
            self.assert_(os.path.islink("link2"))
            self.assert_(listdir_sorted("d2")== [ "link3" ])
            chdir("..")
            
            runbzr(['export', '-r', '8', 'exp6.tmp'])
            chdir("exp6.tmp")
            self.assertEqual(listdir_sorted("."), [ "d1", "d2", "link2"])
            self.assertEquals(listdir_sorted("d1"), [ "link3new" ])
            self.assertEquals(listdir_sorted("d2"), [])
            self.assertEquals(os.readlink("d1/link3new"), "NOWHERE3")
            chdir("..")
        else:
            progress("skipping symlink tests")


class HttpTests(TestCaseWithWebserver):
    """Test bzr ui commands against remote branches."""

    def test_branch(self):
        os.mkdir('from')
        branch = Branch.initialize('from')
        branch.working_tree().commit('empty commit for nonsense', allow_pointless=True)
        url = self.get_remote_url('from')
        self.run_bzr('branch', url, 'to')
        branch = Branch.open('to')
        self.assertEqual(1, len(branch.revision_history()))

    def test_log(self):
        self.build_tree(['branch/', 'branch/file'])
        branch = Branch.initialize('branch')
        branch.add(['file'])
        branch.working_tree().commit('add file', rev_id='A')
        url = self.get_remote_url('branch/file')
        output = self.capture('log %s' % url)
        self.assertEqual(8, len(output.split('\n')))
        copy = copy_branch(branch, 'branch2')
        branch.commit(message='empty commit')
        os.chdir('branch2')
        self.run_bzr('merge', '../branch')
        copy.commit(message='merge')
        output = self.capture('log')<|MERGE_RESOLUTION|>--- conflicted
+++ resolved
@@ -431,16 +431,10 @@
         # Merging a branch pulls its revision into the tree
         a = Branch.open('.')
         b = Branch.open('../b')
-<<<<<<< HEAD
         a.storage.get_revision_xml(b.last_revision())
-        self.log('pending merges: %s', a.pending_merges())
-        self.assertEquals(a.pending_merges(), [b.last_revision()])
-=======
-        a.get_revision_xml(b.last_revision())
         self.log('pending merges: %s', a.working_tree().pending_merges())
         self.assertEquals(a.working_tree().pending_merges(),
                           [b.last_revision()])
->>>>>>> f86fbf7a
         self.runbzr('commit -m merged')
         self.runbzr('merge ../b -r last:1')
         self.assertEqual(Branch.open('.').working_tree().pending_merges(), [])
@@ -636,7 +630,6 @@
                   'subdir/b\n'
                   , '--versioned')
 
-<<<<<<< HEAD
     def test_cat(self):
         self.runbzr('init')
         file("myfile", "wb").write("My contents\n")
@@ -644,13 +637,13 @@
         self.runbzr('commit -m myfile')
         self.run_bzr_captured('cat -r 1 myfile'.split(' '))
 
-=======
+
+
     def test_pull_verbose(self):
         """Pull changes from one branch to another and watch the output."""
 
         os.mkdir('a')
         os.chdir('a')
->>>>>>> f86fbf7a
 
         bzr = self.runbzr
         self.example_branch()
@@ -1278,8 +1271,8 @@
         output = self.capture('log %s' % url)
         self.assertEqual(8, len(output.split('\n')))
         copy = copy_branch(branch, 'branch2')
-        branch.commit(message='empty commit')
+        branch.working_tree().commit(message='empty commit')
         os.chdir('branch2')
         self.run_bzr('merge', '../branch')
-        copy.commit(message='merge')
+        copy.working_tree().commit(message='merge')
         output = self.capture('log')