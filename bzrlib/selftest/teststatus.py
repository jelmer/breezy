--- conflicted
+++ resolved
@@ -114,14 +114,9 @@
         assert (message.startswith("pending merges:\n")), message
         assert (message.endswith("Empty commit 2\n")), message 
         b_2.commit("merged")
-<<<<<<< HEAD
         # must be long to make sure we see elipsis at the end
         b.commit("Empty commit 3 blah blah blah blah blah blah blah blah blah"
-                 " blah blah blah blah blah blah bleh")
-=======
-        b.commit("Empty commit 3 blah blah blah blah blah blah blah blah blah"
                  "blah blah blah blah blah blah blah")
->>>>>>> d9a605c9
         merge(["./branch", -1], [None, None], this_dir = './copy')
         message = self.status_string(b_2)
         assert (message.startswith("pending merges:\n")), message
