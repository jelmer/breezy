# Copyright (C) 2005 by Canonical Ltd

# This program is free software; you can redistribute it and/or modify
# it under the terms of the GNU General Public License as published by
# the Free Software Foundation; either version 2 of the License, or
# (at your option) any later version.

# This program is distributed in the hope that it will be useful,
# but WITHOUT ANY WARRANTY; without even the implied warranty of
# MERCHANTABILITY or FITNESS FOR A PARTICULAR PURPOSE.  See the
# GNU General Public License for more details.

# You should have received a copy of the GNU General Public License
# along with this program; if not, write to the Free Software
# Foundation, Inc., 59 Temple Place, Suite 330, Boston, MA  02111-1307  USA

from cStringIO import StringIO
import os

from bzrlib.branch import Branch
from bzrlib.clone import copy_branch
import bzrlib.errors as errors
from bzrlib.diff import internal_diff
from bzrlib.inventory import Inventory, ROOT_ID
import bzrlib.inventory as inventory
from bzrlib.osutils import has_symlinks, rename
from bzrlib.selftest import TestCase, TestCaseInTempDir


class TestInventory(TestCase):

    def test_is_within(self):
        from bzrlib.osutils import is_inside_any

        SRC_FOO_C = os.path.join('src', 'foo.c')
        for dirs, fn in [(['src', 'doc'], SRC_FOO_C),
                         (['src'], SRC_FOO_C),
                         (['src'], 'src'),
                         ]:
            self.assert_(is_inside_any(dirs, fn))
            
        for dirs, fn in [(['src'], 'srccontrol'),
                         (['src'], 'srccontrol/foo')]:
            self.assertFalse(is_inside_any(dirs, fn))
            
    def test_ids(self):
        """Test detection of files within selected directories."""
        inv = Inventory()
        
        for args in [('src', 'directory', 'src-id'), 
                     ('doc', 'directory', 'doc-id'), 
                     ('src/hello.c', 'file'),
                     ('src/bye.c', 'file', 'bye-id'),
                     ('Makefile', 'file')]:
            inv.add_path(*args)
            
        self.assertEqual(inv.path2id('src'), 'src-id')
        self.assertEqual(inv.path2id('src/bye.c'), 'bye-id')
        
        self.assert_('src-id' in inv)


    def test_version(self):
        """Inventory remembers the text's version."""
        inv = Inventory()
        ie = inv.add_path('foo.txt', 'file')
        ## XXX


class TestInventoryEntry(TestCase):

    def test_file_kind_character(self):
        file = inventory.InventoryFile('123', 'hello.c', ROOT_ID)
        self.assertEqual(file.kind_character(), '')

    def test_dir_kind_character(self):
        dir = inventory.InventoryDirectory('123', 'hello.c', ROOT_ID)
        self.assertEqual(dir.kind_character(), '/')

    def test_link_kind_character(self):
        dir = inventory.InventoryLink('123', 'hello.c', ROOT_ID)
        self.assertEqual(dir.kind_character(), '')

    def test_dir_detect_changes(self):
        left = inventory.InventoryDirectory('123', 'hello.c', ROOT_ID)
        left.text_sha1 = 123
        left.executable = True
        left.symlink_target='foo'
        right = inventory.InventoryDirectory('123', 'hello.c', ROOT_ID)
        right.text_sha1 = 321
        right.symlink_target='bar'
        self.assertEqual((False, False), left.detect_changes(right))
        self.assertEqual((False, False), right.detect_changes(left))

    def test_file_detect_changes(self):
        left = inventory.InventoryFile('123', 'hello.c', ROOT_ID)
        left.text_sha1 = 123
        right = inventory.InventoryFile('123', 'hello.c', ROOT_ID)
        right.text_sha1 = 123
        self.assertEqual((False, False), left.detect_changes(right))
        self.assertEqual((False, False), right.detect_changes(left))
        left.executable = True
        self.assertEqual((False, True), left.detect_changes(right))
        self.assertEqual((False, True), right.detect_changes(left))
        right.text_sha1 = 321
        self.assertEqual((True, True), left.detect_changes(right))
        self.assertEqual((True, True), right.detect_changes(left))

    def test_symlink_detect_changes(self):
        left = inventory.InventoryLink('123', 'hello.c', ROOT_ID)
        left.text_sha1 = 123
        left.executable = True
        left.symlink_target='foo'
        right = inventory.InventoryLink('123', 'hello.c', ROOT_ID)
        right.text_sha1 = 321
        right.symlink_target='foo'
        self.assertEqual((False, False), left.detect_changes(right))
        self.assertEqual((False, False), right.detect_changes(left))
        left.symlink_target = 'different'
        self.assertEqual((True, False), left.detect_changes(right))
        self.assertEqual((True, False), right.detect_changes(left))

    def test_file_has_text(self):
        file = inventory.InventoryFile('123', 'hello.c', ROOT_ID)
        self.failUnless(file.has_text())

    def test_directory_has_text(self):
        dir = inventory.InventoryDirectory('123', 'hello.c', ROOT_ID)
        self.failIf(dir.has_text())

    def test_link_has_text(self):
        link = inventory.InventoryLink('123', 'hello.c', ROOT_ID)
        self.failIf(link.has_text())


class TestEntryDiffing(TestCaseInTempDir):

    def setUp(self):
        super(TestEntryDiffing, self).setUp()
        self.branch = Branch.initialize('.')
        self.wt = self.branch.working_tree()
        print >> open('file', 'wb'), 'foo'
        self.branch.add(['file'], ['fileid'])
        if has_symlinks():
            os.symlink('target1', 'symlink')
            self.branch.add(['symlink'], ['linkid'])
        self.wt.commit('message_1', rev_id = '1')
        print >> open('file', 'wb'), 'bar'
        if has_symlinks():
            os.unlink('symlink')
            os.symlink('target2', 'symlink')
        self.tree_1 = self.branch.storage.revision_tree('1')
        self.inv_1 = self.branch.storage.get_inventory('1')
        self.file_1 = self.inv_1['fileid']
        self.tree_2 = self.branch.working_tree()
        self.inv_2 = self.tree_2.read_working_inventory()
        self.file_2 = self.inv_2['fileid']
        if has_symlinks():
            self.link_1 = self.inv_1['linkid']
            self.link_2 = self.inv_2['linkid']

    def test_file_diff_deleted(self):
        output = StringIO()
        self.file_1.diff(internal_diff, 
                          "old_label", self.tree_1,
                          "/dev/null", None, None,
                          output)
        self.assertEqual(output.getvalue(), "--- old_label\t\n"
                                            "+++ /dev/null\t\n"
                                            "@@ -1,1 +0,0 @@\n"
                                            "-foo\n"
                                            "\n")

    def test_file_diff_added(self):
        output = StringIO()
        self.file_1.diff(internal_diff, 
                          "new_label", self.tree_1,
                          "/dev/null", None, None,
                          output, reverse=True)
        self.assertEqual(output.getvalue(), "--- /dev/null\t\n"
                                            "+++ new_label\t\n"
                                            "@@ -0,0 +1,1 @@\n"
                                            "+foo\n"
                                            "\n")

    def test_file_diff_changed(self):
        output = StringIO()
        self.file_1.diff(internal_diff, 
                          "/dev/null", self.tree_1, 
                          "new_label", self.file_2, self.tree_2,
                          output)
        self.assertEqual(output.getvalue(), "--- /dev/null\t\n"
                                            "+++ new_label\t\n"
                                            "@@ -1,1 +1,1 @@\n"
                                            "-foo\n"
                                            "+bar\n"
                                            "\n")
        
    def test_link_diff_deleted(self):
        if not has_symlinks():
            return
        output = StringIO()
        self.link_1.diff(internal_diff, 
                          "old_label", self.tree_1,
                          "/dev/null", None, None,
                          output)
        self.assertEqual(output.getvalue(),
                         "=== target was 'target1'\n")

    def test_link_diff_added(self):
        if not has_symlinks():
            return
        output = StringIO()
        self.link_1.diff(internal_diff, 
                          "new_label", self.tree_1,
                          "/dev/null", None, None,
                          output, reverse=True)
        self.assertEqual(output.getvalue(),
                         "=== target is 'target1'\n")

    def test_link_diff_changed(self):
        if not has_symlinks():
            return
        output = StringIO()
        self.link_1.diff(internal_diff, 
                          "/dev/null", self.tree_1, 
                          "new_label", self.link_2, self.tree_2,
                          output)
        self.assertEqual(output.getvalue(),
                         "=== target changed 'target1' => 'target2'\n")


class TestSnapshot(TestCaseInTempDir):

    def setUp(self):
        # for full testing we'll need a branch
        # with a subdir to test parent changes.
        # and a file, link and dir under that.
        # but right now I only need one attribute
        # to change, and then test merge patterns
        # with fake parent entries.
        super(TestSnapshot, self).setUp()
        self.branch = Branch.initialize('.')
        self.build_tree(['subdir/', 'subdir/file'])
        self.branch.add(['subdir', 'subdir/file'], ['dirid', 'fileid'])
        if has_symlinks():
            pass
<<<<<<< HEAD
        self.branch.commit('message_1', rev_id = '1')
        self.tree_1 = self.branch.storage.revision_tree('1')
        self.inv_1 = self.branch.storage.get_inventory('1')
=======
        self.wt = self.branch.working_tree()
        self.wt.commit('message_1', rev_id = '1')
        self.tree_1 = self.branch.revision_tree('1')
        self.inv_1 = self.branch.get_inventory('1')
>>>>>>> f86fbf7a
        self.file_1 = self.inv_1['fileid']
        self.work_tree = self.branch.working_tree()
        self.file_active = self.work_tree.inventory['fileid']

    def test_snapshot_new_revision(self):
        # This tests that a simple commit with no parents makes a new
        # revision value in the inventory entry
        self.file_active.snapshot('2', 'subdir/file', {}, self.work_tree, 
                                  self.branch.storage.weave_store,
                                  self.branch.get_transaction())
        # expected outcome - file_1 has a revision id of '2', and we can get
        # its text of 'file contents' out of the weave.
        self.assertEqual(self.file_1.revision, '1')
        self.assertEqual(self.file_active.revision, '2')
        # this should be a separate test probably, but lets check it once..
        lines = self.branch.storage.weave_store.get_lines('fileid','2',
            self.branch.get_transaction())
        self.assertEqual(lines, ['contents of subdir/file\n'])

    def test_snapshot_unchanged(self):
        #This tests that a simple commit does not make a new entry for
        # an unchanged inventory entry
        self.file_active.snapshot('2', 'subdir/file', {'1':self.file_1},
                                  self.work_tree, 
                                  self.branch.storage.weave_store,
                                  self.branch.get_transaction())
        self.assertEqual(self.file_1.revision, '1')
        self.assertEqual(self.file_active.revision, '1')
        self.assertRaises(errors.WeaveError,
                          self.branch.storage.weave_store.get_lines, 'fileid', 
                          '2', self.branch.get_transaction())

    def test_snapshot_merge_identical_different_revid(self):
        # This tests that a commit with two identical parents, one of which has
        # a different revision id, results in a new revision id in the entry.
        # 1->other, commit a merge of other against 1, results in 2.
        other_ie = inventory.InventoryFile('fileid', 'newname', self.file_1.parent_id)
        other_ie = inventory.InventoryFile('fileid', 'file', self.file_1.parent_id)
        other_ie.revision = '1'
        other_ie.text_sha1 = self.file_1.text_sha1
        other_ie.text_size = self.file_1.text_size
        self.assertEqual(self.file_1, other_ie)
        other_ie.revision = 'other'
        self.assertNotEqual(self.file_1, other_ie)
        self.branch.storage.weave_store.add_identical_text('fileid', '1', 
            'other', ['1'], self.branch.get_transaction())
        self.file_active.snapshot('2', 'subdir/file', 
                                  {'1':self.file_1, 'other':other_ie},
                                  self.work_tree, 
                                  self.branch.storage.weave_store,
                                  self.branch.get_transaction())
        self.assertEqual(self.file_active.revision, '2')

    def test_snapshot_changed(self):
        # This tests that a commit with one different parent results in a new
        # revision id in the entry.
        self.file_active.name='newname'
        rename('subdir/file', 'subdir/newname')
        self.file_active.snapshot('2', 'subdir/newname', {'1':self.file_1}, 
                                  self.work_tree, 
                                  self.branch.storage.weave_store,
                                  self.branch.get_transaction())
        # expected outcome - file_1 has a revision id of '2'
        self.assertEqual(self.file_active.revision, '2')


class TestPreviousHeads(TestCaseInTempDir):

    def setUp(self):
        # we want several inventories, that respectively
        # give use the following scenarios:
        # A) fileid not in any inventory (A),
        # B) fileid present in one inventory (B) and (A,B)
        # C) fileid present in two inventories, and they
        #   are not mutual descendents (B, C)
        # D) fileid present in two inventories and one is
        #   a descendent of the other. (B, D)
        super(TestPreviousHeads, self).setUp()
        self.build_tree(['file'])
        self.branch = Branch.initialize('.')
<<<<<<< HEAD
        self.branch.commit('new branch', allow_pointless=True, rev_id='A')
        self.inv_A = self.branch.storage.get_inventory('A')
        self.branch.add(['file'], ['fileid'])
        self.branch.commit('add file', rev_id='B')
        self.inv_B = self.branch.storage.get_inventory('B')
        self.branch.put_controlfile('revision-history', 'A\n')
        self.assertEqual(self.branch.revision_history(), ['A'])
        self.branch.commit('another add of file', rev_id='C')
        self.inv_C = self.branch.storage.get_inventory('C')
        self.branch.add_pending_merge('B')
        self.branch.commit('merge in B', rev_id='D')
        self.inv_D = self.branch.storage.get_inventory('D')
        self.file_active = self.branch.working_tree().inventory['fileid']
        self.weave = self.branch.storage.weave_store.get_weave('fileid',
=======
        self.wt = self.branch.working_tree()
        self.wt.commit('new branch', allow_pointless=True, rev_id='A')
        self.inv_A = self.branch.get_inventory('A')
        self.branch.add(['file'], ['fileid'])
        self.wt.commit('add file', rev_id='B')
        self.inv_B = self.branch.get_inventory('B')
        self.branch.put_controlfile('revision-history', 'A\n')
        self.assertEqual(self.branch.revision_history(), ['A'])
        self.wt.commit('another add of file', rev_id='C')
        self.inv_C = self.branch.get_inventory('C')
        self.wt.add_pending_merge('B')
        self.wt.commit('merge in B', rev_id='D')
        self.inv_D = self.branch.get_inventory('D')
        self.file_active = self.wt.inventory['fileid']
        self.weave = self.branch.weave_store.get_weave('fileid',
>>>>>>> f86fbf7a
            self.branch.get_transaction())
        
    def get_previous_heads(self, inventories):
        return self.file_active.find_previous_heads(inventories, self.weave)
        
    def test_fileid_in_no_inventory(self):
        self.assertEqual({}, self.get_previous_heads([self.inv_A]))

    def test_fileid_in_one_inventory(self):
        self.assertEqual({'B':self.inv_B['fileid']},
                         self.get_previous_heads([self.inv_B]))
        self.assertEqual({'B':self.inv_B['fileid']},
                         self.get_previous_heads([self.inv_A, self.inv_B]))
        self.assertEqual({'B':self.inv_B['fileid']},
                         self.get_previous_heads([self.inv_B, self.inv_A]))

    def test_fileid_in_two_inventories_gives_both_entries(self):
        self.assertEqual({'B':self.inv_B['fileid'],
                          'C':self.inv_C['fileid']},
                          self.get_previous_heads([self.inv_B, self.inv_C]))
        self.assertEqual({'B':self.inv_B['fileid'],
                          'C':self.inv_C['fileid']},
                          self.get_previous_heads([self.inv_C, self.inv_B]))

    def test_fileid_in_two_inventories_already_merged_gives_head(self):
        self.assertEqual({'D':self.inv_D['fileid']},
                         self.get_previous_heads([self.inv_B, self.inv_D]))
        self.assertEqual({'D':self.inv_D['fileid']},
                         self.get_previous_heads([self.inv_D, self.inv_B]))

    # TODO: test two inventories with the same file revision <|MERGE_RESOLUTION|>--- conflicted
+++ resolved
@@ -245,16 +245,10 @@
         self.branch.add(['subdir', 'subdir/file'], ['dirid', 'fileid'])
         if has_symlinks():
             pass
-<<<<<<< HEAD
-        self.branch.commit('message_1', rev_id = '1')
+        self.wt = self.branch.working_tree()
+        self.wt.commit('message_1', rev_id = '1')
         self.tree_1 = self.branch.storage.revision_tree('1')
         self.inv_1 = self.branch.storage.get_inventory('1')
-=======
-        self.wt = self.branch.working_tree()
-        self.wt.commit('message_1', rev_id = '1')
-        self.tree_1 = self.branch.revision_tree('1')
-        self.inv_1 = self.branch.get_inventory('1')
->>>>>>> f86fbf7a
         self.file_1 = self.inv_1['fileid']
         self.work_tree = self.branch.working_tree()
         self.file_active = self.work_tree.inventory['fileid']
@@ -335,38 +329,21 @@
         super(TestPreviousHeads, self).setUp()
         self.build_tree(['file'])
         self.branch = Branch.initialize('.')
-<<<<<<< HEAD
-        self.branch.commit('new branch', allow_pointless=True, rev_id='A')
+        self.wt = self.branch.working_tree()
+        self.wt.commit('new branch', allow_pointless=True, rev_id='A')
         self.inv_A = self.branch.storage.get_inventory('A')
         self.branch.add(['file'], ['fileid'])
-        self.branch.commit('add file', rev_id='B')
+        self.wt.commit('add file', rev_id='B')
         self.inv_B = self.branch.storage.get_inventory('B')
         self.branch.put_controlfile('revision-history', 'A\n')
         self.assertEqual(self.branch.revision_history(), ['A'])
-        self.branch.commit('another add of file', rev_id='C')
+        self.wt.commit('another add of file', rev_id='C')
         self.inv_C = self.branch.storage.get_inventory('C')
-        self.branch.add_pending_merge('B')
-        self.branch.commit('merge in B', rev_id='D')
-        self.inv_D = self.branch.storage.get_inventory('D')
-        self.file_active = self.branch.working_tree().inventory['fileid']
-        self.weave = self.branch.storage.weave_store.get_weave('fileid',
-=======
-        self.wt = self.branch.working_tree()
-        self.wt.commit('new branch', allow_pointless=True, rev_id='A')
-        self.inv_A = self.branch.get_inventory('A')
-        self.branch.add(['file'], ['fileid'])
-        self.wt.commit('add file', rev_id='B')
-        self.inv_B = self.branch.get_inventory('B')
-        self.branch.put_controlfile('revision-history', 'A\n')
-        self.assertEqual(self.branch.revision_history(), ['A'])
-        self.wt.commit('another add of file', rev_id='C')
-        self.inv_C = self.branch.get_inventory('C')
         self.wt.add_pending_merge('B')
         self.wt.commit('merge in B', rev_id='D')
-        self.inv_D = self.branch.get_inventory('D')
+        self.inv_D = self.branch.storage.get_inventory('D')
         self.file_active = self.wt.inventory['fileid']
-        self.weave = self.branch.weave_store.get_weave('fileid',
->>>>>>> f86fbf7a
+        self.weave = self.branch.storage.weave_store.get_weave('fileid',
             self.branch.get_transaction())
         
     def get_previous_heads(self, inventories):
