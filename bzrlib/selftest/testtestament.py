# Copyright (C) 2005 by Canonical Ltd
#
# This program is free software; you can redistribute it and/or modify
# it under the terms of the GNU General Public License as published by
# the Free Software Foundation; either version 2 of the License, or
# (at your option) any later version.
#
# This program is distributed in the hope that it will be useful,
# but WITHOUT ANY WARRANTY; without even the implied warranty of
# MERCHANTABILITY or FITNESS FOR A PARTICULAR PURPOSE.  See the
# GNU General Public License for more details.
#
# You should have received a copy of the GNU General Public License
# along with this program; if not, write to the Free Software
# Foundation, Inc., 59 Temple Place, Suite 330, Boston, MA  02111-1307  USA

"""Test testaments for gpg signing."""

# TODO: Testaments with x-bits

import os
from sha import sha
import sys

from bzrlib.selftest import TestCaseInTempDir
from bzrlib.selftest.treeshape import build_tree_contents
from bzrlib.branch import Branch
from bzrlib.testament import Testament
from bzrlib.trace import mutter
from bzrlib.osutils import has_symlinks


class TestamentTests(TestCaseInTempDir):

    def setUp(self):
        super(TestamentTests, self).setUp()
        b = self.b = Branch.initialize('.')
<<<<<<< HEAD
        b.nick = "test branch"
        b.commit(message='initial null commit',
=======
        b.working_tree().commit(message='initial null commit',
>>>>>>> 1ea4bf8c
                 committer='test@user',
                 timestamp=1129025423, # 'Tue Oct 11 20:10:23 2005'
                 timezone=0,
                 rev_id='test@user-1')
        build_tree_contents([('hello', 'contents of hello file'),
                             ('src/', ),
                             ('src/foo.c', 'int main()\n{\n}\n')])
        b.add(['hello', 'src', 'src/foo.c'],
              ['hello-id', 'src-id', 'foo.c-id'])
        b.working_tree().commit(message='add files and directories',
                 timestamp=1129025483,
                 timezone=36000,
                 rev_id='test@user-2',
                 committer='test@user')

    def test_null_testament(self):
        """Testament for a revision with no contents."""
        t = Testament.from_revision(self.b, 'test@user-1')
        ass = self.assertTrue
        eq = self.assertEqual
        ass(isinstance(t, Testament))
        eq(t.revision_id, 'test@user-1')
        eq(t.committer, 'test@user')
        eq(t.timestamp, 1129025423)
        eq(t.timezone, 0)

    def test_testment_text_form(self):
        """Conversion of testament to canonical text form."""
        t = Testament.from_revision(self.b, 'test@user-1')
        text_form = t.as_text()
        self.log('testament text form:\n' + text_form)
        self.assertEqual(text_form, REV_1_TESTAMENT)

    def test_testament_with_contents(self):
        """Testament containing a file and a directory."""
        t = Testament.from_revision(self.b, 'test@user-2')
        text_form = t.as_text()
        self.log('testament text form:\n' + text_form)
        self.assertEqualDiff(text_form, REV_2_TESTAMENT)
        actual_short = t.as_short_text()
        self.assertEqualDiff(actual_short, REV_2_SHORT)

    def test_testament_command(self):
        """Testament containing a file and a directory."""
        out, err = self.run_bzr_captured(['testament', '--long'])
        self.assertEqualDiff(err, '')
        self.assertEqualDiff(out, REV_2_TESTAMENT)

    def test_testament_command_2(self):
        """Command getting short testament of previous version."""
        out, err = self.run_bzr_captured(['testament', '-r1'])
        self.assertEqualDiff(err, '')
        self.assertEqualDiff(out, REV_1_SHORT)

    def test_testament_symlinks(self):
        """Testament containing symlink (where possible)"""
        if not has_symlinks():
            return
        os.symlink('wibble/linktarget', 'link')
        self.b.add(['link'], ['link-id'])
        self.b.working_tree().commit(message='add symlink',
                 timestamp=1129025493,
                 timezone=36000,
                 rev_id='test@user-3',
                 committer='test@user')
        t = Testament.from_revision(self.b, 'test@user-3')
        self.assertEqualDiff(t.as_text(), REV_3_TESTAMENT)

    def test_testament_revprops(self):
        """Testament to revision with extra properties"""
        props = dict(flavor='sour cherry\ncream cheese',
                     size='medium')
        self.b.working_tree().commit(message='revision with properties',
                      timestamp=1129025493,
                      timezone=36000,
                      rev_id='test@user-3',
                      committer='test@user',
                      revprops=props)
        t = Testament.from_revision(self.b, 'test@user-3')
        self.assertEqualDiff(t.as_text(), REV_PROPS_TESTAMENT)

    def test___init__(self):
        revision = self.b.get_revision('test@user-2')
        inventory = self.b.get_inventory('test@user-2')
        testament_1 = Testament(revision, inventory).as_short_text()
        testament_2 = Testament.from_revision(self.b, 
                                              'test@user-2').as_short_text()
        self.assertEqual(testament_1, testament_2)
                    

REV_1_TESTAMENT = """\
bazaar-ng testament version 1
revision-id: test@user-1
committer: test@user
timestamp: 1129025423
timezone: 0
parents:
message:
  initial null commit
inventory:
properties:
  branch-nick:
    test branch
"""

REV_1_SHORT = """\
bazaar-ng testament short form 1
revision-id: test@user-1
sha1: %s
""" % sha(REV_1_TESTAMENT).hexdigest()


REV_2_TESTAMENT = """\
bazaar-ng testament version 1
revision-id: test@user-2
committer: test@user
timestamp: 1129025483
timezone: 36000
parents:
  test@user-1
message:
  add files and directories
inventory:
  file hello hello-id 34dd0ac19a24bf80c4d33b5c8960196e8d8d1f73
  directory src src-id
  file src/foo.c foo.c-id a2a049c20f908ae31b231d98779eb63c66448f24
properties:
  branch-nick:
    test branch
"""


REV_2_SHORT = """\
bazaar-ng testament short form 1
revision-id: test@user-2
sha1: %s
""" % sha(REV_2_TESTAMENT).hexdigest()


REV_PROPS_TESTAMENT = """\
bazaar-ng testament version 1
revision-id: test@user-3
committer: test@user
timestamp: 1129025493
timezone: 36000
parents:
  test@user-2
message:
  revision with properties
inventory:
  file hello hello-id 34dd0ac19a24bf80c4d33b5c8960196e8d8d1f73
  directory src src-id
  file src/foo.c foo.c-id a2a049c20f908ae31b231d98779eb63c66448f24
properties:
  branch-nick:
    test branch
  flavor:
    sour cherry
    cream cheese
  size:
    medium
"""


REV_3_TESTAMENT = """\
bazaar-ng testament version 1
revision-id: test@user-3
committer: test@user
timestamp: 1129025493
timezone: 36000
parents:
  test@user-2
message:
  add symlink
inventory:
  file hello hello-id 34dd0ac19a24bf80c4d33b5c8960196e8d8d1f73
  symlink link link-id wibble/linktarget
  directory src src-id
  file src/foo.c foo.c-id a2a049c20f908ae31b231d98779eb63c66448f24
properties:
  branch-nick:
    test branch
"""<|MERGE_RESOLUTION|>--- conflicted
+++ resolved
@@ -35,12 +35,8 @@
     def setUp(self):
         super(TestamentTests, self).setUp()
         b = self.b = Branch.initialize('.')
-<<<<<<< HEAD
         b.nick = "test branch"
-        b.commit(message='initial null commit',
-=======
         b.working_tree().commit(message='initial null commit',
->>>>>>> 1ea4bf8c
                  committer='test@user',
                  timestamp=1129025423, # 'Tue Oct 11 20:10:23 2005'
                  timezone=0,
