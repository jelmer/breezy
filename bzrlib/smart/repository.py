# Copyright (C) 2006-2010 Canonical Ltd
#
# This program is free software; you can redistribute it and/or modify
# it under the terms of the GNU General Public License as published by
# the Free Software Foundation; either version 2 of the License, or
# (at your option) any later version.
#
# This program is distributed in the hope that it will be useful,
# but WITHOUT ANY WARRANTY; without even the implied warranty of
# MERCHANTABILITY or FITNESS FOR A PARTICULAR PURPOSE.  See the
# GNU General Public License for more details.
#
# You should have received a copy of the GNU General Public License
# along with this program; if not, write to the Free Software
# Foundation, Inc., 51 Franklin Street, Fifth Floor, Boston, MA 02110-1301 USA

"""Server-side repository related request implmentations."""

import bz2
import os
import Queue
import sys
import tempfile
import threading
import zlib

from bzrlib import (
    bencode,
    errors,
    estimate_compressed_size,
    graph,
    osutils,
    pack,
    trace,
    ui,
    )
from bzrlib.bzrdir import BzrDir
from bzrlib.smart.request import (
    FailedSmartServerResponse,
    SmartServerRequest,
    SuccessfulSmartServerResponse,
    )
from bzrlib.repository import _strip_NULL_ghosts, network_format_registry
from bzrlib import revision as _mod_revision
from bzrlib.versionedfile import (
    NetworkRecordStream,
    record_to_fulltext_bytes,
    )


class SmartServerRepositoryRequest(SmartServerRequest):
    """Common base class for Repository requests."""

    def do(self, path, *args):
        """Execute a repository request.

        All Repository requests take a path to the repository as their first
        argument.  The repository must be at the exact path given by the
        client - no searching is done.

        The actual logic is delegated to self.do_repository_request.

        :param client_path: The path for the repository as received from the
            client.
        :return: A SmartServerResponse from self.do_repository_request().
        """
        transport = self.transport_from_client_path(path)
        bzrdir = BzrDir.open_from_transport(transport)
        # Save the repository for use with do_body.
        self._repository = bzrdir.open_repository()
        return self.do_repository_request(self._repository, *args)

    def do_repository_request(self, repository, *args):
        """Override to provide an implementation for a verb."""
        # No-op for verbs that take bodies (None as a result indicates a body
        # is expected)
        return None

    def recreate_search(self, repository, search_bytes, discard_excess=False):
        """Recreate a search from its serialised form.

        :param discard_excess: If True, and the search refers to data we don't
            have, just silently accept that fact - the verb calling
            recreate_search trusts that clients will look for missing things
            they expected and get it from elsewhere.
        """
        if search_bytes == 'everything':
            return graph.EverythingResult(repository), None
        lines = search_bytes.split('\n')
        if lines[0] == 'ancestry-of':
            heads = lines[1:]
            search_result = graph.PendingAncestryResult(heads, repository)
            return search_result, None
        elif lines[0] == 'search':
            return self.recreate_search_from_recipe(repository, lines[1:],
                discard_excess=discard_excess)
        else:
            return (None, FailedSmartServerResponse(('BadSearch',)))

    def recreate_search_from_recipe(self, repository, lines,
        discard_excess=False):
        """Recreate a specific revision search (vs a from-tip search).

        :param discard_excess: If True, and the search refers to data we don't
            have, just silently accept that fact - the verb calling
            recreate_search trusts that clients will look for missing things
            they expected and get it from elsewhere.
        """
        start_keys = set(lines[0].split(' '))
        exclude_keys = set(lines[1].split(' '))
        revision_count = int(lines[2])
        repository.lock_read()
        try:
            search = repository.get_graph()._make_breadth_first_searcher(
                start_keys)
            while True:
                try:
                    next_revs = search.next()
                except StopIteration:
                    break
                search.stop_searching_any(exclude_keys.intersection(next_revs))
            search_result = search.get_result()
            if (not discard_excess and
                search_result.get_recipe()[3] != revision_count):
                # we got back a different amount of data than expected, this
                # gets reported as NoSuchRevision, because less revisions
                # indicates missing revisions, and more should never happen as
                # the excludes list considers ghosts and ensures that ghost
                # filling races are not a problem.
                return (None, FailedSmartServerResponse(('NoSuchRevision',)))
            return (search_result, None)
        finally:
            repository.unlock()


class SmartServerRepositoryReadLocked(SmartServerRepositoryRequest):
    """Calls self.do_readlocked_repository_request."""

    def do_repository_request(self, repository, *args):
        """Read lock a repository for do_readlocked_repository_request."""
        repository.lock_read()
        try:
            return self.do_readlocked_repository_request(repository, *args)
        finally:
            repository.unlock()


class SmartServerRepositoryBreakLock(SmartServerRepositoryRequest):
    """Break a repository lock."""

    def do_repository_request(self, repository):
        repository.break_lock()
        return SuccessfulSmartServerResponse(('ok', ))


_lsprof_count = 0

class SmartServerRepositoryGetParentMap(SmartServerRepositoryRequest):
    """Bzr 1.2+ - get parent data for revisions during a graph search."""

    no_extra_results = False

    def do_repository_request(self, repository, *revision_ids):
        """Get parent details for some revisions.

        All the parents for revision_ids are returned. Additionally up to 64KB
        of additional parent data found by performing a breadth first search
        from revision_ids is returned. The verb takes a body containing the
        current search state, see do_body for details.

        If 'include-missing:' is in revision_ids, ghosts encountered in the
        graph traversal for getting parent data are included in the result with
        a prefix of 'missing:'.

        :param repository: The repository to query in.
        :param revision_ids: The utf8 encoded revision_id to answer for.
        """
        self._revision_ids = revision_ids
        return None # Signal that we want a body.

    def do_body(self, body_bytes):
        """Process the current search state and perform the parent lookup.

        :return: A smart server response where the body contains an utf8
            encoded flattened list of the parents of the revisions (the same
            format as Repository.get_revision_graph) which has been bz2
            compressed.
        """
        repository = self._repository
        repository.lock_read()
        try:
            return self._do_repository_request(body_bytes)
        finally:
            repository.unlock()

    def _expand_requested_revs(self, repo_graph, revision_ids, client_seen_revs,
                               include_missing, max_size=65536):
        result = {}
        queried_revs = set()
        estimator = estimate_compressed_size.ZLibEstimator(max_size)
        next_revs = revision_ids
        first_loop_done = False
        while next_revs:
            queried_revs.update(next_revs)
            parent_map = repo_graph.get_parent_map(next_revs)
            current_revs = next_revs
            next_revs = set()
            for revision_id in current_revs:
                missing_rev = False
                parents = parent_map.get(revision_id)
                if parents is not None:
                    # adjust for the wire
                    if parents == (_mod_revision.NULL_REVISION,):
                        parents = ()
                    # prepare the next query
                    next_revs.update(parents)
                    encoded_id = revision_id
                else:
                    missing_rev = True
                    encoded_id = "missing:" + revision_id
                    parents = []
                if (revision_id not in client_seen_revs and
                    (not missing_rev or include_missing)):
                    # Client does not have this revision, give it to it.
                    # add parents to the result
                    result[encoded_id] = parents
                    # Approximate the serialized cost of this revision_id.
                    line = '%s %s\n' % (encoded_id, ' '.join(parents))
                    estimator.add_content(line)
            # get all the directly asked for parents, and then flesh out to
            # 64K (compressed) or so. We do one level of depth at a time to
            # stay in sync with the client. The 250000 magic number is
            # estimated compression ratio taken from bzr.dev itself.
            if self.no_extra_results or (first_loop_done and estimator.full()):
                trace.mutter('size: %d, z_size: %d'
                             % (estimator._uncompressed_size_added,
                                estimator._compressed_size_added))
                next_revs = set()
                break
            # don't query things we've already queried
            next_revs = next_revs.difference(queried_revs)
            first_loop_done = True
        return result

    def _do_repository_request(self, body_bytes):
        repository = self._repository
        revision_ids = set(self._revision_ids)
        include_missing = 'include-missing:' in revision_ids
        if include_missing:
            revision_ids.remove('include-missing:')
        body_lines = body_bytes.split('\n')
        search_result, error = self.recreate_search_from_recipe(
            repository, body_lines)
        if error is not None:
            return error
        # TODO might be nice to start up the search again; but thats not
        # written or tested yet.
        client_seen_revs = set(search_result.get_keys())
        # Always include the requested ids.
        client_seen_revs.difference_update(revision_ids)

        repo_graph = repository.get_graph()
        result = self._expand_requested_revs(repo_graph, revision_ids,
                                             client_seen_revs, include_missing)

        # sorting trivially puts lexographically similar revision ids together.
        # Compression FTW.
        lines = []
        for revision, parents in sorted(result.items()):
            lines.append(' '.join((revision, ) + tuple(parents)))

        return SuccessfulSmartServerResponse(
            ('ok', ), bz2.compress('\n'.join(lines)))


class SmartServerRepositoryGetRevisionGraph(SmartServerRepositoryReadLocked):

    def do_readlocked_repository_request(self, repository, revision_id):
        """Return the result of repository.get_revision_graph(revision_id).

        Deprecated as of bzr 1.4, but supported for older clients.

        :param repository: The repository to query in.
        :param revision_id: The utf8 encoded revision_id to get a graph from.
        :return: A smart server response where the body contains an utf8
            encoded flattened list of the revision graph.
        """
        if not revision_id:
            revision_id = None

        lines = []
        graph = repository.get_graph()
        if revision_id:
            search_ids = [revision_id]
        else:
            search_ids = repository.all_revision_ids()
        search = graph._make_breadth_first_searcher(search_ids)
        transitive_ids = set()
        map(transitive_ids.update, list(search))
        parent_map = graph.get_parent_map(transitive_ids)
        revision_graph = _strip_NULL_ghosts(parent_map)
        if revision_id and revision_id not in revision_graph:
            # Note that we return an empty body, rather than omitting the body.
            # This way the client knows that it can always expect to find a body
            # in the response for this method, even in the error case.
            return FailedSmartServerResponse(('nosuchrevision', revision_id), '')

        for revision, parents in revision_graph.items():
            lines.append(' '.join((revision, ) + tuple(parents)))

        return SuccessfulSmartServerResponse(('ok', ), '\n'.join(lines))


class SmartServerRepositoryGetRevIdForRevno(SmartServerRepositoryReadLocked):

    def do_readlocked_repository_request(self, repository, revno,
            known_pair):
        """Find the revid for a given revno, given a known revno/revid pair.
        
        New in 1.17.
        """
        try:
            found_flag, result = repository.get_rev_id_for_revno(revno, known_pair)
        except errors.RevisionNotPresent, err:
            if err.revision_id != known_pair[1]:
                raise AssertionError(
                    'get_rev_id_for_revno raised RevisionNotPresent for '
                    'non-initial revision: ' + err.revision_id)
            return FailedSmartServerResponse(
                ('nosuchrevision', err.revision_id))
        if found_flag:
            return SuccessfulSmartServerResponse(('ok', result))
        else:
            earliest_revno, earliest_revid = result
            return SuccessfulSmartServerResponse(
                ('history-incomplete', earliest_revno, earliest_revid))


class SmartServerRepositoryGetSerializerFormat(SmartServerRepositoryRequest):

    def do_repository_request(self, repository):
        """Return the serializer format for this repository.

        New in 2.5.0.

        :param repository: The repository to query
        :return: A smart server response ('ok', FORMAT)
        """
        serializer = repository.get_serializer_format()
        return SuccessfulSmartServerResponse(('ok', serializer))


class SmartServerRequestHasRevision(SmartServerRepositoryRequest):

    def do_repository_request(self, repository, revision_id):
        """Return ok if a specific revision is in the repository at path.

        :param repository: The repository to query in.
        :param revision_id: The utf8 encoded revision_id to lookup.
        :return: A smart server response of ('yes', ) if the revision is
            present. ('no', ) if it is missing.
        """
        if repository.has_revision(revision_id):
            return SuccessfulSmartServerResponse(('yes', ))
        else:
            return SuccessfulSmartServerResponse(('no', ))


class SmartServerRequestHasSignatureForRevisionId(
        SmartServerRepositoryRequest):

    def do_repository_request(self, repository, revision_id):
        """Return ok if a signature is present for a revision.

        Introduced in bzr 2.5.0.

        :param repository: The repository to query in.
        :param revision_id: The utf8 encoded revision_id to lookup.
        :return: A smart server response of ('yes', ) if a
            signature for the revision is present,
            ('no', ) if it is missing.
        """
        try:
            if repository.has_signature_for_revision_id(revision_id):
                return SuccessfulSmartServerResponse(('yes', ))
            else:
                return SuccessfulSmartServerResponse(('no', ))
        except errors.NoSuchRevision:
            return FailedSmartServerResponse(
                ('nosuchrevision', revision_id))


class SmartServerRepositoryGatherStats(SmartServerRepositoryRequest):

    def do_repository_request(self, repository, revid, committers):
        """Return the result of repository.gather_stats().

        :param repository: The repository to query in.
        :param revid: utf8 encoded rev id or an empty string to indicate None
        :param committers: 'yes' or 'no'.

        :return: A SmartServerResponse ('ok',), a encoded body looking like
              committers: 1
              firstrev: 1234.230 0
              latestrev: 345.700 3600
              revisions: 2

              But containing only fields returned by the gather_stats() call
        """
        if revid == '':
            decoded_revision_id = None
        else:
            decoded_revision_id = revid
        if committers == 'yes':
            decoded_committers = True
        else:
            decoded_committers = None
        try:
            stats = repository.gather_stats(decoded_revision_id,
                decoded_committers)
        except errors.NoSuchRevision:
            return FailedSmartServerResponse(('nosuchrevision', revid))

        body = ''
        if stats.has_key('committers'):
            body += 'committers: %d\n' % stats['committers']
        if stats.has_key('firstrev'):
            body += 'firstrev: %.3f %d\n' % stats['firstrev']
        if stats.has_key('latestrev'):
             body += 'latestrev: %.3f %d\n' % stats['latestrev']
        if stats.has_key('revisions'):
            body += 'revisions: %d\n' % stats['revisions']
        if stats.has_key('size'):
            body += 'size: %d\n' % stats['size']

        return SuccessfulSmartServerResponse(('ok', ), body)


class SmartServerRepositoryIsShared(SmartServerRepositoryRequest):

    def do_repository_request(self, repository):
        """Return the result of repository.is_shared().

        :param repository: The repository to query in.
        :return: A smart server response of ('yes', ) if the repository is
            shared, and ('no', ) if it is not.
        """
        if repository.is_shared():
            return SuccessfulSmartServerResponse(('yes', ))
        else:
            return SuccessfulSmartServerResponse(('no', ))


class SmartServerRepositoryMakeWorkingTrees(SmartServerRepositoryRequest):

    def do_repository_request(self, repository):
        """Return the result of repository.make_working_trees().

        Introduced in bzr 2.5.0.

        :param repository: The repository to query in.
        :return: A smart server response of ('yes', ) if the repository uses
            working trees, and ('no', ) if it is not.
        """
        if repository.make_working_trees():
            return SuccessfulSmartServerResponse(('yes', ))
        else:
            return SuccessfulSmartServerResponse(('no', ))


class SmartServerRepositoryLockWrite(SmartServerRepositoryRequest):

    def do_repository_request(self, repository, token=''):
        # XXX: this probably should not have a token.
        if token == '':
            token = None
        try:
            token = repository.lock_write(token=token).repository_token
        except errors.LockContention, e:
            return FailedSmartServerResponse(('LockContention',))
        except errors.UnlockableTransport:
            return FailedSmartServerResponse(('UnlockableTransport',))
        except errors.LockFailed, e:
            return FailedSmartServerResponse(('LockFailed',
                str(e.lock), str(e.why)))
        if token is not None:
            repository.leave_lock_in_place()
        repository.unlock()
        if token is None:
            token = ''
        return SuccessfulSmartServerResponse(('ok', token))


class SmartServerRepositoryGetStream(SmartServerRepositoryRequest):

    def do_repository_request(self, repository, to_network_name):
        """Get a stream for inserting into a to_format repository.

        The request body is 'search_bytes', a description of the revisions
        being requested.

        In 2.3 this verb added support for search_bytes == 'everything'.  Older
        implementations will respond with a BadSearch error, and clients should
        catch this and fallback appropriately.

        :param repository: The repository to stream from.
        :param to_network_name: The network name of the format of the target
            repository.
        """
        self._to_format = network_format_registry.get(to_network_name)
        if self._should_fake_unknown():
            return FailedSmartServerResponse(
                ('UnknownMethod', 'Repository.get_stream'))
        return None # Signal that we want a body.

    def _should_fake_unknown(self):
        """Return True if we should return UnknownMethod to the client.
        
        This is a workaround for bugs in pre-1.19 clients that claim to
        support receiving streams of CHK repositories.  The pre-1.19 client
        expects inventory records to be serialized in the format defined by
        to_network_name, but in pre-1.19 (at least) that format definition
        tries to use the xml5 serializer, which does not correctly handle
        rich-roots.  After 1.19 the client can also accept inventory-deltas
        (which avoids this issue), and those clients will use the
        Repository.get_stream_1.19 verb instead of this one.
        So: if this repository is CHK, and the to_format doesn't match,
        we should just fake an UnknownSmartMethod error so that the client
        will fallback to VFS, rather than sending it a stream we know it
        cannot handle.
        """
        from_format = self._repository._format
        to_format = self._to_format
        if not from_format.supports_chks:
            # Source not CHK: that's ok
            return False
        if (to_format.supports_chks and
            from_format.repository_class is to_format.repository_class and
            from_format._serializer == to_format._serializer):
            # Source is CHK, but target matches: that's ok
            # (e.g. 2a->2a, or CHK2->2a)
            return False
        # Source is CHK, and target is not CHK or incompatible CHK.  We can't
        # generate a compatible stream.
        return True

    def do_body(self, body_bytes):
        repository = self._repository
        repository.lock_read()
        try:
            search_result, error = self.recreate_search(repository, body_bytes,
                discard_excess=True)
            if error is not None:
                repository.unlock()
                return error
            source = repository._get_source(self._to_format)
            stream = source.get_stream(search_result)
        except Exception:
            exc_info = sys.exc_info()
            try:
                # On non-error, unlocking is done by the body stream handler.
                repository.unlock()
            finally:
                raise exc_info[0], exc_info[1], exc_info[2]
        return SuccessfulSmartServerResponse(('ok',),
            body_stream=self.body_stream(stream, repository))

    def body_stream(self, stream, repository):
        byte_stream = _stream_to_byte_stream(stream, repository._format)
        try:
            for bytes in byte_stream:
                yield bytes
        except errors.RevisionNotPresent, e:
            # This shouldn't be able to happen, but as we don't buffer
            # everything it can in theory happen.
            repository.unlock()
            yield FailedSmartServerResponse(('NoSuchRevision', e.revision_id))
        else:
            repository.unlock()


class SmartServerRepositoryGetStream_1_19(SmartServerRepositoryGetStream):
    """The same as Repository.get_stream, but will return stream CHK formats to
    clients.

    See SmartServerRepositoryGetStream._should_fake_unknown.
    
    New in 1.19.
    """

    def _should_fake_unknown(self):
        """Returns False; we don't need to workaround bugs in 1.19+ clients."""
        return False


def _stream_to_byte_stream(stream, src_format):
    """Convert a record stream to a self delimited byte stream."""
    pack_writer = pack.ContainerSerialiser()
    yield pack_writer.begin()
    yield pack_writer.bytes_record(src_format.network_name(), '')
    for substream_type, substream in stream:
        for record in substream:
            if record.storage_kind in ('chunked', 'fulltext'):
                serialised = record_to_fulltext_bytes(record)
            elif record.storage_kind == 'absent':
                raise ValueError("Absent factory for %s" % (record.key,))
            else:
                serialised = record.get_bytes_as(record.storage_kind)
            if serialised:
                # Some streams embed the whole stream into the wire
                # representation of the first record, which means that
                # later records have no wire representation: we skip them.
                yield pack_writer.bytes_record(serialised, [(substream_type,)])
    yield pack_writer.end()


class _ByteStreamDecoder(object):
    """Helper for _byte_stream_to_stream.

    The expected usage of this class is via the function _byte_stream_to_stream
    which creates a _ByteStreamDecoder, pops off the stream format and then
    yields the output of record_stream(), the main entry point to
    _ByteStreamDecoder.

    Broadly this class has to unwrap two layers of iterators:
    (type, substream)
    (substream details)

    This is complicated by wishing to return type, iterator_for_type, but
    getting the data for iterator_for_type when we find out type: we can't
    simply pass a generator down to the NetworkRecordStream parser, instead
    we have a little local state to seed each NetworkRecordStream instance,
    and gather the type that we'll be yielding.

    :ivar byte_stream: The byte stream being decoded.
    :ivar stream_decoder: A pack parser used to decode the bytestream
    :ivar current_type: The current type, used to join adjacent records of the
        same type into a single stream.
    :ivar first_bytes: The first bytes to give the next NetworkRecordStream.
    """

    def __init__(self, byte_stream, record_counter):
        """Create a _ByteStreamDecoder."""
        self.stream_decoder = pack.ContainerPushParser()
        self.current_type = None
        self.first_bytes = None
        self.byte_stream = byte_stream
        self._record_counter = record_counter
        self.key_count = 0

    def iter_stream_decoder(self):
        """Iterate the contents of the pack from stream_decoder."""
        # dequeue pending items
        for record in self.stream_decoder.read_pending_records():
            yield record
        # Pull bytes of the wire, decode them to records, yield those records.
        for bytes in self.byte_stream:
            self.stream_decoder.accept_bytes(bytes)
            for record in self.stream_decoder.read_pending_records():
                yield record

    def iter_substream_bytes(self):
        if self.first_bytes is not None:
            yield self.first_bytes
            # If we run out of pack records, single the outer layer to stop.
            self.first_bytes = None
        for record in self.iter_pack_records:
            record_names, record_bytes = record
            record_name, = record_names
            substream_type = record_name[0]
            if substream_type != self.current_type:
                # end of a substream, seed the next substream.
                self.current_type = substream_type
                self.first_bytes = record_bytes
                return
            yield record_bytes

    def record_stream(self):
        """Yield substream_type, substream from the byte stream."""
        def wrap_and_count(pb, rc, substream):
            """Yield records from stream while showing progress."""
            counter = 0
            if rc:
                if self.current_type != 'revisions' and self.key_count != 0:
                    # As we know the number of revisions now (in self.key_count)
                    # we can setup and use record_counter (rc).
                    if not rc.is_initialized():
                        rc.setup(self.key_count, self.key_count)
            for record in substream.read():
                if rc:
                    if rc.is_initialized() and counter == rc.STEP:
                        rc.increment(counter)
                        pb.update('Estimate', rc.current, rc.max)
                        counter = 0
                    if self.current_type == 'revisions':
                        # Total records is proportional to number of revs
                        # to fetch. With remote, we used self.key_count to
                        # track the number of revs. Once we have the revs
                        # counts in self.key_count, the progress bar changes
                        # from 'Estimating..' to 'Estimate' above.
                        self.key_count += 1
                        if counter == rc.STEP:
                            pb.update('Estimating..', self.key_count)
                            counter = 0
                counter += 1
                yield record

        self.seed_state()
        pb = ui.ui_factory.nested_progress_bar()
        rc = self._record_counter
        # Make and consume sub generators, one per substream type:
        while self.first_bytes is not None:
            substream = NetworkRecordStream(self.iter_substream_bytes())
            # after substream is fully consumed, self.current_type is set to
            # the next type, and self.first_bytes is set to the matching bytes.
            yield self.current_type, wrap_and_count(pb, rc, substream)
        if rc:
            pb.update('Done', rc.max, rc.max)
        pb.finished()

    def seed_state(self):
        """Prepare the _ByteStreamDecoder to decode from the pack stream."""
        # Set a single generator we can use to get data from the pack stream.
        self.iter_pack_records = self.iter_stream_decoder()
        # Seed the very first subiterator with content; after this each one
        # seeds the next.
        list(self.iter_substream_bytes())


def _byte_stream_to_stream(byte_stream, record_counter=None):
    """Convert a byte stream into a format and a stream.

    :param byte_stream: A bytes iterator, as output by _stream_to_byte_stream.
    :return: (RepositoryFormat, stream_generator)
    """
    decoder = _ByteStreamDecoder(byte_stream, record_counter)
    for bytes in byte_stream:
        decoder.stream_decoder.accept_bytes(bytes)
        for record in decoder.stream_decoder.read_pending_records(max=1):
            record_names, src_format_name = record
            src_format = network_format_registry.get(src_format_name)
            return src_format, decoder.record_stream()


class SmartServerRepositoryUnlock(SmartServerRepositoryRequest):

    def do_repository_request(self, repository, token):
        try:
            repository.lock_write(token=token)
        except errors.TokenMismatch, e:
            return FailedSmartServerResponse(('TokenMismatch',))
        repository.dont_leave_lock_in_place()
        repository.unlock()
        return SuccessfulSmartServerResponse(('ok',))


class SmartServerRepositoryGetPhysicalLockStatus(SmartServerRepositoryRequest):
    """Get the physical lock status for a repository.

    New in 2.5.
    """

    def do_repository_request(self, repository):
        if repository.get_physical_lock_status():
            return SuccessfulSmartServerResponse(('yes', ))
        else:
            return SuccessfulSmartServerResponse(('no', ))


class SmartServerRepositorySetMakeWorkingTrees(SmartServerRepositoryRequest):

    def do_repository_request(self, repository, str_bool_new_value):
        if str_bool_new_value == 'True':
            new_value = True
        else:
            new_value = False
        repository.set_make_working_trees(new_value)
        return SuccessfulSmartServerResponse(('ok',))


class SmartServerRepositoryTarball(SmartServerRepositoryRequest):
    """Get the raw repository files as a tarball.

    The returned tarball contains a .bzr control directory which in turn
    contains a repository.

    This takes one parameter, compression, which currently must be
    "", "gz", or "bz2".

    This is used to implement the Repository.copy_content_into operation.
    """

    def do_repository_request(self, repository, compression):
        tmp_dirname, tmp_repo = self._copy_to_tempdir(repository)
        try:
            controldir_name = tmp_dirname + '/.bzr'
            return self._tarfile_response(controldir_name, compression)
        finally:
            osutils.rmtree(tmp_dirname)

    def _copy_to_tempdir(self, from_repo):
        tmp_dirname = osutils.mkdtemp(prefix='tmpbzrclone')
        tmp_bzrdir = from_repo.bzrdir._format.initialize(tmp_dirname)
        tmp_repo = from_repo._format.initialize(tmp_bzrdir)
        from_repo.copy_content_into(tmp_repo)
        return tmp_dirname, tmp_repo

    def _tarfile_response(self, tmp_dirname, compression):
        temp = tempfile.NamedTemporaryFile()
        try:
            self._tarball_of_dir(tmp_dirname, compression, temp.file)
            # all finished; write the tempfile out to the network
            temp.seek(0)
            return SuccessfulSmartServerResponse(('ok',), temp.read())
            # FIXME: Don't read the whole thing into memory here; rather stream
            # it out from the file onto the network. mbp 20070411
        finally:
            temp.close()

    def _tarball_of_dir(self, dirname, compression, ofile):
        import tarfile
        filename = os.path.basename(ofile.name)
        tarball = tarfile.open(fileobj=ofile, name=filename,
            mode='w|' + compression)
        try:
            # The tarball module only accepts ascii names, and (i guess)
            # packs them with their 8bit names.  We know all the files
            # within the repository have ASCII names so the should be safe
            # to pack in.
            dirname = dirname.encode(sys.getfilesystemencoding())
            # python's tarball module includes the whole path by default so
            # override it
            if not dirname.endswith('.bzr'):
                raise ValueError(dirname)
            tarball.add(dirname, '.bzr') # recursive by default
        finally:
            tarball.close()


class SmartServerRepositoryInsertStreamLocked(SmartServerRepositoryRequest):
    """Insert a record stream from a RemoteSink into a repository.

    This gets bytes pushed to it by the network infrastructure and turns that
    into a bytes iterator using a thread. That is then processed by
    _byte_stream_to_stream.

    New in 1.14.
    """

    def do_repository_request(self, repository, resume_tokens, lock_token):
        """StreamSink.insert_stream for a remote repository."""
        repository.lock_write(token=lock_token)
        self.do_insert_stream_request(repository, resume_tokens)

    def do_insert_stream_request(self, repository, resume_tokens):
        tokens = [token for token in resume_tokens.split(' ') if token]
        self.tokens = tokens
        self.repository = repository
        self.queue = Queue.Queue()
        self.insert_thread = threading.Thread(target=self._inserter_thread)
        self.insert_thread.start()

    def do_chunk(self, body_stream_chunk):
        self.queue.put(body_stream_chunk)

    def _inserter_thread(self):
        try:
            src_format, stream = _byte_stream_to_stream(
                self.blocking_byte_stream())
            self.insert_result = self.repository._get_sink().insert_stream(
                stream, src_format, self.tokens)
            self.insert_ok = True
        except:
            self.insert_exception = sys.exc_info()
            self.insert_ok = False

    def blocking_byte_stream(self):
        while True:
            bytes = self.queue.get()
            if bytes is StopIteration:
                return
            else:
                yield bytes

    def do_end(self):
        self.queue.put(StopIteration)
        if self.insert_thread is not None:
            self.insert_thread.join()
        if not self.insert_ok:
            exc_info = self.insert_exception
            raise exc_info[0], exc_info[1], exc_info[2]
        write_group_tokens, missing_keys = self.insert_result
        if write_group_tokens or missing_keys:
            # bzip needed? missing keys should typically be a small set.
            # Should this be a streaming body response ?
            missing_keys = sorted(missing_keys)
            bytes = bencode.bencode((write_group_tokens, missing_keys))
            self.repository.unlock()
            return SuccessfulSmartServerResponse(('missing-basis', bytes))
        else:
            self.repository.unlock()
            return SuccessfulSmartServerResponse(('ok', ))


class SmartServerRepositoryInsertStream_1_19(SmartServerRepositoryInsertStreamLocked):
    """Insert a record stream from a RemoteSink into a repository.

    Same as SmartServerRepositoryInsertStreamLocked, except:
     - the lock token argument is optional
     - servers that implement this verb accept 'inventory-delta' records in the
       stream.

    New in 1.19.
    """

    def do_repository_request(self, repository, resume_tokens, lock_token=None):
        """StreamSink.insert_stream for a remote repository."""
        SmartServerRepositoryInsertStreamLocked.do_repository_request(
            self, repository, resume_tokens, lock_token)


class SmartServerRepositoryInsertStream(SmartServerRepositoryInsertStreamLocked):
    """Insert a record stream from a RemoteSink into an unlocked repository.

    This is the same as SmartServerRepositoryInsertStreamLocked, except it
    takes no lock_tokens; i.e. it works with an unlocked (or lock-free, e.g.
    like pack format) repository.

    New in 1.13.
    """

    def do_repository_request(self, repository, resume_tokens):
        """StreamSink.insert_stream for a remote repository."""
        repository.lock_write()
        self.do_insert_stream_request(repository, resume_tokens)


<<<<<<< HEAD
class SmartServerRepositoryIterRevisions(SmartServerRepositoryRequest):
    """Stream a list of revisions.

    The client sends a list of newline-separated revision ids in the
    body of the request and the server replies with the serializer format,
    and a stream of bzip2-compressed revision texts (using the specified
    serializer format).

    Any revisions the server does not have are omitted from the stream.
=======
class SmartServerRepositoryAddSignatureText(SmartServerRepositoryRequest):
    """Add a revision signature text.

    New in 2.5.
    """

    def do_repository_request(self, repository, lock_token, write_group_tokens,
            revision_id):
        """Add a revision signature text.

        :param repository: Repository to operate on
        :param lock_token: Lock token
        :param write_group_tokens: Write group tokens
        :param revision_id: Revision for which to add signature
        """
        self._lock_token = lock_token
        self._write_group_tokens = write_group_tokens
        self._revision_id = revision_id
        return None

    def do_body(self, body_bytes):
        """Add a signature text.

        :param body_bytes: GPG signature text
        :return: SuccessfulSmartServerResponse with arguments 'ok' and
            the list of new write group tokens.
        """
        self._repository.lock_write(token=self._lock_token)
        try:
            self._repository.resume_write_group(self._write_group_tokens)
            try:
                self._repository.add_signature_text(self._revision_id, body_bytes)
            finally:
                new_write_group_tokens = self._repository.suspend_write_group()
        finally:
            self._repository.unlock()
        return SuccessfulSmartServerResponse(('ok', ) + tuple(new_write_group_tokens))


class SmartServerRepositoryStartWriteGroup(SmartServerRepositoryRequest):
    """Start a write group.

    New in 2.5.
    """

    def do_repository_request(self, repository, lock_token):
        """Start a write group."""
        repository.lock_write(token=lock_token)
        try:
            repository.start_write_group()
            try:
                tokens = repository.suspend_write_group()
            except errors.UnsuspendableWriteGroup:
                return FailedSmartServerResponse(('UnsuspendableWriteGroup',))
        finally:
            repository.unlock()
        return SuccessfulSmartServerResponse(('ok', tokens))


class SmartServerRepositoryCommitWriteGroup(SmartServerRepositoryRequest):
    """Commit a write group.

    New in 2.5.
    """

    def do_repository_request(self, repository, lock_token,
            write_group_tokens):
        """Commit a write group."""
        repository.lock_write(token=lock_token)
        try:
            try:
                repository.resume_write_group(write_group_tokens)
            except errors.UnresumableWriteGroup, e:
                return FailedSmartServerResponse(
                    ('UnresumableWriteGroup', e.write_groups, e.reason))
            try:
                repository.commit_write_group()
            except:
                write_group_tokens = repository.suspend_write_group()
                # FIXME JRV 2011-11-19: What if the write_group_tokens
                # have changed?
                raise
        finally:
            repository.unlock()
        return SuccessfulSmartServerResponse(('ok', ))


class SmartServerRepositoryAbortWriteGroup(SmartServerRepositoryRequest):
    """Abort a write group.

    New in 2.5.
    """

    def do_repository_request(self, repository, lock_token, write_group_tokens):
        """Abort a write group."""
        repository.lock_write(token=lock_token)
        try:
            try:
                repository.resume_write_group(write_group_tokens)
            except errors.UnresumableWriteGroup, e:
                return FailedSmartServerResponse(
                    ('UnresumableWriteGroup', e.write_groups, e.reason))
                repository.abort_write_group()
        finally:
            repository.unlock()
        return SuccessfulSmartServerResponse(('ok', ))


class SmartServerRepositoryCheckWriteGroup(SmartServerRepositoryRequest):
    """Check that a write group is still valid.

    New in 2.5.
    """

    def do_repository_request(self, repository, lock_token, write_group_tokens):
        """Abort a write group."""
        repository.lock_write(token=lock_token)
        try:
            try:
                repository.resume_write_group(write_group_tokens)
            except errors.UnresumableWriteGroup, e:
                return FailedSmartServerResponse(
                    ('UnresumableWriteGroup', e.write_groups, e.reason))
            else:
                repository.suspend_write_group()
        finally:
            repository.unlock()
        return SuccessfulSmartServerResponse(('ok', ))


class SmartServerRepositoryAllRevisionIds(SmartServerRepositoryRequest):
    """Retrieve all of the revision ids in a repository.
>>>>>>> 1df2c593

    New in 2.5.
    """

    def do_repository_request(self, repository):
<<<<<<< HEAD
        self._repository = repository
        # Signal there is a body
        return None

    def do_body(self, body_bytes):
        revision_ids = body_bytes.split("\n")
        return SuccessfulSmartServerResponse(
            ('ok', self._repository.get_serializer_format()),
            body_stream=self.body_stream(self._repository, revision_ids))

    def body_stream(self, repository, revision_ids):
        self._repository.lock_read()
        try:
            for record in repository.revisions.get_record_stream(
                [(revid,) for revid in revision_ids], 'unordered', True):
                if record.storage_kind == 'absent':
                    continue
                yield zlib.compress(record.get_bytes_as('fulltext'))
        finally:
            self._repository.unlock()
=======
        revids = repository.all_revision_ids()
        return SuccessfulSmartServerResponse(("ok", ), "\n".join(revids))


class SmartServerRepositoryPack(SmartServerRepositoryRequest):
    """Pack a repository.

    New in 2.5.
    """

    def do_repository_request(self, repository, lock_token, clean_obsolete_packs):
        self._repository = repository
        self._lock_token = lock_token
        if clean_obsolete_packs == 'True':
            self._clean_obsolete_packs = True
        else:
            self._clean_obsolete_packs = False
        return None

    def do_body(self, body_bytes):
        if body_bytes == "":
            hint = None
        else:
            hint = body_bytes.splitlines()
        self._repository.lock_write(token=self._lock_token)
        try:
            self._repository.pack(hint, self._clean_obsolete_packs)
        finally:
            self._repository.unlock()
        return SuccessfulSmartServerResponse(("ok", ), )
>>>>>>> 1df2c593
<|MERGE_RESOLUTION|>--- conflicted
+++ resolved
@@ -935,17 +935,6 @@
         self.do_insert_stream_request(repository, resume_tokens)
 
 
-<<<<<<< HEAD
-class SmartServerRepositoryIterRevisions(SmartServerRepositoryRequest):
-    """Stream a list of revisions.
-
-    The client sends a list of newline-separated revision ids in the
-    body of the request and the server replies with the serializer format,
-    and a stream of bzip2-compressed revision texts (using the specified
-    serializer format).
-
-    Any revisions the server does not have are omitted from the stream.
-=======
 class SmartServerRepositoryAddSignatureText(SmartServerRepositoryRequest):
     """Add a revision signature text.
 
@@ -1078,13 +1067,57 @@
 
 class SmartServerRepositoryAllRevisionIds(SmartServerRepositoryRequest):
     """Retrieve all of the revision ids in a repository.
->>>>>>> 1df2c593
 
     New in 2.5.
     """
 
     def do_repository_request(self, repository):
-<<<<<<< HEAD
+        revids = repository.all_revision_ids()
+        return SuccessfulSmartServerResponse(("ok", ), "\n".join(revids))
+
+
+class SmartServerRepositoryPack(SmartServerRepositoryRequest):
+    """Pack a repository.
+
+    New in 2.5.
+    """
+
+    def do_repository_request(self, repository, lock_token, clean_obsolete_packs):
+        self._repository = repository
+        self._lock_token = lock_token
+        if clean_obsolete_packs == 'True':
+            self._clean_obsolete_packs = True
+        else:
+            self._clean_obsolete_packs = False
+        return None
+
+    def do_body(self, body_bytes):
+        if body_bytes == "":
+            hint = None
+        else:
+            hint = body_bytes.splitlines()
+        self._repository.lock_write(token=self._lock_token)
+        try:
+            self._repository.pack(hint, self._clean_obsolete_packs)
+        finally:
+            self._repository.unlock()
+        return SuccessfulSmartServerResponse(("ok", ), )
+
+
+class SmartServerRepositoryIterRevisions(SmartServerRepositoryRequest):
+    """Stream a list of revisions.
+
+    The client sends a list of newline-separated revision ids in the
+    body of the request and the server replies with the serializer format,
+    and a stream of bzip2-compressed revision texts (using the specified
+    serializer format).
+
+    Any revisions the server does not have are omitted from the stream.
+
+    New in 2.5.
+    """
+
+    def do_repository_request(self, repository):
         self._repository = repository
         # Signal there is a body
         return None
@@ -1104,36 +1137,4 @@
                     continue
                 yield zlib.compress(record.get_bytes_as('fulltext'))
         finally:
-            self._repository.unlock()
-=======
-        revids = repository.all_revision_ids()
-        return SuccessfulSmartServerResponse(("ok", ), "\n".join(revids))
-
-
-class SmartServerRepositoryPack(SmartServerRepositoryRequest):
-    """Pack a repository.
-
-    New in 2.5.
-    """
-
-    def do_repository_request(self, repository, lock_token, clean_obsolete_packs):
-        self._repository = repository
-        self._lock_token = lock_token
-        if clean_obsolete_packs == 'True':
-            self._clean_obsolete_packs = True
-        else:
-            self._clean_obsolete_packs = False
-        return None
-
-    def do_body(self, body_bytes):
-        if body_bytes == "":
-            hint = None
-        else:
-            hint = body_bytes.splitlines()
-        self._repository.lock_write(token=self._lock_token)
-        try:
-            self._repository.pack(hint, self._clean_obsolete_packs)
-        finally:
-            self._repository.unlock()
-        return SuccessfulSmartServerResponse(("ok", ), )
->>>>>>> 1df2c593
+            self._repository.unlock()