# Copyright (C) 2006, 2007 Canonical Ltd
#
# This program is free software; you can redistribute it and/or modify
# it under the terms of the GNU General Public License as published by
# the Free Software Foundation; either version 2 of the License, or
# (at your option) any later version.
#
# This program is distributed in the hope that it will be useful,
# but WITHOUT ANY WARRANTY; without even the implied warranty of
# MERCHANTABILITY or FITNESS FOR A PARTICULAR PURPOSE.  See the
# GNU General Public License for more details.
#
# You should have received a copy of the GNU General Public License
# along with this program; if not, write to the Free Software
# Foundation, Inc., 59 Temple Place, Suite 330, Boston, MA  02111-1307  USA

"""Server-side repository related request implmentations."""

import os
import sys
import tempfile
import tarfile

from bzrlib import errors
from bzrlib.bzrdir import BzrDir
from bzrlib.smart.request import (
    FailedSmartServerResponse,
    SmartServerRequest,
    SuccessfulSmartServerResponse,
    )


class SmartServerRepositoryRequest(SmartServerRequest):
    """Common base class for Repository requests."""

    def do(self, path, *args):
        """Execute a repository request.
        
        The repository must be at the exact path - no searching is done.

        The actual logic is delegated to self.do_repository_request.

        :param path: The path for the repository.
        :return: A smart server from self.do_repository_request().
        """
        transport = self._backing_transport.clone(path)
        bzrdir = BzrDir.open_from_transport(transport)
        repository = bzrdir.open_repository()
        return self.do_repository_request(repository, *args)


class SmartServerRepositoryGetRevisionGraph(SmartServerRepositoryRequest):
    
    def do_repository_request(self, repository, revision_id):
        """Return the result of repository.get_revision_graph(revision_id).
        
        :param repository: The repository to query in.
        :param revision_id: The utf8 encoded revision_id to get a graph from.
        :return: A smart server response where the body contains an utf8
            encoded flattened list of the revision graph.
        """
        if not revision_id:
            revision_id = None

        lines = []
        try:
            revision_graph = repository.get_revision_graph(revision_id)
        except errors.NoSuchRevision:
            # Note that we return an empty body, rather than omitting the body.
            # This way the client knows that it can always expect to find a body
            # in the response for this method, even in the error case.
            return FailedSmartServerResponse(('nosuchrevision', revision_id), '')

        for revision, parents in revision_graph.items():
<<<<<<< HEAD
            lines.append(' '.join((revision,) + parents))
=======
            lines.append(' '.join((revision, ) + tuple(parents)))
>>>>>>> 5adc7784

        return SuccessfulSmartServerResponse(('ok', ), '\n'.join(lines))


class SmartServerRequestHasRevision(SmartServerRepositoryRequest):

    def do_repository_request(self, repository, revision_id):
        """Return ok if a specific revision is in the repository at path.

        :param repository: The repository to query in.
        :param revision_id: The utf8 encoded revision_id to lookup.
        :return: A smart server response of ('ok', ) if the revision is
            present.
        """
        if repository.has_revision(revision_id):
            return SuccessfulSmartServerResponse(('yes', ))
        else:
            return SuccessfulSmartServerResponse(('no', ))


class SmartServerRepositoryGatherStats(SmartServerRepositoryRequest):

    def do_repository_request(self, repository, revid, committers):
        """Return the result of repository.gather_stats().

        :param repository: The repository to query in.
        :param revid: utf8 encoded rev id or an empty string to indicate None
        :param committers: 'yes' or 'no'.

        :return: A SmartServerResponse ('ok',), a encoded body looking like
              committers: 1
              firstrev: 1234.230 0
              latestrev: 345.700 3600
              revisions: 2
              size:45

              But containing only fields returned by the gather_stats() call
        """
        if revid == '':
            decoded_revision_id = None
        else:
            decoded_revision_id = revid
        if committers == 'yes':
            decoded_committers = True
        else:
            decoded_committers = None
        stats = repository.gather_stats(decoded_revision_id, decoded_committers)

        body = ''
        if stats.has_key('committers'):
            body += 'committers: %d\n' % stats['committers']
        if stats.has_key('firstrev'):
            body += 'firstrev: %.3f %d\n' % stats['firstrev']
        if stats.has_key('latestrev'):
             body += 'latestrev: %.3f %d\n' % stats['latestrev']
        if stats.has_key('revisions'):
            body += 'revisions: %d\n' % stats['revisions']
        if stats.has_key('size'):
            body += 'size: %d\n' % stats['size']

        return SuccessfulSmartServerResponse(('ok', ), body)


class SmartServerRepositoryIsShared(SmartServerRepositoryRequest):

    def do_repository_request(self, repository):
        """Return the result of repository.is_shared().

        :param repository: The repository to query in.
        :return: A smart server response of ('yes', ) if the repository is
            shared, and ('no', ) if it is not.
        """
        if repository.is_shared():
            return SuccessfulSmartServerResponse(('yes', ))
        else:
            return SuccessfulSmartServerResponse(('no', ))


class SmartServerRepositoryLockWrite(SmartServerRepositoryRequest):

    def do_repository_request(self, repository, token=''):
        # XXX: this probably should not have a token.
        if token == '':
            token = None
        try:
            token = repository.lock_write(token=token)
        except errors.LockContention, e:
            return FailedSmartServerResponse(('LockContention',))
        except errors.UnlockableTransport:
            return FailedSmartServerResponse(('UnlockableTransport',))
        repository.leave_lock_in_place()
        repository.unlock()
        if token is None:
            token = ''
        return SuccessfulSmartServerResponse(('ok', token))


class SmartServerRepositoryUnlock(SmartServerRepositoryRequest):

    def do_repository_request(self, repository, token):
        try:
            repository.lock_write(token=token)
        except errors.TokenMismatch, e:
            return FailedSmartServerResponse(('TokenMismatch',))
        repository.dont_leave_lock_in_place()
        repository.unlock()
        return SuccessfulSmartServerResponse(('ok',))


class SmartServerRepositoryTarball(SmartServerRepositoryRequest):
    """Get the raw repository files as a tarball.

    The returned tarball contains a .bzr control directory which in turn
    contains a repository.
    
    This takes one parameter, compression, which currently must be 
    "", "gz", or "bz2".

    This is used to implement the Repository.copy_content_into operation.
    """

    def do_repository_request(self, repository, compression):
        from bzrlib import osutils
        repo_transport = repository.control_files._transport
        tmp_dirname, tmp_repo = self._copy_to_tempdir(repository)
        try:
            controldir_name = tmp_dirname + '/.bzr'
            return self._tarfile_response(controldir_name, compression)
        finally:
            osutils.rmtree(tmp_dirname)

    def _copy_to_tempdir(self, from_repo):
        tmp_dirname = tempfile.mkdtemp(prefix='tmpbzrclone')
        tmp_bzrdir = from_repo.bzrdir._format.initialize(tmp_dirname)
        tmp_repo = from_repo._format.initialize(tmp_bzrdir)
        from_repo.copy_content_into(tmp_repo)
        return tmp_dirname, tmp_repo

    def _tarfile_response(self, tmp_dirname, compression):
        temp = tempfile.NamedTemporaryFile()
        try:
            self._tarball_of_dir(tmp_dirname, compression, temp.file)
            # all finished; write the tempfile out to the network
            temp.seek(0)
            return SuccessfulSmartServerResponse(('ok',), temp.read())
            # FIXME: Don't read the whole thing into memory here; rather stream it
            # out from the file onto the network. mbp 20070411
        finally:
            temp.close()

    def _tarball_of_dir(self, dirname, compression, ofile):
        filename = os.path.basename(ofile.name)
        tarball = tarfile.open(fileobj=ofile, name=filename,
            mode='w|' + compression)
        try:
            # The tarball module only accepts ascii names, and (i guess)
            # packs them with their 8bit names.  We know all the files
            # within the repository have ASCII names so the should be safe
            # to pack in.
            dirname = dirname.encode(sys.getfilesystemencoding())
            # python's tarball module includes the whole path by default so
            # override it
            assert dirname.endswith('.bzr')
            tarball.add(dirname, '.bzr') # recursive by default
        finally:
            tarball.close()<|MERGE_RESOLUTION|>--- conflicted
+++ resolved
@@ -72,11 +72,7 @@
             return FailedSmartServerResponse(('nosuchrevision', revision_id), '')
 
         for revision, parents in revision_graph.items():
-<<<<<<< HEAD
-            lines.append(' '.join((revision,) + parents))
-=======
             lines.append(' '.join((revision, ) + tuple(parents)))
->>>>>>> 5adc7784
 
         return SuccessfulSmartServerResponse(('ok', ), '\n'.join(lines))
 
