# Copyright (C) 2006-2010 Canonical Ltd
#
# This program is free software; you can redistribute it and/or modify
# it under the terms of the GNU General Public License as published by
# the Free Software Foundation; either version 2 of the License, or
# (at your option) any later version.
#
# This program is distributed in the hope that it will be useful,
# but WITHOUT ANY WARRANTY; without even the implied warranty of
# MERCHANTABILITY or FITNESS FOR A PARTICULAR PURPOSE.  See the
# GNU General Public License for more details.
#
# You should have received a copy of the GNU General Public License
# along with this program; if not, write to the Free Software
# Foundation, Inc., 51 Franklin Street, Fifth Floor, Boston, MA 02110-1301 USA

"""Server-side repository related request implmentations."""

import bz2
import os
import Queue
import sys
import tempfile
import threading

from bzrlib import (
    bencode,
    errors,
    estimate_compressed_size,
    graph,
    osutils,
    pack,
    trace,
    ui,
    )
from bzrlib.bzrdir import BzrDir
from bzrlib.smart.request import (
    FailedSmartServerResponse,
    SmartServerRequest,
    SuccessfulSmartServerResponse,
    )
from bzrlib.repository import _strip_NULL_ghosts, network_format_registry
from bzrlib import revision as _mod_revision
from bzrlib.versionedfile import (
    NetworkRecordStream,
    record_to_fulltext_bytes,
    )


class SmartServerRepositoryRequest(SmartServerRequest):
    """Common base class for Repository requests."""

    def do(self, path, *args):
        """Execute a repository request.

        All Repository requests take a path to the repository as their first
        argument.  The repository must be at the exact path given by the
        client - no searching is done.

        The actual logic is delegated to self.do_repository_request.

        :param client_path: The path for the repository as received from the
            client.
        :return: A SmartServerResponse from self.do_repository_request().
        """
        transport = self.transport_from_client_path(path)
        bzrdir = BzrDir.open_from_transport(transport)
        # Save the repository for use with do_body.
        self._repository = bzrdir.open_repository()
        return self.do_repository_request(self._repository, *args)

    def do_repository_request(self, repository, *args):
        """Override to provide an implementation for a verb."""
        # No-op for verbs that take bodies (None as a result indicates a body
        # is expected)
        return None

    def recreate_search(self, repository, search_bytes, discard_excess=False):
        """Recreate a search from its serialised form.

        :param discard_excess: If True, and the search refers to data we don't
            have, just silently accept that fact - the verb calling
            recreate_search trusts that clients will look for missing things
            they expected and get it from elsewhere.
        """
        if search_bytes == 'everything':
            return graph.EverythingResult(repository), None
        lines = search_bytes.split('\n')
        if lines[0] == 'ancestry-of':
            heads = lines[1:]
            search_result = graph.PendingAncestryResult(heads, repository)
            return search_result, None
        elif lines[0] == 'search':
            return self.recreate_search_from_recipe(repository, lines[1:],
                discard_excess=discard_excess)
        else:
            return (None, FailedSmartServerResponse(('BadSearch',)))

    def recreate_search_from_recipe(self, repository, lines,
        discard_excess=False):
        """Recreate a specific revision search (vs a from-tip search).

        :param discard_excess: If True, and the search refers to data we don't
            have, just silently accept that fact - the verb calling
            recreate_search trusts that clients will look for missing things
            they expected and get it from elsewhere.
        """
        start_keys = set(lines[0].split(' '))
        exclude_keys = set(lines[1].split(' '))
        revision_count = int(lines[2])
        repository.lock_read()
        try:
            search = repository.get_graph()._make_breadth_first_searcher(
                start_keys)
            while True:
                try:
                    next_revs = search.next()
                except StopIteration:
                    break
                search.stop_searching_any(exclude_keys.intersection(next_revs))
            search_result = search.get_result()
            if (not discard_excess and
                search_result.get_recipe()[3] != revision_count):
                # we got back a different amount of data than expected, this
                # gets reported as NoSuchRevision, because less revisions
                # indicates missing revisions, and more should never happen as
                # the excludes list considers ghosts and ensures that ghost
                # filling races are not a problem.
                return (None, FailedSmartServerResponse(('NoSuchRevision',)))
            return (search_result, None)
        finally:
            repository.unlock()


class SmartServerRepositoryReadLocked(SmartServerRepositoryRequest):
    """Calls self.do_readlocked_repository_request."""

    def do_repository_request(self, repository, *args):
        """Read lock a repository for do_readlocked_repository_request."""
        repository.lock_read()
        try:
            return self.do_readlocked_repository_request(repository, *args)
        finally:
            repository.unlock()


class SmartServerRepositoryBreakLock(SmartServerRepositoryRequest):
    """Break a repository lock."""

    def do_repository_request(self, repository):
        repository.break_lock()
        return SuccessfulSmartServerResponse(('ok', ))


_lsprof_count = 0

class SmartServerRepositoryGetParentMap(SmartServerRepositoryRequest):
    """Bzr 1.2+ - get parent data for revisions during a graph search."""

    no_extra_results = False

    def do_repository_request(self, repository, *revision_ids):
        """Get parent details for some revisions.

        All the parents for revision_ids are returned. Additionally up to 64KB
        of additional parent data found by performing a breadth first search
        from revision_ids is returned. The verb takes a body containing the
        current search state, see do_body for details.

        If 'include-missing:' is in revision_ids, ghosts encountered in the
        graph traversal for getting parent data are included in the result with
        a prefix of 'missing:'.

        :param repository: The repository to query in.
        :param revision_ids: The utf8 encoded revision_id to answer for.
        """
        self._revision_ids = revision_ids
        return None # Signal that we want a body.

    def do_body(self, body_bytes):
        """Process the current search state and perform the parent lookup.

        :return: A smart server response where the body contains an utf8
            encoded flattened list of the parents of the revisions (the same
            format as Repository.get_revision_graph) which has been bz2
            compressed.
        """
        repository = self._repository
        repository.lock_read()
        try:
            return self._do_repository_request(body_bytes)
        finally:
            repository.unlock()

    def _expand_requested_revs(self, repo_graph, revision_ids, client_seen_revs,
                               include_missing, max_size=65536):
        result = {}
        queried_revs = set()
        estimator = estimate_compressed_size.ZLibEstimator(max_size)
        next_revs = revision_ids
        first_loop_done = False
        while next_revs:
            queried_revs.update(next_revs)
            parent_map = repo_graph.get_parent_map(next_revs)
            current_revs = next_revs
            next_revs = set()
            for revision_id in current_revs:
                missing_rev = False
                parents = parent_map.get(revision_id)
                if parents is not None:
                    # adjust for the wire
                    if parents == (_mod_revision.NULL_REVISION,):
                        parents = ()
                    # prepare the next query
                    next_revs.update(parents)
                    encoded_id = revision_id
                else:
                    missing_rev = True
                    encoded_id = "missing:" + revision_id
                    parents = []
                if (revision_id not in client_seen_revs and
                    (not missing_rev or include_missing)):
                    # Client does not have this revision, give it to it.
                    # add parents to the result
                    result[encoded_id] = parents
                    # Approximate the serialized cost of this revision_id.
                    line = '%s %s\n' % (encoded_id, ' '.join(parents))
                    estimator.add_content(line)
            # get all the directly asked for parents, and then flesh out to
            # 64K (compressed) or so. We do one level of depth at a time to
            # stay in sync with the client. The 250000 magic number is
            # estimated compression ratio taken from bzr.dev itself.
            if self.no_extra_results or (first_loop_done and estimator.full()):
                trace.mutter('size: %d, z_size: %d'
                             % (estimator._uncompressed_size_added,
                                estimator._compressed_size_added))
                next_revs = set()
                break
            # don't query things we've already queried
            next_revs = next_revs.difference(queried_revs)
            first_loop_done = True
        return result

    def _do_repository_request(self, body_bytes):
        repository = self._repository
        revision_ids = set(self._revision_ids)
        include_missing = 'include-missing:' in revision_ids
        if include_missing:
            revision_ids.remove('include-missing:')
        body_lines = body_bytes.split('\n')
        search_result, error = self.recreate_search_from_recipe(
            repository, body_lines)
        if error is not None:
            return error
        # TODO might be nice to start up the search again; but thats not
        # written or tested yet.
        client_seen_revs = set(search_result.get_keys())
        # Always include the requested ids.
        client_seen_revs.difference_update(revision_ids)

        repo_graph = repository.get_graph()
        result = self._expand_requested_revs(repo_graph, revision_ids,
                                             client_seen_revs, include_missing)

        # sorting trivially puts lexographically similar revision ids together.
        # Compression FTW.
        lines = []
        for revision, parents in sorted(result.items()):
            lines.append(' '.join((revision, ) + tuple(parents)))

        return SuccessfulSmartServerResponse(
            ('ok', ), bz2.compress('\n'.join(lines)))


class SmartServerRepositoryGetRevisionGraph(SmartServerRepositoryReadLocked):

    def do_readlocked_repository_request(self, repository, revision_id):
        """Return the result of repository.get_revision_graph(revision_id).

        Deprecated as of bzr 1.4, but supported for older clients.

        :param repository: The repository to query in.
        :param revision_id: The utf8 encoded revision_id to get a graph from.
        :return: A smart server response where the body contains an utf8
            encoded flattened list of the revision graph.
        """
        if not revision_id:
            revision_id = None

        lines = []
        graph = repository.get_graph()
        if revision_id:
            search_ids = [revision_id]
        else:
            search_ids = repository.all_revision_ids()
        search = graph._make_breadth_first_searcher(search_ids)
        transitive_ids = set()
        map(transitive_ids.update, list(search))
        parent_map = graph.get_parent_map(transitive_ids)
        revision_graph = _strip_NULL_ghosts(parent_map)
        if revision_id and revision_id not in revision_graph:
            # Note that we return an empty body, rather than omitting the body.
            # This way the client knows that it can always expect to find a body
            # in the response for this method, even in the error case.
            return FailedSmartServerResponse(('nosuchrevision', revision_id), '')

        for revision, parents in revision_graph.items():
            lines.append(' '.join((revision, ) + tuple(parents)))

        return SuccessfulSmartServerResponse(('ok', ), '\n'.join(lines))


class SmartServerRepositoryGetRevIdForRevno(SmartServerRepositoryReadLocked):

    def do_readlocked_repository_request(self, repository, revno,
            known_pair):
        """Find the revid for a given revno, given a known revno/revid pair.
        
        New in 1.17.
        """
        try:
            found_flag, result = repository.get_rev_id_for_revno(revno, known_pair)
        except errors.RevisionNotPresent, err:
            if err.revision_id != known_pair[1]:
                raise AssertionError(
                    'get_rev_id_for_revno raised RevisionNotPresent for '
                    'non-initial revision: ' + err.revision_id)
            return FailedSmartServerResponse(
                ('nosuchrevision', err.revision_id))
        if found_flag:
            return SuccessfulSmartServerResponse(('ok', result))
        else:
            earliest_revno, earliest_revid = result
            return SuccessfulSmartServerResponse(
                ('history-incomplete', earliest_revno, earliest_revid))


class SmartServerRepositoryGetSerializerFormat(SmartServerRepositoryRequest):

    def do_repository_request(self, repository):
        """Return the serializer format for this repository.

        New in 2.5.0.

        :param repository: The repository to query
        :return: A smart server response ('ok', FORMAT)
        """
        serializer = repository.get_serializer_format()
        return SuccessfulSmartServerResponse(('ok', serializer))


class SmartServerRequestHasRevision(SmartServerRepositoryRequest):

    def do_repository_request(self, repository, revision_id):
        """Return ok if a specific revision is in the repository at path.

        :param repository: The repository to query in.
        :param revision_id: The utf8 encoded revision_id to lookup.
        :return: A smart server response of ('yes', ) if the revision is
            present. ('no', ) if it is missing.
        """
        if repository.has_revision(revision_id):
            return SuccessfulSmartServerResponse(('yes', ))
        else:
            return SuccessfulSmartServerResponse(('no', ))


class SmartServerRequestHasSignatureForRevisionId(
        SmartServerRepositoryRequest):

    def do_repository_request(self, repository, revision_id):
        """Return ok if a signature is present for a revision.

        Introduced in bzr 2.5.0.

        :param repository: The repository to query in.
        :param revision_id: The utf8 encoded revision_id to lookup.
        :return: A smart server response of ('yes', ) if a
            signature for the revision is present,
            ('no', ) if it is missing.
        """
        try:
            if repository.has_signature_for_revision_id(revision_id):
                return SuccessfulSmartServerResponse(('yes', ))
            else:
                return SuccessfulSmartServerResponse(('no', ))
        except errors.NoSuchRevision:
            return FailedSmartServerResponse(
                ('nosuchrevision', revision_id))


class SmartServerRepositoryGatherStats(SmartServerRepositoryRequest):

    def do_repository_request(self, repository, revid, committers):
        """Return the result of repository.gather_stats().

        :param repository: The repository to query in.
        :param revid: utf8 encoded rev id or an empty string to indicate None
        :param committers: 'yes' or 'no'.

        :return: A SmartServerResponse ('ok',), a encoded body looking like
              committers: 1
              firstrev: 1234.230 0
              latestrev: 345.700 3600
              revisions: 2

              But containing only fields returned by the gather_stats() call
        """
        if revid == '':
            decoded_revision_id = None
        else:
            decoded_revision_id = revid
        if committers == 'yes':
            decoded_committers = True
        else:
            decoded_committers = None
        try:
            stats = repository.gather_stats(decoded_revision_id,
                decoded_committers)
        except errors.NoSuchRevision:
            return FailedSmartServerResponse(('nosuchrevision', revid))

        body = ''
        if stats.has_key('committers'):
            body += 'committers: %d\n' % stats['committers']
        if stats.has_key('firstrev'):
            body += 'firstrev: %.3f %d\n' % stats['firstrev']
        if stats.has_key('latestrev'):
             body += 'latestrev: %.3f %d\n' % stats['latestrev']
        if stats.has_key('revisions'):
            body += 'revisions: %d\n' % stats['revisions']
        if stats.has_key('size'):
            body += 'size: %d\n' % stats['size']

        return SuccessfulSmartServerResponse(('ok', ), body)


class SmartServerRepositoryIsShared(SmartServerRepositoryRequest):

    def do_repository_request(self, repository):
        """Return the result of repository.is_shared().

        :param repository: The repository to query in.
        :return: A smart server response of ('yes', ) if the repository is
            shared, and ('no', ) if it is not.
        """
        if repository.is_shared():
            return SuccessfulSmartServerResponse(('yes', ))
        else:
            return SuccessfulSmartServerResponse(('no', ))


class SmartServerRepositoryMakeWorkingTrees(SmartServerRepositoryRequest):

    def do_repository_request(self, repository):
        """Return the result of repository.make_working_trees().

        Introduced in bzr 2.5.0.

        :param repository: The repository to query in.
        :return: A smart server response of ('yes', ) if the repository uses
            working trees, and ('no', ) if it is not.
        """
        if repository.make_working_trees():
            return SuccessfulSmartServerResponse(('yes', ))
        else:
            return SuccessfulSmartServerResponse(('no', ))


class SmartServerRepositoryLockWrite(SmartServerRepositoryRequest):

    def do_repository_request(self, repository, token=''):
        # XXX: this probably should not have a token.
        if token == '':
            token = None
        try:
            token = repository.lock_write(token=token).repository_token
        except errors.LockContention, e:
            return FailedSmartServerResponse(('LockContention',))
        except errors.UnlockableTransport:
            return FailedSmartServerResponse(('UnlockableTransport',))
        except errors.LockFailed, e:
            return FailedSmartServerResponse(('LockFailed',
                str(e.lock), str(e.why)))
        if token is not None:
            repository.leave_lock_in_place()
        repository.unlock()
        if token is None:
            token = ''
        return SuccessfulSmartServerResponse(('ok', token))


class SmartServerRepositoryGetStream(SmartServerRepositoryRequest):

    def do_repository_request(self, repository, to_network_name):
        """Get a stream for inserting into a to_format repository.

        The request body is 'search_bytes', a description of the revisions
        being requested.

        In 2.3 this verb added support for search_bytes == 'everything'.  Older
        implementations will respond with a BadSearch error, and clients should
        catch this and fallback appropriately.

        :param repository: The repository to stream from.
        :param to_network_name: The network name of the format of the target
            repository.
        """
        self._to_format = network_format_registry.get(to_network_name)
        if self._should_fake_unknown():
            return FailedSmartServerResponse(
                ('UnknownMethod', 'Repository.get_stream'))
        return None # Signal that we want a body.

    def _should_fake_unknown(self):
        """Return True if we should return UnknownMethod to the client.
        
        This is a workaround for bugs in pre-1.19 clients that claim to
        support receiving streams of CHK repositories.  The pre-1.19 client
        expects inventory records to be serialized in the format defined by
        to_network_name, but in pre-1.19 (at least) that format definition
        tries to use the xml5 serializer, which does not correctly handle
        rich-roots.  After 1.19 the client can also accept inventory-deltas
        (which avoids this issue), and those clients will use the
        Repository.get_stream_1.19 verb instead of this one.
        So: if this repository is CHK, and the to_format doesn't match,
        we should just fake an UnknownSmartMethod error so that the client
        will fallback to VFS, rather than sending it a stream we know it
        cannot handle.
        """
        from_format = self._repository._format
        to_format = self._to_format
        if not from_format.supports_chks:
            # Source not CHK: that's ok
            return False
        if (to_format.supports_chks and
            from_format.repository_class is to_format.repository_class and
            from_format._serializer == to_format._serializer):
            # Source is CHK, but target matches: that's ok
            # (e.g. 2a->2a, or CHK2->2a)
            return False
        # Source is CHK, and target is not CHK or incompatible CHK.  We can't
        # generate a compatible stream.
        return True

    def do_body(self, body_bytes):
        repository = self._repository
        repository.lock_read()
        try:
            search_result, error = self.recreate_search(repository, body_bytes,
                discard_excess=True)
            if error is not None:
                repository.unlock()
                return error
            source = repository._get_source(self._to_format)
            stream = source.get_stream(search_result)
        except Exception:
            exc_info = sys.exc_info()
            try:
                # On non-error, unlocking is done by the body stream handler.
                repository.unlock()
            finally:
                raise exc_info[0], exc_info[1], exc_info[2]
        return SuccessfulSmartServerResponse(('ok',),
            body_stream=self.body_stream(stream, repository))

    def body_stream(self, stream, repository):
        byte_stream = _stream_to_byte_stream(stream, repository._format)
        try:
            for bytes in byte_stream:
                yield bytes
        except errors.RevisionNotPresent, e:
            # This shouldn't be able to happen, but as we don't buffer
            # everything it can in theory happen.
            repository.unlock()
            yield FailedSmartServerResponse(('NoSuchRevision', e.revision_id))
        else:
            repository.unlock()


class SmartServerRepositoryGetStream_1_19(SmartServerRepositoryGetStream):
    """The same as Repository.get_stream, but will return stream CHK formats to
    clients.

    See SmartServerRepositoryGetStream._should_fake_unknown.
    
    New in 1.19.
    """

    def _should_fake_unknown(self):
        """Returns False; we don't need to workaround bugs in 1.19+ clients."""
        return False


def _stream_to_byte_stream(stream, src_format):
    """Convert a record stream to a self delimited byte stream."""
    pack_writer = pack.ContainerSerialiser()
    yield pack_writer.begin()
    yield pack_writer.bytes_record(src_format.network_name(), '')
    for substream_type, substream in stream:
        for record in substream:
            if record.storage_kind in ('chunked', 'fulltext'):
                serialised = record_to_fulltext_bytes(record)
            elif record.storage_kind == 'absent':
                raise ValueError("Absent factory for %s" % (record.key,))
            else:
                serialised = record.get_bytes_as(record.storage_kind)
            if serialised:
                # Some streams embed the whole stream into the wire
                # representation of the first record, which means that
                # later records have no wire representation: we skip them.
                yield pack_writer.bytes_record(serialised, [(substream_type,)])
    yield pack_writer.end()


class _ByteStreamDecoder(object):
    """Helper for _byte_stream_to_stream.

    The expected usage of this class is via the function _byte_stream_to_stream
    which creates a _ByteStreamDecoder, pops off the stream format and then
    yields the output of record_stream(), the main entry point to
    _ByteStreamDecoder.

    Broadly this class has to unwrap two layers of iterators:
    (type, substream)
    (substream details)

    This is complicated by wishing to return type, iterator_for_type, but
    getting the data for iterator_for_type when we find out type: we can't
    simply pass a generator down to the NetworkRecordStream parser, instead
    we have a little local state to seed each NetworkRecordStream instance,
    and gather the type that we'll be yielding.

    :ivar byte_stream: The byte stream being decoded.
    :ivar stream_decoder: A pack parser used to decode the bytestream
    :ivar current_type: The current type, used to join adjacent records of the
        same type into a single stream.
    :ivar first_bytes: The first bytes to give the next NetworkRecordStream.
    """

    def __init__(self, byte_stream, record_counter):
        """Create a _ByteStreamDecoder."""
        self.stream_decoder = pack.ContainerPushParser()
        self.current_type = None
        self.first_bytes = None
        self.byte_stream = byte_stream
        self._record_counter = record_counter
        self.key_count = 0

    def iter_stream_decoder(self):
        """Iterate the contents of the pack from stream_decoder."""
        # dequeue pending items
        for record in self.stream_decoder.read_pending_records():
            yield record
        # Pull bytes of the wire, decode them to records, yield those records.
        for bytes in self.byte_stream:
            self.stream_decoder.accept_bytes(bytes)
            for record in self.stream_decoder.read_pending_records():
                yield record

    def iter_substream_bytes(self):
        if self.first_bytes is not None:
            yield self.first_bytes
            # If we run out of pack records, single the outer layer to stop.
            self.first_bytes = None
        for record in self.iter_pack_records:
            record_names, record_bytes = record
            record_name, = record_names
            substream_type = record_name[0]
            if substream_type != self.current_type:
                # end of a substream, seed the next substream.
                self.current_type = substream_type
                self.first_bytes = record_bytes
                return
            yield record_bytes

    def record_stream(self):
        """Yield substream_type, substream from the byte stream."""
        def wrap_and_count(pb, rc, substream):
            """Yield records from stream while showing progress."""
            counter = 0
            if rc:
                if self.current_type != 'revisions' and self.key_count != 0:
                    # As we know the number of revisions now (in self.key_count)
                    # we can setup and use record_counter (rc).
                    if not rc.is_initialized():
                        rc.setup(self.key_count, self.key_count)
            for record in substream.read():
                if rc:
                    if rc.is_initialized() and counter == rc.STEP:
                        rc.increment(counter)
                        pb.update('Estimate', rc.current, rc.max)
                        counter = 0
                    if self.current_type == 'revisions':
                        # Total records is proportional to number of revs
                        # to fetch. With remote, we used self.key_count to
                        # track the number of revs. Once we have the revs
                        # counts in self.key_count, the progress bar changes
                        # from 'Estimating..' to 'Estimate' above.
                        self.key_count += 1
                        if counter == rc.STEP:
                            pb.update('Estimating..', self.key_count)
                            counter = 0
                counter += 1
                yield record

        self.seed_state()
        pb = ui.ui_factory.nested_progress_bar()
        rc = self._record_counter
        # Make and consume sub generators, one per substream type:
        while self.first_bytes is not None:
            substream = NetworkRecordStream(self.iter_substream_bytes())
            # after substream is fully consumed, self.current_type is set to
            # the next type, and self.first_bytes is set to the matching bytes.
            yield self.current_type, wrap_and_count(pb, rc, substream)
        if rc:
            pb.update('Done', rc.max, rc.max)
        pb.finished()

    def seed_state(self):
        """Prepare the _ByteStreamDecoder to decode from the pack stream."""
        # Set a single generator we can use to get data from the pack stream.
        self.iter_pack_records = self.iter_stream_decoder()
        # Seed the very first subiterator with content; after this each one
        # seeds the next.
        list(self.iter_substream_bytes())


def _byte_stream_to_stream(byte_stream, record_counter=None):
    """Convert a byte stream into a format and a stream.

    :param byte_stream: A bytes iterator, as output by _stream_to_byte_stream.
    :return: (RepositoryFormat, stream_generator)
    """
    decoder = _ByteStreamDecoder(byte_stream, record_counter)
    for bytes in byte_stream:
        decoder.stream_decoder.accept_bytes(bytes)
        for record in decoder.stream_decoder.read_pending_records(max=1):
            record_names, src_format_name = record
            src_format = network_format_registry.get(src_format_name)
            return src_format, decoder.record_stream()


class SmartServerRepositoryUnlock(SmartServerRepositoryRequest):

    def do_repository_request(self, repository, token):
        try:
            repository.lock_write(token=token)
        except errors.TokenMismatch, e:
            return FailedSmartServerResponse(('TokenMismatch',))
        repository.dont_leave_lock_in_place()
        repository.unlock()
        return SuccessfulSmartServerResponse(('ok',))


class SmartServerRepositoryGetPhysicalLockStatus(SmartServerRepositoryRequest):
    """Get the physical lock status for a repository.

    New in 2.5.
    """

    def do_repository_request(self, repository):
        if repository.get_physical_lock_status():
            return SuccessfulSmartServerResponse(('yes', ))
        else:
            return SuccessfulSmartServerResponse(('no', ))


class SmartServerRepositorySetMakeWorkingTrees(SmartServerRepositoryRequest):

    def do_repository_request(self, repository, str_bool_new_value):
        if str_bool_new_value == 'True':
            new_value = True
        else:
            new_value = False
        repository.set_make_working_trees(new_value)
        return SuccessfulSmartServerResponse(('ok',))


class SmartServerRepositoryTarball(SmartServerRepositoryRequest):
    """Get the raw repository files as a tarball.

    The returned tarball contains a .bzr control directory which in turn
    contains a repository.

    This takes one parameter, compression, which currently must be
    "", "gz", or "bz2".

    This is used to implement the Repository.copy_content_into operation.
    """

    def do_repository_request(self, repository, compression):
        tmp_dirname, tmp_repo = self._copy_to_tempdir(repository)
        try:
            controldir_name = tmp_dirname + '/.bzr'
            return self._tarfile_response(controldir_name, compression)
        finally:
            osutils.rmtree(tmp_dirname)

    def _copy_to_tempdir(self, from_repo):
        tmp_dirname = osutils.mkdtemp(prefix='tmpbzrclone')
        tmp_bzrdir = from_repo.bzrdir._format.initialize(tmp_dirname)
        tmp_repo = from_repo._format.initialize(tmp_bzrdir)
        from_repo.copy_content_into(tmp_repo)
        return tmp_dirname, tmp_repo

    def _tarfile_response(self, tmp_dirname, compression):
        temp = tempfile.NamedTemporaryFile()
        try:
            self._tarball_of_dir(tmp_dirname, compression, temp.file)
            # all finished; write the tempfile out to the network
            temp.seek(0)
            return SuccessfulSmartServerResponse(('ok',), temp.read())
            # FIXME: Don't read the whole thing into memory here; rather stream
            # it out from the file onto the network. mbp 20070411
        finally:
            temp.close()

    def _tarball_of_dir(self, dirname, compression, ofile):
        import tarfile
        filename = os.path.basename(ofile.name)
        tarball = tarfile.open(fileobj=ofile, name=filename,
            mode='w|' + compression)
        try:
            # The tarball module only accepts ascii names, and (i guess)
            # packs them with their 8bit names.  We know all the files
            # within the repository have ASCII names so the should be safe
            # to pack in.
            dirname = dirname.encode(sys.getfilesystemencoding())
            # python's tarball module includes the whole path by default so
            # override it
            if not dirname.endswith('.bzr'):
                raise ValueError(dirname)
            tarball.add(dirname, '.bzr') # recursive by default
        finally:
            tarball.close()


class SmartServerRepositoryInsertStreamLocked(SmartServerRepositoryRequest):
    """Insert a record stream from a RemoteSink into a repository.

    This gets bytes pushed to it by the network infrastructure and turns that
    into a bytes iterator using a thread. That is then processed by
    _byte_stream_to_stream.

    New in 1.14.
    """

    def do_repository_request(self, repository, resume_tokens, lock_token):
        """StreamSink.insert_stream for a remote repository."""
        repository.lock_write(token=lock_token)
        self.do_insert_stream_request(repository, resume_tokens)

    def do_insert_stream_request(self, repository, resume_tokens):
        tokens = [token for token in resume_tokens.split(' ') if token]
        self.tokens = tokens
        self.repository = repository
        self.queue = Queue.Queue()
        self.insert_thread = threading.Thread(target=self._inserter_thread)
        self.insert_thread.start()

    def do_chunk(self, body_stream_chunk):
        self.queue.put(body_stream_chunk)

    def _inserter_thread(self):
        try:
            src_format, stream = _byte_stream_to_stream(
                self.blocking_byte_stream())
            self.insert_result = self.repository._get_sink().insert_stream(
                stream, src_format, self.tokens)
            self.insert_ok = True
        except:
            self.insert_exception = sys.exc_info()
            self.insert_ok = False

    def blocking_byte_stream(self):
        while True:
            bytes = self.queue.get()
            if bytes is StopIteration:
                return
            else:
                yield bytes

    def do_end(self):
        self.queue.put(StopIteration)
        if self.insert_thread is not None:
            self.insert_thread.join()
        if not self.insert_ok:
            exc_info = self.insert_exception
            raise exc_info[0], exc_info[1], exc_info[2]
        write_group_tokens, missing_keys = self.insert_result
        if write_group_tokens or missing_keys:
            # bzip needed? missing keys should typically be a small set.
            # Should this be a streaming body response ?
            missing_keys = sorted(missing_keys)
            bytes = bencode.bencode((write_group_tokens, missing_keys))
            self.repository.unlock()
            return SuccessfulSmartServerResponse(('missing-basis', bytes))
        else:
            self.repository.unlock()
            return SuccessfulSmartServerResponse(('ok', ))


class SmartServerRepositoryInsertStream_1_19(SmartServerRepositoryInsertStreamLocked):
    """Insert a record stream from a RemoteSink into a repository.

    Same as SmartServerRepositoryInsertStreamLocked, except:
     - the lock token argument is optional
     - servers that implement this verb accept 'inventory-delta' records in the
       stream.

    New in 1.19.
    """

    def do_repository_request(self, repository, resume_tokens, lock_token=None):
        """StreamSink.insert_stream for a remote repository."""
        SmartServerRepositoryInsertStreamLocked.do_repository_request(
            self, repository, resume_tokens, lock_token)


class SmartServerRepositoryInsertStream(SmartServerRepositoryInsertStreamLocked):
    """Insert a record stream from a RemoteSink into an unlocked repository.

    This is the same as SmartServerRepositoryInsertStreamLocked, except it
    takes no lock_tokens; i.e. it works with an unlocked (or lock-free, e.g.
    like pack format) repository.

    New in 1.13.
    """

    def do_repository_request(self, repository, resume_tokens):
        """StreamSink.insert_stream for a remote repository."""
        repository.lock_write()
        self.do_insert_stream_request(repository, resume_tokens)


<<<<<<< HEAD
class SmartServerRepositoryAddSignatureText(SmartServerRepositoryRequest):
    """Add a revision signature text.

    New in 2.5.
    """

    def do_repository_request(self, repository, lock_token, write_group_tokens,
            revision_id):
        """Add a revision signature text.

        :param repository: Repository to operate on
        :param lock_token: Lock token
        :param write_group_tokens: Write group tokens
        :param revision_id: Revision for which to add signature
        """
        self._lock_token = lock_token
        self._write_group_tokens = write_group_tokens
        self._revision_id = revision_id
        return None

    def do_body(self, body_bytes):
        """Add a signature text.

        :param body_bytes: GPG signature text
        :return: SuccessfulSmartServerResponse with arguments 'ok' and
            the list of new write group tokens.
        """
        self._repository.lock_write(token=self._lock_token)
        try:
            self._repository.resume_write_group(self._write_group_tokens)
            try:
                self._repository.add_signature_text(self._revision_id, body_bytes)
            finally:
                new_write_group_tokens = self._repository.suspend_write_group()
        finally:
            self._repository.unlock()
        return SuccessfulSmartServerResponse(('ok', ) + tuple(new_write_group_tokens))


=======
>>>>>>> a2acea18
class SmartServerRepositoryStartWriteGroup(SmartServerRepositoryRequest):
    """Start a write group.

    New in 2.5.
    """

    def do_repository_request(self, repository, lock_token):
        """Start a write group."""
        repository.lock_write(token=lock_token)
        try:
            repository.start_write_group()
            try:
                tokens = repository.suspend_write_group()
            except errors.UnsuspendableWriteGroup:
                return FailedSmartServerResponse(('UnsuspendableWriteGroup',))
        finally:
            repository.unlock()
        return SuccessfulSmartServerResponse(('ok', tokens))


class SmartServerRepositoryCommitWriteGroup(SmartServerRepositoryRequest):
    """Commit a write group.

    New in 2.5.
    """

    def do_repository_request(self, repository, lock_token,
            write_group_tokens):
        """Commit a write group."""
        repository.lock_write(token=lock_token)
        try:
            try:
                repository.resume_write_group(write_group_tokens)
            except errors.UnresumableWriteGroup, e:
                return FailedSmartServerResponse(
                    ('UnresumableWriteGroup', e.write_groups, e.reason))
            try:
                repository.commit_write_group()
            except:
                write_group_tokens = repository.suspend_write_group()
                # FIXME JRV 2011-11-19: What if the write_group_tokens
                # have changed?
                raise
        finally:
            repository.unlock()
        return SuccessfulSmartServerResponse(('ok', ))


class SmartServerRepositoryAbortWriteGroup(SmartServerRepositoryRequest):
    """Abort a write group.

    New in 2.5.
    """

    def do_repository_request(self, repository, lock_token, write_group_tokens):
        """Abort a write group."""
        repository.lock_write(token=lock_token)
        try:
            try:
                repository.resume_write_group(write_group_tokens)
            except errors.UnresumableWriteGroup, e:
                return FailedSmartServerResponse(
                    ('UnresumableWriteGroup', e.write_groups, e.reason))
                repository.abort_write_group()
        finally:
            repository.unlock()
        return SuccessfulSmartServerResponse(('ok', ))


class SmartServerRepositoryCheckWriteGroup(SmartServerRepositoryRequest):
    """Check that a write group is still valid.

    New in 2.5.
    """

    def do_repository_request(self, repository, lock_token, write_group_tokens):
        """Abort a write group."""
        repository.lock_write(token=lock_token)
        try:
            try:
                repository.resume_write_group(write_group_tokens)
            except errors.UnresumableWriteGroup, e:
                return FailedSmartServerResponse(
                    ('UnresumableWriteGroup', e.write_groups, e.reason))
            else:
                repository.suspend_write_group()
        finally:
            repository.unlock()
<<<<<<< HEAD
        return SuccessfulSmartServerResponse(('ok', ))
=======
        return SuccessfulSmartServerResponse(('ok', ))

class SmartServerRepositoryAllRevisionIds(SmartServerRepositoryRequest):
    """Retrieve all of the revision ids in a repository.

    New in 2.5.
    """

    def do_repository_request(self, repository):
        revids = repository.all_revision_ids()
        return SuccessfulSmartServerResponse(("ok", ), "\n".join(revids))
>>>>>>> a2acea18
<|MERGE_RESOLUTION|>--- conflicted
+++ resolved
@@ -934,7 +934,6 @@
         self.do_insert_stream_request(repository, resume_tokens)
 
 
-<<<<<<< HEAD
 class SmartServerRepositoryAddSignatureText(SmartServerRepositoryRequest):
     """Add a revision signature text.
 
@@ -974,8 +973,6 @@
         return SuccessfulSmartServerResponse(('ok', ) + tuple(new_write_group_tokens))
 
 
-=======
->>>>>>> a2acea18
 class SmartServerRepositoryStartWriteGroup(SmartServerRepositoryRequest):
     """Start a write group.
 
@@ -1064,10 +1061,8 @@
                 repository.suspend_write_group()
         finally:
             repository.unlock()
-<<<<<<< HEAD
         return SuccessfulSmartServerResponse(('ok', ))
-=======
-        return SuccessfulSmartServerResponse(('ok', ))
+
 
 class SmartServerRepositoryAllRevisionIds(SmartServerRepositoryRequest):
     """Retrieve all of the revision ids in a repository.
@@ -1077,5 +1072,4 @@
 
     def do_repository_request(self, repository):
         revids = repository.all_revision_ids()
-        return SuccessfulSmartServerResponse(("ok", ), "\n".join(revids))
->>>>>>> a2acea18
+        return SuccessfulSmartServerResponse(("ok", ), "\n".join(revids))