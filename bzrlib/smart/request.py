# Copyright (C) 2006-2010 Canonical Ltd
#
# This program is free software; you can redistribute it and/or modify
# it under the terms of the GNU General Public License as published by
# the Free Software Foundation; either version 2 of the License, or
# (at your option) any later version.
#
# This program is distributed in the hope that it will be useful,
# but WITHOUT ANY WARRANTY; without even the implied warranty of
# MERCHANTABILITY or FITNESS FOR A PARTICULAR PURPOSE.  See the
# GNU General Public License for more details.
#
# You should have received a copy of the GNU General Public License
# along with this program; if not, write to the Free Software
# Foundation, Inc., 51 Franklin Street, Fifth Floor, Boston, MA 02110-1301 USA

"""Infrastructure for server-side request handlers.

Interesting module attributes:
    * The request_handlers registry maps verb names to SmartServerRequest
      classes.
    * The jail_info threading.local() object is used to prevent accidental
      opening of BzrDirs outside of the backing transport, or any other
      transports placed in jail_info.transports.  The jail_info is reset on
      every call into a request handler (which can happen an arbitrary number
      of times during a request).
"""

# XXX: The class names are a little confusing: the protocol will instantiate a
# SmartServerRequestHandler, whose dispatch_command method creates an instance
# of a SmartServerRequest subclass.


import threading

from bzrlib import (
    bzrdir,
    debug,
    errors,
    osutils,
    registry,
    revision,
    trace,
    urlutils,
    )
from bzrlib.lazy_import import lazy_import
lazy_import(globals(), """
from bzrlib.bundle import serializer

import tempfile
import thread
""")


jail_info = threading.local()
jail_info.transports = None


def _install_hook():
    bzrdir.BzrDir.hooks.install_named_hook(
        'pre_open', _pre_open_hook, 'checking server jail')


def _pre_open_hook(transport):
    allowed_transports = getattr(jail_info, 'transports', None)
    if allowed_transports is None:
        return
    abspath = transport.base
    for allowed_transport in allowed_transports:
        try:
            allowed_transport.relpath(abspath)
        except errors.PathNotChild:
            continue
        else:
            return
    raise errors.JailBreak(abspath)


_install_hook()


class SmartServerRequest(object):
    """Base class for request handlers.

    To define a new request, subclass this class and override the `do` method
    (and if appropriate, `do_body` as well).  Request implementors should take
    care to call `translate_client_path` and `transport_from_client_path` as
    appropriate when dealing with paths received from the client.
    """
    # XXX: rename this class to BaseSmartServerRequestHandler ?  A request
    # *handler* is a different concept to the request.

    def __init__(self, backing_transport, root_client_path='/', jail_root=None):
        """Constructor.

        :param backing_transport: the base transport to be used when performing
            this request.
        :param root_client_path: the client path that maps to the root of
            backing_transport.  This is used to interpret relpaths received
            from the client.  Clients will not be able to refer to paths above
            this root.  If root_client_path is None, then no translation will
            be performed on client paths.  Default is '/'.
        :param jail_root: if specified, the root of the BzrDir.open jail to use
            instead of backing_transport.
        """
        self._backing_transport = backing_transport
        if jail_root is None:
            jail_root = backing_transport
        self._jail_root = jail_root
        if root_client_path is not None:
            if not root_client_path.startswith('/'):
                root_client_path = '/' + root_client_path
            if not root_client_path.endswith('/'):
                root_client_path += '/'
        self._root_client_path = root_client_path
        self._body_chunks = []

    def _check_enabled(self):
        """Raises DisabledMethod if this method is disabled."""
        pass

    def do(self, *args):
        """Mandatory extension point for SmartServerRequest subclasses.

        Subclasses must implement this.

        This should return a SmartServerResponse if this command expects to
        receive no body.
        """
        raise NotImplementedError(self.do)

    def execute(self, *args):
        """Public entry point to execute this request.

        It will return a SmartServerResponse if the command does not expect a
        body.

        :param args: the arguments of the request.
        """
        self._check_enabled()
        return self.do(*args)

    def do_body(self, body_bytes):
        """Called if the client sends a body with the request.

        The do() method is still called, and must have returned None.

        Must return a SmartServerResponse.
        """
        if body_bytes != '':
            raise errors.SmartProtocolError('Request does not expect a body')

    def do_chunk(self, chunk_bytes):
        """Called with each body chunk if the request has a streamed body.

        The do() method is still called, and must have returned None.
        """
        self._body_chunks.append(chunk_bytes)

    def do_end(self):
        """Called when the end of the request has been received."""
        body_bytes = ''.join(self._body_chunks)
        self._body_chunks = None
        return self.do_body(body_bytes)

    def setup_jail(self):
        jail_info.transports = [self._jail_root]

    def teardown_jail(self):
        jail_info.transports = None

    def translate_client_path(self, client_path):
        """Translate a path received from a network client into a local
        relpath.

        All paths received from the client *must* be translated.

        :param client_path: the path from the client.
        :returns: a relpath that may be used with self._backing_transport
            (unlike the untranslated client_path, which must not be used with
            the backing transport).
        """
        if self._root_client_path is None:
            # no translation necessary!
            return client_path
        if not client_path.startswith('/'):
            client_path = '/' + client_path
        if client_path + '/' == self._root_client_path:
            return '.'
        if client_path.startswith(self._root_client_path):
            path = client_path[len(self._root_client_path):]
            relpath = urlutils.joinpath('/', path)
            if not relpath.startswith('/'):
                raise ValueError(relpath)
            return urlutils.escape('.' + relpath)
        else:
            raise errors.PathNotChild(client_path, self._root_client_path)

    def transport_from_client_path(self, client_path):
        """Get a backing transport corresponding to the location referred to by
        a network client.

        :seealso: translate_client_path
        :returns: a transport cloned from self._backing_transport
        """
        relpath = self.translate_client_path(client_path)
        return self._backing_transport.clone(relpath)


class SmartServerResponse(object):
    """A response to a client request.

    This base class should not be used. Instead use
    SuccessfulSmartServerResponse and FailedSmartServerResponse as appropriate.
    """

    def __init__(self, args, body=None, body_stream=None):
        """Constructor.

        :param args: tuple of response arguments.
        :param body: string of a response body.
        :param body_stream: iterable of bytestrings to be streamed to the
            client.
        """
        self.args = args
        if body is not None and body_stream is not None:
            raise errors.BzrError(
                "'body' and 'body_stream' are mutually exclusive.")
        self.body = body
        self.body_stream = body_stream

    def __eq__(self, other):
        if other is None:
            return False
        return (other.args == self.args and
                other.body == self.body and
                other.body_stream is self.body_stream)

    def __repr__(self):
        return "<%s args=%r body=%r>" % (self.__class__.__name__,
            self.args, self.body)


class FailedSmartServerResponse(SmartServerResponse):
    """A SmartServerResponse for a request which failed."""

    def is_successful(self):
        """FailedSmartServerResponse are not successful."""
        return False


class SuccessfulSmartServerResponse(SmartServerResponse):
    """A SmartServerResponse for a successfully completed request."""

    def is_successful(self):
        """SuccessfulSmartServerResponse are successful."""
        return True


class SmartServerRequestHandler(object):
    """Protocol logic for smart server.

    This doesn't handle serialization at all, it just processes requests and
    creates responses.
    """

    # IMPORTANT FOR IMPLEMENTORS: It is important that SmartServerRequestHandler
    # not contain encoding or decoding logic to allow the wire protocol to vary
    # from the object protocol: we will want to tweak the wire protocol separate
    # from the object model, and ideally we will be able to do that without
    # having a SmartServerRequestHandler subclass for each wire protocol, rather
    # just a Protocol subclass.

    # TODO: Better way of representing the body for commands that take it,
    # and allow it to be streamed into the server.

    def __init__(self, backing_transport, commands, root_client_path,
        jail_root=None):
        """Constructor.

        :param backing_transport: a Transport to handle requests for.
        :param commands: a registry mapping command names to SmartServerRequest
            subclasses. e.g. bzrlib.transport.smart.vfs.vfs_commands.
        """
        self._backing_transport = backing_transport
        self._root_client_path = root_client_path
        self._commands = commands
        if jail_root is None:
            jail_root = backing_transport
        self._jail_root = jail_root
        self.response = None
        self.finished_reading = False
        self._command = None
        if 'hpss' in debug.debug_flags:
            self._request_start_time = osutils.timer_func()
            self._thread_id = thread.get_ident()

    def _trace(self, action, message, extra_bytes=None, include_time=False):
        # It is a bit of a shame that this functionality overlaps with that of 
        # ProtocolThreeRequester._trace. However, there is enough difference
        # that just putting it in a helper doesn't help a lot. And some state
        # is taken from the instance.
        if include_time:
            t = '%5.3fs ' % (osutils.timer_func() - self._request_start_time)
        else:
            t = ''
        if extra_bytes is None:
            extra = ''
        else:
            extra = ' ' + repr(extra_bytes[:40])
            if len(extra) > 33:
                extra = extra[:29] + extra[-1] + '...'
        trace.mutter('%12s: [%s] %s%s%s'
                     % (action, self._thread_id, t, message, extra))

    def accept_body(self, bytes):
        """Accept body data."""
        if self._command is None:
            # no active command object, so ignore the event.
            return
        self._run_handler_code(self._command.do_chunk, (bytes,), {})
        if 'hpss' in debug.debug_flags:
            self._trace('accept body',
                        '%d bytes' % (len(bytes),), bytes)

    def end_of_body(self):
        """No more body data will be received."""
        self._run_handler_code(self._command.do_end, (), {})
        # cannot read after this.
        self.finished_reading = True
        if 'hpss' in debug.debug_flags:
            self._trace('end of body', '', include_time=True)

    def _run_handler_code(self, callable, args, kwargs):
        """Run some handler specific code 'callable'.

        If a result is returned, it is considered to be the commands response,
        and finished_reading is set true, and its assigned to self.response.

        Any exceptions caught are translated and a response object created
        from them.
        """
        result = self._call_converting_errors(callable, args, kwargs)

        if result is not None:
            self.response = result
            self.finished_reading = True

    def _call_converting_errors(self, callable, args, kwargs):
        """Call callable converting errors to Response objects."""
        # XXX: most of this error conversion is VFS-related, and thus ought to
        # be in SmartServerVFSRequestHandler somewhere.
        try:
            self._command.setup_jail()
            try:
                return callable(*args, **kwargs)
            finally:
                self._command.teardown_jail()
        except (KeyboardInterrupt, SystemExit):
            raise
        except Exception, err:
            err_struct = _translate_error(err)
            return FailedSmartServerResponse(err_struct)

    def headers_received(self, headers):
        # Just a no-op at the moment.
        if 'hpss' in debug.debug_flags:
            self._trace('headers', repr(headers))

    def args_received(self, args):
        cmd = args[0]
        args = args[1:]
        try:
            command = self._commands.get(cmd)
        except LookupError:
            if 'hpss' in debug.debug_flags:
                self._trace('hpss unknown request', 
                            cmd, repr(args)[1:-1])
            raise errors.UnknownSmartMethod(cmd)
        if 'hpss' in debug.debug_flags:
            from bzrlib.smart import vfs
            if issubclass(command, vfs.VfsRequest):
                action = 'hpss vfs req'
            else:
                action = 'hpss request'
            self._trace(action, 
                        '%s %s' % (cmd, repr(args)[1:-1]))
        self._command = command(
            self._backing_transport, self._root_client_path, self._jail_root)
        self._run_handler_code(self._command.execute, args, {})

    def end_received(self):
        if self._command is None:
            # no active command object, so ignore the event.
            return
        self._run_handler_code(self._command.do_end, (), {})
        if 'hpss' in debug.debug_flags:
            self._trace('end', '', include_time=True)

    def post_body_error_received(self, error_args):
        # Just a no-op at the moment.
        pass


def _translate_error(err):
    if isinstance(err, errors.NoSuchFile):
        return ('NoSuchFile', err.path)
    elif isinstance(err, errors.FileExists):
        return ('FileExists', err.path)
    elif isinstance(err, errors.DirectoryNotEmpty):
        return ('DirectoryNotEmpty', err.path)
    elif isinstance(err, errors.IncompatibleRepositories):
        return ('IncompatibleRepositories', str(err.source), str(err.target),
            str(err.details))
    elif isinstance(err, errors.ShortReadvError):
        return ('ShortReadvError', err.path, str(err.offset), str(err.length),
                str(err.actual))
    elif isinstance(err, errors.UnstackableRepositoryFormat):
        return (('UnstackableRepositoryFormat', str(err.format), err.url))
    elif isinstance(err, errors.UnstackableBranchFormat):
        return ('UnstackableBranchFormat', str(err.format), err.url)
    elif isinstance(err, errors.NotStacked):
        return ('NotStacked',)
    elif isinstance(err, UnicodeError):
        # If it is a DecodeError, than most likely we are starting
        # with a plain string
        str_or_unicode = err.object
        if isinstance(str_or_unicode, unicode):
            # XXX: UTF-8 might have \x01 (our protocol v1 and v2 seperator
            # byte) in it, so this encoding could cause broken responses.
            # Newer clients use protocol v3, so will be fine.
            val = 'u:' + str_or_unicode.encode('utf-8')
        else:
            val = 's:' + str_or_unicode.encode('base64')
        # This handles UnicodeEncodeError or UnicodeDecodeError
        return (err.__class__.__name__, err.encoding, val, str(err.start),
                str(err.end), err.reason)
    elif isinstance(err, errors.TransportNotPossible):
        if err.msg == "readonly transport":
            return ('ReadOnlyError', )
    elif isinstance(err, errors.ReadError):
        # cannot read the file
        return ('ReadError', err.path)
    elif isinstance(err, errors.PermissionDenied):
        return ('PermissionDenied', err.path, err.extra)
    elif isinstance(err, errors.TokenMismatch):
        return ('TokenMismatch', err.given_token, err.lock_token)
    elif isinstance(err, errors.LockContention):
        return ('LockContention',)
    elif isinstance(err, MemoryError):
        # GZ 2011-02-24: Copy bzrlib.trace -Dmem_dump functionality here?
        return ('MemoryError',)
    # Unserialisable error.  Log it, and return a generic error
    trace.log_exception_quietly()
    return ('error', trace._qualified_exception_name(err.__class__, True),
        str(err))


class HelloRequest(SmartServerRequest):
    """Answer a version request with the highest protocol version this server
    supports.
    """

    def do(self):
        return SuccessfulSmartServerResponse(('ok', '2'))


class GetBundleRequest(SmartServerRequest):
    """Get a bundle of from the null revision to the specified revision."""

    def do(self, path, revision_id):
        # open transport relative to our base
        t = self.transport_from_client_path(path)
        control, extra_path = bzrdir.BzrDir.open_containing_from_transport(t)
        repo = control.open_repository()
        tmpf = tempfile.TemporaryFile()
        base_revision = revision.NULL_REVISION
        serializer.write_bundle(repo, revision_id, base_revision, tmpf)
        tmpf.seek(0)
        return SuccessfulSmartServerResponse((), tmpf.read())


class SmartServerIsReadonly(SmartServerRequest):
    # XXX: this request method belongs somewhere else.

    def do(self):
        if self._backing_transport.is_readonly():
            answer = 'yes'
        else:
            answer = 'no'
        return SuccessfulSmartServerResponse((answer,))


request_handlers = registry.Registry()
request_handlers.register_lazy(
    'append', 'bzrlib.smart.vfs', 'AppendRequest')
request_handlers.register_lazy(
    'Branch.break_lock', 'bzrlib.smart.branch',
    'SmartServerBranchBreakLock')
request_handlers.register_lazy(
    'Branch.get_config_file', 'bzrlib.smart.branch',
    'SmartServerBranchGetConfigFile')
request_handlers.register_lazy(
    'Branch.put_config_file', 'bzrlib.smart.branch',
    'SmartServerBranchPutConfigFile')
request_handlers.register_lazy(
    'Branch.get_parent', 'bzrlib.smart.branch', 'SmartServerBranchGetParent')
request_handlers.register_lazy(
    'Branch.get_tags_bytes', 'bzrlib.smart.branch',
    'SmartServerBranchGetTagsBytes')
request_handlers.register_lazy(
    'Branch.set_tags_bytes', 'bzrlib.smart.branch',
    'SmartServerBranchSetTagsBytes')
request_handlers.register_lazy(
    'Branch.heads_to_fetch', 'bzrlib.smart.branch',
    'SmartServerBranchHeadsToFetch')
request_handlers.register_lazy(
    'Branch.get_stacked_on_url', 'bzrlib.smart.branch', 'SmartServerBranchRequestGetStackedOnURL')
request_handlers.register_lazy(
    'Branch.last_revision_info', 'bzrlib.smart.branch', 'SmartServerBranchRequestLastRevisionInfo')
request_handlers.register_lazy(
    'Branch.lock_write', 'bzrlib.smart.branch', 'SmartServerBranchRequestLockWrite')
request_handlers.register_lazy( 'Branch.revision_history',
    'bzrlib.smart.branch', 'SmartServerRequestRevisionHistory')
request_handlers.register_lazy( 'Branch.set_config_option',
    'bzrlib.smart.branch', 'SmartServerBranchRequestSetConfigOption')
request_handlers.register_lazy( 'Branch.set_config_option_dict',
    'bzrlib.smart.branch', 'SmartServerBranchRequestSetConfigOptionDict')
request_handlers.register_lazy( 'Branch.set_last_revision',
    'bzrlib.smart.branch', 'SmartServerBranchRequestSetLastRevision')
request_handlers.register_lazy(
    'Branch.set_last_revision_info', 'bzrlib.smart.branch',
    'SmartServerBranchRequestSetLastRevisionInfo')
request_handlers.register_lazy(
    'Branch.set_last_revision_ex', 'bzrlib.smart.branch',
    'SmartServerBranchRequestSetLastRevisionEx')
request_handlers.register_lazy(
    'Branch.set_parent_location', 'bzrlib.smart.branch',
    'SmartServerBranchRequestSetParentLocation')
request_handlers.register_lazy(
    'Branch.unlock', 'bzrlib.smart.branch', 'SmartServerBranchRequestUnlock')
request_handlers.register_lazy(
    'BzrDir.cloning_metadir', 'bzrlib.smart.bzrdir',
    'SmartServerBzrDirRequestCloningMetaDir')
request_handlers.register_lazy(
    'BzrDir.create_branch', 'bzrlib.smart.bzrdir',
    'SmartServerRequestCreateBranch')
request_handlers.register_lazy(
    'BzrDir.create_repository', 'bzrlib.smart.bzrdir',
    'SmartServerRequestCreateRepository')
request_handlers.register_lazy(
    'BzrDir.find_repository', 'bzrlib.smart.bzrdir',
    'SmartServerRequestFindRepositoryV1')
request_handlers.register_lazy(
    'BzrDir.find_repositoryV2', 'bzrlib.smart.bzrdir',
    'SmartServerRequestFindRepositoryV2')
request_handlers.register_lazy(
    'BzrDir.find_repositoryV3', 'bzrlib.smart.bzrdir',
    'SmartServerRequestFindRepositoryV3')
request_handlers.register_lazy(
    'BzrDir.get_config_file', 'bzrlib.smart.bzrdir',
    'SmartServerBzrDirRequestConfigFile')
request_handlers.register_lazy(
    'BzrDir.has_workingtree', 'bzrlib.smart.bzrdir',
    'SmartServerBzrDirRequestHasWorkingTree')
request_handlers.register_lazy(
    'BzrDir.destroy_repository', 'bzrlib.smart.bzrdir',
    'SmartServerBzrDirRequestDestroyRepository')
request_handlers.register_lazy(
    'BzrDirFormat.initialize', 'bzrlib.smart.bzrdir',
    'SmartServerRequestInitializeBzrDir')
request_handlers.register_lazy(
    'BzrDirFormat.initialize_ex_1.16', 'bzrlib.smart.bzrdir',
    'SmartServerRequestBzrDirInitializeEx')
request_handlers.register_lazy(
    'BzrDir.open', 'bzrlib.smart.bzrdir', 'SmartServerRequestOpenBzrDir')
request_handlers.register_lazy(
    'BzrDir.open_2.1', 'bzrlib.smart.bzrdir', 'SmartServerRequestOpenBzrDir_2_1')
request_handlers.register_lazy(
    'BzrDir.open_branch', 'bzrlib.smart.bzrdir',
    'SmartServerRequestOpenBranch')
request_handlers.register_lazy(
    'BzrDir.open_branchV2', 'bzrlib.smart.bzrdir',
    'SmartServerRequestOpenBranchV2')
request_handlers.register_lazy(
    'BzrDir.open_branchV3', 'bzrlib.smart.bzrdir',
    'SmartServerRequestOpenBranchV3')
request_handlers.register_lazy(
    'delete', 'bzrlib.smart.vfs', 'DeleteRequest')
request_handlers.register_lazy(
    'get', 'bzrlib.smart.vfs', 'GetRequest')
request_handlers.register_lazy(
    'get_bundle', 'bzrlib.smart.request', 'GetBundleRequest')
request_handlers.register_lazy(
    'has', 'bzrlib.smart.vfs', 'HasRequest')
request_handlers.register_lazy(
    'hello', 'bzrlib.smart.request', 'HelloRequest')
request_handlers.register_lazy(
    'iter_files_recursive', 'bzrlib.smart.vfs', 'IterFilesRecursiveRequest')
request_handlers.register_lazy(
    'list_dir', 'bzrlib.smart.vfs', 'ListDirRequest')
request_handlers.register_lazy(
    'mkdir', 'bzrlib.smart.vfs', 'MkdirRequest')
request_handlers.register_lazy(
    'move', 'bzrlib.smart.vfs', 'MoveRequest')
request_handlers.register_lazy(
    'put', 'bzrlib.smart.vfs', 'PutRequest')
request_handlers.register_lazy(
    'put_non_atomic', 'bzrlib.smart.vfs', 'PutNonAtomicRequest')
request_handlers.register_lazy(
    'readv', 'bzrlib.smart.vfs', 'ReadvRequest')
request_handlers.register_lazy(
    'rename', 'bzrlib.smart.vfs', 'RenameRequest')
request_handlers.register_lazy(
    'PackRepository.autopack', 'bzrlib.smart.packrepository',
    'SmartServerPackRepositoryAutopack')
<<<<<<< HEAD
request_handlers.register_lazy('Repository.break_lock',
                               'bzrlib.smart.repository',
                               'SmartServerRepositoryBreakLock')
=======
request_handlers.register_lazy('Repository.all_revision_ids',
                               'bzrlib.smart.repository',
                               'SmartServerRepositoryAllRevisionIds')
>>>>>>> ff3aa39a
request_handlers.register_lazy('Repository.gather_stats',
                               'bzrlib.smart.repository',
                               'SmartServerRepositoryGatherStats')
request_handlers.register_lazy('Repository.get_parent_map',
                               'bzrlib.smart.repository',
                               'SmartServerRepositoryGetParentMap')
request_handlers.register_lazy(
    'Repository.get_revision_graph', 'bzrlib.smart.repository', 'SmartServerRepositoryGetRevisionGraph')
request_handlers.register_lazy(
    'Repository.has_revision', 'bzrlib.smart.repository', 'SmartServerRequestHasRevision')
request_handlers.register_lazy(
    'Repository.has_signature_for_revision_id', 'bzrlib.smart.repository',
    'SmartServerRequestHasSignatureForRevisionId')
request_handlers.register_lazy(
    'Repository.insert_stream', 'bzrlib.smart.repository', 'SmartServerRepositoryInsertStream')
request_handlers.register_lazy(
    'Repository.insert_stream_1.19', 'bzrlib.smart.repository', 'SmartServerRepositoryInsertStream_1_19')
request_handlers.register_lazy(
    'Repository.insert_stream_locked', 'bzrlib.smart.repository', 'SmartServerRepositoryInsertStreamLocked')
request_handlers.register_lazy(
    'Repository.is_shared', 'bzrlib.smart.repository', 'SmartServerRepositoryIsShared')
request_handlers.register_lazy(
    'Repository.lock_write', 'bzrlib.smart.repository', 'SmartServerRepositoryLockWrite')
request_handlers.register_lazy(
    'Repository.make_working_trees', 'bzrlib.smart.repository', 'SmartServerRepositoryMakeWorkingTrees')
request_handlers.register_lazy(
    'Repository.set_make_working_trees', 'bzrlib.smart.repository',
    'SmartServerRepositorySetMakeWorkingTrees')
request_handlers.register_lazy(
    'Repository.unlock', 'bzrlib.smart.repository', 'SmartServerRepositoryUnlock')
request_handlers.register_lazy(
    'Repository.get_rev_id_for_revno', 'bzrlib.smart.repository',
    'SmartServerRepositoryGetRevIdForRevno')
request_handlers.register_lazy(
    'Repository.get_stream', 'bzrlib.smart.repository',
    'SmartServerRepositoryGetStream')
request_handlers.register_lazy(
    'Repository.get_stream_1.19', 'bzrlib.smart.repository',
    'SmartServerRepositoryGetStream_1_19')
request_handlers.register_lazy(
    'Repository.tarball', 'bzrlib.smart.repository',
    'SmartServerRepositoryTarball')
request_handlers.register_lazy(
    'rmdir', 'bzrlib.smart.vfs', 'RmdirRequest')
request_handlers.register_lazy(
    'stat', 'bzrlib.smart.vfs', 'StatRequest')
request_handlers.register_lazy(
    'Transport.is_readonly', 'bzrlib.smart.request', 'SmartServerIsReadonly')<|MERGE_RESOLUTION|>--- conflicted
+++ resolved
@@ -614,15 +614,12 @@
 request_handlers.register_lazy(
     'PackRepository.autopack', 'bzrlib.smart.packrepository',
     'SmartServerPackRepositoryAutopack')
-<<<<<<< HEAD
+request_handlers.register_lazy('Repository.all_revision_ids',
+                               'bzrlib.smart.repository',
+                               'SmartServerRepositoryAllRevisionIds')
 request_handlers.register_lazy('Repository.break_lock',
                                'bzrlib.smart.repository',
                                'SmartServerRepositoryBreakLock')
-=======
-request_handlers.register_lazy('Repository.all_revision_ids',
-                               'bzrlib.smart.repository',
-                               'SmartServerRepositoryAllRevisionIds')
->>>>>>> ff3aa39a
 request_handlers.register_lazy('Repository.gather_stats',
                                'bzrlib.smart.repository',
                                'SmartServerRepositoryGatherStats')
