--- conflicted
+++ resolved
@@ -41,11 +41,6 @@
 
 
 class SmartServerRequest(object):
-<<<<<<< HEAD
-    """Base class for request handlers."""
-    # XXX: rename this class to BaseSmartServerRequestHandler ?  A request
-    # *handler* is a different concept to the request.
-=======
     """Base class for request handlers.
     
     To define a new request, subclass this class and override the `do` method
@@ -53,7 +48,8 @@
     care to call `translate_client_path` and `transport_from_client_path` as
     appropriate when dealing with paths received from the client.
     """
->>>>>>> f7b277a2
+    # XXX: rename this class to BaseSmartServerRequestHandler ?  A request
+    # *handler* is a different concept to the request.
 
     def __init__(self, backing_transport, root_client_path='/'):
         """Constructor.
@@ -107,6 +103,17 @@
         Must return a SmartServerResponse.
         """
         raise NotImplementedError(self.do_body)
+
+    def do_chunk(self, chunk_bytes):
+        """Called with each body chunk if the request has a streamed body.
+
+        The do() method is still called, and must have returned None.
+        """
+        raise NotImplementedError(self.do_chunk)
+
+    def do_end(self):
+        """Called when the end of the request has been received."""
+        pass
     
     def translate_client_path(self, client_path):
         """Translate a path received from a network client into a local
@@ -141,17 +148,6 @@
         """
         relpath = self.translate_client_path(client_path)
         return self._backing_transport.clone(relpath)
-
-    def do_chunk(self, chunk_bytes):
-        """Called with each body chunk if the request has a streamed body.
-
-        The do() method is still called, and must have returned None.
-        """
-        raise NotImplementedError(self.do_chunk)
-
-    def do_end(self):
-        """Called when the end of the request has been received."""
-        pass
 
 
 class SmartServerResponse(object):
