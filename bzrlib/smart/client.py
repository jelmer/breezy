--- conflicted
+++ resolved
@@ -17,16 +17,8 @@
 import urllib
 from urlparse import urlparse
 
-<<<<<<< HEAD
 from bzrlib.smart import message, protocol
 from bzrlib import urlutils
-=======
-from bzrlib.smart import protocol
-from bzrlib import (
-    errors,
-    urlutils,
-    )
->>>>>>> f7b277a2
 
 
 class _SmartClient(object):
@@ -41,21 +33,14 @@
         self._base = base
 
     def _build_client_protocol(self):
-<<<<<<< HEAD
-        medium = self.get_smart_medium()
-        version = medium.protocol_version()
-        request = medium.get_request()
+        version = self._medium.protocol_version()
+        request = self._medium.get_request()
         if version == 3:
             request_encoder = protocol.ProtocolThreeRequester(request)
             response_handler = message.ConventionalResponseHandler()
             response_proto = protocol.ProtocolThreeDecoder(response_handler)
             response_handler.setProtoAndMedium(response_proto, request)
         elif version == 2:
-=======
-        version = self._medium.protocol_version()
-        request = self._medium.get_request()
-        if version == 2:
->>>>>>> f7b277a2
             request_encoder = protocol.SmartClientRequestProtocolTwo(request)
             response_handler = request_encoder
         else:
