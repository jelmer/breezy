--- conflicted
+++ resolved
@@ -1,4 +1,4 @@
-# Copyright (C) 2006-2010 Canonical Ltd
+# Copyright (C) 2006-2011 Canonical Ltd
 #
 # This program is free software; you can redistribute it and/or modify
 # it under the terms of the GNU General Public License as published by
@@ -24,6 +24,7 @@
 bzrlib/transport/smart/__init__.py.
 """
 
+import errno
 import os
 import sys
 import urllib
@@ -732,30 +733,22 @@
 
     def _accept_bytes(self, bytes):
         """See SmartClientStreamMedium.accept_bytes."""
-<<<<<<< HEAD
-        self._writeable_pipe.write(bytes)
-=======
         try:
-            osutils.until_no_eintr(self._writeable_pipe.write, bytes)
+            self._writeable_pipe.write(bytes)
         except IOError, e:
             if e.errno in (errno.EINVAL, errno.EPIPE):
                 raise errors.ConnectionReset(
                     "Error trying to write to subprocess:\n%s"
                     % (e,))
             raise
->>>>>>> fd542f06
         self._report_activity(len(bytes), 'write')
 
     def _flush(self):
         """See SmartClientStreamMedium._flush()."""
-<<<<<<< HEAD
-        self._writeable_pipe.flush()
-=======
         # Note: If flush were to fail, we'd like to raise ConnectionReset, etc.
         #       However, testing shows that even when the child process is
         #       gone, this doesn't error.
-        osutils.until_no_eintr(self._writeable_pipe.flush)
->>>>>>> fd542f06
+        self._writeable_pipe.flush()
 
     def _read_bytes(self, count):
         """See SmartClientStreamMedium._read_bytes."""
@@ -765,16 +758,8 @@
         return bytes
 
 
-<<<<<<< HEAD
 class SSHParams(object):
     """A set of parameters for starting a remote bzr via SSH."""
-=======
-class SmartSSHClientMedium(SmartClientStreamMedium):
-    """A client medium using SSH.
-
-    It delegates IO to a SmartSimplePipesClientMedium.
-    """
->>>>>>> fd542f06
 
     def __init__(self, host, port=None, username=None, password=None,
             bzr_remote_path='bzr'):
@@ -787,8 +772,8 @@
 
 class SmartSSHClientMedium(SmartClientStreamMedium):
     """A client medium using SSH.
-    
-    It delegates IO to a SmartClientSocketMedium or
+
+    It delegates IO to a SmartSimplePipesClientMedium or
     SmartClientAlreadyConnectedSocketMedium (depending on platform).
     """
 
@@ -799,16 +784,8 @@
         :param vendor: An optional override for the ssh vendor to use. See
             bzrlib.transport.ssh for details on ssh vendors.
         """
-<<<<<<< HEAD
         self._real_medium = None
         self._ssh_params = ssh_params
-=======
-        self._host = host
-        self._password = password
-        self._port = port
-        self._username = username
-        self._real_medium = None
->>>>>>> fd542f06
         # for the benefit of progress making a short description of this
         # transport
         self._scheme = 'bzr+ssh'
@@ -816,14 +793,8 @@
         # _DebugCounter so we have to store all the values used in our repr
         # method before calling the super init.
         SmartClientStreamMedium.__init__(self, base)
-<<<<<<< HEAD
         self._vendor = vendor
         self._ssh_connection = None
-=======
-        self._ssh_connection = None
-        self._vendor = vendor
-        self._bzr_remote_path = bzr_remote_path
->>>>>>> fd542f06
 
     def __repr__(self):
         if self._ssh_params.port is None:
@@ -864,7 +835,6 @@
                 self._ssh_params.port,
                 command=[self._ssh_params.bzr_remote_path, 'serve', '--inet',
                          '--directory=/', '--allow-writes'])
-<<<<<<< HEAD
         io_kind, io_object = self._ssh_connection.get_sock_or_pipes()
         if io_kind == 'socket':
             self._real_medium = SmartClientAlreadyConnectedSocketMedium(
@@ -877,11 +847,6 @@
             raise AssertionError(
                 "Unexpected io_kind %r from %r"
                 % (io_kind, self._ssh_connection))
-=======
-        read_from, write_to = self._ssh_connection.get_filelike_channels()
-        self._real_medium = SmartSimplePipesClientMedium(
-            read_from, write_to, self.base)
->>>>>>> fd542f06
 
     def _flush(self):
         """See SmartClientStreamMedium._flush()."""
@@ -1046,28 +1011,4 @@
 
         This invokes self._medium._flush to ensure all bytes are transmitted.
         """
-        self._medium._flush()
-
-<<<<<<< HEAD
-=======
-
-WSAECONNABORTED = 10053
-WSAECONNRESET = 10054
-
-def _read_bytes_from_socket(sock, desired_count, report_activity):
-    # We ignore the desired_count because on sockets it's more efficient to
-    # read large chunks (of _MAX_READ_SIZE bytes) at a time.
-    try:
-        bytes = osutils.until_no_eintr(sock, _MAX_READ_SIZE)
-    except socket.error, e:
-        if len(e.args) and e.args[0] in (errno.ECONNRESET, WSAECONNABORTED,
-                                         WSAECONNRESET):
-            # The connection was closed by the other side.  Callers expect an
-            # empty string to signal end-of-stream.
-            bytes = ''
-        else:
-            raise
-    else:
-        report_activity(len(bytes), 'read')
-    return bytes
->>>>>>> fd542f06
+        self._medium._flush()