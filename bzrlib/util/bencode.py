# bencode structured encoding
#
# Written by Petru Paler
#
# Permission is hereby granted, free of charge, to any person
# obtaining a copy of this software and associated documentation files
# (the "Software"), to deal in the Software without restriction,
# including without limitation the rights to use, copy, modify, merge,
# publish, distribute, sublicense, and/or sell copies of the Software,
# and to permit persons to whom the Software is furnished to do so,
# subject to the following conditions:
#
# The above copyright notice and this permission notice shall be
# included in all copies or substantial portions of the Software.
#
<<<<<<< HEAD
# Modifications copyright (C) 2008 Canonical Ltd

class BDecoder(object):

    def __init__(self, yield_tuples=False):
        """Constructor.

        :param yield_tuples: if true, decode "l" elements as tuples rather than
            lists.
        """
        self.yield_tuples = yield_tuples
        decode_func = {}
        decode_func['l'] = self.decode_list
        decode_func['d'] = self.decode_dict
        decode_func['i'] = self.decode_int
        decode_func['0'] = self.decode_string
        decode_func['1'] = self.decode_string
        decode_func['2'] = self.decode_string
        decode_func['3'] = self.decode_string
        decode_func['4'] = self.decode_string
        decode_func['5'] = self.decode_string
        decode_func['6'] = self.decode_string
        decode_func['7'] = self.decode_string
        decode_func['8'] = self.decode_string
        decode_func['9'] = self.decode_string
        self.decode_func = decode_func

    def decode_int(self, x, f):
        f += 1
        newf = x.index('e', f)
        try:
            n = int(x[f:newf])
        except (OverflowError, ValueError):
            n = long(x[f:newf])
        if x[f] == '-':
            if x[f + 1] == '0':
                raise ValueError
        elif x[f] == '0' and newf != f+1:
            raise ValueError
        return (n, newf+1)

    def decode_string(self, x, f):
        colon = x.index(':', f)
        try:
            n = int(x[f:colon])
        except (OverflowError, ValueError):
            n = long(x[f:colon])
        if x[f] == '0' and colon != f+1:
            raise ValueError
        colon += 1
        return (x[colon:colon+n], colon+n)

    def decode_list(self, x, f):
        r, f = [], f+1
        while x[f] != 'e':
            v, f = self.decode_func[x[f]](x, f)
            r.append(v)
        if self.yield_tuples:
            r = tuple(r)
        return (r, f + 1)

    def decode_dict(self, x, f):
        r, f = {}, f+1
        lastkey = None
        while x[f] != 'e':
            k, f = self.decode_string(x, f)
            if lastkey >= k:
                raise ValueError
            lastkey = k
            r[k], f = self.decode_func[x[f]](x, f)
        return (r, f + 1)

    def bdecode(self, x):
        try:
            r, l = self.decode_func[x[0]](x, 0)
        except (IndexError, KeyError):
=======
# The Software is provided "AS IS", without warranty of any kind,
# express or implied, including but not limited to the warranties of
# merchantability,  fitness for a particular purpose and
# noninfringement. In no event shall the  authors or copyright holders
# be liable for any claim, damages or other liability, whether in an
# action of contract, tort or otherwise, arising from, out of or in
# connection with the Software or the use or other dealings in the
# Software.

def decode_int(x, f):
    f += 1
    newf = x.index('e', f)
    try:
        n = int(x[f:newf])
    except (OverflowError, ValueError):
        n = long(x[f:newf])
    if x[f] == '-':
        if x[f + 1] == '0':
>>>>>>> caf1e9df
            raise ValueError
        if l != len(x):
            raise ValueError
        return r


_decoder = BDecoder()
bdecode = _decoder.bdecode

_tuple_decoder = BDecoder(True)
bdecode_as_tuple = _tuple_decoder.bdecode


from types import StringType, IntType, LongType, DictType, ListType, TupleType

class Bencached(object):
    __slots__ = ['bencoded']

    def __init__(self, s):
        self.bencoded = s

def encode_bencached(x,r):
    r.append(x.bencoded)

def encode_int(x, r):
    r.extend(('i', str(x), 'e'))

def encode_string(x, r):
    r.extend((str(len(x)), ':', x))

def encode_list(x, r):
    r.append('l')
    for i in x:
        encode_func[type(i)](i, r)
    r.append('e')

def encode_dict(x,r):
    r.append('d')
    ilist = x.items()
    ilist.sort()
    for k, v in ilist:
        r.extend((str(len(k)), ':', k))
        encode_func[type(v)](v, r)
    r.append('e')

encode_func = {}
encode_func[type(Bencached(0))] = encode_bencached
encode_func[IntType] = encode_int
encode_func[LongType] = encode_int
encode_func[StringType] = encode_string
encode_func[ListType] = encode_list
encode_func[TupleType] = encode_list
encode_func[DictType] = encode_dict

try:
    from types import BooleanType
except ImportError:
    pass
else:
    def encode_bool(x,r):
        encode_int(int(x), r)
    encode_func[BooleanType] = encode_bool


def bencode(x):
    r = []
    encode_func[type(x)](x, r)
    return ''.join(r)
<|MERGE_RESOLUTION|>--- conflicted
+++ resolved
@@ -13,7 +13,6 @@
 # The above copyright notice and this permission notice shall be
 # included in all copies or substantial portions of the Software.
 #
-<<<<<<< HEAD
 # Modifications copyright (C) 2008 Canonical Ltd
 
 class BDecoder(object):
@@ -90,26 +89,6 @@
         try:
             r, l = self.decode_func[x[0]](x, 0)
         except (IndexError, KeyError):
-=======
-# The Software is provided "AS IS", without warranty of any kind,
-# express or implied, including but not limited to the warranties of
-# merchantability,  fitness for a particular purpose and
-# noninfringement. In no event shall the  authors or copyright holders
-# be liable for any claim, damages or other liability, whether in an
-# action of contract, tort or otherwise, arising from, out of or in
-# connection with the Software or the use or other dealings in the
-# Software.
-
-def decode_int(x, f):
-    f += 1
-    newf = x.index('e', f)
-    try:
-        n = int(x[f:newf])
-    except (OverflowError, ValueError):
-        n = long(x[f:newf])
-    if x[f] == '-':
-        if x[f + 1] == '0':
->>>>>>> caf1e9df
             raise ValueError
         if l != len(x):
             raise ValueError
