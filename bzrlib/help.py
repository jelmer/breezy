--- conflicted
+++ resolved
@@ -40,13 +40,8 @@
   bzr status         summarize changes in working copy
   bzr diff           show detailed diffs
 
-<<<<<<< HEAD
-  bzr merge     pull in changes from another branch
-  bzr commit    save some or all changes
-=======
   bzr merge          pull in changes from another branch
   bzr commit         save some or all changes
->>>>>>> 4365e416
 
   bzr log            show history of changes
   bzr check          validate storage
