# (C) 2005 Canonical

# This program is free software; you can redistribute it and/or modify
# it under the terms of the GNU General Public License as published by
# the Free Software Foundation; either version 2 of the License, or
# (at your option) any later version.

# This program is distributed in the hope that it will be useful,
# but WITHOUT ANY WARRANTY; without even the implied warranty of
# MERCHANTABILITY or FITNESS FOR A PARTICULAR PURPOSE.  See the
# GNU General Public License for more details.

# You should have received a copy of the GNU General Public License
# along with this program; if not, write to the Free Software
# Foundation, Inc., 59 Temple Place, Suite 330, Boston, MA  02111-1307  USA

"""Exceptions for bzr, and reporting of them.

Exceptions are caught at a high level to report errors to the user, and
might also be caught inside the program.  Therefore it needs to be
possible to convert them to a meaningful string, and also for them to be
interrogated by the program.

Exceptions are defined such that the arguments given to the constructor
are stored in the object as properties of the same name.  When the
object is printed as a string, the doc string of the class is used as
a format string with the property dictionary available to it.

This means that exceptions can used like this:

>>> import sys
>>> try:
...   raise NotBranchError(path='/foo/bar')
... except:
...   print sys.exc_type
...   print sys.exc_value
...   print sys.exc_value.path
bzrlib.errors.NotBranchError
Not a branch: /foo/bar
/foo/bar

Therefore:

 * create a new exception class for any class of error that can be
   usefully distinguished.

 * the printable form of an exception is generated by the base class
   __str__ method
"""

# based on Scott James Remnant's hct error classes

# TODO: is there any value in providing the .args field used by standard
# python exceptions?   A list of values with no names seems less useful 
# to me.

# TODO: Perhaps convert the exception to a string at the moment it's 
# constructed to make sure it will succeed.  But that says nothing about
# exceptions that are never raised.

# TODO: Convert all the other error classes here to BzrNewError, and eliminate
# the old one.


class BzrError(StandardError):
    def __str__(self):
        # XXX: Should we show the exception class in 
        # exceptions that don't provide their own message?  
        # maybe it should be done at a higher level
        ## n = self.__class__.__name__ + ': '
        n = ''
        if len(self.args) == 1:
            return str(self.args[0])
        elif len(self.args) == 2:
            # further explanation or suggestions
            try:
                return n + '\n  '.join([self.args[0]] + self.args[1])
            except TypeError:
                return n + "%r" % self
        else:
            return n + `self.args`


class BzrNewError(BzrError):
    """bzr error"""
    # base classes should override the docstring with their human-
    # readable explanation

    def __init__(self, **kwds):
        for key, value in kwds.items():
            setattr(self, key, value)

    def __str__(self):
        try:
            return self.__doc__ % self.__dict__
        except (NameError, ValueError, KeyError), e:
            return 'Unprintable exception %s: %s' \
                % (self.__class__.__name__, str(e))


class BzrCheckError(BzrNewError):
    """Internal check failed: %(message)s"""
    def __init__(self, message):
        BzrNewError.__init__(self)
        self.message = message


class InvalidEntryName(BzrNewError):
    """Invalid entry name: %(name)s"""
    def __init__(self, name):
        BzrNewError.__init__(self)
        self.name = name


class InvalidRevisionNumber(BzrNewError):
    """Invalid revision number %(revno)d"""
    def __init__(self, revno):
        BzrNewError.__init__(self)
        self.revno = revno


class InvalidRevisionId(BzrNewError):
<<<<<<< HEAD
    """Invalid revision-id %(revision_id)s"""
=======
    """Invalid revision-id {%(revision_id)s} in %(branch)s"""
    def __init__(self, revision_id, branch):
        BzrNewError.__init__(self)
        self.revision_id = revision_id
        self.branch = branch

>>>>>>> 1ba5eea8

class NoWorkingTree(BzrNewError):
    """No WorkingTree exists for %s(base)."""
    
    def __init__(self, base):
        BzrNewError.__init__(self)
        self.base = base
        

class BzrCommandError(BzrError):
    # Error from malformed user command
    # This is being misused as a generic exception
    # pleae subclass. RBC 20051030
    def __str__(self):
        return self.args[0]


class BzrOptionError(BzrCommandError):
    """Some missing or otherwise incorrect option was supplied."""

    
class StrictCommitFailed(Exception):
    """Commit refused because there are unknowns in the tree."""

class NotBranchError(BzrNewError):
    """Not a branch: %(path)s"""
    def __init__(self, path):
        BzrNewError.__init__(self)
        self.path = path


class UnsupportedFormatError(BzrError):
    """Specified path is a bzr branch that we cannot read."""
    def __str__(self):
        return 'unsupported branch format: %s' % self.args[0]


class NotVersionedError(BzrNewError):
    """%(path)s is not versioned"""
    def __init__(self, path):
        BzrNewError.__init__(self)
        self.path = path


class BadFileKindError(BzrError):
    """Specified file is of a kind that cannot be added.

    (For example a symlink or device file.)"""


class ForbiddenFileError(BzrError):
    """Cannot operate on a file because it is a control file."""


class LockError(Exception):
    """Lock error"""
    # All exceptions from the lock/unlock functions should be from
    # this exception class.  They will be translated as necessary. The
    # original exception is available as e.original_error


class CommitNotPossible(LockError):
    """A commit was attempted but we do not have a write lock open."""


class AlreadyCommitted(LockError):
    """A rollback was requested, but is not able to be accomplished."""


class ReadOnlyError(LockError):
    """A write attempt was made in a read only transaction."""


class PointlessCommit(BzrNewError):
    """No changes to commit"""

class StrictCommitFailed(Exception):
    """Commit refused because there are unknowns in the tree."""

class NoSuchRevision(BzrError):
    def __init__(self, branch, revision):
        self.branch = branch
        self.revision = revision
        msg = "Branch %s has no revision %s" % (branch, revision)
        BzrError.__init__(self, msg)


class HistoryMissing(BzrError):
    def __init__(self, branch, object_type, object_id):
        self.branch = branch
        BzrError.__init__(self,
                          '%s is missing %s {%s}'
                          % (branch, object_type, object_id))


class DivergedBranches(BzrError):
    def __init__(self, branch1, branch2):
        BzrError.__init__(self, "These branches have diverged.")
        self.branch1 = branch1
        self.branch2 = branch2


class UnrelatedBranches(BzrCommandError):
    def __init__(self):
        msg = "Branches have no common ancestor, and no base revision"\
            " specified."
        BzrCommandError.__init__(self, msg)

class NoCommonAncestor(BzrError):
    def __init__(self, revision_a, revision_b):
        msg = "Revisions have no common ancestor: %s %s." \
            % (revision_a, revision_b) 
        BzrError.__init__(self, msg)

class NoCommonRoot(BzrError):
    def __init__(self, revision_a, revision_b):
        msg = "Revisions are not derived from the same root: %s %s." \
            % (revision_a, revision_b) 
        BzrError.__init__(self, msg)

class NotAncestor(BzrError):
    def __init__(self, rev_id, not_ancestor_id):
        msg = "Revision %s is not an ancestor of %s" % (not_ancestor_id, 
                                                        rev_id)
        BzrError.__init__(self, msg)
        self.rev_id = rev_id
        self.not_ancestor_id = not_ancestor_id


class NotAncestor(BzrError):
    def __init__(self, rev_id, not_ancestor_id):
        self.rev_id = rev_id
        self.not_ancestor_id = not_ancestor_id
        msg = "Revision %s is not an ancestor of %s" % (not_ancestor_id, 
                                                        rev_id)
        BzrError.__init__(self, msg)


class InstallFailed(BzrError):
    def __init__(self, revisions):
        msg = "Could not install revisions:\n%s" % " ,".join(revisions)
        BzrError.__init__(self, msg)
        self.revisions = revisions


class AmbiguousBase(BzrError):
    def __init__(self, bases):
        msg = "The correct base is unclear, becase %s are all equally close" %\
            ", ".join(bases)
        BzrError.__init__(self, msg)
        self.bases = bases

class NoCommits(BzrError):
    def __init__(self, branch):
        msg = "Branch %s has no commits." % branch
        BzrError.__init__(self, msg)

class UnlistableStore(BzrError):
    def __init__(self, store):
        BzrError.__init__(self, "Store %s is not listable" % store)

class UnlistableBranch(BzrError):
    def __init__(self, br):
        BzrError.__init__(self, "Stores for branch %s are not listable" % br)


class WeaveError(BzrNewError):
    """Error in processing weave: %(message)s"""
    def __init__(self, message=None):
        BzrNewError.__init__(self)
        self.message = message


class WeaveRevisionAlreadyPresent(WeaveError):
    """Revision {%(revision_id)s} already present in %(weave)s"""
    def __init__(self, revision_id, weave):
        WeaveError.__init__(self)
        self.revision_id = revision_id
        self.weave = weave


class WeaveRevisionNotPresent(WeaveError):
    """Revision {%(revision_id)s} not present in %(weave)s"""
    def __init__(self, revision_id, weave):
        WeaveError.__init__(self)
        self.revision_id = revision_id
        self.weave = weave


class WeaveFormatError(WeaveError):
    """Weave invariant violated: %(what)s"""
    def __init__(self, what):
        WeaveError.__init__(self)
        self.what = what


class WeaveParentMismatch(WeaveError):
    """Parents are mismatched between two revisions."""
    

class TransportError(BzrError):
    """All errors thrown by Transport implementations should derive
    from this class.
    """
    def __init__(self, msg=None, orig_error=None):
        if msg is None and orig_error is not None:
            msg = str(orig_error)
        BzrError.__init__(self, msg)
        self.msg = msg
        self.orig_error = orig_error

# A set of semi-meaningful errors which can be thrown
class TransportNotPossible(TransportError):
    """This is for transports where a specific function is explicitly not
    possible. Such as pushing files to an HTTP server.
    """
    pass

class NonRelativePath(TransportError):
    """An absolute path was supplied, that could not be decoded into
    a relative path.
    """
    pass

class NoSuchFile(TransportError, IOError):
    """A get() was issued for a file that doesn't exist."""

    # XXX: Is multiple inheritance for exceptions really needed?

    def __str__(self):
        return 'no such file: ' + self.msg

    def __init__(self, msg=None, orig_error=None):
        import errno
        TransportError.__init__(self, msg=msg, orig_error=orig_error)
        IOError.__init__(self, errno.ENOENT, self.msg)

class FileExists(TransportError, OSError):
    """An operation was attempted, which would overwrite an entry,
    but overwritting is not supported.

    mkdir() can throw this, but put() just overwites existing files.
    """
    # XXX: Is multiple inheritance for exceptions really needed?
    def __init__(self, msg=None, orig_error=None):
        import errno
        TransportError.__init__(self, msg=msg, orig_error=orig_error)
        OSError.__init__(self, errno.EEXIST, self.msg)

class PermissionDenied(TransportError):
    """An operation cannot succeed because of a lack of permissions."""
    pass

class ConnectionReset(TransportError):
    """The connection has been closed."""
    pass

class ConflictsInTree(BzrError):
    def __init__(self):
        BzrError.__init__(self, "Working tree has conflicts.")

class ParseConfigError(BzrError):
    def __init__(self, errors, filename):
        if filename is None:
            filename = ""
        message = "Error(s) parsing config file %s:\n%s" % \
            (filename, ('\n'.join(e.message for e in errors)))
        BzrError.__init__(self, message)

class SigningFailed(BzrError):
    def __init__(self, command_line):
        BzrError.__init__(self, "Failed to gpg sign data with command '%s'"
                               % command_line)

class WorkingTreeNotRevision(BzrError):
    def __init__(self, tree):
        BzrError.__init__(self, "The working tree for %s has changed since"
                          " last commit, but weave merge requires that it be"
                          " unchanged." % tree.basedir)

class CantReprocessAndShowBase(BzrNewError):
    """Can't reprocess and show base.
Reprocessing obscures relationship of conflicting lines to base."""

class GraphCycleError(BzrNewError):
    """Cycle in graph %(graph)r"""
    def __init__(self, graph):
        BzrNewError.__init__(self)
        self.graph = graph

class MustUseDecorated(Exception):
    """A decorating function has requested its original command be used.
    
    This should never escape bzr, so does not need to be printable.
    """
<|MERGE_RESOLUTION|>--- conflicted
+++ resolved
@@ -120,16 +120,12 @@
 
 
 class InvalidRevisionId(BzrNewError):
-<<<<<<< HEAD
-    """Invalid revision-id %(revision_id)s"""
-=======
     """Invalid revision-id {%(revision_id)s} in %(branch)s"""
     def __init__(self, revision_id, branch):
         BzrNewError.__init__(self)
         self.revision_id = revision_id
         self.branch = branch
 
->>>>>>> 1ba5eea8
 
 class NoWorkingTree(BzrNewError):
     """No WorkingTree exists for %s(base)."""
@@ -138,7 +134,6 @@
         BzrNewError.__init__(self)
         self.base = base
         
-
 class BzrCommandError(BzrError):
     # Error from malformed user command
     # This is being misused as a generic exception
