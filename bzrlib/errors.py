--- conflicted
+++ resolved
@@ -1158,23 +1158,22 @@
         BzrNewError.__init__(self)
 
 
-<<<<<<< HEAD
+class BadInventoryFormat(BzrNewError):
+    """Root class for inventory serialization errors"""
+
+
+class UnexpectedInventoryFormat(BadInventoryFormat):
+    """The inventory was not in the expected format:\n %(msg)s"""
+
+    def __init__(self, msg):
+        BadInventoryFormat.__init__(self, msg=msg)
+
+
 class NoSmartServer(NotBranchError):
     """No smart server available at %(url)s"""
 
     def __init__(self, url):
         self.url = url
-=======
-class BadInventoryFormat(BzrNewError):
-    """Root class for inventory serialization errors"""
-
-
-class UnexpectedInventoryFormat(BadInventoryFormat):
-    """The inventory was not in the expected format:\n %(msg)s"""
-
-    def __init__(self, msg):
-        BadInventoryFormat.__init__(self, msg=msg)
->>>>>>> fbc84995
 
 
 class UnknownSSH(BzrNewError):
