--- conflicted
+++ resolved
@@ -293,8 +293,6 @@
 class UpgradeReadonly(BzrNewError):
     """Upgrade URL cannot work with readonly URL's."""
 
-<<<<<<< HEAD
-=======
 
 class UpToDateFormat(BzrNewError):
     """The branch format %(format)s is already at the most recent format."""
@@ -304,7 +302,6 @@
         self.format = format
 
 
->>>>>>> f083b865
 class StrictCommitFailed(Exception):
     """Commit refused because there are unknowns in the tree."""
 
