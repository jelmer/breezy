# Copyright (C) 2005, 2006, 2007 Canonical Ltd
#
# This program is free software; you can redistribute it and/or modify
# it under the terms of the GNU General Public License as published by
# the Free Software Foundation; either version 2 of the License, or
# (at your option) any later version.
#
# This program is distributed in the hope that it will be useful,
# but WITHOUT ANY WARRANTY; without even the implied warranty of
# MERCHANTABILITY or FITNESS FOR A PARTICULAR PURPOSE.  See the
# GNU General Public License for more details.
#
# You should have received a copy of the GNU General Public License
# along with this program; if not, write to the Free Software
# Foundation, Inc., 59 Temple Place, Suite 330, Boston, MA  02111-1307  USA

"""Exceptions for bzr, and reporting of them.
"""


from bzrlib import (
    osutils,
    symbol_versioning,
    )
from bzrlib.patches import (
    MalformedHunkHeader,
    MalformedLine,
    MalformedPatchHeader,
    PatchConflict,
    PatchSyntax,
    )


# TODO: is there any value in providing the .args field used by standard
# python exceptions?   A list of values with no names seems less useful 
# to me.

# TODO: Perhaps convert the exception to a string at the moment it's 
# constructed to make sure it will succeed.  But that says nothing about
# exceptions that are never raised.

# TODO: selftest assertRaises should probably also check that every error
# raised can be formatted as a string successfully, and without giving
# 'unprintable'.


class BzrError(StandardError):
    """
    Base class for errors raised by bzrlib.

    :cvar internal_error: if true (or absent) this was probably caused by a
    bzr bug and should be displayed with a traceback; if False this was
    probably a user or environment error and they don't need the gory details.
    (That can be overridden by -Derror on the command line.)

    :cvar _fmt: Format string to display the error; this is expanded
    by the instance's dict.
    """
    
    internal_error = False

    def __init__(self, msg=None, **kwds):
        """Construct a new BzrError.

        There are two alternative forms for constructing these objects.
        Either a preformatted string may be passed, or a set of named
        arguments can be given.  The first is for generic "user" errors which
        are not intended to be caught and so do not need a specific subclass.
        The second case is for use with subclasses that provide a _fmt format
        string to print the arguments.  

        Keyword arguments are taken as parameters to the error, which can 
        be inserted into the format string template.  It's recommended 
        that subclasses override the __init__ method to require specific 
        parameters.

        :param msg: If given, this is the literal complete text for the error,
        not subject to expansion.
        """
        StandardError.__init__(self)
        if msg is not None:
            # I was going to deprecate this, but it actually turns out to be
            # quite handy - mbp 20061103.
            self._preformatted_string = msg
        else:
            self._preformatted_string = None
            for key, value in kwds.items():
                setattr(self, key, value)

    def __str__(self):
        s = getattr(self, '_preformatted_string', None)
        if s is not None:
            # contains a preformatted message; must be cast to plain str
            return str(s)
        try:
            fmt = self._get_format_string()
            if fmt:
                s = fmt % self.__dict__
                # __str__() should always return a 'str' object
                # never a 'unicode' object.
                if isinstance(s, unicode):
                    return s.encode('utf8')
                return s
        except (AttributeError, TypeError, NameError, ValueError, KeyError), e:
            return 'Unprintable exception %s: dict=%r, fmt=%r, error=%s' \
                % (self.__class__.__name__,
                   self.__dict__,
                   getattr(self, '_fmt', None),
                   str(e))

    def _get_format_string(self):
        """Return format string for this exception or None"""
        fmt = getattr(self, '_fmt', None)
        if fmt is not None:
            return fmt
        fmt = getattr(self, '__doc__', None)
        if fmt is not None:
            symbol_versioning.warn("%s uses its docstring as a format, "
                    "it should use _fmt instead" % self.__class__.__name__,
                    DeprecationWarning)
            return fmt
        return 'Unprintable exception %s: dict=%r, fmt=%r' \
            % (self.__class__.__name__,
               self.__dict__,
               getattr(self, '_fmt', None),
               )


class BzrNewError(BzrError):
    """Deprecated error base class."""
    # base classes should override the docstring with their human-
    # readable explanation

    def __init__(self, *args, **kwds):
        # XXX: Use the underlying BzrError to always generate the args attribute
        # if it doesn't exist.  We can't use super here, because exceptions are
        # old-style classes in python2.4 (but new in 2.5).  --bmc, 20060426
        symbol_versioning.warn('BzrNewError was deprecated in bzr 0.13; '
             'please convert %s to use BzrError instead' 
             % self.__class__.__name__,
             DeprecationWarning,
             stacklevel=2)
        BzrError.__init__(self, *args)
        for key, value in kwds.items():
            setattr(self, key, value)

    def __str__(self):
        try:
            # __str__() should always return a 'str' object
            # never a 'unicode' object.
            s = self.__doc__ % self.__dict__
            if isinstance(s, unicode):
                return s.encode('utf8')
            return s
        except (TypeError, NameError, ValueError, KeyError), e:
            return 'Unprintable exception %s(%r): %s' \
                % (self.__class__.__name__,
                   self.__dict__, str(e))


class AlreadyBuilding(BzrError):
    
    _fmt = "The tree builder is already building a tree."


class BzrCheckError(BzrError):
    
    _fmt = "Internal check failed: %(message)s"

    internal_error = True

    def __init__(self, message):
        BzrError.__init__(self)
        self.message = message


class InvalidEntryName(BzrError):
    
    _fmt = "Invalid entry name: %(name)s"

    internal_error = True

    def __init__(self, name):
        BzrError.__init__(self)
        self.name = name


class InvalidRevisionNumber(BzrError):
    
    _fmt = "Invalid revision number %(revno)s"

    def __init__(self, revno):
        BzrError.__init__(self)
        self.revno = revno


class InvalidRevisionId(BzrError):

    _fmt = "Invalid revision-id {%(revision_id)s} in %(branch)s"

    def __init__(self, revision_id, branch):
        # branch can be any string or object with __str__ defined
        BzrError.__init__(self)
        self.revision_id = revision_id
        self.branch = branch

class ReservedId(BzrError):

    _fmt = "Reserved revision-id {%(revision_id)s}"

    def __init__(self, revision_id):
        self.revision_id = revision_id

class NoSuchId(BzrError):

    _fmt = "The file id %(file_id)s is not present in the tree %(tree)s."
    
    def __init__(self, tree, file_id):
        BzrError.__init__(self)
        self.file_id = file_id
        self.tree = tree


class InventoryModified(BzrError):

    _fmt = ("The current inventory for the tree %(tree)r has been modified, "
            "so a clean inventory cannot be read without data loss.")

    internal_error = True

    def __init__(self, tree):
        self.tree = tree


class NoWorkingTree(BzrError):

    _fmt = "No WorkingTree exists for %(base)s."
    
    def __init__(self, base):
        BzrError.__init__(self)
        self.base = base


class NotBuilding(BzrError):

    _fmt = "Not currently building a tree."


class NotLocalUrl(BzrError):

    _fmt = "%(url)s is not a local path."

    def __init__(self, url):
        self.url = url


class WorkingTreeAlreadyPopulated(BzrError):

    _fmt = """Working tree already populated in %(base)s"""

    internal_error = True

    def __init__(self, base):
        self.base = base

class BzrCommandError(BzrError):
    """Error from user command"""

    internal_error = False

    # Error from malformed user command; please avoid raising this as a
    # generic exception not caused by user input.
    #
    # I think it's a waste of effort to differentiate between errors that
    # are not intended to be caught anyway.  UI code need not subclass
    # BzrCommandError, and non-UI code should not throw a subclass of
    # BzrCommandError.  ADHB 20051211
    def __init__(self, msg):
        # Object.__str__() must return a real string
        # returning a Unicode string is a python error.
        if isinstance(msg, unicode):
            self.msg = msg.encode('utf8')
        else:
            self.msg = msg

    def __str__(self):
        return self.msg


class NotWriteLocked(BzrError):

    _fmt = """%(not_locked)r is not write locked but needs to be."""

    def __init__(self, not_locked):
        self.not_locked = not_locked


class BzrOptionError(BzrCommandError):

    _fmt = "Error in command line options"


class BadOptionValue(BzrError):

    _fmt = """Bad value "%(value)s" for option "%(name)s"."""

    def __init__(self, name, value):
        BzrError.__init__(self, name=name, value=value)

    
class StrictCommitFailed(BzrError):

    _fmt = "Commit refused because there are unknown files in the tree"


# XXX: Should be unified with TransportError; they seem to represent the
# same thing
class PathError(BzrError):
    
    _fmt = "Generic path error: %(path)r%(extra)s)"

    def __init__(self, path, extra=None):
        BzrError.__init__(self)
        self.path = path
        if extra:
            self.extra = ': ' + str(extra)
        else:
            self.extra = ''


class NoSuchFile(PathError):

    _fmt = "No such file: %(path)r%(extra)s"


class FileExists(PathError):

    _fmt = "File exists: %(path)r%(extra)s"


class RenameFailedFilesExist(BzrError):
    """Used when renaming and both source and dest exist."""

    _fmt = ("Could not rename %(source)s => %(dest)s because both files exist."
         "%(extra)s")

    def __init__(self, source, dest, extra=None):
        BzrError.__init__(self)
        self.source = str(source)
        self.dest = str(dest)
        if extra:
            self.extra = ' ' + str(extra)
        else:
            self.extra = ''


class NotADirectory(PathError):

    _fmt = "%(path)r is not a directory %(extra)s"


class NotInWorkingDirectory(PathError):

    _fmt = "%(path)r is not in the working directory %(extra)s"


class DirectoryNotEmpty(PathError):

    _fmt = "Directory not empty: %(path)r%(extra)s"


class ReadingCompleted(BzrError):
    
    _fmt = ("The MediumRequest '%(request)s' has already had finish_reading "
            "called upon it - the request has been completed and no more "
            "data may be read.")

    internal_error = True

    def __init__(self, request):
        self.request = request


class ResourceBusy(PathError):

    _fmt = "Device or resource busy: %(path)r%(extra)s"


class PermissionDenied(PathError):

    _fmt = "Permission denied: %(path)r%(extra)s"


class InvalidURL(PathError):

    _fmt = "Invalid url supplied to transport: %(path)r%(extra)s"


class InvalidURLJoin(PathError):

    _fmt = "Invalid URL join request: %(args)s%(extra)s"

    def __init__(self, msg, base, args):
        PathError.__init__(self, base, msg)
        self.args = [base] + list(args)


class UnknownHook(BzrError):

    _fmt = "The %(type)s hook '%(hook)s' is unknown in this version of bzrlib."

    def __init__(self, hook_type, hook_name):
        BzrError.__init__(self)
        self.type = hook_type
        self.hook = hook_name


class UnsupportedProtocol(PathError):

    _fmt = 'Unsupported protocol for url "%(path)s"%(extra)s'

    def __init__(self, url, extra):
        PathError.__init__(self, url, extra=extra)


class ShortReadvError(PathError):

    _fmt = "readv() read %(actual)s bytes rather than %(length)s bytes at %(offset)s for %(path)s%(extra)s"

    internal_error = True

    def __init__(self, path, offset, length, actual, extra=None):
        PathError.__init__(self, path, extra=extra)
        self.offset = offset
        self.length = length
        self.actual = actual


class PathNotChild(BzrError):

    _fmt = "Path %(path)r is not a child of path %(base)r%(extra)s"

    internal_error = True

    def __init__(self, path, base, extra=None):
        BzrError.__init__(self)
        self.path = path
        self.base = base
        if extra:
            self.extra = ': ' + str(extra)
        else:
            self.extra = ''


class InvalidNormalization(PathError):

    _fmt = "Path %(path)r is not unicode normalized"


# TODO: This is given a URL; we try to unescape it but doing that from inside
# the exception object is a bit undesirable.
# TODO: Probably this behavior of should be a common superclass 
class NotBranchError(PathError):

    _fmt = "Not a branch: %(path)s"

    def __init__(self, path):
       import bzrlib.urlutils as urlutils
       self.path = urlutils.unescape_for_display(path, 'ascii')


class AlreadyBranchError(PathError):

    _fmt = "Already a branch: %(path)s."


class BranchExistsWithoutWorkingTree(PathError):

    _fmt = "Directory contains a branch, but no working tree \
(use bzr checkout if you wish to build a working tree): %(path)s"


class AtomicFileAlreadyClosed(PathError):

    _fmt = "'%(function)s' called on an AtomicFile after it was closed: %(path)s"

    def __init__(self, path, function):
        PathError.__init__(self, path=path, extra=None)
        self.function = function


class InaccessibleParent(PathError):

    _fmt = "Parent not accessible given base %(base)s and relative path %(path)s"

    def __init__(self, path, base):
        PathError.__init__(self, path)
        self.base = base


class NoRepositoryPresent(BzrError):

    _fmt = "No repository present: %(path)r"
    def __init__(self, bzrdir):
        BzrError.__init__(self)
        self.path = bzrdir.transport.clone('..').base


class FileInWrongBranch(BzrError):

    _fmt = "File %(path)s in not in branch %(branch_base)s."

    def __init__(self, branch, path):
        BzrError.__init__(self)
        self.branch = branch
        self.branch_base = branch.base
        self.path = path


class UnsupportedFormatError(BzrError):
    
    _fmt = "Unsupported branch format: %(format)s"


class UnknownFormatError(BzrError):
    
    _fmt = "Unknown branch format: %(format)r"


class IncompatibleFormat(BzrError):
    
    _fmt = "Format %(format)s is not compatible with .bzr version %(bzrdir)s."

    def __init__(self, format, bzrdir_format):
        BzrError.__init__(self)
        self.format = format
        self.bzrdir = bzrdir_format


class IncompatibleRevision(BzrError):
    
    _fmt = "Revision is not compatible with %(repo_format)s"

    def __init__(self, repo_format):
        BzrError.__init__(self)
        self.repo_format = repo_format


class AlreadyVersionedError(BzrError):
    """Used when a path is expected not to be versioned, but it is."""

    _fmt = "%(context_info)s%(path)s is already versioned"

    def __init__(self, path, context_info=None):
        """Construct a new AlreadyVersionedError.

        :param path: This is the path which is versioned,
        which should be in a user friendly form.
        :param context_info: If given, this is information about the context,
        which could explain why this is expected to not be versioned.
        """
        BzrError.__init__(self)
        self.path = path
        if context_info is None:
            self.context_info = ''
        else:
            self.context_info = context_info + ". "


class NotVersionedError(BzrError):
    """Used when a path is expected to be versioned, but it is not."""

    _fmt = "%(context_info)s%(path)s is not versioned"

    def __init__(self, path, context_info=None):
        """Construct a new NotVersionedError.

        :param path: This is the path which is not versioned,
        which should be in a user friendly form.
        :param context_info: If given, this is information about the context,
        which could explain why this is expected to be versioned.
        """
        BzrError.__init__(self)
        self.path = path
        if context_info is None:
            self.context_info = ''
        else:
            self.context_info = context_info + ". "


class PathsNotVersionedError(BzrError):
    """Used when reporting several paths which are not versioned"""

    _fmt = "Path(s) are not versioned: %(paths_as_string)s"

    def __init__(self, paths):
        from bzrlib.osutils import quotefn
        BzrError.__init__(self)
        self.paths = paths
        self.paths_as_string = ' '.join([quotefn(p) for p in paths])


class PathsDoNotExist(BzrError):

    _fmt = "Path(s) do not exist: %(paths_as_string)s%(extra)s"

    # used when reporting that paths are neither versioned nor in the working
    # tree

    def __init__(self, paths, extra=None):
        # circular import
        from bzrlib.osutils import quotefn
        BzrError.__init__(self)
        self.paths = paths
        self.paths_as_string = ' '.join([quotefn(p) for p in paths])
        if extra:
            self.extra = ': ' + str(extra)
        else:
            self.extra = ''


class BadFileKindError(BzrError):

    _fmt = 'Cannot operate on "%(filename)s" of unsupported kind "%(kind)s"'

    def __init__(self, filename, kind):
        BzrError.__init__(self, filename=filename, kind=kind)


class ForbiddenControlFileError(BzrError):

    _fmt = "Cannot operate on %(filename)s because it is a control file"


class LockError(BzrError):

    _fmt = "Lock error: %(message)s"

    internal_error = True

    # All exceptions from the lock/unlock functions should be from
    # this exception class.  They will be translated as necessary. The
    # original exception is available as e.original_error
    #
    # New code should prefer to raise specific subclasses
    def __init__(self, message):
        self.message = message


class LockActive(LockError):

    _fmt = "The lock for '%(lock_description)s' is in use and cannot be broken."

    internal_error = False

    def __init__(self, lock_description):
        self.lock_description = lock_description


class CommitNotPossible(LockError):

    _fmt = "A commit was attempted but we do not have a write lock open."

    def __init__(self):
        pass


class AlreadyCommitted(LockError):

    _fmt = "A rollback was requested, but is not able to be accomplished."

    def __init__(self):
        pass


class ReadOnlyError(LockError):

    _fmt = "A write attempt was made in a read only transaction on %(obj)s"

    # TODO: There should also be an error indicating that you need a write
    # lock and don't have any lock at all... mbp 20070226

    def __init__(self, obj):
        self.obj = obj


class OutSideTransaction(BzrError):

    _fmt = "A transaction related operation was attempted after the transaction finished."


class ObjectNotLocked(LockError):

    _fmt = "%(obj)r is not locked"

    # this can indicate that any particular object is not locked; see also
    # LockNotHeld which means that a particular *lock* object is not held by
    # the caller -- perhaps they should be unified.
    def __init__(self, obj):
        self.obj = obj


class ReadOnlyObjectDirtiedError(ReadOnlyError):

    _fmt = "Cannot change object %(obj)r in read only transaction"

    def __init__(self, obj):
        self.obj = obj


class UnlockableTransport(LockError):

    _fmt = "Cannot lock: transport is read only: %(transport)s"

    def __init__(self, transport):
        self.transport = transport


class LockContention(LockError):

    _fmt = "Could not acquire lock %(lock)s"
    # TODO: show full url for lock, combining the transport and relative
    # bits?

    internal_error = False
    
    def __init__(self, lock):
        self.lock = lock


class LockBroken(LockError):

    _fmt = "Lock was broken while still open: %(lock)s - check storage consistency!"

    internal_error = False

    def __init__(self, lock):
        self.lock = lock


class LockBreakMismatch(LockError):

    _fmt = "Lock was released and re-acquired before being broken: %(lock)s: held by %(holder)r, wanted to break %(target)r"

    internal_error = False

    def __init__(self, lock, holder, target):
        self.lock = lock
        self.holder = holder
        self.target = target


class LockNotHeld(LockError):

    _fmt = "Lock not held: %(lock)s"

    internal_error = False

    def __init__(self, lock):
        self.lock = lock


class PointlessCommit(BzrError):

    _fmt = "No changes to commit"


class UpgradeReadonly(BzrError):

    _fmt = "Upgrade URL cannot work with readonly URLs."


class UpToDateFormat(BzrError):

    _fmt = "The branch format %(format)s is already at the most recent format."

    def __init__(self, format):
        BzrError.__init__(self)
        self.format = format


class StrictCommitFailed(Exception):

    _fmt = "Commit refused because there are unknowns in the tree."


class NoSuchRevision(BzrError):

    _fmt = "Branch %(branch)s has no revision %(revision)s"

    internal_error = True

    def __init__(self, branch, revision):
        BzrError.__init__(self, branch=branch, revision=revision)


class NotLeftParentDescendant(BzrError):

    _fmt = "Revision %(old_revision)s is not the left parent of"\
        " %(new_revision)s, but branch %(branch_location)s expects this"

    internal_error = True

    def __init__(self, branch, old_revision, new_revision):
        BzrError.__init__(self, branch_location=branch.base,
                          old_revision=old_revision,
                          new_revision=new_revision)


class NoSuchRevisionSpec(BzrError):

    _fmt = "No namespace registered for string: %(spec)r"

    def __init__(self, spec):
        BzrError.__init__(self, spec=spec)


class NoSuchRevisionInTree(NoSuchRevision):
    """When using Tree.revision_tree, and the revision is not accessible."""
    
    _fmt = "The revision id %(revision_id)s is not present in the tree %(tree)s."

    def __init__(self, tree, revision_id):
        BzrError.__init__(self)
        self.tree = tree
        self.revision_id = revision_id


class InvalidRevisionSpec(BzrError):

    _fmt = "Requested revision: %(spec)r does not exist in branch: %(branch)s%(extra)s"

    def __init__(self, spec, branch, extra=None):
        BzrError.__init__(self, branch=branch, spec=spec)
        if extra:
            self.extra = '\n' + str(extra)
        else:
            self.extra = ''


class HistoryMissing(BzrError):

    _fmt = "%(branch)s is missing %(object_type)s {%(object_id)s}"


class AppendRevisionsOnlyViolation(BzrError):

    _fmt = 'Operation denied because it would change the main history, '\
           'which is not permitted by the append_revisions_only setting on'\
           ' branch "%(location)s".'

    def __init__(self, location):
       import bzrlib.urlutils as urlutils
       location = urlutils.unescape_for_display(location, 'ascii')
       BzrError.__init__(self, location=location)


class DivergedBranches(BzrError):
    
    _fmt = "These branches have diverged.  Use the merge command to reconcile them."""

    internal_error = False

    def __init__(self, branch1, branch2):
        self.branch1 = branch1
        self.branch2 = branch2


class NotLefthandHistory(BzrError):

    _fmt = "Supplied history does not follow left-hand parents"

    internal_error = True

    def __init__(self, history):
        BzrError.__init__(self, history=history)


class UnrelatedBranches(BzrError):

    _fmt = "Branches have no common ancestor, and no merge base revision was specified."

    internal_error = False


class NoCommonAncestor(BzrError):
    
    _fmt = "Revisions have no common ancestor: %(revision_a)s %(revision_b)s"

    def __init__(self, revision_a, revision_b):
        self.revision_a = revision_a
        self.revision_b = revision_b


class NoCommonRoot(BzrError):

    _fmt = "Revisions are not derived from the same root: " \
           "%(revision_a)s %(revision_b)s."

    def __init__(self, revision_a, revision_b):
        BzrError.__init__(self, revision_a=revision_a, revision_b=revision_b)


class NotAncestor(BzrError):

    _fmt = "Revision %(rev_id)s is not an ancestor of %(not_ancestor_id)s"

    def __init__(self, rev_id, not_ancestor_id):
        BzrError.__init__(self, rev_id=rev_id,
            not_ancestor_id=not_ancestor_id)


class InstallFailed(BzrError):

    def __init__(self, revisions):
        revision_str = ", ".join(str(r) for r in revisions)
        msg = "Could not install revisions:\n%s" % revision_str
        BzrError.__init__(self, msg)
        self.revisions = revisions


class AmbiguousBase(BzrError):

    def __init__(self, bases):
        warn("BzrError AmbiguousBase has been deprecated as of bzrlib 0.8.",
                DeprecationWarning)
        msg = "The correct base is unclear, because %s are all equally close" %\
            ", ".join(bases)
        BzrError.__init__(self, msg)
        self.bases = bases


class NoCommits(BzrError):

    _fmt = "Branch %(branch)s has no commits."

    def __init__(self, branch):
        BzrError.__init__(self, branch=branch)


class UnlistableStore(BzrError):

    def __init__(self, store):
        BzrError.__init__(self, "Store %s is not listable" % store)



class UnlistableBranch(BzrError):

    def __init__(self, br):
        BzrError.__init__(self, "Stores for branch %s are not listable" % br)


class BoundBranchOutOfDate(BzrError):

    _fmt = "Bound branch %(branch)s is out of date with master branch %(master)s."

    def __init__(self, branch, master):
        BzrError.__init__(self)
        self.branch = branch
        self.master = master

        
class CommitToDoubleBoundBranch(BzrError):

    _fmt = "Cannot commit to branch %(branch)s. It is bound to %(master)s, which is bound to %(remote)s."

    def __init__(self, branch, master, remote):
        BzrError.__init__(self)
        self.branch = branch
        self.master = master
        self.remote = remote


class OverwriteBoundBranch(BzrError):

    _fmt = "Cannot pull --overwrite to a branch which is bound %(branch)s"

    def __init__(self, branch):
        BzrError.__init__(self)
        self.branch = branch


class BoundBranchConnectionFailure(BzrError):

    _fmt = "Unable to connect to target of bound branch %(branch)s => %(target)s: %(error)s"

    def __init__(self, branch, target, error):
        BzrError.__init__(self)
        self.branch = branch
        self.target = target
        self.error = error


class WeaveError(BzrError):

    _fmt = "Error in processing weave: %(message)s"

    def __init__(self, message=None):
        BzrError.__init__(self)
        self.message = message


class WeaveRevisionAlreadyPresent(WeaveError):

    _fmt = "Revision {%(revision_id)s} already present in %(weave)s"

    def __init__(self, revision_id, weave):

        WeaveError.__init__(self)
        self.revision_id = revision_id
        self.weave = weave


class WeaveRevisionNotPresent(WeaveError):

    _fmt = "Revision {%(revision_id)s} not present in %(weave)s"

    def __init__(self, revision_id, weave):
        WeaveError.__init__(self)
        self.revision_id = revision_id
        self.weave = weave


class WeaveFormatError(WeaveError):

    _fmt = "Weave invariant violated: %(what)s"

    def __init__(self, what):
        WeaveError.__init__(self)
        self.what = what


class WeaveParentMismatch(WeaveError):

    _fmt = "Parents are mismatched between two revisions."
    

class WeaveInvalidChecksum(WeaveError):

    _fmt = "Text did not match it's checksum: %(message)s"


class WeaveTextDiffers(WeaveError):

    _fmt = "Weaves differ on text content. Revision: {%(revision_id)s}, %(weave_a)s, %(weave_b)s"

    def __init__(self, revision_id, weave_a, weave_b):
        WeaveError.__init__(self)
        self.revision_id = revision_id
        self.weave_a = weave_a
        self.weave_b = weave_b


class WeaveTextDiffers(WeaveError):

    _fmt = "Weaves differ on text content. Revision: {%(revision_id)s}, %(weave_a)s, %(weave_b)s"

    def __init__(self, revision_id, weave_a, weave_b):
        WeaveError.__init__(self)
        self.revision_id = revision_id
        self.weave_a = weave_a
        self.weave_b = weave_b


class VersionedFileError(BzrError):
    
    _fmt = "Versioned file error"


class RevisionNotPresent(VersionedFileError):
    
    _fmt = "Revision {%(revision_id)s} not present in %(file_id)s."

    def __init__(self, revision_id, file_id):
        VersionedFileError.__init__(self)
        self.revision_id = revision_id
        self.file_id = file_id


class RevisionAlreadyPresent(VersionedFileError):
    
    _fmt = "Revision {%(revision_id)s} already present in %(file_id)s."

    def __init__(self, revision_id, file_id):
        VersionedFileError.__init__(self)
        self.revision_id = revision_id
        self.file_id = file_id


class KnitError(BzrError):
    
    _fmt = "Knit error"

    internal_error = True


class KnitHeaderError(KnitError):

    _fmt = "Knit header error: %(badline)r unexpected for file %(filename)s"

    def __init__(self, badline, filename):
        KnitError.__init__(self)
        self.badline = badline
        self.filename = filename


class KnitCorrupt(KnitError):

    _fmt = "Knit %(filename)s corrupt: %(how)s"

    def __init__(self, filename, how):
        KnitError.__init__(self)
        self.filename = filename
        self.how = how


class KnitIndexUnknownMethod(KnitError):
    """Raised when we don't understand the storage method.

    Currently only 'fulltext' and 'line-delta' are supported.
    """
    
    _fmt = ("Knit index %(filename)s does not have a known method"
            " in options: %(options)r")

    def __init__(self, filename, options):
        KnitError.__init__(self)
        self.filename = filename
        self.options = options


class NoSuchExportFormat(BzrError):
    
    _fmt = "Export format %(format)r not supported"

    def __init__(self, format):
        BzrError.__init__(self)
        self.format = format


class TransportError(BzrError):
    
    _fmt = "Transport error: %(msg)s %(orig_error)s"

    def __init__(self, msg=None, orig_error=None):
        if msg is None and orig_error is not None:
            msg = str(orig_error)
        if orig_error is None:
            orig_error = ''
        if msg is None:
            msg =  ''
        self.msg = msg
        self.orig_error = orig_error
        BzrError.__init__(self)


class TooManyConcurrentRequests(BzrError):

    _fmt = ("The medium '%(medium)s' has reached its concurrent request limit. "
            "Be sure to finish_writing and finish_reading on the "
            "current request that is open.")

    internal_error = True

    def __init__(self, medium):
        self.medium = medium


class SmartProtocolError(TransportError):

    _fmt = "Generic bzr smart protocol error: %(details)s"

    def __init__(self, details):
        self.details = details


# A set of semi-meaningful errors which can be thrown
class TransportNotPossible(TransportError):

    _fmt = "Transport operation not possible: %(msg)s %(orig_error)s"


class ConnectionError(TransportError):

    _fmt = "Connection error: %(msg)s %(orig_error)s"


class SocketConnectionError(ConnectionError):

    _fmt = "%(msg)s %(host)s%(port)s%(orig_error)s"

    def __init__(self, host, port=None, msg=None, orig_error=None):
        if msg is None:
            msg = 'Failed to connect to'
        if orig_error is None:
            orig_error = ''
        else:
            orig_error = '; ' + str(orig_error)
        ConnectionError.__init__(self, msg=msg, orig_error=orig_error)
        self.host = host
        if port is None:
            self.port = ''
        else:
            self.port = ':%s' % port


class ConnectionReset(TransportError):

    _fmt = "Connection closed: %(msg)s %(orig_error)s"


class InvalidRange(TransportError):

    _fmt = "Invalid range access in %(path)s at %(offset)s."
    
    def __init__(self, path, offset):
        TransportError.__init__(self, ("Invalid range access in %s at %d"
                                       % (path, offset)))
        self.path = path
        self.offset = offset


class InvalidHttpResponse(TransportError):

    _fmt = "Invalid http response for %(path)s: %(msg)s"

    def __init__(self, path, msg, orig_error=None):
        self.path = path
        TransportError.__init__(self, msg, orig_error=orig_error)


class InvalidHttpRange(InvalidHttpResponse):

    _fmt = "Invalid http range %(range)r for %(path)s: %(msg)s"
    
    def __init__(self, path, range, msg):
        self.range = range
        InvalidHttpResponse.__init__(self, path, msg)


class InvalidHttpContentType(InvalidHttpResponse):

    _fmt = 'Invalid http Content-type "%(ctype)s" for %(path)s: %(msg)s'
    
    def __init__(self, path, ctype, msg):
        self.ctype = ctype
        InvalidHttpResponse.__init__(self, path, msg)


class ConflictsInTree(BzrError):

    _fmt = "Working tree has conflicts."


class ParseConfigError(BzrError):

    def __init__(self, errors, filename):
        if filename is None:
            filename = ""
        message = "Error(s) parsing config file %s:\n%s" % \
            (filename, ('\n'.join(e.message for e in errors)))
        BzrError.__init__(self, message)


class NoEmailInUsername(BzrError):

    _fmt = "%(username)r does not seem to contain a reasonable email address"

    def __init__(self, username):
        BzrError.__init__(self)
        self.username = username


class SigningFailed(BzrError):

    _fmt = "Failed to gpg sign data with command %(command_line)r"

    def __init__(self, command_line):
        BzrError.__init__(self, command_line=command_line)


class WorkingTreeNotRevision(BzrError):

    _fmt = ("The working tree for %(basedir)s has changed since" 
            " the last commit, but weave merge requires that it be"
            " unchanged")

    def __init__(self, tree):
        BzrError.__init__(self, basedir=tree.basedir)


class CantReprocessAndShowBase(BzrError):

    _fmt = "Can't reprocess and show base, because reprocessing obscures " \
           "the relationship of conflicting lines to the base"


class GraphCycleError(BzrError):

    _fmt = "Cycle in graph %(graph)r"

    def __init__(self, graph):
        BzrError.__init__(self)
        self.graph = graph


class WritingCompleted(BzrError):

    _fmt = ("The MediumRequest '%(request)s' has already had finish_writing "
            "called upon it - accept bytes may not be called anymore.")

    internal_error = True

    def __init__(self, request):
        self.request = request


class WritingNotComplete(BzrError):

    _fmt = ("The MediumRequest '%(request)s' has not has finish_writing "
            "called upon it - until the write phase is complete no "
            "data may be read.")

    internal_error = True

    def __init__(self, request):
        self.request = request


class NotConflicted(BzrError):

    _fmt = "File %(filename)s is not conflicted."

    def __init__(self, filename):
        BzrError.__init__(self)
        self.filename = filename


class MediumNotConnected(BzrError):

    _fmt = """The medium '%(medium)s' is not connected."""

    internal_error = True

    def __init__(self, medium):
        self.medium = medium


class MustUseDecorated(Exception):
    
    _fmt = """A decorating function has requested its original command be used."""
    

class NoBundleFound(BzrError):

    _fmt = "No bundle was found in %(filename)s"

    def __init__(self, filename):
        BzrError.__init__(self)
        self.filename = filename


class BundleNotSupported(BzrError):

    _fmt = "Unable to handle bundle version %(version)s: %(msg)s"

    def __init__(self, version, msg):
        BzrError.__init__(self)
        self.version = version
        self.msg = msg


class MissingText(BzrError):

    _fmt = "Branch %(base)s is missing revision %(text_revision)s of %(file_id)s"

    def __init__(self, branch, text_revision, file_id):
        BzrError.__init__(self)
        self.branch = branch
        self.base = branch.base
        self.text_revision = text_revision
        self.file_id = file_id


class DuplicateFileId(BzrError):

    _fmt = "File id {%(file_id)s} already exists in inventory as %(entry)s"

    def __init__(self, file_id, entry):
        BzrError.__init__(self)
        self.file_id = file_id
        self.entry = entry


class DuplicateKey(BzrError):

    _fmt = "Key %(key)s is already present in map"


class MalformedTransform(BzrError):

    _fmt = "Tree transform is malformed %(conflicts)r"


class NoFinalPath(BzrError):

    _fmt = ("No final name for trans_id %(trans_id)r\n"
            "file-id: %(file_id)r\n"
            "root trans-id: %(root_trans_id)r\n")

    def __init__(self, trans_id, transform):
        self.trans_id = trans_id
        self.file_id = transform.final_file_id(trans_id)
        self.root_trans_id = transform.root


class BzrBadParameter(BzrError):

    _fmt = "Bad parameter: %(param)r"

    # This exception should never be thrown, but it is a base class for all
    # parameter-to-function errors.

    def __init__(self, param):
        BzrError.__init__(self)
        self.param = param


class BzrBadParameterNotUnicode(BzrBadParameter):

    _fmt = "Parameter %(param)s is neither unicode nor utf8."


class ReusingTransform(BzrError):

    _fmt = "Attempt to reuse a transform that has already been applied."


class CantMoveRoot(BzrError):

    _fmt = "Moving the root directory is not supported at this time"


class BzrMoveFailedError(BzrError):

    _fmt = "Could not move %(from_path)s%(operator)s %(to_path)s%(extra)s"

    def __init__(self, from_path='', to_path='', extra=None):
        BzrError.__init__(self)
        if extra:
            self.extra = ': ' + str(extra)
        else:
            self.extra = ''

        has_from = len(from_path) > 0
        has_to = len(to_path) > 0
        if has_from:
            self.from_path = osutils.splitpath(from_path)[-1]
        else:
            self.from_path = ''

        if has_to:
            self.to_path = osutils.splitpath(to_path)[-1]
        else:
            self.to_path = ''

        self.operator = ""
        if has_from and has_to:
            self.operator = " =>"
        elif has_from:
            self.from_path = "from " + from_path
        elif has_to:
            self.operator = "to"
        else:
            self.operator = "file"


class BzrRenameFailedError(BzrMoveFailedError):

    _fmt = "Could not rename %(from_path)s%(operator)s %(to_path)s%(extra)s"

    def __init__(self, from_path, to_path, extra=None):
        BzrMoveFailedError.__init__(self, from_path, to_path, extra)


class BzrBadParameterNotString(BzrBadParameter):

    _fmt = "Parameter %(param)s is not a string or unicode string."


class BzrBadParameterMissing(BzrBadParameter):

    _fmt = "Parameter $(param)s is required but not present."


class BzrBadParameterUnicode(BzrBadParameter):

    _fmt = "Parameter %(param)s is unicode but only byte-strings are permitted."


class BzrBadParameterContainsNewline(BzrBadParameter):

    _fmt = "Parameter %(param)s contains a newline."


class DependencyNotPresent(BzrError):

    _fmt = 'Unable to import library "%(library)s": %(error)s'

    def __init__(self, library, error):
        BzrError.__init__(self, library=library, error=error)


class ParamikoNotPresent(DependencyNotPresent):

    _fmt = "Unable to import paramiko (required for sftp support): %(error)s"

    def __init__(self, error):
        DependencyNotPresent.__init__(self, 'paramiko', error)


class PointlessMerge(BzrError):

    _fmt = "Nothing to merge."


class UninitializableFormat(BzrError):

    _fmt = "Format %(format)s cannot be initialised by this version of bzr."

    def __init__(self, format):
        BzrError.__init__(self)
        self.format = format


class BadConversionTarget(BzrError):

    _fmt = "Cannot convert to format %(format)s.  %(problem)s"

    def __init__(self, problem, format):
        BzrError.__init__(self)
        self.problem = problem
        self.format = format


class NoDiff(BzrError):

    _fmt = "Diff is not installed on this machine: %(msg)s"

    def __init__(self, msg):
        BzrError.__init__(self, msg=msg)


class NoDiff3(BzrError):

    _fmt = "Diff3 is not installed on this machine."


class ExistingLimbo(BzrError):

    _fmt = """This tree contains left-over files from a failed operation.
    Please examine %(limbo_dir)s to see if it contains any files you wish to
    keep, and delete it when you are done."""
    
    def __init__(self, limbo_dir):
       BzrError.__init__(self)
       self.limbo_dir = limbo_dir


class ImmortalLimbo(BzrError):

    _fmt = """Unable to delete transform temporary directory $(limbo_dir)s.
    Please examine %(limbo_dir)s to see if it contains any files you wish to
    keep, and delete it when you are done."""

    def __init__(self, limbo_dir):
       BzrError.__init__(self)
       self.limbo_dir = limbo_dir


class OutOfDateTree(BzrError):

    _fmt = "Working tree is out of date, please run 'bzr update'."

    def __init__(self, tree):
        BzrError.__init__(self)
        self.tree = tree


class PublicBranchOutOfDate(BzrError):

    _fmt = 'Public branch "%(public_location)s" lacks revision '\
        '"%(revstring)s".'

    def __init__(self, public_location, revstring):
        import bzrlib.urlutils as urlutils
        public_location = urlutils.unescape_for_display(public_location,
                                                        'ascii')
        BzrError.__init__(self, public_location=public_location,
                          revstring=revstring)


class MergeModifiedFormatError(BzrError):

    _fmt = "Error in merge modified format"


class ConflictFormatError(BzrError):

    _fmt = "Format error in conflict listings"


class CorruptRepository(BzrError):

    _fmt = """An error has been detected in the repository %(repo_path)s.
Please run bzr reconcile on this repository."""

    def __init__(self, repo):
        BzrError.__init__(self)
        self.repo_path = repo.bzrdir.root_transport.base


class UpgradeRequired(BzrError):

    _fmt = "To use this feature you must upgrade your branch at %(path)s."

    def __init__(self, path):
        BzrError.__init__(self)
        self.path = path


class LocalRequiresBoundBranch(BzrError):

    _fmt = "Cannot perform local-only commits on unbound branches."


class MissingProgressBarFinish(BzrError):

    _fmt = "A nested progress bar was not 'finished' correctly."


class InvalidProgressBarType(BzrError):

    _fmt = """Environment variable BZR_PROGRESS_BAR='%(bar_type)s is not a supported type
Select one of: %(valid_types)s"""

    def __init__(self, bar_type, valid_types):
        BzrError.__init__(self, bar_type=bar_type, valid_types=valid_types)


class UnsupportedOperation(BzrError):

    _fmt = "The method %(mname)s is not supported on objects of type %(tname)s."

    def __init__(self, method, method_self):
        self.method = method
        self.mname = method.__name__
        self.tname = type(method_self).__name__


class CannotSetRevisionId(UnsupportedOperation):
    """Raised when a commit is attempting to set a revision id but cant."""


class NonAsciiRevisionId(UnsupportedOperation):
    """Raised when a commit is attempting to set a non-ascii revision id but cant."""


class BinaryFile(BzrError):
    
    _fmt = "File is binary but should be text."


class IllegalPath(BzrError):

    _fmt = "The path %(path)s is not permitted on this platform"

    def __init__(self, path):
        BzrError.__init__(self)
        self.path = path


class TestamentMismatch(BzrError):

    _fmt = """Testament did not match expected value.  
       For revision_id {%(revision_id)s}, expected {%(expected)s}, measured 
       {%(measured)s}"""

    def __init__(self, revision_id, expected, measured):
        self.revision_id = revision_id
        self.expected = expected
        self.measured = measured


class NotABundle(BzrError):
    
    _fmt = "Not a bzr revision-bundle: %(text)r"

    def __init__(self, text):
        BzrError.__init__(self)
        self.text = text


class BadBundle(BzrError): 
    
    _fmt = "Bad bzr revision-bundle: %(text)r"

    def __init__(self, text):
        BzrError.__init__(self)
        self.text = text


class MalformedHeader(BadBundle): 
    
    _fmt = "Malformed bzr revision-bundle header: %(text)r"


class MalformedPatches(BadBundle): 
    
    _fmt = "Malformed patches in bzr revision-bundle: %(text)r"


class MalformedFooter(BadBundle): 
    
    _fmt = "Malformed footer in bzr revision-bundle: %(text)r"


class UnsupportedEOLMarker(BadBundle):
    
    _fmt = "End of line marker was not \\n in bzr revision-bundle"    

    def __init__(self):
        # XXX: BadBundle's constructor assumes there's explanatory text, 
        # but for this there is not
        BzrError.__init__(self)


class IncompatibleBundleFormat(BzrError):
    
    _fmt = "Bundle format %(bundle_format)s is incompatible with %(other)s"

    def __init__(self, bundle_format, other):
        BzrError.__init__(self)
        self.bundle_format = bundle_format
        self.other = other


class BadInventoryFormat(BzrError):
    
    _fmt = "Root class for inventory serialization errors"


class UnexpectedInventoryFormat(BadInventoryFormat):

    _fmt = "The inventory was not in the expected format:\n %(msg)s"

    def __init__(self, msg):
        BadInventoryFormat.__init__(self, msg=msg)


class RootNotRich(BzrError):

    _fmt = """This operation requires rich root data storage"""


class NoSmartMedium(BzrError):

    _fmt = "The transport '%(transport)s' cannot tunnel the smart protocol."

    internal_error = True

    def __init__(self, transport):
        self.transport = transport


class NoSmartServer(NotBranchError):

    _fmt = "No smart server available at %(url)s"

    def __init__(self, url):
        self.url = url


class UnknownSSH(BzrError):

    _fmt = "Unrecognised value for BZR_SSH environment variable: %(vendor)s"

    def __init__(self, vendor):
        BzrError.__init__(self)
        self.vendor = vendor


class GhostRevisionUnusableHere(BzrError):

    _fmt = "Ghost revision {%(revision_id)s} cannot be used here."

    def __init__(self, revision_id):
        BzrError.__init__(self)
        self.revision_id = revision_id


class IllegalUseOfScopeReplacer(BzrError):

    _fmt = "ScopeReplacer object %(name)r was used incorrectly: %(msg)s%(extra)s"

    internal_error = True

    def __init__(self, name, msg, extra=None):
        BzrError.__init__(self)
        self.name = name
        self.msg = msg
        if extra:
            self.extra = ': ' + str(extra)
        else:
            self.extra = ''


class InvalidImportLine(BzrError):

    _fmt = "Not a valid import statement: %(msg)\n%(text)s"

    internal_error = True

    def __init__(self, text, msg):
        BzrError.__init__(self)
        self.text = text
        self.msg = msg


class ImportNameCollision(BzrError):

    _fmt = "Tried to import an object to the same name as an existing object. %(name)s"

    internal_error = True

    def __init__(self, name):
        BzrError.__init__(self)
        self.name = name


<<<<<<< HEAD
class NoMergeSource(BzrError):
    """Raise if no merge source was specified for a merge directive"""

    _fmt = "A merge directive must provide either a bundle or a public"\
        " branch location."


class PatchMissing(BzrError):
    """Raise a patch type was specified but no patch supplied"""

    _fmt = "patch_type was %(patch_type)s, but no patch was supplied."

    def __init__(self, patch_type):
        BzrError.__init__(self)
        self.patch_type = patch_type
=======
class UnsupportedInventoryKind(BzrError):
    
    _fmt = """Unsupported entry kind %(kind)s"""

    def __init__(self, kind):
        self.kind = kind


class BadSubsumeSource(BzrError):

    _fmt = """Can't subsume %(other_tree)s into %(tree)s.  %(reason)s"""

    def __init__(self, tree, other_tree, reason):
        self.tree = tree
        self.other_tree = other_tree
        self.reason = reason


class SubsumeTargetNeedsUpgrade(BzrError):
    
    _fmt = """Subsume target %(other_tree)s needs to be upgraded."""

    def __init__(self, other_tree):
        self.other_tree = other_tree


class BadReferenceTarget(BzrError):

    _fmt = "Can't add reference to %(other_tree)s into %(tree)s.  %(reason)s"

    internal_error = True

    def __init__(self, tree, other_tree, reason):
        self.tree = tree
        self.other_tree = other_tree
        self.reason = reason
>>>>>>> 101b3058


class NoSuchTag(BzrError):

    _fmt = "No such tag: %(tag_name)s"

    def __init__(self, tag_name):
        self.tag_name = tag_name


class TagsNotSupported(BzrError):

    _fmt = "Tags not supported by %(branch)s; you may be able to use bzr upgrade."

    def __init__(self, branch):
        self.branch = branch

        
class TagAlreadyExists(BzrError):

    _fmt = "Tag %(tag_name)s already exists."

    def __init__(self, tag_name):
        self.tag_name = tag_name<|MERGE_RESOLUTION|>--- conflicted
+++ resolved
@@ -1839,7 +1839,6 @@
         self.name = name
 
 
-<<<<<<< HEAD
 class NoMergeSource(BzrError):
     """Raise if no merge source was specified for a merge directive"""
 
@@ -1855,7 +1854,8 @@
     def __init__(self, patch_type):
         BzrError.__init__(self)
         self.patch_type = patch_type
-=======
+
+
 class UnsupportedInventoryKind(BzrError):
     
     _fmt = """Unsupported entry kind %(kind)s"""
@@ -1892,7 +1892,6 @@
         self.tree = tree
         self.other_tree = other_tree
         self.reason = reason
->>>>>>> 101b3058
 
 
 class NoSuchTag(BzrError):
