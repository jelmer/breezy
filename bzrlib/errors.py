# Copyright (C) 2005, 2006, 2007 Canonical Ltd
#
# This program is free software; you can redistribute it and/or modify
# it under the terms of the GNU General Public License as published by
# the Free Software Foundation; either version 2 of the License, or
# (at your option) any later version.
#
# This program is distributed in the hope that it will be useful,
# but WITHOUT ANY WARRANTY; without even the implied warranty of
# MERCHANTABILITY or FITNESS FOR A PARTICULAR PURPOSE.  See the
# GNU General Public License for more details.
#
# You should have received a copy of the GNU General Public License
# along with this program; if not, write to the Free Software
# Foundation, Inc., 59 Temple Place, Suite 330, Boston, MA  02111-1307  USA

"""Exceptions for bzr, and reporting of them.
"""


from bzrlib import (
    osutils,
    symbol_versioning,
    )
from bzrlib.patches import (
    MalformedHunkHeader,
    MalformedLine,
    MalformedPatchHeader,
    PatchConflict,
    PatchSyntax,
    )


# TODO: is there any value in providing the .args field used by standard
# python exceptions?   A list of values with no names seems less useful 
# to me.

# TODO: Perhaps convert the exception to a string at the moment it's 
# constructed to make sure it will succeed.  But that says nothing about
# exceptions that are never raised.

# TODO: selftest assertRaises should probably also check that every error
# raised can be formatted as a string successfully, and without giving
# 'unprintable'.


class BzrError(StandardError):
    """
    Base class for errors raised by bzrlib.

    :cvar internal_error: if True this was probably caused by a bzr bug and
    should be displayed with a traceback; if False (or absent) this was
    probably a user or environment error and they don't need the gory details.
    (That can be overridden by -Derror on the command line.)

    :cvar _fmt: Format string to display the error; this is expanded
    by the instance's dict.
    """
    
    internal_error = False

    def __init__(self, msg=None, **kwds):
        """Construct a new BzrError.

        There are two alternative forms for constructing these objects.
        Either a preformatted string may be passed, or a set of named
        arguments can be given.  The first is for generic "user" errors which
        are not intended to be caught and so do not need a specific subclass.
        The second case is for use with subclasses that provide a _fmt format
        string to print the arguments.  

        Keyword arguments are taken as parameters to the error, which can 
        be inserted into the format string template.  It's recommended 
        that subclasses override the __init__ method to require specific 
        parameters.

        :param msg: If given, this is the literal complete text for the error,
        not subject to expansion.
        """
        StandardError.__init__(self)
        if msg is not None:
            # I was going to deprecate this, but it actually turns out to be
            # quite handy - mbp 20061103.
            self._preformatted_string = msg
        else:
            self._preformatted_string = None
            for key, value in kwds.items():
                setattr(self, key, value)

    def __str__(self):
        s = getattr(self, '_preformatted_string', None)
        if s is not None:
            # contains a preformatted message; must be cast to plain str
            return str(s)
        try:
            fmt = self._get_format_string()
            if fmt:
                s = fmt % self.__dict__
                # __str__() should always return a 'str' object
                # never a 'unicode' object.
                if isinstance(s, unicode):
                    return s.encode('utf8')
                return s
        except (AttributeError, TypeError, NameError, ValueError, KeyError), e:
            return 'Unprintable exception %s: dict=%r, fmt=%r, error=%r' \
                % (self.__class__.__name__,
                   self.__dict__,
                   getattr(self, '_fmt', None),
                   e)

    def _get_format_string(self):
        """Return format string for this exception or None"""
        fmt = getattr(self, '_fmt', None)
        if fmt is not None:
            return fmt
        fmt = getattr(self, '__doc__', None)
        if fmt is not None:
            symbol_versioning.warn("%s uses its docstring as a format, "
                    "it should use _fmt instead" % self.__class__.__name__,
                    DeprecationWarning)
            return fmt
        return 'Unprintable exception %s: dict=%r, fmt=%r' \
            % (self.__class__.__name__,
               self.__dict__,
               getattr(self, '_fmt', None),
               )


class BzrNewError(BzrError):
    """Deprecated error base class."""
    # base classes should override the docstring with their human-
    # readable explanation

    def __init__(self, *args, **kwds):
        # XXX: Use the underlying BzrError to always generate the args
        # attribute if it doesn't exist.  We can't use super here, because
        # exceptions are old-style classes in python2.4 (but new in 2.5).
        # --bmc, 20060426
        symbol_versioning.warn('BzrNewError was deprecated in bzr 0.13; '
             'please convert %s to use BzrError instead'
             % self.__class__.__name__,
             DeprecationWarning,
             stacklevel=2)
        BzrError.__init__(self, *args)
        for key, value in kwds.items():
            setattr(self, key, value)

    def __str__(self):
        try:
            # __str__() should always return a 'str' object
            # never a 'unicode' object.
            s = self.__doc__ % self.__dict__
            if isinstance(s, unicode):
                return s.encode('utf8')
            return s
        except (TypeError, NameError, ValueError, KeyError), e:
            return 'Unprintable exception %s(%r): %r' \
                % (self.__class__.__name__,
                   self.__dict__, e)


class AlreadyBuilding(BzrError):
    
    _fmt = "The tree builder is already building a tree."


class BzrCheckError(BzrError):
    
    _fmt = "Internal check failed: %(message)s"

    internal_error = True

    def __init__(self, message):
        BzrError.__init__(self)
        self.message = message


class DisabledMethod(BzrError):

    _fmt = "The smart server method '%(class_name)s' is disabled."

    internal_error = True

    def __init__(self, class_name):
        BzrError.__init__(self)
        self.class_name = class_name


class IncompatibleAPI(BzrError):

    _fmt = 'The API for "%(api)s" is not compatible with "%(wanted)s". '\
        'It supports versions "%(minimum)s" to "%(current)s".'

    def __init__(self, api, wanted, minimum, current):
        self.api = api
        self.wanted = wanted
        self.minimum = minimum
        self.current = current


class InProcessTransport(BzrError):

    _fmt = "The transport '%(transport)s' is only accessible within this " \
        "process."

    def __init__(self, transport):
        self.transport = transport


class InvalidEntryName(BzrError):
    
    _fmt = "Invalid entry name: %(name)s"

    internal_error = True

    def __init__(self, name):
        BzrError.__init__(self)
        self.name = name


class InvalidRevisionNumber(BzrError):
    
    _fmt = "Invalid revision number %(revno)s"

    def __init__(self, revno):
        BzrError.__init__(self)
        self.revno = revno


class InvalidRevisionId(BzrError):

    _fmt = "Invalid revision-id {%(revision_id)s} in %(branch)s"

    def __init__(self, revision_id, branch):
        # branch can be any string or object with __str__ defined
        BzrError.__init__(self)
        self.revision_id = revision_id
        self.branch = branch

class ReservedId(BzrError):

    _fmt = "Reserved revision-id {%(revision_id)s}"

    def __init__(self, revision_id):
        self.revision_id = revision_id


class NoHelpTopic(BzrError):

    _fmt = ("No help could be found for '%(topic)s'. "
        "Please use 'bzr help topics' to obtain a list of topics.")

    def __init__(self, topic):
        self.topic = topic


class NoSuchId(BzrError):

    _fmt = "The file id %(file_id)s is not present in the tree %(tree)s."
    
    def __init__(self, tree, file_id):
        BzrError.__init__(self)
        self.file_id = file_id
        self.tree = tree


class InventoryModified(BzrError):

    _fmt = ("The current inventory for the tree %(tree)r has been modified,"
            " so a clean inventory cannot be read without data loss.")

    internal_error = True

    def __init__(self, tree):
        self.tree = tree


class NoWorkingTree(BzrError):

    _fmt = "No WorkingTree exists for %(base)s."
    
    def __init__(self, base):
        BzrError.__init__(self)
        self.base = base


class NotBuilding(BzrError):

    _fmt = "Not currently building a tree."


class NotLocalUrl(BzrError):

    _fmt = "%(url)s is not a local path."

    def __init__(self, url):
        self.url = url


class WorkingTreeAlreadyPopulated(BzrError):

    _fmt = """Working tree already populated in %(base)s"""

    internal_error = True

    def __init__(self, base):
        self.base = base

class BzrCommandError(BzrError):
    """Error from user command"""

    internal_error = False

    # Error from malformed user command; please avoid raising this as a
    # generic exception not caused by user input.
    #
    # I think it's a waste of effort to differentiate between errors that
    # are not intended to be caught anyway.  UI code need not subclass
    # BzrCommandError, and non-UI code should not throw a subclass of
    # BzrCommandError.  ADHB 20051211
    def __init__(self, msg):
        # Object.__str__() must return a real string
        # returning a Unicode string is a python error.
        if isinstance(msg, unicode):
            self.msg = msg.encode('utf8')
        else:
            self.msg = msg

    def __str__(self):
        return self.msg


class NotWriteLocked(BzrError):

    _fmt = """%(not_locked)r is not write locked but needs to be."""

    def __init__(self, not_locked):
        self.not_locked = not_locked


class BzrOptionError(BzrCommandError):

    _fmt = "Error in command line options"


class BadIndexFormatSignature(BzrError):

    _fmt = "%(value)s is not an index of type %(_type)s."

    def __init__(self, value, _type):
        BzrError.__init__(self)
        self.value = value
        self._type = _type


class BadIndexData(BzrError):

    _fmt = "Error in data for index %(value)s."

    def __init__(self, value):
        BzrError.__init__(self)
        self.value = value


class BadIndexDuplicateKey(BzrError):

    _fmt = "The key '%(key)s' is already in index '%(index)s'."

    def __init__(self, key, index):
        BzrError.__init__(self)
        self.key = key
        self.index = index


class BadIndexKey(BzrError):

    _fmt = "The key '%(key)s' is not a valid key."

    def __init__(self, key):
        BzrError.__init__(self)
        self.key = key


class BadIndexOptions(BzrError):

    _fmt = "Could not parse options for index %(value)s."

    def __init__(self, value):
        BzrError.__init__(self)
        self.value = value


class BadIndexValue(BzrError):

    _fmt = "The value '%(value)s' is not a valid value."

    def __init__(self, value):
        BzrError.__init__(self)
        self.value = value


class BadOptionValue(BzrError):

    _fmt = """Bad value "%(value)s" for option "%(name)s"."""

    def __init__(self, name, value):
        BzrError.__init__(self, name=name, value=value)

    
class StrictCommitFailed(BzrError):

    _fmt = "Commit refused because there are unknown files in the tree"


# XXX: Should be unified with TransportError; they seem to represent the
# same thing
# RBC 20060929: I think that unifiying with TransportError would be a mistake
# - this is finer than a TransportError - and more useful as such. It 
# differentiates between 'transport has failed' and 'operation on a transport
# has failed.'
class PathError(BzrError):
    
    _fmt = "Generic path error: %(path)r%(extra)s)"

    def __init__(self, path, extra=None):
        BzrError.__init__(self)
        self.path = path
        if extra:
            self.extra = ': ' + str(extra)
        else:
            self.extra = ''


class NoSuchFile(PathError):

    _fmt = "No such file: %(path)r%(extra)s"


class FileExists(PathError):

    _fmt = "File exists: %(path)r%(extra)s"


class RenameFailedFilesExist(BzrError):
    """Used when renaming and both source and dest exist."""

    _fmt = ("Could not rename %(source)s => %(dest)s because both files exist."
            "%(extra)s")

    def __init__(self, source, dest, extra=None):
        BzrError.__init__(self)
        self.source = str(source)
        self.dest = str(dest)
        if extra:
            self.extra = ' ' + str(extra)
        else:
            self.extra = ''


class NotADirectory(PathError):

    _fmt = "%(path)r is not a directory %(extra)s"


class NotInWorkingDirectory(PathError):

    _fmt = "%(path)r is not in the working directory %(extra)s"


class DirectoryNotEmpty(PathError):

    _fmt = "Directory not empty: %(path)r%(extra)s"


class ReadingCompleted(BzrError):
    
    _fmt = ("The MediumRequest '%(request)s' has already had finish_reading "
            "called upon it - the request has been completed and no more "
            "data may be read.")

    internal_error = True

    def __init__(self, request):
        self.request = request


class ResourceBusy(PathError):

    _fmt = "Device or resource busy: %(path)r%(extra)s"


class PermissionDenied(PathError):

    _fmt = "Permission denied: %(path)r%(extra)s"


class InvalidURL(PathError):

    _fmt = "Invalid url supplied to transport: %(path)r%(extra)s"


class InvalidURLJoin(PathError):

    _fmt = "Invalid URL join request: %(args)s%(extra)s"

    def __init__(self, msg, base, args):
        PathError.__init__(self, base, msg)
        self.args = [base] + list(args)


class UnknownHook(BzrError):

    _fmt = "The %(type)s hook '%(hook)s' is unknown in this version of bzrlib."

    def __init__(self, hook_type, hook_name):
        BzrError.__init__(self)
        self.type = hook_type
        self.hook = hook_name


class UnsupportedProtocol(PathError):

    _fmt = 'Unsupported protocol for url "%(path)s"%(extra)s'

    def __init__(self, url, extra):
        PathError.__init__(self, url, extra=extra)


class ReadError(PathError):
    
    _fmt = """Error reading from %(path)r."""


class ShortReadvError(PathError):

    _fmt = ("readv() read %(actual)s bytes rather than %(length)s bytes"
            " at %(offset)s for %(path)s%(extra)s")

    internal_error = True

    def __init__(self, path, offset, length, actual, extra=None):
        PathError.__init__(self, path, extra=extra)
        self.offset = offset
        self.length = length
        self.actual = actual


class PathNotChild(PathError):

    _fmt = "Path %(path)r is not a child of path %(base)r%(extra)s"

    internal_error = True

    def __init__(self, path, base, extra=None):
        BzrError.__init__(self)
        self.path = path
        self.base = base
        if extra:
            self.extra = ': ' + str(extra)
        else:
            self.extra = ''


class InvalidNormalization(PathError):

    _fmt = "Path %(path)r is not unicode normalized"


# TODO: This is given a URL; we try to unescape it but doing that from inside
# the exception object is a bit undesirable.
# TODO: Probably this behavior of should be a common superclass 
class NotBranchError(PathError):

    _fmt = "Not a branch: %(path)s"

    def __init__(self, path):
       import bzrlib.urlutils as urlutils
       self.path = urlutils.unescape_for_display(path, 'ascii')


class NoSubmitBranch(PathError):

    _fmt = 'No submit branch available for branch "%(path)s"'

    def __init__(self, branch):
       import bzrlib.urlutils as urlutils
       self.path = urlutils.unescape_for_display(branch.base, 'ascii')


class AlreadyBranchError(PathError):

    _fmt = "Already a branch: %(path)s."


class BranchExistsWithoutWorkingTree(PathError):

    _fmt = "Directory contains a branch, but no working tree \
(use bzr checkout if you wish to build a working tree): %(path)s"


class AtomicFileAlreadyClosed(PathError):

    _fmt = ("'%(function)s' called on an AtomicFile after it was closed:"
            " %(path)s")

    def __init__(self, path, function):
        PathError.__init__(self, path=path, extra=None)
        self.function = function


class InaccessibleParent(PathError):

    _fmt = ("Parent not accessible given base %(base)s and"
            " relative path %(path)s")

    def __init__(self, path, base):
        PathError.__init__(self, path)
        self.base = base


class NoRepositoryPresent(BzrError):

    _fmt = "No repository present: %(path)r"
    def __init__(self, bzrdir):
        BzrError.__init__(self)
        self.path = bzrdir.transport.clone('..').base


class FileInWrongBranch(BzrError):

    _fmt = "File %(path)s in not in branch %(branch_base)s."

    def __init__(self, branch, path):
        BzrError.__init__(self)
        self.branch = branch
        self.branch_base = branch.base
        self.path = path


class UnsupportedFormatError(BzrError):

    _fmt = "Unsupported branch format: %(format)s\nPlease run 'bzr upgrade'"


class UnknownFormatError(BzrError):
    
    _fmt = "Unknown branch format: %(format)r"


class IncompatibleFormat(BzrError):
    
    _fmt = "Format %(format)s is not compatible with .bzr version %(bzrdir)s."

    def __init__(self, format, bzrdir_format):
        BzrError.__init__(self)
        self.format = format
        self.bzrdir = bzrdir_format


class IncompatibleRepositories(BzrError):

    _fmt = "Repository %(target)s is not compatible with repository"\
        " %(source)s"

    def __init__(self, source, target):
        BzrError.__init__(self, target=target, source=source)


class IncompatibleRevision(BzrError):
    
    _fmt = "Revision is not compatible with %(repo_format)s"

    def __init__(self, repo_format):
        BzrError.__init__(self)
        self.repo_format = repo_format


class AlreadyVersionedError(BzrError):
    """Used when a path is expected not to be versioned, but it is."""

    _fmt = "%(context_info)s%(path)s is already versioned"

    def __init__(self, path, context_info=None):
        """Construct a new AlreadyVersionedError.

        :param path: This is the path which is versioned,
        which should be in a user friendly form.
        :param context_info: If given, this is information about the context,
        which could explain why this is expected to not be versioned.
        """
        BzrError.__init__(self)
        self.path = path
        if context_info is None:
            self.context_info = ''
        else:
            self.context_info = context_info + ". "


class NotVersionedError(BzrError):
    """Used when a path is expected to be versioned, but it is not."""

    _fmt = "%(context_info)s%(path)s is not versioned"

    def __init__(self, path, context_info=None):
        """Construct a new NotVersionedError.

        :param path: This is the path which is not versioned,
        which should be in a user friendly form.
        :param context_info: If given, this is information about the context,
        which could explain why this is expected to be versioned.
        """
        BzrError.__init__(self)
        self.path = path
        if context_info is None:
            self.context_info = ''
        else:
            self.context_info = context_info + ". "


class PathsNotVersionedError(BzrError):
    """Used when reporting several paths which are not versioned"""

    _fmt = "Path(s) are not versioned: %(paths_as_string)s"

    def __init__(self, paths):
        from bzrlib.osutils import quotefn
        BzrError.__init__(self)
        self.paths = paths
        self.paths_as_string = ' '.join([quotefn(p) for p in paths])


class PathsDoNotExist(BzrError):

    _fmt = "Path(s) do not exist: %(paths_as_string)s%(extra)s"

    # used when reporting that paths are neither versioned nor in the working
    # tree

    def __init__(self, paths, extra=None):
        # circular import
        from bzrlib.osutils import quotefn
        BzrError.__init__(self)
        self.paths = paths
        self.paths_as_string = ' '.join([quotefn(p) for p in paths])
        if extra:
            self.extra = ': ' + str(extra)
        else:
            self.extra = ''


class BadFileKindError(BzrError):

    _fmt = 'Cannot operate on "%(filename)s" of unsupported kind "%(kind)s"'

    def __init__(self, filename, kind):
        BzrError.__init__(self, filename=filename, kind=kind)


class ForbiddenControlFileError(BzrError):

    _fmt = "Cannot operate on %(filename)s because it is a control file"


class LockError(BzrError):

    _fmt = "Lock error: %(msg)s"

    internal_error = True

    # All exceptions from the lock/unlock functions should be from
    # this exception class.  They will be translated as necessary. The
    # original exception is available as e.original_error
    #
    # New code should prefer to raise specific subclasses
    def __init__(self, message):
        # Python 2.5 uses a slot for StandardError.message,
        # so use a different variable name
        # so it is exposed in self.__dict__
        self.msg = message


class LockActive(LockError):

    _fmt = "The lock for '%(lock_description)s' is in use and cannot be broken."

    internal_error = False

    def __init__(self, lock_description):
        self.lock_description = lock_description


class CommitNotPossible(LockError):

    _fmt = "A commit was attempted but we do not have a write lock open."

    def __init__(self):
        pass


class AlreadyCommitted(LockError):

    _fmt = "A rollback was requested, but is not able to be accomplished."

    def __init__(self):
        pass


class ReadOnlyError(LockError):

    _fmt = "A write attempt was made in a read only transaction on %(obj)s"

    # TODO: There should also be an error indicating that you need a write
    # lock and don't have any lock at all... mbp 20070226

    def __init__(self, obj):
        self.obj = obj


class ReadOnlyLockError(LockError):

    _fmt = "Cannot acquire write lock on %(fname)s. %(msg)s"

    def __init__(self, fname, msg):
        LockError.__init__(self, '')
        self.fname = fname
        self.msg = msg


class OutSideTransaction(BzrError):

    _fmt = ("A transaction related operation was attempted after"
            " the transaction finished.")


class ObjectNotLocked(LockError):

    _fmt = "%(obj)r is not locked"

    # this can indicate that any particular object is not locked; see also
    # LockNotHeld which means that a particular *lock* object is not held by
    # the caller -- perhaps they should be unified.
    def __init__(self, obj):
        self.obj = obj


class ReadOnlyObjectDirtiedError(ReadOnlyError):

    _fmt = "Cannot change object %(obj)r in read only transaction"

    def __init__(self, obj):
        self.obj = obj


class UnlockableTransport(LockError):

    _fmt = "Cannot lock: transport is read only: %(transport)s"

    def __init__(self, transport):
        self.transport = transport


class LockContention(LockError):

    _fmt = "Could not acquire lock %(lock)s"
    # TODO: show full url for lock, combining the transport and relative
    # bits?

    internal_error = False

    def __init__(self, lock):
        self.lock = lock


class LockBroken(LockError):

    _fmt = ("Lock was broken while still open: %(lock)s"
            " - check storage consistency!")

    internal_error = False

    def __init__(self, lock):
        self.lock = lock


class LockBreakMismatch(LockError):

    _fmt = ("Lock was released and re-acquired before being broken:"
            " %(lock)s: held by %(holder)r, wanted to break %(target)r")

    internal_error = False

    def __init__(self, lock, holder, target):
        self.lock = lock
        self.holder = holder
        self.target = target


class LockNotHeld(LockError):

    _fmt = "Lock not held: %(lock)s"

    internal_error = False

    def __init__(self, lock):
        self.lock = lock


class TokenLockingNotSupported(LockError):

    _fmt = "The object %(obj)s does not support token specifying a token when locking."

    internal_error = True

    def __init__(self, obj):
        self.obj = obj


class TokenMismatch(LockBroken):

    _fmt = "The lock token %(given_token)r does not match lock token %(lock_token)r."

    internal_error = True

    def __init__(self, given_token, lock_token):
        self.given_token = given_token
        self.lock_token = lock_token


class PointlessCommit(BzrError):

    _fmt = "No changes to commit"


class CannotCommitSelectedFileMerge(BzrError):

    _fmt = 'Selected-file commit of merges is not supported yet:'\
        ' files %(files_str)s'

    def __init__(self, files):
        files_str = ', '.join(files)
        BzrError.__init__(self, files=files, files_str=files_str)


class UpgradeReadonly(BzrError):

    _fmt = "Upgrade URL cannot work with readonly URLs."


class UpToDateFormat(BzrError):

    _fmt = "The branch format %(format)s is already at the most recent format."

    def __init__(self, format):
        BzrError.__init__(self)
        self.format = format


class StrictCommitFailed(Exception):

    _fmt = "Commit refused because there are unknowns in the tree."


class NoSuchRevision(BzrError):

    _fmt = "Branch %(branch)s has no revision %(revision)s"

    internal_error = True

    def __init__(self, branch, revision):
        BzrError.__init__(self, branch=branch, revision=revision)


class NotLeftParentDescendant(BzrError):

    _fmt = ("Revision %(old_revision)s is not the left parent of"
            " %(new_revision)s, but branch %(branch_location)s expects this")

    internal_error = True

    def __init__(self, branch, old_revision, new_revision):
        BzrError.__init__(self, branch_location=branch.base,
                          old_revision=old_revision,
                          new_revision=new_revision)


class NoSuchRevisionSpec(BzrError):

    _fmt = "No namespace registered for string: %(spec)r"

    def __init__(self, spec):
        BzrError.__init__(self, spec=spec)


class NoSuchRevisionInTree(NoSuchRevision):
    """When using Tree.revision_tree, and the revision is not accessible."""
    
    _fmt = "The revision id %(revision_id)s is not present in the tree %(tree)s."

    def __init__(self, tree, revision_id):
        BzrError.__init__(self)
        self.tree = tree
        self.revision_id = revision_id


class InvalidRevisionSpec(BzrError):

    _fmt = ("Requested revision: %(spec)r does not exist in branch:"
            " %(branch)s%(extra)s")

    def __init__(self, spec, branch, extra=None):
        BzrError.__init__(self, branch=branch, spec=spec)
        if extra:
            self.extra = '\n' + str(extra)
        else:
            self.extra = ''


class HistoryMissing(BzrError):

    _fmt = "%(branch)s is missing %(object_type)s {%(object_id)s}"


class AppendRevisionsOnlyViolation(BzrError):

    _fmt = ('Operation denied because it would change the main history,'
           ' which is not permitted by the append_revisions_only setting on'
           ' branch "%(location)s".')

    def __init__(self, location):
       import bzrlib.urlutils as urlutils
       location = urlutils.unescape_for_display(location, 'ascii')
       BzrError.__init__(self, location=location)


class DivergedBranches(BzrError):

    _fmt = ("These branches have diverged."
            " Use the merge command to reconcile them.")

    internal_error = False

    def __init__(self, branch1, branch2):
        self.branch1 = branch1
        self.branch2 = branch2


class NotLefthandHistory(BzrError):

    _fmt = "Supplied history does not follow left-hand parents"

    internal_error = True

    def __init__(self, history):
        BzrError.__init__(self, history=history)


class UnrelatedBranches(BzrError):

    _fmt = ("Branches have no common ancestor, and"
            " no merge base revision was specified.")

    internal_error = False


class NoCommonAncestor(BzrError):
    
    _fmt = "Revisions have no common ancestor: %(revision_a)s %(revision_b)s"

    def __init__(self, revision_a, revision_b):
        self.revision_a = revision_a
        self.revision_b = revision_b


class NoCommonRoot(BzrError):

    _fmt = ("Revisions are not derived from the same root: "
           "%(revision_a)s %(revision_b)s.")

    def __init__(self, revision_a, revision_b):
        BzrError.__init__(self, revision_a=revision_a, revision_b=revision_b)


class NotAncestor(BzrError):

    _fmt = "Revision %(rev_id)s is not an ancestor of %(not_ancestor_id)s"

    def __init__(self, rev_id, not_ancestor_id):
        BzrError.__init__(self, rev_id=rev_id,
            not_ancestor_id=not_ancestor_id)


class InstallFailed(BzrError):

    def __init__(self, revisions):
        revision_str = ", ".join(str(r) for r in revisions)
        msg = "Could not install revisions:\n%s" % revision_str
        BzrError.__init__(self, msg)
        self.revisions = revisions


class AmbiguousBase(BzrError):

    def __init__(self, bases):
        warn("BzrError AmbiguousBase has been deprecated as of bzrlib 0.8.",
                DeprecationWarning)
        msg = ("The correct base is unclear, because %s are all equally close"
                % ", ".join(bases))
        BzrError.__init__(self, msg)
        self.bases = bases


class NoCommits(BzrError):

    _fmt = "Branch %(branch)s has no commits."

    def __init__(self, branch):
        BzrError.__init__(self, branch=branch)


class UnlistableStore(BzrError):

    def __init__(self, store):
        BzrError.__init__(self, "Store %s is not listable" % store)



class UnlistableBranch(BzrError):

    def __init__(self, br):
        BzrError.__init__(self, "Stores for branch %s are not listable" % br)


class BoundBranchOutOfDate(BzrError):

    _fmt = ("Bound branch %(branch)s is out of date"
            " with master branch %(master)s.")

    def __init__(self, branch, master):
        BzrError.__init__(self)
        self.branch = branch
        self.master = master

        
class CommitToDoubleBoundBranch(BzrError):

    _fmt = ("Cannot commit to branch %(branch)s."
            " It is bound to %(master)s, which is bound to %(remote)s.")

    def __init__(self, branch, master, remote):
        BzrError.__init__(self)
        self.branch = branch
        self.master = master
        self.remote = remote


class OverwriteBoundBranch(BzrError):

    _fmt = "Cannot pull --overwrite to a branch which is bound %(branch)s"

    def __init__(self, branch):
        BzrError.__init__(self)
        self.branch = branch


class BoundBranchConnectionFailure(BzrError):

    _fmt = ("Unable to connect to target of bound branch %(branch)s"
            " => %(target)s: %(error)s")

    def __init__(self, branch, target, error):
        BzrError.__init__(self)
        self.branch = branch
        self.target = target
        self.error = error


class WeaveError(BzrError):

    _fmt = "Error in processing weave: %(message)s"

    def __init__(self, message=None):
        BzrError.__init__(self)
        self.message = message


class WeaveRevisionAlreadyPresent(WeaveError):

    _fmt = "Revision {%(revision_id)s} already present in %(weave)s"

    def __init__(self, revision_id, weave):

        WeaveError.__init__(self)
        self.revision_id = revision_id
        self.weave = weave


class WeaveRevisionNotPresent(WeaveError):

    _fmt = "Revision {%(revision_id)s} not present in %(weave)s"

    def __init__(self, revision_id, weave):
        WeaveError.__init__(self)
        self.revision_id = revision_id
        self.weave = weave


class WeaveFormatError(WeaveError):

    _fmt = "Weave invariant violated: %(what)s"

    def __init__(self, what):
        WeaveError.__init__(self)
        self.what = what


class WeaveParentMismatch(WeaveError):

    _fmt = "Parents are mismatched between two revisions."
    

class WeaveInvalidChecksum(WeaveError):

    _fmt = "Text did not match it's checksum: %(message)s"


class WeaveTextDiffers(WeaveError):

    _fmt = ("Weaves differ on text content. Revision:"
            " {%(revision_id)s}, %(weave_a)s, %(weave_b)s")

    def __init__(self, revision_id, weave_a, weave_b):
        WeaveError.__init__(self)
        self.revision_id = revision_id
        self.weave_a = weave_a
        self.weave_b = weave_b


class WeaveTextDiffers(WeaveError):

    _fmt = ("Weaves differ on text content. Revision:"
            " {%(revision_id)s}, %(weave_a)s, %(weave_b)s")

    def __init__(self, revision_id, weave_a, weave_b):
        WeaveError.__init__(self)
        self.revision_id = revision_id
        self.weave_a = weave_a
        self.weave_b = weave_b


class VersionedFileError(BzrError):
    
    _fmt = "Versioned file error"


class RevisionNotPresent(VersionedFileError):
    
    _fmt = "Revision {%(revision_id)s} not present in %(file_id)s."

    def __init__(self, revision_id, file_id):
        VersionedFileError.__init__(self)
        self.revision_id = revision_id
        self.file_id = file_id


class RevisionAlreadyPresent(VersionedFileError):
    
    _fmt = "Revision {%(revision_id)s} already present in %(file_id)s."

    def __init__(self, revision_id, file_id):
        VersionedFileError.__init__(self)
        self.revision_id = revision_id
        self.file_id = file_id


class VersionedFileInvalidChecksum(VersionedFileError):

    _fmt = "Text did not match its checksum: %(message)s"


class KnitError(BzrError):
    
    _fmt = "Knit error"

    internal_error = True


class KnitCorrupt(KnitError):

    _fmt = "Knit %(filename)s corrupt: %(how)s"

    def __init__(self, filename, how):
        KnitError.__init__(self)
        self.filename = filename
        self.how = how


class KnitDataStreamIncompatible(KnitError):

    _fmt = "Cannot insert knit data stream of format \"%(stream_format)s\" into knit of format \"%(target_format)s\"."

    def __init__(self, stream_format, target_format):
        self.stream_format = stream_format
        self.target_format = target_format
        

class KnitHeaderError(KnitError):

    _fmt = "Knit header error: %(badline)r unexpected for file %(filename)s"

    def __init__(self, badline, filename):
        KnitError.__init__(self)
        self.badline = badline
        self.filename = filename


class KnitIndexUnknownMethod(KnitError):
    """Raised when we don't understand the storage method.

    Currently only 'fulltext' and 'line-delta' are supported.
    """
    
    _fmt = ("Knit index %(filename)s does not have a known method"
            " in options: %(options)r")

    def __init__(self, filename, options):
        KnitError.__init__(self)
        self.filename = filename
        self.options = options


class NoSuchExportFormat(BzrError):
    
    _fmt = "Export format %(format)r not supported"

    def __init__(self, format):
        BzrError.__init__(self)
        self.format = format


class TransportError(BzrError):
    
    _fmt = "Transport error: %(msg)s %(orig_error)s"

    def __init__(self, msg=None, orig_error=None):
        if msg is None and orig_error is not None:
            msg = str(orig_error)
        if orig_error is None:
            orig_error = ''
        if msg is None:
            msg =  ''
        self.msg = msg
        self.orig_error = orig_error
        BzrError.__init__(self)


class TooManyConcurrentRequests(BzrError):

    _fmt = ("The medium '%(medium)s' has reached its concurrent request limit."
            " Be sure to finish_writing and finish_reading on the"
            " currently open request.")

    internal_error = True

    def __init__(self, medium):
        self.medium = medium


class SmartProtocolError(TransportError):

    _fmt = "Generic bzr smart protocol error: %(details)s"

    def __init__(self, details):
        self.details = details


# A set of semi-meaningful errors which can be thrown
class TransportNotPossible(TransportError):

    _fmt = "Transport operation not possible: %(msg)s %(orig_error)s"


class ConnectionError(TransportError):

    _fmt = "Connection error: %(msg)s %(orig_error)s"


class SocketConnectionError(ConnectionError):

    _fmt = "%(msg)s %(host)s%(port)s%(orig_error)s"

    def __init__(self, host, port=None, msg=None, orig_error=None):
        if msg is None:
            msg = 'Failed to connect to'
        if orig_error is None:
            orig_error = ''
        else:
            orig_error = '; ' + str(orig_error)
        ConnectionError.__init__(self, msg=msg, orig_error=orig_error)
        self.host = host
        if port is None:
            self.port = ''
        else:
            self.port = ':%s' % port


class ConnectionReset(TransportError):

    _fmt = "Connection closed: %(msg)s %(orig_error)s"


class InvalidRange(TransportError):

    _fmt = "Invalid range access in %(path)s at %(offset)s."
    
    def __init__(self, path, offset):
        TransportError.__init__(self, ("Invalid range access in %s at %d"
                                       % (path, offset)))
        self.path = path
        self.offset = offset


class InvalidHttpResponse(TransportError):

    _fmt = "Invalid http response for %(path)s: %(msg)s"

    def __init__(self, path, msg, orig_error=None):
        self.path = path
        TransportError.__init__(self, msg, orig_error=orig_error)


class InvalidHttpRange(InvalidHttpResponse):

    _fmt = "Invalid http range %(range)r for %(path)s: %(msg)s"
    
    def __init__(self, path, range, msg):
        self.range = range
        InvalidHttpResponse.__init__(self, path, msg)


class InvalidHttpContentType(InvalidHttpResponse):

    _fmt = 'Invalid http Content-type "%(ctype)s" for %(path)s: %(msg)s'
    
    def __init__(self, path, ctype, msg):
        self.ctype = ctype
        InvalidHttpResponse.__init__(self, path, msg)


class RedirectRequested(TransportError):

    _fmt = '%(source)s is%(permanently)s redirected to %(target)s'

    def __init__(self, source, target, is_permament=False, qual_proto=None):
        self.source = source
        self.target = target
        if is_permament:
            self.permanently = ' permanently'
        else:
            self.permanently = ''
        self.is_permament = is_permament
        self._qualified_proto = qual_proto
        TransportError.__init__(self)

    def _requalify_url(self, url):
        """Restore the qualified proto in front of the url"""
        # When this exception is raised, source and target are in
        # user readable format. But some transports may use a
        # different proto (http+urllib:// will present http:// to
        # the user. If a qualified proto is specified, the code
        # trapping the exception can get the qualified urls to
        # properly handle the redirection themself (creating a
        # new transport object from the target url for example).
        # But checking that the scheme of the original and
        # redirected urls are the same can be tricky. (see the
        # FIXME in BzrDir.open_from_transport for the unique use
        # case so far).
        if self._qualified_proto is None:
            return url

        # The TODO related to NotBranchError mention that doing
        # that kind of manipulation on the urls may not be the
        # exception object job. On the other hand, this object is
        # the interface between the code and the user so
        # presenting the urls in different ways is indeed its
        # job...
        import urlparse
        proto, netloc, path, query, fragment = urlparse.urlsplit(url)
        return urlparse.urlunsplit((self._qualified_proto, netloc, path,
                                   query, fragment))

    def get_source_url(self):
        return self._requalify_url(self.source)

    def get_target_url(self):
        return self._requalify_url(self.target)


class TooManyRedirections(TransportError):

    _fmt = "Too many redirections"

class ConflictsInTree(BzrError):

    _fmt = "Working tree has conflicts."


class ParseConfigError(BzrError):

    def __init__(self, errors, filename):
        if filename is None:
            filename = ""
        message = "Error(s) parsing config file %s:\n%s" % \
            (filename, ('\n'.join(e.message for e in errors)))
        BzrError.__init__(self, message)


class NoEmailInUsername(BzrError):

    _fmt = "%(username)r does not seem to contain a reasonable email address"

    def __init__(self, username):
        BzrError.__init__(self)
        self.username = username


class SigningFailed(BzrError):

    _fmt = "Failed to gpg sign data with command %(command_line)r"

    def __init__(self, command_line):
        BzrError.__init__(self, command_line=command_line)


class WorkingTreeNotRevision(BzrError):

    _fmt = ("The working tree for %(basedir)s has changed since" 
            " the last commit, but weave merge requires that it be"
            " unchanged")

    def __init__(self, tree):
        BzrError.__init__(self, basedir=tree.basedir)


class CantReprocessAndShowBase(BzrError):

    _fmt = ("Can't reprocess and show base, because reprocessing obscures "
           "the relationship of conflicting lines to the base")


class GraphCycleError(BzrError):

    _fmt = "Cycle in graph %(graph)r"

    def __init__(self, graph):
        BzrError.__init__(self)
        self.graph = graph


class WritingCompleted(BzrError):

    _fmt = ("The MediumRequest '%(request)s' has already had finish_writing "
            "called upon it - accept bytes may not be called anymore.")

    internal_error = True

    def __init__(self, request):
        self.request = request


class WritingNotComplete(BzrError):

    _fmt = ("The MediumRequest '%(request)s' has not has finish_writing "
            "called upon it - until the write phase is complete no "
            "data may be read.")

    internal_error = True

    def __init__(self, request):
        self.request = request


class NotConflicted(BzrError):

    _fmt = "File %(filename)s is not conflicted."

    def __init__(self, filename):
        BzrError.__init__(self)
        self.filename = filename


class MediumNotConnected(BzrError):

    _fmt = """The medium '%(medium)s' is not connected."""

    internal_error = True

    def __init__(self, medium):
        self.medium = medium


class MustUseDecorated(Exception):

    _fmt = "A decorating function has requested its original command be used."


class NoBundleFound(BzrError):

    _fmt = "No bundle was found in %(filename)s"

    def __init__(self, filename):
        BzrError.__init__(self)
        self.filename = filename


class BundleNotSupported(BzrError):

    _fmt = "Unable to handle bundle version %(version)s: %(msg)s"

    def __init__(self, version, msg):
        BzrError.__init__(self)
        self.version = version
        self.msg = msg


class MissingText(BzrError):

    _fmt = ("Branch %(base)s is missing revision"
            " %(text_revision)s of %(file_id)s")

    def __init__(self, branch, text_revision, file_id):
        BzrError.__init__(self)
        self.branch = branch
        self.base = branch.base
        self.text_revision = text_revision
        self.file_id = file_id

class DuplicateFileId(BzrError):

    _fmt = "File id {%(file_id)s} already exists in inventory as %(entry)s"

    def __init__(self, file_id, entry):
        BzrError.__init__(self)
        self.file_id = file_id
        self.entry = entry


class DuplicateKey(BzrError):

    _fmt = "Key %(key)s is already present in map"


class DuplicateHelpPrefix(BzrError):

    _fmt = "The prefix %(prefix)s is in the help search path twice."

    def __init__(self, prefix):
        self.prefix = prefix


class MalformedTransform(BzrError):

    _fmt = "Tree transform is malformed %(conflicts)r"


class NoFinalPath(BzrError):

    _fmt = ("No final name for trans_id %(trans_id)r\n"
            "file-id: %(file_id)r\n"
            "root trans-id: %(root_trans_id)r\n")

    def __init__(self, trans_id, transform):
        self.trans_id = trans_id
        self.file_id = transform.final_file_id(trans_id)
        self.root_trans_id = transform.root


class BzrBadParameter(BzrError):

    _fmt = "Bad parameter: %(param)r"

    internal_error = True

    # This exception should never be thrown, but it is a base class for all
    # parameter-to-function errors.

    def __init__(self, param):
        BzrError.__init__(self)
        self.param = param


class BzrBadParameterNotUnicode(BzrBadParameter):

    _fmt = "Parameter %(param)s is neither unicode nor utf8."


class ReusingTransform(BzrError):

    _fmt = "Attempt to reuse a transform that has already been applied."


class CantMoveRoot(BzrError):

    _fmt = "Moving the root directory is not supported at this time"


class BzrMoveFailedError(BzrError):

    _fmt = "Could not move %(from_path)s%(operator)s %(to_path)s%(extra)s"

    def __init__(self, from_path='', to_path='', extra=None):
        BzrError.__init__(self)
        if extra:
            self.extra = ': ' + str(extra)
        else:
            self.extra = ''

        has_from = len(from_path) > 0
        has_to = len(to_path) > 0
        if has_from:
            self.from_path = osutils.splitpath(from_path)[-1]
        else:
            self.from_path = ''

        if has_to:
            self.to_path = osutils.splitpath(to_path)[-1]
        else:
            self.to_path = ''

        self.operator = ""
        if has_from and has_to:
            self.operator = " =>"
        elif has_from:
            self.from_path = "from " + from_path
        elif has_to:
            self.operator = "to"
        else:
            self.operator = "file"


class BzrRenameFailedError(BzrMoveFailedError):

    _fmt = "Could not rename %(from_path)s%(operator)s %(to_path)s%(extra)s"

    def __init__(self, from_path, to_path, extra=None):
        BzrMoveFailedError.__init__(self, from_path, to_path, extra)

class BzrRemoveChangedFilesError(BzrError):
    """Used when user is trying to remove changed files."""

    _fmt = ("Can't remove changed or unknown files:\n%(changes_as_text)s"
        "Use --keep to not delete them, or --force to delete them regardless.")

    def __init__(self, tree_delta):
        BzrError.__init__(self)
        self.changes_as_text = tree_delta.get_changes_as_text()
        #self.paths_as_string = '\n'.join(changed_files)
        #self.paths_as_string = '\n'.join([quotefn(p) for p in changed_files])


class BzrBadParameterNotString(BzrBadParameter):

    _fmt = "Parameter %(param)s is not a string or unicode string."


class BzrBadParameterMissing(BzrBadParameter):

    _fmt = "Parameter $(param)s is required but not present."


class BzrBadParameterUnicode(BzrBadParameter):

    _fmt = ("Parameter %(param)s is unicode but"
            " only byte-strings are permitted.")


class BzrBadParameterContainsNewline(BzrBadParameter):

    _fmt = "Parameter %(param)s contains a newline."


class DependencyNotPresent(BzrError):

    _fmt = 'Unable to import library "%(library)s": %(error)s'

    def __init__(self, library, error):
        BzrError.__init__(self, library=library, error=error)


class ParamikoNotPresent(DependencyNotPresent):

    _fmt = "Unable to import paramiko (required for sftp support): %(error)s"

    def __init__(self, error):
        DependencyNotPresent.__init__(self, 'paramiko', error)


class PointlessMerge(BzrError):

    _fmt = "Nothing to merge."


class UninitializableFormat(BzrError):

    _fmt = "Format %(format)s cannot be initialised by this version of bzr."

    def __init__(self, format):
        BzrError.__init__(self)
        self.format = format


class BadConversionTarget(BzrError):

    _fmt = "Cannot convert to format %(format)s.  %(problem)s"

    def __init__(self, problem, format):
        BzrError.__init__(self)
        self.problem = problem
        self.format = format


class NoDiff(BzrError):

    _fmt = "Diff is not installed on this machine: %(msg)s"

    def __init__(self, msg):
        BzrError.__init__(self, msg=msg)


class NoDiff3(BzrError):

    _fmt = "Diff3 is not installed on this machine."


class ExistingLimbo(BzrError):

    _fmt = """This tree contains left-over files from a failed operation.
    Please examine %(limbo_dir)s to see if it contains any files you wish to
    keep, and delete it when you are done."""
    
    def __init__(self, limbo_dir):
       BzrError.__init__(self)
       self.limbo_dir = limbo_dir


class ImmortalLimbo(BzrError):

    _fmt = """Unable to delete transform temporary directory $(limbo_dir)s.
    Please examine %(limbo_dir)s to see if it contains any files you wish to
    keep, and delete it when you are done."""

    def __init__(self, limbo_dir):
       BzrError.__init__(self)
       self.limbo_dir = limbo_dir


class OutOfDateTree(BzrError):

    _fmt = "Working tree is out of date, please run 'bzr update'."

    def __init__(self, tree):
        BzrError.__init__(self)
        self.tree = tree


class PublicBranchOutOfDate(BzrError):

    _fmt = 'Public branch "%(public_location)s" lacks revision '\
        '"%(revstring)s".'

    def __init__(self, public_location, revstring):
        import bzrlib.urlutils as urlutils
        public_location = urlutils.unescape_for_display(public_location,
                                                        'ascii')
        BzrError.__init__(self, public_location=public_location,
                          revstring=revstring)


class MergeModifiedFormatError(BzrError):

    _fmt = "Error in merge modified format"


class ConflictFormatError(BzrError):

    _fmt = "Format error in conflict listings"


class CorruptRepository(BzrError):

    _fmt = ("An error has been detected in the repository %(repo_path)s.\n"
            "Please run bzr reconcile on this repository.")

    def __init__(self, repo):
        BzrError.__init__(self)
        self.repo_path = repo.bzrdir.root_transport.base


class UpgradeRequired(BzrError):

    _fmt = "To use this feature you must upgrade your branch at %(path)s."

    def __init__(self, path):
        BzrError.__init__(self)
        self.path = path


class LocalRequiresBoundBranch(BzrError):

    _fmt = "Cannot perform local-only commits on unbound branches."


class MissingProgressBarFinish(BzrError):

    _fmt = "A nested progress bar was not 'finished' correctly."


class InvalidProgressBarType(BzrError):

    _fmt = ("Environment variable BZR_PROGRESS_BAR='%(bar_type)s"
            " is not a supported type Select one of: %(valid_types)s")

    def __init__(self, bar_type, valid_types):
        BzrError.__init__(self, bar_type=bar_type, valid_types=valid_types)


class UnsupportedOperation(BzrError):

    _fmt = ("The method %(mname)s is not supported on"
            " objects of type %(tname)s.")

    def __init__(self, method, method_self):
        self.method = method
        self.mname = method.__name__
        self.tname = type(method_self).__name__


class CannotSetRevisionId(UnsupportedOperation):
    """Raised when a commit is attempting to set a revision id but cant."""


class NonAsciiRevisionId(UnsupportedOperation):
    """Raised when a commit is attempting to set a non-ascii revision id
       but cant.
    """


class BinaryFile(BzrError):
    
    _fmt = "File is binary but should be text."


class IllegalPath(BzrError):

    _fmt = "The path %(path)s is not permitted on this platform"

    def __init__(self, path):
        BzrError.__init__(self)
        self.path = path


class TestamentMismatch(BzrError):

    _fmt = """Testament did not match expected value.
       For revision_id {%(revision_id)s}, expected {%(expected)s}, measured
       {%(measured)s}"""

    def __init__(self, revision_id, expected, measured):
        self.revision_id = revision_id
        self.expected = expected
        self.measured = measured


class NotABundle(BzrError):
    
    _fmt = "Not a bzr revision-bundle: %(text)r"

    def __init__(self, text):
        BzrError.__init__(self)
        self.text = text


class BadBundle(BzrError): 
    
    _fmt = "Bad bzr revision-bundle: %(text)r"

    def __init__(self, text):
        BzrError.__init__(self)
        self.text = text


class MalformedHeader(BadBundle): 
    
    _fmt = "Malformed bzr revision-bundle header: %(text)r"


class MalformedPatches(BadBundle): 
    
    _fmt = "Malformed patches in bzr revision-bundle: %(text)r"


class MalformedFooter(BadBundle): 
    
    _fmt = "Malformed footer in bzr revision-bundle: %(text)r"


class UnsupportedEOLMarker(BadBundle):
    
    _fmt = "End of line marker was not \\n in bzr revision-bundle"    

    def __init__(self):
        # XXX: BadBundle's constructor assumes there's explanatory text, 
        # but for this there is not
        BzrError.__init__(self)


class IncompatibleBundleFormat(BzrError):
    
    _fmt = "Bundle format %(bundle_format)s is incompatible with %(other)s"

    def __init__(self, bundle_format, other):
        BzrError.__init__(self)
        self.bundle_format = bundle_format
        self.other = other


class BadInventoryFormat(BzrError):
    
    _fmt = "Root class for inventory serialization errors"


class UnexpectedInventoryFormat(BadInventoryFormat):

    _fmt = "The inventory was not in the expected format:\n %(msg)s"

    def __init__(self, msg):
        BadInventoryFormat.__init__(self, msg=msg)


class RootNotRich(BzrError):

    _fmt = """This operation requires rich root data storage"""


class NoSmartMedium(BzrError):

    _fmt = "The transport '%(transport)s' cannot tunnel the smart protocol."

    internal_error = True

    def __init__(self, transport):
        self.transport = transport


class NoSmartServer(NotBranchError):

    _fmt = "No smart server available at %(url)s"

    def __init__(self, url):
        self.url = url


class UnknownSSH(BzrError):

    _fmt = "Unrecognised value for BZR_SSH environment variable: %(vendor)s"

    def __init__(self, vendor):
        BzrError.__init__(self)
        self.vendor = vendor


class SSHVendorNotFound(BzrError):

    _fmt = ("Don't know how to handle SSH connections."
            " Please set BZR_SSH environment variable.")


class GhostRevisionUnusableHere(BzrError):

    _fmt = "Ghost revision {%(revision_id)s} cannot be used here."

    def __init__(self, revision_id):
        BzrError.__init__(self)
        self.revision_id = revision_id


class IllegalUseOfScopeReplacer(BzrError):

    _fmt = ("ScopeReplacer object %(name)r was used incorrectly:"
            " %(msg)s%(extra)s")

    internal_error = True

    def __init__(self, name, msg, extra=None):
        BzrError.__init__(self)
        self.name = name
        self.msg = msg
        if extra:
            self.extra = ': ' + str(extra)
        else:
            self.extra = ''


class InvalidImportLine(BzrError):

    _fmt = "Not a valid import statement: %(msg)\n%(text)s"

    internal_error = True

    def __init__(self, text, msg):
        BzrError.__init__(self)
        self.text = text
        self.msg = msg


class ImportNameCollision(BzrError):

    _fmt = ("Tried to import an object to the same name as"
            " an existing object. %(name)s")

    internal_error = True

    def __init__(self, name):
        BzrError.__init__(self)
        self.name = name


class NotAMergeDirective(BzrError):
    """File starting with %(firstline)r is not a merge directive"""
    def __init__(self, firstline):
        BzrError.__init__(self, firstline=firstline)


class NoMergeSource(BzrError):
    """Raise if no merge source was specified for a merge directive"""

    _fmt = "A merge directive must provide either a bundle or a public"\
        " branch location."


class IllegalMergeDirectivePayload(BzrError):
    """A merge directive contained something other than a patch or bundle"""

    _fmt = "Bad merge directive payload %(start)r"

    def __init__(self, start):
        BzrError(self)
        self.start = start


class PatchVerificationFailed(BzrError):
    """A patch from a merge directive could not be verified"""

    _fmt = "Preview patch does not match requested changes."


class PatchMissing(BzrError):
    """Raise a patch type was specified but no patch supplied"""

    _fmt = "patch_type was %(patch_type)s, but no patch was supplied."

    def __init__(self, patch_type):
        BzrError.__init__(self)
        self.patch_type = patch_type


class UnsupportedInventoryKind(BzrError):
    
    _fmt = """Unsupported entry kind %(kind)s"""

    def __init__(self, kind):
        self.kind = kind


class BadSubsumeSource(BzrError):

    _fmt = """Can't subsume %(other_tree)s into %(tree)s.  %(reason)s"""

    def __init__(self, tree, other_tree, reason):
        self.tree = tree
        self.other_tree = other_tree
        self.reason = reason


class SubsumeTargetNeedsUpgrade(BzrError):
    
    _fmt = """Subsume target %(other_tree)s needs to be upgraded."""

    def __init__(self, other_tree):
        self.other_tree = other_tree


class BadReferenceTarget(BzrError):

    _fmt = "Can't add reference to %(other_tree)s into %(tree)s.  %(reason)s"

    internal_error = True

    def __init__(self, tree, other_tree, reason):
        self.tree = tree
        self.other_tree = other_tree
        self.reason = reason


class NoSuchTag(BzrError):

    _fmt = "No such tag: %(tag_name)s"

    def __init__(self, tag_name):
        self.tag_name = tag_name


class TagsNotSupported(BzrError):

    _fmt = ("Tags not supported by %(branch)s;"
            " you may be able to use bzr upgrade --dirstate-tags.")

    def __init__(self, branch):
        self.branch = branch

        
class TagAlreadyExists(BzrError):

    _fmt = "Tag %(tag_name)s already exists."

    def __init__(self, tag_name):
        self.tag_name = tag_name


class MalformedBugIdentifier(BzrError):

    _fmt = "Did not understand bug identifier %(bug_id)s: %(reason)s"

    def __init__(self, bug_id, reason):
        self.bug_id = bug_id
        self.reason = reason


class UnknownBugTrackerAbbreviation(BzrError):

    _fmt = ("Cannot find registered bug tracker called %(abbreviation)s "
            "on %(branch)s")

    def __init__(self, abbreviation, branch):
        self.abbreviation = abbreviation
        self.branch = branch


class UnexpectedSmartServerResponse(BzrError):

    _fmt = "Could not understand response from smart server: %(response_tuple)r"

    def __init__(self, response_tuple):
        self.response_tuple = response_tuple


class ContainerError(BzrError):
    """Base class of container errors."""


class UnknownContainerFormatError(ContainerError):

    _fmt = "Unrecognised container format: %(container_format)r"
    
    def __init__(self, container_format):
        self.container_format = container_format


class UnexpectedEndOfContainerError(ContainerError):

    _fmt = "Unexpected end of container stream"

    internal_error = False


class UnknownRecordTypeError(ContainerError):

    _fmt = "Unknown record type: %(record_type)r"

    def __init__(self, record_type):
        self.record_type = record_type


class InvalidRecordError(ContainerError):

    _fmt = "Invalid record: %(reason)s"

    def __init__(self, reason):
        self.reason = reason


class ContainerHasExcessDataError(ContainerError):

    _fmt = "Container has data after end marker: %(excess)r"

    def __init__(self, excess):
        self.excess = excess


class DuplicateRecordNameError(ContainerError):

    _fmt = "Container has multiple records with the same name: \"%(name)s\""

    def __init__(self, name):
        self.name = name


class NoDestinationAddress(BzrError):

    _fmt = "Message does not have a destination address."

    internal_error = True


class SMTPError(BzrError):

    _fmt = "SMTP error: %(error)s"

    def __init__(self, error):
        self.error = error


<<<<<<< HEAD
class RepositoryDataStreamError(BzrError):

    _fmt = "Corrupt or incompatible data stream: %(reason)s"

    def __init__(self, reason):
        self.reason = reason
=======
class SMTPConnectionRefused(SMTPError):

    _fmt = "SMTP connection to %(host)s refused"

    def __init__(self, error, host):
        self.error = error
        self.host = host


class DefaultSMTPConnectionRefused(SMTPConnectionRefused):

    _fmt = "Please specify smtp_server.  No server at default %(host)s."
>>>>>>> 7d13ea4a
<|MERGE_RESOLUTION|>--- conflicted
+++ resolved
@@ -2311,6 +2311,14 @@
     internal_error = True
 
 
+class RepositoryDataStreamError(BzrError):
+
+    _fmt = "Corrupt or incompatible data stream: %(reason)s"
+
+    def __init__(self, reason):
+        self.reason = reason
+
+
 class SMTPError(BzrError):
 
     _fmt = "SMTP error: %(error)s"
@@ -2319,14 +2327,6 @@
         self.error = error
 
 
-<<<<<<< HEAD
-class RepositoryDataStreamError(BzrError):
-
-    _fmt = "Corrupt or incompatible data stream: %(reason)s"
-
-    def __init__(self, reason):
-        self.reason = reason
-=======
 class SMTPConnectionRefused(SMTPError):
 
     _fmt = "SMTP connection to %(host)s refused"
@@ -2338,5 +2338,4 @@
 
 class DefaultSMTPConnectionRefused(SMTPConnectionRefused):
 
-    _fmt = "Please specify smtp_server.  No server at default %(host)s."
->>>>>>> 7d13ea4a
+    _fmt = "Please specify smtp_server.  No server at default %(host)s."