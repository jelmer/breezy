# (C) 2005 Canonical

# This program is free software; you can redistribute it and/or modify
# it under the terms of the GNU General Public License as published by
# the Free Software Foundation; either version 2 of the License, or
# (at your option) any later version.

# This program is distributed in the hope that it will be useful,
# but WITHOUT ANY WARRANTY; without even the implied warranty of
# MERCHANTABILITY or FITNESS FOR A PARTICULAR PURPOSE.  See the
# GNU General Public License for more details.

# You should have received a copy of the GNU General Public License
# along with this program; if not, write to the Free Software
# Foundation, Inc., 59 Temple Place, Suite 330, Boston, MA  02111-1307  USA

"""Exceptions for bzr, and reporting of them.

Exceptions are caught at a high level to report errors to the user, and
might also be caught inside the program.  Therefore it needs to be
possible to convert them to a meaningful string, and also for them to be
interrogated by the program.

Exceptions are defined such that the arguments given to the constructor
are stored in the object as properties of the same name.  When the
object is printed as a string, the doc string of the class is used as
a format string with the property dictionary available to it.

This means that exceptions can used like this:

>>> import sys
>>> try:
...   raise NotBranchError(path='/foo/bar')
... except:
...   print sys.exc_type
...   print sys.exc_value
...   print sys.exc_value.path
bzrlib.errors.NotBranchError
Not a branch: /foo/bar
/foo/bar

Therefore:

 * create a new exception class for any class of error that can be
   usefully distinguished.

 * the printable form of an exception is generated by the base class
   __str__ method

Exception strings should start with a capital letter and not have a final
fullstop.
"""

# based on Scott James Remnant's hct error classes

# TODO: is there any value in providing the .args field used by standard
# python exceptions?   A list of values with no names seems less useful 
# to me.

# TODO: Perhaps convert the exception to a string at the moment it's 
# constructed to make sure it will succeed.  But that says nothing about
# exceptions that are never raised.

# TODO: Convert all the other error classes here to BzrNewError, and eliminate
# the old one.


class BzrError(StandardError):
    def __str__(self):
        # XXX: Should we show the exception class in 
        # exceptions that don't provide their own message?  
        # maybe it should be done at a higher level
        ## n = self.__class__.__name__ + ': '
        n = ''
        if len(self.args) == 1:
            return str(self.args[0])
        elif len(self.args) == 2:
            # further explanation or suggestions
            try:
                return n + '\n  '.join([self.args[0]] + self.args[1])
            except TypeError:
                return n + "%r" % self
        else:
            return n + `self.args`


class BzrNewError(BzrError):
    """bzr error"""
    # base classes should override the docstring with their human-
    # readable explanation

    def __init__(self, **kwds):
        for key, value in kwds.items():
            setattr(self, key, value)

    def __str__(self):
        try:
            return self.__doc__ % self.__dict__
        except (NameError, ValueError, KeyError), e:
            return 'Unprintable exception %s: %s' \
                % (self.__class__.__name__, str(e))


class BzrCheckError(BzrNewError):
    """Internal check failed: %(message)s"""
    def __init__(self, message):
        BzrNewError.__init__(self)
        self.message = message


class InvalidEntryName(BzrNewError):
    """Invalid entry name: %(name)s"""
    def __init__(self, name):
        BzrNewError.__init__(self)
        self.name = name


class InvalidRevisionNumber(BzrNewError):
    """Invalid revision number %(revno)d"""
    def __init__(self, revno):
        BzrNewError.__init__(self)
        self.revno = revno


class InvalidRevisionId(BzrNewError):
    """Invalid revision-id {%(revision_id)s} in %(branch)s"""
    def __init__(self, revision_id, branch):
        BzrNewError.__init__(self)
        self.revision_id = revision_id
        self.branch = branch


class NoWorkingTree(BzrNewError):
    """No WorkingTree exists for %s(base)."""
    
    def __init__(self, base):
        BzrNewError.__init__(self)
        self.base = base


class BzrCommandError(BzrError):
    # Error from malformed user command
    # This is being misused as a generic exception
    # pleae subclass. RBC 20051030
    #
    # I think it's a waste of effort to differentiate between errors that
    # are not intended to be caught anyway.  UI code need not subclass
    # BzrCommandError, and non-UI code should not throw a subclass of
    # BzrCommandError.  ADHB 20051211
    def __str__(self):
        return self.args[0]


class BzrOptionError(BzrCommandError):
    """Some missing or otherwise incorrect option was supplied."""

    
class StrictCommitFailed(Exception):
    """Commit refused because there are unknowns in the tree."""


class PathError(BzrNewError):
    """Generic path error: %(path)r%(extra)s)"""
    def __init__(self, path, extra=None):
        BzrNewError.__init__(self)
        self.path = path
        if extra:
            self.extra = ': ' + str(extra)
        else:
            self.extra = ''


class NoSuchFile(PathError):
    """No such file: %(path)r%(extra)s"""


class FileExists(PathError):
    """File exists: %(path)r%(extra)s"""


class PermissionDenied(PathError):
    """Permission denied: %(path)r%(extra)s"""


class PathNotChild(BzrNewError):
    """Path %(path)r is not a child of path %(base)r%(extra)s"""
    def __init__(self, path, base, extra=None):
        BzrNewError.__init__(self)
        self.path = path
        self.base = base
        if extra:
            self.extra = ': ' + str(extra)
        else:
            self.extra = ''


class NotBranchError(BzrNewError):
    """Not a branch: %(path)s"""
    def __init__(self, path):
        BzrNewError.__init__(self)
        self.path = path


class FileInWrongBranch(BzrNewError):
    """File %(path)s in not in branch %(branch_base)s."""
    def __init__(self, branch, path):
        BzrNewError.__init__(self)
        self.branch = branch
        self.branch_base = branch.base
        self.path = path


class UnsupportedFormatError(BzrError):
    """Specified path is a bzr branch that we cannot read."""
    def __str__(self):
        return 'unsupported branch format: %s' % self.args[0]


class NotVersionedError(BzrNewError):
    """%(path)s is not versioned"""
    def __init__(self, path):
        BzrNewError.__init__(self)
        self.path = path


class BadFileKindError(BzrError):
    """Specified file is of a kind that cannot be added.

    (For example a symlink or device file.)"""


class ForbiddenFileError(BzrError):
    """Cannot operate on a file because it is a control file."""


class LockError(Exception):
    """Lock error"""
    # All exceptions from the lock/unlock functions should be from
    # this exception class.  They will be translated as necessary. The
    # original exception is available as e.original_error


class CommitNotPossible(LockError):
    """A commit was attempted but we do not have a write lock open."""


class AlreadyCommitted(LockError):
    """A rollback was requested, but is not able to be accomplished."""


class ReadOnlyError(LockError):
    """A write attempt was made in a read only transaction."""


class PointlessCommit(BzrNewError):
    """No changes to commit"""

class StrictCommitFailed(Exception):
    """Commit refused because there are unknowns in the tree."""

class NoSuchRevision(BzrError):
    def __init__(self, branch, revision):
        self.branch = branch
        self.revision = revision
        msg = "Branch %s has no revision %s" % (branch, revision)
        BzrError.__init__(self, msg)


class HistoryMissing(BzrError):
    def __init__(self, branch, object_type, object_id):
        self.branch = branch
        BzrError.__init__(self,
                          '%s is missing %s {%s}'
                          % (branch, object_type, object_id))


class DivergedBranches(BzrError):
    def __init__(self, branch1, branch2):
        BzrError.__init__(self, "These branches have diverged.  Try merge.")
        self.branch1 = branch1
        self.branch2 = branch2


class UnrelatedBranches(BzrCommandError):
    def __init__(self):
        msg = "Branches have no common ancestor, and no base revision"\
            " specified."
        BzrCommandError.__init__(self, msg)

class NoCommonAncestor(BzrError):
    def __init__(self, revision_a, revision_b):
        msg = "Revisions have no common ancestor: %s %s." \
            % (revision_a, revision_b) 
        BzrError.__init__(self, msg)

class NoCommonRoot(BzrError):
    def __init__(self, revision_a, revision_b):
        msg = "Revisions are not derived from the same root: %s %s." \
            % (revision_a, revision_b) 
        BzrError.__init__(self, msg)

class NotAncestor(BzrError):
    def __init__(self, rev_id, not_ancestor_id):
        msg = "Revision %s is not an ancestor of %s" % (not_ancestor_id, 
                                                        rev_id)
        BzrError.__init__(self, msg)
        self.rev_id = rev_id
        self.not_ancestor_id = not_ancestor_id


class InstallFailed(BzrError):
    def __init__(self, revisions):
        msg = "Could not install revisions:\n%s" % " ,".join(revisions)
        BzrError.__init__(self, msg)
        self.revisions = revisions


class AmbiguousBase(BzrError):
    def __init__(self, bases):
        msg = "The correct base is unclear, becase %s are all equally close" %\
            ", ".join(bases)
        BzrError.__init__(self, msg)
        self.bases = bases

class NoCommits(BzrError):
    def __init__(self, branch):
        msg = "Branch %s has no commits." % branch
        BzrError.__init__(self, msg)

class UnlistableStore(BzrError):
    def __init__(self, store):
        BzrError.__init__(self, "Store %s is not listable" % store)

class UnlistableBranch(BzrError):
    def __init__(self, br):
        BzrError.__init__(self, "Stores for branch %s are not listable" % br)


class WeaveError(BzrNewError):
    """Error in processing weave: %(message)s"""
    def __init__(self, message=None):
        BzrNewError.__init__(self)
        self.message = message


class WeaveRevisionAlreadyPresent(WeaveError):
    """Revision {%(revision_id)s} already present in %(weave)s"""
    def __init__(self, revision_id, weave):
        WeaveError.__init__(self)
        self.revision_id = revision_id
        self.weave = weave


class WeaveRevisionNotPresent(WeaveError):
    """Revision {%(revision_id)s} not present in %(weave)s"""
    def __init__(self, revision_id, weave):
        WeaveError.__init__(self)
        self.revision_id = revision_id
        self.weave = weave


class WeaveFormatError(WeaveError):
    """Weave invariant violated: %(what)s"""
    def __init__(self, what):
        WeaveError.__init__(self)
        self.what = what


class WeaveParentMismatch(WeaveError):
    """Parents are mismatched between two revisions."""
    

class NoSuchExportFormat(BzrNewError):
    """Export format %(format)r not supported"""
    def __init__(self, format):
        BzrNewError.__init__(self)
        self.format = format


class TransportError(BzrError):
    """All errors thrown by Transport implementations should derive
    from this class.
    """
    def __init__(self, msg=None, orig_error=None):
        if msg is None and orig_error is not None:
            msg = str(orig_error)
        BzrError.__init__(self, msg)
        self.msg = msg
        self.orig_error = orig_error

# A set of semi-meaningful errors which can be thrown
class TransportNotPossible(TransportError):
    """This is for transports where a specific function is explicitly not
    possible. Such as pushing files to an HTTP server.
    """
    pass


class ConnectionError(TransportError):
    """A connection problem prevents file retrieval.
    This does not indicate whether the file exists or not; it indicates that a
    precondition for requesting the file was not met.
    """
    def __init__(self, msg=None, orig_error=None):
        TransportError.__init__(self, msg=msg, orig_error=orig_error)


class ConnectionReset(TransportError):
    """The connection has been closed."""
    pass

class ConflictsInTree(BzrError):
    def __init__(self):
        BzrError.__init__(self, "Working tree has conflicts.")

class ParseConfigError(BzrError):
    def __init__(self, errors, filename):
        if filename is None:
            filename = ""
        message = "Error(s) parsing config file %s:\n%s" % \
            (filename, ('\n'.join(e.message for e in errors)))
        BzrError.__init__(self, message)

class SigningFailed(BzrError):
    def __init__(self, command_line):
        BzrError.__init__(self, "Failed to gpg sign data with command '%s'"
                               % command_line)

class WorkingTreeNotRevision(BzrError):
    def __init__(self, tree):
        BzrError.__init__(self, "The working tree for %s has changed since"
                          " last commit, but weave merge requires that it be"
                          " unchanged." % tree.basedir)

class CantReprocessAndShowBase(BzrNewError):
    """Can't reprocess and show base.
Reprocessing obscures relationship of conflicting lines to base."""

class GraphCycleError(BzrNewError):
    """Cycle in graph %(graph)r"""
    def __init__(self, graph):
        BzrNewError.__init__(self)
        self.graph = graph

class NotConflicted(BzrNewError):
    """File %(filename)s is not conflicted."""
    def __init__(self, filename):
        BzrNewError.__init__(self)
        self.filename = filename

class MustUseDecorated(Exception):
    """A decorating function has requested its original command be used.
    
    This should never escape bzr, so does not need to be printable.
    """

<<<<<<< HEAD

class NoChangesetFound(BzrNewError):
    """No changeset was found in %(filename)s"""
    def __init__(self, filename):
        BzrNewError.__init__(self)
        self.filename = filename


class ChangesetNotSupported(BzrNewError):
    """Unable to handle changeset version %(version)s: %(msg)s"""
    def __init__(self, version, msg):
        BzrNewError.__init__(self)
        self.version = version
        self.msg = msg

=======
class MissingText(BzrNewError):
    """Branch %(base)s is missing revision %(text_revision)s of %(file_id)s"""
    def __init__(self, branch, text_revision, file_id):
        self.branch = branch
        self.base = branch.base
        self.text_revision = text_revision
        self.file_id = file_id
>>>>>>> db95abd2
<|MERGE_RESOLUTION|>--- conflicted
+++ resolved
@@ -454,7 +454,6 @@
     This should never escape bzr, so does not need to be printable.
     """
 
-<<<<<<< HEAD
 
 class NoChangesetFound(BzrNewError):
     """No changeset was found in %(filename)s"""
@@ -470,12 +469,11 @@
         self.version = version
         self.msg = msg
 
-=======
+
 class MissingText(BzrNewError):
     """Branch %(base)s is missing revision %(text_revision)s of %(file_id)s"""
     def __init__(self, branch, text_revision, file_id):
         self.branch = branch
         self.base = branch.base
         self.text_revision = text_revision
-        self.file_id = file_id
->>>>>>> db95abd2
+        self.file_id = file_id