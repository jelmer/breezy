--- conflicted
+++ resolved
@@ -47,20 +47,7 @@
     STAGING_SERVICE_ROOT,
     Launchpad,
     )
-<<<<<<< HEAD
-try:
-    from launchpadlib import uris
-except ImportError:
-    # Create a minimal object so the getattr() calls below fail gently and
-    # provide default values
-    uris = object()
-=======
->>>>>>> 7d30902a
-
-LPNET_SERVICE_ROOT = getattr(uris, 'LPNET_SERVICE_ROOT',
-                             'https://api.launchpad.net/beta/')
-QASTAGING_SERVICE_ROOT = getattr(uris, 'QASTAGING_SERVICE_ROOT',
-                                 'https://api.qastaging.launchpad.net/')
+
 
 # Declare the minimum version of launchpadlib that we need in order to work.
 # 1.5.1 is the version of launchpadlib packaged in Ubuntu 9.10, the most
@@ -101,13 +88,10 @@
 # bzr's local knowledge of individual Launchpad instances with use of the
 # launchpadlib.uris module.
 LAUNCHPAD_API_URLS = {
-<<<<<<< HEAD
-    'production': LPNET_SERVICE_ROOT,
-    'qastaging': QASTAGING_SERVICE_ROOT,
-=======
     'production': STAGING_SERVICE_ROOT.replace('api.staging.launchpad.net',
         'api.launchpad.net'),
->>>>>>> 7d30902a
+    'qastaging': STAGING_SERVICE_ROOT.replace('api.staging.launchpad.net',
+        'api.qastaging.launchpad.net'),
     'staging': STAGING_SERVICE_ROOT,
     'dev': STAGING_SERVICE_ROOT.replace('api.staging.launchpad.net',
         'api.launchpad.dev'),
@@ -221,7 +205,7 @@
         if str(launchpad._root_uri) == STAGING_SERVICE_ROOT:
             return url.replace('bazaar.launchpad.net',
                                'bazaar.staging.launchpad.net')
-        elif str(launchpad._root_uri) == QASTAGING_SERVICE_ROOT:
+        elif str(launchpad._root_uri) == LAUNCHPAD_API_URLS['qastaging']:
             return url.replace('bazaar.launchpad.net',
                                'bazaar.qastaging.launchpad.net')
         return url
