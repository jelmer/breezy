--- conflicted
+++ resolved
@@ -722,11 +722,7 @@
     def _set_merges_from_parent_ids(self, parent_ids):
         merges = parent_ids[1:]
         self._transport.put_bytes('pending-merges', '\n'.join(merges),
-<<<<<<< HEAD
-            mode=self._control_files._file_mode)
-=======
             mode=self.bzrdir._get_file_mode())
->>>>>>> 37a9ddf0
 
     @needs_tree_write_lock
     def set_parent_ids(self, revision_ids, allow_leftmost_as_ghost=False):
@@ -809,11 +805,7 @@
         self._must_be_locked()
         my_file = rio_file(stanzas, header)
         self._transport.put_file(filename, my_file,
-<<<<<<< HEAD
-            mode=self._control_files._file_mode)
-=======
             mode=self.bzrdir._get_file_mode())
->>>>>>> 37a9ddf0
 
     @needs_write_lock # because merge pulls data into the branch.
     def merge_from_branch(self, branch, to_revision=None, from_revision=None,
@@ -1042,11 +1034,7 @@
         self._serialize(self._inventory, sio)
         sio.seek(0)
         self._transport.put_file('inventory', sio,
-<<<<<<< HEAD
-            mode=self._control_files._file_mode)
-=======
             mode=self.bzrdir._get_file_mode())
->>>>>>> 37a9ddf0
         self._inventory_is_modified = False
 
     def _kind(self, relpath):
@@ -1762,11 +1750,7 @@
         path = self._basis_inventory_name()
         sio = StringIO(xml)
         self._transport.put_file(path, sio,
-<<<<<<< HEAD
-            mode=self._control_files._file_mode)
-=======
             mode=self.bzrdir._get_file_mode())
->>>>>>> 37a9ddf0
 
     def _create_basis_xml_from_inventory(self, revision_id, inventory):
         """Create the text that will be saved in basis-inventory"""
@@ -2535,11 +2519,7 @@
             return False
         else:
             self._transport.put_bytes('last-revision', revision_id,
-<<<<<<< HEAD
-                mode=self._control_files._file_mode)
-=======
                 mode=self.bzrdir._get_file_mode())
->>>>>>> 37a9ddf0
             return True
 
     @needs_tree_write_lock
@@ -2694,15 +2674,9 @@
         xml5.serializer_v5.write_inventory(inv, sio, working=True)
         sio.seek(0)
         branch._transport.put_file('inventory', sio,
-<<<<<<< HEAD
-            mode=branch.control_files._file_mode)
-        branch._transport.put_bytes('pending-merges', '',
-            mode=branch.control_files._file_mode)
-=======
             mode=branch.bzrdir._get_file_mode())
         branch._transport.put_bytes('pending-merges', '',
             mode=branch.bzrdir._get_file_mode())
->>>>>>> 37a9ddf0
         
 
     def initialize(self, a_bzrdir, revision_id=None, from_branch=None,
@@ -2818,11 +2792,7 @@
         control_files.create_lock()
         control_files.lock_write()
         transport.put_bytes('format', self.get_format_string(),
-<<<<<<< HEAD
-            mode=control_files._file_mode)
-=======
             mode=a_bzrdir._get_file_mode())
->>>>>>> 37a9ddf0
         if from_branch is not None:
             branch = from_branch
         else:
