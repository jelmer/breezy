# Copyright (C) 2005, 2006 Canonical Ltd
#
# This program is free software; you can redistribute it and/or modify
# it under the terms of the GNU General Public License as published by
# the Free Software Foundation; either version 2 of the License, or
# (at your option) any later version.
#
# This program is distributed in the hope that it will be useful,
# but WITHOUT ANY WARRANTY; without even the implied warranty of
# MERCHANTABILITY or FITNESS FOR A PARTICULAR PURPOSE.  See the
# GNU General Public License for more details.
#
# You should have received a copy of the GNU General Public License
# along with this program; if not, write to the Free Software
# Foundation, Inc., 59 Temple Place, Suite 330, Boston, MA  02111-1307  USA

"""WorkingTree object and friends.

A WorkingTree represents the editable working copy of a branch.
Operations which represent the WorkingTree are also done here, 
such as renaming or adding files.  The WorkingTree has an inventory 
which is updated by these operations.  A commit produces a 
new revision based on the workingtree and its inventory.

At the moment every WorkingTree has its own branch.  Remote
WorkingTrees aren't supported.

To get a WorkingTree, call bzrdir.open_workingtree() or
WorkingTree.open(dir).
"""

# TODO: Give the workingtree sole responsibility for the working inventory;
# remove the variable and references to it from the branch.  This may require
# updating the commit code so as to update the inventory within the working
# copy, and making sure there's only one WorkingTree for any directory on disk.
# At the moment they may alias the inventory and have old copies of it in
# memory.  (Now done? -- mbp 20060309)

from cStringIO import StringIO
import os
import re

from bzrlib.lazy_import import lazy_import
lazy_import(globals(), """
import collections
from copy import deepcopy
import errno
import fnmatch
import stat
from time import time
import warnings

import bzrlib
from bzrlib import (
    bzrdir,
    conflicts as _mod_conflicts,
    errors,
    ignores,
    merge,
    osutils,
    textui,
    transform,
    urlutils,
    xml5,
    xml6,
    )
import bzrlib.branch
from bzrlib.transport import get_transport
import bzrlib.ui
""")

from bzrlib import symbol_versioning
from bzrlib.decorators import needs_read_lock, needs_write_lock
from bzrlib.errors import (BzrCheckError,
                           BzrError,
                           ConflictFormatError,
                           WeaveRevisionNotPresent,
                           NotBranchError,
                           NoSuchFile,
                           NotVersionedError,
                           MergeModifiedFormatError,
                           UnsupportedOperation,
                           )
from bzrlib.inventory import InventoryEntry, Inventory, ROOT_ID
from bzrlib.lockable_files import LockableFiles, TransportLock
from bzrlib.lockdir import LockDir
import bzrlib.mutabletree
from bzrlib.mutabletree import needs_tree_write_lock
from bzrlib.osutils import (
    compact_date,
    file_kind,
    isdir,
    pathjoin,
    safe_unicode,
    splitpath,
    rand_chars,
    normpath,
    realpath,
    supports_executable,
    )
from bzrlib.trace import mutter, note
from bzrlib.transport.local import LocalTransport
import bzrlib.tree
from bzrlib.progress import DummyProgress, ProgressPhase
from bzrlib.revision import NULL_REVISION
import bzrlib.revisiontree
from bzrlib.rio import RioReader, rio_file, Stanza
from bzrlib.symbol_versioning import (deprecated_passed,
        deprecated_method,
        deprecated_function,
        DEPRECATED_PARAMETER,
        zero_eight,
        zero_eleven,
        )


MERGE_MODIFIED_HEADER_1 = "BZR merge-modified list format 1"
CONFLICT_HEADER_1 = "BZR conflict list format 1"

# the regex removes any weird characters; we don't escape them 
# but rather just pull them out
_gen_file_id_re = re.compile(r'[^\w.]')
_gen_id_suffix = None
_gen_id_serial = 0


def _next_id_suffix():
    """Create a new file id suffix that is reasonably unique.
    
    On the first call we combine the current time with 64 bits of randomness
    to give a highly probably globally unique number. Then each call in the same
    process adds 1 to a serial number we append to that unique value.
    """
    # XXX TODO: change bzrlib.add.smart_add to call workingtree.add() rather 
    # than having to move the id randomness out of the inner loop like this.
    # XXX TODO: for the global randomness this uses we should add the thread-id
    # before the serial #.
    global _gen_id_suffix, _gen_id_serial
    if _gen_id_suffix is None:
        _gen_id_suffix = "-%s-%s-" % (compact_date(time()), rand_chars(16))
    _gen_id_serial += 1
    return _gen_id_suffix + str(_gen_id_serial)


def gen_file_id(name):
    """Return new file id for the basename 'name'.

    The uniqueness is supplied from _next_id_suffix.
    """
    # The real randomness is in the _next_id_suffix, the
    # rest of the identifier is just to be nice.
    # So we:
    # 1) Remove non-ascii word characters to keep the ids portable
    # 2) squash to lowercase, so the file id doesn't have to
    #    be escaped (case insensitive filesystems would bork for ids
    #    that only differred in case without escaping).
    # 3) truncate the filename to 20 chars. Long filenames also bork on some
    #    filesystems
    # 4) Removing starting '.' characters to prevent the file ids from
    #    being considered hidden.
    ascii_word_only = _gen_file_id_re.sub('', name.lower())
    short_no_dots = ascii_word_only.lstrip('.')[:20]
    return short_no_dots + _next_id_suffix()


def gen_root_id():
    """Return a new tree-root file id."""
    return gen_file_id('tree_root')


class TreeEntry(object):
    """An entry that implements the minimum interface used by commands.

    This needs further inspection, it may be better to have 
    InventoryEntries without ids - though that seems wrong. For now,
    this is a parallel hierarchy to InventoryEntry, and needs to become
    one of several things: decorates to that hierarchy, children of, or
    parents of it.
    Another note is that these objects are currently only used when there is
    no InventoryEntry available - i.e. for unversioned objects.
    Perhaps they should be UnversionedEntry et al. ? - RBC 20051003
    """
 
    def __eq__(self, other):
        # yes, this us ugly, TODO: best practice __eq__ style.
        return (isinstance(other, TreeEntry)
                and other.__class__ == self.__class__)
 
    def kind_character(self):
        return "???"


class TreeDirectory(TreeEntry):
    """See TreeEntry. This is a directory in a working tree."""

    def __eq__(self, other):
        return (isinstance(other, TreeDirectory)
                and other.__class__ == self.__class__)

    def kind_character(self):
        return "/"


class TreeFile(TreeEntry):
    """See TreeEntry. This is a regular file in a working tree."""

    def __eq__(self, other):
        return (isinstance(other, TreeFile)
                and other.__class__ == self.__class__)

    def kind_character(self):
        return ''


class TreeLink(TreeEntry):
    """See TreeEntry. This is a symlink in a working tree."""

    def __eq__(self, other):
        return (isinstance(other, TreeLink)
                and other.__class__ == self.__class__)

    def kind_character(self):
        return ''


class WorkingTree(bzrlib.mutabletree.MutableTree):
    """Working copy tree.

    The inventory is held in the `Branch` working-inventory, and the
    files are in a directory on disk.

    It is possible for a `WorkingTree` to have a filename which is
    not listed in the Inventory and vice versa.
    """

    def __init__(self, basedir='.',
                 branch=DEPRECATED_PARAMETER,
                 _inventory=None,
                 _control_files=None,
                 _internal=False,
                 _format=None,
                 _bzrdir=None):
        """Construct a WorkingTree for basedir.

        If the branch is not supplied, it is opened automatically.
        If the branch is supplied, it must be the branch for this basedir.
        (branch.base is not cross checked, because for remote branches that
        would be meaningless).
        """
        self._format = _format
        self.bzrdir = _bzrdir
        if not _internal:
            # not created via open etc.
            warnings.warn("WorkingTree() is deprecated as of bzr version 0.8. "
                 "Please use bzrdir.open_workingtree or WorkingTree.open().",
                 DeprecationWarning,
                 stacklevel=2)
            wt = WorkingTree.open(basedir)
            self._branch = wt.branch
            self.basedir = wt.basedir
            self._control_files = wt._control_files
            self._hashcache = wt._hashcache
            self._set_inventory(wt._inventory, dirty=False)
            self._format = wt._format
            self.bzrdir = wt.bzrdir
        from bzrlib.hashcache import HashCache
        from bzrlib.trace import note, mutter
        assert isinstance(basedir, basestring), \
            "base directory %r is not a string" % basedir
        basedir = safe_unicode(basedir)
        mutter("opening working tree %r", basedir)
        if deprecated_passed(branch):
            if not _internal:
                warnings.warn("WorkingTree(..., branch=XXX) is deprecated as of bzr 0.8."
                     " Please use bzrdir.open_workingtree() or"
                     " WorkingTree.open().",
                     DeprecationWarning,
                     stacklevel=2
                     )
            self._branch = branch
        else:
            self._branch = self.bzrdir.open_branch()
        self.basedir = realpath(basedir)
        # if branch is at our basedir and is a format 6 or less
        if isinstance(self._format, WorkingTreeFormat2):
            # share control object
            self._control_files = self.branch.control_files
        else:
            # assume all other formats have their own control files.
            assert isinstance(_control_files, LockableFiles), \
                    "_control_files must be a LockableFiles, not %r" \
                    % _control_files
            self._control_files = _control_files
        # update the whole cache up front and write to disk if anything changed;
        # in the future we might want to do this more selectively
        # two possible ways offer themselves : in self._unlock, write the cache
        # if needed, or, when the cache sees a change, append it to the hash
        # cache file, and have the parser take the most recent entry for a
        # given path only.
        cache_filename = self.bzrdir.get_workingtree_transport(None).local_abspath('stat-cache')
        hc = self._hashcache = HashCache(basedir, cache_filename, self._control_files._file_mode)
        hc.read()
        # is this scan needed ? it makes things kinda slow.
        #hc.scan()

        if hc.needs_write:
            mutter("write hc")
            hc.write()

        if _inventory is None:
            self._inventory_is_modified = False
            self.read_working_inventory()
        else:
            # the caller of __init__ has provided an inventory,
            # we assume they know what they are doing - as its only
            # the Format factory and creation methods that are
            # permitted to do this.
            self._set_inventory(_inventory, dirty=False)

    branch = property(
        fget=lambda self: self._branch,
        doc="""The branch this WorkingTree is connected to.

            This cannot be set - it is reflective of the actual disk structure
            the working tree has been constructed from.
            """)

    def break_lock(self):
        """Break a lock if one is present from another instance.

        Uses the ui factory to ask for confirmation if the lock may be from
        an active process.

        This will probe the repository for its lock as well.
        """
        self._control_files.break_lock()
        self.branch.break_lock()

    def _set_inventory(self, inv, dirty):
        """Set the internal cached inventory.

        :param inv: The inventory to set.
        :param dirty: A boolean indicating whether the inventory is the same
            logical inventory as whats on disk. If True the inventory is not
            the same and should be written to disk or data will be lost, if
            False then the inventory is the same as that on disk and any
            serialisation would be unneeded overhead.
        """
        assert inv.root is not None
        self._inventory = inv
        self._inventory_is_modified = dirty

    @staticmethod
    def open(path=None, _unsupported=False):
        """Open an existing working tree at path.

        """
        if path is None:
            path = os.path.getcwdu()
        control = bzrdir.BzrDir.open(path, _unsupported)
        return control.open_workingtree(_unsupported)
        
    @staticmethod
    def open_containing(path=None):
        """Open an existing working tree which has its root about path.
        
        This probes for a working tree at path and searches upwards from there.

        Basically we keep looking up until we find the control directory or
        run into /.  If there isn't one, raises NotBranchError.
        TODO: give this a new exception.
        If there is one, it is returned, along with the unused portion of path.

        :return: The WorkingTree that contains 'path', and the rest of path
        """
        if path is None:
            path = osutils.getcwd()
        control, relpath = bzrdir.BzrDir.open_containing(path)

        return control.open_workingtree(), relpath

    @staticmethod
    def open_downlevel(path=None):
        """Open an unsupported working tree.

        Only intended for advanced situations like upgrading part of a bzrdir.
        """
        return WorkingTree.open(path, _unsupported=True)

    def __iter__(self):
        """Iterate through file_ids for this tree.

        file_ids are in a WorkingTree if they are in the working inventory
        and the working file exists.
        """
        inv = self._inventory
        for path, ie in inv.iter_entries():
            if osutils.lexists(self.abspath(path)):
                yield ie.file_id

    def __repr__(self):
        return "<%s of %s>" % (self.__class__.__name__,
                               getattr(self, 'basedir', None))

    def abspath(self, filename):
        return pathjoin(self.basedir, filename)
    
    def basis_tree(self):
        """Return RevisionTree for the current last revision.
        
        If the left most parent is a ghost then the returned tree will be an
        empty tree - one obtained by calling repository.revision_tree(None).
        """
        try:
            revision_id = self.get_parent_ids()[0]
        except IndexError:
            # no parents, return an empty revision tree.
            # in the future this should return the tree for
            # 'empty:' - the implicit root empty tree.
            return self.branch.repository.revision_tree(None)
        else:
            try:
                xml = self.read_basis_inventory()
                inv = xml6.serializer_v6.read_inventory_from_string(xml)
                if inv is not None and inv.revision_id == revision_id:
                    return bzrlib.tree.RevisionTree(self.branch.repository,
                                                    inv, revision_id)
            except (NoSuchFile, errors.BadInventoryFormat):
                pass
        # No cached copy available, retrieve from the repository.
        # FIXME? RBC 20060403 should we cache the inventory locally
        # at this point ?
        try:
            return self.branch.repository.revision_tree(revision_id)
        except errors.RevisionNotPresent:
            # the basis tree *may* be a ghost or a low level error may have
            # occured. If the revision is present, its a problem, if its not
            # its a ghost.
            if self.branch.repository.has_revision(revision_id):
                raise
            # the basis tree is a ghost so return an empty tree.
            return self.branch.repository.revision_tree(None)

    @staticmethod
    @deprecated_method(zero_eight)
    def create(branch, directory):
        """Create a workingtree for branch at directory.

        If existing_directory already exists it must have a .bzr directory.
        If it does not exist, it will be created.

        This returns a new WorkingTree object for the new checkout.

        TODO FIXME RBC 20060124 when we have checkout formats in place this
        should accept an optional revisionid to checkout [and reject this if
        checking out into the same dir as a pre-checkout-aware branch format.]

        XXX: When BzrDir is present, these should be created through that 
        interface instead.
        """
        warnings.warn('delete WorkingTree.create', stacklevel=3)
        transport = get_transport(directory)
        if branch.bzrdir.root_transport.base == transport.base:
            # same dir 
            return branch.bzrdir.create_workingtree()
        # different directory, 
        # create a branch reference
        # and now a working tree.
        raise NotImplementedError
 
    @staticmethod
    @deprecated_method(zero_eight)
    def create_standalone(directory):
        """Create a checkout and a branch and a repo at directory.

        Directory must exist and be empty.

        please use BzrDir.create_standalone_workingtree
        """
        return bzrdir.BzrDir.create_standalone_workingtree(directory)

    def relpath(self, path):
        """Return the local path portion from a given path.
        
        The path may be absolute or relative. If its a relative path it is 
        interpreted relative to the python current working directory.
        """
        return osutils.relpath(self.basedir, path)

    def has_filename(self, filename):
        return osutils.lexists(self.abspath(filename))

    def get_file(self, file_id):
        return self.get_file_byname(self.id2path(file_id))

    def get_file_text(self, file_id):
        return self.get_file(file_id).read()

    def get_file_byname(self, filename):
        return file(self.abspath(filename), 'rb')

    def get_parent_ids(self):
        """See Tree.get_parent_ids.
        
        This implementation reads the pending merges list and last_revision
        value and uses that to decide what the parents list should be.
        """
        last_rev = self._last_revision()
        if last_rev is None:
            parents = []
        else:
            parents = [last_rev]
        try:
            merges_file = self._control_files.get_utf8('pending-merges')
        except NoSuchFile:
            pass
        else:
            for l in merges_file.readlines():
                parents.append(l.rstrip('\n'))
        return parents

    @needs_read_lock
    def get_root_id(self):
        """Return the id of this trees root"""
        return self._inventory.root.file_id
        
    def _get_store_filename(self, file_id):
        ## XXX: badly named; this is not in the store at all
        return self.abspath(self.id2path(file_id))

    @needs_read_lock
    def clone(self, to_bzrdir, revision_id=None, basis=None):
        """Duplicate this working tree into to_bzr, including all state.
        
        Specifically modified files are kept as modified, but
        ignored and unknown files are discarded.

        If you want to make a new line of development, see bzrdir.sprout()

        revision
            If not None, the cloned tree will have its last revision set to 
            revision, and and difference between the source trees last revision
            and this one merged in.

        basis
            If not None, a closer copy of a tree which may have some files in
            common, and which file content should be preferentially copied from.
        """
        # assumes the target bzr dir format is compatible.
        result = self._format.initialize(to_bzrdir)
        self.copy_content_into(result, revision_id)
        return result

    @needs_read_lock
    def copy_content_into(self, tree, revision_id=None):
        """Copy the current content and user files of this tree into tree."""
        tree.set_root_id(self.get_root_id())
        if revision_id is None:
            merge.transform_tree(tree, self)
        else:
            # TODO now merge from tree.last_revision to revision (to preserve
            # user local changes)
            merge.transform_tree(tree, self)
            tree.set_parent_ids([revision_id])

    def id2abspath(self, file_id):
        return self.abspath(self.id2path(file_id))

    def has_id(self, file_id):
        # files that have been deleted are excluded
        inv = self._inventory
        if not inv.has_id(file_id):
            return False
        path = inv.id2path(file_id)
        return osutils.lexists(self.abspath(path))

    def has_or_had_id(self, file_id):
        if file_id == self.inventory.root.file_id:
            return True
        return self.inventory.has_id(file_id)

    __contains__ = has_id

    def get_file_size(self, file_id):
        return os.path.getsize(self.id2abspath(file_id))

    @needs_read_lock
    def get_file_sha1(self, file_id, path=None):
        if not path:
            path = self._inventory.id2path(file_id)
        return self._hashcache.get_sha1(path)

    def get_file_mtime(self, file_id, path=None):
        if not path:
            path = self._inventory.id2path(file_id)
        return os.lstat(self.abspath(path)).st_mtime

    if not supports_executable():
        def is_executable(self, file_id, path=None):
            return self._inventory[file_id].executable
    else:
        def is_executable(self, file_id, path=None):
            if not path:
                path = self._inventory.id2path(file_id)
            mode = os.lstat(self.abspath(path)).st_mode
            return bool(stat.S_ISREG(mode) and stat.S_IEXEC & mode)

    @needs_write_lock
    def _add(self, files, ids, kinds):
        """See MutableTree._add."""
        # TODO: Re-adding a file that is removed in the working copy
        # should probably put it back with the previous ID.
        # the read and write working inventory should not occur in this 
        # function - they should be part of lock_write and unlock.
        inv = self.read_working_inventory()
        for f, file_id, kind in zip(files, ids, kinds):
            assert kind is not None
            if file_id is None:
                inv.add_path(f, kind=kind)
            else:
                inv.add_path(f, kind=kind, file_id=file_id)
        self._write_inventory(inv)

    @needs_tree_write_lock
    def _gather_kinds(self, files, kinds):
        """See MutableTree._gather_kinds."""
        for pos, f in enumerate(files):
            if kinds[pos] is None:
                fullpath = normpath(self.abspath(f))
                try:
                    kinds[pos] = file_kind(fullpath)
                except OSError, e:
                    if e.errno == errno.ENOENT:
                        raise NoSuchFile(fullpath)

    @needs_write_lock
    def add_parent_tree_id(self, revision_id, allow_leftmost_as_ghost=False):
        """Add revision_id as a parent.

        This is equivalent to retrieving the current list of parent ids
        and setting the list to its value plus revision_id.

        :param revision_id: The revision id to add to the parent list. It may
        be a ghost revision as long as its not the first parent to be added,
        or the allow_leftmost_as_ghost parameter is set True.
        :param allow_leftmost_as_ghost: Allow the first parent to be a ghost.
        """
        parents = self.get_parent_ids() + [revision_id]
        self.set_parent_ids(parents,
            allow_leftmost_as_ghost=len(parents) > 1 or allow_leftmost_as_ghost)

    @needs_tree_write_lock
    def add_parent_tree(self, parent_tuple, allow_leftmost_as_ghost=False):
        """Add revision_id, tree tuple as a parent.

        This is equivalent to retrieving the current list of parent trees
        and setting the list to its value plus parent_tuple. See also
        add_parent_tree_id - if you only have a parent id available it will be
        simpler to use that api. If you have the parent already available, using
        this api is preferred.

        :param parent_tuple: The (revision id, tree) to add to the parent list.
            If the revision_id is a ghost, pass None for the tree.
        :param allow_leftmost_as_ghost: Allow the first parent to be a ghost.
        """
        parent_ids = self.get_parent_ids() + [parent_tuple[0]]
        if len(parent_ids) > 1:
            # the leftmost may have already been a ghost, preserve that if it
            # was.
            allow_leftmost_as_ghost = True
        self.set_parent_ids(parent_ids,
            allow_leftmost_as_ghost=allow_leftmost_as_ghost)

    @needs_tree_write_lock
    def add_pending_merge(self, *revision_ids):
        # TODO: Perhaps should check at this point that the
        # history of the revision is actually present?
        parents = self.get_parent_ids()
        updated = False
        for rev_id in revision_ids:
            if rev_id in parents:
                continue
            parents.append(rev_id)
            updated = True
        if updated:
            self.set_parent_ids(parents, allow_leftmost_as_ghost=True)

    @deprecated_method(zero_eleven)
    @needs_read_lock
    def pending_merges(self):
        """Return a list of pending merges.

        These are revisions that have been merged into the working
        directory but not yet committed.

        As of 0.11 this is deprecated. Please see WorkingTree.get_parent_ids()
        instead - which is available on all tree objects.
        """
        return self.get_parent_ids()[1:]

    def _check_parents_for_ghosts(self, revision_ids, allow_leftmost_as_ghost):
        """Common ghost checking functionality from set_parent_*.

        This checks that the left hand-parent exists if there are any
        revisions present.
        """
        if len(revision_ids) > 0:
            leftmost_id = revision_ids[0]
            if (not allow_leftmost_as_ghost and not
                self.branch.repository.has_revision(leftmost_id)):
                raise errors.GhostRevisionUnusableHere(leftmost_id)

    def _set_merges_from_parent_ids(self, parent_ids):
        merges = parent_ids[1:]
        self._control_files.put_utf8('pending-merges', '\n'.join(merges))

    @needs_tree_write_lock
    def set_parent_ids(self, revision_ids, allow_leftmost_as_ghost=False):
        """Set the parent ids to revision_ids.
        
        See also set_parent_trees. This api will try to retrieve the tree data
        for each element of revision_ids from the trees repository. If you have
        tree data already available, it is more efficient to use
        set_parent_trees rather than set_parent_ids. set_parent_ids is however
        an easier API to use.

        :param revision_ids: The revision_ids to set as the parent ids of this
            working tree. Any of these may be ghosts.
        """
        self._check_parents_for_ghosts(revision_ids,
            allow_leftmost_as_ghost=allow_leftmost_as_ghost)

        if len(revision_ids) > 0:
            self.set_last_revision(revision_ids[0])
        else:
            self.set_last_revision(None)

        self._set_merges_from_parent_ids(revision_ids)

    @needs_tree_write_lock
    def set_parent_trees(self, parents_list, allow_leftmost_as_ghost=False):
        """See MutableTree.set_parent_trees."""
        parent_ids = [rev for (rev, tree) in parents_list]

        self._check_parents_for_ghosts(parent_ids,
            allow_leftmost_as_ghost=allow_leftmost_as_ghost)

        if len(parent_ids) == 0:
            leftmost_parent_id = None
            leftmost_parent_tree = None
        else:
            leftmost_parent_id, leftmost_parent_tree = parents_list[0]

        if self._change_last_revision(leftmost_parent_id):
            if leftmost_parent_tree is None:
                # If we don't have a tree, fall back to reading the
                # parent tree from the repository.
                self._cache_basis_inventory(leftmost_parent_id)
            else:
                inv = leftmost_parent_tree.inventory
                xml = self._create_basis_xml_from_inventory(
                                        leftmost_parent_id, inv)
                self._write_basis_inventory(xml)
        self._set_merges_from_parent_ids(parent_ids)

    @needs_tree_write_lock
    def set_pending_merges(self, rev_list):
        parents = self.get_parent_ids()
        leftmost = parents[:1]
        new_parents = leftmost + rev_list
        self.set_parent_ids(new_parents)

    @needs_tree_write_lock
    def set_merge_modified(self, modified_hashes):
        def iter_stanzas():
            for file_id, hash in modified_hashes.iteritems():
                yield Stanza(file_id=file_id, hash=hash)
        self._put_rio('merge-hashes', iter_stanzas(), MERGE_MODIFIED_HEADER_1)

    @needs_tree_write_lock
    def _put_rio(self, filename, stanzas, header):
        my_file = rio_file(stanzas, header)
        self._control_files.put(filename, my_file)

    @needs_write_lock # because merge pulls data into the branch.
    def merge_from_branch(self, branch, to_revision=None):
        """Merge from a branch into this working tree.

        :param branch: The branch to merge from.
        :param to_revision: If non-None, the merge will merge to to_revision, but 
            not beyond it. to_revision does not need to be in the history of
            the branch when it is supplied. If None, to_revision defaults to
            branch.last_revision().
        """
        from bzrlib.merge import Merger, Merge3Merger
        pb = bzrlib.ui.ui_factory.nested_progress_bar()
        try:
            merger = Merger(self.branch, this_tree=self, pb=pb)
            merger.pp = ProgressPhase("Merge phase", 5, pb)
            merger.pp.next_phase()
            # check that there are no
            # local alterations
            merger.check_basis(check_clean=True, require_commits=False)
            if to_revision is None:
                to_revision = branch.last_revision()
            merger.other_rev_id = to_revision
            if merger.other_rev_id is None:
                raise error.NoCommits(branch)
            self.branch.fetch(branch, last_revision=merger.other_rev_id)
            merger.other_basis = merger.other_rev_id
            merger.other_tree = self.branch.repository.revision_tree(
                merger.other_rev_id)
            merger.pp.next_phase()
            merger.find_base()
            if merger.base_rev_id == merger.other_rev_id:
                raise errors.PointlessMerge
            merger.backup_files = False
            merger.merge_type = Merge3Merger
            merger.set_interesting_files(None)
            merger.show_base = False
            merger.reprocess = False
            conflicts = merger.do_merge()
            merger.set_pending()
        finally:
            pb.finished()
        return conflicts

    @needs_read_lock
    def merge_modified(self):
        try:
            hashfile = self._control_files.get('merge-hashes')
        except NoSuchFile:
            return {}
        merge_hashes = {}
        try:
            if hashfile.next() != MERGE_MODIFIED_HEADER_1 + '\n':
                raise MergeModifiedFormatError()
        except StopIteration:
            raise MergeModifiedFormatError()
        for s in RioReader(hashfile):
            file_id = s.get("file_id")
            if file_id not in self.inventory:
                continue
            hash = s.get("hash")
            if hash == self.get_file_sha1(file_id):
                merge_hashes[file_id] = hash
        return merge_hashes

    @needs_write_lock
    def mkdir(self, path, file_id=None):
        """See MutableTree.mkdir()."""
        if file_id is None:
            file_id = gen_file_id(os.path.basename(path))
        os.mkdir(self.abspath(path))
        self.add(path, file_id, 'directory')
        return file_id

    def get_symlink_target(self, file_id):
        return os.readlink(self.id2abspath(file_id))

    def file_class(self, filename):
        if self.path2id(filename):
            return 'V'
        elif self.is_ignored(filename):
            return 'I'
        else:
            return '?'

    def flush(self):
        """Write the in memory inventory to disk."""
        # TODO: Maybe this should only write on dirty ?
        if self._control_files._lock_mode != 'w':
            raise errors.NotWriteLocked(self)
        sio = StringIO()
        xml5.serializer_v5.write_inventory(self._inventory, sio)
        sio.seek(0)
        self._control_files.put('inventory', sio)
        self._inventory_is_modified = False

    def list_files(self, include_root=False):
        """Recursively list all files as (path, class, kind, id, entry).

        Lists, but does not descend into unversioned directories.

        This does not include files that have been deleted in this
        tree.

        Skips the control directory.
        """
        inv = self._inventory
        if include_root is True:
            yield ('', 'V', 'directory', inv.root.file_id, inv.root)
        # Convert these into local objects to save lookup times
        pathjoin = osutils.pathjoin
        file_kind = osutils.file_kind

        # transport.base ends in a slash, we want the piece
        # between the last two slashes
        transport_base_dir = self.bzrdir.transport.base.rsplit('/', 2)[1]

        fk_entries = {'directory':TreeDirectory, 'file':TreeFile, 'symlink':TreeLink}

        # directory file_id, relative path, absolute path, reverse sorted children
        children = os.listdir(self.basedir)
        children.sort()
        # jam 20060527 The kernel sized tree seems equivalent whether we 
        # use a deque and popleft to keep them sorted, or if we use a plain
        # list and just reverse() them.
        children = collections.deque(children)
        stack = [(inv.root.file_id, u'', self.basedir, children)]
        while stack:
            from_dir_id, from_dir_relpath, from_dir_abspath, children = stack[-1]

            while children:
                f = children.popleft()
                ## TODO: If we find a subdirectory with its own .bzr
                ## directory, then that is a separate tree and we
                ## should exclude it.

                # the bzrdir for this tree
                if transport_base_dir == f:
                    continue

                # we know that from_dir_relpath and from_dir_abspath never end in a slash
                # and 'f' doesn't begin with one, we can do a string op, rather
                # than the checks of pathjoin(), all relative paths will have an extra slash
                # at the beginning
                fp = from_dir_relpath + '/' + f

                # absolute path
                fap = from_dir_abspath + '/' + f
                
                f_ie = inv.get_child(from_dir_id, f)
                if f_ie:
                    c = 'V'
                elif self.is_ignored(fp[1:]):
                    c = 'I'
                else:
                    # we may not have found this file, because of a unicode issue
                    f_norm, can_access = osutils.normalized_filename(f)
                    if f == f_norm or not can_access:
                        # No change, so treat this file normally
                        c = '?'
                    else:
                        # this file can be accessed by a normalized path
                        # check again if it is versioned
                        # these lines are repeated here for performance
                        f = f_norm
                        fp = from_dir_relpath + '/' + f
                        fap = from_dir_abspath + '/' + f
                        f_ie = inv.get_child(from_dir_id, f)
                        if f_ie:
                            c = 'V'
                        elif self.is_ignored(fp[1:]):
                            c = 'I'
                        else:
                            c = '?'

                fk = file_kind(fap)

                if f_ie:
                    if f_ie.kind != fk:
                        raise BzrCheckError("file %r entered as kind %r id %r, "
                                            "now of kind %r"
                                            % (fap, f_ie.kind, f_ie.file_id, fk))

                # make a last minute entry
                if f_ie:
                    yield fp[1:], c, fk, f_ie.file_id, f_ie
                else:
                    try:
                        yield fp[1:], c, fk, None, fk_entries[fk]()
                    except KeyError:
                        yield fp[1:], c, fk, None, TreeEntry()
                    continue
                
                if fk != 'directory':
                    continue

                # But do this child first
                new_children = os.listdir(fap)
                new_children.sort()
                new_children = collections.deque(new_children)
                stack.append((f_ie.file_id, fp, fap, new_children))
                # Break out of inner loop, so that we start outer loop with child
                break
            else:
                # if we finished all children, pop it off the stack
                stack.pop()

    @needs_tree_write_lock
    def move(self, from_paths, to_name):
        """Rename files.

        to_name must exist in the inventory.

        If to_name exists and is a directory, the files are moved into
        it, keeping their old names.  

        Note that to_name is only the last component of the new name;
        this doesn't change the directory.

        This returns a list of (from_path, to_path) pairs for each
        entry that is moved.
        """
        result = []
        ## TODO: Option to move IDs only
        assert not isinstance(from_paths, basestring)
        inv = self.inventory
        to_abs = self.abspath(to_name)
        if not isdir(to_abs):
            raise BzrError("destination %r is not a directory" % to_abs)
        if not self.has_filename(to_name):
            raise BzrError("destination %r not in working directory" % to_abs)
        to_dir_id = inv.path2id(to_name)
        if to_dir_id is None and to_name != '':
            raise BzrError("destination %r is not a versioned directory" % to_name)
        to_dir_ie = inv[to_dir_id]
        if to_dir_ie.kind != 'directory':
            raise BzrError("destination %r is not a directory" % to_abs)

        to_idpath = inv.get_idpath(to_dir_id)

        for f in from_paths:
            if not self.has_filename(f):
                raise BzrError("%r does not exist in working tree" % f)
            f_id = inv.path2id(f)
            if f_id is None:
                raise BzrError("%r is not versioned" % f)
            name_tail = splitpath(f)[-1]
            dest_path = pathjoin(to_name, name_tail)
            if self.has_filename(dest_path):
                raise BzrError("destination %r already exists" % dest_path)
            if f_id in to_idpath:
                raise BzrError("can't move %r to a subdirectory of itself" % f)

        # OK, so there's a race here, it's possible that someone will
        # create a file in this interval and then the rename might be
        # left half-done.  But we should have caught most problems.
        orig_inv = deepcopy(self.inventory)
        original_modified = self._inventory_is_modified
        try:
            if len(from_paths):
                self._inventory_is_modified = True
            for f in from_paths:
                name_tail = splitpath(f)[-1]
                dest_path = pathjoin(to_name, name_tail)
                result.append((f, dest_path))
                inv.rename(inv.path2id(f), to_dir_id, name_tail)
                try:
                    osutils.rename(self.abspath(f), self.abspath(dest_path))
                except OSError, e:
                    raise BzrError("failed to rename %r to %r: %s" %
                                   (f, dest_path, e[1]),
                            ["rename rolled back"])
        except:
            # restore the inventory on error
            self._set_inventory(orig_inv, dirty=original_modified)
            raise
        self._write_inventory(inv)
        return result

    @needs_tree_write_lock
    def rename_one(self, from_rel, to_rel):
        """Rename one file.

        This can change the directory or the filename or both.
        """
        inv = self.inventory
        if not self.has_filename(from_rel):
            raise BzrError("can't rename: old working file %r does not exist" % from_rel)
        if self.has_filename(to_rel):
            raise BzrError("can't rename: new working file %r already exists" % to_rel)

        file_id = inv.path2id(from_rel)
        if file_id is None:
            raise BzrError("can't rename: old name %r is not versioned" % from_rel)

        entry = inv[file_id]
        from_parent = entry.parent_id
        from_name = entry.name
        
        if inv.path2id(to_rel):
            raise BzrError("can't rename: new name %r is already versioned" % to_rel)

        to_dir, to_tail = os.path.split(to_rel)
        to_dir_id = inv.path2id(to_dir)
        if to_dir_id is None and to_dir != '':
            raise BzrError("can't determine destination directory id for %r" % to_dir)

        mutter("rename_one:")
        mutter("  file_id    {%s}" % file_id)
        mutter("  from_rel   %r" % from_rel)
        mutter("  to_rel     %r" % to_rel)
        mutter("  to_dir     %r" % to_dir)
        mutter("  to_dir_id  {%s}" % to_dir_id)

        inv.rename(file_id, to_dir_id, to_tail)

        from_abs = self.abspath(from_rel)
        to_abs = self.abspath(to_rel)
        try:
            osutils.rename(from_abs, to_abs)
        except OSError, e:
            inv.rename(file_id, from_parent, from_name)
            raise BzrError("failed to rename %r to %r: %s"
                    % (from_abs, to_abs, e[1]),
                    ["rename rolled back"])
        self._write_inventory(inv)

    @needs_read_lock
    def unknowns(self):
        """Return all unknown files.

        These are files in the working directory that are not versioned or
        control files or ignored.
        """
        for subp in self.extras():
            if not self.is_ignored(subp):
                yield subp
    
    @needs_tree_write_lock
    def unversion(self, file_ids):
        """Remove the file ids in file_ids from the current versioned set.

        When a file_id is unversioned, all of its children are automatically
        unversioned.

        :param file_ids: The file ids to stop versioning.
        :raises: NoSuchId if any fileid is not currently versioned.
        """
        for file_id in file_ids:
            if self._inventory.has_id(file_id):
                self._inventory.remove_recursive_id(file_id)
            else:
                raise errors.NoSuchId(self, file_id)
        if len(file_ids):
            # in the future this should just set a dirty bit to wait for the 
            # final unlock. However, until all methods of workingtree start
            # with the current in -memory inventory rather than triggering 
            # a read, it is more complex - we need to teach read_inventory
            # to know when to read, and when to not read first... and possibly
            # to save first when the in memory one may be corrupted.
            # so for now, we just only write it if it is indeed dirty.
            # - RBC 20060907
            self._write_inventory(self._inventory)
    
    @deprecated_method(zero_eight)
    def iter_conflicts(self):
        """List all files in the tree that have text or content conflicts.
        DEPRECATED.  Use conflicts instead."""
        return self._iter_conflicts()

    def _iter_conflicts(self):
        conflicted = set()
        for info in self.list_files():
            path = info[0]
            stem = get_conflicted_stem(path)
            if stem is None:
                continue
            if stem not in conflicted:
                conflicted.add(stem)
                yield stem

    @needs_write_lock
    def pull(self, source, overwrite=False, stop_revision=None):
        top_pb = bzrlib.ui.ui_factory.nested_progress_bar()
        source.lock_read()
        try:
            pp = ProgressPhase("Pull phase", 2, top_pb)
            pp.next_phase()
            old_revision_history = self.branch.revision_history()
            basis_tree = self.basis_tree()
            count = self.branch.pull(source, overwrite, stop_revision)
            new_revision_history = self.branch.revision_history()
            if new_revision_history != old_revision_history:
                pp.next_phase()
                if len(old_revision_history):
                    other_revision = old_revision_history[-1]
                else:
                    other_revision = None
                repository = self.branch.repository
                pb = bzrlib.ui.ui_factory.nested_progress_bar()
                try:
                    new_basis_tree = self.branch.basis_tree()
                    merge.merge_inner(
                                self.branch,
                                new_basis_tree,
                                basis_tree,
                                this_tree=self,
                                pb=pb)
                    if (basis_tree.inventory.root is None and
                        new_basis_tree.inventory.root is not None):
                        self.set_root_id(new_basis_tree.inventory.root.file_id)
                finally:
                    pb.finished()
                # TODO - dedup parents list with things merged by pull ?
                # reuse the revisiontree we merged against to set the new
                # tree data.
                parent_trees = [(self.branch.last_revision(), new_basis_tree)]
                # we have to pull the merge trees out again, because 
                # merge_inner has set the ids. - this corner is not yet 
                # layered well enough to prevent double handling.
                merges = self.get_parent_ids()[1:]
                parent_trees.extend([
                    (parent, repository.revision_tree(parent)) for
                     parent in merges])
                self.set_parent_trees(parent_trees)
            return count
        finally:
            source.unlock()
            top_pb.finished()

    @needs_write_lock
    def put_file_bytes_non_atomic(self, file_id, bytes):
        """See MutableTree.put_file_bytes_non_atomic."""
        stream = file(self.id2abspath(file_id), 'wb')
        try:
            stream.write(bytes)
        finally:
            stream.close()
        # TODO: update the hashcache here ?

    def extras(self):
        """Yield all unknown files in this WorkingTree.

        If there are any unknown directories then only the directory is
        returned, not all its children.  But if there are unknown files
        under a versioned subdirectory, they are returned.

        Currently returned depth-first, sorted by name within directories.
        """
        ## TODO: Work from given directory downwards
        for path, dir_entry in self.inventory.directories():
            # mutter("search for unknowns in %r", path)
            dirabs = self.abspath(path)
            if not isdir(dirabs):
                # e.g. directory deleted
                continue

            fl = []
            for subf in os.listdir(dirabs):
                if subf == '.bzr':
                    continue
                if subf not in dir_entry.children:
                    subf_norm, can_access = osutils.normalized_filename(subf)
                    if subf_norm != subf and can_access:
                        if subf_norm not in dir_entry.children:
                            fl.append(subf_norm)
                    else:
                        fl.append(subf)
            
            fl.sort()
            for subf in fl:
                subp = pathjoin(path, subf)
                yield subp

    def _translate_ignore_rule(self, rule):
        """Translate a single ignore rule to a regex.

        There are two types of ignore rules.  Those that do not contain a / are
        matched against the tail of the filename (that is, they do not care
        what directory the file is in.)  Rules which do contain a slash must
        match the entire path.  As a special case, './' at the start of the
        string counts as a slash in the string but is removed before matching
        (e.g. ./foo.c, ./src/foo.c)

        :return: The translated regex.
        """
        if rule[:2] in ('./', '.\\'):
            # rootdir rule
            result = fnmatch.translate(rule[2:])
        elif '/' in rule or '\\' in rule:
            # path prefix 
            result = fnmatch.translate(rule)
        else:
            # default rule style.
            result = "(?:.*/)?(?!.*/)" + fnmatch.translate(rule)
        assert result[-1] == '$', "fnmatch.translate did not add the expected $"
        return "(" + result + ")"

    def _combine_ignore_rules(self, rules):
        """Combine a list of ignore rules into a single regex object.

        Each individual rule is combined with | to form a big regex, which then
        has $ added to it to form something like ()|()|()$. The group index for
        each subregex's outermost group is placed in a dictionary mapping back 
        to the rule. This allows quick identification of the matching rule that
        triggered a match.
        :return: a list of the compiled regex and the matching-group index 
        dictionaries. We return a list because python complains if you try to 
        combine more than 100 regexes.
        """
        result = []
        groups = {}
        next_group = 0
        translated_rules = []
        for rule in rules:
            translated_rule = self._translate_ignore_rule(rule)
            compiled_rule = re.compile(translated_rule)
            groups[next_group] = rule
            next_group += compiled_rule.groups
            translated_rules.append(translated_rule)
            if next_group == 99:
                result.append((re.compile("|".join(translated_rules)), groups))
                groups = {}
                next_group = 0
                translated_rules = []
        if len(translated_rules):
            result.append((re.compile("|".join(translated_rules)), groups))
        return result

    def ignored_files(self):
        """Yield list of PATH, IGNORE_PATTERN"""
        for subp in self.extras():
            pat = self.is_ignored(subp)
            if pat is not None:
                yield subp, pat

    def get_ignore_list(self):
        """Return list of ignore patterns.

        Cached in the Tree object after the first call.
        """
        ignoreset = getattr(self, '_ignoreset', None)
        if ignoreset is not None:
            return ignoreset

        ignore_globs = set(bzrlib.DEFAULT_IGNORE)
        ignore_globs.update(ignores.get_runtime_ignores())

        ignore_globs.update(ignores.get_user_ignores())

        if self.has_filename(bzrlib.IGNORE_FILENAME):
            f = self.get_file_byname(bzrlib.IGNORE_FILENAME)
            try:
                ignore_globs.update(ignores.parse_ignore_file(f))
            finally:
                f.close()

        self._ignoreset = ignore_globs
        self._ignore_regex = self._combine_ignore_rules(ignore_globs)
        return ignore_globs

    def _get_ignore_rules_as_regex(self):
        """Return a regex of the ignore rules and a mapping dict.

        :return: (ignore rules compiled regex, dictionary mapping rule group 
        indices to original rule.)
        """
        if getattr(self, '_ignoreset', None) is None:
            self.get_ignore_list()
        return self._ignore_regex

    def is_ignored(self, filename):
        r"""Check whether the filename matches an ignore pattern.

        Patterns containing '/' or '\' need to match the whole path;
        others match against only the last component.

        If the file is ignored, returns the pattern which caused it to
        be ignored, otherwise None.  So this can simply be used as a
        boolean if desired."""

        # TODO: Use '**' to match directories, and other extended
        # globbing stuff from cvs/rsync.

        # XXX: fnmatch is actually not quite what we want: it's only
        # approximately the same as real Unix fnmatch, and doesn't
        # treat dotfiles correctly and allows * to match /.
        # Eventually it should be replaced with something more
        # accurate.
    
        rules = self._get_ignore_rules_as_regex()
        for regex, mapping in rules:
            match = regex.match(filename)
            if match is not None:
                # one or more of the groups in mapping will have a non-None
                # group match.
                groups = match.groups()
                rules = [mapping[group] for group in 
                    mapping if groups[group] is not None]
                return rules[0]
        return None

    def kind(self, file_id):
        return file_kind(self.id2abspath(file_id))

    def last_revision(self):
        """Return the last revision of the branch for this tree.

        This format tree does not support a separate marker for last-revision
        compared to the branch.

        See MutableTree.last_revision
        """
        return self._last_revision()

    @needs_read_lock
    def _last_revision(self):
        """helper for get_parent_ids."""
        return self.branch.last_revision()

    def is_locked(self):
        return self._control_files.is_locked()

    def lock_read(self):
        """See Branch.lock_read, and WorkingTree.unlock."""
        self.branch.lock_read()
        try:
            return self._control_files.lock_read()
        except:
            self.branch.unlock()
            raise

    def lock_tree_write(self):
        """See MutableTree.lock_tree_write, and WorkingTree.unlock."""
        self.branch.lock_read()
        try:
            return self._control_files.lock_write()
        except:
            self.branch.unlock()
            raise

    def lock_write(self):
        """See MutableTree.lock_write, and WorkingTree.unlock."""
        self.branch.lock_write()
        try:
            return self._control_files.lock_write()
        except:
            self.branch.unlock()
            raise

    def get_physical_lock_status(self):
        return self._control_files.get_physical_lock_status()

    def _basis_inventory_name(self):
        return 'basis-inventory-cache'

    @needs_tree_write_lock
    def set_last_revision(self, new_revision):
        """Change the last revision in the working tree."""
        if self._change_last_revision(new_revision):
            self._cache_basis_inventory(new_revision)

    def _change_last_revision(self, new_revision):
        """Template method part of set_last_revision to perform the change.
        
        This is used to allow WorkingTree3 instances to not affect branch
        when their last revision is set.
        """
        if new_revision is None:
            self.branch.set_revision_history([])
            return False
        try:
            self.branch.generate_revision_history(new_revision)
        except errors.NoSuchRevision:
            # not present in the repo - dont try to set it deeper than the tip
            self.branch.set_revision_history([new_revision])
        return True

    def _write_basis_inventory(self, xml):
        """Write the basis inventory XML to the basis-inventory file"""
        assert isinstance(xml, str), 'serialised xml must be bytestring.'
        path = self._basis_inventory_name()
        sio = StringIO(xml)
        self._control_files.put(path, sio)

    def _create_basis_xml_from_inventory(self, revision_id, inventory):
        """Create the text that will be saved in basis-inventory"""
        inventory.revision_id = revision_id
        return xml6.serializer_v6.write_inventory_to_string(inventory)

    def _cache_basis_inventory(self, new_revision):
        """Cache new_revision as the basis inventory."""
        # TODO: this should allow the ready-to-use inventory to be passed in,
        # as commit already has that ready-to-use [while the format is the
        # same, that is].
        try:
            # this double handles the inventory - unpack and repack - 
            # but is easier to understand. We can/should put a conditional
            # in here based on whether the inventory is in the latest format
            # - perhaps we should repack all inventories on a repository
            # upgrade ?
            # the fast path is to copy the raw xml from the repository. If the
            # xml contains 'revision_id="', then we assume the right 
            # revision_id is set. We must check for this full string, because a
            # root node id can legitimately look like 'revision_id' but cannot
            # contain a '"'.
            xml = self.branch.repository.get_inventory_xml(new_revision)
            firstline = xml.split('\n', 1)[0]
            if (not 'revision_id="' in firstline or 
                'format="6"' not in firstline):
                inv = self.branch.repository.deserialise_inventory(
                    new_revision, xml)
                xml = self._create_basis_xml_from_inventory(new_revision, inv)
            self._write_basis_inventory(xml)
        except (errors.NoSuchRevision, errors.RevisionNotPresent):
            pass

    def read_basis_inventory(self):
        """Read the cached basis inventory."""
        path = self._basis_inventory_name()
        return self._control_files.get(path).read()
        
    @needs_read_lock
    def read_working_inventory(self):
        """Read the working inventory.
        
        :raises errors.InventoryModified: read_working_inventory will fail
            when the current in memory inventory has been modified.
        """
        # conceptually this should be an implementation detail of the tree. 
        # XXX: Deprecate this.
        # ElementTree does its own conversion from UTF-8, so open in
        # binary.
        if self._inventory_is_modified:
            raise errors.InventoryModified(self)
        result = xml5.serializer_v5.read_inventory(
            self._control_files.get('inventory'))
        self._set_inventory(result, dirty=False)
        return result

    @needs_tree_write_lock
    def remove(self, files, verbose=False, to_file=None):
        """Remove nominated files from the working inventory..

        This does not remove their text.  This does not run on XXX on what? RBC

        TODO: Refuse to remove modified files unless --force is given?

        TODO: Do something useful with directories.

        TODO: Should this remove the text or not?  Tough call; not
        removing may be useful and the user can just use use rm, and
        is the opposite of add.  Removing it is consistent with most
        other tools.  Maybe an option.
        """
        ## TODO: Normalize names
        ## TODO: Remove nested loops; better scalability
        if isinstance(files, basestring):
            files = [files]

        inv = self.inventory

        # do this before any modifications
        for f in files:
            fid = inv.path2id(f)
            if not fid:
                # TODO: Perhaps make this just a warning, and continue?
                # This tends to happen when 
                raise NotVersionedError(path=f)
            if verbose:
                # having remove it, it must be either ignored or unknown
                if self.is_ignored(f):
                    new_status = 'I'
                else:
                    new_status = '?'
                textui.show_status(new_status, inv[fid].kind, f,
                                   to_file=to_file)
            del inv[fid]

        self._write_inventory(inv)

    @needs_tree_write_lock
    def revert(self, filenames, old_tree=None, backups=True, 
               pb=DummyProgress()):
        from bzrlib.conflicts import resolve
        if old_tree is None:
            old_tree = self.basis_tree()
        conflicts = transform.revert(self, old_tree, filenames, backups, pb)
        if not len(filenames):
            self.set_parent_ids(self.get_parent_ids()[:1])
            resolve(self)
        else:
            resolve(self, filenames, ignore_misses=True)
        return conflicts

    # XXX: This method should be deprecated in favour of taking in a proper
    # new Inventory object.
    @needs_tree_write_lock
    def set_inventory(self, new_inventory_list):
        from bzrlib.inventory import (Inventory,
                                      InventoryDirectory,
                                      InventoryEntry,
                                      InventoryFile,
                                      InventoryLink)
        inv = Inventory(self.get_root_id())
        for path, file_id, parent, kind in new_inventory_list:
            name = os.path.basename(path)
            if name == "":
                continue
            # fixme, there should be a factory function inv,add_?? 
            if kind == 'directory':
                inv.add(InventoryDirectory(file_id, name, parent))
            elif kind == 'file':
                inv.add(InventoryFile(file_id, name, parent))
            elif kind == 'symlink':
                inv.add(InventoryLink(file_id, name, parent))
            else:
                raise BzrError("unknown kind %r" % kind)
        self._write_inventory(inv)

    @needs_tree_write_lock
    def set_root_id(self, file_id):
        """Set the root id for this tree."""
        # for compatability 
        if file_id is None:
            symbol_versioning.warn(symbol_versioning.zero_twelve
                % 'WorkingTree.set_root_id with fileid=None',
                DeprecationWarning,
                stacklevel=3)
            file_id = ROOT_ID
        inv = self._inventory
        orig_root_id = inv.root.file_id
        # TODO: it might be nice to exit early if there was nothing
        # to do, saving us from trigger a sync on unlock.
        self._inventory_is_modified = True
        # we preserve the root inventory entry object, but
        # unlinkit from the byid index
        del inv._byid[inv.root.file_id]
        inv.root.file_id = file_id
        # and link it into the index with the new changed id.
        inv._byid[inv.root.file_id] = inv.root
        # and finally update all children to reference the new id.
        # XXX: this should be safe to just look at the root.children
        # list, not the WHOLE INVENTORY.
        for fid in inv:
            entry = inv[fid]
            if entry.parent_id == orig_root_id:
                entry.parent_id = inv.root.file_id

    def unlock(self):
        """See Branch.unlock.
        
        WorkingTree locking just uses the Branch locking facilities.
        This is current because all working trees have an embedded branch
        within them. IF in the future, we were to make branch data shareable
        between multiple working trees, i.e. via shared storage, then we 
        would probably want to lock both the local tree, and the branch.
        """
        raise NotImplementedError(self.unlock)

    @needs_write_lock
    def update(self):
        """Update a working tree along its branch.

        This will update the branch if its bound too, which means we have
        multiple trees involved:

        - The new basis tree of the master.
        - The old basis tree of the branch.
        - The old basis tree of the working tree.
        - The current working tree state.

        Pathologically, all three may be different, and non-ancestors of each
        other.  Conceptually we want to:

        - Preserve the wt.basis->wt.state changes
        - Transform the wt.basis to the new master basis.
        - Apply a merge of the old branch basis to get any 'local' changes from
          it into the tree.
        - Restore the wt.basis->wt.state changes.

        There isn't a single operation at the moment to do that, so we:
        - Merge current state -> basis tree of the master w.r.t. the old tree
          basis.
        - Do a 'normal' merge of the old branch basis if it is relevant.
        """
        old_tip = self.branch.update()

        # here if old_tip is not None, it is the old tip of the branch before
        # it was updated from the master branch. This should become a pending
        # merge in the working tree to preserve the user existing work.  we
        # cant set that until we update the working trees last revision to be
        # one from the new branch, because it will just get absorbed by the
        # parent de-duplication logic.
        # 
        # We MUST save it even if an error occurs, because otherwise the users
        # local work is unreferenced and will appear to have been lost.
        # 
        result = 0
        try:
            last_rev = self.get_parent_ids()[0]
        except IndexError:
            last_rev = None
        if last_rev != self.branch.last_revision():
            # merge tree state up to new branch tip.
            basis = self.basis_tree()
            to_tree = self.branch.basis_tree()
            if basis.inventory.root is None:
                self.set_root_id(to_tree.inventory.root.file_id)
            result += merge.merge_inner(
                                  self.branch,
                                  to_tree,
                                  basis,
                                  this_tree=self)
            # TODO - dedup parents list with things merged by pull ?
            # reuse the tree we've updated to to set the basis:
            parent_trees = [(self.branch.last_revision(), to_tree)]
            merges = self.get_parent_ids()[1:]
            # Ideally we ask the tree for the trees here, that way the working
            # tree can decide whether to give us teh entire tree or give us a
            # lazy initialised tree. dirstate for instance will have the trees
            # in ram already, whereas a last-revision + basis-inventory tree
            # will not, but also does not need them when setting parents.
            for parent in merges:
                parent_trees.append(
                    (parent, self.branch.repository.revision_tree(parent)))
            if old_tip is not None:
                parent_trees.append(
                    (old_tip, self.branch.repository.revision_tree(old_tip)))
            self.set_parent_trees(parent_trees)
            last_rev = parent_trees[0][0]
        else:
            # the working tree had the same last-revision as the master
            # branch did. We may still have pivot local work from the local
            # branch into old_tip:
            if old_tip is not None:
                self.add_parent_tree_id(old_tip)
        if old_tip and old_tip != last_rev:
            # our last revision was not the prior branch last revision
            # and we have converted that last revision to a pending merge.
            # base is somewhere between the branch tip now
            # and the now pending merge
            from bzrlib.revision import common_ancestor
            try:
                base_rev_id = common_ancestor(self.branch.last_revision(),
                                              old_tip,
                                              self.branch.repository)
            except errors.NoCommonAncestor:
                base_rev_id = None
            base_tree = self.branch.repository.revision_tree(base_rev_id)
            other_tree = self.branch.repository.revision_tree(old_tip)
            result += merge.merge_inner(
                                  self.branch,
                                  other_tree,
                                  base_tree,
                                  this_tree=self)
        return result

    @needs_tree_write_lock
    def _write_inventory(self, inv):
        """Write inventory as the current inventory."""
        self._set_inventory(inv, dirty=True)
        self.flush()

    def set_conflicts(self, arg):
        raise UnsupportedOperation(self.set_conflicts, self)

    def add_conflicts(self, arg):
        raise UnsupportedOperation(self.add_conflicts, self)

    @needs_read_lock
    def conflicts(self):
        conflicts = _mod_conflicts.ConflictList()
        for conflicted in self._iter_conflicts():
            text = True
            try:
                if file_kind(self.abspath(conflicted)) != "file":
                    text = False
            except errors.NoSuchFile:
                text = False
            if text is True:
                for suffix in ('.THIS', '.OTHER'):
                    try:
                        kind = file_kind(self.abspath(conflicted+suffix))
                        if kind != "file":
                            text = False
                    except errors.NoSuchFile:
                        text = False
                    if text == False:
                        break
            ctype = {True: 'text conflict', False: 'contents conflict'}[text]
            conflicts.append(_mod_conflicts.Conflict.factory(ctype,
                             path=conflicted,
                             file_id=self.path2id(conflicted)))
        return conflicts


class WorkingTree2(WorkingTree):
    """This is the Format 2 working tree.

    This was the first weave based working tree. 
     - uses os locks for locking.
     - uses the branch last-revision.
    """

    def lock_tree_write(self):
        """See WorkingTree.lock_tree_write().

        In Format2 WorkingTrees we have a single lock for the branch and tree
        so lock_tree_write() degrades to lock_write().
        """
        self.branch.lock_write()
        try:
            return self._control_files.lock_write()
        except:
            self.branch.unlock()
            raise

    def unlock(self):
        # we share control files:
        if self._control_files._lock_count == 3:
            # _inventory_is_modified is always False during a read lock.
            if self._inventory_is_modified:
                self.flush()
            if self._hashcache.needs_write:
                self._hashcache.write()
        # reverse order of locking.
        try:
            return self._control_files.unlock()
        finally:
            self.branch.unlock()


class WorkingTree3(WorkingTree):
    """This is the Format 3 working tree.

    This differs from the base WorkingTree by:
     - having its own file lock
     - having its own last-revision property.

    This is new in bzr 0.8
    """

    @needs_read_lock
    def _last_revision(self):
        """See Mutable.last_revision."""
        try:
            return self._control_files.get_utf8('last-revision').read()
        except NoSuchFile:
            return None

    def _change_last_revision(self, revision_id):
        """See WorkingTree._change_last_revision."""
        if revision_id is None or revision_id == NULL_REVISION:
            try:
                self._control_files._transport.delete('last-revision')
            except errors.NoSuchFile:
                pass
            return False
        else:
            self._control_files.put_utf8('last-revision', revision_id)
            return True

    @needs_tree_write_lock
    def set_conflicts(self, conflicts):
        self._put_rio('conflicts', conflicts.to_stanzas(), 
                      CONFLICT_HEADER_1)

    @needs_tree_write_lock
    def add_conflicts(self, new_conflicts):
        conflict_set = set(self.conflicts())
        conflict_set.update(set(list(new_conflicts)))
        self.set_conflicts(_mod_conflicts.ConflictList(sorted(conflict_set,
                                       key=_mod_conflicts.Conflict.sort_key)))

    @needs_read_lock
    def conflicts(self):
        try:
            confile = self._control_files.get('conflicts')
        except NoSuchFile:
            return _mod_conflicts.ConflictList()
        try:
            if confile.next() != CONFLICT_HEADER_1 + '\n':
                raise ConflictFormatError()
        except StopIteration:
            raise ConflictFormatError()
        return _mod_conflicts.ConflictList.from_stanzas(RioReader(confile))

    def unlock(self):
        if self._control_files._lock_count == 1:
            # _inventory_is_modified is always False during a read lock.
            if self._inventory_is_modified:
                self.flush()
            if self._hashcache.needs_write:
                self._hashcache.write()
        # reverse order of locking.
        try:
            return self._control_files.unlock()
        finally:
            self.branch.unlock()


def get_conflicted_stem(path):
    for suffix in _mod_conflicts.CONFLICT_SUFFIXES:
        if path.endswith(suffix):
            return path[:-len(suffix)]

@deprecated_function(zero_eight)
def is_control_file(filename):
    """See WorkingTree.is_control_filename(filename)."""
    ## FIXME: better check
    filename = normpath(filename)
    while filename != '':
        head, tail = os.path.split(filename)
        ## mutter('check %r for control file' % ((head, tail),))
        if tail == '.bzr':
            return True
        if filename == head:
            break
        filename = head
    return False


class WorkingTreeFormat(object):
    """An encapsulation of the initialization and open routines for a format.

    Formats provide three things:
     * An initialization routine,
     * a format string,
     * an open routine.

    Formats are placed in an dict by their format string for reference 
    during workingtree opening. Its not required that these be instances, they
    can be classes themselves with class methods - it simply depends on 
    whether state is needed for a given format or not.

    Once a format is deprecated, just deprecate the initialize and open
    methods on the format class. Do not deprecate the object, as the 
    object will be created every time regardless.
    """

    _default_format = None
    """The default format used for new trees."""

    _formats = {}
    """The known formats."""

    @classmethod
    def find_format(klass, a_bzrdir):
        """Return the format for the working tree object in a_bzrdir."""
        try:
            transport = a_bzrdir.get_workingtree_transport(None)
            format_string = transport.get("format").read()
            return klass._formats[format_string]
        except NoSuchFile:
            raise errors.NoWorkingTree(base=transport.base)
        except KeyError:
            raise errors.UnknownFormatError(format=format_string)

    @classmethod
    def get_default_format(klass):
        """Return the current default format."""
        return klass._default_format

    def get_format_string(self):
        """Return the ASCII format string that identifies this format."""
        raise NotImplementedError(self.get_format_string)

    def get_format_description(self):
        """Return the short description for this format."""
        raise NotImplementedError(self.get_format_description)

    def is_supported(self):
        """Is this format supported?

        Supported formats can be initialized and opened.
        Unsupported formats may not support initialization or committing or 
        some other features depending on the reason for not being supported.
        """
        return True

    @classmethod
    def register_format(klass, format):
        klass._formats[format.get_format_string()] = format

    @classmethod
    def set_default_format(klass, format):
        klass._default_format = format

    @classmethod
    def unregister_format(klass, format):
        assert klass._formats[format.get_format_string()] is format
        del klass._formats[format.get_format_string()]



class WorkingTreeFormat2(WorkingTreeFormat):
    """The second working tree format. 

    This format modified the hash cache from the format 1 hash cache.
    """

    def get_format_description(self):
        """See WorkingTreeFormat.get_format_description()."""
        return "Working tree format 2"

    def stub_initialize_remote(self, control_files):
        """As a special workaround create critical control files for a remote working tree
        
        This ensures that it can later be updated and dealt with locally,
        since BzrDirFormat6 and BzrDirFormat5 cannot represent dirs with 
        no working tree.  (See bug #43064).
        """
        sio = StringIO()
        inv = Inventory()
        xml5.serializer_v5.write_inventory(inv, sio)
        sio.seek(0)
        control_files.put('inventory', sio)

        control_files.put_utf8('pending-merges', '')
        

    def initialize(self, a_bzrdir, revision_id=None):
        """See WorkingTreeFormat.initialize()."""
        if not isinstance(a_bzrdir.transport, LocalTransport):
            raise errors.NotLocalUrl(a_bzrdir.transport.base)
        branch = a_bzrdir.open_branch()
        if revision_id is not None:
            branch.lock_write()
            try:
                revision_history = branch.revision_history()
                try:
                    position = revision_history.index(revision_id)
                except ValueError:
                    raise errors.NoSuchRevision(branch, revision_id)
                branch.set_revision_history(revision_history[:position + 1])
            finally:
                branch.unlock()
        revision = branch.last_revision()
        inv = Inventory()
        wt = WorkingTree2(a_bzrdir.root_transport.local_abspath('.'),
                         branch,
                         inv,
                         _internal=True,
                         _format=self,
                         _bzrdir=a_bzrdir)
<<<<<<< HEAD
        wt.set_root_id(inv.root.file_id)
        basis_tree = branch.repository.revision_tree(revision)
=======
        wt.set_last_revision(revision)
        basis_tree = wt.basis_tree()
        if basis_tree.inventory.root is not None:
            inv.root.file_id = basis_tree.inventory.root.file_id
        wt._write_inventory(inv)
>>>>>>> 3bd6d446
        wt.set_parent_trees([(revision, basis_tree)])
        transform.build_tree(basis_tree, wt)
        return wt

    def __init__(self):
        super(WorkingTreeFormat2, self).__init__()
        self._matchingbzrdir = bzrdir.BzrDirFormat6()

    def open(self, a_bzrdir, _found=False):
        """Return the WorkingTree object for a_bzrdir

        _found is a private parameter, do not use it. It is used to indicate
               if format probing has already been done.
        """
        if not _found:
            # we are being called directly and must probe.
            raise NotImplementedError
        if not isinstance(a_bzrdir.transport, LocalTransport):
            raise errors.NotLocalUrl(a_bzrdir.transport.base)
        return WorkingTree2(a_bzrdir.root_transport.local_abspath('.'),
                           _internal=True,
                           _format=self,
                           _bzrdir=a_bzrdir)


class WorkingTreeFormat3(WorkingTreeFormat):
    """The second working tree format updated to record a format marker.

    This format:
        - exists within a metadir controlling .bzr
        - includes an explicit version marker for the workingtree control
          files, separate from the BzrDir format
        - modifies the hash cache format
        - is new in bzr 0.8
        - uses a LockDir to guard access for writes.
    """

    def get_format_string(self):
        """See WorkingTreeFormat.get_format_string()."""
        return "Bazaar-NG Working Tree format 3"

    def get_format_description(self):
        """See WorkingTreeFormat.get_format_description()."""
        return "Working tree format 3"

    _lock_file_name = 'lock'
    _lock_class = LockDir

    def _open_control_files(self, a_bzrdir):
        transport = a_bzrdir.get_workingtree_transport(None)
        return LockableFiles(transport, self._lock_file_name, 
                             self._lock_class)

    def initialize(self, a_bzrdir, revision_id=None):
        """See WorkingTreeFormat.initialize().
        
        revision_id allows creating a working tree at a different
        revision than the branch is at.
        """
        if not isinstance(a_bzrdir.transport, LocalTransport):
            raise errors.NotLocalUrl(a_bzrdir.transport.base)
        transport = a_bzrdir.get_workingtree_transport(self)
        control_files = self._open_control_files(a_bzrdir)
        control_files.create_lock()
        control_files.lock_write()
        control_files.put_utf8('format', self.get_format_string())
        branch = a_bzrdir.open_branch()
        if revision_id is None:
            revision_id = branch.last_revision()
<<<<<<< HEAD
        inv = Inventory()
=======
        inv = Inventory(root_id=gen_root_id()) 
>>>>>>> 3bd6d446
        wt = WorkingTree3(a_bzrdir.root_transport.local_abspath('.'),
                         branch,
                         inv,
                         _internal=True,
                         _format=self,
                         _bzrdir=a_bzrdir,
                         _control_files=control_files)
        wt.lock_tree_write()
        try:
<<<<<<< HEAD
            wt.set_root_id(inv.root.file_id)
            basis_tree = branch.repository.revision_tree(revision_id)
            if revision_id == NULL_REVISION:
=======
            wt.set_last_revision(revision_id)
            basis_tree = wt.basis_tree()
            wt._write_inventory(inv)
            wt.set_pending_merges([])
            if revision_id == bzrlib.revision.NULL_REVISION:
>>>>>>> 3bd6d446
                wt.set_parent_trees([])
            else:
                wt.set_parent_trees([(revision_id, basis_tree)])
            transform.build_tree(basis_tree, wt)
        finally:
            # Unlock in this order so that the unlock-triggers-flush in
            # WorkingTree is given a chance to fire.
            control_files.unlock()
            wt.unlock()
        return wt

    def __init__(self):
        super(WorkingTreeFormat3, self).__init__()
        self._matchingbzrdir = bzrdir.BzrDirMetaFormat1()

    def open(self, a_bzrdir, _found=False):
        """Return the WorkingTree object for a_bzrdir

        _found is a private parameter, do not use it. It is used to indicate
               if format probing has already been done.
        """
        if not _found:
            # we are being called directly and must probe.
            raise NotImplementedError
        if not isinstance(a_bzrdir.transport, LocalTransport):
            raise errors.NotLocalUrl(a_bzrdir.transport.base)
        return self._open(a_bzrdir, self._open_control_files(a_bzrdir))

    def _open(self, a_bzrdir, control_files):
        """Open the tree itself.
        
        :param a_bzrdir: the dir for the tree.
        :param control_files: the control files for the tree.
        """
        return WorkingTree3(a_bzrdir.root_transport.local_abspath('.'),
                           _internal=True,
                           _format=self,
                           _bzrdir=a_bzrdir,
                           _control_files=control_files)

    def __str__(self):
        return self.get_format_string()


# formats which have no format string are not discoverable
# and not independently creatable, so are not registered.
__default_format = WorkingTreeFormat3()
WorkingTreeFormat.register_format(__default_format)
WorkingTreeFormat.set_default_format(__default_format)
_legacy_formats = [WorkingTreeFormat2(),
                   ]


class WorkingTreeTestProviderAdapter(object):
    """A tool to generate a suite testing multiple workingtree formats at once.

    This is done by copying the test once for each transport and injecting
    the transport_server, transport_readonly_server, and workingtree_format
    classes into each copy. Each copy is also given a new id() to make it
    easy to identify.
    """

    def __init__(self, transport_server, transport_readonly_server, formats):
        self._transport_server = transport_server
        self._transport_readonly_server = transport_readonly_server
        self._formats = formats
    
    def _clone_test(self, test, bzrdir_format, workingtree_format, variation):
        """Clone test for adaption."""
        new_test = deepcopy(test)
        new_test.transport_server = self._transport_server
        new_test.transport_readonly_server = self._transport_readonly_server
        new_test.bzrdir_format = bzrdir_format
        new_test.workingtree_format = workingtree_format
        def make_new_test_id():
            new_id = "%s(%s)" % (test.id(), variation)
            return lambda: new_id
        new_test.id = make_new_test_id()
        return new_test
    
    def adapt(self, test):
        from bzrlib.tests import TestSuite
        result = TestSuite()
        for workingtree_format, bzrdir_format in self._formats:
            new_test = self._clone_test(
                test,
                bzrdir_format,
                workingtree_format, workingtree_format.__class__.__name__)
            result.addTest(new_test)
        return result<|MERGE_RESOLUTION|>--- conflicted
+++ resolved
@@ -2027,16 +2027,10 @@
                          _internal=True,
                          _format=self,
                          _bzrdir=a_bzrdir)
-<<<<<<< HEAD
-        wt.set_root_id(inv.root.file_id)
         basis_tree = branch.repository.revision_tree(revision)
-=======
-        wt.set_last_revision(revision)
-        basis_tree = wt.basis_tree()
         if basis_tree.inventory.root is not None:
-            inv.root.file_id = basis_tree.inventory.root.file_id
-        wt._write_inventory(inv)
->>>>>>> 3bd6d446
+            wt.set_root_id(basis_tree.inventory.root.file_id)
+        # set the parent list and cache the basis tree.
         wt.set_parent_trees([(revision, basis_tree)])
         transform.build_tree(basis_tree, wt)
         return wt
@@ -2106,11 +2100,7 @@
         branch = a_bzrdir.open_branch()
         if revision_id is None:
             revision_id = branch.last_revision()
-<<<<<<< HEAD
-        inv = Inventory()
-=======
-        inv = Inventory(root_id=gen_root_id()) 
->>>>>>> 3bd6d446
+        inv = Inventory(root_id=gen_root_id())
         wt = WorkingTree3(a_bzrdir.root_transport.local_abspath('.'),
                          branch,
                          inv,
@@ -2120,17 +2110,11 @@
                          _control_files=control_files)
         wt.lock_tree_write()
         try:
-<<<<<<< HEAD
-            wt.set_root_id(inv.root.file_id)
             basis_tree = branch.repository.revision_tree(revision_id)
+            # only set an explicit root id if there is one to set.
+            if basis_tree.inventory.root is not None:
+                wt.set_root_id(basis_tree.inventory.root.file_id)
             if revision_id == NULL_REVISION:
-=======
-            wt.set_last_revision(revision_id)
-            basis_tree = wt.basis_tree()
-            wt._write_inventory(inv)
-            wt.set_pending_merges([])
-            if revision_id == bzrlib.revision.NULL_REVISION:
->>>>>>> 3bd6d446
                 wt.set_parent_trees([])
             else:
                 wt.set_parent_trees([(revision_id, basis_tree)])
