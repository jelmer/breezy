# Copyright (C) 2005, 2006, 2007 Canonical Ltd
#
# This program is free software; you can redistribute it and/or modify
# it under the terms of the GNU General Public License as published by
# the Free Software Foundation; either version 2 of the License, or
# (at your option) any later version.
#
# This program is distributed in the hope that it will be useful,
# but WITHOUT ANY WARRANTY; without even the implied warranty of
# MERCHANTABILITY or FITNESS FOR A PARTICULAR PURPOSE.  See the
# GNU General Public License for more details.
#
# You should have received a copy of the GNU General Public License
# along with this program; if not, write to the Free Software
# Foundation, Inc., 59 Temple Place, Suite 330, Boston, MA  02111-1307  USA

"""WorkingTree object and friends.

A WorkingTree represents the editable working copy of a branch.
Operations which represent the WorkingTree are also done here, 
such as renaming or adding files.  The WorkingTree has an inventory 
which is updated by these operations.  A commit produces a 
new revision based on the workingtree and its inventory.

At the moment every WorkingTree has its own branch.  Remote
WorkingTrees aren't supported.

To get a WorkingTree, call bzrdir.open_workingtree() or
WorkingTree.open(dir).
"""

# TODO: Give the workingtree sole responsibility for the working inventory;
# remove the variable and references to it from the branch.  This may require
# updating the commit code so as to update the inventory within the working
# copy, and making sure there's only one WorkingTree for any directory on disk.
# At the moment they may alias the inventory and have old copies of it in
# memory.  (Now done? -- mbp 20060309)

from cStringIO import StringIO
import os
import sys

from bzrlib.lazy_import import lazy_import
lazy_import(globals(), """
from bisect import bisect_left
import collections
import errno
import itertools
import operator
import stat
from time import time
import warnings
import re

import bzrlib
from bzrlib import (
    branch,
    bzrdir,
    conflicts as _mod_conflicts,
    dirstate,
    errors,
    generate_ids,
    globbing,
    hashcache,
    ignores,
    merge,
    osutils,
    revision as _mod_revision,
    revisiontree,
    repository,
    textui,
    trace,
    transform,
    ui,
    urlutils,
    xml5,
    xml6,
    xml7,
    )
import bzrlib.branch
from bzrlib.transport import get_transport
import bzrlib.ui
from bzrlib.workingtree_4 import WorkingTreeFormat4
""")

from bzrlib import symbol_versioning
from bzrlib.decorators import needs_read_lock, needs_write_lock
from bzrlib.inventory import InventoryEntry, Inventory, ROOT_ID, TreeReference
from bzrlib.lockable_files import LockableFiles, TransportLock
from bzrlib.lockdir import LockDir
import bzrlib.mutabletree
from bzrlib.mutabletree import needs_tree_write_lock
from bzrlib.osutils import (
    compact_date,
    file_kind,
    isdir,
    normpath,
    pathjoin,
    rand_chars,
    realpath,
    safe_unicode,
    splitpath,
    supports_executable,
    )
from bzrlib.trace import mutter, note
from bzrlib.transport.local import LocalTransport
from bzrlib.progress import DummyProgress, ProgressPhase
from bzrlib.revision import NULL_REVISION, CURRENT_REVISION
from bzrlib.rio import RioReader, rio_file, Stanza
from bzrlib.symbol_versioning import (deprecated_passed,
        deprecated_method,
        deprecated_function,
        DEPRECATED_PARAMETER,
        zero_eight,
        zero_eleven,
        zero_thirteen,
        )


MERGE_MODIFIED_HEADER_1 = "BZR merge-modified list format 1"
CONFLICT_HEADER_1 = "BZR conflict list format 1"

ERROR_PATH_NOT_FOUND = 3    # WindowsError errno code, equivalent to ENOENT


@deprecated_function(zero_thirteen)
def gen_file_id(name):
    """Return new file id for the basename 'name'.

    Use bzrlib.generate_ids.gen_file_id() instead
    """
    return generate_ids.gen_file_id(name)


@deprecated_function(zero_thirteen)
def gen_root_id():
    """Return a new tree-root file id.

    This has been deprecated in favor of bzrlib.generate_ids.gen_root_id()
    """
    return generate_ids.gen_root_id()


class TreeEntry(object):
    """An entry that implements the minimum interface used by commands.

    This needs further inspection, it may be better to have 
    InventoryEntries without ids - though that seems wrong. For now,
    this is a parallel hierarchy to InventoryEntry, and needs to become
    one of several things: decorates to that hierarchy, children of, or
    parents of it.
    Another note is that these objects are currently only used when there is
    no InventoryEntry available - i.e. for unversioned objects.
    Perhaps they should be UnversionedEntry et al. ? - RBC 20051003
    """
 
    def __eq__(self, other):
        # yes, this us ugly, TODO: best practice __eq__ style.
        return (isinstance(other, TreeEntry)
                and other.__class__ == self.__class__)
 
    def kind_character(self):
        return "???"


class TreeDirectory(TreeEntry):
    """See TreeEntry. This is a directory in a working tree."""

    def __eq__(self, other):
        return (isinstance(other, TreeDirectory)
                and other.__class__ == self.__class__)

    def kind_character(self):
        return "/"


class TreeFile(TreeEntry):
    """See TreeEntry. This is a regular file in a working tree."""

    def __eq__(self, other):
        return (isinstance(other, TreeFile)
                and other.__class__ == self.__class__)

    def kind_character(self):
        return ''


class TreeLink(TreeEntry):
    """See TreeEntry. This is a symlink in a working tree."""

    def __eq__(self, other):
        return (isinstance(other, TreeLink)
                and other.__class__ == self.__class__)

    def kind_character(self):
        return ''


class WorkingTree(bzrlib.mutabletree.MutableTree):
    """Working copy tree.

    The inventory is held in the `Branch` working-inventory, and the
    files are in a directory on disk.

    It is possible for a `WorkingTree` to have a filename which is
    not listed in the Inventory and vice versa.
    """

    def __init__(self, basedir='.',
                 branch=DEPRECATED_PARAMETER,
                 _inventory=None,
                 _control_files=None,
                 _internal=False,
                 _format=None,
                 _bzrdir=None):
        """Construct a WorkingTree instance. This is not a public API.

        :param branch: A branch to override probing for the branch.
        """
        self._format = _format
        self.bzrdir = _bzrdir
        if not _internal:
            raise errors.BzrError("Please use bzrdir.open_workingtree or "
                "WorkingTree.open() to obtain a WorkingTree.")
        assert isinstance(basedir, basestring), \
            "base directory %r is not a string" % basedir
        basedir = safe_unicode(basedir)
        mutter("opening working tree %r", basedir)
        if deprecated_passed(branch):
            self._branch = branch
        else:
            self._branch = self.bzrdir.open_branch()
        self.basedir = realpath(basedir)
        # if branch is at our basedir and is a format 6 or less
        if isinstance(self._format, WorkingTreeFormat2):
            # share control object
            self._control_files = self.branch.control_files
        else:
            # assume all other formats have their own control files.
            assert isinstance(_control_files, LockableFiles), \
                    "_control_files must be a LockableFiles, not %r" \
                    % _control_files
            self._control_files = _control_files
        # update the whole cache up front and write to disk if anything changed;
        # in the future we might want to do this more selectively
        # two possible ways offer themselves : in self._unlock, write the cache
        # if needed, or, when the cache sees a change, append it to the hash
        # cache file, and have the parser take the most recent entry for a
        # given path only.
        wt_trans = self.bzrdir.get_workingtree_transport(None)
        cache_filename = wt_trans.local_abspath('stat-cache')
        self._hashcache = hashcache.HashCache(basedir, cache_filename,
                                              self._control_files._file_mode)
        hc = self._hashcache
        hc.read()
        # is this scan needed ? it makes things kinda slow.
        #hc.scan()

        if hc.needs_write:
            mutter("write hc")
            hc.write()

        if _inventory is None:
            # This will be acquired on lock_read() or lock_write()
            self._inventory_is_modified = False
            self._inventory = None
        else:
            # the caller of __init__ has provided an inventory,
            # we assume they know what they are doing - as its only
            # the Format factory and creation methods that are
            # permitted to do this.
            self._set_inventory(_inventory, dirty=False)

    branch = property(
        fget=lambda self: self._branch,
        doc="""The branch this WorkingTree is connected to.

            This cannot be set - it is reflective of the actual disk structure
            the working tree has been constructed from.
            """)

    def break_lock(self):
        """Break a lock if one is present from another instance.

        Uses the ui factory to ask for confirmation if the lock may be from
        an active process.

        This will probe the repository for its lock as well.
        """
        self._control_files.break_lock()
        self.branch.break_lock()

    def requires_rich_root(self):
        return self._format.requires_rich_root

    def supports_tree_reference(self):
        return False

    def _set_inventory(self, inv, dirty):
        """Set the internal cached inventory.

        :param inv: The inventory to set.
        :param dirty: A boolean indicating whether the inventory is the same
            logical inventory as whats on disk. If True the inventory is not
            the same and should be written to disk or data will be lost, if
            False then the inventory is the same as that on disk and any
            serialisation would be unneeded overhead.
        """
        assert inv.root is not None
        self._inventory = inv
        self._inventory_is_modified = dirty

    @staticmethod
    def open(path=None, _unsupported=False):
        """Open an existing working tree at path.

        """
        if path is None:
            path = os.path.getcwdu()
        control = bzrdir.BzrDir.open(path, _unsupported)
        return control.open_workingtree(_unsupported)
        
    @staticmethod
    def open_containing(path=None):
        """Open an existing working tree which has its root about path.
        
        This probes for a working tree at path and searches upwards from there.

        Basically we keep looking up until we find the control directory or
        run into /.  If there isn't one, raises NotBranchError.
        TODO: give this a new exception.
        If there is one, it is returned, along with the unused portion of path.

        :return: The WorkingTree that contains 'path', and the rest of path
        """
        if path is None:
            path = osutils.getcwd()
        control, relpath = bzrdir.BzrDir.open_containing(path)

        return control.open_workingtree(), relpath

    @staticmethod
    def open_downlevel(path=None):
        """Open an unsupported working tree.

        Only intended for advanced situations like upgrading part of a bzrdir.
        """
        return WorkingTree.open(path, _unsupported=True)

    # should be deprecated - this is slow and in any case treating them as a
    # container is (we now know) bad style -- mbp 20070302
    ## @deprecated_method(zero_fifteen)
    def __iter__(self):
        """Iterate through file_ids for this tree.

        file_ids are in a WorkingTree if they are in the working inventory
        and the working file exists.
        """
        inv = self._inventory
        for path, ie in inv.iter_entries():
            if osutils.lexists(self.abspath(path)):
                yield ie.file_id

    def __repr__(self):
        return "<%s of %s>" % (self.__class__.__name__,
                               getattr(self, 'basedir', None))

    def abspath(self, filename):
        return pathjoin(self.basedir, filename)

    def basis_tree(self):
        """Return RevisionTree for the current last revision.
        
        If the left most parent is a ghost then the returned tree will be an
        empty tree - one obtained by calling repository.revision_tree(None).
        """
        try:
            revision_id = self.get_parent_ids()[0]
        except IndexError:
            # no parents, return an empty revision tree.
            # in the future this should return the tree for
            # 'empty:' - the implicit root empty tree.
            return self.branch.repository.revision_tree(None)
        try:
            return self.revision_tree(revision_id)
        except errors.NoSuchRevision:
            pass
        # No cached copy available, retrieve from the repository.
        # FIXME? RBC 20060403 should we cache the inventory locally
        # at this point ?
        try:
            return self.branch.repository.revision_tree(revision_id)
        except errors.RevisionNotPresent:
            # the basis tree *may* be a ghost or a low level error may have
            # occured. If the revision is present, its a problem, if its not
            # its a ghost.
            if self.branch.repository.has_revision(revision_id):
                raise
            # the basis tree is a ghost so return an empty tree.
            return self.branch.repository.revision_tree(None)

    def _cleanup(self):
        self._flush_ignore_list_cache()

    @staticmethod
    @deprecated_method(zero_eight)
    def create(branch, directory):
        """Create a workingtree for branch at directory.

        If existing_directory already exists it must have a .bzr directory.
        If it does not exist, it will be created.

        This returns a new WorkingTree object for the new checkout.

        TODO FIXME RBC 20060124 when we have checkout formats in place this
        should accept an optional revisionid to checkout [and reject this if
        checking out into the same dir as a pre-checkout-aware branch format.]

        XXX: When BzrDir is present, these should be created through that 
        interface instead.
        """
        warnings.warn('delete WorkingTree.create', stacklevel=3)
        transport = get_transport(directory)
        if branch.bzrdir.root_transport.base == transport.base:
            # same dir 
            return branch.bzrdir.create_workingtree()
        # different directory, 
        # create a branch reference
        # and now a working tree.
        raise NotImplementedError
 
    @staticmethod
    @deprecated_method(zero_eight)
    def create_standalone(directory):
        """Create a checkout and a branch and a repo at directory.

        Directory must exist and be empty.

        please use BzrDir.create_standalone_workingtree
        """
        return bzrdir.BzrDir.create_standalone_workingtree(directory)

    def relpath(self, path):
        """Return the local path portion from a given path.
        
        The path may be absolute or relative. If its a relative path it is 
        interpreted relative to the python current working directory.
        """
        return osutils.relpath(self.basedir, path)

    def has_filename(self, filename):
        return osutils.lexists(self.abspath(filename))

    def get_file(self, file_id, path=None):
        if path is None:
            path = self.id2path(file_id)
        return self.get_file_byname(path)

    def get_file_text(self, file_id):
        return self.get_file(file_id).read()

    def get_file_byname(self, filename):
        return file(self.abspath(filename), 'rb')

    @needs_read_lock
    def annotate_iter(self, file_id, default_revision=CURRENT_REVISION):
        """See Tree.annotate_iter

        This implementation will use the basis tree implementation if possible.
        Lines not in the basis are attributed to CURRENT_REVISION

        If there are pending merges, lines added by those merges will be
        incorrectly attributed to CURRENT_REVISION (but after committing, the
        attribution will be correct).
        """
        basis = self.basis_tree()
        basis.lock_read()
        try:
            changes = self._iter_changes(basis, True, [self.id2path(file_id)],
                require_versioned=True).next()
            changed_content, kind = changes[2], changes[6]
            if not changed_content:
                return basis.annotate_iter(file_id)
            if kind[1] is None:
                return None
            import annotate
            if kind[0] != 'file':
                old_lines = []
            else:
                old_lines = list(basis.annotate_iter(file_id))
            old = [old_lines]
            for tree in self.branch.repository.revision_trees(
                self.get_parent_ids()[1:]):
                if file_id not in tree:
                    continue
                old.append(list(tree.annotate_iter(file_id)))
            return annotate.reannotate(old, self.get_file(file_id).readlines(),
                                       default_revision)
        finally:
            basis.unlock()

    def _get_ancestors(self, default_revision):
        ancestors = set([default_revision])
        for parent_id in self.get_parent_ids():
            ancestors.update(self.branch.repository.get_ancestry(
                             parent_id, topo_sorted=False))
        return ancestors

    def get_parent_ids(self):
        """See Tree.get_parent_ids.
        
        This implementation reads the pending merges list and last_revision
        value and uses that to decide what the parents list should be.
        """
        last_rev = _mod_revision.ensure_null(self._last_revision())
        if _mod_revision.NULL_REVISION == last_rev:
            parents = []
        else:
            parents = [last_rev]
        try:
            merges_file = self._control_files.get('pending-merges')
        except errors.NoSuchFile:
            pass
        else:
            for l in merges_file.readlines():
                revision_id = l.rstrip('\n')
                parents.append(revision_id)
        return parents

    @needs_read_lock
    def get_root_id(self):
        """Return the id of this trees root"""
        return self._inventory.root.file_id
        
    def _get_store_filename(self, file_id):
        ## XXX: badly named; this is not in the store at all
        return self.abspath(self.id2path(file_id))

    @needs_read_lock
    def clone(self, to_bzrdir, revision_id=None):
        """Duplicate this working tree into to_bzr, including all state.
        
        Specifically modified files are kept as modified, but
        ignored and unknown files are discarded.

        If you want to make a new line of development, see bzrdir.sprout()

        revision
            If not None, the cloned tree will have its last revision set to 
            revision, and and difference between the source trees last revision
            and this one merged in.
        """
        # assumes the target bzr dir format is compatible.
        result = self._format.initialize(to_bzrdir)
        self.copy_content_into(result, revision_id)
        return result

    @needs_read_lock
    def copy_content_into(self, tree, revision_id=None):
        """Copy the current content and user files of this tree into tree."""
        tree.set_root_id(self.get_root_id())
        if revision_id is None:
            merge.transform_tree(tree, self)
        else:
            # TODO now merge from tree.last_revision to revision (to preserve
            # user local changes)
            merge.transform_tree(tree, self)
            tree.set_parent_ids([revision_id])

    def id2abspath(self, file_id):
        return self.abspath(self.id2path(file_id))

    def has_id(self, file_id):
        # files that have been deleted are excluded
        inv = self.inventory
        if not inv.has_id(file_id):
            return False
        path = inv.id2path(file_id)
        return osutils.lexists(self.abspath(path))

    def has_or_had_id(self, file_id):
        if file_id == self.inventory.root.file_id:
            return True
        return self.inventory.has_id(file_id)

    __contains__ = has_id

    def get_file_size(self, file_id):
        return os.path.getsize(self.id2abspath(file_id))

    @needs_read_lock
    def get_file_sha1(self, file_id, path=None, stat_value=None):
        if not path:
            path = self._inventory.id2path(file_id)
        return self._hashcache.get_sha1(path, stat_value)

    def get_file_mtime(self, file_id, path=None):
        if not path:
            path = self.inventory.id2path(file_id)
        return os.lstat(self.abspath(path)).st_mtime

    def _is_executable_from_path_and_stat_from_basis(self, path, stat_result):
        file_id = self.path2id(path)
        return self._inventory[file_id].executable

    def _is_executable_from_path_and_stat_from_stat(self, path, stat_result):
        mode = stat_result.st_mode
        return bool(stat.S_ISREG(mode) and stat.S_IEXEC & mode)

    if not supports_executable():
        def is_executable(self, file_id, path=None):
            return self._inventory[file_id].executable

        _is_executable_from_path_and_stat = \
            _is_executable_from_path_and_stat_from_basis
    else:
        def is_executable(self, file_id, path=None):
            if not path:
                path = self.id2path(file_id)
            mode = os.lstat(self.abspath(path)).st_mode
            return bool(stat.S_ISREG(mode) and stat.S_IEXEC & mode)

        _is_executable_from_path_and_stat = \
            _is_executable_from_path_and_stat_from_stat

    @needs_tree_write_lock
    def _add(self, files, ids, kinds):
        """See MutableTree._add."""
        # TODO: Re-adding a file that is removed in the working copy
        # should probably put it back with the previous ID.
        # the read and write working inventory should not occur in this 
        # function - they should be part of lock_write and unlock.
        inv = self.inventory
        for f, file_id, kind in zip(files, ids, kinds):
            assert kind is not None
            if file_id is None:
                inv.add_path(f, kind=kind)
            else:
                inv.add_path(f, kind=kind, file_id=file_id)
            self._inventory_is_modified = True

    @needs_tree_write_lock
    def _gather_kinds(self, files, kinds):
        """See MutableTree._gather_kinds."""
        for pos, f in enumerate(files):
            if kinds[pos] is None:
                fullpath = normpath(self.abspath(f))
                try:
                    kinds[pos] = file_kind(fullpath)
                except OSError, e:
                    if e.errno == errno.ENOENT:
                        raise errors.NoSuchFile(fullpath)

    @needs_write_lock
    def add_parent_tree_id(self, revision_id, allow_leftmost_as_ghost=False):
        """Add revision_id as a parent.

        This is equivalent to retrieving the current list of parent ids
        and setting the list to its value plus revision_id.

        :param revision_id: The revision id to add to the parent list. It may
        be a ghost revision as long as its not the first parent to be added,
        or the allow_leftmost_as_ghost parameter is set True.
        :param allow_leftmost_as_ghost: Allow the first parent to be a ghost.
        """
        parents = self.get_parent_ids() + [revision_id]
        self.set_parent_ids(parents, allow_leftmost_as_ghost=len(parents) > 1
            or allow_leftmost_as_ghost)

    @needs_tree_write_lock
    def add_parent_tree(self, parent_tuple, allow_leftmost_as_ghost=False):
        """Add revision_id, tree tuple as a parent.

        This is equivalent to retrieving the current list of parent trees
        and setting the list to its value plus parent_tuple. See also
        add_parent_tree_id - if you only have a parent id available it will be
        simpler to use that api. If you have the parent already available, using
        this api is preferred.

        :param parent_tuple: The (revision id, tree) to add to the parent list.
            If the revision_id is a ghost, pass None for the tree.
        :param allow_leftmost_as_ghost: Allow the first parent to be a ghost.
        """
        parent_ids = self.get_parent_ids() + [parent_tuple[0]]
        if len(parent_ids) > 1:
            # the leftmost may have already been a ghost, preserve that if it
            # was.
            allow_leftmost_as_ghost = True
        self.set_parent_ids(parent_ids,
            allow_leftmost_as_ghost=allow_leftmost_as_ghost)

    @needs_tree_write_lock
    def add_pending_merge(self, *revision_ids):
        # TODO: Perhaps should check at this point that the
        # history of the revision is actually present?
        parents = self.get_parent_ids()
        updated = False
        for rev_id in revision_ids:
            if rev_id in parents:
                continue
            parents.append(rev_id)
            updated = True
        if updated:
            self.set_parent_ids(parents, allow_leftmost_as_ghost=True)

    def path_content_summary(self, path, _lstat=osutils.lstat,
        _mapper=osutils.file_kind_from_stat_mode):
        """See Tree.path_content_summary."""
        abspath = self.abspath(path)
        try:
            stat_result = _lstat(abspath)
        except OSError, e:
            if getattr(e, 'errno', None) == errno.ENOENT:
                # no file.
                return ('missing', None, None, None)
            # propagate other errors
            raise
        kind = _mapper(stat_result.st_mode)
        if kind == 'file':
            size = stat_result.st_size
            # try for a stat cache lookup
            executable = self._is_executable_from_path_and_stat(path, stat_result)
            return (kind, size, executable, self._sha_from_stat(
                path, stat_result))
        elif kind == 'directory':
            # perhaps it looks like a plain directory, but it's really a
            # reference.
            if self._directory_is_tree_reference(path):
                kind = 'tree-reference'
            return kind, None, None, None
        elif kind == 'symlink':
            return ('symlink', None, None, os.readlink(abspath))
        else:
            return (kind, None, None, None)

    @deprecated_method(zero_eleven)
    @needs_read_lock
    def pending_merges(self):
        """Return a list of pending merges.

        These are revisions that have been merged into the working
        directory but not yet committed.

        As of 0.11 this is deprecated. Please see WorkingTree.get_parent_ids()
        instead - which is available on all tree objects.
        """
        return self.get_parent_ids()[1:]

    def _check_parents_for_ghosts(self, revision_ids, allow_leftmost_as_ghost):
        """Common ghost checking functionality from set_parent_*.

        This checks that the left hand-parent exists if there are any
        revisions present.
        """
        if len(revision_ids) > 0:
            leftmost_id = revision_ids[0]
            if (not allow_leftmost_as_ghost and not
                self.branch.repository.has_revision(leftmost_id)):
                raise errors.GhostRevisionUnusableHere(leftmost_id)

    def _set_merges_from_parent_ids(self, parent_ids):
        merges = parent_ids[1:]
        self._control_files.put_bytes('pending-merges', '\n'.join(merges))

    @needs_tree_write_lock
    def set_parent_ids(self, revision_ids, allow_leftmost_as_ghost=False):
        """Set the parent ids to revision_ids.
        
        See also set_parent_trees. This api will try to retrieve the tree data
        for each element of revision_ids from the trees repository. If you have
        tree data already available, it is more efficient to use
        set_parent_trees rather than set_parent_ids. set_parent_ids is however
        an easier API to use.

        :param revision_ids: The revision_ids to set as the parent ids of this
            working tree. Any of these may be ghosts.
        """
        self._check_parents_for_ghosts(revision_ids,
            allow_leftmost_as_ghost=allow_leftmost_as_ghost)
        for revision_id in revision_ids:
            _mod_revision.check_not_reserved_id(revision_id)

        if len(revision_ids) > 0:
            self.set_last_revision(revision_ids[0])
        else:
            self.set_last_revision(_mod_revision.NULL_REVISION)

        self._set_merges_from_parent_ids(revision_ids)

    @needs_tree_write_lock
    def set_parent_trees(self, parents_list, allow_leftmost_as_ghost=False):
        """See MutableTree.set_parent_trees."""
        parent_ids = [rev for (rev, tree) in parents_list]
        for revision_id in parent_ids:
            _mod_revision.check_not_reserved_id(revision_id)

        self._check_parents_for_ghosts(parent_ids,
            allow_leftmost_as_ghost=allow_leftmost_as_ghost)

        if len(parent_ids) == 0:
            leftmost_parent_id = _mod_revision.NULL_REVISION
            leftmost_parent_tree = None
        else:
            leftmost_parent_id, leftmost_parent_tree = parents_list[0]

        if self._change_last_revision(leftmost_parent_id):
            if leftmost_parent_tree is None:
                # If we don't have a tree, fall back to reading the
                # parent tree from the repository.
                self._cache_basis_inventory(leftmost_parent_id)
            else:
                inv = leftmost_parent_tree.inventory
                xml = self._create_basis_xml_from_inventory(
                                        leftmost_parent_id, inv)
                self._write_basis_inventory(xml)
        self._set_merges_from_parent_ids(parent_ids)

    @needs_tree_write_lock
    def set_pending_merges(self, rev_list):
        parents = self.get_parent_ids()
        leftmost = parents[:1]
        new_parents = leftmost + rev_list
        self.set_parent_ids(new_parents)

    @needs_tree_write_lock
    def set_merge_modified(self, modified_hashes):
        def iter_stanzas():
            for file_id, hash in modified_hashes.iteritems():
                yield Stanza(file_id=file_id.decode('utf8'), hash=hash)
        self._put_rio('merge-hashes', iter_stanzas(), MERGE_MODIFIED_HEADER_1)

    def _sha_from_stat(self, path, stat_result):
        """Get a sha digest from the tree's stat cache.

        The default implementation assumes no stat cache is present.

        :param path: The path.
        :param stat_result: The stat result being looked up.
        """
        return None

    def _put_rio(self, filename, stanzas, header):
        self._must_be_locked()
        my_file = rio_file(stanzas, header)
        self._control_files.put(filename, my_file)

    @needs_write_lock # because merge pulls data into the branch.
    def merge_from_branch(self, branch, to_revision=None, from_revision=None,
        merge_type=None):
        """Merge from a branch into this working tree.

        :param branch: The branch to merge from.
        :param to_revision: If non-None, the merge will merge to to_revision,
            but not beyond it. to_revision does not need to be in the history
            of the branch when it is supplied. If None, to_revision defaults to
            branch.last_revision().
        """
        from bzrlib.merge import Merger, Merge3Merger
        pb = bzrlib.ui.ui_factory.nested_progress_bar()
        try:
            merger = Merger(self.branch, this_tree=self, pb=pb)
            merger.pp = ProgressPhase("Merge phase", 5, pb)
            merger.pp.next_phase()
            # check that there are no
            # local alterations
            merger.check_basis(check_clean=True, require_commits=False)
            if to_revision is None:
                to_revision = _mod_revision.ensure_null(branch.last_revision())
            merger.other_rev_id = to_revision
            if _mod_revision.is_null(merger.other_rev_id):
                raise errors.NoCommits(branch)
            self.branch.fetch(branch, last_revision=merger.other_rev_id)
            merger.other_basis = merger.other_rev_id
            merger.other_tree = self.branch.repository.revision_tree(
                merger.other_rev_id)
            merger.other_branch = branch
            merger.pp.next_phase()
            if from_revision is None:
                merger.find_base()
            else:
                merger.set_base_revision(from_revision, branch)
            if merger.base_rev_id == merger.other_rev_id:
                raise errors.PointlessMerge
            merger.backup_files = False
            if merge_type is None:
                merger.merge_type = Merge3Merger
            else:
                merger.merge_type = merge_type
            merger.set_interesting_files(None)
            merger.show_base = False
            merger.reprocess = False
            conflicts = merger.do_merge()
            merger.set_pending()
        finally:
            pb.finished()
        return conflicts

    @needs_read_lock
    def merge_modified(self):
        """Return a dictionary of files modified by a merge.

        The list is initialized by WorkingTree.set_merge_modified, which is 
        typically called after we make some automatic updates to the tree
        because of a merge.

        This returns a map of file_id->sha1, containing only files which are
        still in the working inventory and have that text hash.
        """
        try:
            hashfile = self._control_files.get('merge-hashes')
        except errors.NoSuchFile:
            return {}
        merge_hashes = {}
        try:
            if hashfile.next() != MERGE_MODIFIED_HEADER_1 + '\n':
                raise errors.MergeModifiedFormatError()
        except StopIteration:
            raise errors.MergeModifiedFormatError()
        for s in RioReader(hashfile):
            # RioReader reads in Unicode, so convert file_ids back to utf8
            file_id = osutils.safe_file_id(s.get("file_id"), warn=False)
            if file_id not in self.inventory:
                continue
            text_hash = s.get("hash")
            if text_hash == self.get_file_sha1(file_id):
                merge_hashes[file_id] = text_hash
        return merge_hashes

    @needs_write_lock
    def mkdir(self, path, file_id=None):
        """See MutableTree.mkdir()."""
        if file_id is None:
            file_id = generate_ids.gen_file_id(os.path.basename(path))
        os.mkdir(self.abspath(path))
        self.add(path, file_id, 'directory')
        return file_id

    def get_symlink_target(self, file_id):
        return os.readlink(self.id2abspath(file_id))

    @needs_write_lock
    def subsume(self, other_tree):
        def add_children(inventory, entry):
            for child_entry in entry.children.values():
                inventory._byid[child_entry.file_id] = child_entry
                if child_entry.kind == 'directory':
                    add_children(inventory, child_entry)
        if other_tree.get_root_id() == self.get_root_id():
            raise errors.BadSubsumeSource(self, other_tree,
                                          'Trees have the same root')
        try:
            other_tree_path = self.relpath(other_tree.basedir)
        except errors.PathNotChild:
            raise errors.BadSubsumeSource(self, other_tree,
                'Tree is not contained by the other')
        new_root_parent = self.path2id(osutils.dirname(other_tree_path))
        if new_root_parent is None:
            raise errors.BadSubsumeSource(self, other_tree,
                'Parent directory is not versioned.')
        # We need to ensure that the result of a fetch will have a
        # versionedfile for the other_tree root, and only fetching into
        # RepositoryKnit2 guarantees that.
        if not self.branch.repository.supports_rich_root():
            raise errors.SubsumeTargetNeedsUpgrade(other_tree)
        other_tree.lock_tree_write()
        try:
            new_parents = other_tree.get_parent_ids()
            other_root = other_tree.inventory.root
            other_root.parent_id = new_root_parent
            other_root.name = osutils.basename(other_tree_path)
            self.inventory.add(other_root)
            add_children(self.inventory, other_root)
            self._write_inventory(self.inventory)
            # normally we don't want to fetch whole repositories, but i think
            # here we really do want to consolidate the whole thing.
            for parent_id in other_tree.get_parent_ids():
                self.branch.fetch(other_tree.branch, parent_id)
                self.add_parent_tree_id(parent_id)
        finally:
            other_tree.unlock()
        other_tree.bzrdir.retire_bzrdir()

    def _directory_is_tree_reference(self, relpath):
        # as a special case, if a directory contains control files then 
        # it's a tree reference, except that the root of the tree is not
        return relpath and osutils.isdir(self.abspath(relpath) + u"/.bzr")
        # TODO: We could ask all the control formats whether they
        # recognize this directory, but at the moment there's no cheap api
        # to do that.  Since we probably can only nest bzr checkouts and
        # they always use this name it's ok for now.  -- mbp 20060306
        #
        # FIXME: There is an unhandled case here of a subdirectory
        # containing .bzr but not a branch; that will probably blow up
        # when you try to commit it.  It might happen if there is a
        # checkout in a subdirectory.  This can be avoided by not adding
        # it.  mbp 20070306

    @needs_tree_write_lock
    def extract(self, file_id, format=None):
        """Extract a subtree from this tree.
        
        A new branch will be created, relative to the path for this tree.
        """
        self.flush()
        def mkdirs(path):
            segments = osutils.splitpath(path)
            transport = self.branch.bzrdir.root_transport
            for name in segments:
                transport = transport.clone(name)
                transport.ensure_base()
            return transport
            
        sub_path = self.id2path(file_id)
        branch_transport = mkdirs(sub_path)
        if format is None:
            format = bzrdir.format_registry.make_bzrdir('dirstate-with-subtree')
        branch_transport.ensure_base()
        branch_bzrdir = format.initialize_on_transport(branch_transport)
        try:
            repo = branch_bzrdir.find_repository()
        except errors.NoRepositoryPresent:
            repo = branch_bzrdir.create_repository()
            assert repo.supports_rich_root()
        else:
            if not repo.supports_rich_root():
                raise errors.RootNotRich()
        new_branch = branch_bzrdir.create_branch()
        new_branch.pull(self.branch)
        for parent_id in self.get_parent_ids():
            new_branch.fetch(self.branch, parent_id)
        tree_transport = self.bzrdir.root_transport.clone(sub_path)
        if tree_transport.base != branch_transport.base:
            tree_bzrdir = format.initialize_on_transport(tree_transport)
            branch.BranchReferenceFormat().initialize(tree_bzrdir, new_branch)
        else:
            tree_bzrdir = branch_bzrdir
        wt = tree_bzrdir.create_workingtree(NULL_REVISION)
        wt.set_parent_ids(self.get_parent_ids())
        my_inv = self.inventory
        child_inv = Inventory(root_id=None)
        new_root = my_inv[file_id]
        my_inv.remove_recursive_id(file_id)
        new_root.parent_id = None
        child_inv.add(new_root)
        self._write_inventory(my_inv)
        wt._write_inventory(child_inv)
        return wt

    def _serialize(self, inventory, out_file):
        xml5.serializer_v5.write_inventory(self._inventory, out_file,
            working=True)

    def _deserialize(selt, in_file):
        return xml5.serializer_v5.read_inventory(in_file)

    def flush(self):
        """Write the in memory inventory to disk."""
        # TODO: Maybe this should only write on dirty ?
        if self._control_files._lock_mode != 'w':
            raise errors.NotWriteLocked(self)
        sio = StringIO()
        self._serialize(self._inventory, sio)
        sio.seek(0)
        self._control_files.put('inventory', sio)
        self._inventory_is_modified = False

    def _kind(self, relpath):
        return osutils.file_kind(self.abspath(relpath))

    def list_files(self, include_root=False):
        """Recursively list all files as (path, class, kind, id, entry).

        Lists, but does not descend into unversioned directories.

        This does not include files that have been deleted in this
        tree.

        Skips the control directory.
        """
        # list_files is an iterator, so @needs_read_lock doesn't work properly
        # with it. So callers should be careful to always read_lock the tree.
        if not self.is_locked():
            raise errors.ObjectNotLocked(self)

        inv = self.inventory
        if include_root is True:
            yield ('', 'V', 'directory', inv.root.file_id, inv.root)
        # Convert these into local objects to save lookup times
        pathjoin = osutils.pathjoin
        file_kind = self._kind

        # transport.base ends in a slash, we want the piece
        # between the last two slashes
        transport_base_dir = self.bzrdir.transport.base.rsplit('/', 2)[1]

        fk_entries = {'directory':TreeDirectory, 'file':TreeFile, 'symlink':TreeLink}

        # directory file_id, relative path, absolute path, reverse sorted children
        children = os.listdir(self.basedir)
        children.sort()
        # jam 20060527 The kernel sized tree seems equivalent whether we 
        # use a deque and popleft to keep them sorted, or if we use a plain
        # list and just reverse() them.
        children = collections.deque(children)
        stack = [(inv.root.file_id, u'', self.basedir, children)]
        while stack:
            from_dir_id, from_dir_relpath, from_dir_abspath, children = stack[-1]

            while children:
                f = children.popleft()
                ## TODO: If we find a subdirectory with its own .bzr
                ## directory, then that is a separate tree and we
                ## should exclude it.

                # the bzrdir for this tree
                if transport_base_dir == f:
                    continue

                # we know that from_dir_relpath and from_dir_abspath never end in a slash
                # and 'f' doesn't begin with one, we can do a string op, rather
                # than the checks of pathjoin(), all relative paths will have an extra slash
                # at the beginning
                fp = from_dir_relpath + '/' + f

                # absolute path
                fap = from_dir_abspath + '/' + f
                
                f_ie = inv.get_child(from_dir_id, f)
                if f_ie:
                    c = 'V'
                elif self.is_ignored(fp[1:]):
                    c = 'I'
                else:
                    # we may not have found this file, because of a unicode issue
                    f_norm, can_access = osutils.normalized_filename(f)
                    if f == f_norm or not can_access:
                        # No change, so treat this file normally
                        c = '?'
                    else:
                        # this file can be accessed by a normalized path
                        # check again if it is versioned
                        # these lines are repeated here for performance
                        f = f_norm
                        fp = from_dir_relpath + '/' + f
                        fap = from_dir_abspath + '/' + f
                        f_ie = inv.get_child(from_dir_id, f)
                        if f_ie:
                            c = 'V'
                        elif self.is_ignored(fp[1:]):
                            c = 'I'
                        else:
                            c = '?'

                fk = file_kind(fap)

                # make a last minute entry
                if f_ie:
                    yield fp[1:], c, fk, f_ie.file_id, f_ie
                else:
                    try:
                        yield fp[1:], c, fk, None, fk_entries[fk]()
                    except KeyError:
                        yield fp[1:], c, fk, None, TreeEntry()
                    continue
                
                if fk != 'directory':
                    continue

                # But do this child first
                new_children = os.listdir(fap)
                new_children.sort()
                new_children = collections.deque(new_children)
                stack.append((f_ie.file_id, fp, fap, new_children))
                # Break out of inner loop,
                # so that we start outer loop with child
                break
            else:
                # if we finished all children, pop it off the stack
                stack.pop()

    @needs_tree_write_lock
    def move(self, from_paths, to_dir=None, after=False, **kwargs):
        """Rename files.

        to_dir must exist in the inventory.

        If to_dir exists and is a directory, the files are moved into
        it, keeping their old names.  

        Note that to_dir is only the last component of the new name;
        this doesn't change the directory.

        For each entry in from_paths the move mode will be determined
        independently.

        The first mode moves the file in the filesystem and updates the
        inventory. The second mode only updates the inventory without
        touching the file on the filesystem. This is the new mode introduced
        in version 0.15.

        move uses the second mode if 'after == True' and the target is not
        versioned but present in the working tree.

        move uses the second mode if 'after == False' and the source is
        versioned but no longer in the working tree, and the target is not
        versioned but present in the working tree.

        move uses the first mode if 'after == False' and the source is
        versioned and present in the working tree, and the target is not
        versioned and not present in the working tree.

        Everything else results in an error.

        This returns a list of (from_path, to_path) pairs for each
        entry that is moved.
        """
        rename_entries = []
        rename_tuples = []

        # check for deprecated use of signature
        if to_dir is None:
            to_dir = kwargs.get('to_name', None)
            if to_dir is None:
                raise TypeError('You must supply a target directory')
            else:
                symbol_versioning.warn('The parameter to_name was deprecated'
                                       ' in version 0.13. Use to_dir instead',
                                       DeprecationWarning)

        # check destination directory
        assert not isinstance(from_paths, basestring)
        inv = self.inventory
        to_abs = self.abspath(to_dir)
        if not isdir(to_abs):
            raise errors.BzrMoveFailedError('',to_dir,
                errors.NotADirectory(to_abs))
        if not self.has_filename(to_dir):
            raise errors.BzrMoveFailedError('',to_dir,
                errors.NotInWorkingDirectory(to_dir))
        to_dir_id = inv.path2id(to_dir)
        if to_dir_id is None:
            raise errors.BzrMoveFailedError('',to_dir,
                errors.NotVersionedError(path=str(to_dir)))

        to_dir_ie = inv[to_dir_id]
        if to_dir_ie.kind != 'directory':
            raise errors.BzrMoveFailedError('',to_dir,
                errors.NotADirectory(to_abs))

        # create rename entries and tuples
        for from_rel in from_paths:
            from_tail = splitpath(from_rel)[-1]
            from_id = inv.path2id(from_rel)
            if from_id is None:
                raise errors.BzrMoveFailedError(from_rel,to_dir,
                    errors.NotVersionedError(path=str(from_rel)))

            from_entry = inv[from_id]
            from_parent_id = from_entry.parent_id
            to_rel = pathjoin(to_dir, from_tail)
            rename_entry = WorkingTree._RenameEntry(from_rel=from_rel,
                                         from_id=from_id,
                                         from_tail=from_tail,
                                         from_parent_id=from_parent_id,
                                         to_rel=to_rel, to_tail=from_tail,
                                         to_parent_id=to_dir_id)
            rename_entries.append(rename_entry)
            rename_tuples.append((from_rel, to_rel))

        # determine which move mode to use. checks also for movability
        rename_entries = self._determine_mv_mode(rename_entries, after)

        original_modified = self._inventory_is_modified
        try:
            if len(from_paths):
                self._inventory_is_modified = True
            self._move(rename_entries)
        except:
            # restore the inventory on error
            self._inventory_is_modified = original_modified
            raise
        self._write_inventory(inv)
        return rename_tuples

    def _determine_mv_mode(self, rename_entries, after=False):
        """Determines for each from-to pair if both inventory and working tree
        or only the inventory has to be changed.

        Also does basic plausability tests.
        """
        inv = self.inventory

        for rename_entry in rename_entries:
            # store to local variables for easier reference
            from_rel = rename_entry.from_rel
            from_id = rename_entry.from_id
            to_rel = rename_entry.to_rel
            to_id = inv.path2id(to_rel)
            only_change_inv = False

            # check the inventory for source and destination
            if from_id is None:
                raise errors.BzrMoveFailedError(from_rel,to_rel,
                    errors.NotVersionedError(path=str(from_rel)))
            if to_id is not None:
                raise errors.BzrMoveFailedError(from_rel,to_rel,
                    errors.AlreadyVersionedError(path=str(to_rel)))

            # try to determine the mode for rename (only change inv or change
            # inv and file system)
            if after:
                if not self.has_filename(to_rel):
                    raise errors.BzrMoveFailedError(from_id,to_rel,
                        errors.NoSuchFile(path=str(to_rel),
                        extra="New file has not been created yet"))
                only_change_inv = True
            elif not self.has_filename(from_rel) and self.has_filename(to_rel):
                only_change_inv = True
            elif self.has_filename(from_rel) and not self.has_filename(to_rel):
                only_change_inv = False
            else:
                # something is wrong, so lets determine what exactly
                if not self.has_filename(from_rel) and \
                   not self.has_filename(to_rel):
                    raise errors.BzrRenameFailedError(from_rel,to_rel,
                        errors.PathsDoNotExist(paths=(str(from_rel),
                        str(to_rel))))
                else:
                    raise errors.RenameFailedFilesExist(from_rel, to_rel,
                        extra="(Use --after to update the Bazaar id)")
            rename_entry.only_change_inv = only_change_inv
        return rename_entries

    def _move(self, rename_entries):
        """Moves a list of files.

        Depending on the value of the flag 'only_change_inv', the
        file will be moved on the file system or not.
        """
        inv = self.inventory
        moved = []

        for entry in rename_entries:
            try:
                self._move_entry(entry)
            except:
                self._rollback_move(moved)
                raise
            moved.append(entry)

    def _rollback_move(self, moved):
        """Try to rollback a previous move in case of an filesystem error."""
        inv = self.inventory
        for entry in moved:
            try:
                self._move_entry(_RenameEntry(entry.to_rel, entry.from_id,
                    entry.to_tail, entry.to_parent_id, entry.from_rel,
                    entry.from_tail, entry.from_parent_id,
                    entry.only_change_inv))
            except errors.BzrMoveFailedError, e:
                raise errors.BzrMoveFailedError( '', '', "Rollback failed."
                        " The working tree is in an inconsistent state."
                        " Please consider doing a 'bzr revert'."
                        " Error message is: %s" % e)

    def _move_entry(self, entry):
        inv = self.inventory
        from_rel_abs = self.abspath(entry.from_rel)
        to_rel_abs = self.abspath(entry.to_rel)
        if from_rel_abs == to_rel_abs:
            raise errors.BzrMoveFailedError(entry.from_rel, entry.to_rel,
                "Source and target are identical.")

        if not entry.only_change_inv:
            try:
                osutils.rename(from_rel_abs, to_rel_abs)
            except OSError, e:
                raise errors.BzrMoveFailedError(entry.from_rel,
                    entry.to_rel, e[1])
        inv.rename(entry.from_id, entry.to_parent_id, entry.to_tail)

    @needs_tree_write_lock
    def rename_one(self, from_rel, to_rel, after=False):
        """Rename one file.

        This can change the directory or the filename or both.

        rename_one has several 'modes' to work. First, it can rename a physical
        file and change the file_id. That is the normal mode. Second, it can
        only change the file_id without touching any physical file. This is
        the new mode introduced in version 0.15.

        rename_one uses the second mode if 'after == True' and 'to_rel' is not
        versioned but present in the working tree.

        rename_one uses the second mode if 'after == False' and 'from_rel' is
        versioned but no longer in the working tree, and 'to_rel' is not
        versioned but present in the working tree.

        rename_one uses the first mode if 'after == False' and 'from_rel' is
        versioned and present in the working tree, and 'to_rel' is not
        versioned and not present in the working tree.

        Everything else results in an error.
        """
        inv = self.inventory
        rename_entries = []

        # create rename entries and tuples
        from_tail = splitpath(from_rel)[-1]
        from_id = inv.path2id(from_rel)
        if from_id is None:
            raise errors.BzrRenameFailedError(from_rel,to_rel,
                errors.NotVersionedError(path=str(from_rel)))
        from_entry = inv[from_id]
        from_parent_id = from_entry.parent_id
        to_dir, to_tail = os.path.split(to_rel)
        to_dir_id = inv.path2id(to_dir)
        rename_entry = WorkingTree._RenameEntry(from_rel=from_rel,
                                     from_id=from_id,
                                     from_tail=from_tail,
                                     from_parent_id=from_parent_id,
                                     to_rel=to_rel, to_tail=to_tail,
                                     to_parent_id=to_dir_id)
        rename_entries.append(rename_entry)

        # determine which move mode to use. checks also for movability
        rename_entries = self._determine_mv_mode(rename_entries, after)

        # check if the target changed directory and if the target directory is
        # versioned
        if to_dir_id is None:
            raise errors.BzrMoveFailedError(from_rel,to_rel,
                errors.NotVersionedError(path=str(to_dir)))

        # all checks done. now we can continue with our actual work
        mutter('rename_one:\n'
               '  from_id   {%s}\n'
               '  from_rel: %r\n'
               '  to_rel:   %r\n'
               '  to_dir    %r\n'
               '  to_dir_id {%s}\n',
               from_id, from_rel, to_rel, to_dir, to_dir_id)

        self._move(rename_entries)
        self._write_inventory(inv)

    class _RenameEntry(object):
        def __init__(self, from_rel, from_id, from_tail, from_parent_id,
                     to_rel, to_tail, to_parent_id, only_change_inv=False):
            self.from_rel = from_rel
            self.from_id = from_id
            self.from_tail = from_tail
            self.from_parent_id = from_parent_id
            self.to_rel = to_rel
            self.to_tail = to_tail
            self.to_parent_id = to_parent_id
            self.only_change_inv = only_change_inv

    @needs_read_lock
    def unknowns(self):
        """Return all unknown files.

        These are files in the working directory that are not versioned or
        control files or ignored.
        """
        # force the extras method to be fully executed before returning, to 
        # prevent race conditions with the lock
        return iter(
            [subp for subp in self.extras() if not self.is_ignored(subp)])

    @needs_tree_write_lock
    def unversion(self, file_ids):
        """Remove the file ids in file_ids from the current versioned set.

        When a file_id is unversioned, all of its children are automatically
        unversioned.

        :param file_ids: The file ids to stop versioning.
        :raises: NoSuchId if any fileid is not currently versioned.
        """
        for file_id in file_ids:
            if self._inventory.has_id(file_id):
                self._inventory.remove_recursive_id(file_id)
            else:
                raise errors.NoSuchId(self, file_id)
        if len(file_ids):
            # in the future this should just set a dirty bit to wait for the 
            # final unlock. However, until all methods of workingtree start
            # with the current in -memory inventory rather than triggering 
            # a read, it is more complex - we need to teach read_inventory
            # to know when to read, and when to not read first... and possibly
            # to save first when the in memory one may be corrupted.
            # so for now, we just only write it if it is indeed dirty.
            # - RBC 20060907
            self._write_inventory(self._inventory)
    
    @deprecated_method(zero_eight)
    def iter_conflicts(self):
        """List all files in the tree that have text or content conflicts.
        DEPRECATED.  Use conflicts instead."""
        return self._iter_conflicts()

    def _iter_conflicts(self):
        conflicted = set()
        for info in self.list_files():
            path = info[0]
            stem = get_conflicted_stem(path)
            if stem is None:
                continue
            if stem not in conflicted:
                conflicted.add(stem)
                yield stem

    @needs_write_lock
    def pull(self, source, overwrite=False, stop_revision=None,
             change_reporter=None, possible_transports=None):
        top_pb = bzrlib.ui.ui_factory.nested_progress_bar()
        source.lock_read()
        try:
            pp = ProgressPhase("Pull phase", 2, top_pb)
            pp.next_phase()
            old_revision_info = self.branch.last_revision_info()
            basis_tree = self.basis_tree()
            count = self.branch.pull(source, overwrite, stop_revision,
                                     possible_transports=possible_transports)
            new_revision_info = self.branch.last_revision_info()
            if new_revision_info != old_revision_info:
                pp.next_phase()
                repository = self.branch.repository
                pb = bzrlib.ui.ui_factory.nested_progress_bar()
                basis_tree.lock_read()
                try:
                    new_basis_tree = self.branch.basis_tree()
                    merge.merge_inner(
                                self.branch,
                                new_basis_tree,
                                basis_tree,
                                this_tree=self,
                                pb=pb,
                                change_reporter=change_reporter)
                    if (basis_tree.inventory.root is None and
                        new_basis_tree.inventory.root is not None):
                        self.set_root_id(new_basis_tree.inventory.root.file_id)
                finally:
                    pb.finished()
                    basis_tree.unlock()
                # TODO - dedup parents list with things merged by pull ?
                # reuse the revisiontree we merged against to set the new
                # tree data.
                parent_trees = [(self.branch.last_revision(), new_basis_tree)]
                # we have to pull the merge trees out again, because 
                # merge_inner has set the ids. - this corner is not yet 
                # layered well enough to prevent double handling.
                # XXX TODO: Fix the double handling: telling the tree about
                # the already known parent data is wasteful.
                merges = self.get_parent_ids()[1:]
                parent_trees.extend([
                    (parent, repository.revision_tree(parent)) for
                     parent in merges])
                self.set_parent_trees(parent_trees)
            return count
        finally:
            source.unlock()
            top_pb.finished()

    @needs_write_lock
    def put_file_bytes_non_atomic(self, file_id, bytes):
        """See MutableTree.put_file_bytes_non_atomic."""
        stream = file(self.id2abspath(file_id), 'wb')
        try:
            stream.write(bytes)
        finally:
            stream.close()
        # TODO: update the hashcache here ?

    def extras(self):
        """Yield all unversioned files in this WorkingTree.

        If there are any unversioned directories then only the directory is
        returned, not all its children.  But if there are unversioned files
        under a versioned subdirectory, they are returned.

        Currently returned depth-first, sorted by name within directories.
        This is the same order used by 'osutils.walkdirs'.
        """
        ## TODO: Work from given directory downwards
        for path, dir_entry in self.inventory.directories():
            # mutter("search for unknowns in %r", path)
            dirabs = self.abspath(path)
            if not isdir(dirabs):
                # e.g. directory deleted
                continue

            fl = []
            for subf in os.listdir(dirabs):
                if subf == '.bzr':
                    continue
                if subf not in dir_entry.children:
                    subf_norm, can_access = osutils.normalized_filename(subf)
                    if subf_norm != subf and can_access:
                        if subf_norm not in dir_entry.children:
                            fl.append(subf_norm)
                    else:
                        fl.append(subf)
            
            fl.sort()
            for subf in fl:
                subp = pathjoin(path, subf)
                yield subp

    def ignored_files(self):
        """Yield list of PATH, IGNORE_PATTERN"""
        for subp in self.extras():
            pat = self.is_ignored(subp)
            if pat is not None:
                yield subp, pat

    def get_ignore_list(self):
        """Return list of ignore patterns.

        Cached in the Tree object after the first call.
        """
        ignoreset = getattr(self, '_ignoreset', None)
        if ignoreset is not None:
            return ignoreset

        ignore_globs = set()
        ignore_globs.update(ignores.get_runtime_ignores())
        ignore_globs.update(ignores.get_user_ignores())
        if self.has_filename(bzrlib.IGNORE_FILENAME):
            f = self.get_file_byname(bzrlib.IGNORE_FILENAME)
            try:
                ignore_globs.update(ignores.parse_ignore_file(f))
            finally:
                f.close()
        self._ignoreset = ignore_globs
        return ignore_globs

    def _flush_ignore_list_cache(self):
        """Resets the cached ignore list to force a cache rebuild."""
        self._ignoreset = None
        self._ignoreglobster = None

    def is_ignored(self, filename):
        r"""Check whether the filename matches an ignore pattern.

        Patterns containing '/' or '\' need to match the whole path;
        others match against only the last component.

        If the file is ignored, returns the pattern which caused it to
        be ignored, otherwise None.  So this can simply be used as a
        boolean if desired."""
        if getattr(self, '_ignoreglobster', None) is None:
            self._ignoreglobster = globbing.Globster(self.get_ignore_list())
        return self._ignoreglobster.match(filename)

    def kind(self, file_id):
        return file_kind(self.id2abspath(file_id))

    def _comparison_data(self, entry, path):
        abspath = self.abspath(path)
        try:
            stat_value = os.lstat(abspath)
        except OSError, e:
            if getattr(e, 'errno', None) == errno.ENOENT:
                stat_value = None
                kind = None
                executable = False
            else:
                raise
        else:
            mode = stat_value.st_mode
            kind = osutils.file_kind_from_stat_mode(mode)
            if not supports_executable():
                executable = entry is not None and entry.executable
            else:
                executable = bool(stat.S_ISREG(mode) and stat.S_IEXEC & mode)
        return kind, executable, stat_value

    def _file_size(self, entry, stat_value):
        return stat_value.st_size

    def last_revision(self):
        """Return the last revision of the branch for this tree.

        This format tree does not support a separate marker for last-revision
        compared to the branch.

        See MutableTree.last_revision
        """
        return self._last_revision()

    @needs_read_lock
    def _last_revision(self):
        """helper for get_parent_ids."""
        return _mod_revision.ensure_null(self.branch.last_revision())

    def is_locked(self):
        return self._control_files.is_locked()

    def _must_be_locked(self):
        if not self.is_locked():
            raise errors.ObjectNotLocked(self)

    def lock_read(self):
        """See Branch.lock_read, and WorkingTree.unlock."""
        if not self.is_locked():
            self._reset_data()
        self.branch.lock_read()
        try:
            return self._control_files.lock_read()
        except:
            self.branch.unlock()
            raise

    def lock_tree_write(self):
        """See MutableTree.lock_tree_write, and WorkingTree.unlock."""
        if not self.is_locked():
            self._reset_data()
        self.branch.lock_read()
        try:
            return self._control_files.lock_write()
        except:
            self.branch.unlock()
            raise

    def lock_write(self):
        """See MutableTree.lock_write, and WorkingTree.unlock."""
        if not self.is_locked():
            self._reset_data()
        self.branch.lock_write()
        try:
            return self._control_files.lock_write()
        except:
            self.branch.unlock()
            raise

    def get_physical_lock_status(self):
        return self._control_files.get_physical_lock_status()

    def _basis_inventory_name(self):
        return 'basis-inventory-cache'

    def _reset_data(self):
        """Reset transient data that cannot be revalidated."""
        self._inventory_is_modified = False
        result = self._deserialize(self._control_files.get('inventory'))
        self._set_inventory(result, dirty=False)

    @needs_tree_write_lock
    def set_last_revision(self, new_revision):
        """Change the last revision in the working tree."""
        if self._change_last_revision(new_revision):
            self._cache_basis_inventory(new_revision)

    def _change_last_revision(self, new_revision):
        """Template method part of set_last_revision to perform the change.
        
        This is used to allow WorkingTree3 instances to not affect branch
        when their last revision is set.
        """
        if _mod_revision.is_null(new_revision):
            self.branch.set_revision_history([])
            return False
        try:
            self.branch.generate_revision_history(new_revision)
        except errors.NoSuchRevision:
            # not present in the repo - dont try to set it deeper than the tip
            self.branch.set_revision_history([new_revision])
        return True

    def _write_basis_inventory(self, xml):
        """Write the basis inventory XML to the basis-inventory file"""
        assert isinstance(xml, str), 'serialised xml must be bytestring.'
        path = self._basis_inventory_name()
        sio = StringIO(xml)
        self._control_files.put(path, sio)

    def _create_basis_xml_from_inventory(self, revision_id, inventory):
        """Create the text that will be saved in basis-inventory"""
        inventory.revision_id = revision_id
        return xml7.serializer_v7.write_inventory_to_string(inventory)

    def _cache_basis_inventory(self, new_revision):
        """Cache new_revision as the basis inventory."""
        # TODO: this should allow the ready-to-use inventory to be passed in,
        # as commit already has that ready-to-use [while the format is the
        # same, that is].
        try:
            # this double handles the inventory - unpack and repack - 
            # but is easier to understand. We can/should put a conditional
            # in here based on whether the inventory is in the latest format
            # - perhaps we should repack all inventories on a repository
            # upgrade ?
            # the fast path is to copy the raw xml from the repository. If the
            # xml contains 'revision_id="', then we assume the right 
            # revision_id is set. We must check for this full string, because a
            # root node id can legitimately look like 'revision_id' but cannot
            # contain a '"'.
            xml = self.branch.repository.get_inventory_xml(new_revision)
            firstline = xml.split('\n', 1)[0]
            if (not 'revision_id="' in firstline or 
                'format="7"' not in firstline):
                inv = self.branch.repository.deserialise_inventory(
                    new_revision, xml)
                xml = self._create_basis_xml_from_inventory(new_revision, inv)
            self._write_basis_inventory(xml)
        except (errors.NoSuchRevision, errors.RevisionNotPresent):
            pass

    def read_basis_inventory(self):
        """Read the cached basis inventory."""
        path = self._basis_inventory_name()
        return self._control_files.get(path).read()
        
    @needs_read_lock
    def read_working_inventory(self):
        """Read the working inventory.
        
        :raises errors.InventoryModified: read_working_inventory will fail
            when the current in memory inventory has been modified.
        """
        # conceptually this should be an implementation detail of the tree. 
        # XXX: Deprecate this.
        # ElementTree does its own conversion from UTF-8, so open in
        # binary.
        if self._inventory_is_modified:
            raise errors.InventoryModified(self)
        result = self._deserialize(self._control_files.get('inventory'))
        self._set_inventory(result, dirty=False)
        return result

    @needs_tree_write_lock
    def remove(self, files, verbose=False, to_file=None, keep_files=True,
        force=False):
        """Remove nominated files from the working inventory.

        :files: File paths relative to the basedir.
        :keep_files: If true, the files will also be kept.
        :force: Delete files and directories, even if they are changed and
            even if the directories are not empty.
        """
        if isinstance(files, basestring):
            files = [files]

        inv_delta = []

        new_files=set()
        unknown_nested_files=set()

        def recurse_directory_to_add_files(directory):
            # Recurse directory and add all files
            # so we can check if they have changed.
            for parent_info, file_infos in\
                osutils.walkdirs(self.abspath(directory),
                    directory):
                for relpath, basename, kind, lstat, abspath in file_infos:
                    # Is it versioned or ignored?
                    if self.path2id(relpath) or self.is_ignored(relpath):
                        # Add nested content for deletion.
                        new_files.add(relpath)
                    else:
                        # Files which are not versioned and not ignored
                        # should be treated as unknown.
                        unknown_nested_files.add((relpath, None, kind))

        for filename in files:
            # Get file name into canonical form.
            abspath = self.abspath(filename)
            filename = self.relpath(abspath)
            if len(filename) > 0:
                new_files.add(filename)
                if osutils.isdir(abspath):
                    recurse_directory_to_add_files(filename)

        files = list(new_files)

        if len(files) == 0:
            return # nothing to do

        # Sort needed to first handle directory content before the directory
        files.sort(reverse=True)

        # Bail out if we are going to delete files we shouldn't
        if not keep_files and not force:
            has_changed_files = len(unknown_nested_files) > 0
            if not has_changed_files:
                for (file_id, path, content_change, versioned, parent_id, name,
                     kind, executable) in self._iter_changes(self.basis_tree(),
                         include_unchanged=True, require_versioned=False,
                         want_unversioned=True, specific_files=files):
                    # Check if it's an unknown (but not ignored) OR
                    # changed (but not deleted) :
                    if not self.is_ignored(path[1]) and (
                        versioned == (False, False) or
                        content_change and kind[1] != None):
                        has_changed_files = True
                        break

            if has_changed_files:
                # Make delta show ALL applicable changes in error message.
                tree_delta = self.changes_from(self.basis_tree(),
                    require_versioned=False, want_unversioned=True,
                    specific_files=files)
                for unknown_file in unknown_nested_files:
                    if unknown_file not in tree_delta.unversioned:
                        tree_delta.unversioned.extend((unknown_file,))
                raise errors.BzrRemoveChangedFilesError(tree_delta)

        # Build inv_delta and delete files where applicaple,
        # do this before any modifications to inventory.
        for f in files:
            fid = self.path2id(f)
            message = None
            if not fid:
                message = "%s is not versioned." % (f,)
            else:
                if verbose:
                    # having removed it, it must be either ignored or unknown
                    if self.is_ignored(f):
                        new_status = 'I'
                    else:
                        new_status = '?'
                    textui.show_status(new_status, self.kind(fid), f,
                                       to_file=to_file)
                # Unversion file
                inv_delta.append((f, None, fid, None))
                message = "removed %s" % (f,)

            if not keep_files:
                abs_path = self.abspath(f)
                if osutils.lexists(abs_path):
                    if (osutils.isdir(abs_path) and
                        len(os.listdir(abs_path)) > 0):
                        if force:
                            osutils.rmtree(abs_path)
                        else:
                            message = "%s is not an empty directory "\
                                "and won't be deleted." % (f,)
                    else:
                        osutils.delete_any(abs_path)
                        message = "deleted %s" % (f,)
                elif message is not None:
                    # Only care if we haven't done anything yet.
                    message = "%s does not exist." % (f,)

            # Print only one message (if any) per file.
            if message is not None:
                note(message)
        self.apply_inventory_delta(inv_delta)

    @needs_tree_write_lock
    def revert(self, filenames=None, old_tree=None, backups=True,
               pb=DummyProgress(), report_changes=False):
        from bzrlib.conflicts import resolve
        if filenames == []:
            filenames = None
            symbol_versioning.warn('Using [] to revert all files is deprecated'
                ' as of bzr 0.91.  Please use None (the default) instead.',
                DeprecationWarning, stacklevel=2)
        if old_tree is None:
            basis_tree = self.basis_tree()
            basis_tree.lock_read()
            old_tree = basis_tree
        else:
            basis_tree = None
        try:
            conflicts = transform.revert(self, old_tree, filenames, backups, pb,
                                         report_changes)
<<<<<<< HEAD
            if filenames is None:
=======
            if filenames is None and len(self.get_parent_ids()) > 1:
>>>>>>> 7dea458c
                parent_trees = []
                last_revision = self.last_revision()
                if last_revision != NULL_REVISION:
                    if basis_tree is None:
                        basis_tree = self.basis_tree()
                        basis_tree.lock_read()
                    parent_trees.append((last_revision, basis_tree))
                self.set_parent_trees(parent_trees)
                resolve(self)
            else:
                resolve(self, filenames, ignore_misses=True)
        finally:
            if basis_tree is not None:
                basis_tree.unlock()
        return conflicts

    def revision_tree(self, revision_id):
        """See Tree.revision_tree.

        WorkingTree can supply revision_trees for the basis revision only
        because there is only one cached inventory in the bzr directory.
        """
        if revision_id == self.last_revision():
            try:
                xml = self.read_basis_inventory()
            except errors.NoSuchFile:
                pass
            else:
                try:
                    inv = xml7.serializer_v7.read_inventory_from_string(xml)
                    # dont use the repository revision_tree api because we want
                    # to supply the inventory.
                    if inv.revision_id == revision_id:
                        return revisiontree.RevisionTree(self.branch.repository,
                            inv, revision_id)
                except errors.BadInventoryFormat:
                    pass
        # raise if there was no inventory, or if we read the wrong inventory.
        raise errors.NoSuchRevisionInTree(self, revision_id)

    # XXX: This method should be deprecated in favour of taking in a proper
    # new Inventory object.
    @needs_tree_write_lock
    def set_inventory(self, new_inventory_list):
        from bzrlib.inventory import (Inventory,
                                      InventoryDirectory,
                                      InventoryEntry,
                                      InventoryFile,
                                      InventoryLink)
        inv = Inventory(self.get_root_id())
        for path, file_id, parent, kind in new_inventory_list:
            name = os.path.basename(path)
            if name == "":
                continue
            # fixme, there should be a factory function inv,add_?? 
            if kind == 'directory':
                inv.add(InventoryDirectory(file_id, name, parent))
            elif kind == 'file':
                inv.add(InventoryFile(file_id, name, parent))
            elif kind == 'symlink':
                inv.add(InventoryLink(file_id, name, parent))
            else:
                raise errors.BzrError("unknown kind %r" % kind)
        self._write_inventory(inv)

    @needs_tree_write_lock
    def set_root_id(self, file_id):
        """Set the root id for this tree."""
        # for compatability 
        if file_id is None:
            symbol_versioning.warn(symbol_versioning.zero_twelve
                % 'WorkingTree.set_root_id with fileid=None',
                DeprecationWarning,
                stacklevel=3)
            file_id = ROOT_ID
        else:
            file_id = osutils.safe_file_id(file_id)
        self._set_root_id(file_id)

    def _set_root_id(self, file_id):
        """Set the root id for this tree, in a format specific manner.

        :param file_id: The file id to assign to the root. It must not be 
            present in the current inventory or an error will occur. It must
            not be None, but rather a valid file id.
        """
        inv = self._inventory
        orig_root_id = inv.root.file_id
        # TODO: it might be nice to exit early if there was nothing
        # to do, saving us from trigger a sync on unlock.
        self._inventory_is_modified = True
        # we preserve the root inventory entry object, but
        # unlinkit from the byid index
        del inv._byid[inv.root.file_id]
        inv.root.file_id = file_id
        # and link it into the index with the new changed id.
        inv._byid[inv.root.file_id] = inv.root
        # and finally update all children to reference the new id.
        # XXX: this should be safe to just look at the root.children
        # list, not the WHOLE INVENTORY.
        for fid in inv:
            entry = inv[fid]
            if entry.parent_id == orig_root_id:
                entry.parent_id = inv.root.file_id

    def unlock(self):
        """See Branch.unlock.
        
        WorkingTree locking just uses the Branch locking facilities.
        This is current because all working trees have an embedded branch
        within them. IF in the future, we were to make branch data shareable
        between multiple working trees, i.e. via shared storage, then we 
        would probably want to lock both the local tree, and the branch.
        """
        raise NotImplementedError(self.unlock)

    def update(self, change_reporter=None, possible_transports=None):
        """Update a working tree along its branch.

        This will update the branch if its bound too, which means we have
        multiple trees involved:

        - The new basis tree of the master.
        - The old basis tree of the branch.
        - The old basis tree of the working tree.
        - The current working tree state.

        Pathologically, all three may be different, and non-ancestors of each
        other.  Conceptually we want to:

        - Preserve the wt.basis->wt.state changes
        - Transform the wt.basis to the new master basis.
        - Apply a merge of the old branch basis to get any 'local' changes from
          it into the tree.
        - Restore the wt.basis->wt.state changes.

        There isn't a single operation at the moment to do that, so we:
        - Merge current state -> basis tree of the master w.r.t. the old tree
          basis.
        - Do a 'normal' merge of the old branch basis if it is relevant.
        """
        if self.branch.get_master_branch(possible_transports) is not None:
            self.lock_write()
            update_branch = True
        else:
            self.lock_tree_write()
            update_branch = False
        try:
            if update_branch:
                old_tip = self.branch.update(possible_transports)
            else:
                old_tip = None
            return self._update_tree(old_tip, change_reporter)
        finally:
            self.unlock()

    @needs_tree_write_lock
    def _update_tree(self, old_tip=None, change_reporter=None):
        """Update a tree to the master branch.

        :param old_tip: if supplied, the previous tip revision the branch,
            before it was changed to the master branch's tip.
        """
        # here if old_tip is not None, it is the old tip of the branch before
        # it was updated from the master branch. This should become a pending
        # merge in the working tree to preserve the user existing work.  we
        # cant set that until we update the working trees last revision to be
        # one from the new branch, because it will just get absorbed by the
        # parent de-duplication logic.
        # 
        # We MUST save it even if an error occurs, because otherwise the users
        # local work is unreferenced and will appear to have been lost.
        # 
        result = 0
        try:
            last_rev = self.get_parent_ids()[0]
        except IndexError:
            last_rev = _mod_revision.NULL_REVISION
        if last_rev != _mod_revision.ensure_null(self.branch.last_revision()):
            # merge tree state up to new branch tip.
            basis = self.basis_tree()
            basis.lock_read()
            try:
                to_tree = self.branch.basis_tree()
                if basis.inventory.root is None:
                    self.set_root_id(to_tree.inventory.root.file_id)
                    self.flush()
                result += merge.merge_inner(
                                      self.branch,
                                      to_tree,
                                      basis,
                                      this_tree=self,
                                      change_reporter=change_reporter)
            finally:
                basis.unlock()
            # TODO - dedup parents list with things merged by pull ?
            # reuse the tree we've updated to to set the basis:
            parent_trees = [(self.branch.last_revision(), to_tree)]
            merges = self.get_parent_ids()[1:]
            # Ideally we ask the tree for the trees here, that way the working
            # tree can decide whether to give us teh entire tree or give us a
            # lazy initialised tree. dirstate for instance will have the trees
            # in ram already, whereas a last-revision + basis-inventory tree
            # will not, but also does not need them when setting parents.
            for parent in merges:
                parent_trees.append(
                    (parent, self.branch.repository.revision_tree(parent)))
            if (old_tip is not None and not _mod_revision.is_null(old_tip)):
                parent_trees.append(
                    (old_tip, self.branch.repository.revision_tree(old_tip)))
            self.set_parent_trees(parent_trees)
            last_rev = parent_trees[0][0]
        else:
            # the working tree had the same last-revision as the master
            # branch did. We may still have pivot local work from the local
            # branch into old_tip:
            if (old_tip is not None and not _mod_revision.is_null(old_tip)):
                self.add_parent_tree_id(old_tip)
        if (old_tip is not None and not _mod_revision.is_null(old_tip)
            and old_tip != last_rev):
            # our last revision was not the prior branch last revision
            # and we have converted that last revision to a pending merge.
            # base is somewhere between the branch tip now
            # and the now pending merge

            # Since we just modified the working tree and inventory, flush out
            # the current state, before we modify it again.
            # TODO: jam 20070214 WorkingTree3 doesn't require this, dirstate
            #       requires it only because TreeTransform directly munges the
            #       inventory and calls tree._write_inventory(). Ultimately we
            #       should be able to remove this extra flush.
            self.flush()
            graph = self.branch.repository.get_graph()
            base_rev_id = graph.find_unique_lca(self.branch.last_revision(),
                                                old_tip)
            base_tree = self.branch.repository.revision_tree(base_rev_id)
            other_tree = self.branch.repository.revision_tree(old_tip)
            result += merge.merge_inner(
                                  self.branch,
                                  other_tree,
                                  base_tree,
                                  this_tree=self,
                                  change_reporter=change_reporter)
        return result

    def _write_hashcache_if_dirty(self):
        """Write out the hashcache if it is dirty."""
        if self._hashcache.needs_write:
            try:
                self._hashcache.write()
            except OSError, e:
                if e.errno not in (errno.EPERM, errno.EACCES):
                    raise
                # TODO: jam 20061219 Should this be a warning? A single line
                #       warning might be sufficient to let the user know what
                #       is going on.
                mutter('Could not write hashcache for %s\nError: %s',
                       self._hashcache.cache_file_name(), e)

    @needs_tree_write_lock
    def _write_inventory(self, inv):
        """Write inventory as the current inventory."""
        self._set_inventory(inv, dirty=True)
        self.flush()

    def set_conflicts(self, arg):
        raise errors.UnsupportedOperation(self.set_conflicts, self)

    def add_conflicts(self, arg):
        raise errors.UnsupportedOperation(self.add_conflicts, self)

    @needs_read_lock
    def conflicts(self):
        conflicts = _mod_conflicts.ConflictList()
        for conflicted in self._iter_conflicts():
            text = True
            try:
                if file_kind(self.abspath(conflicted)) != "file":
                    text = False
            except errors.NoSuchFile:
                text = False
            if text is True:
                for suffix in ('.THIS', '.OTHER'):
                    try:
                        kind = file_kind(self.abspath(conflicted+suffix))
                        if kind != "file":
                            text = False
                    except errors.NoSuchFile:
                        text = False
                    if text == False:
                        break
            ctype = {True: 'text conflict', False: 'contents conflict'}[text]
            conflicts.append(_mod_conflicts.Conflict.factory(ctype,
                             path=conflicted,
                             file_id=self.path2id(conflicted)))
        return conflicts

    def walkdirs(self, prefix=""):
        """Walk the directories of this tree.

        returns a generator which yields items in the form:
                ((curren_directory_path, fileid),
                 [(file1_path, file1_name, file1_kind, (lstat), file1_id,
                   file1_kind), ... ])

        This API returns a generator, which is only valid during the current
        tree transaction - within a single lock_read or lock_write duration.

        If the tree is not locked, it may cause an error to be raised,
        depending on the tree implementation.
        """
        disk_top = self.abspath(prefix)
        if disk_top.endswith('/'):
            disk_top = disk_top[:-1]
        top_strip_len = len(disk_top) + 1
        inventory_iterator = self._walkdirs(prefix)
        disk_iterator = osutils.walkdirs(disk_top, prefix)
        try:
            current_disk = disk_iterator.next()
            disk_finished = False
        except OSError, e:
            if not (e.errno == errno.ENOENT or
                (sys.platform == 'win32' and e.errno == ERROR_PATH_NOT_FOUND)):
                raise
            current_disk = None
            disk_finished = True
        try:
            current_inv = inventory_iterator.next()
            inv_finished = False
        except StopIteration:
            current_inv = None
            inv_finished = True
        while not inv_finished or not disk_finished:
            if not disk_finished:
                # strip out .bzr dirs
                if current_disk[0][1][top_strip_len:] == '':
                    # osutils.walkdirs can be made nicer - 
                    # yield the path-from-prefix rather than the pathjoined
                    # value.
                    bzrdir_loc = bisect_left(current_disk[1], ('.bzr', '.bzr'))
                    if current_disk[1][bzrdir_loc][0] == '.bzr':
                        # we dont yield the contents of, or, .bzr itself.
                        del current_disk[1][bzrdir_loc]
            if inv_finished:
                # everything is unknown
                direction = 1
            elif disk_finished:
                # everything is missing
                direction = -1
            else:
                direction = cmp(current_inv[0][0], current_disk[0][0])
            if direction > 0:
                # disk is before inventory - unknown
                dirblock = [(relpath, basename, kind, stat, None, None) for
                    relpath, basename, kind, stat, top_path in current_disk[1]]
                yield (current_disk[0][0], None), dirblock
                try:
                    current_disk = disk_iterator.next()
                except StopIteration:
                    disk_finished = True
            elif direction < 0:
                # inventory is before disk - missing.
                dirblock = [(relpath, basename, 'unknown', None, fileid, kind)
                    for relpath, basename, dkind, stat, fileid, kind in 
                    current_inv[1]]
                yield (current_inv[0][0], current_inv[0][1]), dirblock
                try:
                    current_inv = inventory_iterator.next()
                except StopIteration:
                    inv_finished = True
            else:
                # versioned present directory
                # merge the inventory and disk data together
                dirblock = []
                for relpath, subiterator in itertools.groupby(sorted(
                    current_inv[1] + current_disk[1], key=operator.itemgetter(0)), operator.itemgetter(1)):
                    path_elements = list(subiterator)
                    if len(path_elements) == 2:
                        inv_row, disk_row = path_elements
                        # versioned, present file
                        dirblock.append((inv_row[0],
                            inv_row[1], disk_row[2],
                            disk_row[3], inv_row[4],
                            inv_row[5]))
                    elif len(path_elements[0]) == 5:
                        # unknown disk file
                        dirblock.append((path_elements[0][0],
                            path_elements[0][1], path_elements[0][2],
                            path_elements[0][3], None, None))
                    elif len(path_elements[0]) == 6:
                        # versioned, absent file.
                        dirblock.append((path_elements[0][0],
                            path_elements[0][1], 'unknown', None,
                            path_elements[0][4], path_elements[0][5]))
                    else:
                        raise NotImplementedError('unreachable code')
                yield current_inv[0], dirblock
                try:
                    current_inv = inventory_iterator.next()
                except StopIteration:
                    inv_finished = True
                try:
                    current_disk = disk_iterator.next()
                except StopIteration:
                    disk_finished = True

    def _walkdirs(self, prefix=""):
        """Walk the directories of this tree.

           :prefix: is used as the directrory to start with.
           returns a generator which yields items in the form:
                ((curren_directory_path, fileid),
                 [(file1_path, file1_name, file1_kind, None, file1_id,
                   file1_kind), ... ])
        """
        _directory = 'directory'
        # get the root in the inventory
        inv = self.inventory
        top_id = inv.path2id(prefix)
        if top_id is None:
            pending = []
        else:
            pending = [(prefix, '', _directory, None, top_id, None)]
        while pending:
            dirblock = []
            currentdir = pending.pop()
            # 0 - relpath, 1- basename, 2- kind, 3- stat, 4-id, 5-kind
            top_id = currentdir[4]
            if currentdir[0]:
                relroot = currentdir[0] + '/'
            else:
                relroot = ""
            # FIXME: stash the node in pending
            entry = inv[top_id]
            for name, child in entry.sorted_children():
                dirblock.append((relroot + name, name, child.kind, None,
                    child.file_id, child.kind
                    ))
            yield (currentdir[0], entry.file_id), dirblock
            # push the user specified dirs from dirblock
            for dir in reversed(dirblock):
                if dir[2] == _directory:
                    pending.append(dir)

    @needs_tree_write_lock
    def auto_resolve(self):
        """Automatically resolve text conflicts according to contents.

        Only text conflicts are auto_resolvable. Files with no conflict markers
        are considered 'resolved', because bzr always puts conflict markers
        into files that have text conflicts.  The corresponding .THIS .BASE and
        .OTHER files are deleted, as per 'resolve'.
        :return: a tuple of ConflictLists: (un_resolved, resolved).
        """
        un_resolved = _mod_conflicts.ConflictList()
        resolved = _mod_conflicts.ConflictList()
        conflict_re = re.compile('^(<{7}|={7}|>{7})')
        for conflict in self.conflicts():
            if (conflict.typestring != 'text conflict' or
                self.kind(conflict.file_id) != 'file'):
                un_resolved.append(conflict)
                continue
            my_file = open(self.id2abspath(conflict.file_id), 'rb')
            try:
                for line in my_file:
                    if conflict_re.search(line):
                        un_resolved.append(conflict)
                        break
                else:
                    resolved.append(conflict)
            finally:
                my_file.close()
        resolved.remove_files(self)
        self.set_conflicts(un_resolved)
        return un_resolved, resolved

    def _validate(self):
        """Validate internal structures.

        This is meant mostly for the test suite. To give it a chance to detect
        corruption after actions have occurred. The default implementation is a
        just a no-op.

        :return: None. An exception should be raised if there is an error.
        """
        return


class WorkingTree2(WorkingTree):
    """This is the Format 2 working tree.

    This was the first weave based working tree. 
     - uses os locks for locking.
     - uses the branch last-revision.
    """

    def __init__(self, *args, **kwargs):
        super(WorkingTree2, self).__init__(*args, **kwargs)
        # WorkingTree2 has more of a constraint that self._inventory must
        # exist. Because this is an older format, we don't mind the overhead
        # caused by the extra computation here.

        # Newer WorkingTree's should only have self._inventory set when they
        # have a read lock.
        if self._inventory is None:
            self.read_working_inventory()

    def lock_tree_write(self):
        """See WorkingTree.lock_tree_write().

        In Format2 WorkingTrees we have a single lock for the branch and tree
        so lock_tree_write() degrades to lock_write().
        """
        self.branch.lock_write()
        try:
            return self._control_files.lock_write()
        except:
            self.branch.unlock()
            raise

    def unlock(self):
        # do non-implementation specific cleanup
        self._cleanup()

        # we share control files:
        if self._control_files._lock_count == 3:
            # _inventory_is_modified is always False during a read lock.
            if self._inventory_is_modified:
                self.flush()
            self._write_hashcache_if_dirty()
                    
        # reverse order of locking.
        try:
            return self._control_files.unlock()
        finally:
            self.branch.unlock()


class WorkingTree3(WorkingTree):
    """This is the Format 3 working tree.

    This differs from the base WorkingTree by:
     - having its own file lock
     - having its own last-revision property.

    This is new in bzr 0.8
    """

    @needs_read_lock
    def _last_revision(self):
        """See Mutable.last_revision."""
        try:
            return self._control_files.get('last-revision').read()
        except errors.NoSuchFile:
            return _mod_revision.NULL_REVISION

    def _change_last_revision(self, revision_id):
        """See WorkingTree._change_last_revision."""
        if revision_id is None or revision_id == NULL_REVISION:
            try:
                self._control_files._transport.delete('last-revision')
            except errors.NoSuchFile:
                pass
            return False
        else:
            self._control_files.put_bytes('last-revision', revision_id)
            return True

    @needs_tree_write_lock
    def set_conflicts(self, conflicts):
        self._put_rio('conflicts', conflicts.to_stanzas(), 
                      CONFLICT_HEADER_1)

    @needs_tree_write_lock
    def add_conflicts(self, new_conflicts):
        conflict_set = set(self.conflicts())
        conflict_set.update(set(list(new_conflicts)))
        self.set_conflicts(_mod_conflicts.ConflictList(sorted(conflict_set,
                                       key=_mod_conflicts.Conflict.sort_key)))

    @needs_read_lock
    def conflicts(self):
        try:
            confile = self._control_files.get('conflicts')
        except errors.NoSuchFile:
            return _mod_conflicts.ConflictList()
        try:
            if confile.next() != CONFLICT_HEADER_1 + '\n':
                raise errors.ConflictFormatError()
        except StopIteration:
            raise errors.ConflictFormatError()
        return _mod_conflicts.ConflictList.from_stanzas(RioReader(confile))

    def unlock(self):
        # do non-implementation specific cleanup
        self._cleanup()
        if self._control_files._lock_count == 1:
            # _inventory_is_modified is always False during a read lock.
            if self._inventory_is_modified:
                self.flush()
            self._write_hashcache_if_dirty()
        # reverse order of locking.
        try:
            return self._control_files.unlock()
        finally:
            self.branch.unlock()


def get_conflicted_stem(path):
    for suffix in _mod_conflicts.CONFLICT_SUFFIXES:
        if path.endswith(suffix):
            return path[:-len(suffix)]


@deprecated_function(zero_eight)
def is_control_file(filename):
    """See WorkingTree.is_control_filename(filename)."""
    ## FIXME: better check
    filename = normpath(filename)
    while filename != '':
        head, tail = os.path.split(filename)
        ## mutter('check %r for control file' % ((head, tail),))
        if tail == '.bzr':
            return True
        if filename == head:
            break
        filename = head
    return False


class WorkingTreeFormat(object):
    """An encapsulation of the initialization and open routines for a format.

    Formats provide three things:
     * An initialization routine,
     * a format string,
     * an open routine.

    Formats are placed in an dict by their format string for reference 
    during workingtree opening. Its not required that these be instances, they
    can be classes themselves with class methods - it simply depends on 
    whether state is needed for a given format or not.

    Once a format is deprecated, just deprecate the initialize and open
    methods on the format class. Do not deprecate the object, as the 
    object will be created every time regardless.
    """

    _default_format = None
    """The default format used for new trees."""

    _formats = {}
    """The known formats."""

    requires_rich_root = False

    upgrade_recommended = False

    @classmethod
    def find_format(klass, a_bzrdir):
        """Return the format for the working tree object in a_bzrdir."""
        try:
            transport = a_bzrdir.get_workingtree_transport(None)
            format_string = transport.get("format").read()
            return klass._formats[format_string]
        except errors.NoSuchFile:
            raise errors.NoWorkingTree(base=transport.base)
        except KeyError:
            raise errors.UnknownFormatError(format=format_string)

    def __eq__(self, other):
        return self.__class__ is other.__class__

    def __ne__(self, other):
        return not (self == other)

    @classmethod
    def get_default_format(klass):
        """Return the current default format."""
        return klass._default_format

    def get_format_string(self):
        """Return the ASCII format string that identifies this format."""
        raise NotImplementedError(self.get_format_string)

    def get_format_description(self):
        """Return the short description for this format."""
        raise NotImplementedError(self.get_format_description)

    def is_supported(self):
        """Is this format supported?

        Supported formats can be initialized and opened.
        Unsupported formats may not support initialization or committing or 
        some other features depending on the reason for not being supported.
        """
        return True

    @classmethod
    def register_format(klass, format):
        klass._formats[format.get_format_string()] = format

    @classmethod
    def set_default_format(klass, format):
        klass._default_format = format

    @classmethod
    def unregister_format(klass, format):
        assert klass._formats[format.get_format_string()] is format
        del klass._formats[format.get_format_string()]


class WorkingTreeFormat2(WorkingTreeFormat):
    """The second working tree format. 

    This format modified the hash cache from the format 1 hash cache.
    """

    upgrade_recommended = True

    def get_format_description(self):
        """See WorkingTreeFormat.get_format_description()."""
        return "Working tree format 2"

    def stub_initialize_remote(self, control_files):
        """As a special workaround create critical control files for a remote working tree
        
        This ensures that it can later be updated and dealt with locally,
        since BzrDirFormat6 and BzrDirFormat5 cannot represent dirs with 
        no working tree.  (See bug #43064).
        """
        sio = StringIO()
        inv = Inventory()
        xml5.serializer_v5.write_inventory(inv, sio, working=True)
        sio.seek(0)
        control_files.put('inventory', sio)

        control_files.put_bytes('pending-merges', '')
        

    def initialize(self, a_bzrdir, revision_id=None):
        """See WorkingTreeFormat.initialize()."""
        if not isinstance(a_bzrdir.transport, LocalTransport):
            raise errors.NotLocalUrl(a_bzrdir.transport.base)
        branch = a_bzrdir.open_branch()
        if revision_id is None:
            revision_id = _mod_revision.ensure_null(branch.last_revision())
        branch.lock_write()
        try:
            branch.generate_revision_history(revision_id)
        finally:
            branch.unlock()
        inv = Inventory()
        wt = WorkingTree2(a_bzrdir.root_transport.local_abspath('.'),
                         branch,
                         inv,
                         _internal=True,
                         _format=self,
                         _bzrdir=a_bzrdir)
        basis_tree = branch.repository.revision_tree(revision_id)
        if basis_tree.inventory.root is not None:
            wt.set_root_id(basis_tree.inventory.root.file_id)
        # set the parent list and cache the basis tree.
        if _mod_revision.is_null(revision_id):
            parent_trees = []
        else:
            parent_trees = [(revision_id, basis_tree)]
        wt.set_parent_trees(parent_trees)
        transform.build_tree(basis_tree, wt)
        return wt

    def __init__(self):
        super(WorkingTreeFormat2, self).__init__()
        self._matchingbzrdir = bzrdir.BzrDirFormat6()

    def open(self, a_bzrdir, _found=False):
        """Return the WorkingTree object for a_bzrdir

        _found is a private parameter, do not use it. It is used to indicate
               if format probing has already been done.
        """
        if not _found:
            # we are being called directly and must probe.
            raise NotImplementedError
        if not isinstance(a_bzrdir.transport, LocalTransport):
            raise errors.NotLocalUrl(a_bzrdir.transport.base)
        wt = WorkingTree2(a_bzrdir.root_transport.local_abspath('.'),
                           _internal=True,
                           _format=self,
                           _bzrdir=a_bzrdir)
        return wt

class WorkingTreeFormat3(WorkingTreeFormat):
    """The second working tree format updated to record a format marker.

    This format:
        - exists within a metadir controlling .bzr
        - includes an explicit version marker for the workingtree control
          files, separate from the BzrDir format
        - modifies the hash cache format
        - is new in bzr 0.8
        - uses a LockDir to guard access for writes.
    """
    
    upgrade_recommended = True

    def get_format_string(self):
        """See WorkingTreeFormat.get_format_string()."""
        return "Bazaar-NG Working Tree format 3"

    def get_format_description(self):
        """See WorkingTreeFormat.get_format_description()."""
        return "Working tree format 3"

    _lock_file_name = 'lock'
    _lock_class = LockDir

    _tree_class = WorkingTree3

    def __get_matchingbzrdir(self):
        return bzrdir.BzrDirMetaFormat1()

    _matchingbzrdir = property(__get_matchingbzrdir)

    def _open_control_files(self, a_bzrdir):
        transport = a_bzrdir.get_workingtree_transport(None)
        return LockableFiles(transport, self._lock_file_name, 
                             self._lock_class)

    def initialize(self, a_bzrdir, revision_id=None):
        """See WorkingTreeFormat.initialize().
        
        revision_id allows creating a working tree at a different
        revision than the branch is at.
        """
        if not isinstance(a_bzrdir.transport, LocalTransport):
            raise errors.NotLocalUrl(a_bzrdir.transport.base)
        transport = a_bzrdir.get_workingtree_transport(self)
        control_files = self._open_control_files(a_bzrdir)
        control_files.create_lock()
        control_files.lock_write()
        control_files.put_utf8('format', self.get_format_string())
        branch = a_bzrdir.open_branch()
        if revision_id is None:
            revision_id = _mod_revision.ensure_null(branch.last_revision())
        # WorkingTree3 can handle an inventory which has a unique root id.
        # as of bzr 0.12. However, bzr 0.11 and earlier fail to handle
        # those trees. And because there isn't a format bump inbetween, we
        # are maintaining compatibility with older clients.
        # inv = Inventory(root_id=gen_root_id())
        inv = self._initial_inventory()
        wt = self._tree_class(a_bzrdir.root_transport.local_abspath('.'),
                         branch,
                         inv,
                         _internal=True,
                         _format=self,
                         _bzrdir=a_bzrdir,
                         _control_files=control_files)
        wt.lock_tree_write()
        try:
            basis_tree = branch.repository.revision_tree(revision_id)
            # only set an explicit root id if there is one to set.
            if basis_tree.inventory.root is not None:
                wt.set_root_id(basis_tree.inventory.root.file_id)
            if revision_id == NULL_REVISION:
                wt.set_parent_trees([])
            else:
                wt.set_parent_trees([(revision_id, basis_tree)])
            transform.build_tree(basis_tree, wt)
        finally:
            # Unlock in this order so that the unlock-triggers-flush in
            # WorkingTree is given a chance to fire.
            control_files.unlock()
            wt.unlock()
        return wt

    def _initial_inventory(self):
        return Inventory()

    def __init__(self):
        super(WorkingTreeFormat3, self).__init__()

    def open(self, a_bzrdir, _found=False):
        """Return the WorkingTree object for a_bzrdir

        _found is a private parameter, do not use it. It is used to indicate
               if format probing has already been done.
        """
        if not _found:
            # we are being called directly and must probe.
            raise NotImplementedError
        if not isinstance(a_bzrdir.transport, LocalTransport):
            raise errors.NotLocalUrl(a_bzrdir.transport.base)
        wt = self._open(a_bzrdir, self._open_control_files(a_bzrdir))
        return wt

    def _open(self, a_bzrdir, control_files):
        """Open the tree itself.
        
        :param a_bzrdir: the dir for the tree.
        :param control_files: the control files for the tree.
        """
        return self._tree_class(a_bzrdir.root_transport.local_abspath('.'),
                                _internal=True,
                                _format=self,
                                _bzrdir=a_bzrdir,
                                _control_files=control_files)

    def __str__(self):
        return self.get_format_string()


__default_format = WorkingTreeFormat4()
WorkingTreeFormat.register_format(__default_format)
WorkingTreeFormat.register_format(WorkingTreeFormat3())
WorkingTreeFormat.set_default_format(__default_format)
# formats which have no format string are not discoverable
# and not independently creatable, so are not registered.
_legacy_formats = [WorkingTreeFormat2(),
                   ]<|MERGE_RESOLUTION|>--- conflicted
+++ resolved
@@ -1968,11 +1968,7 @@
         try:
             conflicts = transform.revert(self, old_tree, filenames, backups, pb,
                                          report_changes)
-<<<<<<< HEAD
-            if filenames is None:
-=======
             if filenames is None and len(self.get_parent_ids()) > 1:
->>>>>>> 7dea458c
                 parent_trees = []
                 last_revision = self.last_revision()
                 if last_revision != NULL_REVISION:
