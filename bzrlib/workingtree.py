# Copyright (C) 2005, 2006 Canonical Ltd

# This program is free software; you can redistribute it and/or modify
# it under the terms of the GNU General Public License as published by
# the Free Software Foundation; either version 2 of the License, or
# (at your option) any later version.

# This program is distributed in the hope that it will be useful,
# but WITHOUT ANY WARRANTY; without even the implied warranty of
# MERCHANTABILITY or FITNESS FOR A PARTICULAR PURPOSE.  See the
# GNU General Public License for more details.

# You should have received a copy of the GNU General Public License
# along with this program; if not, write to the Free Software
# Foundation, Inc., 59 Temple Place, Suite 330, Boston, MA  02111-1307  USA

"""WorkingTree object and friends.

A WorkingTree represents the editable working copy of a branch.
Operations which represent the WorkingTree are also done here, 
such as renaming or adding files.  The WorkingTree has an inventory 
which is updated by these operations.  A commit produces a 
new revision based on the workingtree and its inventory.

At the moment every WorkingTree has its own branch.  Remote
WorkingTrees aren't supported.

To get a WorkingTree, call bzrdir.open_workingtree() or
WorkingTree.open(dir).
"""

MERGE_MODIFIED_HEADER_1 = "BZR merge-modified list format 1"
CONFLICT_HEADER_1 = "BZR conflict list format 1"

# TODO: Give the workingtree sole responsibility for the working inventory;
# remove the variable and references to it from the branch.  This may require
# updating the commit code so as to update the inventory within the working
# copy, and making sure there's only one WorkingTree for any directory on disk.
# At the moment they may alias the inventory and have old copies of it in
# memory.  (Now done? -- mbp 20060309)

from binascii import hexlify
import collections
from copy import deepcopy
from cStringIO import StringIO
import errno
import fnmatch
import os
import re
import stat
from time import time

from bzrlib.atomicfile import AtomicFile
from bzrlib.branch import (Branch,
                           quotefn)
from bzrlib.conflicts import Conflict, ConflictList, CONFLICT_SUFFIXES
import bzrlib.bzrdir as bzrdir
from bzrlib.decorators import needs_read_lock, needs_write_lock
import bzrlib.errors as errors
from bzrlib.errors import (BzrCheckError,
                           BzrError,
                           ConflictFormatError,
                           DivergedBranches,
                           WeaveRevisionNotPresent,
                           NotBranchError,
                           NoSuchFile,
                           NotVersionedError,
                           MergeModifiedFormatError,
                           UnsupportedOperation,
                           )
from bzrlib.inventory import InventoryEntry, Inventory
from bzrlib.lockable_files import LockableFiles, TransportLock
from bzrlib.lockdir import LockDir
from bzrlib.merge import merge_inner, transform_tree
from bzrlib.osutils import (
                            abspath,
                            compact_date,
                            file_kind,
                            isdir,
                            getcwd,
                            pathjoin,
                            pumpfile,
                            safe_unicode,
                            splitpath,
                            rand_chars,
                            normpath,
                            realpath,
                            relpath,
                            rename,
                            supports_executable,
                            )
from bzrlib.progress import DummyProgress, ProgressPhase
from bzrlib.revision import NULL_REVISION
from bzrlib.rio import RioReader, rio_file, Stanza
from bzrlib.symbol_versioning import *
from bzrlib.textui import show_status
import bzrlib.tree
from bzrlib.transform import build_tree
from bzrlib.trace import mutter, note
from bzrlib.transport import get_transport
from bzrlib.transport.local import LocalTransport
import bzrlib.urlutils as urlutils
import bzrlib.ui
import bzrlib.xml5


# the regex here does the following:
# 1) remove any weird characters; we don't escape them but rather
# just pull them out
 # 2) match leading '.'s to make it not hidden
_gen_file_id_re = re.compile(r'[^\w.]|(^\.*)')
_gen_id_suffix = None
_gen_id_serial = 0


def _next_id_suffix():
    """Create a new file id suffix that is reasonably unique.
    
    On the first call we combine the current time with 64 bits of randomness
    to give a highly probably globally unique number. Then each call in the same
    process adds 1 to a serial number we append to that unique value.
    """
    # XXX TODO: change bzrlib.add.smart_add to call workingtree.add() rather 
    # than having to move the id randomness out of the inner loop like this.
    # XXX TODO: for the global randomness this uses we should add the thread-id
    # before the serial #.
    global _gen_id_suffix, _gen_id_serial
    if _gen_id_suffix is None:
        _gen_id_suffix = "-%s-%s-" % (compact_date(time()), rand_chars(16))
    _gen_id_serial += 1
    return _gen_id_suffix + str(_gen_id_serial)


def gen_file_id(name):
    """Return new file id for the basename 'name'.

    The uniqueness is supplied from _next_id_suffix.
    """
    # XXX TODO: squash the filename to lowercase.
    # XXX TODO: truncate the filename to something like 20 or 30 chars.
    # XXX TODO: consider what to do with ids that look like illegal filepaths
    # on platforms we support.
    return _gen_file_id_re.sub('', name) + _next_id_suffix()


def gen_root_id():
    """Return a new tree-root file id."""
    return gen_file_id('TREE_ROOT')


class TreeEntry(object):
    """An entry that implements the minium interface used by commands.

    This needs further inspection, it may be better to have 
    InventoryEntries without ids - though that seems wrong. For now,
    this is a parallel hierarchy to InventoryEntry, and needs to become
    one of several things: decorates to that hierarchy, children of, or
    parents of it.
    Another note is that these objects are currently only used when there is
    no InventoryEntry available - i.e. for unversioned objects.
    Perhaps they should be UnversionedEntry et al. ? - RBC 20051003
    """
 
    def __eq__(self, other):
        # yes, this us ugly, TODO: best practice __eq__ style.
        return (isinstance(other, TreeEntry)
                and other.__class__ == self.__class__)
 
    def kind_character(self):
        return "???"


class TreeDirectory(TreeEntry):
    """See TreeEntry. This is a directory in a working tree."""

    def __eq__(self, other):
        return (isinstance(other, TreeDirectory)
                and other.__class__ == self.__class__)

    def kind_character(self):
        return "/"


class TreeFile(TreeEntry):
    """See TreeEntry. This is a regular file in a working tree."""

    def __eq__(self, other):
        return (isinstance(other, TreeFile)
                and other.__class__ == self.__class__)

    def kind_character(self):
        return ''


class TreeLink(TreeEntry):
    """See TreeEntry. This is a symlink in a working tree."""

    def __eq__(self, other):
        return (isinstance(other, TreeLink)
                and other.__class__ == self.__class__)

    def kind_character(self):
        return ''


class WorkingTree(bzrlib.tree.Tree):
    """Working copy tree.

    The inventory is held in the `Branch` working-inventory, and the
    files are in a directory on disk.

    It is possible for a `WorkingTree` to have a filename which is
    not listed in the Inventory and vice versa.
    """

    def __init__(self, basedir='.',
                 branch=DEPRECATED_PARAMETER,
                 _inventory=None,
                 _control_files=None,
                 _internal=False,
                 _format=None,
                 _bzrdir=None):
        """Construct a WorkingTree for basedir.

        If the branch is not supplied, it is opened automatically.
        If the branch is supplied, it must be the branch for this basedir.
        (branch.base is not cross checked, because for remote branches that
        would be meaningless).
        """
        self._format = _format
        self.bzrdir = _bzrdir
        if not _internal:
            # not created via open etc.
            warn("WorkingTree() is deprecated as of bzr version 0.8. "
                 "Please use bzrdir.open_workingtree or WorkingTree.open().",
                 DeprecationWarning,
                 stacklevel=2)
            wt = WorkingTree.open(basedir)
            self._branch = wt.branch
            self.basedir = wt.basedir
            self._control_files = wt._control_files
            self._hashcache = wt._hashcache
            self._set_inventory(wt._inventory)
            self._format = wt._format
            self.bzrdir = wt.bzrdir
        from bzrlib.hashcache import HashCache
        from bzrlib.trace import note, mutter
        assert isinstance(basedir, basestring), \
            "base directory %r is not a string" % basedir
        basedir = safe_unicode(basedir)
        mutter("opening working tree %r", basedir)
        if deprecated_passed(branch):
            if not _internal:
                warn("WorkingTree(..., branch=XXX) is deprecated as of bzr 0.8."
                     " Please use bzrdir.open_workingtree() or"
                     " WorkingTree.open().",
                     DeprecationWarning,
                     stacklevel=2
                     )
            self._branch = branch
        else:
            self._branch = self.bzrdir.open_branch()
        assert isinstance(self.branch, Branch), \
            "branch %r is not a Branch" % self.branch
        self.basedir = realpath(basedir)
        # if branch is at our basedir and is a format 6 or less
        if isinstance(self._format, WorkingTreeFormat2):
            # share control object
            self._control_files = self.branch.control_files
        else:
            # only ready for format 3
            assert isinstance(self._format, WorkingTreeFormat3)
            assert isinstance(_control_files, LockableFiles), \
                    "_control_files must be a LockableFiles, not %r" \
                    % _control_files
            self._control_files = _control_files
        # update the whole cache up front and write to disk if anything changed;
        # in the future we might want to do this more selectively
        # two possible ways offer themselves : in self._unlock, write the cache
        # if needed, or, when the cache sees a change, append it to the hash
        # cache file, and have the parser take the most recent entry for a
        # given path only.
        cache_filename = self.bzrdir.get_workingtree_transport(None).local_abspath('stat-cache')
        hc = self._hashcache = HashCache(basedir, cache_filename, self._control_files._file_mode)
        hc.read()
        # is this scan needed ? it makes things kinda slow.
        #hc.scan()

        if hc.needs_write:
            mutter("write hc")
            hc.write()

        if _inventory is None:
            self._set_inventory(self.read_working_inventory())
        else:
            self._set_inventory(_inventory)

    branch = property(
        fget=lambda self: self._branch,
        doc="""The branch this WorkingTree is connected to.

            This cannot be set - it is reflective of the actual disk structure
            the working tree has been constructed from.
            """)

    def break_lock(self):
        """Break a lock if one is present from another instance.

        Uses the ui factory to ask for confirmation if the lock may be from
        an active process.

        This will probe the repository for its lock as well.
        """
        self._control_files.break_lock()
        self.branch.break_lock()

    def _set_inventory(self, inv):
        self._inventory = inv
        self.path2id = self._inventory.path2id

    def is_control_filename(self, filename):
        """True if filename is the name of a control file in this tree.
        
        :param filename: A filename within the tree. This is a relative path
        from the root of this tree.

        This is true IF and ONLY IF the filename is part of the meta data
        that bzr controls in this tree. I.E. a random .bzr directory placed
        on disk will not be a control file for this tree.
        """
        return self.bzrdir.is_control_filename(filename)

    @staticmethod
    def open(path=None, _unsupported=False):
        """Open an existing working tree at path.

        """
        if path is None:
            path = os.path.getcwdu()
        control = bzrdir.BzrDir.open(path, _unsupported)
        return control.open_workingtree(_unsupported)
        
    @staticmethod
    def open_containing(path=None):
        """Open an existing working tree which has its root about path.
        
        This probes for a working tree at path and searches upwards from there.

        Basically we keep looking up until we find the control directory or
        run into /.  If there isn't one, raises NotBranchError.
        TODO: give this a new exception.
        If there is one, it is returned, along with the unused portion of path.

        :return: The WorkingTree that contains 'path', and the rest of path
        """
        if path is None:
            path = os.getcwdu()
        control, relpath = bzrdir.BzrDir.open_containing(path)

        return control.open_workingtree(), relpath

    @staticmethod
    def open_downlevel(path=None):
        """Open an unsupported working tree.

        Only intended for advanced situations like upgrading part of a bzrdir.
        """
        return WorkingTree.open(path, _unsupported=True)

    def __iter__(self):
        """Iterate through file_ids for this tree.

        file_ids are in a WorkingTree if they are in the working inventory
        and the working file exists.
        """
        inv = self._inventory
        for path, ie in inv.iter_entries():
            if bzrlib.osutils.lexists(self.abspath(path)):
                yield ie.file_id

    def __repr__(self):
        return "<%s of %s>" % (self.__class__.__name__,
                               getattr(self, 'basedir', None))

    def abspath(self, filename):
        return pathjoin(self.basedir, filename)
    
    def basis_tree(self):
        """Return RevisionTree for the current last revision."""
        revision_id = self.last_revision()
        if revision_id is not None:
            try:
                xml = self.read_basis_inventory()
                inv = bzrlib.xml5.serializer_v5.read_inventory_from_string(xml)
            except NoSuchFile:
                inv = None
            if inv is not None and inv.revision_id == revision_id:
                return bzrlib.tree.RevisionTree(self.branch.repository, inv,
                                                revision_id)
        # FIXME? RBC 20060403 should we cache the inventory here ?
        return self.branch.repository.revision_tree(revision_id)

    @staticmethod
    @deprecated_method(zero_eight)
    def create(branch, directory):
        """Create a workingtree for branch at directory.

        If existing_directory already exists it must have a .bzr directory.
        If it does not exist, it will be created.

        This returns a new WorkingTree object for the new checkout.

        TODO FIXME RBC 20060124 when we have checkout formats in place this
        should accept an optional revisionid to checkout [and reject this if
        checking out into the same dir as a pre-checkout-aware branch format.]

        XXX: When BzrDir is present, these should be created through that 
        interface instead.
        """
        warn('delete WorkingTree.create', stacklevel=3)
        transport = get_transport(directory)
        if branch.bzrdir.root_transport.base == transport.base:
            # same dir 
            return branch.bzrdir.create_workingtree()
        # different directory, 
        # create a branch reference
        # and now a working tree.
        raise NotImplementedError
 
    @staticmethod
    @deprecated_method(zero_eight)
    def create_standalone(directory):
        """Create a checkout and a branch and a repo at directory.

        Directory must exist and be empty.

        please use BzrDir.create_standalone_workingtree
        """
        return bzrdir.BzrDir.create_standalone_workingtree(directory)

    def relpath(self, path):
        """Return the local path portion from a given path.
        
        The path may be absolute or relative. If its a relative path it is 
        interpreted relative to the python current working directory.
        """
        return relpath(self.basedir, path)

    def has_filename(self, filename):
        return bzrlib.osutils.lexists(self.abspath(filename))

    def get_file(self, file_id):
        return self.get_file_byname(self.id2path(file_id))

    def get_file_byname(self, filename):
        return file(self.abspath(filename), 'rb')

    def get_root_id(self):
        """Return the id of this trees root"""
        inv = self.read_working_inventory()
        return inv.root.file_id
        
    def _get_store_filename(self, file_id):
        ## XXX: badly named; this is not in the store at all
        return self.abspath(self.id2path(file_id))

    @needs_read_lock
    def clone(self, to_bzrdir, revision_id=None, basis=None):
        """Duplicate this working tree into to_bzr, including all state.
        
        Specifically modified files are kept as modified, but
        ignored and unknown files are discarded.

        If you want to make a new line of development, see bzrdir.sprout()

        revision
            If not None, the cloned tree will have its last revision set to 
            revision, and and difference between the source trees last revision
            and this one merged in.

        basis
            If not None, a closer copy of a tree which may have some files in
            common, and which file content should be preferentially copied from.
        """
        # assumes the target bzr dir format is compatible.
        result = self._format.initialize(to_bzrdir)
        self.copy_content_into(result, revision_id)
        return result

    @needs_read_lock
    def copy_content_into(self, tree, revision_id=None):
        """Copy the current content and user files of this tree into tree."""
        tree.set_root_id(self.get_root_id())
        if revision_id is None:
            transform_tree(tree, self)
        else:
            # TODO now merge from tree.last_revision to revision
            transform_tree(tree, self)
            tree.set_last_revision(revision_id)

    @needs_write_lock
    def commit(self, message=None, revprops=None, *args, **kwargs):
        # avoid circular imports
        from bzrlib.commit import Commit
        if revprops is None:
            revprops = {}
        if not 'branch-nick' in revprops:
            revprops['branch-nick'] = self.branch.nick
        # args for wt.commit start at message from the Commit.commit method,
        # but with branch a kwarg now, passing in args as is results in the
        #message being used for the branch
        args = (DEPRECATED_PARAMETER, message, ) + args
        Commit().commit(working_tree=self, revprops=revprops, *args, **kwargs)
        self._set_inventory(self.read_working_inventory())

    def id2abspath(self, file_id):
        return self.abspath(self.id2path(file_id))

    def has_id(self, file_id):
        # files that have been deleted are excluded
        inv = self._inventory
        if not inv.has_id(file_id):
            return False
        path = inv.id2path(file_id)
        return bzrlib.osutils.lexists(self.abspath(path))

    def has_or_had_id(self, file_id):
        if file_id == self.inventory.root.file_id:
            return True
        return self.inventory.has_id(file_id)

    __contains__ = has_id

    def get_file_size(self, file_id):
        return os.path.getsize(self.id2abspath(file_id))

    @needs_read_lock
    def get_file_sha1(self, file_id, path=None):
        if not path:
            path = self._inventory.id2path(file_id)
        return self._hashcache.get_sha1(path)

    def get_file_mtime(self, file_id, path=None):
        if not path:
            path = self._inventory.id2path(file_id)
        return os.lstat(self.abspath(path)).st_mtime

    if not supports_executable():
        def is_executable(self, file_id, path=None):
            return self._inventory[file_id].executable
    else:
        def is_executable(self, file_id, path=None):
            if not path:
                path = self._inventory.id2path(file_id)
            mode = os.lstat(self.abspath(path)).st_mode
            return bool(stat.S_ISREG(mode) and stat.S_IEXEC&mode)

    @needs_write_lock
    def add(self, files, ids=None):
        """Make files versioned.

        Note that the command line normally calls smart_add instead,
        which can automatically recurse.

        This adds the files to the inventory, so that they will be
        recorded by the next commit.

        files
            List of paths to add, relative to the base of the tree.

        ids
            If set, use these instead of automatically generated ids.
            Must be the same length as the list of files, but may
            contain None for ids that are to be autogenerated.

        TODO: Perhaps have an option to add the ids even if the files do
              not (yet) exist.

        TODO: Perhaps callback with the ids and paths as they're added.
        """
        # TODO: Re-adding a file that is removed in the working copy
        # should probably put it back with the previous ID.
        if isinstance(files, basestring):
            assert(ids is None or isinstance(ids, basestring))
            files = [files]
            if ids is not None:
                ids = [ids]

        if ids is None:
            ids = [None] * len(files)
        else:
            assert(len(ids) == len(files))

        inv = self.read_working_inventory()
        for f,file_id in zip(files, ids):
            if self.is_control_filename(f):
                raise BzrError("cannot add control file %s" % quotefn(f))

            fp = splitpath(f)

            if len(fp) == 0:
                raise BzrError("cannot add top-level %r" % f)

            fullpath = normpath(self.abspath(f))

            try:
                kind = file_kind(fullpath)
            except OSError, e:
                if e.errno == errno.ENOENT:
                    raise NoSuchFile(fullpath)
                # maybe something better?
                raise BzrError('cannot add: not a regular file, symlink or directory: %s' % quotefn(f))

            if not InventoryEntry.versionable_kind(kind):
                raise BzrError('cannot add: not a versionable file ('
                               'i.e. regular file, symlink or directory): %s' % quotefn(f))

            if file_id is None:
                inv.add_path(f, kind=kind)
            else:
                inv.add_path(f, kind=kind, file_id=file_id)

        self._write_inventory(inv)

    @needs_write_lock
    def add_pending_merge(self, *revision_ids):
        # TODO: Perhaps should check at this point that the
        # history of the revision is actually present?
        p = self.pending_merges()
        updated = False
        for rev_id in revision_ids:
            if rev_id in p:
                continue
            p.append(rev_id)
            updated = True
        if updated:
            self.set_pending_merges(p)

    @needs_read_lock
    def pending_merges(self):
        """Return a list of pending merges.

        These are revisions that have been merged into the working
        directory but not yet committed.
        """
        try:
            merges_file = self._control_files.get_utf8('pending-merges')
        except OSError, e:
            if e.errno != errno.ENOENT:
                raise
            return []
        p = []
        for l in merges_file.readlines():
            p.append(l.rstrip('\n'))
        return p

    @needs_write_lock
    def set_pending_merges(self, rev_list):
        self._control_files.put_utf8('pending-merges', '\n'.join(rev_list))

    @needs_write_lock
    def set_merge_modified(self, modified_hashes):
        def iter_stanzas():
            for file_id, hash in modified_hashes.iteritems():
                yield Stanza(file_id=file_id, hash=hash)
        self._put_rio('merge-hashes', iter_stanzas(), MERGE_MODIFIED_HEADER_1)

    @needs_write_lock
    def _put_rio(self, filename, stanzas, header):
        my_file = rio_file(stanzas, header)
        self._control_files.put(filename, my_file)

    @needs_read_lock
    def merge_modified(self):
        try:
            hashfile = self._control_files.get('merge-hashes')
        except NoSuchFile:
            return {}
        merge_hashes = {}
        try:
            if hashfile.next() != MERGE_MODIFIED_HEADER_1 + '\n':
                raise MergeModifiedFormatError()
        except StopIteration:
            raise MergeModifiedFormatError()
        for s in RioReader(hashfile):
            file_id = s.get("file_id")
            if file_id not in self.inventory:
                continue
            hash = s.get("hash")
            if hash == self.get_file_sha1(file_id):
                merge_hashes[file_id] = hash
        return merge_hashes

    def get_symlink_target(self, file_id):
        return os.readlink(self.id2abspath(file_id))

    def file_class(self, filename):
        if self.path2id(filename):
            return 'V'
        elif self.is_ignored(filename):
            return 'I'
        else:
            return '?'

    def list_files(self, include_root=False):
        """Recursively list all files as (path, class, kind, id, entry).

        Lists, but does not descend into unversioned directories.

        This does not include files that have been deleted in this
        tree.

        Skips the control directory.
        """
        inv = self._inventory
        # Convert these into local objects to save lookup times
        pathjoin = bzrlib.osutils.pathjoin
        file_kind = bzrlib.osutils.file_kind

        # transport.base ends in a slash, we want the piece
        # between the last two slashes
        transport_base_dir = self.bzrdir.transport.base.rsplit('/', 2)[1]

        fk_entries = {'directory':TreeDirectory, 'file':TreeFile, 'symlink':TreeLink}

        # directory file_id, relative path, absolute path, reverse sorted children
        children = os.listdir(self.basedir)
        children.sort()
        # jam 20060527 The kernel sized tree seems equivalent whether we 
        # use a deque and popleft to keep them sorted, or if we use a plain
        # list and just reverse() them.
        children = collections.deque(children)
        stack = [(inv.root.file_id, u'', self.basedir, children)]
        if include_root:
            yield u'', 'V', 'directory', inv.root.file_id, inv.root
        while stack:
            from_dir_id, from_dir_relpath, from_dir_abspath, children = stack[-1]

            while children:
                f = children.popleft()
                ## TODO: If we find a subdirectory with its own .bzr
                ## directory, then that is a separate tree and we
                ## should exclude it.

                # the bzrdir for this tree
                if transport_base_dir == f:
                    continue

                # we know that from_dir_relpath and from_dir_abspath never end in a slash
                # and 'f' doesn't begin with one, we can do a string op, rather
                # than the checks of pathjoin(), all relative paths will have an extra slash
                # at the beginning
                fp = from_dir_relpath + '/' + f

                # absolute path
                fap = from_dir_abspath + '/' + f
                
                f_ie = inv.get_child(from_dir_id, f)
                if f_ie:
                    c = 'V'
                elif self.is_ignored(fp[1:]):
                    c = 'I'
                else:
                    c = '?'

                fk = file_kind(fap)

                if f_ie:
                    if f_ie.kind != fk:
                        raise BzrCheckError("file %r entered as kind %r id %r, "
                                            "now of kind %r"
                                            % (fap, f_ie.kind, f_ie.file_id, fk))

                # make a last minute entry
                if f_ie:
                    yield fp[1:], c, fk, f_ie.file_id, f_ie
                else:
                    try:
                        yield fp[1:], c, fk, None, fk_entries[fk]()
                    except KeyError:
                        yield fp[1:], c, fk, None, TreeEntry()
                    continue
                
                if fk != 'directory':
                    continue

                # But do this child first
                new_children = os.listdir(fap)
                new_children.sort()
                new_children = collections.deque(new_children)
                stack.append((f_ie.file_id, fp, fap, new_children))
                # Break out of inner loop, so that we start outer loop with child
                break
            else:
                # if we finished all children, pop it off the stack
                stack.pop()


    @needs_write_lock
    def move(self, from_paths, to_name):
        """Rename files.

        to_name must exist in the inventory.

        If to_name exists and is a directory, the files are moved into
        it, keeping their old names.  

        Note that to_name is only the last component of the new name;
        this doesn't change the directory.

        This returns a list of (from_path, to_path) pairs for each
        entry that is moved.
        """
        result = []
        ## TODO: Option to move IDs only
        assert not isinstance(from_paths, basestring)
        inv = self.inventory
        to_abs = self.abspath(to_name)
        if not isdir(to_abs):
            raise BzrError("destination %r is not a directory" % to_abs)
        if not self.has_filename(to_name):
            raise BzrError("destination %r not in working directory" % to_abs)
        to_dir_id = inv.path2id(to_name)
        if to_dir_id == None and to_name != '':
            raise BzrError("destination %r is not a versioned directory" % to_name)
        to_dir_ie = inv[to_dir_id]
        if to_dir_ie.kind != 'directory':
            raise BzrError("destination %r is not a directory" % to_abs)

        to_idpath = inv.get_idpath(to_dir_id)

        for f in from_paths:
            if not self.has_filename(f):
                raise BzrError("%r does not exist in working tree" % f)
            f_id = inv.path2id(f)
            if f_id == None:
                raise BzrError("%r is not versioned" % f)
            name_tail = splitpath(f)[-1]
            dest_path = pathjoin(to_name, name_tail)
            if self.has_filename(dest_path):
                raise BzrError("destination %r already exists" % dest_path)
            if f_id in to_idpath:
                raise BzrError("can't move %r to a subdirectory of itself" % f)

        # OK, so there's a race here, it's possible that someone will
        # create a file in this interval and then the rename might be
        # left half-done.  But we should have caught most problems.
        orig_inv = deepcopy(self.inventory)
        try:
            for f in from_paths:
                name_tail = splitpath(f)[-1]
                dest_path = pathjoin(to_name, name_tail)
                result.append((f, dest_path))
                inv.rename(inv.path2id(f), to_dir_id, name_tail)
                try:
                    rename(self.abspath(f), self.abspath(dest_path))
                except OSError, e:
                    raise BzrError("failed to rename %r to %r: %s" %
                                   (f, dest_path, e[1]),
                            ["rename rolled back"])
        except:
            # restore the inventory on error
            self._set_inventory(orig_inv)
            raise
        self._write_inventory(inv)
        return result

    @needs_write_lock
    def rename_one(self, from_rel, to_rel):
        """Rename one file.

        This can change the directory or the filename or both.
        """
        inv = self.inventory
        if not self.has_filename(from_rel):
            raise BzrError("can't rename: old working file %r does not exist" % from_rel)
        if self.has_filename(to_rel):
            raise BzrError("can't rename: new working file %r already exists" % to_rel)

        file_id = inv.path2id(from_rel)
        if file_id == None:
            raise BzrError("can't rename: old name %r is not versioned" % from_rel)

        entry = inv[file_id]
        from_parent = entry.parent_id
        from_name = entry.name
        
        if inv.path2id(to_rel):
            raise BzrError("can't rename: new name %r is already versioned" % to_rel)

        to_dir, to_tail = os.path.split(to_rel)
        to_dir_id = inv.path2id(to_dir)
        if to_dir_id == None and to_dir != '':
            raise BzrError("can't determine destination directory id for %r" % to_dir)

        mutter("rename_one:")
        mutter("  file_id    {%s}" % file_id)
        mutter("  from_rel   %r" % from_rel)
        mutter("  to_rel     %r" % to_rel)
        mutter("  to_dir     %r" % to_dir)
        mutter("  to_dir_id  {%s}" % to_dir_id)

        inv.rename(file_id, to_dir_id, to_tail)

        from_abs = self.abspath(from_rel)
        to_abs = self.abspath(to_rel)
        try:
            rename(from_abs, to_abs)
        except OSError, e:
            inv.rename(file_id, from_parent, from_name)
            raise BzrError("failed to rename %r to %r: %s"
                    % (from_abs, to_abs, e[1]),
                    ["rename rolled back"])
        self._write_inventory(inv)

    @needs_read_lock
    def unknowns(self):
        """Return all unknown files.

        These are files in the working directory that are not versioned or
        control files or ignored.
        
        >>> from bzrlib.bzrdir import ScratchDir
        >>> d = ScratchDir(files=['foo', 'foo~'])
        >>> b = d.open_branch()
        >>> tree = d.open_workingtree()
        >>> map(str, tree.unknowns())
        ['foo']
        >>> tree.add('foo')
        >>> list(b.unknowns())
        []
        >>> tree.remove('foo')
        >>> list(b.unknowns())
        [u'foo']
        """
        for subp in self.extras():
            if not self.is_ignored(subp):
                yield subp

    @deprecated_method(zero_eight)
    def iter_conflicts(self):
        """List all files in the tree that have text or content conflicts.
        DEPRECATED.  Use conflicts instead."""
        return self._iter_conflicts()

    def _iter_conflicts(self):
        conflicted = set()
        for info in self.list_files():
            path = info[0]
            stem = get_conflicted_stem(path)
            if stem is None:
                continue
            if stem not in conflicted:
                conflicted.add(stem)
                yield stem

    @needs_write_lock
    def pull(self, source, overwrite=False, stop_revision=None):
        top_pb = bzrlib.ui.ui_factory.nested_progress_bar()
        source.lock_read()
        try:
            pp = ProgressPhase("Pull phase", 2, top_pb)
            pp.next_phase()
            old_revision_history = self.branch.revision_history()
            basis_tree = self.basis_tree()
            count = self.branch.pull(source, overwrite, stop_revision)
            new_revision_history = self.branch.revision_history()
            if new_revision_history != old_revision_history:
                pp.next_phase()
                if len(old_revision_history):
                    other_revision = old_revision_history[-1]
                else:
                    other_revision = None
                repository = self.branch.repository
                pb = bzrlib.ui.ui_factory.nested_progress_bar()
                try:
                    branch_basis = self.branch.basis_tree() 
                    merge_inner(self.branch, branch_basis, basis_tree,
                                this_tree=self, pb=pb)
                    if (basis_tree.inventory.root is None and
                        branch_basis.inventory.root is not None):
                        self.set_root_id(branch_basis.inventory.root.file_id)
                finally:
                    pb.finished()
                self.set_last_revision(self.branch.last_revision())
            return count
        finally:
            source.unlock()
            top_pb.finished()

    def extras(self):
        """Yield all unknown files in this WorkingTree.

        If there are any unknown directories then only the directory is
        returned, not all its children.  But if there are unknown files
        under a versioned subdirectory, they are returned.

        Currently returned depth-first, sorted by name within directories.
        """
        ## TODO: Work from given directory downwards
        for path, dir_entry in self.inventory.directories():
            mutter("search for unknowns in %r", path)
            dirabs = self.abspath(path)
            if not isdir(dirabs):
                # e.g. directory deleted
                continue

            fl = []
            for subf in os.listdir(dirabs):
                if (subf != '.bzr'
                    and (subf not in dir_entry.children)):
                    fl.append(subf)
            
            fl.sort()
            for subf in fl:
                subp = pathjoin(path, subf)
                yield subp

    def _translate_ignore_rule(self, rule):
        """Translate a single ignore rule to a regex.

        There are two types of ignore rules.  Those that do not contain a / are
        matched against the tail of the filename (that is, they do not care
        what directory the file is in.)  Rules which do contain a slash must
        match the entire path.  As a special case, './' at the start of the
        string counts as a slash in the string but is removed before matching
        (e.g. ./foo.c, ./src/foo.c)

        :return: The translated regex.
        """
        if rule[:2] in ('./', '.\\'):
            # rootdir rule
            result = fnmatch.translate(rule[2:])
        elif '/' in rule or '\\' in rule:
            # path prefix 
            result = fnmatch.translate(rule)
        else:
            # default rule style.
            result = "(?:.*/)?(?!.*/)" + fnmatch.translate(rule)
        assert result[-1] == '$', "fnmatch.translate did not add the expected $"
        return "(" + result + ")"

    def _combine_ignore_rules(self, rules):
        """Combine a list of ignore rules into a single regex object.

        Each individual rule is combined with | to form a big regex, which then
        has $ added to it to form something like ()|()|()$. The group index for
        each subregex's outermost group is placed in a dictionary mapping back 
        to the rule. This allows quick identification of the matching rule that
        triggered a match.
        :return: a list of the compiled regex and the matching-group index 
        dictionaries. We return a list because python complains if you try to 
        combine more than 100 regexes.
        """
        result = []
        groups = {}
        next_group = 0
        translated_rules = []
        for rule in rules:
            translated_rule = self._translate_ignore_rule(rule)
            compiled_rule = re.compile(translated_rule)
            groups[next_group] = rule
            next_group += compiled_rule.groups
            translated_rules.append(translated_rule)
            if next_group == 99:
                result.append((re.compile("|".join(translated_rules)), groups))
                groups = {}
                next_group = 0
                translated_rules = []
        if len(translated_rules):
            result.append((re.compile("|".join(translated_rules)), groups))
        return result

    def ignored_files(self):
        """Yield list of PATH, IGNORE_PATTERN"""
        for subp in self.extras():
            pat = self.is_ignored(subp)
            if pat != None:
                yield subp, pat

    def get_ignore_list(self):
        """Return list of ignore patterns.

        Cached in the Tree object after the first call.
        """
        if hasattr(self, '_ignorelist'):
            return self._ignorelist

        l = bzrlib.DEFAULT_IGNORE[:]
        if self.has_filename(bzrlib.IGNORE_FILENAME):
            f = self.get_file_byname(bzrlib.IGNORE_FILENAME)
            l.extend([line.rstrip("\n\r").decode('utf-8') 
                      for line in f.readlines()])
        self._ignorelist = l
        self._ignore_regex = self._combine_ignore_rules(l)
        return l

    def _get_ignore_rules_as_regex(self):
        """Return a regex of the ignore rules and a mapping dict.

        :return: (ignore rules compiled regex, dictionary mapping rule group 
        indices to original rule.)
        """
        if getattr(self, '_ignorelist', None) is None:
            self.get_ignore_list()
        return self._ignore_regex

    def is_ignored(self, filename):
        r"""Check whether the filename matches an ignore pattern.

        Patterns containing '/' or '\' need to match the whole path;
        others match against only the last component.

        If the file is ignored, returns the pattern which caused it to
        be ignored, otherwise None.  So this can simply be used as a
        boolean if desired."""

        # TODO: Use '**' to match directories, and other extended
        # globbing stuff from cvs/rsync.

        # XXX: fnmatch is actually not quite what we want: it's only
        # approximately the same as real Unix fnmatch, and doesn't
        # treat dotfiles correctly and allows * to match /.
        # Eventually it should be replaced with something more
        # accurate.
    
        rules = self._get_ignore_rules_as_regex()
        for regex, mapping in rules:
            match = regex.match(filename)
            if match is not None:
                # one or more of the groups in mapping will have a non-None group 
                # match.
                groups = match.groups()
                rules = [mapping[group] for group in 
                    mapping if groups[group] is not None]
                return rules[0]
        return None

    def kind(self, file_id):
        return file_kind(self.id2abspath(file_id))

    @needs_read_lock
    def last_revision(self):
        """Return the last revision id of this working tree.

        In early branch formats this was == the branch last_revision,
        but that cannot be relied upon - for working tree operations,
        always use tree.last_revision().
        """
        return self.branch.last_revision()

    def is_locked(self):
        return self._control_files.is_locked()

    def lock_read(self):
        """See Branch.lock_read, and WorkingTree.unlock."""
        self.branch.lock_read()
        try:
            return self._control_files.lock_read()
        except:
            self.branch.unlock()
            raise

    def lock_write(self):
        """See Branch.lock_write, and WorkingTree.unlock."""
        self.branch.lock_write()
        try:
            return self._control_files.lock_write()
        except:
            self.branch.unlock()
            raise

    def get_physical_lock_status(self):
        return self._control_files.get_physical_lock_status()

    def _basis_inventory_name(self):
        return 'basis-inventory'

    @needs_write_lock
    def set_last_revision(self, new_revision):
        """Change the last revision in the working tree."""
        if self._change_last_revision(new_revision):
            self._cache_basis_inventory(new_revision)

    def _change_last_revision(self, new_revision):
        """Template method part of set_last_revision to perform the change.
        
        This is used to allow WorkingTree3 instances to not affect branch
        when their last revision is set.
        """
        if new_revision is None:
            self.branch.set_revision_history([])
            return False
        # current format is locked in with the branch
        revision_history = self.branch.revision_history()
        try:
            position = revision_history.index(new_revision)
        except ValueError:
            raise errors.NoSuchRevision(self.branch, new_revision)
        self.branch.set_revision_history(revision_history[:position + 1])
        return True

    def _cache_basis_inventory(self, new_revision):
        """Cache new_revision as the basis inventory."""
        # TODO: this should allow the ready-to-use inventory to be passed in,
        # as commit already has that ready-to-use [while the format is the
        # same, that is].
        try:
            # this double handles the inventory - unpack and repack - 
            # but is easier to understand. We can/should put a conditional
            # in here based on whether the inventory is in the latest format
            # - perhaps we should repack all inventories on a repository
            # upgrade ?
            # the fast path is to copy the raw xml from the repository. If the
            # xml contains 'revision_id="', then we assume the right 
            # revision_id is set. We must check for this full string, because a
            # root node id can legitimately look like 'revision_id' but cannot
            # contain a '"'.
            xml = self.branch.repository.get_inventory_xml(new_revision)
            if not 'revision_id="' in xml.split('\n', 1)[0]:
                inv = self.branch.repository.deserialise_inventory(
                    new_revision, xml)
                inv.revision_id = new_revision
                xml = bzrlib.xml5.serializer_v5.write_inventory_to_string(inv)

            path = self._basis_inventory_name()
            self._control_files.put_utf8(path, xml)
        except WeaveRevisionNotPresent:
            pass

    def read_basis_inventory(self):
        """Read the cached basis inventory."""
        path = self._basis_inventory_name()
        return self._control_files.get_utf8(path).read()
        
    @needs_read_lock
    def read_working_inventory(self):
        """Read the working inventory."""
        # ElementTree does its own conversion from UTF-8, so open in
        # binary.
        result = bzrlib.xml5.serializer_v5.read_inventory(
            self._control_files.get('inventory'))
        self._set_inventory(result)
        return result

    @needs_write_lock
    def remove(self, files, verbose=False, to_file=None):
        """Remove nominated files from the working inventory..

        This does not remove their text.  This does not run on XXX on what? RBC

        TODO: Refuse to remove modified files unless --force is given?

        TODO: Do something useful with directories.

        TODO: Should this remove the text or not?  Tough call; not
        removing may be useful and the user can just use use rm, and
        is the opposite of add.  Removing it is consistent with most
        other tools.  Maybe an option.
        """
        ## TODO: Normalize names
        ## TODO: Remove nested loops; better scalability
        if isinstance(files, basestring):
            files = [files]

        inv = self.inventory

        # do this before any modifications
        for f in files:
            fid = inv.path2id(f)
            if not fid:
                # TODO: Perhaps make this just a warning, and continue?
                # This tends to happen when 
                raise NotVersionedError(path=f)
            mutter("remove inventory entry %s {%s}", quotefn(f), fid)
            if verbose:
                # having remove it, it must be either ignored or unknown
                if self.is_ignored(f):
                    new_status = 'I'
                else:
                    new_status = '?'
                show_status(new_status, inv[fid].kind, quotefn(f), to_file=to_file)
            del inv[fid]

        self._write_inventory(inv)

    @needs_write_lock
    def revert(self, filenames, old_tree=None, backups=True, 
               pb=DummyProgress()):
        from transform import revert
        from conflicts import resolve
        if old_tree is None:
            old_tree = self.basis_tree()
        conflicts = revert(self, old_tree, filenames, backups, pb)
        if not len(filenames):
            self.set_pending_merges([])
            resolve(self)
        else:
            resolve(self, filenames, ignore_misses=True)
        return conflicts

    # XXX: This method should be deprecated in favour of taking in a proper
    # new Inventory object.
    @needs_write_lock
    def set_inventory(self, new_inventory_list):
        from bzrlib.inventory import (Inventory,
                                      InventoryDirectory,
                                      InventoryEntry,
                                      InventoryFile,
                                      InventoryLink)
        inv = Inventory(self.get_root_id())
        for path, file_id, parent, kind in new_inventory_list:
            name = os.path.basename(path)
            if name == "":
                continue
            # fixme, there should be a factory function inv,add_?? 
            if kind == 'directory':
                inv.add(InventoryDirectory(file_id, name, parent))
            elif kind == 'file':
                inv.add(InventoryFile(file_id, name, parent))
            elif kind == 'symlink':
                inv.add(InventoryLink(file_id, name, parent))
            else:
                raise BzrError("unknown kind %r" % kind)
        self._write_inventory(inv)

    @needs_write_lock
    def set_root_id(self, file_id):
        """Set the root id for this tree."""
        inv = self.read_working_inventory()
        orig_root_id = inv.root.file_id
        del inv._byid[inv.root.file_id]
        inv.root.file_id = file_id
        inv._byid[inv.root.file_id] = inv.root
        for fid in inv:
            entry = inv[fid]
            if entry.parent_id == orig_root_id:
                entry.parent_id = inv.root.file_id
        self._write_inventory(inv)

    def unlock(self):
        """See Branch.unlock.
        
        WorkingTree locking just uses the Branch locking facilities.
        This is current because all working trees have an embedded branch
        within them. IF in the future, we were to make branch data shareable
        between multiple working trees, i.e. via shared storage, then we 
        would probably want to lock both the local tree, and the branch.
        """
        # FIXME: We want to write out the hashcache only when the last lock on
        # this working copy is released.  Peeking at the lock count is a bit
        # of a nasty hack; probably it's better to have a transaction object,
        # which can do some finalization when it's either successfully or
        # unsuccessfully completed.  (Denys's original patch did that.)
        # RBC 20060206 hookinhg into transaction will couple lock and transaction
        # wrongly. Hookinh into unllock on the control files object is fine though.
        
        # TODO: split this per format so there is no ugly if block
        if self._hashcache.needs_write and (
            # dedicated lock files
            self._control_files._lock_count==1 or 
            # shared lock files
            (self._control_files is self.branch.control_files and 
             self._control_files._lock_count==3)):
            self._hashcache.write()
        # reverse order of locking.
        try:
            return self._control_files.unlock()
        finally:
            self.branch.unlock()

    @needs_write_lock
    def update(self):
        """Update a working tree along its branch.

        This will update the branch if its bound too, which means we have
        multiple trees involved:

        - The new basis tree of the master.
        - The old basis tree of the branch.
        - The old basis tree of the working tree.
        - The current working tree state.

        Pathologically, all three may be different, and non-ancestors of each
        other.  Conceptually we want to:

        - Preserve the wt.basis->wt.state changes
        - Transform the wt.basis to the new master basis.
        - Apply a merge of the old branch basis to get any 'local' changes from
          it into the tree.
        - Restore the wt.basis->wt.state changes.

        There isn't a single operation at the moment to do that, so we:
        - Merge current state -> basis tree of the master w.r.t. the old tree
          basis.
        - Do a 'normal' merge of the old branch basis if it is relevant.
        """
        old_tip = self.branch.update()
        if old_tip is not None:
            self.add_pending_merge(old_tip)
        self.branch.lock_read()
        try:
            result = 0
            if self.last_revision() != self.branch.last_revision():
                # merge tree state up to new branch tip.
                basis = self.basis_tree()
                to_tree = self.branch.basis_tree()
                if basis.inventory.root is None:
                    self.set_root_id(to_tree.inventory.root.file_id)
                result += merge_inner(self.branch,
                                      to_tree,
                                      basis,
                                      this_tree=self)
                self.set_last_revision(self.branch.last_revision())
            if old_tip and old_tip != self.last_revision():
                # our last revision was not the prior branch last reivison
                # and we have converted that last revision to a pending merge.
                # base is somewhere between the branch tip now
                # and the now pending merge
                from bzrlib.revision import common_ancestor
                try:
                    base_rev_id = common_ancestor(self.branch.last_revision(),
                                                  old_tip,
                                                  self.branch.repository)
                except errors.NoCommonAncestor:
                    base_rev_id = None
                base_tree = self.branch.repository.revision_tree(base_rev_id)
                other_tree = self.branch.repository.revision_tree(old_tip)
                result += merge_inner(self.branch,
                                      other_tree,
                                      base_tree,
                                      this_tree=self)
            return result
        finally:
            self.branch.unlock()

    @needs_write_lock
    def _write_inventory(self, inv):
        """Write inventory as the current inventory."""
        sio = StringIO()
        bzrlib.xml5.serializer_v5.write_inventory(inv, sio)
        sio.seek(0)
        self._control_files.put('inventory', sio)
        self._set_inventory(inv)
        mutter('wrote working inventory')

    def set_conflicts(self, arg):
        raise UnsupportedOperation(self.set_conflicts, self)

    @needs_read_lock
    def conflicts(self):
        conflicts = ConflictList()
        for conflicted in self._iter_conflicts():
            text = True
            try:
                if file_kind(self.abspath(conflicted)) != "file":
                    text = False
            except OSError, e:
                if e.errno == errno.ENOENT:
                    text = False
                else:
                    raise
            if text is True:
                for suffix in ('.THIS', '.OTHER'):
                    try:
                        kind = file_kind(self.abspath(conflicted+suffix))
                    except OSError, e:
                        if e.errno == errno.ENOENT:
                            text = False
                            break
                        else:
                            raise
                    if kind != "file":
                        text = False
                        break
            ctype = {True: 'text conflict', False: 'contents conflict'}[text]
            conflicts.append(Conflict.factory(ctype, path=conflicted,
                             file_id=self.path2id(conflicted)))
        return conflicts


class WorkingTree3(WorkingTree):
    """This is the Format 3 working tree.

    This differs from the base WorkingTree by:
     - having its own file lock
     - having its own last-revision property.

    This is new in bzr 0.8
    """

    @needs_read_lock
    def last_revision(self):
        """See WorkingTree.last_revision."""
        try:
            return self._control_files.get_utf8('last-revision').read()
        except NoSuchFile:
            return None

    def _change_last_revision(self, revision_id):
        """See WorkingTree._change_last_revision."""
        if revision_id is None or revision_id == NULL_REVISION:
            try:
                self._control_files._transport.delete('last-revision')
            except errors.NoSuchFile:
                pass
            return False
        else:
            try:
                self.branch.revision_history().index(revision_id)
            except ValueError:
                raise errors.NoSuchRevision(self.branch, revision_id)
            self._control_files.put_utf8('last-revision', revision_id)
            return True

    @needs_write_lock
    def set_conflicts(self, conflicts):
        self._put_rio('conflicts', conflicts.to_stanzas(), 
                      CONFLICT_HEADER_1)

    @needs_read_lock
    def conflicts(self):
        try:
            confile = self._control_files.get('conflicts')
        except NoSuchFile:
            return ConflictList()
        try:
            if confile.next() != CONFLICT_HEADER_1 + '\n':
                raise ConflictFormatError()
        except StopIteration:
            raise ConflictFormatError()
        return ConflictList.from_stanzas(RioReader(confile))


def get_conflicted_stem(path):
    for suffix in CONFLICT_SUFFIXES:
        if path.endswith(suffix):
            return path[:-len(suffix)]

@deprecated_function(zero_eight)
def is_control_file(filename):
    """See WorkingTree.is_control_filename(filename)."""
    ## FIXME: better check
    filename = normpath(filename)
    while filename != '':
        head, tail = os.path.split(filename)
        ## mutter('check %r for control file' % ((head, tail),))
        if tail == '.bzr':
            return True
        if filename == head:
            break
        filename = head
    return False


class WorkingTreeFormat(object):
    """An encapsulation of the initialization and open routines for a format.

    Formats provide three things:
     * An initialization routine,
     * a format string,
     * an open routine.

    Formats are placed in an dict by their format string for reference 
    during workingtree opening. Its not required that these be instances, they
    can be classes themselves with class methods - it simply depends on 
    whether state is needed for a given format or not.

    Once a format is deprecated, just deprecate the initialize and open
    methods on the format class. Do not deprecate the object, as the 
    object will be created every time regardless.
    """

    _default_format = None
    """The default format used for new trees."""

    _formats = {}
    """The known formats."""

    @classmethod
    def find_format(klass, a_bzrdir):
        """Return the format for the working tree object in a_bzrdir."""
        try:
            transport = a_bzrdir.get_workingtree_transport(None)
            format_string = transport.get("format").read()
            return klass._formats[format_string]
        except NoSuchFile:
            raise errors.NoWorkingTree(base=transport.base)
        except KeyError:
            raise errors.UnknownFormatError(format_string)

    @classmethod
    def get_default_format(klass):
        """Return the current default format."""
        return klass._default_format

    def get_format_string(self):
        """Return the ASCII format string that identifies this format."""
        raise NotImplementedError(self.get_format_string)

    def get_format_description(self):
        """Return the short description for this format."""
        raise NotImplementedError(self.get_format_description)

    def is_supported(self):
        """Is this format supported?

        Supported formats can be initialized and opened.
        Unsupported formats may not support initialization or committing or 
        some other features depending on the reason for not being supported.
        """
        return True

    @classmethod
    def register_format(klass, format):
        klass._formats[format.get_format_string()] = format

    @classmethod
    def set_default_format(klass, format):
        klass._default_format = format

    @classmethod
    def unregister_format(klass, format):
        assert klass._formats[format.get_format_string()] is format
        del klass._formats[format.get_format_string()]



class WorkingTreeFormat2(WorkingTreeFormat):
    """The second working tree format. 

    This format modified the hash cache from the format 1 hash cache.
    """

    def get_format_description(self):
        """See WorkingTreeFormat.get_format_description()."""
        return "Working tree format 2"

    def stub_initialize_remote(self, control_files):
        """As a special workaround create critical control files for a remote working tree
        
        This ensures that it can later be updated and dealt with locally,
        since BzrDirFormat6 and BzrDirFormat5 cannot represent dirs with 
        no working tree.  (See bug #43064).
        """
        sio = StringIO()
        inv = Inventory()
        bzrlib.xml5.serializer_v5.write_inventory(inv, sio)
        sio.seek(0)
        control_files.put('inventory', sio)

        control_files.put_utf8('pending-merges', '')
        

    def initialize(self, a_bzrdir, revision_id=None):
        """See WorkingTreeFormat.initialize()."""
        if not isinstance(a_bzrdir.transport, LocalTransport):
            raise errors.NotLocalUrl(a_bzrdir.transport.base)
        branch = a_bzrdir.open_branch()
        if revision_id is not None:
            branch.lock_write()
            try:
                revision_history = branch.revision_history()
                try:
                    position = revision_history.index(revision_id)
                except ValueError:
                    raise errors.NoSuchRevision(branch, revision_id)
                branch.set_revision_history(revision_history[:position + 1])
            finally:
                branch.unlock()
        revision = branch.last_revision()
<<<<<<< HEAD
        inv = Inventory(root_id=gen_root_id()) 
        wt = WorkingTree(a_bzrdir.root_transport.base,
=======
        inv = Inventory() 
        wt = WorkingTree(a_bzrdir.root_transport.local_abspath('.'),
>>>>>>> 76b7e40f
                         branch,
                         inv,
                         _internal=True,
                         _format=self,
                         _bzrdir=a_bzrdir)
        wt.set_last_revision(revision)
        basis_tree = wt.basis_tree()
        if basis_tree.inventory.root is not None:
            inv.root.file_id = basis_tree.inventory.root.file_id
        wt._write_inventory(inv)
        wt.set_pending_merges([])
        build_tree(basis_tree, wt)
        return wt

    def __init__(self):
        super(WorkingTreeFormat2, self).__init__()
        self._matchingbzrdir = bzrdir.BzrDirFormat6()

    def open(self, a_bzrdir, _found=False):
        """Return the WorkingTree object for a_bzrdir

        _found is a private parameter, do not use it. It is used to indicate
               if format probing has already been done.
        """
        if not _found:
            # we are being called directly and must probe.
            raise NotImplementedError
        if not isinstance(a_bzrdir.transport, LocalTransport):
            raise errors.NotLocalUrl(a_bzrdir.transport.base)
        return WorkingTree(a_bzrdir.root_transport.local_abspath('.'),
                           _internal=True,
                           _format=self,
                           _bzrdir=a_bzrdir)


class WorkingTreeFormat3(WorkingTreeFormat):
    """The second working tree format updated to record a format marker.

    This format:
        - exists within a metadir controlling .bzr
        - includes an explicit version marker for the workingtree control
          files, separate from the BzrDir format
        - modifies the hash cache format
        - is new in bzr 0.8
        - uses a LockDir to guard access to the repository
    """

    def get_format_string(self):
        """See WorkingTreeFormat.get_format_string()."""
        return "Bazaar-NG Working Tree format 3"

    def get_format_description(self):
        """See WorkingTreeFormat.get_format_description()."""
        return "Working tree format 3"

    _lock_file_name = 'lock'
    _lock_class = LockDir

    def _open_control_files(self, a_bzrdir):
        transport = a_bzrdir.get_workingtree_transport(None)
        return LockableFiles(transport, self._lock_file_name, 
                             self._lock_class)

    def initialize(self, a_bzrdir, revision_id=None):
        """See WorkingTreeFormat.initialize().
        
        revision_id allows creating a working tree at a differnet
        revision than the branch is at.
        """
        if not isinstance(a_bzrdir.transport, LocalTransport):
            raise errors.NotLocalUrl(a_bzrdir.transport.base)
        transport = a_bzrdir.get_workingtree_transport(self)
        control_files = self._open_control_files(a_bzrdir)
        control_files.create_lock()
        control_files.lock_write()
        control_files.put_utf8('format', self.get_format_string())
        branch = a_bzrdir.open_branch()
        if revision_id is None:
            revision_id = branch.last_revision()
<<<<<<< HEAD
        inv = Inventory(root_id=gen_root_id()) 
        wt = WorkingTree3(a_bzrdir.root_transport.base,
=======
        inv = Inventory() 
        wt = WorkingTree3(a_bzrdir.root_transport.local_abspath('.'),
>>>>>>> 76b7e40f
                         branch,
                         inv,
                         _internal=True,
                         _format=self,
                         _bzrdir=a_bzrdir,
                         _control_files=control_files)
        wt.lock_write()
        try:
            wt.set_last_revision(revision_id)
            basis_tree = wt.basis_tree()
            wt._write_inventory(inv)
            if basis_tree.inventory.root is not None:
                inv.root.file_id = basis_tree.inventory.root.file_id
            wt.set_pending_merges([])
            build_tree(basis_tree, wt)
        finally:
            wt.unlock()
            control_files.unlock()
        return wt

    def __init__(self):
        super(WorkingTreeFormat3, self).__init__()
        self._matchingbzrdir = bzrdir.BzrDirMetaFormat1()

    def open(self, a_bzrdir, _found=False):
        """Return the WorkingTree object for a_bzrdir

        _found is a private parameter, do not use it. It is used to indicate
               if format probing has already been done.
        """
        if not _found:
            # we are being called directly and must probe.
            raise NotImplementedError
        if not isinstance(a_bzrdir.transport, LocalTransport):
            raise errors.NotLocalUrl(a_bzrdir.transport.base)
        control_files = self._open_control_files(a_bzrdir)
        return WorkingTree3(a_bzrdir.root_transport.local_abspath('.'),
                           _internal=True,
                           _format=self,
                           _bzrdir=a_bzrdir,
                           _control_files=control_files)

    def __str__(self):
        return self.get_format_string()


# formats which have no format string are not discoverable
# and not independently creatable, so are not registered.
__default_format = WorkingTreeFormat3()
WorkingTreeFormat.register_format(__default_format)
WorkingTreeFormat.set_default_format(__default_format)
_legacy_formats = [WorkingTreeFormat2(),
                   ]


class WorkingTreeTestProviderAdapter(object):
    """A tool to generate a suite testing multiple workingtree formats at once.

    This is done by copying the test once for each transport and injecting
    the transport_server, transport_readonly_server, and workingtree_format
    classes into each copy. Each copy is also given a new id() to make it
    easy to identify.
    """

    def __init__(self, transport_server, transport_readonly_server, formats):
        self._transport_server = transport_server
        self._transport_readonly_server = transport_readonly_server
        self._formats = formats
    
    def adapt(self, test):
        from bzrlib.tests import TestSuite
        result = TestSuite()
        for workingtree_format, bzrdir_format in self._formats:
            new_test = deepcopy(test)
            new_test.transport_server = self._transport_server
            new_test.transport_readonly_server = self._transport_readonly_server
            new_test.bzrdir_format = bzrdir_format
            new_test.workingtree_format = workingtree_format
            def make_new_test_id():
                new_id = "%s(%s)" % (new_test.id(), workingtree_format.__class__.__name__)
                return lambda: new_id
            new_test.id = make_new_test_id()
            result.addTest(new_test)
        return result<|MERGE_RESOLUTION|>--- conflicted
+++ resolved
@@ -1669,13 +1669,8 @@
             finally:
                 branch.unlock()
         revision = branch.last_revision()
-<<<<<<< HEAD
         inv = Inventory(root_id=gen_root_id()) 
-        wt = WorkingTree(a_bzrdir.root_transport.base,
-=======
-        inv = Inventory() 
         wt = WorkingTree(a_bzrdir.root_transport.local_abspath('.'),
->>>>>>> 76b7e40f
                          branch,
                          inv,
                          _internal=True,
@@ -1755,13 +1750,8 @@
         branch = a_bzrdir.open_branch()
         if revision_id is None:
             revision_id = branch.last_revision()
-<<<<<<< HEAD
         inv = Inventory(root_id=gen_root_id()) 
-        wt = WorkingTree3(a_bzrdir.root_transport.base,
-=======
-        inv = Inventory() 
         wt = WorkingTree3(a_bzrdir.root_transport.local_abspath('.'),
->>>>>>> 76b7e40f
                          branch,
                          inv,
                          _internal=True,
