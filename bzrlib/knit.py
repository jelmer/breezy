--- conflicted
+++ resolved
@@ -556,11 +556,7 @@
         assert set(current_values[4]).difference(set(new_parents)) == set()
         self._index.add_version(version_id,
                                 current_values[1],
-<<<<<<< HEAD
-                                (current_values[2], current_values[3]),
-=======
                                 (None, current_values[2], current_values[3]),
->>>>>>> dfc86cdc
                                 new_parents)
 
     def _extract_blocks(self, version_id, source, target):
@@ -1641,15 +1637,7 @@
 
         keys = {}
         for (version_id, options, access_memo, parents) in versions:
-<<<<<<< HEAD
-            # index keys are tuples:
-            try:
-                pos, size = access_memo
-            except ValueError:
-                index, pos, size = access_memo
-=======
             index, pos, size = access_memo
->>>>>>> dfc86cdc
             key = (version_id, )
             parents = tuple((parent, ) for parent in parents)
             if 'no-eol' in options:
@@ -1717,16 +1705,9 @@
 
         :param sizes: An iterable containing the size of each raw data segment.
         :param raw_data: A bytestring containing the data.
-<<<<<<< HEAD
-        :return: A list of memos to retrieve the record later. For the .knit access
-            method these are readv pairs - offset, length. Note that this is
-            matched to a particular index engine, so can vary between
-            access methods.
-=======
         :return: A list of memos to retrieve the record later. Each memo is a
             tuple - (index, pos, length), where the index field is always None
             for the .knit access method.
->>>>>>> dfc86cdc
         """
         assert type(raw_data) == str, \
             'data must be plain bytes was %s' % type(raw_data)
@@ -1770,15 +1751,9 @@
     def get_raw_records(self, memos_for_retrieval):
         """Get the raw bytes for a records.
 
-<<<<<<< HEAD
-        :param memos_for_retrieval: An iterable containing the access method
-            specific memo for retriving the bytes. For the .knit method this is
-            a readv tuple.
-=======
         :param memos_for_retrieval: An iterable containing the (index, pos, 
             length) memo for retrieving the bytes. The .knit method ignores
             the index as there is always only a single file.
->>>>>>> dfc86cdc
         :return: An iterator over the bytes of the records.
         """
         read_vector = [(pos, size) for (index, pos, size) in memos_for_retrieval]
@@ -1814,17 +1789,9 @@
 
         :param sizes: An iterable containing the size of each raw data segment.
         :param raw_data: A bytestring containing the data.
-<<<<<<< HEAD
-        :return: A list of memos to retrieve the record later. For the pack
-            access method these are the pack offset, lenth pairs with a 
-            pack key of the write index.
-            Note that this is matched to a particular index engine, so can vary
-            between access methods.
-=======
         :return: A list of memos to retrieve the record later. Each memo is a
             tuple - (index, pos, length), where the index field is the 
             write_index object supplied to the PackAccess object.
->>>>>>> dfc86cdc
         """
         assert type(raw_data) == str, \
             'data must be plain bytes was %s' % type(raw_data)
@@ -1843,16 +1810,10 @@
     def get_raw_records(self, memos_for_retrieval):
         """Get the raw bytes for a records.
 
-<<<<<<< HEAD
-        :param memos_for_retrieval: An iterable containing the access method
-            specific memo for retriving the bytes. For the Pack access method
-            this is a tuple (index, offset, length).
-=======
         :param memos_for_retrieval: An iterable containing the (index, pos, 
             length) memo for retrieving the bytes. The Pack access method
             looks up the pack to use for a given record in its index_to_pack
             map.
->>>>>>> dfc86cdc
         :return: An iterator over the bytes of the records.
         """
         # first pass, group into same-index requests
@@ -1887,15 +1848,11 @@
 
 
 class _KnitData(object):
-<<<<<<< HEAD
-    """Manage extraction of data from a KnitAccess, caching and decompressing."""
-=======
     """Manage extraction of data from a KnitAccess, caching and decompressing.
     
     The KnitData class provides the logic for parsing and using knit records,
     making use of an access method for the low level read and write operations.
     """
->>>>>>> dfc86cdc
 
     def __init__(self, access):
         """Create a KnitData object.
