--- conflicted
+++ resolved
@@ -1543,8 +1543,6 @@
                 done = True
             except errors.RetryWithNewPacks, e:
                 self._access.reload_or_raise(e)
-<<<<<<< HEAD
-=======
         # If there are still keys we've not yet found, we look in the fallback
         # vfs, and hope to find them there.  Note that if the keys are found
         # but had no changes or no content, the fallback may not return
@@ -1553,7 +1551,6 @@
             # XXX: strictly the second parameter is meant to be the file id
             # but it's not easily accessible here.
             raise RevisionNotPresent(keys, repr(self))
->>>>>>> f312976f
         for source in self._fallback_vfs:
             if not keys:
                 break
