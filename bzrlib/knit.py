# Copyright (C) 2005, 2006, 2007, 2008 Canonical Ltd
#
# This program is free software; you can redistribute it and/or modify
# it under the terms of the GNU General Public License as published by
# the Free Software Foundation; either version 2 of the License, or
# (at your option) any later version.
#
# This program is distributed in the hope that it will be useful,
# but WITHOUT ANY WARRANTY; without even the implied warranty of
# MERCHANTABILITY or FITNESS FOR A PARTICULAR PURPOSE.  See the
# GNU General Public License for more details.
#
# You should have received a copy of the GNU General Public License
# along with this program; if not, write to the Free Software
# Foundation, Inc., 59 Temple Place, Suite 330, Boston, MA  02111-1307  USA

"""Knit versionedfile implementation.

A knit is a versioned file implementation that supports efficient append only
updates.

Knit file layout:
lifeless: the data file is made up of "delta records".  each delta record has a delta header
that contains; (1) a version id, (2) the size of the delta (in lines), and (3)  the digest of
the -expanded data- (ie, the delta applied to the parent).  the delta also ends with a
end-marker; simply "end VERSION"

delta can be line or full contents.a
... the 8's there are the index number of the annotation.
version robertc@robertcollins.net-20051003014215-ee2990904cc4c7ad 7 c7d23b2a5bd6ca00e8e266cec0ec228158ee9f9e
59,59,3
8
8         if ie.executable:
8             e.set('executable', 'yes')
130,130,2
8         if elt.get('executable') == 'yes':
8             ie.executable = True
end robertc@robertcollins.net-20051003014215-ee2990904cc4c7ad


whats in an index:
09:33 < jrydberg> lifeless: each index is made up of a tuple of; version id, options, position, size, parents
09:33 < jrydberg> lifeless: the parents are currently dictionary compressed
09:33 < jrydberg> lifeless: (meaning it currently does not support ghosts)
09:33 < lifeless> right
09:33 < jrydberg> lifeless: the position and size is the range in the data file


so the index sequence is the dictionary compressed sequence number used
in the deltas to provide line annotation

"""

<<<<<<< HEAD
=======
# TODOS:
# 10:16 < lifeless> make partial index writes safe
# 10:16 < lifeless> implement 'knit.check()' like weave.check()
# 10:17 < lifeless> record known ghosts so we can detect when they are filled in rather than the current 'reweave
#                    always' approach.
# move sha1 out of the content so that join is faster at verifying parents
# record content length ?

>>>>>>> caf1e9df

from cStringIO import StringIO
from itertools import izip, chain
import operator
import os
import sys

from bzrlib.lazy_import import lazy_import
lazy_import(globals(), """
from bzrlib import (
    annotate,
    debug,
    diff,
    graph as _mod_graph,
    index as _mod_index,
    lru_cache,
    pack,
    progress,
    trace,
    tsort,
    tuned_gzip,
    )
""")
from bzrlib import (
    errors,
    osutils,
    patiencediff,
    )
from bzrlib.errors import (
    FileExists,
    NoSuchFile,
    KnitError,
    InvalidRevisionId,
    KnitCorrupt,
    KnitHeaderError,
    RevisionNotPresent,
    RevisionAlreadyPresent,
    SHA1KnitCorrupt,
    )
from bzrlib.osutils import (
    contains_whitespace,
    contains_linebreaks,
    sha_string,
    sha_strings,
    split_lines,
    )
from bzrlib.versionedfile import (
    AbsentContentFactory,
    adapter_registry,
    ConstantMapper,
    ContentFactory,
    ChunkedContentFactory,
    VersionedFile,
    VersionedFiles,
    )


# TODO: Split out code specific to this format into an associated object.

# TODO: Can we put in some kind of value to check that the index and data
# files belong together?

# TODO: accommodate binaries, perhaps by storing a byte count

# TODO: function to check whole file

# TODO: atomically append data, then measure backwards from the cursor
# position after writing to work out where it was located.  we may need to
# bypass python file buffering.

DATA_SUFFIX = '.knit'
INDEX_SUFFIX = '.kndx'


class KnitAdapter(object):
    """Base class for knit record adaption."""

    def __init__(self, basis_vf):
        """Create an adapter which accesses full texts from basis_vf.

        :param basis_vf: A versioned file to access basis texts of deltas from.
            May be None for adapters that do not need to access basis texts.
        """
        self._data = KnitVersionedFiles(None, None)
        self._annotate_factory = KnitAnnotateFactory()
        self._plain_factory = KnitPlainFactory()
        self._basis_vf = basis_vf


class FTAnnotatedToUnannotated(KnitAdapter):
    """An adapter from FT annotated knits to unannotated ones."""

    def get_bytes(self, factory):
        annotated_compressed_bytes = factory._raw_record
        rec, contents = \
            self._data._parse_record_unchecked(annotated_compressed_bytes)
        content = self._annotate_factory.parse_fulltext(contents, rec[1])
        size, bytes = self._data._record_to_data((rec[1],), rec[3], content.text())
        return bytes


class DeltaAnnotatedToUnannotated(KnitAdapter):
    """An adapter for deltas from annotated to unannotated."""

    def get_bytes(self, factory):
        annotated_compressed_bytes = factory._raw_record
        rec, contents = \
            self._data._parse_record_unchecked(annotated_compressed_bytes)
        delta = self._annotate_factory.parse_line_delta(contents, rec[1],
            plain=True)
        contents = self._plain_factory.lower_line_delta(delta)
        size, bytes = self._data._record_to_data((rec[1],), rec[3], contents)
        return bytes


class FTAnnotatedToFullText(KnitAdapter):
    """An adapter from FT annotated knits to unannotated ones."""

    def get_bytes(self, factory):
        annotated_compressed_bytes = factory._raw_record
        rec, contents = \
            self._data._parse_record_unchecked(annotated_compressed_bytes)
        content, delta = self._annotate_factory.parse_record(factory.key[-1],
            contents, factory._build_details, None)
        return ''.join(content.text())


class DeltaAnnotatedToFullText(KnitAdapter):
    """An adapter for deltas from annotated to unannotated."""

    def get_bytes(self, factory):
        annotated_compressed_bytes = factory._raw_record
        rec, contents = \
            self._data._parse_record_unchecked(annotated_compressed_bytes)
        delta = self._annotate_factory.parse_line_delta(contents, rec[1],
            plain=True)
        compression_parent = factory.parents[0]
        basis_entry = self._basis_vf.get_record_stream(
            [compression_parent], 'unordered', True).next()
        if basis_entry.storage_kind == 'absent':
            raise errors.RevisionNotPresent(compression_parent, self._basis_vf)
        basis_chunks = basis_entry.get_bytes_as('chunked')
        basis_lines = osutils.chunks_to_lines(basis_chunks)
        # Manually apply the delta because we have one annotated content and
        # one plain.
        basis_content = PlainKnitContent(basis_lines, compression_parent)
        basis_content.apply_delta(delta, rec[1])
        basis_content._should_strip_eol = factory._build_details[1]
        return ''.join(basis_content.text())


class FTPlainToFullText(KnitAdapter):
    """An adapter from FT plain knits to unannotated ones."""

    def get_bytes(self, factory):
        compressed_bytes = factory._raw_record
        rec, contents = \
            self._data._parse_record_unchecked(compressed_bytes)
        content, delta = self._plain_factory.parse_record(factory.key[-1],
            contents, factory._build_details, None)
        return ''.join(content.text())


class DeltaPlainToFullText(KnitAdapter):
    """An adapter for deltas from annotated to unannotated."""

    def get_bytes(self, factory):
        compressed_bytes = factory._raw_record
        rec, contents = \
            self._data._parse_record_unchecked(compressed_bytes)
        delta = self._plain_factory.parse_line_delta(contents, rec[1])
        compression_parent = factory.parents[0]
        # XXX: string splitting overhead.
        basis_entry = self._basis_vf.get_record_stream(
            [compression_parent], 'unordered', True).next()
        if basis_entry.storage_kind == 'absent':
            raise errors.RevisionNotPresent(compression_parent, self._basis_vf)
        basis_chunks = basis_entry.get_bytes_as('chunked')
        basis_lines = osutils.chunks_to_lines(basis_chunks)
        basis_content = PlainKnitContent(basis_lines, compression_parent)
        # Manually apply the delta because we have one annotated content and
        # one plain.
        content, _ = self._plain_factory.parse_record(rec[1], contents,
            factory._build_details, basis_content)
        return ''.join(content.text())


class KnitContentFactory(ContentFactory):
    """Content factory for streaming from knits.

    :seealso ContentFactory:
    """

    def __init__(self, key, parents, build_details, sha1, raw_record,
        annotated, knit=None, network_bytes=None):
        """Create a KnitContentFactory for key.

        :param key: The key.
        :param parents: The parents.
        :param build_details: The build details as returned from
            get_build_details.
        :param sha1: The sha1 expected from the full text of this object.
        :param raw_record: The bytes of the knit data from disk.
        :param annotated: True if the raw data is annotated.
        :param network_bytes: None to calculate the network bytes on demand,
            not-none if they are already known.
        """
        ContentFactory.__init__(self)
        self.sha1 = sha1
        self.key = key
        self.parents = parents
        if build_details[0] == 'line-delta':
            kind = 'delta'
        else:
            kind = 'ft'
        if annotated:
            annotated_kind = 'annotated-'
        else:
            annotated_kind = ''
        self.storage_kind = 'knit-%s%s-gz' % (annotated_kind, kind)
        self._raw_record = raw_record
        self._network_bytes = network_bytes
        self._build_details = build_details
        self._knit = knit

    def _create_network_bytes(self):
        """Create a fully serialised network version for transmission."""
        # storage_kind, key, parents, Noeol, raw_record
        key_bytes = '\x00'.join(self.key)
        if self.parents is None:
            parent_bytes = 'None:'
        else:
            parent_bytes = '\t'.join('\x00'.join(key) for key in self.parents)
        if self._build_details[1]:
            noeol = 'N'
        else:
            noeol = ' '
        network_bytes = "%s\n%s\n%s\n%s%s" % (self.storage_kind, key_bytes,
            parent_bytes, noeol, self._raw_record)
        self._network_bytes = network_bytes

    def get_bytes_as(self, storage_kind):
        if storage_kind == self.storage_kind:
            if self._network_bytes is None:
                self._create_network_bytes()
            return self._network_bytes
        if self._knit is not None:
            if storage_kind == 'chunked':
                return self._knit.get_lines(self.key[0])
            elif storage_kind == 'fulltext':
                return self._knit.get_text(self.key[0])
        raise errors.UnavailableRepresentation(self.key, storage_kind,
            self.storage_kind)


class LazyKnitContentFactory(ContentFactory):
    """A ContentFactory which can either generate full text or a wire form.

    :seealso ContentFactory:
    """

    def __init__(self, key, parents, generator, first):
        """Create a LazyKnitContentFactory.
        
        :param key: The key of the record.
        :param parents: The parents of the record.
        :param generator: A _ContentMapGenerator containing the record for this
            key.
        :param first: Is this the first content object returned from generator?
            if it is, its storage kind is knit-delta-closure, otherwise it is
            knit-delta-closure-ref
        """
        self.key = key
        self.parents = parents
        self.sha1 = None
        self._generator = generator
        self.storage_kind = "knit-delta-closure"
        if not first:
            self.storage_kind = self.storage_kind + "-ref"
        self._first = first

    def get_bytes_as(self, storage_kind):
        if storage_kind == self.storage_kind:
            if self._first:
                return self._generator._wire_bytes()
            else:
                # all the keys etc are contained in the bytes returned in the
                # first record.
                return ''
        if storage_kind in ('chunked', 'fulltext'):
            chunks = self._generator._get_one_work(self.key).text()
            if storage_kind == 'chunked':
                return chunks
            else:
                return ''.join(chunks)
        raise errors.UnavailableRepresentation(self.key, storage_kind,
            self.storage_kind)


def knit_delta_closure_to_records(storage_kind, bytes, line_end):
    """Convert a network record to a iterator over stream records.

    :param storage_kind: The storage kind of the record.
        Must be 'knit-delta-closure'.
    :param bytes: The bytes of the record on the network.
    """
    generator = _NetworkContentMapGenerator(bytes, line_end)
    return generator.get_record_stream()


def knit_network_to_record(storage_kind, bytes, line_end):
    """Convert a network record to a record object.

    :param storage_kind: The storage kind of the record.
    :param bytes: The bytes of the record on the network.
    """
    start = line_end
    line_end = bytes.find('\n', start)
    key = tuple(bytes[start:line_end].split('\x00'))
    start = line_end + 1
    line_end = bytes.find('\n', start)
    parent_line = bytes[start:line_end]
    if parent_line == 'None:':
        parents = None
    else:
        parents = tuple(
            [tuple(segment.split('\x00')) for segment in parent_line.split('\t')
             if segment])
    start = line_end + 1
    noeol = bytes[start] == 'N'
    if 'ft' in storage_kind:
        method = 'fulltext'
    else:
        method = 'line-delta'
    build_details = (method, noeol)
    start = start + 1
    raw_record = bytes[start:]
    annotated = 'annotated' in storage_kind
    return [KnitContentFactory(key, parents, build_details, None, raw_record,
        annotated, network_bytes=bytes)]


class KnitContent(object):
    """Content of a knit version to which deltas can be applied.

    This is always stored in memory as a list of lines with \n at the end,
    plus a flag saying if the final ending is really there or not, because that
    corresponds to the on-disk knit representation.
    """

    def __init__(self):
        self._should_strip_eol = False

    def apply_delta(self, delta, new_version_id):
        """Apply delta to this object to become new_version_id."""
        raise NotImplementedError(self.apply_delta)

    def line_delta_iter(self, new_lines):
        """Generate line-based delta from this content to new_lines."""
        new_texts = new_lines.text()
        old_texts = self.text()
        s = patiencediff.PatienceSequenceMatcher(None, old_texts, new_texts)
        for tag, i1, i2, j1, j2 in s.get_opcodes():
            if tag == 'equal':
                continue
            # ofrom, oto, length, data
            yield i1, i2, j2 - j1, new_lines._lines[j1:j2]

    def line_delta(self, new_lines):
        return list(self.line_delta_iter(new_lines))

    @staticmethod
    def get_line_delta_blocks(knit_delta, source, target):
        """Extract SequenceMatcher.get_matching_blocks() from a knit delta"""
        target_len = len(target)
        s_pos = 0
        t_pos = 0
        for s_begin, s_end, t_len, new_text in knit_delta:
            true_n = s_begin - s_pos
            n = true_n
            if n > 0:
                # knit deltas do not provide reliable info about whether the
                # last line of a file matches, due to eol handling.
                if source[s_pos + n -1] != target[t_pos + n -1]:
                    n-=1
                if n > 0:
                    yield s_pos, t_pos, n
            t_pos += t_len + true_n
            s_pos = s_end
        n = target_len - t_pos
        if n > 0:
            if source[s_pos + n -1] != target[t_pos + n -1]:
                n-=1
            if n > 0:
                yield s_pos, t_pos, n
        yield s_pos + (target_len - t_pos), target_len, 0


class AnnotatedKnitContent(KnitContent):
    """Annotated content."""

    def __init__(self, lines):
        KnitContent.__init__(self)
        self._lines = lines

    def annotate(self):
        """Return a list of (origin, text) for each content line."""
        lines = self._lines[:]
        if self._should_strip_eol:
            origin, last_line = lines[-1]
            lines[-1] = (origin, last_line.rstrip('\n'))
        return lines

    def apply_delta(self, delta, new_version_id):
        """Apply delta to this object to become new_version_id."""
        offset = 0
        lines = self._lines
        for start, end, count, delta_lines in delta:
            lines[offset+start:offset+end] = delta_lines
            offset = offset + (start - end) + count

    def text(self):
        try:
            lines = [text for origin, text in self._lines]
        except ValueError, e:
            # most commonly (only?) caused by the internal form of the knit
            # missing annotation information because of a bug - see thread
            # around 20071015
            raise KnitCorrupt(self,
                "line in annotated knit missing annotation information: %s"
                % (e,))
        if self._should_strip_eol:
            lines[-1] = lines[-1].rstrip('\n')
        return lines

    def copy(self):
        return AnnotatedKnitContent(self._lines[:])


class PlainKnitContent(KnitContent):
    """Unannotated content.

    When annotate[_iter] is called on this content, the same version is reported
    for all lines. Generally, annotate[_iter] is not useful on PlainKnitContent
    objects.
    """

    def __init__(self, lines, version_id):
        KnitContent.__init__(self)
        self._lines = lines
        self._version_id = version_id

    def annotate(self):
        """Return a list of (origin, text) for each content line."""
        return [(self._version_id, line) for line in self._lines]

    def apply_delta(self, delta, new_version_id):
        """Apply delta to this object to become new_version_id."""
        offset = 0
        lines = self._lines
        for start, end, count, delta_lines in delta:
            lines[offset+start:offset+end] = delta_lines
            offset = offset + (start - end) + count
        self._version_id = new_version_id

    def copy(self):
        return PlainKnitContent(self._lines[:], self._version_id)

    def text(self):
        lines = self._lines
        if self._should_strip_eol:
            lines = lines[:]
            lines[-1] = lines[-1].rstrip('\n')
        return lines


class _KnitFactory(object):
    """Base class for common Factory functions."""

    def parse_record(self, version_id, record, record_details,
                     base_content, copy_base_content=True):
        """Parse a record into a full content object.

        :param version_id: The official version id for this content
        :param record: The data returned by read_records_iter()
        :param record_details: Details about the record returned by
            get_build_details
        :param base_content: If get_build_details returns a compression_parent,
            you must return a base_content here, else use None
        :param copy_base_content: When building from the base_content, decide
            you can either copy it and return a new object, or modify it in
            place.
        :return: (content, delta) A Content object and possibly a line-delta,
            delta may be None
        """
        method, noeol = record_details
        if method == 'line-delta':
            if copy_base_content:
                content = base_content.copy()
            else:
                content = base_content
            delta = self.parse_line_delta(record, version_id)
            content.apply_delta(delta, version_id)
        else:
            content = self.parse_fulltext(record, version_id)
            delta = None
        content._should_strip_eol = noeol
        return (content, delta)


class KnitAnnotateFactory(_KnitFactory):
    """Factory for creating annotated Content objects."""

    annotated = True

    def make(self, lines, version_id):
        num_lines = len(lines)
        return AnnotatedKnitContent(zip([version_id] * num_lines, lines))

    def parse_fulltext(self, content, version_id):
        """Convert fulltext to internal representation

        fulltext content is of the format
        revid(utf8) plaintext\n
        internal representation is of the format:
        (revid, plaintext)
        """
        # TODO: jam 20070209 The tests expect this to be returned as tuples,
        #       but the code itself doesn't really depend on that.
        #       Figure out a way to not require the overhead of turning the
        #       list back into tuples.
        lines = [tuple(line.split(' ', 1)) for line in content]
        return AnnotatedKnitContent(lines)

    def parse_line_delta_iter(self, lines):
        return iter(self.parse_line_delta(lines))

    def parse_line_delta(self, lines, version_id, plain=False):
        """Convert a line based delta into internal representation.

        line delta is in the form of:
        intstart intend intcount
        1..count lines:
        revid(utf8) newline\n
        internal representation is
        (start, end, count, [1..count tuples (revid, newline)])

        :param plain: If True, the lines are returned as a plain
            list without annotations, not as a list of (origin, content) tuples, i.e.
            (start, end, count, [1..count newline])
        """
        result = []
        lines = iter(lines)
        next = lines.next

        cache = {}
        def cache_and_return(line):
            origin, text = line.split(' ', 1)
            return cache.setdefault(origin, origin), text

        # walk through the lines parsing.
        # Note that the plain test is explicitly pulled out of the
        # loop to minimise any performance impact
        if plain:
            for header in lines:
                start, end, count = [int(n) for n in header.split(',')]
                contents = [next().split(' ', 1)[1] for i in xrange(count)]
                result.append((start, end, count, contents))
        else:
            for header in lines:
                start, end, count = [int(n) for n in header.split(',')]
                contents = [tuple(next().split(' ', 1)) for i in xrange(count)]
                result.append((start, end, count, contents))
        return result

    def get_fulltext_content(self, lines):
        """Extract just the content lines from a fulltext."""
        return (line.split(' ', 1)[1] for line in lines)

    def get_linedelta_content(self, lines):
        """Extract just the content from a line delta.

        This doesn't return all of the extra information stored in a delta.
        Only the actual content lines.
        """
        lines = iter(lines)
        next = lines.next
        for header in lines:
            header = header.split(',')
            count = int(header[2])
            for i in xrange(count):
                origin, text = next().split(' ', 1)
                yield text

    def lower_fulltext(self, content):
        """convert a fulltext content record into a serializable form.

        see parse_fulltext which this inverts.
        """
        # TODO: jam 20070209 We only do the caching thing to make sure that
        #       the origin is a valid utf-8 line, eventually we could remove it
        return ['%s %s' % (o, t) for o, t in content._lines]

    def lower_line_delta(self, delta):
        """convert a delta into a serializable form.

        See parse_line_delta which this inverts.
        """
        # TODO: jam 20070209 We only do the caching thing to make sure that
        #       the origin is a valid utf-8 line, eventually we could remove it
        out = []
        for start, end, c, lines in delta:
            out.append('%d,%d,%d\n' % (start, end, c))
            out.extend(origin + ' ' + text
                       for origin, text in lines)
        return out

    def annotate(self, knit, key):
        content = knit._get_content(key)
        # adjust for the fact that serialised annotations are only key suffixes
        # for this factory.
        if type(key) == tuple:
            prefix = key[:-1]
            origins = content.annotate()
            result = []
            for origin, line in origins:
                result.append((prefix + (origin,), line))
            return result
        else:
            # XXX: This smells a bit.  Why would key ever be a non-tuple here?
            # Aren't keys defined to be tuples?  -- spiv 20080618
            return content.annotate()


class KnitPlainFactory(_KnitFactory):
    """Factory for creating plain Content objects."""

    annotated = False

    def make(self, lines, version_id):
        return PlainKnitContent(lines, version_id)

    def parse_fulltext(self, content, version_id):
        """This parses an unannotated fulltext.

        Note that this is not a noop - the internal representation
        has (versionid, line) - its just a constant versionid.
        """
        return self.make(content, version_id)

    def parse_line_delta_iter(self, lines, version_id):
        cur = 0
        num_lines = len(lines)
        while cur < num_lines:
            header = lines[cur]
            cur += 1
            start, end, c = [int(n) for n in header.split(',')]
            yield start, end, c, lines[cur:cur+c]
            cur += c

    def parse_line_delta(self, lines, version_id):
        return list(self.parse_line_delta_iter(lines, version_id))

    def get_fulltext_content(self, lines):
        """Extract just the content lines from a fulltext."""
        return iter(lines)

    def get_linedelta_content(self, lines):
        """Extract just the content from a line delta.

        This doesn't return all of the extra information stored in a delta.
        Only the actual content lines.
        """
        lines = iter(lines)
        next = lines.next
        for header in lines:
            header = header.split(',')
            count = int(header[2])
            for i in xrange(count):
                yield next()

    def lower_fulltext(self, content):
        return content.text()

    def lower_line_delta(self, delta):
        out = []
        for start, end, c, lines in delta:
            out.append('%d,%d,%d\n' % (start, end, c))
            out.extend(lines)
        return out

    def annotate(self, knit, key):
        annotator = _KnitAnnotator(knit)
        return annotator.annotate(key)



def make_file_factory(annotated, mapper):
    """Create a factory for creating a file based KnitVersionedFiles.

    This is only functional enough to run interface tests, it doesn't try to
    provide a full pack environment.

    :param annotated: knit annotations are wanted.
    :param mapper: The mapper from keys to paths.
    """
    def factory(transport):
        index = _KndxIndex(transport, mapper, lambda:None, lambda:True, lambda:True)
        access = _KnitKeyAccess(transport, mapper)
        return KnitVersionedFiles(index, access, annotated=annotated)
    return factory


def make_pack_factory(graph, delta, keylength):
    """Create a factory for creating a pack based VersionedFiles.

    This is only functional enough to run interface tests, it doesn't try to
    provide a full pack environment.

    :param graph: Store a graph.
    :param delta: Delta compress contents.
    :param keylength: How long should keys be.
    """
    def factory(transport):
        parents = graph or delta
        ref_length = 0
        if graph:
            ref_length += 1
        if delta:
            ref_length += 1
            max_delta_chain = 200
        else:
            max_delta_chain = 0
        graph_index = _mod_index.InMemoryGraphIndex(reference_lists=ref_length,
            key_elements=keylength)
        stream = transport.open_write_stream('newpack')
        writer = pack.ContainerWriter(stream.write)
        writer.begin()
        index = _KnitGraphIndex(graph_index, lambda:True, parents=parents,
            deltas=delta, add_callback=graph_index.add_nodes)
        access = _DirectPackAccess({})
        access.set_writer(writer, graph_index, (transport, 'newpack'))
        result = KnitVersionedFiles(index, access,
            max_delta_chain=max_delta_chain)
        result.stream = stream
        result.writer = writer
        return result
    return factory


def cleanup_pack_knit(versioned_files):
    versioned_files.stream.close()
    versioned_files.writer.end()


class KnitVersionedFiles(VersionedFiles):
    """Storage for many versioned files using knit compression.

    Backend storage is managed by indices and data objects.

    :ivar _index: A _KnitGraphIndex or similar that can describe the
        parents, graph, compression and data location of entries in this
        KnitVersionedFiles.  Note that this is only the index for
        *this* vfs; if there are fallbacks they must be queried separately.
    """

    def __init__(self, index, data_access, max_delta_chain=200,
                 annotated=False, reload_func=None):
        """Create a KnitVersionedFiles with index and data_access.

        :param index: The index for the knit data.
        :param data_access: The access object to store and retrieve knit
            records.
        :param max_delta_chain: The maximum number of deltas to permit during
            insertion. Set to 0 to prohibit the use of deltas.
        :param annotated: Set to True to cause annotations to be calculated and
            stored during insertion.
        :param reload_func: An function that can be called if we think we need
            to reload the pack listing and try again. See
            'bzrlib.repofmt.pack_repo.AggregateIndex' for the signature.
        """
        self._index = index
        self._access = data_access
        self._max_delta_chain = max_delta_chain
        if annotated:
            self._factory = KnitAnnotateFactory()
        else:
            self._factory = KnitPlainFactory()
        self._fallback_vfs = []
        self._reload_func = reload_func

    def __repr__(self):
        return "%s(%r, %r)" % (
            self.__class__.__name__,
            self._index,
            self._access)

    def add_fallback_versioned_files(self, a_versioned_files):
        """Add a source of texts for texts not present in this knit.

        :param a_versioned_files: A VersionedFiles object.
        """
        self._fallback_vfs.append(a_versioned_files)

    def add_lines(self, key, parents, lines, parent_texts=None,
        left_matching_blocks=None, nostore_sha=None, random_id=False,
        check_content=True):
        """See VersionedFiles.add_lines()."""
        self._index._check_write_ok()
        self._check_add(key, lines, random_id, check_content)
        if parents is None:
            # The caller might pass None if there is no graph data, but kndx
            # indexes can't directly store that, so we give them
            # an empty tuple instead.
            parents = ()
        return self._add(key, lines, parents,
            parent_texts, left_matching_blocks, nostore_sha, random_id)

    def _add(self, key, lines, parents, parent_texts,
        left_matching_blocks, nostore_sha, random_id):
        """Add a set of lines on top of version specified by parents.

        Any versions not present will be converted into ghosts.
        """
        # first thing, if the content is something we don't need to store, find
        # that out.
        line_bytes = ''.join(lines)
        digest = sha_string(line_bytes)
        if nostore_sha == digest:
            raise errors.ExistingContent

        present_parents = []
        if parent_texts is None:
            parent_texts = {}
        # Do a single query to ascertain parent presence; we only compress
        # against parents in the same kvf.
        present_parent_map = self._index.get_parent_map(parents)
        for parent in parents:
            if parent in present_parent_map:
                present_parents.append(parent)

        # Currently we can only compress against the left most present parent.
        if (len(present_parents) == 0 or
            present_parents[0] != parents[0]):
            delta = False
        else:
            # To speed the extract of texts the delta chain is limited
            # to a fixed number of deltas.  This should minimize both
            # I/O and the time spend applying deltas.
            delta = self._check_should_delta(present_parents[0])

        text_length = len(line_bytes)
        options = []
        if lines:
            if lines[-1][-1] != '\n':
                # copy the contents of lines.
                lines = lines[:]
                options.append('no-eol')
                lines[-1] = lines[-1] + '\n'
                line_bytes += '\n'

        for element in key:
            if type(element) != str:
                raise TypeError("key contains non-strings: %r" % (key,))
        # Knit hunks are still last-element only
        version_id = key[-1]
        content = self._factory.make(lines, version_id)
        if 'no-eol' in options:
            # Hint to the content object that its text() call should strip the
            # EOL.
            content._should_strip_eol = True
        if delta or (self._factory.annotated and len(present_parents) > 0):
            # Merge annotations from parent texts if needed.
            delta_hunks = self._merge_annotations(content, present_parents,
                parent_texts, delta, self._factory.annotated,
                left_matching_blocks)

        if delta:
            options.append('line-delta')
            store_lines = self._factory.lower_line_delta(delta_hunks)
            size, bytes = self._record_to_data(key, digest,
                store_lines)
        else:
            options.append('fulltext')
            # isinstance is slower and we have no hierarchy.
            if self._factory.__class__ == KnitPlainFactory:
                # Use the already joined bytes saving iteration time in
                # _record_to_data.
                size, bytes = self._record_to_data(key, digest,
                    lines, [line_bytes])
            else:
                # get mixed annotation + content and feed it into the
                # serialiser.
                store_lines = self._factory.lower_fulltext(content)
                size, bytes = self._record_to_data(key, digest,
                    store_lines)

        access_memo = self._access.add_raw_records([(key, size)], bytes)[0]
        self._index.add_records(
            ((key, options, access_memo, parents),),
            random_id=random_id)
        return digest, text_length, content

    def annotate(self, key):
        """See VersionedFiles.annotate."""
        return self._factory.annotate(self, key)

    def check(self, progress_bar=None):
        """See VersionedFiles.check()."""
        # This doesn't actually test extraction of everything, but that will
        # impact 'bzr check' substantially, and needs to be integrated with
        # care. However, it does check for the obvious problem of a delta with
        # no basis.
        keys = self._index.keys()
        parent_map = self.get_parent_map(keys)
        for key in keys:
            if self._index.get_method(key) != 'fulltext':
                compression_parent = parent_map[key][0]
                if compression_parent not in parent_map:
                    raise errors.KnitCorrupt(self,
                        "Missing basis parent %s for %s" % (
                        compression_parent, key))
        for fallback_vfs in self._fallback_vfs:
            fallback_vfs.check()

    def _check_add(self, key, lines, random_id, check_content):
        """check that version_id and lines are safe to add."""
        version_id = key[-1]
        if contains_whitespace(version_id):
            raise InvalidRevisionId(version_id, self)
        self.check_not_reserved_id(version_id)
        # TODO: If random_id==False and the key is already present, we should
        # probably check that the existing content is identical to what is
        # being inserted, and otherwise raise an exception.  This would make
        # the bundle code simpler.
        if check_content:
            self._check_lines_not_unicode(lines)
            self._check_lines_are_lines(lines)

    def _check_header(self, key, line):
        rec = self._split_header(line)
        self._check_header_version(rec, key[-1])
        return rec

    def _check_header_version(self, rec, version_id):
        """Checks the header version on original format knit records.

        These have the last component of the key embedded in the record.
        """
        if rec[1] != version_id:
            raise KnitCorrupt(self,
                'unexpected version, wanted %r, got %r' % (version_id, rec[1]))

    def _check_should_delta(self, parent):
        """Iterate back through the parent listing, looking for a fulltext.

        This is used when we want to decide whether to add a delta or a new
        fulltext. It searches for _max_delta_chain parents. When it finds a
        fulltext parent, it sees if the total size of the deltas leading up to
        it is large enough to indicate that we want a new full text anyway.

        Return True if we should create a new delta, False if we should use a
        full text.
        """
        delta_size = 0
        fulltext_size = None
        for count in xrange(self._max_delta_chain):
            try:
                # Note that this only looks in the index of this particular
                # KnitVersionedFiles, not in the fallbacks.  This ensures that
                # we won't store a delta spanning physical repository
                # boundaries.
                build_details = self._index.get_build_details([parent])
                parent_details = build_details[parent]
            except (RevisionNotPresent, KeyError), e:
                # Some basis is not locally present: always fulltext
                return False
            index_memo, compression_parent, _, _ = parent_details
            _, _, size = index_memo
            if compression_parent is None:
                fulltext_size = size
                break
            delta_size += size
            # We don't explicitly check for presence because this is in an
            # inner loop, and if it's missing it'll fail anyhow.
            parent = compression_parent
        else:
            # We couldn't find a fulltext, so we must create a new one
            return False
        # Simple heuristic - if the total I/O wold be greater as a delta than
        # the originally installed fulltext, we create a new fulltext.
        return fulltext_size > delta_size

    def _build_details_to_components(self, build_details):
        """Convert a build_details tuple to a position tuple."""
        # record_details, access_memo, compression_parent
        return build_details[3], build_details[0], build_details[1]

    def _get_components_positions(self, keys, allow_missing=False):
        """Produce a map of position data for the components of keys.

        This data is intended to be used for retrieving the knit records.

        A dict of key to (record_details, index_memo, next, parents) is
        returned.
        method is the way referenced data should be applied.
        index_memo is the handle to pass to the data access to actually get the
            data
        next is the build-parent of the version, or None for fulltexts.
        parents is the version_ids of the parents of this version

        :param allow_missing: If True do not raise an error on a missing component,
            just ignore it.
        """
        component_data = {}
        pending_components = keys
        while pending_components:
            build_details = self._index.get_build_details(pending_components)
            current_components = set(pending_components)
            pending_components = set()
            for key, details in build_details.iteritems():
                (index_memo, compression_parent, parents,
                 record_details) = details
                method = record_details[0]
                if compression_parent is not None:
                    pending_components.add(compression_parent)
                component_data[key] = self._build_details_to_components(details)
            missing = current_components.difference(build_details)
            if missing and not allow_missing:
                raise errors.RevisionNotPresent(missing.pop(), self)
        return component_data

    def _get_content(self, key, parent_texts={}):
        """Returns a content object that makes up the specified
        version."""
        cached_version = parent_texts.get(key, None)
        if cached_version is not None:
            # Ensure the cache dict is valid.
            if not self.get_parent_map([key]):
                raise RevisionNotPresent(key, self)
            return cached_version
<<<<<<< HEAD
        generator = _VFContentMapGenerator(self, [key])
        return generator._get_content(key)
=======
        text_map, contents_map = self._get_content_maps([key])
        return contents_map[key]

    def _get_content_maps(self, keys, nonlocal_keys=None):
        """Produce maps of text and KnitContents

        :param keys: The keys to produce content maps for.
        :param nonlocal_keys: An iterable of keys(possibly intersecting keys)
            which are known to not be in this knit, but rather in one of the
            fallback knits.
        :return: (text_map, content_map) where text_map contains the texts for
            the requested versions and content_map contains the KnitContents.
        """
        # FUTURE: This function could be improved for the 'extract many' case
        # by tracking each component and only doing the copy when the number of
        # children than need to apply delta's to it is > 1 or it is part of the
        # final output.
        keys = list(keys)
        multiple_versions = len(keys) != 1
        record_map = self._get_record_map(keys, allow_missing=True)

        text_map = {}
        content_map = {}
        final_content = {}
        if nonlocal_keys is None:
            nonlocal_keys = set()
        else:
            nonlocal_keys = frozenset(nonlocal_keys)
        missing_keys = set(nonlocal_keys)
        for source in self._fallback_vfs:
            if not missing_keys:
                break
            for record in source.get_record_stream(missing_keys,
                'unordered', True):
                if record.storage_kind == 'absent':
                    continue
                missing_keys.remove(record.key)
                lines = osutils.chunks_to_lines(record.get_bytes_as('chunked'))
                text_map[record.key] = lines
                content_map[record.key] = PlainKnitContent(lines, record.key)
                if record.key in keys:
                    final_content[record.key] = content_map[record.key]
        for key in keys:
            if key in nonlocal_keys:
                # already handled
                continue
            components = []
            cursor = key
            while cursor is not None:
                try:
                    record, record_details, digest, next = record_map[cursor]
                except KeyError:
                    raise RevisionNotPresent(cursor, self)
                components.append((cursor, record, record_details, digest))
                cursor = next
                if cursor in content_map:
                    # no need to plan further back
                    components.append((cursor, None, None, None))
                    break

            content = None
            for (component_id, record, record_details,
                 digest) in reversed(components):
                if component_id in content_map:
                    content = content_map[component_id]
                else:
                    content, delta = self._factory.parse_record(key[-1],
                        record, record_details, content,
                        copy_base_content=multiple_versions)
                    if multiple_versions:
                        content_map[component_id] = content

            final_content[key] = content

            # digest here is the digest from the last applied component.
            text = content.text()
            actual_sha = sha_strings(text)
            if actual_sha != digest:
                raise SHA1KnitCorrupt(self, actual_sha, digest, key, text)
            text_map[key] = text
        return text_map, final_content
>>>>>>> caf1e9df

    def get_parent_map(self, keys):
        """Get a map of the graph parents of keys.

        :param keys: The keys to look up parents for.
        :return: A mapping from keys to parents. Absent keys are absent from
            the mapping.
        """
        return self._get_parent_map_with_sources(keys)[0]

    def _get_parent_map_with_sources(self, keys):
        """Get a map of the parents of keys.

        :param keys: The keys to look up parents for.
        :return: A tuple. The first element is a mapping from keys to parents.
            Absent keys are absent from the mapping. The second element is a
            list with the locations each key was found in. The first element
            is the in-this-knit parents, the second the first fallback source,
            and so on.
        """
        result = {}
        sources = [self._index] + self._fallback_vfs
        source_results = []
        missing = set(keys)
        for source in sources:
            if not missing:
                break
            new_result = source.get_parent_map(missing)
            source_results.append(new_result)
            result.update(new_result)
            missing.difference_update(set(new_result))
        return result, source_results

    def _get_record_map(self, keys, allow_missing=False):
        """Produce a dictionary of knit records.

        :return: {key:(record, record_details, digest, next)}
            record
                data returned from read_records (a KnitContentobject)
            record_details
                opaque information to pass to parse_record
            digest
                SHA1 digest of the full text after all steps are done
            next
                build-parent of the version, i.e. the leftmost ancestor.
                Will be None if the record is not a delta.
        :param keys: The keys to build a map for
        :param allow_missing: If some records are missing, rather than
            error, just return the data that could be generated.
        """
        raw_map = self._get_record_map_unparsed(keys,
            allow_missing=allow_missing)
        return self._raw_map_to_record_map(raw_map)

    def _raw_map_to_record_map(self, raw_map):
        """Parse the contents of _get_record_map_unparsed.
        
        :return: see _get_record_map.
        """
        result = {}
        for key in raw_map:
            data, record_details, next = raw_map[key]
            content, digest = self._parse_record(key[-1], data)
            result[key] = content, record_details, digest, next
        return result

    def _get_record_map_unparsed(self, keys, allow_missing=False):
        """Get the raw data for reconstructing keys without parsing it.
        
        :return: A dict suitable for parsing via _raw_map_to_record_map.
            key-> raw_bytes, (method, noeol), compression_parent
        """
        # This retries the whole request if anything fails. Potentially we
        # could be a bit more selective. We could track the keys whose records
        # we have successfully found, and then only request the new records
        # from there. However, _get_components_positions grabs the whole build
        # chain, which means we'll likely try to grab the same records again
        # anyway. Also, can the build chains change as part of a pack
        # operation? We wouldn't want to end up with a broken chain.
        while True:
            try:
                position_map = self._get_components_positions(keys,
                    allow_missing=allow_missing)
                # key = component_id, r = record_details, i_m = index_memo,
                # n = next
                records = [(key, i_m) for key, (r, i_m, n)
                                       in position_map.iteritems()]
                raw_record_map = {}
                for key, data in self._read_records_iter_unchecked(records):
                    (record_details, index_memo, next) = position_map[key]
                    raw_record_map[key] = data, record_details, next
                return raw_record_map
            except errors.RetryWithNewPacks, e:
                self._access.reload_or_raise(e)

    def _split_by_prefix(self, keys):
        """For the given keys, split them up based on their prefix.

        To keep memory pressure somewhat under control, split the
        requests back into per-file-id requests, otherwise "bzr co"
        extracts the full tree into memory before writing it to disk.
        This should be revisited if _get_content_maps() can ever cross
        file-id boundaries.

        :param keys: An iterable of key tuples
        :return: A dict of {prefix: [key_list]}
        """
        split_by_prefix = {}
        for key in keys:
            if len(key) == 1:
                split_by_prefix.setdefault('', []).append(key)
            else:
                split_by_prefix.setdefault(key[0], []).append(key)
        return split_by_prefix

    def get_record_stream(self, keys, ordering, include_delta_closure):
        """Get a stream of records for keys.

        :param keys: The keys to include.
        :param ordering: Either 'unordered' or 'topological'. A topologically
            sorted stream has compression parents strictly before their
            children.
        :param include_delta_closure: If True then the closure across any
            compression parents will be included (in the opaque data).
        :return: An iterator of ContentFactory objects, each of which is only
            valid until the iterator is advanced.
        """
        # keys might be a generator
        keys = set(keys)
        if not keys:
            return
        if not self._index.has_graph:
            # Cannot topological order when no graph has been stored.
            ordering = 'unordered'

        remaining_keys = keys
        while True:
            try:
                keys = set(remaining_keys)
                for content_factory in self._get_remaining_record_stream(keys,
                                            ordering, include_delta_closure):
                    remaining_keys.discard(content_factory.key)
                    yield content_factory
                return
            except errors.RetryWithNewPacks, e:
                self._access.reload_or_raise(e)

    def _get_remaining_record_stream(self, keys, ordering,
                                     include_delta_closure):
        """This function is the 'retry' portion for get_record_stream."""
        if include_delta_closure:
            positions = self._get_components_positions(keys, allow_missing=True)
        else:
            build_details = self._index.get_build_details(keys)
            # map from key to
            # (record_details, access_memo, compression_parent_key)
            positions = dict((key, self._build_details_to_components(details))
                for key, details in build_details.iteritems())
        absent_keys = keys.difference(set(positions))
        # There may be more absent keys : if we're missing the basis component
        # and are trying to include the delta closure.
        # XXX: We should not ever need to examine remote sources because we do
        # not permit deltas across versioned files boundaries.
        if include_delta_closure:
            needed_from_fallback = set()
            # Build up reconstructable_keys dict.  key:True in this dict means
            # the key can be reconstructed.
            reconstructable_keys = {}
            for key in keys:
                # the delta chain
                try:
                    chain = [key, positions[key][2]]
                except KeyError:
                    needed_from_fallback.add(key)
                    continue
                result = True
                while chain[-1] is not None:
                    if chain[-1] in reconstructable_keys:
                        result = reconstructable_keys[chain[-1]]
                        break
                    else:
                        try:
                            chain.append(positions[chain[-1]][2])
                        except KeyError:
                            # missing basis component
                            needed_from_fallback.add(chain[-1])
                            result = True
                            break
                for chain_key in chain[:-1]:
                    reconstructable_keys[chain_key] = result
                if not result:
                    needed_from_fallback.add(key)
        # Double index lookups here : need a unified api ?
        global_map, parent_maps = self._get_parent_map_with_sources(keys)
        if ordering == 'topological':
            # Global topological sort
            present_keys = tsort.topo_sort(global_map)
            # Now group by source:
            source_keys = []
            current_source = None
            for key in present_keys:
                for parent_map in parent_maps:
                    if key in parent_map:
                        key_source = parent_map
                        break
                if current_source is not key_source:
                    source_keys.append((key_source, []))
                    current_source = key_source
                source_keys[-1][1].append(key)
        else:
            if ordering != 'unordered':
                raise AssertionError('valid values for ordering are:'
                    ' "unordered" or "topological" not: %r'
                    % (ordering,))
            # Just group by source; remote sources first.
            present_keys = []
            source_keys = []
            for parent_map in reversed(parent_maps):
                source_keys.append((parent_map, []))
                for key in parent_map:
                    present_keys.append(key)
                    source_keys[-1][1].append(key)
            # We have been requested to return these records in an order that
            # suits us. So we ask the index to give us an optimally sorted
            # order.
            for source, sub_keys in source_keys:
                if source is parent_maps[0]:
                    # Only sort the keys for this VF
                    self._index._sort_keys_by_io(sub_keys, positions)
        absent_keys = keys - set(global_map)
        for key in absent_keys:
            yield AbsentContentFactory(key)
        # restrict our view to the keys we can answer.
        # XXX: Memory: TODO: batch data here to cap buffered data at (say) 1MB.
        # XXX: At that point we need to consider the impact of double reads by
        # utilising components multiple times.
        if include_delta_closure:
            # XXX: get_content_maps performs its own index queries; allow state
            # to be passed in.
            non_local_keys = needed_from_fallback - absent_keys
            prefix_split_keys = self._split_by_prefix(present_keys)
            prefix_split_non_local_keys = self._split_by_prefix(non_local_keys)
            for prefix, keys in prefix_split_keys.iteritems():
                non_local = prefix_split_non_local_keys.get(prefix, [])
                non_local = set(non_local)
                generator = _VFContentMapGenerator(self, keys, non_local,
                    global_map)
                for record in generator.get_record_stream():
                    yield record
        else:
            for source, keys in source_keys:
                if source is parent_maps[0]:
                    # this KnitVersionedFiles
                    records = [(key, positions[key][1]) for key in keys]
                    for key, raw_data, sha1 in self._read_records_iter_raw(records):
                        (record_details, index_memo, _) = positions[key]
                        yield KnitContentFactory(key, global_map[key],
                            record_details, sha1, raw_data, self._factory.annotated, None)
                else:
                    vf = self._fallback_vfs[parent_maps.index(source) - 1]
                    for record in vf.get_record_stream(keys, ordering,
                        include_delta_closure):
                        yield record

    def get_sha1s(self, keys):
        """See VersionedFiles.get_sha1s()."""
        missing = set(keys)
        record_map = self._get_record_map(missing, allow_missing=True)
        result = {}
        for key, details in record_map.iteritems():
            if key not in missing:
                continue
            # record entry 2 is the 'digest'.
            result[key] = details[2]
        missing.difference_update(set(result))
        for source in self._fallback_vfs:
            if not missing:
                break
            new_result = source.get_sha1s(missing)
            result.update(new_result)
            missing.difference_update(set(new_result))
        return result

    def insert_record_stream(self, stream):
        """Insert a record stream into this container.

        :param stream: A stream of records to insert.
        :return: None
        :seealso VersionedFiles.get_record_stream:
        """
        def get_adapter(adapter_key):
            try:
                return adapters[adapter_key]
            except KeyError:
                adapter_factory = adapter_registry.get(adapter_key)
                adapter = adapter_factory(self)
                adapters[adapter_key] = adapter
                return adapter
        delta_types = set()
        if self._factory.annotated:
            # self is annotated, we need annotated knits to use directly.
            annotated = "annotated-"
            convertibles = []
        else:
            # self is not annotated, but we can strip annotations cheaply.
            annotated = ""
            convertibles = set(["knit-annotated-ft-gz"])
            if self._max_delta_chain:
                delta_types.add("knit-annotated-delta-gz")
                convertibles.add("knit-annotated-delta-gz")
        # The set of types we can cheaply adapt without needing basis texts.
        native_types = set()
        if self._max_delta_chain:
            native_types.add("knit-%sdelta-gz" % annotated)
            delta_types.add("knit-%sdelta-gz" % annotated)
        native_types.add("knit-%sft-gz" % annotated)
        knit_types = native_types.union(convertibles)
        adapters = {}
        # Buffer all index entries that we can't add immediately because their
        # basis parent is missing. We don't buffer all because generating
        # annotations may require access to some of the new records. However we
        # can't generate annotations from new deltas until their basis parent
        # is present anyway, so we get away with not needing an index that
        # includes the new keys.
        #
        # See <http://launchpad.net/bugs/300177> about ordering of compression
        # parents in the records - to be conservative, we insist that all
        # parents must be present to avoid expanding to a fulltext.
        #
        # key = basis_parent, value = index entry to add
        buffered_index_entries = {}
        for record in stream:
            parents = record.parents
            if record.storage_kind in delta_types:
                # TODO: eventually the record itself should track
                #       compression_parent
                compression_parent = parents[0]
            else:
                compression_parent = None
            # Raise an error when a record is missing.
            if record.storage_kind == 'absent':
                raise RevisionNotPresent([record.key], self)
            elif ((record.storage_kind in knit_types)
                  and (compression_parent is None
                       or not self._fallback_vfs
                       or self._index.has_key(compression_parent)
                       or not self.has_key(compression_parent))):
                # we can insert the knit record literally if either it has no
                # compression parent OR we already have its basis in this kvf
                # OR the basis is not present even in the fallbacks.  In the
                # last case it will either turn up later in the stream and all
                # will be well, or it won't turn up at all and we'll raise an
                # error at the end.
                #
                # TODO: self.has_key is somewhat redundant with
                # self._index.has_key; we really want something that directly
                # asks if it's only present in the fallbacks. -- mbp 20081119
                if record.storage_kind not in native_types:
                    try:
                        adapter_key = (record.storage_kind, "knit-delta-gz")
                        adapter = get_adapter(adapter_key)
                    except KeyError:
                        adapter_key = (record.storage_kind, "knit-ft-gz")
                        adapter = get_adapter(adapter_key)
                    bytes = adapter.get_bytes(record)
                else:
                    # It's a knit record, it has a _raw_record field (even if
                    # it was reconstituted from a network stream).
                    bytes = record._raw_record
                options = [record._build_details[0]]
                if record._build_details[1]:
                    options.append('no-eol')
                # Just blat it across.
                # Note: This does end up adding data on duplicate keys. As
                # modern repositories use atomic insertions this should not
                # lead to excessive growth in the event of interrupted fetches.
                # 'knit' repositories may suffer excessive growth, but as a
                # deprecated format this is tolerable. It can be fixed if
                # needed by in the kndx index support raising on a duplicate
                # add with identical parents and options.
                access_memo = self._access.add_raw_records(
                    [(record.key, len(bytes))], bytes)[0]
                index_entry = (record.key, options, access_memo, parents)
                buffered = False
                if 'fulltext' not in options:
                    # Not a fulltext, so we need to make sure the compression
                    # parent will also be present.
                    # Note that pack backed knits don't need to buffer here
                    # because they buffer all writes to the transaction level,
                    # but we don't expose that difference at the index level. If
                    # the query here has sufficient cost to show up in
                    # profiling we should do that.
                    #
                    # They're required to be physically in this
                    # KnitVersionedFiles, not in a fallback.
                    if not self._index.has_key(compression_parent):
                        pending = buffered_index_entries.setdefault(
                            compression_parent, [])
                        pending.append(index_entry)
                        buffered = True
                if not buffered:
                    self._index.add_records([index_entry])
            elif record.storage_kind == 'chunked':
                self.add_lines(record.key, parents,
                    osutils.chunks_to_lines(record.get_bytes_as('chunked')))
            else:
                # Not suitable for direct insertion as a
                # delta, either because it's not the right format, or this
                # KnitVersionedFiles doesn't permit deltas (_max_delta_chain ==
                # 0) or because it depends on a base only present in the
                # fallback kvfs.
                try:
                    # Try getting a fulltext directly from the record.
                    bytes = record.get_bytes_as('fulltext')
                except errors.UnavailableRepresentation:
                    adapter_key = record.storage_kind, 'fulltext'
                    adapter = get_adapter(adapter_key)
                    bytes = adapter.get_bytes(record)
                lines = split_lines(bytes)
                try:
                    self.add_lines(record.key, parents, lines)
                except errors.RevisionAlreadyPresent:
                    pass
            # Add any records whose basis parent is now available.
            added_keys = [record.key]
            while added_keys:
                key = added_keys.pop(0)
                if key in buffered_index_entries:
                    index_entries = buffered_index_entries[key]
                    self._index.add_records(index_entries)
                    added_keys.extend(
                        [index_entry[0] for index_entry in index_entries])
                    del buffered_index_entries[key]
        if buffered_index_entries:
            # There were index entries buffered at the end of the stream,
            # So these need to be added (if the index supports holding such
            # entries for later insertion)
            for key in buffered_index_entries:
                index_entries = buffered_index_entries[key]
                self._index.add_records(index_entries,
                    missing_compression_parents=True)

    def get_missing_compression_parent_keys(self):
        """Return an iterable of keys of missing compression parents.

        Check this after calling insert_record_stream to find out if there are
        any missing compression parents.  If there are, the records that
        depend on them are not able to be inserted safely. For atomic
        KnitVersionedFiles built on packs, the transaction should be aborted or
        suspended - commit will fail at this point. Nonatomic knits will error
        earlier because they have no staging area to put pending entries into.
        """
        return self._index.get_missing_compression_parents()

    def iter_lines_added_or_present_in_keys(self, keys, pb=None):
        """Iterate over the lines in the versioned files from keys.

        This may return lines from other keys. Each item the returned
        iterator yields is a tuple of a line and a text version that that line
        is present in (not introduced in).

        Ordering of results is in whatever order is most suitable for the
        underlying storage format.

        If a progress bar is supplied, it may be used to indicate progress.
        The caller is responsible for cleaning up progress bars (because this
        is an iterator).

        NOTES:
         * Lines are normalised by the underlying store: they will all have \\n
           terminators.
         * Lines are returned in arbitrary order.
         * If a requested key did not change any lines (or didn't have any
           lines), it may not be mentioned at all in the result.

        :return: An iterator over (line, key).
        """
        if pb is None:
            pb = progress.DummyProgress()
        keys = set(keys)
        total = len(keys)
        done = False
        while not done:
            try:
                # we don't care about inclusions, the caller cares.
                # but we need to setup a list of records to visit.
                # we need key, position, length
                key_records = []
                build_details = self._index.get_build_details(keys)
                for key, details in build_details.iteritems():
                    if key in keys:
                        key_records.append((key, details[0]))
                records_iter = enumerate(self._read_records_iter(key_records))
                for (key_idx, (key, data, sha_value)) in records_iter:
                    pb.update('Walking content.', key_idx, total)
                    compression_parent = build_details[key][1]
                    if compression_parent is None:
                        # fulltext
                        line_iterator = self._factory.get_fulltext_content(data)
                    else:
                        # Delta
                        line_iterator = self._factory.get_linedelta_content(data)
                    # Now that we are yielding the data for this key, remove it
                    # from the list
                    keys.remove(key)
                    # XXX: It might be more efficient to yield (key,
                    # line_iterator) in the future. However for now, this is a
                    # simpler change to integrate into the rest of the
                    # codebase. RBC 20071110
                    for line in line_iterator:
                        yield line, key
                done = True
            except errors.RetryWithNewPacks, e:
                self._access.reload_or_raise(e)
        # If there are still keys we've not yet found, we look in the fallback
        # vfs, and hope to find them there.  Note that if the keys are found
        # but had no changes or no content, the fallback may not return
        # anything.
        if keys and not self._fallback_vfs:
            # XXX: strictly the second parameter is meant to be the file id
            # but it's not easily accessible here.
            raise RevisionNotPresent(keys, repr(self))
        for source in self._fallback_vfs:
            if not keys:
                break
            source_keys = set()
            for line, key in source.iter_lines_added_or_present_in_keys(keys):
                source_keys.add(key)
                yield line, key
            keys.difference_update(source_keys)
        pb.update('Walking content.', total, total)

    def _make_line_delta(self, delta_seq, new_content):
        """Generate a line delta from delta_seq and new_content."""
        diff_hunks = []
        for op in delta_seq.get_opcodes():
            if op[0] == 'equal':
                continue
            diff_hunks.append((op[1], op[2], op[4]-op[3], new_content._lines[op[3]:op[4]]))
        return diff_hunks

    def _merge_annotations(self, content, parents, parent_texts={},
                           delta=None, annotated=None,
                           left_matching_blocks=None):
        """Merge annotations for content and generate deltas.

        This is done by comparing the annotations based on changes to the text
        and generating a delta on the resulting full texts. If annotations are
        not being created then a simple delta is created.
        """
        if left_matching_blocks is not None:
            delta_seq = diff._PrematchedMatcher(left_matching_blocks)
        else:
            delta_seq = None
        if annotated:
            for parent_key in parents:
                merge_content = self._get_content(parent_key, parent_texts)
                if (parent_key == parents[0] and delta_seq is not None):
                    seq = delta_seq
                else:
                    seq = patiencediff.PatienceSequenceMatcher(
                        None, merge_content.text(), content.text())
                for i, j, n in seq.get_matching_blocks():
                    if n == 0:
                        continue
                    # this copies (origin, text) pairs across to the new
                    # content for any line that matches the last-checked
                    # parent.
                    content._lines[j:j+n] = merge_content._lines[i:i+n]
            # XXX: Robert says the following block is a workaround for a
            # now-fixed bug and it can probably be deleted. -- mbp 20080618
            if content._lines and content._lines[-1][1][-1] != '\n':
                # The copied annotation was from a line without a trailing EOL,
                # reinstate one for the content object, to ensure correct
                # serialization.
                line = content._lines[-1][1] + '\n'
                content._lines[-1] = (content._lines[-1][0], line)
        if delta:
            if delta_seq is None:
                reference_content = self._get_content(parents[0], parent_texts)
                new_texts = content.text()
                old_texts = reference_content.text()
                delta_seq = patiencediff.PatienceSequenceMatcher(
                                                 None, old_texts, new_texts)
            return self._make_line_delta(delta_seq, content)

    def _parse_record(self, version_id, data):
        """Parse an original format knit record.

        These have the last element of the key only present in the stored data.
        """
        rec, record_contents = self._parse_record_unchecked(data)
        self._check_header_version(rec, version_id)
        return record_contents, rec[3]

    def _parse_record_header(self, key, raw_data):
        """Parse a record header for consistency.

        :return: the header and the decompressor stream.
                 as (stream, header_record)
        """
        df = tuned_gzip.GzipFile(mode='rb', fileobj=StringIO(raw_data))
        try:
            # Current serialise
            rec = self._check_header(key, df.readline())
        except Exception, e:
            raise KnitCorrupt(self,
                              "While reading {%s} got %s(%s)"
                              % (key, e.__class__.__name__, str(e)))
        return df, rec

    def _parse_record_unchecked(self, data):
        # profiling notes:
        # 4168 calls in 2880 217 internal
        # 4168 calls to _parse_record_header in 2121
        # 4168 calls to readlines in 330
        df = tuned_gzip.GzipFile(mode='rb', fileobj=StringIO(data))
        try:
            record_contents = df.readlines()
        except Exception, e:
            raise KnitCorrupt(self, "Corrupt compressed record %r, got %s(%s)" %
                (data, e.__class__.__name__, str(e)))
        header = record_contents.pop(0)
        rec = self._split_header(header)
        last_line = record_contents.pop()
        if len(record_contents) != int(rec[2]):
            raise KnitCorrupt(self,
                              'incorrect number of lines %s != %s'
                              ' for version {%s} %s'
                              % (len(record_contents), int(rec[2]),
                                 rec[1], record_contents))
        if last_line != 'end %s\n' % rec[1]:
            raise KnitCorrupt(self,
                              'unexpected version end line %r, wanted %r'
                              % (last_line, rec[1]))
        df.close()
        return rec, record_contents

    def _read_records_iter(self, records):
        """Read text records from data file and yield result.

        The result will be returned in whatever is the fastest to read.
        Not by the order requested. Also, multiple requests for the same
        record will only yield 1 response.
        :param records: A list of (key, access_memo) entries
        :return: Yields (key, contents, digest) in the order
                 read, not the order requested
        """
        if not records:
            return

        # XXX: This smells wrong, IO may not be getting ordered right.
        needed_records = sorted(set(records), key=operator.itemgetter(1))
        if not needed_records:
            return

        # The transport optimizes the fetching as well
        # (ie, reads continuous ranges.)
        raw_data = self._access.get_raw_records(
            [index_memo for key, index_memo in needed_records])

        for (key, index_memo), data in \
                izip(iter(needed_records), raw_data):
            content, digest = self._parse_record(key[-1], data)
            yield key, content, digest

    def _read_records_iter_raw(self, records):
        """Read text records from data file and yield raw data.

        This unpacks enough of the text record to validate the id is
        as expected but thats all.

        Each item the iterator yields is (key, bytes,
            expected_sha1_of_full_text).
        """
        for key, data in self._read_records_iter_unchecked(records):
            # validate the header (note that we can only use the suffix in
            # current knit records).
            df, rec = self._parse_record_header(key, data)
            df.close()
            yield key, data, rec[3]

    def _read_records_iter_unchecked(self, records):
        """Read text records from data file and yield raw data.

        No validation is done.

        Yields tuples of (key, data).
        """
        # setup an iterator of the external records:
        # uses readv so nice and fast we hope.
        if len(records):
            # grab the disk data needed.
            needed_offsets = [index_memo for key, index_memo
                                           in records]
            raw_records = self._access.get_raw_records(needed_offsets)

        for key, index_memo in records:
            data = raw_records.next()
            yield key, data

    def _record_to_data(self, key, digest, lines, dense_lines=None):
        """Convert key, digest, lines into a raw data block.

        :param key: The key of the record. Currently keys are always serialised
            using just the trailing component.
        :param dense_lines: The bytes of lines but in a denser form. For
            instance, if lines is a list of 1000 bytestrings each ending in \n,
            dense_lines may be a list with one line in it, containing all the
            1000's lines and their \n's. Using dense_lines if it is already
            known is a win because the string join to create bytes in this
            function spends less time resizing the final string.
        :return: (len, a StringIO instance with the raw data ready to read.)
        """
        # Note: using a string copy here increases memory pressure with e.g.
        # ISO's, but it is about 3 seconds faster on a 1.2Ghz intel machine
        # when doing the initial commit of a mozilla tree. RBC 20070921
        bytes = ''.join(chain(
            ["version %s %d %s\n" % (key[-1],
                                     len(lines),
                                     digest)],
            dense_lines or lines,
            ["end %s\n" % key[-1]]))
        if type(bytes) != str:
            raise AssertionError(
                'data must be plain bytes was %s' % type(bytes))
        if lines and lines[-1][-1] != '\n':
            raise ValueError('corrupt lines value %r' % lines)
        compressed_bytes = tuned_gzip.bytes_to_gzip(bytes)
        return len(compressed_bytes), compressed_bytes

    def _split_header(self, line):
        rec = line.split()
        if len(rec) != 4:
            raise KnitCorrupt(self,
                              'unexpected number of elements in record header')
        return rec

    def keys(self):
        """See VersionedFiles.keys."""
        if 'evil' in debug.debug_flags:
            trace.mutter_callsite(2, "keys scales with size of history")
        sources = [self._index] + self._fallback_vfs
        result = set()
        for source in sources:
            result.update(source.keys())
        return result


class _ContentMapGenerator(object):
    """Generate texts or expose raw deltas for a set of texts."""

    def _get_content(self, key):
        """Get the content object for key."""
        # Note that _get_content is only called when the _ContentMapGenerator
        # has been constructed with just one key requested for reconstruction.
        if key in self.nonlocal_keys:
            record = self.get_record_stream().next()
            # Create a content object on the fly
            lines = osutils.chunks_to_lines(record.get_bytes_as('chunked'))
            return PlainKnitContent(lines, record.key)
        else:
            # local keys we can ask for directly
            return self._get_one_work(key)

    def get_record_stream(self):
        """Get a record stream for the keys requested during __init__."""
        for record in self._work():
            yield record

    def _work(self):
        """Produce maps of text and KnitContents as dicts.
        
        :return: (text_map, content_map) where text_map contains the texts for
            the requested versions and content_map contains the KnitContents.
        """
        # NB: By definition we never need to read remote sources unless texts
        # are requested from them: we don't delta across stores - and we
        # explicitly do not want to to prevent data loss situations.
        if self.global_map is None:
            self.global_map = self.vf.get_parent_map(self.keys)
        nonlocal_keys = self.nonlocal_keys

        missing_keys = set(nonlocal_keys)
        # Read from remote versioned file instances and provide to our caller.
        for source in self.vf._fallback_vfs:
            if not missing_keys:
                break
            # Loop over fallback repositories asking them for texts - ignore
            # any missing from a particular fallback.
            for record in source.get_record_stream(missing_keys,
                'unordered', True):
                if record.storage_kind == 'absent':
                    # Not in thie particular stream, may be in one of the
                    # other fallback vfs objects.
                    continue
                missing_keys.remove(record.key)
                yield record

        self._raw_record_map = self.vf._get_record_map_unparsed(self.keys,
            allow_missing=True)
        first = True
        for key in self.keys:
            if key in self.nonlocal_keys:
                continue
            yield LazyKnitContentFactory(key, self.global_map[key], self, first)
            first = False

    def _get_one_work(self, requested_key):
        # Now, if we have calculated everything already, just return the
        # desired text.
        if requested_key in self._contents_map:
            return self._contents_map[requested_key]
        # To simplify things, parse everything at once - code that wants one text
        # probably wants them all.
        # FUTURE: This function could be improved for the 'extract many' case
        # by tracking each component and only doing the copy when the number of
        # children than need to apply delta's to it is > 1 or it is part of the
        # final output.
        multiple_versions = len(self.keys) != 1
        if self._record_map is None:
            self._record_map = self.vf._raw_map_to_record_map(
                self._raw_record_map)
        record_map = self._record_map
        # raw_record_map is key:
        # Have read and parsed records at this point. 
        for key in self.keys:
            if key in self.nonlocal_keys:
                # already handled
                continue
            components = []
            cursor = key
            while cursor is not None:
                try:
                    record, record_details, digest, next = record_map[cursor]
                except KeyError:
                    raise RevisionNotPresent(cursor, self)
                components.append((cursor, record, record_details, digest))
                cursor = next
                if cursor in self._contents_map:
                    # no need to plan further back
                    components.append((cursor, None, None, None))
                    break

            content = None
            for (component_id, record, record_details,
                 digest) in reversed(components):
                if component_id in self._contents_map:
                    content = self._contents_map[component_id]
                else:
                    content, delta = self._factory.parse_record(key[-1],
                        record, record_details, content,
                        copy_base_content=multiple_versions)
                    if multiple_versions:
                        self._contents_map[component_id] = content

            # digest here is the digest from the last applied component.
            text = content.text()
            actual_sha = sha_strings(text)
            if actual_sha != digest:
                raise SHA1KnitCorrupt(self, actual_sha, digest, key, text)
        if multiple_versions:
            return self._contents_map[requested_key]
        else:
            return content

    def _wire_bytes(self):
        """Get the bytes to put on the wire for 'key'.

        The first collection of bytes asked for returns the serialised
        raw_record_map and the additional details (key, parent) for key.
        Subsequent calls return just the additional details (key, parent).
        The wire storage_kind given for the first key is 'knit-delta-closure',
        For subsequent keys it is 'knit-delta-closure-ref'.

        :param key: A key from the content generator.
        :return: Bytes to put on the wire.
        """
        lines = []
        # kind marker for dispatch on the far side,
        lines.append('knit-delta-closure')
        # Annotated or not
        if self.vf._factory.annotated:
            lines.append('annotated')
        else:
            lines.append('')
        # then the list of keys
        lines.append('\t'.join(['\x00'.join(key) for key in self.keys
            if key not in self.nonlocal_keys]))
        # then the _raw_record_map in serialised form:
        map_byte_list = []
        # for each item in the map:
        # 1 line with key
        # 1 line with parents if the key is to be yielded (None: for None, '' for ())
        # one line with method
        # one line with noeol
        # one line with next ('' for None)
        # one line with byte count of the record bytes
        # the record bytes
        for key, (record_bytes, (method, noeol), next) in \
            self._raw_record_map.iteritems():
            key_bytes = '\x00'.join(key)
            parents = self.global_map.get(key, None)
            if parents is None:
                parent_bytes = 'None:'
            else:
                parent_bytes = '\t'.join('\x00'.join(key) for key in parents)
            method_bytes = method
            if noeol:
                noeol_bytes = "T"
            else:
                noeol_bytes = "F"
            if next:
                next_bytes = '\x00'.join(next)
            else:
                next_bytes = ''
            map_byte_list.append('%s\n%s\n%s\n%s\n%s\n%d\n%s' % (
                key_bytes, parent_bytes, method_bytes, noeol_bytes, next_bytes,
                len(record_bytes), record_bytes))
        map_bytes = ''.join(map_byte_list)
        lines.append(map_bytes)
        bytes = '\n'.join(lines)
        return bytes


class _VFContentMapGenerator(_ContentMapGenerator):
    """Content map generator reading from a VersionedFiles object."""

    def __init__(self, versioned_files, keys, nonlocal_keys=None,
        global_map=None, raw_record_map=None):
        """Create a _ContentMapGenerator.
        
        :param versioned_files: The versioned files that the texts are being
            extracted from.
        :param keys: The keys to produce content maps for.
        :param nonlocal_keys: An iterable of keys(possibly intersecting keys)
            which are known to not be in this knit, but rather in one of the
            fallback knits.
        :param global_map: The result of get_parent_map(keys) (or a supermap).
            This is required if get_record_stream() is to be used.
        :param raw_record_map: A unparsed raw record map to use for answering
            contents.
        """
        # The vf to source data from
        self.vf = versioned_files
        # The keys desired
        self.keys = list(keys)
        # Keys known to be in fallback vfs objects
        if nonlocal_keys is None:
            self.nonlocal_keys = set()
        else:
            self.nonlocal_keys = frozenset(nonlocal_keys)
        # Parents data for keys to be returned in get_record_stream
        self.global_map = global_map
        # The chunked lists for self.keys in text form
        self._text_map = {}
        # A cache of KnitContent objects used in extracting texts.
        self._contents_map = {}
        # All the knit records needed to assemble the requested keys as full
        # texts.
        self._record_map = None
        if raw_record_map is None:
            self._raw_record_map = self.vf._get_record_map_unparsed(keys,
                allow_missing=True)
        else:
            self._raw_record_map = raw_record_map
        # the factory for parsing records
        self._factory = self.vf._factory


class _NetworkContentMapGenerator(_ContentMapGenerator):
    """Content map generator sourced from a network stream."""

    def __init__(self, bytes, line_end):
        """Construct a _NetworkContentMapGenerator from a bytes block."""
        self._bytes = bytes
        self.global_map = {}
        self._raw_record_map = {}
        self._contents_map = {}
        self._record_map = None
        self.nonlocal_keys = []
        # Get access to record parsing facilities
        self.vf = KnitVersionedFiles(None, None)
        start = line_end
        # Annotated or not
        line_end = bytes.find('\n', start)
        line = bytes[start:line_end]
        start = line_end + 1
        if line == 'annotated':
            self._factory = KnitAnnotateFactory()
        else:
            self._factory = KnitPlainFactory()
        # list of keys to emit in get_record_stream
        line_end = bytes.find('\n', start)
        line = bytes[start:line_end]
        start = line_end + 1
        self.keys = [
            tuple(segment.split('\x00')) for segment in line.split('\t')
            if segment]
        # now a loop until the end. XXX: It would be nice if this was just a
        # bunch of the same records as get_record_stream(..., False) gives, but
        # there is a decent sized gap stopping that at the moment.
        end = len(bytes)
        while start < end:
            # 1 line with key
            line_end = bytes.find('\n', start)
            key = tuple(bytes[start:line_end].split('\x00'))
            start = line_end + 1
            # 1 line with parents (None: for None, '' for ())
            line_end = bytes.find('\n', start)
            line = bytes[start:line_end]
            if line == 'None:':
                parents = None
            else:
                parents = tuple(
                    [tuple(segment.split('\x00')) for segment in line.split('\t')
                     if segment])
            self.global_map[key] = parents
            start = line_end + 1
            # one line with method
            line_end = bytes.find('\n', start)
            line = bytes[start:line_end]
            method = line
            start = line_end + 1
            # one line with noeol
            line_end = bytes.find('\n', start)
            line = bytes[start:line_end]
            noeol = line == "T"
            start = line_end + 1
            # one line with next ('' for None)
            line_end = bytes.find('\n', start)
            line = bytes[start:line_end]
            if not line:
                next = None
            else:
                next = tuple(bytes[start:line_end].split('\x00'))
            start = line_end + 1
            # one line with byte count of the record bytes
            line_end = bytes.find('\n', start)
            line = bytes[start:line_end]
            count = int(line)
            start = line_end + 1
            # the record bytes
            record_bytes = bytes[start:start+count]
            start = start + count
            # put it in the map
            self._raw_record_map[key] = (record_bytes, (method, noeol), next)

    def get_record_stream(self):
        """Get a record stream for for keys requested by the bytestream."""
        first = True
        for key in self.keys:
            yield LazyKnitContentFactory(key, self.global_map[key], self, first)
            first = False

    def _wire_bytes(self):
        return self._bytes


class _KndxIndex(object):
    """Manages knit index files

    The index is kept in memory and read on startup, to enable
    fast lookups of revision information.  The cursor of the index
    file is always pointing to the end, making it easy to append
    entries.

    _cache is a cache for fast mapping from version id to a Index
    object.

    _history is a cache for fast mapping from indexes to version ids.

    The index data format is dictionary compressed when it comes to
    parent references; a index entry may only have parents that with a
    lover index number.  As a result, the index is topological sorted.

    Duplicate entries may be written to the index for a single version id
    if this is done then the latter one completely replaces the former:
    this allows updates to correct version and parent information.
    Note that the two entries may share the delta, and that successive
    annotations and references MUST point to the first entry.

    The index file on disc contains a header, followed by one line per knit
    record. The same revision can be present in an index file more than once.
    The first occurrence gets assigned a sequence number starting from 0.

    The format of a single line is
    REVISION_ID FLAGS BYTE_OFFSET LENGTH( PARENT_ID|PARENT_SEQUENCE_ID)* :\n
    REVISION_ID is a utf8-encoded revision id
    FLAGS is a comma separated list of flags about the record. Values include
        no-eol, line-delta, fulltext.
    BYTE_OFFSET is the ascii representation of the byte offset in the data file
        that the the compressed data starts at.
    LENGTH is the ascii representation of the length of the data file.
    PARENT_ID a utf-8 revision id prefixed by a '.' that is a parent of
        REVISION_ID.
    PARENT_SEQUENCE_ID the ascii representation of the sequence number of a
        revision id already in the knit that is a parent of REVISION_ID.
    The ' :' marker is the end of record marker.

    partial writes:
    when a write is interrupted to the index file, it will result in a line
    that does not end in ' :'. If the ' :' is not present at the end of a line,
    or at the end of the file, then the record that is missing it will be
    ignored by the parser.

    When writing new records to the index file, the data is preceded by '\n'
    to ensure that records always start on new lines even if the last write was
    interrupted. As a result its normal for the last line in the index to be
    missing a trailing newline. One can be added with no harmful effects.

    :ivar _kndx_cache: dict from prefix to the old state of KnitIndex objects,
        where prefix is e.g. the (fileid,) for .texts instances or () for
        constant-mapped things like .revisions, and the old state is
        tuple(history_vector, cache_dict).  This is used to prevent having an
        ABI change with the C extension that reads .kndx files.
    """

    HEADER = "# bzr knit index 8\n"

    def __init__(self, transport, mapper, get_scope, allow_writes, is_locked):
        """Create a _KndxIndex on transport using mapper."""
        self._transport = transport
        self._mapper = mapper
        self._get_scope = get_scope
        self._allow_writes = allow_writes
        self._is_locked = is_locked
        self._reset_cache()
        self.has_graph = True

    def add_records(self, records, random_id=False, missing_compression_parents=False):
        """Add multiple records to the index.

        :param records: a list of tuples:
                         (key, options, access_memo, parents).
        :param random_id: If True the ids being added were randomly generated
            and no check for existence will be performed.
        :param missing_compression_parents: If True the records being added are
            only compressed against texts already in the index (or inside
            records). If False the records all refer to unavailable texts (or
            texts inside records) as compression parents.
        """
        if missing_compression_parents:
            # It might be nice to get the edge of the records. But keys isn't
            # _wrong_.
            keys = sorted(record[0] for record in records)
            raise errors.RevisionNotPresent(keys, self)
        paths = {}
        for record in records:
            key = record[0]
            prefix = key[:-1]
            path = self._mapper.map(key) + '.kndx'
            path_keys = paths.setdefault(path, (prefix, []))
            path_keys[1].append(record)
        for path in sorted(paths):
            prefix, path_keys = paths[path]
            self._load_prefixes([prefix])
            lines = []
            orig_history = self._kndx_cache[prefix][1][:]
            orig_cache = self._kndx_cache[prefix][0].copy()

            try:
                for key, options, (_, pos, size), parents in path_keys:
                    if parents is None:
                        # kndx indices cannot be parentless.
                        parents = ()
                    line = "\n%s %s %s %s %s :" % (
                        key[-1], ','.join(options), pos, size,
                        self._dictionary_compress(parents))
                    if type(line) != str:
                        raise AssertionError(
                            'data must be utf8 was %s' % type(line))
                    lines.append(line)
                    self._cache_key(key, options, pos, size, parents)
                if len(orig_history):
                    self._transport.append_bytes(path, ''.join(lines))
                else:
                    self._init_index(path, lines)
            except:
                # If any problems happen, restore the original values and re-raise
                self._kndx_cache[prefix] = (orig_cache, orig_history)
                raise

    def scan_unvalidated_index(self, graph_index):
        """See _KnitGraphIndex.scan_unvalidated_index."""
        # Because kndx files do not support atomic insertion via separate index
        # files, they do not support this method.
        raise NotImplementedError(self.scan_unvalidated_index)

    def get_missing_compression_parents(self):
        """See _KnitGraphIndex.get_missing_compression_parents."""
        # Because kndx files do not support atomic insertion via separate index
        # files, they do not support this method.
        raise NotImplementedError(self.get_missing_compression_parents)
    
    def _cache_key(self, key, options, pos, size, parent_keys):
        """Cache a version record in the history array and index cache.

        This is inlined into _load_data for performance. KEEP IN SYNC.
        (It saves 60ms, 25% of the __init__ overhead on local 4000 record
         indexes).
        """
        prefix = key[:-1]
        version_id = key[-1]
        # last-element only for compatibilty with the C load_data.
        parents = tuple(parent[-1] for parent in parent_keys)
        for parent in parent_keys:
            if parent[:-1] != prefix:
                raise ValueError("mismatched prefixes for %r, %r" % (
                    key, parent_keys))
        cache, history = self._kndx_cache[prefix]
        # only want the _history index to reference the 1st index entry
        # for version_id
        if version_id not in cache:
            index = len(history)
            history.append(version_id)
        else:
            index = cache[version_id][5]
        cache[version_id] = (version_id,
                                   options,
                                   pos,
                                   size,
                                   parents,
                                   index)

    def check_header(self, fp):
        line = fp.readline()
        if line == '':
            # An empty file can actually be treated as though the file doesn't
            # exist yet.
            raise errors.NoSuchFile(self)
        if line != self.HEADER:
            raise KnitHeaderError(badline=line, filename=self)

    def _check_read(self):
        if not self._is_locked():
            raise errors.ObjectNotLocked(self)
        if self._get_scope() != self._scope:
            self._reset_cache()

    def _check_write_ok(self):
        """Assert if not writes are permitted."""
        if not self._is_locked():
            raise errors.ObjectNotLocked(self)
        if self._get_scope() != self._scope:
            self._reset_cache()
        if self._mode != 'w':
            raise errors.ReadOnlyObjectDirtiedError(self)

    def get_build_details(self, keys):
        """Get the method, index_memo and compression parent for keys.

        Ghosts are omitted from the result.

        :param keys: An iterable of keys.
        :return: A dict of key:(index_memo, compression_parent, parents,
            record_details).
            index_memo
                opaque structure to pass to read_records to extract the raw
                data
            compression_parent
                Content that this record is built upon, may be None
            parents
                Logical parents of this node
            record_details
                extra information about the content which needs to be passed to
                Factory.parse_record
        """
        parent_map = self.get_parent_map(keys)
        result = {}
        for key in keys:
            if key not in parent_map:
                continue # Ghost
            method = self.get_method(key)
            parents = parent_map[key]
            if method == 'fulltext':
                compression_parent = None
            else:
                compression_parent = parents[0]
            noeol = 'no-eol' in self.get_options(key)
            index_memo = self.get_position(key)
            result[key] = (index_memo, compression_parent,
                                  parents, (method, noeol))
        return result

    def get_method(self, key):
        """Return compression method of specified key."""
        options = self.get_options(key)
        if 'fulltext' in options:
            return 'fulltext'
        elif 'line-delta' in options:
            return 'line-delta'
        else:
            raise errors.KnitIndexUnknownMethod(self, options)

    def get_options(self, key):
        """Return a list representing options.

        e.g. ['foo', 'bar']
        """
        prefix, suffix = self._split_key(key)
        self._load_prefixes([prefix])
        try:
            return self._kndx_cache[prefix][0][suffix][1]
        except KeyError:
            raise RevisionNotPresent(key, self)

    def get_parent_map(self, keys):
        """Get a map of the parents of keys.

        :param keys: The keys to look up parents for.
        :return: A mapping from keys to parents. Absent keys are absent from
            the mapping.
        """
        # Parse what we need to up front, this potentially trades off I/O
        # locality (.kndx and .knit in the same block group for the same file
        # id) for less checking in inner loops.
        prefixes = set(key[:-1] for key in keys)
        self._load_prefixes(prefixes)
        result = {}
        for key in keys:
            prefix = key[:-1]
            try:
                suffix_parents = self._kndx_cache[prefix][0][key[-1]][4]
            except KeyError:
                pass
            else:
                result[key] = tuple(prefix + (suffix,) for
                    suffix in suffix_parents)
        return result

    def get_position(self, key):
        """Return details needed to access the version.

        :return: a tuple (key, data position, size) to hand to the access
            logic to get the record.
        """
        prefix, suffix = self._split_key(key)
        self._load_prefixes([prefix])
        entry = self._kndx_cache[prefix][0][suffix]
        return key, entry[2], entry[3]

    has_key = _mod_index._has_key_from_parent_map

    def _init_index(self, path, extra_lines=[]):
        """Initialize an index."""
        sio = StringIO()
        sio.write(self.HEADER)
        sio.writelines(extra_lines)
        sio.seek(0)
        self._transport.put_file_non_atomic(path, sio,
                            create_parent_dir=True)
                           # self._create_parent_dir)
                           # mode=self._file_mode,
                           # dir_mode=self._dir_mode)

    def keys(self):
        """Get all the keys in the collection.

        The keys are not ordered.
        """
        result = set()
        # Identify all key prefixes.
        # XXX: A bit hacky, needs polish.
        if type(self._mapper) == ConstantMapper:
            prefixes = [()]
        else:
            relpaths = set()
            for quoted_relpath in self._transport.iter_files_recursive():
                path, ext = os.path.splitext(quoted_relpath)
                relpaths.add(path)
            prefixes = [self._mapper.unmap(path) for path in relpaths]
        self._load_prefixes(prefixes)
        for prefix in prefixes:
            for suffix in self._kndx_cache[prefix][1]:
                result.add(prefix + (suffix,))
        return result

    def _load_prefixes(self, prefixes):
        """Load the indices for prefixes."""
        self._check_read()
        for prefix in prefixes:
            if prefix not in self._kndx_cache:
                # the load_data interface writes to these variables.
                self._cache = {}
                self._history = []
                self._filename = prefix
                try:
                    path = self._mapper.map(prefix) + '.kndx'
                    fp = self._transport.get(path)
                    try:
                        # _load_data may raise NoSuchFile if the target knit is
                        # completely empty.
                        _load_data(self, fp)
                    finally:
                        fp.close()
                    self._kndx_cache[prefix] = (self._cache, self._history)
                    del self._cache
                    del self._filename
                    del self._history
                except NoSuchFile:
                    self._kndx_cache[prefix] = ({}, [])
                    if type(self._mapper) == ConstantMapper:
                        # preserve behaviour for revisions.kndx etc.
                        self._init_index(path)
                    del self._cache
                    del self._filename
                    del self._history

    missing_keys = _mod_index._missing_keys_from_parent_map

    def _partition_keys(self, keys):
        """Turn keys into a dict of prefix:suffix_list."""
        result = {}
        for key in keys:
            prefix_keys = result.setdefault(key[:-1], [])
            prefix_keys.append(key[-1])
        return result

    def _dictionary_compress(self, keys):
        """Dictionary compress keys.

        :param keys: The keys to generate references to.
        :return: A string representation of keys. keys which are present are
            dictionary compressed, and others are emitted as fulltext with a
            '.' prefix.
        """
        if not keys:
            return ''
        result_list = []
        prefix = keys[0][:-1]
        cache = self._kndx_cache[prefix][0]
        for key in keys:
            if key[:-1] != prefix:
                # kndx indices cannot refer across partitioned storage.
                raise ValueError("mismatched prefixes for %r" % keys)
            if key[-1] in cache:
                # -- inlined lookup() --
                result_list.append(str(cache[key[-1]][5]))
                # -- end lookup () --
            else:
                result_list.append('.' + key[-1])
        return ' '.join(result_list)

    def _reset_cache(self):
        # Possibly this should be a LRU cache. A dictionary from key_prefix to
        # (cache_dict, history_vector) for parsed kndx files.
        self._kndx_cache = {}
        self._scope = self._get_scope()
        allow_writes = self._allow_writes()
        if allow_writes:
            self._mode = 'w'
        else:
            self._mode = 'r'

    def _sort_keys_by_io(self, keys, positions):
        """Figure out an optimal order to read the records for the given keys.

        Sort keys, grouped by index and sorted by position.

        :param keys: A list of keys whose records we want to read. This will be
            sorted 'in-place'.
        :param positions: A dict, such as the one returned by
            _get_components_positions()
        :return: None
        """
        def get_sort_key(key):
            index_memo = positions[key][1]
            # Group by prefix and position. index_memo[0] is the key, so it is
            # (file_id, revision_id) and we don't want to sort on revision_id,
            # index_memo[1] is the position, and index_memo[2] is the size,
            # which doesn't matter for the sort
            return index_memo[0][:-1], index_memo[1]
        return keys.sort(key=get_sort_key)

    def _split_key(self, key):
        """Split key into a prefix and suffix."""
        return key[:-1], key[-1]


class _KnitGraphIndex(object):
    """A KnitVersionedFiles index layered on GraphIndex."""

    def __init__(self, graph_index, is_locked, deltas=False, parents=True,
        add_callback=None):
        """Construct a KnitGraphIndex on a graph_index.

        :param graph_index: An implementation of bzrlib.index.GraphIndex.
        :param is_locked: A callback to check whether the object should answer
            queries.
        :param deltas: Allow delta-compressed records.
        :param parents: If True, record knits parents, if not do not record
            parents.
        :param add_callback: If not None, allow additions to the index and call
            this callback with a list of added GraphIndex nodes:
            [(node, value, node_refs), ...]
        :param is_locked: A callback, returns True if the index is locked and
            thus usable.
        """
        self._add_callback = add_callback
        self._graph_index = graph_index
        self._deltas = deltas
        self._parents = parents
        if deltas and not parents:
            # XXX: TODO: Delta tree and parent graph should be conceptually
            # separate.
            raise KnitCorrupt(self, "Cannot do delta compression without "
                "parent tracking.")
        self.has_graph = parents
        self._is_locked = is_locked
        self._missing_compression_parents = set()

    def __repr__(self):
        return "%s(%r)" % (self.__class__.__name__, self._graph_index)

    def add_records(self, records, random_id=False,
        missing_compression_parents=False):
        """Add multiple records to the index.

        This function does not insert data into the Immutable GraphIndex
        backing the KnitGraphIndex, instead it prepares data for insertion by
        the caller and checks that it is safe to insert then calls
        self._add_callback with the prepared GraphIndex nodes.

        :param records: a list of tuples:
                         (key, options, access_memo, parents).
        :param random_id: If True the ids being added were randomly generated
            and no check for existence will be performed.
        :param missing_compression_parents: If True the records being added are
            only compressed against texts already in the index (or inside
            records). If False the records all refer to unavailable texts (or
            texts inside records) as compression parents.
        """
        if not self._add_callback:
            raise errors.ReadOnlyError(self)
        # we hope there are no repositories with inconsistent parentage
        # anymore.

        keys = {}
        compression_parents = set()
        for (key, options, access_memo, parents) in records:
            if self._parents:
                parents = tuple(parents)
            index, pos, size = access_memo
            if 'no-eol' in options:
                value = 'N'
            else:
                value = ' '
            value += "%d %d" % (pos, size)
            if not self._deltas:
                if 'line-delta' in options:
                    raise KnitCorrupt(self, "attempt to add line-delta in non-delta knit")
            if self._parents:
                if self._deltas:
                    if 'line-delta' in options:
                        node_refs = (parents, (parents[0],))
                        if missing_compression_parents:
                            compression_parents.add(parents[0])
                    else:
                        node_refs = (parents, ())
                else:
                    node_refs = (parents, )
            else:
                if parents:
                    raise KnitCorrupt(self, "attempt to add node with parents "
                        "in parentless index.")
                node_refs = ()
            keys[key] = (value, node_refs)
        # check for dups
        if not random_id:
            present_nodes = self._get_entries(keys)
            for (index, key, value, node_refs) in present_nodes:
                if (value[0] != keys[key][0][0] or
                    node_refs[:1] != keys[key][1][:1]):
                    raise KnitCorrupt(self, "inconsistent details in add_records"
                        ": %s %s" % ((value, node_refs), keys[key]))
                del keys[key]
        result = []
        if self._parents:
            for key, (value, node_refs) in keys.iteritems():
                result.append((key, value, node_refs))
        else:
            for key, (value, node_refs) in keys.iteritems():
                result.append((key, value))
        self._add_callback(result)
<<<<<<< HEAD
        if missing_compression_parents:
            # This may appear to be incorrect (it does not check for
            # compression parents that are in the existing graph index),
            # but such records won't have been buffered, so this is
            # actually correct: every entry when
            # missing_compression_parents==True either has a missing parent, or
            # a parent that is one of the keys in records.
            compression_parents.difference_update(keys)
            self._missing_compression_parents.update(compression_parents)
        # Adding records may have satisfied missing compression parents.
        self._missing_compression_parents.difference_update(keys)
        
    def scan_unvalidated_index(self, graph_index):
        """Inform this _KnitGraphIndex that there is an unvalidated index.

        This allows this _KnitGraphIndex to keep track of any missing
        compression parents we may want to have filled in to make those
        indices valid.

        :param graph_index: A GraphIndex
        """
        if self._deltas:
            new_missing = graph_index.external_references(ref_list_num=1)
            new_missing.difference_update(self.get_parent_map(new_missing))
            self._missing_compression_parents.update(new_missing)

    def get_missing_compression_parents(self):
        """Return the keys of missing compression parents.

        Missing compression parents occur when a record stream was missing
        basis texts, or a index was scanned that had missing basis texts.
        """
        return frozenset(self._missing_compression_parents)
=======
>>>>>>> caf1e9df

    def _check_read(self):
        """raise if reads are not permitted."""
        if not self._is_locked():
            raise errors.ObjectNotLocked(self)

    def _check_write_ok(self):
        """Assert if writes are not permitted."""
        if not self._is_locked():
            raise errors.ObjectNotLocked(self)

    def _compression_parent(self, an_entry):
        # return the key that an_entry is compressed against, or None
        # Grab the second parent list (as deltas implies parents currently)
        compression_parents = an_entry[3][1]
        if not compression_parents:
            return None
        if len(compression_parents) != 1:
            raise AssertionError(
                "Too many compression parents: %r" % compression_parents)
        return compression_parents[0]

    def get_build_details(self, keys):
        """Get the method, index_memo and compression parent for version_ids.

        Ghosts are omitted from the result.

        :param keys: An iterable of keys.
        :return: A dict of key:
            (index_memo, compression_parent, parents, record_details).
            index_memo
                opaque structure to pass to read_records to extract the raw
                data
            compression_parent
                Content that this record is built upon, may be None
            parents
                Logical parents of this node
            record_details
                extra information about the content which needs to be passed to
                Factory.parse_record
        """
        self._check_read()
        result = {}
        entries = self._get_entries(keys, False)
        for entry in entries:
            key = entry[1]
            if not self._parents:
                parents = ()
            else:
                parents = entry[3][0]
            if not self._deltas:
                compression_parent_key = None
            else:
                compression_parent_key = self._compression_parent(entry)
            noeol = (entry[2][0] == 'N')
            if compression_parent_key:
                method = 'line-delta'
            else:
                method = 'fulltext'
            result[key] = (self._node_to_position(entry),
                                  compression_parent_key, parents,
                                  (method, noeol))
        return result

    def _get_entries(self, keys, check_present=False):
        """Get the entries for keys.

        :param keys: An iterable of index key tuples.
        """
        keys = set(keys)
        found_keys = set()
        if self._parents:
            for node in self._graph_index.iter_entries(keys):
                yield node
                found_keys.add(node[1])
        else:
            # adapt parentless index to the rest of the code.
            for node in self._graph_index.iter_entries(keys):
                yield node[0], node[1], node[2], ()
                found_keys.add(node[1])
        if check_present:
            missing_keys = keys.difference(found_keys)
            if missing_keys:
                raise RevisionNotPresent(missing_keys.pop(), self)

    def get_method(self, key):
        """Return compression method of specified key."""
        return self._get_method(self._get_node(key))

    def _get_method(self, node):
        if not self._deltas:
            return 'fulltext'
        if self._compression_parent(node):
            return 'line-delta'
        else:
            return 'fulltext'

    def _get_node(self, key):
        try:
            return list(self._get_entries([key]))[0]
        except IndexError:
            raise RevisionNotPresent(key, self)

    def get_options(self, key):
        """Return a list representing options.

        e.g. ['foo', 'bar']
        """
        node = self._get_node(key)
        options = [self._get_method(node)]
        if node[2][0] == 'N':
            options.append('no-eol')
        return options

    def get_parent_map(self, keys):
        """Get a map of the parents of keys.

        :param keys: The keys to look up parents for.
        :return: A mapping from keys to parents. Absent keys are absent from
            the mapping.
        """
        self._check_read()
        nodes = self._get_entries(keys)
        result = {}
        if self._parents:
            for node in nodes:
                result[node[1]] = node[3][0]
        else:
            for node in nodes:
                result[node[1]] = None
        return result

    def get_position(self, key):
        """Return details needed to access the version.

        :return: a tuple (index, data position, size) to hand to the access
            logic to get the record.
        """
        node = self._get_node(key)
        return self._node_to_position(node)

    has_key = _mod_index._has_key_from_parent_map

    def keys(self):
        """Get all the keys in the collection.

        The keys are not ordered.
        """
        self._check_read()
        return [node[1] for node in self._graph_index.iter_all_entries()]

    missing_keys = _mod_index._missing_keys_from_parent_map

    def _node_to_position(self, node):
        """Convert an index value to position details."""
        bits = node[2][1:].split(' ')
        return node[0], int(bits[0]), int(bits[1])

    def _sort_keys_by_io(self, keys, positions):
        """Figure out an optimal order to read the records for the given keys.

        Sort keys, grouped by index and sorted by position.

        :param keys: A list of keys whose records we want to read. This will be
            sorted 'in-place'.
        :param positions: A dict, such as the one returned by
            _get_components_positions()
        :return: None
        """
        def get_index_memo(key):
            # index_memo is at offset [1]. It is made up of (GraphIndex,
            # position, size). GI is an object, which will be unique for each
            # pack file. This causes us to group by pack file, then sort by
            # position. Size doesn't matter, but it isn't worth breaking up the
            # tuple.
            return positions[key][1]
        return keys.sort(key=get_index_memo)


class _KnitKeyAccess(object):
    """Access to records in .knit files."""

    def __init__(self, transport, mapper):
        """Create a _KnitKeyAccess with transport and mapper.

        :param transport: The transport the access object is rooted at.
        :param mapper: The mapper used to map keys to .knit files.
        """
        self._transport = transport
        self._mapper = mapper

    def add_raw_records(self, key_sizes, raw_data):
        """Add raw knit bytes to a storage area.

        The data is spooled to the container writer in one bytes-record per
        raw data item.

        :param sizes: An iterable of tuples containing the key and size of each
            raw data segment.
        :param raw_data: A bytestring containing the data.
        :return: A list of memos to retrieve the record later. Each memo is an
            opaque index memo. For _KnitKeyAccess the memo is (key, pos,
            length), where the key is the record key.
        """
        if type(raw_data) != str:
            raise AssertionError(
                'data must be plain bytes was %s' % type(raw_data))
        result = []
        offset = 0
        # TODO: This can be tuned for writing to sftp and other servers where
        # append() is relatively expensive by grouping the writes to each key
        # prefix.
        for key, size in key_sizes:
            path = self._mapper.map(key)
            try:
                base = self._transport.append_bytes(path + '.knit',
                    raw_data[offset:offset+size])
            except errors.NoSuchFile:
                self._transport.mkdir(osutils.dirname(path))
                base = self._transport.append_bytes(path + '.knit',
                    raw_data[offset:offset+size])
            # if base == 0:
            # chmod.
            offset += size
            result.append((key, base, size))
        return result

    def get_raw_records(self, memos_for_retrieval):
        """Get the raw bytes for a records.

        :param memos_for_retrieval: An iterable containing the access memo for
            retrieving the bytes.
        :return: An iterator over the bytes of the records.
        """
        # first pass, group into same-index request to minimise readv's issued.
        request_lists = []
        current_prefix = None
        for (key, offset, length) in memos_for_retrieval:
            if current_prefix == key[:-1]:
                current_list.append((offset, length))
            else:
                if current_prefix is not None:
                    request_lists.append((current_prefix, current_list))
                current_prefix = key[:-1]
                current_list = [(offset, length)]
        # handle the last entry
        if current_prefix is not None:
            request_lists.append((current_prefix, current_list))
        for prefix, read_vector in request_lists:
            path = self._mapper.map(prefix) + '.knit'
            for pos, data in self._transport.readv(path, read_vector):
                yield data


class _DirectPackAccess(object):
    """Access to data in one or more packs with less translation."""

    def __init__(self, index_to_packs, reload_func=None):
        """Create a _DirectPackAccess object.

        :param index_to_packs: A dict mapping index objects to the transport
            and file names for obtaining data.
        :param reload_func: A function to call if we determine that the pack
            files have moved and we need to reload our caches. See
            bzrlib.repo_fmt.pack_repo.AggregateIndex for more details.
        """
        self._container_writer = None
        self._write_index = None
        self._indices = index_to_packs
        self._reload_func = reload_func

    def add_raw_records(self, key_sizes, raw_data):
        """Add raw knit bytes to a storage area.

        The data is spooled to the container writer in one bytes-record per
        raw data item.

        :param sizes: An iterable of tuples containing the key and size of each
            raw data segment.
        :param raw_data: A bytestring containing the data.
        :return: A list of memos to retrieve the record later. Each memo is an
            opaque index memo. For _DirectPackAccess the memo is (index, pos,
            length), where the index field is the write_index object supplied
            to the PackAccess object.
        """
        if type(raw_data) != str:
            raise AssertionError(
                'data must be plain bytes was %s' % type(raw_data))
        result = []
        offset = 0
        for key, size in key_sizes:
            p_offset, p_length = self._container_writer.add_bytes_record(
                raw_data[offset:offset+size], [])
            offset += size
            result.append((self._write_index, p_offset, p_length))
        return result

    def get_raw_records(self, memos_for_retrieval):
        """Get the raw bytes for a records.

        :param memos_for_retrieval: An iterable containing the (index, pos,
            length) memo for retrieving the bytes. The Pack access method
            looks up the pack to use for a given record in its index_to_pack
            map.
        :return: An iterator over the bytes of the records.
        """
        # first pass, group into same-index requests
        request_lists = []
        current_index = None
        for (index, offset, length) in memos_for_retrieval:
            if current_index == index:
                current_list.append((offset, length))
            else:
                if current_index is not None:
                    request_lists.append((current_index, current_list))
                current_index = index
                current_list = [(offset, length)]
        # handle the last entry
        if current_index is not None:
            request_lists.append((current_index, current_list))
        for index, offsets in request_lists:
            try:
                transport, path = self._indices[index]
            except KeyError:
                # A KeyError here indicates that someone has triggered an index
                # reload, and this index has gone missing, we need to start
                # over.
                if self._reload_func is None:
                    # If we don't have a _reload_func there is nothing that can
                    # be done
                    raise
                raise errors.RetryWithNewPacks(index,
                                               reload_occurred=True,
                                               exc_info=sys.exc_info())
            try:
                reader = pack.make_readv_reader(transport, path, offsets)
                for names, read_func in reader.iter_records():
                    yield read_func(None)
            except errors.NoSuchFile:
                # A NoSuchFile error indicates that a pack file has gone
                # missing on disk, we need to trigger a reload, and start over.
                if self._reload_func is None:
                    raise
                raise errors.RetryWithNewPacks(transport.abspath(path),
                                               reload_occurred=False,
                                               exc_info=sys.exc_info())

    def set_writer(self, writer, index, transport_packname):
        """Set a writer to use for adding data."""
        if index is not None:
            self._indices[index] = transport_packname
        self._container_writer = writer
        self._write_index = index

    def reload_or_raise(self, retry_exc):
        """Try calling the reload function, or re-raise the original exception.

        This should be called after _DirectPackAccess raises a
        RetryWithNewPacks exception. This function will handle the common logic
        of determining when the error is fatal versus being temporary.
        It will also make sure that the original exception is raised, rather
        than the RetryWithNewPacks exception.

        If this function returns, then the calling function should retry
        whatever operation was being performed. Otherwise an exception will
        be raised.

        :param retry_exc: A RetryWithNewPacks exception.
        """
        is_error = False
        if self._reload_func is None:
            is_error = True
        elif not self._reload_func():
            # The reload claimed that nothing changed
            if not retry_exc.reload_occurred:
                # If there wasn't an earlier reload, then we really were
                # expecting to find changes. We didn't find them, so this is a
                # hard error
                is_error = True
        if is_error:
            exc_class, exc_value, exc_traceback = retry_exc.exc_info
            raise exc_class, exc_value, exc_traceback


# Deprecated, use PatienceSequenceMatcher instead
KnitSequenceMatcher = patiencediff.PatienceSequenceMatcher


def annotate_knit(knit, revision_id):
    """Annotate a knit with no cached annotations.

    This implementation is for knits with no cached annotations.
    It will work for knits with cached annotations, but this is not
    recommended.
    """
    annotator = _KnitAnnotator(knit)
    return iter(annotator.annotate(revision_id))


class _KnitAnnotator(object):
    """Build up the annotations for a text."""

    def __init__(self, knit):
        self._knit = knit

        # Content objects, differs from fulltexts because of how final newlines
        # are treated by knits. the content objects here will always have a
        # final newline
        self._fulltext_contents = {}

        # Annotated lines of specific revisions
        self._annotated_lines = {}

        # Track the raw data for nodes that we could not process yet.
        # This maps the revision_id of the base to a list of children that will
        # annotated from it.
        self._pending_children = {}

        # Nodes which cannot be extracted
        self._ghosts = set()

        # Track how many children this node has, so we know if we need to keep
        # it
        self._annotate_children = {}
        self._compression_children = {}

        self._all_build_details = {}
        # The children => parent revision_id graph
        self._revision_id_graph = {}

        self._heads_provider = None

        self._nodes_to_keep_annotations = set()
        self._generations_until_keep = 100

    def set_generations_until_keep(self, value):
        """Set the number of generations before caching a node.

        Setting this to -1 will cache every merge node, setting this higher
        will cache fewer nodes.
        """
        self._generations_until_keep = value

    def _add_fulltext_content(self, revision_id, content_obj):
        self._fulltext_contents[revision_id] = content_obj
        # TODO: jam 20080305 It might be good to check the sha1digest here
        return content_obj.text()

    def _check_parents(self, child, nodes_to_annotate):
        """Check if all parents have been processed.

        :param child: A tuple of (rev_id, parents, raw_content)
        :param nodes_to_annotate: If child is ready, add it to
            nodes_to_annotate, otherwise put it back in self._pending_children
        """
        for parent_id in child[1]:
            if (parent_id not in self._annotated_lines):
                # This parent is present, but another parent is missing
                self._pending_children.setdefault(parent_id,
                                                  []).append(child)
                break
        else:
            # This one is ready to be processed
            nodes_to_annotate.append(child)

    def _add_annotation(self, revision_id, fulltext, parent_ids,
                        left_matching_blocks=None):
        """Add an annotation entry.

        All parents should already have been annotated.
        :return: A list of children that now have their parents satisfied.
        """
        a = self._annotated_lines
        annotated_parent_lines = [a[p] for p in parent_ids]
        annotated_lines = list(annotate.reannotate(annotated_parent_lines,
            fulltext, revision_id, left_matching_blocks,
            heads_provider=self._get_heads_provider()))
        self._annotated_lines[revision_id] = annotated_lines
        for p in parent_ids:
            ann_children = self._annotate_children[p]
            ann_children.remove(revision_id)
            if (not ann_children
                and p not in self._nodes_to_keep_annotations):
                del self._annotated_lines[p]
                del self._all_build_details[p]
                if p in self._fulltext_contents:
                    del self._fulltext_contents[p]
        # Now that we've added this one, see if there are any pending
        # deltas to be done, certainly this parent is finished
        nodes_to_annotate = []
        for child in self._pending_children.pop(revision_id, []):
            self._check_parents(child, nodes_to_annotate)
        return nodes_to_annotate

    def _get_build_graph(self, key):
        """Get the graphs for building texts and annotations.

        The data you need for creating a full text may be different than the
        data you need to annotate that text. (At a minimum, you need both
        parents to create an annotation, but only need 1 parent to generate the
        fulltext.)

        :return: A list of (key, index_memo) records, suitable for
            passing to read_records_iter to start reading in the raw data fro/
            the pack file.
        """
        if key in self._annotated_lines:
            # Nothing to do
            return []
        pending = set([key])
        records = []
        generation = 0
        kept_generation = 0
        while pending:
            # get all pending nodes
            generation += 1
            this_iteration = pending
            build_details = self._knit._index.get_build_details(this_iteration)
            self._all_build_details.update(build_details)
            # new_nodes = self._knit._index._get_entries(this_iteration)
            pending = set()
            for key, details in build_details.iteritems():
                (index_memo, compression_parent, parents,
                 record_details) = details
                self._revision_id_graph[key] = parents
                records.append((key, index_memo))
                # Do we actually need to check _annotated_lines?
                pending.update(p for p in parents
                                 if p not in self._all_build_details)
                if compression_parent:
                    self._compression_children.setdefault(compression_parent,
                        []).append(key)
                if parents:
                    for parent in parents:
                        self._annotate_children.setdefault(parent,
                            []).append(key)
                    num_gens = generation - kept_generation
                    if ((num_gens >= self._generations_until_keep)
                        and len(parents) > 1):
                        kept_generation = generation
                        self._nodes_to_keep_annotations.add(key)

            missing_versions = this_iteration.difference(build_details.keys())
            self._ghosts.update(missing_versions)
            for missing_version in missing_versions:
                # add a key, no parents
                self._revision_id_graph[missing_version] = ()
                pending.discard(missing_version) # don't look for it
        if self._ghosts.intersection(self._compression_children):
            raise KnitCorrupt(
                "We cannot have nodes which have a ghost compression parent:\n"
                "ghosts: %r\n"
                "compression children: %r"
                % (self._ghosts, self._compression_children))
        # Cleanout anything that depends on a ghost so that we don't wait for
        # the ghost to show up
        for node in self._ghosts:
            if node in self._annotate_children:
                # We won't be building this node
                del self._annotate_children[node]
        # Generally we will want to read the records in reverse order, because
        # we find the parent nodes after the children
        records.reverse()
        return records

    def _annotate_records(self, records):
        """Build the annotations for the listed records."""
        # We iterate in the order read, rather than a strict order requested
        # However, process what we can, and put off to the side things that
        # still need parents, cleaning them up when those parents are
        # processed.
        for (rev_id, record,
             digest) in self._knit._read_records_iter(records):
            if rev_id in self._annotated_lines:
                continue
            parent_ids = self._revision_id_graph[rev_id]
            parent_ids = [p for p in parent_ids if p not in self._ghosts]
            details = self._all_build_details[rev_id]
            (index_memo, compression_parent, parents,
             record_details) = details
            nodes_to_annotate = []
            # TODO: Remove the punning between compression parents, and
            #       parent_ids, we should be able to do this without assuming
            #       the build order
            if len(parent_ids) == 0:
                # There are no parents for this node, so just add it
                # TODO: This probably needs to be decoupled
                fulltext_content, delta = self._knit._factory.parse_record(
                    rev_id, record, record_details, None)
                fulltext = self._add_fulltext_content(rev_id, fulltext_content)
                nodes_to_annotate.extend(self._add_annotation(rev_id, fulltext,
                    parent_ids, left_matching_blocks=None))
            else:
                child = (rev_id, parent_ids, record)
                # Check if all the parents are present
                self._check_parents(child, nodes_to_annotate)
            while nodes_to_annotate:
                # Should we use a queue here instead of a stack?
                (rev_id, parent_ids, record) = nodes_to_annotate.pop()
                (index_memo, compression_parent, parents,
                 record_details) = self._all_build_details[rev_id]
                blocks = None
                if compression_parent is not None:
                    comp_children = self._compression_children[compression_parent]
                    if rev_id not in comp_children:
                        raise AssertionError("%r not in compression children %r"
                            % (rev_id, comp_children))
                    # If there is only 1 child, it is safe to reuse this
                    # content
                    reuse_content = (len(comp_children) == 1
                        and compression_parent not in
                            self._nodes_to_keep_annotations)
                    if reuse_content:
                        # Remove it from the cache since it will be changing
                        parent_fulltext_content = self._fulltext_contents.pop(compression_parent)
                        # Make sure to copy the fulltext since it might be
                        # modified
                        parent_fulltext = list(parent_fulltext_content.text())
                    else:
                        parent_fulltext_content = self._fulltext_contents[compression_parent]
                        parent_fulltext = parent_fulltext_content.text()
                    comp_children.remove(rev_id)
                    fulltext_content, delta = self._knit._factory.parse_record(
                        rev_id, record, record_details,
                        parent_fulltext_content,
                        copy_base_content=(not reuse_content))
                    fulltext = self._add_fulltext_content(rev_id,
                                                          fulltext_content)
                    if compression_parent == parent_ids[0]:
                        # the compression_parent is the left parent, so we can
                        # re-use the delta
                        blocks = KnitContent.get_line_delta_blocks(delta,
                                parent_fulltext, fulltext)
                else:
                    fulltext_content = self._knit._factory.parse_fulltext(
                        record, rev_id)
                    fulltext = self._add_fulltext_content(rev_id,
                        fulltext_content)
                nodes_to_annotate.extend(
                    self._add_annotation(rev_id, fulltext, parent_ids,
                                     left_matching_blocks=blocks))

    def _get_heads_provider(self):
        """Create a heads provider for resolving ancestry issues."""
        if self._heads_provider is not None:
            return self._heads_provider
        parent_provider = _mod_graph.DictParentsProvider(
            self._revision_id_graph)
        graph_obj = _mod_graph.Graph(parent_provider)
        head_cache = _mod_graph.FrozenHeadsCache(graph_obj)
        self._heads_provider = head_cache
        return head_cache

    def annotate(self, key):
        """Return the annotated fulltext at the given key.

        :param key: The key to annotate.
        """
        if len(self._knit._fallback_vfs) > 0:
            # stacked knits can't use the fast path at present.
            return self._simple_annotate(key)
        while True:
            try:
                records = self._get_build_graph(key)
                if key in self._ghosts:
                    raise errors.RevisionNotPresent(key, self._knit)
                self._annotate_records(records)
                return self._annotated_lines[key]
            except errors.RetryWithNewPacks, e:
                self._knit._access.reload_or_raise(e)
                # The cached build_details are no longer valid
                self._all_build_details.clear()

    def _simple_annotate(self, key):
        """Return annotated fulltext, rediffing from the full texts.

        This is slow but makes no assumptions about the repository
        being able to produce line deltas.
        """
        # TODO: this code generates a parent maps of present ancestors; it
        # could be split out into a separate method, and probably should use
        # iter_ancestry instead. -- mbp and robertc 20080704
        graph = _mod_graph.Graph(self._knit)
        head_cache = _mod_graph.FrozenHeadsCache(graph)
        search = graph._make_breadth_first_searcher([key])
        keys = set()
        while True:
            try:
                present, ghosts = search.next_with_ghosts()
            except StopIteration:
                break
            keys.update(present)
        parent_map = self._knit.get_parent_map(keys)
        parent_cache = {}
        reannotate = annotate.reannotate
        for record in self._knit.get_record_stream(keys, 'topological', True):
            key = record.key
            fulltext = osutils.chunks_to_lines(record.get_bytes_as('chunked'))
            parents = parent_map[key]
            if parents is not None:
                parent_lines = [parent_cache[parent] for parent in parent_map[key]]
            else:
                parent_lines = []
            parent_cache[key] = list(
                reannotate(parent_lines, fulltext, key, None, head_cache))
        try:
            return parent_cache[key]
        except KeyError, e:
            raise errors.RevisionNotPresent(key, self._knit)


try:
    from bzrlib._knit_load_data_c import _load_data_c as _load_data
except ImportError:
    from bzrlib._knit_load_data_py import _load_data_py as _load_data<|MERGE_RESOLUTION|>--- conflicted
+++ resolved
@@ -51,17 +51,6 @@
 
 """
 
-<<<<<<< HEAD
-=======
-# TODOS:
-# 10:16 < lifeless> make partial index writes safe
-# 10:16 < lifeless> implement 'knit.check()' like weave.check()
-# 10:17 < lifeless> record known ghosts so we can detect when they are filled in rather than the current 'reweave
-#                    always' approach.
-# move sha1 out of the content so that join is faster at verifying parents
-# record content length ?
-
->>>>>>> caf1e9df
 
 from cStringIO import StringIO
 from itertools import izip, chain
@@ -325,7 +314,7 @@
 
     def __init__(self, key, parents, generator, first):
         """Create a LazyKnitContentFactory.
-        
+
         :param key: The key of the record.
         :param parents: The parents of the record.
         :param generator: A _ContentMapGenerator containing the record for this
@@ -1103,92 +1092,8 @@
             if not self.get_parent_map([key]):
                 raise RevisionNotPresent(key, self)
             return cached_version
-<<<<<<< HEAD
         generator = _VFContentMapGenerator(self, [key])
         return generator._get_content(key)
-=======
-        text_map, contents_map = self._get_content_maps([key])
-        return contents_map[key]
-
-    def _get_content_maps(self, keys, nonlocal_keys=None):
-        """Produce maps of text and KnitContents
-
-        :param keys: The keys to produce content maps for.
-        :param nonlocal_keys: An iterable of keys(possibly intersecting keys)
-            which are known to not be in this knit, but rather in one of the
-            fallback knits.
-        :return: (text_map, content_map) where text_map contains the texts for
-            the requested versions and content_map contains the KnitContents.
-        """
-        # FUTURE: This function could be improved for the 'extract many' case
-        # by tracking each component and only doing the copy when the number of
-        # children than need to apply delta's to it is > 1 or it is part of the
-        # final output.
-        keys = list(keys)
-        multiple_versions = len(keys) != 1
-        record_map = self._get_record_map(keys, allow_missing=True)
-
-        text_map = {}
-        content_map = {}
-        final_content = {}
-        if nonlocal_keys is None:
-            nonlocal_keys = set()
-        else:
-            nonlocal_keys = frozenset(nonlocal_keys)
-        missing_keys = set(nonlocal_keys)
-        for source in self._fallback_vfs:
-            if not missing_keys:
-                break
-            for record in source.get_record_stream(missing_keys,
-                'unordered', True):
-                if record.storage_kind == 'absent':
-                    continue
-                missing_keys.remove(record.key)
-                lines = osutils.chunks_to_lines(record.get_bytes_as('chunked'))
-                text_map[record.key] = lines
-                content_map[record.key] = PlainKnitContent(lines, record.key)
-                if record.key in keys:
-                    final_content[record.key] = content_map[record.key]
-        for key in keys:
-            if key in nonlocal_keys:
-                # already handled
-                continue
-            components = []
-            cursor = key
-            while cursor is not None:
-                try:
-                    record, record_details, digest, next = record_map[cursor]
-                except KeyError:
-                    raise RevisionNotPresent(cursor, self)
-                components.append((cursor, record, record_details, digest))
-                cursor = next
-                if cursor in content_map:
-                    # no need to plan further back
-                    components.append((cursor, None, None, None))
-                    break
-
-            content = None
-            for (component_id, record, record_details,
-                 digest) in reversed(components):
-                if component_id in content_map:
-                    content = content_map[component_id]
-                else:
-                    content, delta = self._factory.parse_record(key[-1],
-                        record, record_details, content,
-                        copy_base_content=multiple_versions)
-                    if multiple_versions:
-                        content_map[component_id] = content
-
-            final_content[key] = content
-
-            # digest here is the digest from the last applied component.
-            text = content.text()
-            actual_sha = sha_strings(text)
-            if actual_sha != digest:
-                raise SHA1KnitCorrupt(self, actual_sha, digest, key, text)
-            text_map[key] = text
-        return text_map, final_content
->>>>>>> caf1e9df
 
     def get_parent_map(self, keys):
         """Get a map of the graph parents of keys.
@@ -1245,7 +1150,7 @@
 
     def _raw_map_to_record_map(self, raw_map):
         """Parse the contents of _get_record_map_unparsed.
-        
+
         :return: see _get_record_map.
         """
         result = {}
@@ -1257,7 +1162,7 @@
 
     def _get_record_map_unparsed(self, keys, allow_missing=False):
         """Get the raw data for reconstructing keys without parsing it.
-        
+
         :return: A dict suitable for parsing via _raw_map_to_record_map.
             key-> raw_bytes, (method, noeol), compression_parent
         """
@@ -1961,7 +1866,7 @@
 
     def _work(self):
         """Produce maps of text and KnitContents as dicts.
-        
+
         :return: (text_map, content_map) where text_map contains the texts for
             the requested versions and content_map contains the KnitContents.
         """
@@ -2014,7 +1919,7 @@
                 self._raw_record_map)
         record_map = self._record_map
         # raw_record_map is key:
-        # Have read and parsed records at this point. 
+        # Have read and parsed records at this point.
         for key in self.keys:
             if key in self.nonlocal_keys:
                 # already handled
@@ -2120,7 +2025,7 @@
     def __init__(self, versioned_files, keys, nonlocal_keys=None,
         global_map=None, raw_record_map=None):
         """Create a _ContentMapGenerator.
-        
+
         :param versioned_files: The versioned files that the texts are being
             extracted from.
         :param keys: The keys to produce content maps for.
@@ -2383,7 +2288,7 @@
         # Because kndx files do not support atomic insertion via separate index
         # files, they do not support this method.
         raise NotImplementedError(self.get_missing_compression_parents)
-    
+
     def _cache_key(self, key, options, pos, size, parent_keys):
         """Cache a version record in the history array and index cache.
 
@@ -2774,7 +2679,6 @@
             for key, (value, node_refs) in keys.iteritems():
                 result.append((key, value))
         self._add_callback(result)
-<<<<<<< HEAD
         if missing_compression_parents:
             # This may appear to be incorrect (it does not check for
             # compression parents that are in the existing graph index),
@@ -2786,7 +2690,7 @@
             self._missing_compression_parents.update(compression_parents)
         # Adding records may have satisfied missing compression parents.
         self._missing_compression_parents.difference_update(keys)
-        
+
     def scan_unvalidated_index(self, graph_index):
         """Inform this _KnitGraphIndex that there is an unvalidated index.
 
@@ -2808,8 +2712,6 @@
         basis texts, or a index was scanned that had missing basis texts.
         """
         return frozenset(self._missing_compression_parents)
-=======
->>>>>>> caf1e9df
 
     def _check_read(self):
         """raise if reads are not permitted."""
