--- conflicted
+++ resolved
@@ -1183,26 +1183,6 @@
                 self.__class__.__name__,
                 ', '.join(map(repr, self._indices)))
 
-<<<<<<< HEAD
-=======
-    @symbol_versioning.deprecated_method(symbol_versioning.one_one)
-    def get_parents(self, revision_ids):
-        """See graph._StackedParentsProvider.get_parents.
-
-        This implementation thunks the graph.Graph.get_parents api across to
-        GraphIndex.
-
-        :param revision_ids: An iterable of graph keys for this graph.
-        :return: A list of parent details for each key in revision_ids.
-            Each parent details will be one of:
-             * None when the key was missing
-             * (NULL_REVISION,) when the key has no parents.
-             * (parent_key, parent_key...) otherwise.
-        """
-        parent_map = self.get_parent_map(revision_ids)
-        return [parent_map.get(r, None) for r in revision_ids]
-
->>>>>>> fa2c9229
     def get_parent_map(self, keys):
         """See graph._StackedParentsProvider.get_parent_map"""
         search_keys = set(keys)
