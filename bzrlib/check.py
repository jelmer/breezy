--- conflicted
+++ resolved
@@ -33,12 +33,9 @@
 # all.
 
 from bzrlib.errors import BzrCheckError, NoSuchRevision
-<<<<<<< HEAD
-=======
 from bzrlib.symbol_versioning import *
 from bzrlib.trace import mutter, note, warning
 import bzrlib.ui
->>>>>>> 3b99bc11
 
 
 class Check(object):
