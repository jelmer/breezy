# Copyright (C) 2004, 2005 by Canonical Ltd

# This program is free software; you can redistribute it and/or modify
# it under the terms of the GNU General Public License as published by
# the Free Software Foundation; either version 2 of the License, or
# (at your option) any later version.

# This program is distributed in the hope that it will be useful,
# but WITHOUT ANY WARRANTY; without even the implied warranty of
# MERCHANTABILITY or FITNESS FOR A PARTICULAR PURPOSE.  See the
# GNU General Public License for more details.

# You should have received a copy of the GNU General Public License
# along with this program; if not, write to the Free Software
# Foundation, Inc., 59 Temple Place, Suite 330, Boston, MA  02111-1307  USA


# TODO: probably should say which arguments are candidates for glob
# expansion on windows and do that at the command level.

# TODO: Help messages for options.

# TODO: Define arguments by objects, rather than just using names.
# Those objects can specify the expected type of the argument, which
# would help with validation and shell completion.


<<<<<<< HEAD
# TODO: Help messages for options.

# TODO: Define arguments by objects, rather than just using names.
# Those objects can specify the expected type of the argument, which
# would help with validation and shell completion.

=======
>>>>>>> 29018c72

import sys
import os
from warnings import warn
from inspect import getdoc

import bzrlib
import bzrlib.trace
from bzrlib.trace import mutter, note, log_error, warning
from bzrlib.errors import BzrError, BzrCheckError, BzrCommandError
from bzrlib.branch import find_branch
from bzrlib import BZRDIR

plugin_cmds = {}


def register_command(cmd):
    "Utility function to help register a command"
    global plugin_cmds
    k = cmd.__name__
    if k.startswith("cmd_"):
        k_unsquished = _unsquish_command_name(k)
    else:
        k_unsquished = k
    if not plugin_cmds.has_key(k_unsquished):
        plugin_cmds[k_unsquished] = cmd
        mutter('registered plugin command %s', k_unsquished)      
    else:
        log_error('Two plugins defined the same command: %r' % k)
        log_error('Not loading the one in %r' % sys.modules[cmd.__module__])


def _squish_command_name(cmd):
    return 'cmd_' + cmd.replace('-', '_')


def _unsquish_command_name(cmd):
    assert cmd.startswith("cmd_")
    return cmd[4:].replace('_','-')


def _parse_revision_str(revstr):
    """This handles a revision string -> revno.

    This always returns a list.  The list will have one element for 

    It supports integers directly, but everything else it
    defers for passing to Branch.get_revision_info()

    >>> _parse_revision_str('234')
    [234]
    >>> _parse_revision_str('234..567')
    [234, 567]
    >>> _parse_revision_str('..')
    [None, None]
    >>> _parse_revision_str('..234')
    [None, 234]
    >>> _parse_revision_str('234..')
    [234, None]
    >>> _parse_revision_str('234..456..789') # Maybe this should be an error
    [234, 456, 789]
    >>> _parse_revision_str('234....789') # Error?
    [234, None, 789]
    >>> _parse_revision_str('revid:test@other.com-234234')
    ['revid:test@other.com-234234']
    >>> _parse_revision_str('revid:test@other.com-234234..revid:test@other.com-234235')
    ['revid:test@other.com-234234', 'revid:test@other.com-234235']
    >>> _parse_revision_str('revid:test@other.com-234234..23')
    ['revid:test@other.com-234234', 23]
    >>> _parse_revision_str('date:2005-04-12')
    ['date:2005-04-12']
    >>> _parse_revision_str('date:2005-04-12 12:24:33')
    ['date:2005-04-12 12:24:33']
    >>> _parse_revision_str('date:2005-04-12T12:24:33')
    ['date:2005-04-12T12:24:33']
    >>> _parse_revision_str('date:2005-04-12,12:24:33')
    ['date:2005-04-12,12:24:33']
    >>> _parse_revision_str('-5..23')
    [-5, 23]
    >>> _parse_revision_str('-5')
    [-5]
    >>> _parse_revision_str('123a')
    ['123a']
    >>> _parse_revision_str('abc')
    ['abc']
    """
    import re
    old_format_re = re.compile('\d*:\d*')
    m = old_format_re.match(revstr)
    if m:
        warning('Colon separator for revision numbers is deprecated.'
                ' Use .. instead')
        revs = []
        for rev in revstr.split(':'):
            if rev:
                revs.append(int(rev))
            else:
                revs.append(None)
        return revs
    revs = []
    for x in revstr.split('..'):
        if not x:
            revs.append(None)
        else:
            try:
                revs.append(int(x))
            except ValueError:
                revs.append(x)
    return revs


def get_merge_type(typestring):
    """Attempt to find the merge class/factory associated with a string."""
    from merge import merge_types
    try:
        return merge_types[typestring][0]
    except KeyError:
        templ = '%s%%7s: %%s' % (' '*12)
        lines = [templ % (f[0], f[1][1]) for f in merge_types.iteritems()]
        type_list = '\n'.join(lines)
        msg = "No known merge type %s. Supported types are:\n%s" %\
            (typestring, type_list)
        raise BzrCommandError(msg)
    

def get_merge_type(typestring):
    """Attempt to find the merge class/factory associated with a string."""
    from merge import merge_types
    try:
        return merge_types[typestring][0]
    except KeyError:
        templ = '%s%%7s: %%s' % (' '*12)
        lines = [templ % (f[0], f[1][1]) for f in merge_types.iteritems()]
        type_list = '\n'.join(lines)
        msg = "No known merge type %s. Supported types are:\n%s" %\
            (typestring, type_list)
        raise BzrCommandError(msg)


def _builtin_commands():
    import bzrlib.builtins
    r = {}
    builtins = bzrlib.builtins.__dict__
    for name in builtins:
        if name.startswith("cmd_"):
            real_name = _unsquish_command_name(name)        
            r[real_name] = builtins[name]
    return r

            

def builtin_command_names():
    """Return list of builtin command names."""
    return _builtin_commands().keys()
    

def plugin_command_names():
    return plugin_cmds.keys()


def _get_cmd_dict(plugins_override=True):
    """Return name->class mapping for all commands."""
    d = _builtin_commands()
    if plugins_override:
        d.update(plugin_cmds)
    return d

    
def get_all_cmds(plugins_override=True):
    """Return canonical name and class for all registered commands."""
    for k, v in _get_cmd_dict(plugins_override=plugins_override).iteritems():
        yield k,v


def get_cmd_object(cmd_name, plugins_override=True):
    """Return the canonical name and command class for a command.

    plugins_override
        If true, plugin commands can override builtins.
    """
    from bzrlib.externalcommand import ExternalCommand

    cmd_name = str(cmd_name)            # not unicode

    # first look up this command under the specified name
    cmds = _get_cmd_dict(plugins_override=plugins_override)
    try:
        return cmds[cmd_name]()
    except KeyError:
        pass

    # look for any command which claims this as an alias
    for real_cmd_name, cmd_class in cmds.iteritems():
        if cmd_name in cmd_class.aliases:
            return cmd_class()

    cmd_obj = ExternalCommand.find_command(cmd_name)
    if cmd_obj:
        return cmd_obj

    raise BzrCommandError("unknown command %r" % cmd_name)


class Command(object):
    """Base class for commands.

    Commands are the heart of the command-line bzr interface.

    The command object mostly handles the mapping of command-line
    parameters into one or more bzrlib operations, and of the results
    into textual output.

    Commands normally don't have any state.  All their arguments are
    passed in to the run method.  (Subclasses may take a different
    policy if the behaviour of the instance needs to depend on e.g. a
    shell plugin and not just its Python class.)

    The docstring for an actual command should give a single-line
    summary, then a complete description of the command.  A grammar
    description will be inserted.

    aliases
        Other accepted names for this command.

    takes_args
        List of argument forms, marked with whether they are optional,
        repeated, etc.

    takes_options
        List of options that may be given for this command.

    hidden
        If true, this command isn't advertised.  This is typically
        for commands intended for expert users.
    """
    aliases = []
    
    takes_args = []
    takes_options = []

    hidden = False
    
    def __init__(self):
        """Construct an instance of this command."""
        if self.__doc__ == Command.__doc__:
            warn("No help message set for %r" % self)
<<<<<<< HEAD
        self.status = self.run(**cmdargs)
        if self.status is None:
            self.status = 0

    
    def run(self):
        """Override this in sub-classes.

        This is invoked with the options and arguments bound to
        keyword parameters.

        Return 0 or None if the command was successful, or a shell
        error code if not.
        """
        return 0


class ExternalCommand(Command):
    """Class to wrap external commands.

    We cheat a little here, when get_cmd_class() calls us we actually
    give it back an object we construct that has the appropriate path,
    help, options etc for the specified command.

    When run_bzr() tries to instantiate that 'class' it gets caught by
    the __call__ method, which we override to call the Command.__init__
    method. That then calls our run method which is pretty straight
    forward.

    The only wrinkle is that we have to map bzr's dictionary of options
    and arguments back into command line options and arguments for the
    script.
    """

    def find_command(cls, cmd):
        import os.path
        bzrpath = os.environ.get('BZRPATH', '')

        for dir in bzrpath.split(os.pathsep):
            path = os.path.join(dir, cmd)
            if os.path.isfile(path):
                return ExternalCommand(path)

        return None

    find_command = classmethod(find_command)

    def __init__(self, path):
        self.path = path

        pipe = os.popen('%s --bzr-usage' % path, 'r')
        self.takes_options = pipe.readline().split()

        for opt in self.takes_options:
            if not opt in OPTIONS:
                raise BzrError("Unknown option '%s' returned by external command %s"
                               % (opt, path))

        # TODO: Is there any way to check takes_args is valid here?
        self.takes_args = pipe.readline().split()

        if pipe.close() is not None:
            raise BzrError("Failed funning '%s --bzr-usage'" % path)

        pipe = os.popen('%s --bzr-help' % path, 'r')
        self.__doc__ = pipe.read()
        if pipe.close() is not None:
            raise BzrError("Failed funning '%s --bzr-help'" % path)

    def __call__(self, options, arguments):
        Command.__init__(self, options, arguments)
        return self

    def run(self, **kargs):
        opts = []
        args = []

        keys = kargs.keys()
        keys.sort()
        for name in keys:
            optname = name.replace('_','-')
            value = kargs[name]
            if OPTIONS.has_key(optname):
                # it's an option
                opts.append('--%s' % optname)
                if value is not None and value is not True:
                    opts.append(str(value))
            else:
                # it's an arg, or arg list
                if type(value) is not list:
                    value = [value]
                for v in value:
                    if v is not None:
                        args.append(str(v))

        self.status = os.spawnv(os.P_WAIT, self.path, [self.path] + opts + args)
        return self.status


class cmd_status(Command):
    """Display status summary.

    This reports on versioned and unknown files, reporting them
    grouped by state.  Possible states are:

    added
        Versioned in the working copy but not in the previous revision.

    removed
        Versioned in the previous revision but removed or deleted
        in the working copy.

    renamed
        Path of this file changed from the previous revision;
        the text may also have changed.  This includes files whose
        parent directory was renamed.

    modified
        Text has changed since the previous revision.

    unchanged
        Nothing about this file has changed since the previous revision.
        Only shown with --all.

    unknown
        Not versioned and not matching an ignore pattern.

    To see ignored files use 'bzr ignored'.  For details in the
    changes to file texts, use 'bzr diff'.

    If no arguments are specified, the status of the entire working
    directory is shown.  Otherwise, only the status of the specified
    files or directories is reported.  If a directory is given, status
    is reported for everything inside that directory.

    If a revision is specified, the changes since that revision are shown.
    """
    takes_args = ['file*']
    takes_options = ['all', 'show-ids', 'revision']
    aliases = ['st', 'stat']
    
    def run(self, all=False, show_ids=False, file_list=None):
        if file_list:
            b = find_branch(file_list[0])
            file_list = [b.relpath(x) for x in file_list]
            # special case: only one path was given and it's the root
            # of the branch
            if file_list == ['']:
                file_list = None
        else:
            b = find_branch('.')
            
        from bzrlib.status import show_status
        show_status(b, show_unchanged=all, show_ids=show_ids,
                    specific_files=file_list)


class cmd_cat_revision(Command):
    """Write out metadata for a revision."""

    hidden = True
    takes_args = ['revision_id']
    
    def run(self, revision_id):
        from bzrlib.xml import pack_xml
        pack_xml(find_branch('.').get_revision(revision_id), sys.stdout)


class cmd_revno(Command):
    """Show current revision number.

    This is equal to the number of revisions on this branch."""
    def run(self):
        print find_branch('.').revno()

class cmd_revision_info(Command):
    """Show revision number and revision id for a given revision identifier.
    """
    hidden = True
    takes_args = ['revision_info*']
    takes_options = ['revision']
    def run(self, revision=None, revision_info_list=None):
        from bzrlib.branch import find_branch

        revs = []
        if revision is not None:
            revs.extend(revision)
        if revision_info_list is not None:
            revs.extend(revision_info_list)
        if len(revs) == 0:
            raise BzrCommandError('You must supply a revision identifier')

        b = find_branch('.')

        for rev in revs:
            print '%4d %s' % b.get_revision_info(rev)

    
class cmd_add(Command):
    """Add specified files or directories.

    In non-recursive mode, all the named items are added, regardless
    of whether they were previously ignored.  A warning is given if
    any of the named files are already versioned.

    In recursive mode (the default), files are treated the same way
    but the behaviour for directories is different.  Directories that
    are already versioned do not give a warning.  All directories,
    whether already versioned or not, are searched for files or
    subdirectories that are neither versioned or ignored, and these
    are added.  This search proceeds recursively into versioned
    directories.  If no names are given '.' is assumed.

    Therefore simply saying 'bzr add' will version all files that
    are currently unknown.

    TODO: Perhaps adding a file whose directly is not versioned should
    recursively add that parent, rather than giving an error?
    """
    takes_args = ['file*']
    takes_options = ['verbose', 'no-recurse']
    
    def run(self, file_list, verbose=False, no_recurse=False):
        from bzrlib.add import smart_add, _PrintAddCallback
        smart_add(file_list, verbose, not no_recurse,
                  callback=_PrintAddCallback)



class cmd_mkdir(Command):
    """Create a new versioned directory.

    This is equivalent to creating the directory and then adding it.
    """
    takes_args = ['dir+']

    def run(self, dir_list):
        b = None
        
        for d in dir_list:
            os.mkdir(d)
            if not b:
                b = find_branch(d)
            b.add([d], verbose=True)


class cmd_relpath(Command):
    """Show path of a file relative to root"""
    takes_args = ['filename']
    hidden = True
    
    def run(self, filename):
        print find_branch(filename).relpath(filename)



class cmd_inventory(Command):
    """Show inventory of the current working copy or a revision."""
    takes_options = ['revision', 'show-ids']
    
    def run(self, revision=None, show_ids=False):
        b = find_branch('.')
        if revision == None:
            inv = b.read_working_inventory()
        else:
            if len(revision) > 1:
                raise BzrCommandError('bzr inventory --revision takes'
                    ' exactly one revision identifier')
            inv = b.get_revision_inventory(b.lookup_revision(revision[0]))

        for path, entry in inv.entries():
            if show_ids:
                print '%-50s %s' % (path, entry.file_id)
            else:
                print path


class cmd_move(Command):
    """Move files to a different directory.

    examples:
        bzr move *.txt doc

    The destination must be a versioned directory in the same branch.
    """
    takes_args = ['source$', 'dest']
    def run(self, source_list, dest):
        b = find_branch('.')

        # TODO: glob expansion on windows?
        b.move([b.relpath(s) for s in source_list], b.relpath(dest))


class cmd_rename(Command):
    """Change the name of an entry.

    examples:
      bzr rename frob.c frobber.c
      bzr rename src/frob.c lib/frob.c

    It is an error if the destination name exists.

    See also the 'move' command, which moves files into a different
    directory without changing their name.

    TODO: Some way to rename multiple files without invoking bzr for each
    one?"""
    takes_args = ['from_name', 'to_name']
    
    def run(self, from_name, to_name):
        b = find_branch('.')
        b.rename_one(b.relpath(from_name), b.relpath(to_name))
=======
>>>>>>> 29018c72


    def run_argv(self, argv):
        """Parse command line and run."""
        args, opts = parse_args(argv)

        if 'help' in opts:  # e.g. bzr add --help
            from bzrlib.help import help_on_command
            help_on_command(self.name())
            return 0

        # check options are reasonable
        allowed = self.takes_options
        for oname in opts:
            if oname not in allowed:
                raise BzrCommandError("option '--%s' is not allowed for command %r"
                                      % (oname, self.name()))

        # mix arguments and options into one dictionary
        cmdargs = _match_argform(self.name(), self.takes_args, args)
        cmdopts = {}
        for k, v in opts.items():
            cmdopts[k.replace('-', '_')] = v

<<<<<<< HEAD
    Files cannot be moved between branches.
    """
    takes_args = ['names*']
    def run(self, names_list):
        if len(names_list) < 2:
            raise BzrCommandError("missing file argument")
        b = find_branch(names_list[0])

        rel_names = [b.relpath(x) for x in names_list]
        
        if os.path.isdir(names_list[-1]):
            # move into existing directory
            b.move(rel_names[:-1], rel_names[-1])
        else:
            if len(names_list) != 2:
                raise BzrCommandError('to mv multiple files the destination '
                                      'must be a versioned directory')
            b.move(rel_names[0], rel_names[1])
            
    


class cmd_pull(Command):
    """Pull any changes from another branch into the current one.

    If the location is omitted, the last-used location will be used.
    Both the revision history and the working directory will be
    updated.

    This command only works on branches that have not diverged.  Branches are
    considered diverged if both branches have had commits without first
    pulling from the other.

    If branches have diverged, you can use 'bzr merge' to pull the text changes
    from one into the other.
    """
    takes_args = ['location?']

    def run(self, location=None):
        from bzrlib.merge import merge
        import tempfile
        from shutil import rmtree
        import errno
        from bzrlib.branch import pull_loc
        
        br_to = find_branch('.')
        stored_loc = None
        try:
            stored_loc = br_to.controlfile("x-pull", "rb").read().rstrip('\n')
        except IOError, e:
            if e.errno != errno.ENOENT:
                raise
        if location is None:
            if stored_loc is None:
                raise BzrCommandError("No pull location known or specified.")
            else:
                print "Using last location: %s" % stored_loc
                location = stored_loc
        cache_root = tempfile.mkdtemp()
        from bzrlib.branch import DivergedBranches
        br_from = find_branch(location)
        location = pull_loc(br_from)
        old_revno = br_to.revno()
        try:
            from branch import find_cached_branch, DivergedBranches
            br_from = find_cached_branch(location, cache_root)
            location = pull_loc(br_from)
            old_revno = br_to.revno()
            try:
                br_to.update_revisions(br_from)
            except DivergedBranches:
                raise BzrCommandError("These branches have diverged."
                    "  Try merge.")
                
            merge(('.', -1), ('.', old_revno), check_clean=False)
            if location != stored_loc:
                br_to.controlfile("x-pull", "wb").write(location + "\n")
        finally:
            rmtree(cache_root)
=======
        all_cmd_args = cmdargs.copy()
        all_cmd_args.update(cmdopts)
>>>>>>> 29018c72

        return self.run(**all_cmd_args)

<<<<<<< HEAD

class cmd_branch(Command):
    """Create a new copy of a branch.

    If the TO_LOCATION is omitted, the last component of the FROM_LOCATION will
    be used.  In other words, "branch ../foo/bar" will attempt to create ./bar.

    To retrieve the branch as of a particular revision, supply the --revision
    parameter, as in "branch foo/bar -r 5".
    """
    takes_args = ['from_location', 'to_location?']
    takes_options = ['revision']
    aliases = ['get', 'clone']

    def run(self, from_location, to_location=None, revision=None):
        from bzrlib.branch import copy_branch, find_cached_branch
        import tempfile
        import errno
        from shutil import rmtree
        cache_root = tempfile.mkdtemp()
        try:
            if revision is None:
                revision = [None]
            elif len(revision) > 1:
                raise BzrCommandError(
                    'bzr branch --revision takes exactly 1 revision value')
            try:
                br_from = find_cached_branch(from_location, cache_root)
            except OSError, e:
                if e.errno == errno.ENOENT:
                    raise BzrCommandError('Source location "%s" does not'
                                          ' exist.' % to_location)
                else:
                    raise
            if to_location is None:
                to_location = os.path.basename(from_location.rstrip("/\\"))
            try:
                os.mkdir(to_location)
            except OSError, e:
                if e.errno == errno.EEXIST:
                    raise BzrCommandError('Target directory "%s" already'
                                          ' exists.' % to_location)
                if e.errno == errno.ENOENT:
                    raise BzrCommandError('Parent of "%s" does not exist.' %
                                          to_location)
                else:
                    raise
            try:
                copy_branch(br_from, to_location, revision[0])
            except bzrlib.errors.NoSuchRevision:
                rmtree(to_location)
                msg = "The branch %s has no revision %d." % (from_location, revision[0])
                raise BzrCommandError(msg)
        finally:
            rmtree(cache_root)


class cmd_renames(Command):
    """Show list of renamed files.

    TODO: Option to show renames between two historical versions.

    TODO: Only show renames under dir, rather than in the whole branch.
    """
    takes_args = ['dir?']

    def run(self, dir='.'):
        b = find_branch(dir)
        old_inv = b.basis_tree().inventory
        new_inv = b.read_working_inventory()

        renames = list(bzrlib.tree.find_renames(old_inv, new_inv))
        renames.sort()
        for old_name, new_name in renames:
            print "%s => %s" % (old_name, new_name)        


class cmd_info(Command):
    """Show statistical information about a branch."""
    takes_args = ['branch?']
=======
>>>>>>> 29018c72
    
    def run(self):
        """Actually run the command.

<<<<<<< HEAD
        b = find_branch('.')
        td = compare_trees(b.basis_tree(), b.working_tree())

        for path, id, kind in td.modified:
            print path



class cmd_added(Command):
    """List files added in working tree."""
    hidden = True
    def run(self):
        b = find_branch('.')
        wt = b.working_tree()
        basis_inv = b.basis_tree().inventory
        inv = wt.inventory
        for file_id in inv:
            if file_id in basis_inv:
                continue
            path = inv.id2path(file_id)
            if not os.access(b.abspath(path), os.F_OK):
                continue
            print path
                
        

class cmd_root(Command):
    """Show the tree root directory.

    The root is the nearest enclosing directory with a .bzr control
    directory."""
    takes_args = ['filename?']
    def run(self, filename=None):
        """Print the branch root."""
        b = find_branch(filename)
        print getattr(b, 'base', None) or getattr(b, 'baseurl')


class cmd_log(Command):
    """Show log of this branch.

    To request a range of logs, you can use the command -r begin:end
    -r revision requests a specific revision, -r :end or -r begin: are
    also valid.

    --message allows you to give a regular expression, which will be evaluated
    so that only matching entries will be displayed.

    TODO: Make --revision support uuid: and hash: [future tag:] notation.
  
    """

    takes_args = ['filename?']
    takes_options = ['forward', 'timezone', 'verbose', 'show-ids', 'revision',
                     'long', 'message', 'short',]
    
    def run(self, filename=None, timezone='original',
            verbose=False,
            show_ids=False,
            forward=False,
            revision=None,
            message=None,
            long=False,
            short=False):
        from bzrlib.branch import find_branch
        from bzrlib.log import log_formatter, show_log
        import codecs

        direction = (forward and 'forward') or 'reverse'
        
        if filename:
            b = find_branch(filename)
            fp = b.relpath(filename)
            if fp:
                file_id = b.read_working_inventory().path2id(fp)
            else:
                file_id = None  # points to branch root
        else:
            b = find_branch('.')
            file_id = None

        if revision is None:
            rev1 = None
            rev2 = None
        elif len(revision) == 1:
            rev1 = rev2 = b.get_revision_info(revision[0])[0]
        elif len(revision) == 2:
            rev1 = b.get_revision_info(revision[0])[0]
            rev2 = b.get_revision_info(revision[1])[0]
        else:
            raise BzrCommandError('bzr log --revision takes one or two values.')

        if rev1 == 0:
            rev1 = None
        if rev2 == 0:
            rev2 = None

        mutter('encoding log as %r' % bzrlib.user_encoding)

        # use 'replace' so that we don't abort if trying to write out
        # in e.g. the default C locale.
        outf = codecs.getwriter(bzrlib.user_encoding)(sys.stdout, errors='replace')

        if not short:
            log_format = 'long'
        else:
            log_format = 'short'
        lf = log_formatter(log_format,
                           show_ids=show_ids,
                           to_file=outf,
                           show_timezone=timezone)

        show_log(b,
                 lf,
                 file_id,
                 verbose=verbose,
                 direction=direction,
                 start_revision=rev1,
                 end_revision=rev2,
                 search=message)



class cmd_touching_revisions(Command):
    """Return revision-ids which affected a particular file.

    A more user-friendly interface is "bzr log FILE"."""
    hidden = True
    takes_args = ["filename"]
    def run(self, filename):
        b = find_branch(filename)
        inv = b.read_working_inventory()
        file_id = inv.path2id(b.relpath(filename))
        for revno, revision_id, what in bzrlib.log.find_touching_revisions(b, file_id):
            print "%6d %s" % (revno, what)


class cmd_ls(Command):
    """List files in a tree.

    TODO: Take a revision or remote path and list that tree instead.
    """
    hidden = True
    def run(self, revision=None, verbose=False):
        b = find_branch('.')
        if revision == None:
            tree = b.working_tree()
        else:
            tree = b.revision_tree(b.lookup_revision(revision))

        for fp, fc, kind, fid in tree.list_files():
            if verbose:
                if kind == 'directory':
                    kindch = '/'
                elif kind == 'file':
                    kindch = ''
                else:
                    kindch = '???'

                print '%-8s %s%s' % (fc, fp, kindch)
            else:
                print fp



class cmd_unknowns(Command):
    """List unknown files."""
    def run(self):
        from bzrlib.osutils import quotefn
        for f in find_branch('.').unknowns():
            print quotefn(f)



class cmd_ignore(Command):
    """Ignore a command or pattern.

    To remove patterns from the ignore list, edit the .bzrignore file.

    If the pattern contains a slash, it is compared to the whole path
    from the branch root.  Otherwise, it is comapred to only the last
    component of the path.

    Ignore patterns are case-insensitive on case-insensitive systems.

    Note: wildcards must be quoted from the shell on Unix.

    examples:
        bzr ignore ./Makefile
        bzr ignore '*.class'
    """
    takes_args = ['name_pattern']
    
    def run(self, name_pattern):
        from bzrlib.atomicfile import AtomicFile
        import os.path

        b = find_branch('.')
        ifn = b.abspath('.bzrignore')

        if os.path.exists(ifn):
            f = open(ifn, 'rt')
            try:
                igns = f.read().decode('utf-8')
            finally:
                f.close()
        else:
            igns = ''

        # TODO: If the file already uses crlf-style termination, maybe
        # we should use that for the newly added lines?

        if igns and igns[-1] != '\n':
            igns += '\n'
        igns += name_pattern + '\n'

        try:
            f = AtomicFile(ifn, 'wt')
            f.write(igns.encode('utf-8'))
            f.commit()
        finally:
            f.close()

        inv = b.working_tree().inventory
        if inv.path2id('.bzrignore'):
            mutter('.bzrignore is already versioned')
        else:
            mutter('need to make new .bzrignore file versioned')
            b.add(['.bzrignore'])



class cmd_ignored(Command):
    """List ignored files and the patterns that matched them.

    See also: bzr ignore"""
    def run(self):
        tree = find_branch('.').working_tree()
        for path, file_class, kind, file_id in tree.list_files():
            if file_class != 'I':
                continue
            ## XXX: Slightly inefficient since this was already calculated
            pat = tree.is_ignored(path)
            print '%-50s %s' % (path, pat)


class cmd_lookup_revision(Command):
    """Lookup the revision-id from a revision-number

    example:
        bzr lookup-revision 33
    """
    hidden = True
    takes_args = ['revno']
    
    def run(self, revno):
        try:
            revno = int(revno)
        except ValueError:
            raise BzrCommandError("not a valid revision-number: %r" % revno)

        print find_branch('.').lookup_revision(revno)


class cmd_export(Command):
    """Export past revision to destination directory.

    If no revision is specified this exports the last committed revision.

    Format may be an "exporter" name, such as tar, tgz, tbz2.  If none is
    given, try to find the format with the extension. If no extension
    is found exports to a directory (equivalent to --format=dir).

    Root may be the top directory for tar, tgz and tbz2 formats. If none
    is given, the top directory will be the root name of the file."""
    # TODO: list known exporters
    takes_args = ['dest']
    takes_options = ['revision', 'format', 'root']
    def run(self, dest, revision=None, format=None, root=None):
        import os.path
        b = find_branch('.')
        if revision is None:
            rev_id = b.last_patch()
        else:
            if len(revision) != 1:
                raise BzrError('bzr export --revision takes exactly 1 argument')
            revno, rev_id = b.get_revision_info(revision[0])
        t = b.revision_tree(rev_id)
        root, ext = os.path.splitext(dest)
        if not format:
            if ext in (".tar",):
                format = "tar"
            elif ext in (".gz", ".tgz"):
                format = "tgz"
            elif ext in (".bz2", ".tbz2"):
                format = "tbz2"
            else:
                format = "dir"
        t.export(dest, format, root)


class cmd_cat(Command):
    """Write a file's text from a previous revision."""

    takes_options = ['revision']
    takes_args = ['filename']

    def run(self, filename, revision=None):
        if revision == None:
            raise BzrCommandError("bzr cat requires a revision number")
        elif len(revision) != 1:
            raise BzrCommandError("bzr cat --revision takes exactly one number")
        b = find_branch('.')
        b.print_file(b.relpath(filename), revision[0])


class cmd_local_time_offset(Command):
    """Show the offset in seconds from GMT to local time."""
    hidden = True    
    def run(self):
        print bzrlib.osutils.local_time_offset()



class cmd_commit(Command):
    """Commit changes into a new revision.
    
    If no arguments are given, the entire tree is committed.

    If selected files are specified, only changes to those files are
    committed.  If a directory is specified then the directory and everything 
    within it is committed.

    A selected-file commit may fail in some cases where the committed
    tree would be invalid, such as trying to commit a file in a
    newly-added directory that is not itself committed.

    TODO: Run hooks on tree to-be-committed, and after commit.

    TODO: Strict commit that fails if there are unknown or deleted files.
    """
    takes_args = ['selected*']
    takes_options = ['message', 'file', 'verbose', 'unchanged']
    aliases = ['ci', 'checkin']

    # TODO: Give better message for -s, --summary, used by tla people
    
    def run(self, message=None, file=None, verbose=True, selected_list=None,
            unchanged=False):
        from bzrlib.errors import PointlessCommit
        from bzrlib.osutils import get_text_message

        ## Warning: shadows builtin file()
        if not message and not file:
            # FIXME: Ugly; change status code to send to a provided function?
            
            import cStringIO
            stdout = sys.stdout
            catcher = cStringIO.StringIO()
            sys.stdout = catcher
            cmd_status({"file_list":selected_list}, {})
            info = catcher.getvalue()
            sys.stdout = stdout
            message = get_text_message(info)
            
            if message is None:
                raise BzrCommandError("please specify a commit message",
                                      ["use either --message or --file"])
        elif message and file:
            raise BzrCommandError("please specify either --message or --file")
        
        if file:
            import codecs
            message = codecs.open(file, 'rt', bzrlib.user_encoding).read()

        b = find_branch('.')
        if selected_list:
            selected_list = [b.relpath(s) for s in selected_list]
            
        try:
            b.commit(message, verbose=verbose,
                     specific_files=selected_list,
                     allow_pointless=unchanged)
        except PointlessCommit:
            # FIXME: This should really happen before the file is read in;
            # perhaps prepare the commit; get the message; then actually commit
            raise BzrCommandError("no changes to commit",
                                  ["use --unchanged to commit anyhow"])


class cmd_check(Command):
    """Validate consistency of branch history.

    This command checks various invariants about the branch storage to
    detect data corruption or bzr bugs.

    If given the --update flag, it will update some optional fields
    to help ensure data consistency.
    """
    takes_args = ['dir?']

    def run(self, dir='.'):
        from bzrlib.check import check

        check(find_branch(dir))


class cmd_scan_cache(Command):
    hidden = True
    def run(self):
        from bzrlib.hashcache import HashCache
        import os

        c = HashCache('.')
        c.read()
        c.scan()
            
        print '%6d stats' % c.stat_count
        print '%6d in hashcache' % len(c._cache)
        print '%6d files removed from cache' % c.removed_count
        print '%6d hashes updated' % c.update_count
        print '%6d files changed too recently to cache' % c.danger_count

        if c.needs_write:
            c.write()
            


class cmd_upgrade(Command):
    """Upgrade branch storage to current format.

    This should normally be used only after the check command tells
    you to run it.
    """
    takes_args = ['dir?']

    def run(self, dir='.'):
        from bzrlib.upgrade import upgrade
        upgrade(find_branch(dir))



class cmd_whoami(Command):
    """Show bzr user id."""
    takes_options = ['email']
    
    def run(self, email=False):
        try:
            b = bzrlib.branch.find_branch('.')
        except:
            b = None
        
        if email:
            print bzrlib.osutils.user_email(b)
        else:
            print bzrlib.osutils.username(b)


class cmd_selftest(Command):
    """Run internal test suite"""
    hidden = True
    takes_options = ['verbose', 'pattern']
    def run(self, verbose=False, pattern=".*"):
        import bzrlib.ui
        from bzrlib.selftest import selftest
        # we don't want progress meters from the tests to go to the
        # real output; and we don't want log messages cluttering up
        # the real logs.
        save_ui = bzrlib.ui.ui_factory
        bzrlib.trace.info('running tests...')
        bzrlib.trace.disable_default_logging()
        try:
            bzrlib.ui.ui_factory = bzrlib.ui.SilentUIFactory()
            result = selftest(verbose=verbose, pattern=pattern)
            if result:
                bzrlib.trace.info('tests passed')
            else:
                bzrlib.trace.info('tests failed')
            return int(not result)
        finally:
            bzrlib.trace.enable_default_logging()
            bzrlib.ui.ui_factory = save_ui
=======
        This is invoked with the options and arguments bound to
        keyword parameters.

        Return 0 or None if the command was successful, or a non-zero
        shell error code if not.  It's OK for this method to allow
        an exception to raise up.
        """
        raise NotImplementedError()

>>>>>>> 29018c72

    def help(self):
        """Return help message for this class."""
        if self.__doc__ is Command.__doc__:
            return None
        return getdoc(self)

    def name(self):
        return _unsquish_command_name(self.__class__.__name__)


def parse_spec(spec):
    """
    >>> parse_spec(None)
    [None, None]
    >>> parse_spec("./")
    ['./', None]
    >>> parse_spec("../@")
    ['..', -1]
    >>> parse_spec("../f/@35")
    ['../f', 35]
    >>> parse_spec('./@revid:john@arbash-meinel.com-20050711044610-3ca0327c6a222f67')
    ['.', 'revid:john@arbash-meinel.com-20050711044610-3ca0327c6a222f67']
    """
    if spec is None:
        return [None, None]
    if '/@' in spec:
        parsed = spec.split('/@')
        assert len(parsed) == 2
        if parsed[1] == "":
            parsed[1] = -1
        else:
            try:
                parsed[1] = int(parsed[1])
            except ValueError:
                pass # We can allow stuff like ./@revid:blahblahblah
            else:
                assert parsed[1] >=0
    else:
        parsed = [spec, None]
    return parsed



<<<<<<< HEAD
class cmd_find_merge_base(Command):
    """Find and print a base revision for merging two branches.

    TODO: Options to specify revisions on either side, as if
          merging only part of the history.
    """
    takes_args = ['branch', 'other']
    hidden = True
    
    def run(self, branch, other):
        branch1 = find_branch(branch)
        branch2 = find_branch(other)

        base_revno, base_revid = branch1.common_ancestor(branch2)

        if base_revno is None:
            raise bzrlib.errors.UnrelatedBranches()

        print 'merge base is revision %s' % base_revid
        print ' r%-6d in %s' % (base_revno, branch)

        other_revno = branch2.revision_id_to_revno(base_revid)
        
        print ' r%-6d in %s' % (other_revno, other)



class cmd_merge(Command):
    """Perform a three-way merge.
    
    The branch is the branch you will merge from.  By default, it will merge
    the latest revision.  If you specify a revision, that revision will be
    merged.  If you specify two revisions, the first will be used as a BASE, 
    and the second one as OTHER.  Revision numbers are always relative to the
    specified branch.
    
    Examples:

    To merge the latest revision from bzr.dev
    bzr merge ../bzr.dev

    To merge changes up to and including revision 82 from bzr.dev
    bzr merge -r 82 ../bzr.dev

    To merge the changes introduced by 82, without previous changes:
    bzr merge -r 81..82 ../bzr.dev
    
    merge refuses to run if there are any uncommitted changes, unless
    --force is given.
    """
    takes_args = ['branch?']
    takes_options = ['revision', 'force', 'merge-type']

    def run(self, branch='.', revision=None, force=False, 
            merge_type=None):
        from bzrlib.merge import merge
        from bzrlib.merge_core import ApplyMerge3
        if merge_type is None:
            merge_type = ApplyMerge3

        if revision is None or len(revision) < 1:
            base = [None, None]
            other = [branch, -1]
        else:
            if len(revision) == 1:
                other = [branch, revision[0]]
                base = [None, None]
            else:
                assert len(revision) == 2
                if None in revision:
                    raise BzrCommandError(
                        "Merge doesn't permit that revision specifier.")
                base = (branch, revision[0])
                other = (branch, revision[1])
            
        merge(other, base, check_clean=(not force), merge_type=merge_type)


class cmd_revert(Command):
    """Reverse all changes since the last commit.

    Only versioned files are affected.  Specify filenames to revert only 
    those files.  By default, any files that are changed will be backed up
    first.  Backup files have a '~' appended to their name.
    """
    takes_options = ['revision', 'no-backup']
    takes_args = ['file*']
    aliases = ['merge-revert']

    def run(self, revision=None, no_backup=False, file_list=None):
        from bzrlib.merge import merge
        from bzrlib.branch import Branch
        if file_list is not None:
            if len(file_list) == 0:
                raise BzrCommandError("No files specified")
        if revision is None:
            revision = [-1]
        elif len(revision) != 1:
            raise BzrCommandError('bzr revert --revision takes exactly 1 argument')
        merge(('.', revision[0]), parse_spec('.'),
              check_clean=False,
              ignore_zero=True,
              backup_files=not no_backup,
              file_list=file_list)
        if not file_list:
            Branch('.').set_pending_merges([])


class cmd_assert_fail(Command):
    """Test reporting of assertion failures"""
    hidden = True
    def run(self):
        assert False, "always fails"


class cmd_help(Command):
    """Show help on a command or other topic.

    For a list of all available commands, say 'bzr help commands'."""
    takes_options = ['long']
    takes_args = ['topic?']
    aliases = ['?']
    
    def run(self, topic=None, long=False):
        import help
        if topic is None and long:
            topic = "commands"
        help.help(topic)


class cmd_shell_complete(Command):
    """Show appropriate completions for context.

    For a list of all available commands, say 'bzr shell-complete'."""
    takes_args = ['context?']
    aliases = ['s-c']
    hidden = True
    
    def run(self, context=None):
        import shellcomplete
        shellcomplete.shellcomplete(context)


class cmd_missing(Command):
    """What is missing in this branch relative to other branch.
    """
    takes_args = ['remote?']
    aliases = ['mis', 'miss']
    # We don't have to add quiet to the list, because 
    # unknown options are parsed as booleans
    takes_options = ['verbose', 'quiet']

    def run(self, remote=None, verbose=False, quiet=False):
        from bzrlib.branch import find_branch, DivergedBranches
        from bzrlib.errors import BzrCommandError
        from bzrlib.missing import get_parent, show_missing

        if verbose and quiet:
            raise BzrCommandError('Cannot pass both quiet and verbose')

        b = find_branch('.')
        parent = get_parent(b)
        if remote is None:
            if parent is None:
                raise BzrCommandError("No missing location known or specified.")
            else:
                if not quiet:
                    print "Using last location: %s" % parent
                remote = parent
        elif parent is None:
            # We only update x-pull if it did not exist, missing should not change the parent
            b.controlfile('x-pull', 'wb').write(remote + '\n')
        br_remote = find_branch(remote)

        return show_missing(b, br_remote, verbose=verbose, quiet=quiet)



class cmd_plugins(Command):
    """List plugins"""
    hidden = True
    def run(self):
        import bzrlib.plugin
        from inspect import getdoc
        from pprint import pprint
        for plugin in bzrlib.plugin.all_plugins:
            print plugin.__path__[0]
            d = getdoc(plugin)
            if d:
                print '\t', d.split('\n')[0]

        #pprint(bzrlib.plugin.all_plugins)


=======
>>>>>>> 29018c72

# list of all available options; the rhs can be either None for an
# option that takes no argument, or a constructor function that checks
# the type.
OPTIONS = {
    'all':                    None,
    'diff-options':           str,
    'help':                   None,
    'file':                   unicode,
    'force':                  None,
    'format':                 unicode,
    'forward':                None,
    'message':                unicode,
    'no-recurse':             None,
    'profile':                None,
    'revision':               _parse_revision_str,
    'short':                  None,
    'show-ids':               None,
    'timezone':               str,
    'verbose':                None,
    'version':                None,
    'email':                  None,
    'unchanged':              None,
    'update':                 None,
    'long':                   None,
    'root':                   str,
    'no-backup':              None,
    'merge-type':             get_merge_type,
    'pattern':                str,
    }

SHORT_OPTIONS = {
    'F':                      'file', 
    'h':                      'help',
    'm':                      'message',
    'r':                      'revision',
    'v':                      'verbose',
    'l':                      'long',
}


def parse_args(argv):
    """Parse command line.
    
    Arguments and options are parsed at this level before being passed
    down to specific command handlers.  This routine knows, from a
    lookup table, something about the available options, what optargs
    they take, and which commands will accept them.

    >>> parse_args('--help'.split())
    ([], {'help': True})
    >>> parse_args('help -- --invalidcmd'.split())
    (['help', '--invalidcmd'], {})
    >>> parse_args('--version'.split())
    ([], {'version': True})
    >>> parse_args('status --all'.split())
    (['status'], {'all': True})
    >>> parse_args('commit --message=biter'.split())
    (['commit'], {'message': u'biter'})
    >>> parse_args('log -r 500'.split())
    (['log'], {'revision': [500]})
    >>> parse_args('log -r500..600'.split())
    (['log'], {'revision': [500, 600]})
    >>> parse_args('log -vr500..600'.split())
    (['log'], {'verbose': True, 'revision': [500, 600]})
    >>> parse_args('log -rv500..600'.split()) #the r takes an argument
    (['log'], {'revision': ['v500', 600]})
    """
    args = []
    opts = {}

    argsover = False
    while argv:
        a = argv.pop(0)
        if not argsover and a[0] == '-':
            # option names must not be unicode
            a = str(a)
            optarg = None
            if a[1] == '-':
                if a == '--':
                    # We've received a standalone -- No more flags
                    argsover = True
                    continue
                mutter("  got option %r" % a)
                if '=' in a:
                    optname, optarg = a[2:].split('=', 1)
                else:
                    optname = a[2:]
                if optname not in OPTIONS:
                    raise BzrError('unknown long option %r' % a)
            else:
                shortopt = a[1:]
                if shortopt in SHORT_OPTIONS:
                    # Multi-character options must have a space to delimit
                    # their value
                    optname = SHORT_OPTIONS[shortopt]
                else:
                    # Single character short options, can be chained,
                    # and have their value appended to their name
                    shortopt = a[1:2]
                    if shortopt not in SHORT_OPTIONS:
                        # We didn't find the multi-character name, and we
                        # didn't find the single char name
                        raise BzrError('unknown short option %r' % a)
                    optname = SHORT_OPTIONS[shortopt]

                    if a[2:]:
                        # There are extra things on this option
                        # see if it is the value, or if it is another
                        # short option
                        optargfn = OPTIONS[optname]
                        if optargfn is None:
                            # This option does not take an argument, so the
                            # next entry is another short option, pack it back
                            # into the list
                            argv.insert(0, '-' + a[2:])
                        else:
                            # This option takes an argument, so pack it
                            # into the array
                            optarg = a[2:]
            
            if optname in opts:
                # XXX: Do we ever want to support this, e.g. for -r?
                raise BzrError('repeated option %r' % a)
                
            optargfn = OPTIONS[optname]
            if optargfn:
                if optarg == None:
                    if not argv:
                        raise BzrError('option %r needs an argument' % a)
                    else:
                        optarg = argv.pop(0)
                opts[optname] = optargfn(optarg)
            else:
                if optarg != None:
                    raise BzrError('option %r takes no argument' % optname)
                opts[optname] = True
        else:
            args.append(a)

    return args, opts




def _match_argform(cmd, takes_args, args):
    argdict = {}

    # step through args and takes_args, allowing appropriate 0-many matches
    for ap in takes_args:
        argname = ap[:-1]
        if ap[-1] == '?':
            if args:
                argdict[argname] = args.pop(0)
        elif ap[-1] == '*': # all remaining arguments
            if args:
                argdict[argname + '_list'] = args[:]
                args = []
            else:
                argdict[argname + '_list'] = None
        elif ap[-1] == '+':
            if not args:
                raise BzrCommandError("command %r needs one or more %s"
                        % (cmd, argname.upper()))
            else:
                argdict[argname + '_list'] = args[:]
                args = []
        elif ap[-1] == '$': # all but one
            if len(args) < 2:
                raise BzrCommandError("command %r needs one or more %s"
                        % (cmd, argname.upper()))
            argdict[argname + '_list'] = args[:-1]
            args[:-1] = []                
        else:
            # just a plain arg
            argname = ap
            if not args:
                raise BzrCommandError("command %r requires argument %s"
                        % (cmd, argname.upper()))
            else:
                argdict[argname] = args.pop(0)
            
    if args:
        raise BzrCommandError("extra argument to command %s: %s"
                              % (cmd, args[0]))

    return argdict



def apply_profiled(the_callable, *args, **kwargs):
    import hotshot
    import tempfile
    pffileno, pfname = tempfile.mkstemp()
    try:
        prof = hotshot.Profile(pfname)
        try:
            ret = prof.runcall(the_callable, *args, **kwargs) or 0
        finally:
            prof.close()

        import hotshot.stats
        stats = hotshot.stats.load(pfname)
        #stats.strip_dirs()
        stats.sort_stats('time')
        ## XXX: Might like to write to stderr or the trace file instead but
        ## print_stats seems hardcoded to stdout
        stats.print_stats(20)

        return ret
    finally:
        os.close(pffileno)
        os.remove(pfname)


def run_bzr(argv):
    """Execute a command.

    This is similar to main(), but without all the trappings for
    logging and error handling.  
    
    argv
       The command-line arguments, without the program name from argv[0]
    
    Returns a command status or raises an exception.

    Special master options: these must come before the command because
    they control how the command is interpreted.

    --no-plugins
        Do not load plugin modules at all

    --builtin
        Only use builtin commands.  (Plugins are still allowed to change
        other behaviour.)

    --profile
        Run under the Python profiler.
    """
    
    argv = [a.decode(bzrlib.user_encoding) for a in argv]

    opt_profile = opt_no_plugins = opt_builtin = False

    # --no-plugins is handled specially at a very early stage. We need
    # to load plugins before doing other command parsing so that they
    # can override commands, but this needs to happen first.

    for a in argv:
        if a == '--profile':
            opt_profile = True
        elif a == '--no-plugins':
            opt_no_plugins = True
        elif a == '--builtin':
            opt_builtin = True
        else:
            break
        argv.remove(a)

    if (not argv) or (argv[0] == '--help'):
        from bzrlib.help import help
        if len(argv) > 1:
            help(argv[1])
        else:
            help()
        return 0

    if argv[0] == '--version':
        from bzrlib.builtins import show_version
        show_version()
        return 0
        
    if not opt_no_plugins:
        from bzrlib.plugin import load_plugins
        load_plugins()

    cmd = str(argv.pop(0))

    cmd_obj = get_cmd_object(cmd, plugins_override=not opt_builtin)

    if opt_profile:
        ret = apply_profiled(cmd_obj.run_argv, argv)
    else:
        ret = cmd_obj.run_argv(argv)
    return ret or 0


def main(argv):
    import bzrlib.ui
    bzrlib.trace.log_startup(argv)
    bzrlib.ui.ui_factory = bzrlib.ui.TextUIFactory()

    try:
        try:
            return run_bzr(argv[1:])
        finally:
            # do this here inside the exception wrappers to catch EPIPE
            sys.stdout.flush()
    except BzrCommandError, e:
        # command line syntax error, etc
        log_error(str(e))
        return 1
    except BzrError, e:
        bzrlib.trace.log_exception()
        return 1
    except AssertionError, e:
        bzrlib.trace.log_exception('assertion failed: ' + str(e))
        return 3
    except KeyboardInterrupt, e:
        bzrlib.trace.note('interrupted')
        return 2
    except Exception, e:
        import errno
        if (isinstance(e, IOError) 
            and hasattr(e, 'errno')
            and e.errno == errno.EPIPE):
            bzrlib.trace.note('broken pipe')
            return 2
        else:
            bzrlib.trace.log_exception()
            return 2


if __name__ == '__main__':
    sys.exit(main(sys.argv))<|MERGE_RESOLUTION|>--- conflicted
+++ resolved
@@ -25,15 +25,6 @@
 # would help with validation and shell completion.
 
 
-<<<<<<< HEAD
-# TODO: Help messages for options.
-
-# TODO: Define arguments by objects, rather than just using names.
-# Those objects can specify the expected type of the argument, which
-# would help with validation and shell completion.
-
-=======
->>>>>>> 29018c72
 
 import sys
 import os
@@ -280,321 +271,6 @@
         """Construct an instance of this command."""
         if self.__doc__ == Command.__doc__:
             warn("No help message set for %r" % self)
-<<<<<<< HEAD
-        self.status = self.run(**cmdargs)
-        if self.status is None:
-            self.status = 0
-
-    
-    def run(self):
-        """Override this in sub-classes.
-
-        This is invoked with the options and arguments bound to
-        keyword parameters.
-
-        Return 0 or None if the command was successful, or a shell
-        error code if not.
-        """
-        return 0
-
-
-class ExternalCommand(Command):
-    """Class to wrap external commands.
-
-    We cheat a little here, when get_cmd_class() calls us we actually
-    give it back an object we construct that has the appropriate path,
-    help, options etc for the specified command.
-
-    When run_bzr() tries to instantiate that 'class' it gets caught by
-    the __call__ method, which we override to call the Command.__init__
-    method. That then calls our run method which is pretty straight
-    forward.
-
-    The only wrinkle is that we have to map bzr's dictionary of options
-    and arguments back into command line options and arguments for the
-    script.
-    """
-
-    def find_command(cls, cmd):
-        import os.path
-        bzrpath = os.environ.get('BZRPATH', '')
-
-        for dir in bzrpath.split(os.pathsep):
-            path = os.path.join(dir, cmd)
-            if os.path.isfile(path):
-                return ExternalCommand(path)
-
-        return None
-
-    find_command = classmethod(find_command)
-
-    def __init__(self, path):
-        self.path = path
-
-        pipe = os.popen('%s --bzr-usage' % path, 'r')
-        self.takes_options = pipe.readline().split()
-
-        for opt in self.takes_options:
-            if not opt in OPTIONS:
-                raise BzrError("Unknown option '%s' returned by external command %s"
-                               % (opt, path))
-
-        # TODO: Is there any way to check takes_args is valid here?
-        self.takes_args = pipe.readline().split()
-
-        if pipe.close() is not None:
-            raise BzrError("Failed funning '%s --bzr-usage'" % path)
-
-        pipe = os.popen('%s --bzr-help' % path, 'r')
-        self.__doc__ = pipe.read()
-        if pipe.close() is not None:
-            raise BzrError("Failed funning '%s --bzr-help'" % path)
-
-    def __call__(self, options, arguments):
-        Command.__init__(self, options, arguments)
-        return self
-
-    def run(self, **kargs):
-        opts = []
-        args = []
-
-        keys = kargs.keys()
-        keys.sort()
-        for name in keys:
-            optname = name.replace('_','-')
-            value = kargs[name]
-            if OPTIONS.has_key(optname):
-                # it's an option
-                opts.append('--%s' % optname)
-                if value is not None and value is not True:
-                    opts.append(str(value))
-            else:
-                # it's an arg, or arg list
-                if type(value) is not list:
-                    value = [value]
-                for v in value:
-                    if v is not None:
-                        args.append(str(v))
-
-        self.status = os.spawnv(os.P_WAIT, self.path, [self.path] + opts + args)
-        return self.status
-
-
-class cmd_status(Command):
-    """Display status summary.
-
-    This reports on versioned and unknown files, reporting them
-    grouped by state.  Possible states are:
-
-    added
-        Versioned in the working copy but not in the previous revision.
-
-    removed
-        Versioned in the previous revision but removed or deleted
-        in the working copy.
-
-    renamed
-        Path of this file changed from the previous revision;
-        the text may also have changed.  This includes files whose
-        parent directory was renamed.
-
-    modified
-        Text has changed since the previous revision.
-
-    unchanged
-        Nothing about this file has changed since the previous revision.
-        Only shown with --all.
-
-    unknown
-        Not versioned and not matching an ignore pattern.
-
-    To see ignored files use 'bzr ignored'.  For details in the
-    changes to file texts, use 'bzr diff'.
-
-    If no arguments are specified, the status of the entire working
-    directory is shown.  Otherwise, only the status of the specified
-    files or directories is reported.  If a directory is given, status
-    is reported for everything inside that directory.
-
-    If a revision is specified, the changes since that revision are shown.
-    """
-    takes_args = ['file*']
-    takes_options = ['all', 'show-ids', 'revision']
-    aliases = ['st', 'stat']
-    
-    def run(self, all=False, show_ids=False, file_list=None):
-        if file_list:
-            b = find_branch(file_list[0])
-            file_list = [b.relpath(x) for x in file_list]
-            # special case: only one path was given and it's the root
-            # of the branch
-            if file_list == ['']:
-                file_list = None
-        else:
-            b = find_branch('.')
-            
-        from bzrlib.status import show_status
-        show_status(b, show_unchanged=all, show_ids=show_ids,
-                    specific_files=file_list)
-
-
-class cmd_cat_revision(Command):
-    """Write out metadata for a revision."""
-
-    hidden = True
-    takes_args = ['revision_id']
-    
-    def run(self, revision_id):
-        from bzrlib.xml import pack_xml
-        pack_xml(find_branch('.').get_revision(revision_id), sys.stdout)
-
-
-class cmd_revno(Command):
-    """Show current revision number.
-
-    This is equal to the number of revisions on this branch."""
-    def run(self):
-        print find_branch('.').revno()
-
-class cmd_revision_info(Command):
-    """Show revision number and revision id for a given revision identifier.
-    """
-    hidden = True
-    takes_args = ['revision_info*']
-    takes_options = ['revision']
-    def run(self, revision=None, revision_info_list=None):
-        from bzrlib.branch import find_branch
-
-        revs = []
-        if revision is not None:
-            revs.extend(revision)
-        if revision_info_list is not None:
-            revs.extend(revision_info_list)
-        if len(revs) == 0:
-            raise BzrCommandError('You must supply a revision identifier')
-
-        b = find_branch('.')
-
-        for rev in revs:
-            print '%4d %s' % b.get_revision_info(rev)
-
-    
-class cmd_add(Command):
-    """Add specified files or directories.
-
-    In non-recursive mode, all the named items are added, regardless
-    of whether they were previously ignored.  A warning is given if
-    any of the named files are already versioned.
-
-    In recursive mode (the default), files are treated the same way
-    but the behaviour for directories is different.  Directories that
-    are already versioned do not give a warning.  All directories,
-    whether already versioned or not, are searched for files or
-    subdirectories that are neither versioned or ignored, and these
-    are added.  This search proceeds recursively into versioned
-    directories.  If no names are given '.' is assumed.
-
-    Therefore simply saying 'bzr add' will version all files that
-    are currently unknown.
-
-    TODO: Perhaps adding a file whose directly is not versioned should
-    recursively add that parent, rather than giving an error?
-    """
-    takes_args = ['file*']
-    takes_options = ['verbose', 'no-recurse']
-    
-    def run(self, file_list, verbose=False, no_recurse=False):
-        from bzrlib.add import smart_add, _PrintAddCallback
-        smart_add(file_list, verbose, not no_recurse,
-                  callback=_PrintAddCallback)
-
-
-
-class cmd_mkdir(Command):
-    """Create a new versioned directory.
-
-    This is equivalent to creating the directory and then adding it.
-    """
-    takes_args = ['dir+']
-
-    def run(self, dir_list):
-        b = None
-        
-        for d in dir_list:
-            os.mkdir(d)
-            if not b:
-                b = find_branch(d)
-            b.add([d], verbose=True)
-
-
-class cmd_relpath(Command):
-    """Show path of a file relative to root"""
-    takes_args = ['filename']
-    hidden = True
-    
-    def run(self, filename):
-        print find_branch(filename).relpath(filename)
-
-
-
-class cmd_inventory(Command):
-    """Show inventory of the current working copy or a revision."""
-    takes_options = ['revision', 'show-ids']
-    
-    def run(self, revision=None, show_ids=False):
-        b = find_branch('.')
-        if revision == None:
-            inv = b.read_working_inventory()
-        else:
-            if len(revision) > 1:
-                raise BzrCommandError('bzr inventory --revision takes'
-                    ' exactly one revision identifier')
-            inv = b.get_revision_inventory(b.lookup_revision(revision[0]))
-
-        for path, entry in inv.entries():
-            if show_ids:
-                print '%-50s %s' % (path, entry.file_id)
-            else:
-                print path
-
-
-class cmd_move(Command):
-    """Move files to a different directory.
-
-    examples:
-        bzr move *.txt doc
-
-    The destination must be a versioned directory in the same branch.
-    """
-    takes_args = ['source$', 'dest']
-    def run(self, source_list, dest):
-        b = find_branch('.')
-
-        # TODO: glob expansion on windows?
-        b.move([b.relpath(s) for s in source_list], b.relpath(dest))
-
-
-class cmd_rename(Command):
-    """Change the name of an entry.
-
-    examples:
-      bzr rename frob.c frobber.c
-      bzr rename src/frob.c lib/frob.c
-
-    It is an error if the destination name exists.
-
-    See also the 'move' command, which moves files into a different
-    directory without changing their name.
-
-    TODO: Some way to rename multiple files without invoking bzr for each
-    one?"""
-    takes_args = ['from_name', 'to_name']
-    
-    def run(self, from_name, to_name):
-        b = find_branch('.')
-        b.rename_one(b.relpath(from_name), b.relpath(to_name))
-=======
->>>>>>> 29018c72
 
 
     def run_argv(self, argv):
@@ -619,664 +295,15 @@
         for k, v in opts.items():
             cmdopts[k.replace('-', '_')] = v
 
-<<<<<<< HEAD
-    Files cannot be moved between branches.
-    """
-    takes_args = ['names*']
-    def run(self, names_list):
-        if len(names_list) < 2:
-            raise BzrCommandError("missing file argument")
-        b = find_branch(names_list[0])
-
-        rel_names = [b.relpath(x) for x in names_list]
-        
-        if os.path.isdir(names_list[-1]):
-            # move into existing directory
-            b.move(rel_names[:-1], rel_names[-1])
-        else:
-            if len(names_list) != 2:
-                raise BzrCommandError('to mv multiple files the destination '
-                                      'must be a versioned directory')
-            b.move(rel_names[0], rel_names[1])
-            
-    
-
-
-class cmd_pull(Command):
-    """Pull any changes from another branch into the current one.
-
-    If the location is omitted, the last-used location will be used.
-    Both the revision history and the working directory will be
-    updated.
-
-    This command only works on branches that have not diverged.  Branches are
-    considered diverged if both branches have had commits without first
-    pulling from the other.
-
-    If branches have diverged, you can use 'bzr merge' to pull the text changes
-    from one into the other.
-    """
-    takes_args = ['location?']
-
-    def run(self, location=None):
-        from bzrlib.merge import merge
-        import tempfile
-        from shutil import rmtree
-        import errno
-        from bzrlib.branch import pull_loc
-        
-        br_to = find_branch('.')
-        stored_loc = None
-        try:
-            stored_loc = br_to.controlfile("x-pull", "rb").read().rstrip('\n')
-        except IOError, e:
-            if e.errno != errno.ENOENT:
-                raise
-        if location is None:
-            if stored_loc is None:
-                raise BzrCommandError("No pull location known or specified.")
-            else:
-                print "Using last location: %s" % stored_loc
-                location = stored_loc
-        cache_root = tempfile.mkdtemp()
-        from bzrlib.branch import DivergedBranches
-        br_from = find_branch(location)
-        location = pull_loc(br_from)
-        old_revno = br_to.revno()
-        try:
-            from branch import find_cached_branch, DivergedBranches
-            br_from = find_cached_branch(location, cache_root)
-            location = pull_loc(br_from)
-            old_revno = br_to.revno()
-            try:
-                br_to.update_revisions(br_from)
-            except DivergedBranches:
-                raise BzrCommandError("These branches have diverged."
-                    "  Try merge.")
-                
-            merge(('.', -1), ('.', old_revno), check_clean=False)
-            if location != stored_loc:
-                br_to.controlfile("x-pull", "wb").write(location + "\n")
-        finally:
-            rmtree(cache_root)
-=======
         all_cmd_args = cmdargs.copy()
         all_cmd_args.update(cmdopts)
->>>>>>> 29018c72
 
         return self.run(**all_cmd_args)
 
-<<<<<<< HEAD
-
-class cmd_branch(Command):
-    """Create a new copy of a branch.
-
-    If the TO_LOCATION is omitted, the last component of the FROM_LOCATION will
-    be used.  In other words, "branch ../foo/bar" will attempt to create ./bar.
-
-    To retrieve the branch as of a particular revision, supply the --revision
-    parameter, as in "branch foo/bar -r 5".
-    """
-    takes_args = ['from_location', 'to_location?']
-    takes_options = ['revision']
-    aliases = ['get', 'clone']
-
-    def run(self, from_location, to_location=None, revision=None):
-        from bzrlib.branch import copy_branch, find_cached_branch
-        import tempfile
-        import errno
-        from shutil import rmtree
-        cache_root = tempfile.mkdtemp()
-        try:
-            if revision is None:
-                revision = [None]
-            elif len(revision) > 1:
-                raise BzrCommandError(
-                    'bzr branch --revision takes exactly 1 revision value')
-            try:
-                br_from = find_cached_branch(from_location, cache_root)
-            except OSError, e:
-                if e.errno == errno.ENOENT:
-                    raise BzrCommandError('Source location "%s" does not'
-                                          ' exist.' % to_location)
-                else:
-                    raise
-            if to_location is None:
-                to_location = os.path.basename(from_location.rstrip("/\\"))
-            try:
-                os.mkdir(to_location)
-            except OSError, e:
-                if e.errno == errno.EEXIST:
-                    raise BzrCommandError('Target directory "%s" already'
-                                          ' exists.' % to_location)
-                if e.errno == errno.ENOENT:
-                    raise BzrCommandError('Parent of "%s" does not exist.' %
-                                          to_location)
-                else:
-                    raise
-            try:
-                copy_branch(br_from, to_location, revision[0])
-            except bzrlib.errors.NoSuchRevision:
-                rmtree(to_location)
-                msg = "The branch %s has no revision %d." % (from_location, revision[0])
-                raise BzrCommandError(msg)
-        finally:
-            rmtree(cache_root)
-
-
-class cmd_renames(Command):
-    """Show list of renamed files.
-
-    TODO: Option to show renames between two historical versions.
-
-    TODO: Only show renames under dir, rather than in the whole branch.
-    """
-    takes_args = ['dir?']
-
-    def run(self, dir='.'):
-        b = find_branch(dir)
-        old_inv = b.basis_tree().inventory
-        new_inv = b.read_working_inventory()
-
-        renames = list(bzrlib.tree.find_renames(old_inv, new_inv))
-        renames.sort()
-        for old_name, new_name in renames:
-            print "%s => %s" % (old_name, new_name)        
-
-
-class cmd_info(Command):
-    """Show statistical information about a branch."""
-    takes_args = ['branch?']
-=======
->>>>>>> 29018c72
     
     def run(self):
         """Actually run the command.
 
-<<<<<<< HEAD
-        b = find_branch('.')
-        td = compare_trees(b.basis_tree(), b.working_tree())
-
-        for path, id, kind in td.modified:
-            print path
-
-
-
-class cmd_added(Command):
-    """List files added in working tree."""
-    hidden = True
-    def run(self):
-        b = find_branch('.')
-        wt = b.working_tree()
-        basis_inv = b.basis_tree().inventory
-        inv = wt.inventory
-        for file_id in inv:
-            if file_id in basis_inv:
-                continue
-            path = inv.id2path(file_id)
-            if not os.access(b.abspath(path), os.F_OK):
-                continue
-            print path
-                
-        
-
-class cmd_root(Command):
-    """Show the tree root directory.
-
-    The root is the nearest enclosing directory with a .bzr control
-    directory."""
-    takes_args = ['filename?']
-    def run(self, filename=None):
-        """Print the branch root."""
-        b = find_branch(filename)
-        print getattr(b, 'base', None) or getattr(b, 'baseurl')
-
-
-class cmd_log(Command):
-    """Show log of this branch.
-
-    To request a range of logs, you can use the command -r begin:end
-    -r revision requests a specific revision, -r :end or -r begin: are
-    also valid.
-
-    --message allows you to give a regular expression, which will be evaluated
-    so that only matching entries will be displayed.
-
-    TODO: Make --revision support uuid: and hash: [future tag:] notation.
-  
-    """
-
-    takes_args = ['filename?']
-    takes_options = ['forward', 'timezone', 'verbose', 'show-ids', 'revision',
-                     'long', 'message', 'short',]
-    
-    def run(self, filename=None, timezone='original',
-            verbose=False,
-            show_ids=False,
-            forward=False,
-            revision=None,
-            message=None,
-            long=False,
-            short=False):
-        from bzrlib.branch import find_branch
-        from bzrlib.log import log_formatter, show_log
-        import codecs
-
-        direction = (forward and 'forward') or 'reverse'
-        
-        if filename:
-            b = find_branch(filename)
-            fp = b.relpath(filename)
-            if fp:
-                file_id = b.read_working_inventory().path2id(fp)
-            else:
-                file_id = None  # points to branch root
-        else:
-            b = find_branch('.')
-            file_id = None
-
-        if revision is None:
-            rev1 = None
-            rev2 = None
-        elif len(revision) == 1:
-            rev1 = rev2 = b.get_revision_info(revision[0])[0]
-        elif len(revision) == 2:
-            rev1 = b.get_revision_info(revision[0])[0]
-            rev2 = b.get_revision_info(revision[1])[0]
-        else:
-            raise BzrCommandError('bzr log --revision takes one or two values.')
-
-        if rev1 == 0:
-            rev1 = None
-        if rev2 == 0:
-            rev2 = None
-
-        mutter('encoding log as %r' % bzrlib.user_encoding)
-
-        # use 'replace' so that we don't abort if trying to write out
-        # in e.g. the default C locale.
-        outf = codecs.getwriter(bzrlib.user_encoding)(sys.stdout, errors='replace')
-
-        if not short:
-            log_format = 'long'
-        else:
-            log_format = 'short'
-        lf = log_formatter(log_format,
-                           show_ids=show_ids,
-                           to_file=outf,
-                           show_timezone=timezone)
-
-        show_log(b,
-                 lf,
-                 file_id,
-                 verbose=verbose,
-                 direction=direction,
-                 start_revision=rev1,
-                 end_revision=rev2,
-                 search=message)
-
-
-
-class cmd_touching_revisions(Command):
-    """Return revision-ids which affected a particular file.
-
-    A more user-friendly interface is "bzr log FILE"."""
-    hidden = True
-    takes_args = ["filename"]
-    def run(self, filename):
-        b = find_branch(filename)
-        inv = b.read_working_inventory()
-        file_id = inv.path2id(b.relpath(filename))
-        for revno, revision_id, what in bzrlib.log.find_touching_revisions(b, file_id):
-            print "%6d %s" % (revno, what)
-
-
-class cmd_ls(Command):
-    """List files in a tree.
-
-    TODO: Take a revision or remote path and list that tree instead.
-    """
-    hidden = True
-    def run(self, revision=None, verbose=False):
-        b = find_branch('.')
-        if revision == None:
-            tree = b.working_tree()
-        else:
-            tree = b.revision_tree(b.lookup_revision(revision))
-
-        for fp, fc, kind, fid in tree.list_files():
-            if verbose:
-                if kind == 'directory':
-                    kindch = '/'
-                elif kind == 'file':
-                    kindch = ''
-                else:
-                    kindch = '???'
-
-                print '%-8s %s%s' % (fc, fp, kindch)
-            else:
-                print fp
-
-
-
-class cmd_unknowns(Command):
-    """List unknown files."""
-    def run(self):
-        from bzrlib.osutils import quotefn
-        for f in find_branch('.').unknowns():
-            print quotefn(f)
-
-
-
-class cmd_ignore(Command):
-    """Ignore a command or pattern.
-
-    To remove patterns from the ignore list, edit the .bzrignore file.
-
-    If the pattern contains a slash, it is compared to the whole path
-    from the branch root.  Otherwise, it is comapred to only the last
-    component of the path.
-
-    Ignore patterns are case-insensitive on case-insensitive systems.
-
-    Note: wildcards must be quoted from the shell on Unix.
-
-    examples:
-        bzr ignore ./Makefile
-        bzr ignore '*.class'
-    """
-    takes_args = ['name_pattern']
-    
-    def run(self, name_pattern):
-        from bzrlib.atomicfile import AtomicFile
-        import os.path
-
-        b = find_branch('.')
-        ifn = b.abspath('.bzrignore')
-
-        if os.path.exists(ifn):
-            f = open(ifn, 'rt')
-            try:
-                igns = f.read().decode('utf-8')
-            finally:
-                f.close()
-        else:
-            igns = ''
-
-        # TODO: If the file already uses crlf-style termination, maybe
-        # we should use that for the newly added lines?
-
-        if igns and igns[-1] != '\n':
-            igns += '\n'
-        igns += name_pattern + '\n'
-
-        try:
-            f = AtomicFile(ifn, 'wt')
-            f.write(igns.encode('utf-8'))
-            f.commit()
-        finally:
-            f.close()
-
-        inv = b.working_tree().inventory
-        if inv.path2id('.bzrignore'):
-            mutter('.bzrignore is already versioned')
-        else:
-            mutter('need to make new .bzrignore file versioned')
-            b.add(['.bzrignore'])
-
-
-
-class cmd_ignored(Command):
-    """List ignored files and the patterns that matched them.
-
-    See also: bzr ignore"""
-    def run(self):
-        tree = find_branch('.').working_tree()
-        for path, file_class, kind, file_id in tree.list_files():
-            if file_class != 'I':
-                continue
-            ## XXX: Slightly inefficient since this was already calculated
-            pat = tree.is_ignored(path)
-            print '%-50s %s' % (path, pat)
-
-
-class cmd_lookup_revision(Command):
-    """Lookup the revision-id from a revision-number
-
-    example:
-        bzr lookup-revision 33
-    """
-    hidden = True
-    takes_args = ['revno']
-    
-    def run(self, revno):
-        try:
-            revno = int(revno)
-        except ValueError:
-            raise BzrCommandError("not a valid revision-number: %r" % revno)
-
-        print find_branch('.').lookup_revision(revno)
-
-
-class cmd_export(Command):
-    """Export past revision to destination directory.
-
-    If no revision is specified this exports the last committed revision.
-
-    Format may be an "exporter" name, such as tar, tgz, tbz2.  If none is
-    given, try to find the format with the extension. If no extension
-    is found exports to a directory (equivalent to --format=dir).
-
-    Root may be the top directory for tar, tgz and tbz2 formats. If none
-    is given, the top directory will be the root name of the file."""
-    # TODO: list known exporters
-    takes_args = ['dest']
-    takes_options = ['revision', 'format', 'root']
-    def run(self, dest, revision=None, format=None, root=None):
-        import os.path
-        b = find_branch('.')
-        if revision is None:
-            rev_id = b.last_patch()
-        else:
-            if len(revision) != 1:
-                raise BzrError('bzr export --revision takes exactly 1 argument')
-            revno, rev_id = b.get_revision_info(revision[0])
-        t = b.revision_tree(rev_id)
-        root, ext = os.path.splitext(dest)
-        if not format:
-            if ext in (".tar",):
-                format = "tar"
-            elif ext in (".gz", ".tgz"):
-                format = "tgz"
-            elif ext in (".bz2", ".tbz2"):
-                format = "tbz2"
-            else:
-                format = "dir"
-        t.export(dest, format, root)
-
-
-class cmd_cat(Command):
-    """Write a file's text from a previous revision."""
-
-    takes_options = ['revision']
-    takes_args = ['filename']
-
-    def run(self, filename, revision=None):
-        if revision == None:
-            raise BzrCommandError("bzr cat requires a revision number")
-        elif len(revision) != 1:
-            raise BzrCommandError("bzr cat --revision takes exactly one number")
-        b = find_branch('.')
-        b.print_file(b.relpath(filename), revision[0])
-
-
-class cmd_local_time_offset(Command):
-    """Show the offset in seconds from GMT to local time."""
-    hidden = True    
-    def run(self):
-        print bzrlib.osutils.local_time_offset()
-
-
-
-class cmd_commit(Command):
-    """Commit changes into a new revision.
-    
-    If no arguments are given, the entire tree is committed.
-
-    If selected files are specified, only changes to those files are
-    committed.  If a directory is specified then the directory and everything 
-    within it is committed.
-
-    A selected-file commit may fail in some cases where the committed
-    tree would be invalid, such as trying to commit a file in a
-    newly-added directory that is not itself committed.
-
-    TODO: Run hooks on tree to-be-committed, and after commit.
-
-    TODO: Strict commit that fails if there are unknown or deleted files.
-    """
-    takes_args = ['selected*']
-    takes_options = ['message', 'file', 'verbose', 'unchanged']
-    aliases = ['ci', 'checkin']
-
-    # TODO: Give better message for -s, --summary, used by tla people
-    
-    def run(self, message=None, file=None, verbose=True, selected_list=None,
-            unchanged=False):
-        from bzrlib.errors import PointlessCommit
-        from bzrlib.osutils import get_text_message
-
-        ## Warning: shadows builtin file()
-        if not message and not file:
-            # FIXME: Ugly; change status code to send to a provided function?
-            
-            import cStringIO
-            stdout = sys.stdout
-            catcher = cStringIO.StringIO()
-            sys.stdout = catcher
-            cmd_status({"file_list":selected_list}, {})
-            info = catcher.getvalue()
-            sys.stdout = stdout
-            message = get_text_message(info)
-            
-            if message is None:
-                raise BzrCommandError("please specify a commit message",
-                                      ["use either --message or --file"])
-        elif message and file:
-            raise BzrCommandError("please specify either --message or --file")
-        
-        if file:
-            import codecs
-            message = codecs.open(file, 'rt', bzrlib.user_encoding).read()
-
-        b = find_branch('.')
-        if selected_list:
-            selected_list = [b.relpath(s) for s in selected_list]
-            
-        try:
-            b.commit(message, verbose=verbose,
-                     specific_files=selected_list,
-                     allow_pointless=unchanged)
-        except PointlessCommit:
-            # FIXME: This should really happen before the file is read in;
-            # perhaps prepare the commit; get the message; then actually commit
-            raise BzrCommandError("no changes to commit",
-                                  ["use --unchanged to commit anyhow"])
-
-
-class cmd_check(Command):
-    """Validate consistency of branch history.
-
-    This command checks various invariants about the branch storage to
-    detect data corruption or bzr bugs.
-
-    If given the --update flag, it will update some optional fields
-    to help ensure data consistency.
-    """
-    takes_args = ['dir?']
-
-    def run(self, dir='.'):
-        from bzrlib.check import check
-
-        check(find_branch(dir))
-
-
-class cmd_scan_cache(Command):
-    hidden = True
-    def run(self):
-        from bzrlib.hashcache import HashCache
-        import os
-
-        c = HashCache('.')
-        c.read()
-        c.scan()
-            
-        print '%6d stats' % c.stat_count
-        print '%6d in hashcache' % len(c._cache)
-        print '%6d files removed from cache' % c.removed_count
-        print '%6d hashes updated' % c.update_count
-        print '%6d files changed too recently to cache' % c.danger_count
-
-        if c.needs_write:
-            c.write()
-            
-
-
-class cmd_upgrade(Command):
-    """Upgrade branch storage to current format.
-
-    This should normally be used only after the check command tells
-    you to run it.
-    """
-    takes_args = ['dir?']
-
-    def run(self, dir='.'):
-        from bzrlib.upgrade import upgrade
-        upgrade(find_branch(dir))
-
-
-
-class cmd_whoami(Command):
-    """Show bzr user id."""
-    takes_options = ['email']
-    
-    def run(self, email=False):
-        try:
-            b = bzrlib.branch.find_branch('.')
-        except:
-            b = None
-        
-        if email:
-            print bzrlib.osutils.user_email(b)
-        else:
-            print bzrlib.osutils.username(b)
-
-
-class cmd_selftest(Command):
-    """Run internal test suite"""
-    hidden = True
-    takes_options = ['verbose', 'pattern']
-    def run(self, verbose=False, pattern=".*"):
-        import bzrlib.ui
-        from bzrlib.selftest import selftest
-        # we don't want progress meters from the tests to go to the
-        # real output; and we don't want log messages cluttering up
-        # the real logs.
-        save_ui = bzrlib.ui.ui_factory
-        bzrlib.trace.info('running tests...')
-        bzrlib.trace.disable_default_logging()
-        try:
-            bzrlib.ui.ui_factory = bzrlib.ui.SilentUIFactory()
-            result = selftest(verbose=verbose, pattern=pattern)
-            if result:
-                bzrlib.trace.info('tests passed')
-            else:
-                bzrlib.trace.info('tests failed')
-            return int(not result)
-        finally:
-            bzrlib.trace.enable_default_logging()
-            bzrlib.ui.ui_factory = save_ui
-=======
         This is invoked with the options and arguments bound to
         keyword parameters.
 
@@ -1286,7 +313,6 @@
         """
         raise NotImplementedError()
 
->>>>>>> 29018c72
 
     def help(self):
         """Return help message for this class."""
@@ -1331,203 +357,6 @@
 
 
 
-<<<<<<< HEAD
-class cmd_find_merge_base(Command):
-    """Find and print a base revision for merging two branches.
-
-    TODO: Options to specify revisions on either side, as if
-          merging only part of the history.
-    """
-    takes_args = ['branch', 'other']
-    hidden = True
-    
-    def run(self, branch, other):
-        branch1 = find_branch(branch)
-        branch2 = find_branch(other)
-
-        base_revno, base_revid = branch1.common_ancestor(branch2)
-
-        if base_revno is None:
-            raise bzrlib.errors.UnrelatedBranches()
-
-        print 'merge base is revision %s' % base_revid
-        print ' r%-6d in %s' % (base_revno, branch)
-
-        other_revno = branch2.revision_id_to_revno(base_revid)
-        
-        print ' r%-6d in %s' % (other_revno, other)
-
-
-
-class cmd_merge(Command):
-    """Perform a three-way merge.
-    
-    The branch is the branch you will merge from.  By default, it will merge
-    the latest revision.  If you specify a revision, that revision will be
-    merged.  If you specify two revisions, the first will be used as a BASE, 
-    and the second one as OTHER.  Revision numbers are always relative to the
-    specified branch.
-    
-    Examples:
-
-    To merge the latest revision from bzr.dev
-    bzr merge ../bzr.dev
-
-    To merge changes up to and including revision 82 from bzr.dev
-    bzr merge -r 82 ../bzr.dev
-
-    To merge the changes introduced by 82, without previous changes:
-    bzr merge -r 81..82 ../bzr.dev
-    
-    merge refuses to run if there are any uncommitted changes, unless
-    --force is given.
-    """
-    takes_args = ['branch?']
-    takes_options = ['revision', 'force', 'merge-type']
-
-    def run(self, branch='.', revision=None, force=False, 
-            merge_type=None):
-        from bzrlib.merge import merge
-        from bzrlib.merge_core import ApplyMerge3
-        if merge_type is None:
-            merge_type = ApplyMerge3
-
-        if revision is None or len(revision) < 1:
-            base = [None, None]
-            other = [branch, -1]
-        else:
-            if len(revision) == 1:
-                other = [branch, revision[0]]
-                base = [None, None]
-            else:
-                assert len(revision) == 2
-                if None in revision:
-                    raise BzrCommandError(
-                        "Merge doesn't permit that revision specifier.")
-                base = (branch, revision[0])
-                other = (branch, revision[1])
-            
-        merge(other, base, check_clean=(not force), merge_type=merge_type)
-
-
-class cmd_revert(Command):
-    """Reverse all changes since the last commit.
-
-    Only versioned files are affected.  Specify filenames to revert only 
-    those files.  By default, any files that are changed will be backed up
-    first.  Backup files have a '~' appended to their name.
-    """
-    takes_options = ['revision', 'no-backup']
-    takes_args = ['file*']
-    aliases = ['merge-revert']
-
-    def run(self, revision=None, no_backup=False, file_list=None):
-        from bzrlib.merge import merge
-        from bzrlib.branch import Branch
-        if file_list is not None:
-            if len(file_list) == 0:
-                raise BzrCommandError("No files specified")
-        if revision is None:
-            revision = [-1]
-        elif len(revision) != 1:
-            raise BzrCommandError('bzr revert --revision takes exactly 1 argument')
-        merge(('.', revision[0]), parse_spec('.'),
-              check_clean=False,
-              ignore_zero=True,
-              backup_files=not no_backup,
-              file_list=file_list)
-        if not file_list:
-            Branch('.').set_pending_merges([])
-
-
-class cmd_assert_fail(Command):
-    """Test reporting of assertion failures"""
-    hidden = True
-    def run(self):
-        assert False, "always fails"
-
-
-class cmd_help(Command):
-    """Show help on a command or other topic.
-
-    For a list of all available commands, say 'bzr help commands'."""
-    takes_options = ['long']
-    takes_args = ['topic?']
-    aliases = ['?']
-    
-    def run(self, topic=None, long=False):
-        import help
-        if topic is None and long:
-            topic = "commands"
-        help.help(topic)
-
-
-class cmd_shell_complete(Command):
-    """Show appropriate completions for context.
-
-    For a list of all available commands, say 'bzr shell-complete'."""
-    takes_args = ['context?']
-    aliases = ['s-c']
-    hidden = True
-    
-    def run(self, context=None):
-        import shellcomplete
-        shellcomplete.shellcomplete(context)
-
-
-class cmd_missing(Command):
-    """What is missing in this branch relative to other branch.
-    """
-    takes_args = ['remote?']
-    aliases = ['mis', 'miss']
-    # We don't have to add quiet to the list, because 
-    # unknown options are parsed as booleans
-    takes_options = ['verbose', 'quiet']
-
-    def run(self, remote=None, verbose=False, quiet=False):
-        from bzrlib.branch import find_branch, DivergedBranches
-        from bzrlib.errors import BzrCommandError
-        from bzrlib.missing import get_parent, show_missing
-
-        if verbose and quiet:
-            raise BzrCommandError('Cannot pass both quiet and verbose')
-
-        b = find_branch('.')
-        parent = get_parent(b)
-        if remote is None:
-            if parent is None:
-                raise BzrCommandError("No missing location known or specified.")
-            else:
-                if not quiet:
-                    print "Using last location: %s" % parent
-                remote = parent
-        elif parent is None:
-            # We only update x-pull if it did not exist, missing should not change the parent
-            b.controlfile('x-pull', 'wb').write(remote + '\n')
-        br_remote = find_branch(remote)
-
-        return show_missing(b, br_remote, verbose=verbose, quiet=quiet)
-
-
-
-class cmd_plugins(Command):
-    """List plugins"""
-    hidden = True
-    def run(self):
-        import bzrlib.plugin
-        from inspect import getdoc
-        from pprint import pprint
-        for plugin in bzrlib.plugin.all_plugins:
-            print plugin.__path__[0]
-            d = getdoc(plugin)
-            if d:
-                print '\t', d.split('\n')[0]
-
-        #pprint(bzrlib.plugin.all_plugins)
-
-
-=======
->>>>>>> 29018c72
 
 # list of all available options; the rhs can be either None for an
 # option that takes no argument, or a constructor function that checks
