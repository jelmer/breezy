--- conflicted
+++ resolved
@@ -378,7 +378,6 @@
             result += options
         result += '\n'
 
-<<<<<<< HEAD
         if verbose:
             # Add the description, indenting it 2 spaces
             # to match the indentation of the options
@@ -395,23 +394,8 @@
                         result += ':%s:\n%s\n' % (label,sections[label])
                 result += '\n'
         else:
-            result += ("See bzr help -v %s for more details and examples.\n\n"
+            result += ("See bzr help %s for more details and examples.\n\n"
                 % self.name())
-=======
-        # Add the description, indenting it 2 spaces
-        # to match the indentation of the options
-        if sections.has_key(None):
-            text = sections.pop(None)
-            text = '\n  '.join(text.splitlines())
-            result += ':%s:\n  %s\n\n' % ('Description',text)
-
-        # Add the custom sections (e.g. Examples). Note that there's no need
-        # to indent these as they must be indented already in the source.
-        if sections:
-            for label in order:
-                if sections.has_key(label):
-                    result += ':%s:\n%s\n\n' % (label,sections[label])
->>>>>>> add436fa
 
         # Add the aliases, source (plug-in) and see also links, if any
         if self.aliases:
