# Copyright (C) 2006 Canonical Ltd
#
# This program is free software; you can redistribute it and/or modify
# it under the terms of the GNU General Public License as published by
# the Free Software Foundation; either version 2 of the License, or
# (at your option) any later version.
#
# This program is distributed in the hope that it will be useful,
# but WITHOUT ANY WARRANTY; without even the implied warranty of
# MERCHANTABILITY or FITNESS FOR A PARTICULAR PURPOSE.  See the
# GNU General Public License for more details.
#
# You should have received a copy of the GNU General Public License
# along with this program; if not, write to the Free Software
# Foundation, Inc., 59 Temple Place, Suite 330, Boston, MA  02111-1307  USA

"""RemoteTransport client for the smart-server.

This module shouldn't be accessed directly.  The classes defined here should be
imported from bzrlib.smart.
"""

__all__ = ['RemoteTransport', 'RemoteTCPTransport', 'RemoteSSHTransport']

from cStringIO import StringIO

from bzrlib import (
    config,
    debug,
    errors,
    remote,
    trace,
    transport,
    urlutils,
    )
from bzrlib.smart import client, medium
from bzrlib.symbol_versioning import (deprecated_method, one_four)


class _SmartStat(object):

    def __init__(self, size, mode):
        self.st_size = size
        self.st_mode = mode


class RemoteTransport(transport.ConnectedTransport):
    """Connection to a smart server.

    The connection holds references to the medium that can be used to send
    requests to the server.

    The connection has a notion of the current directory to which it's
    connected; this is incorporated in filenames passed to the server.
    
    This supports some higher-level RPC operations and can also be treated 
    like a Transport to do file-like operations.

    The connection can be made over a tcp socket, an ssh pipe or a series of
    http requests.  There are concrete subclasses for each type:
    RemoteTCPTransport, etc.
    """

    # When making a readv request, cap it at requesting 5MB of data
    _max_readv_bytes = 5*1024*1024

    # IMPORTANT FOR IMPLEMENTORS: RemoteTransport MUST NOT be given encoding
    # responsibilities: Put those on SmartClient or similar. This is vital for
    # the ability to support multiple versions of the smart protocol over time:
    # RemoteTransport is an adapter from the Transport object model to the 
    # SmartClient model, not an encoder.

    # FIXME: the medium parameter should be private, only the tests requires
    # it. It may be even clearer to define a TestRemoteTransport that handles
    # the specific cases of providing a _client and/or a _medium, and leave
    # RemoteTransport as an abstract class.
    def __init__(self, url, _from_transport=None, medium=None, _client=None):
        """Constructor.

        :param _from_transport: Another RemoteTransport instance that this
            one is being cloned from.  Attributes such as the medium will
            be reused.

        :param medium: The medium to use for this RemoteTransport.  If None,
            the medium from the _from_transport is shared.  If both this
            and _from_transport are None, a new medium will be built.
            _from_transport and medium cannot both be specified.

        :param _client: Override the _SmartClient used by this transport.  This
            should only be used for testing purposes; normally this is
            determined from the medium.
        """
        super(RemoteTransport, self).__init__(url,
                                              _from_transport=_from_transport)

        # The medium is the connection, except when we need to share it with
        # other objects (RemoteBzrDir, RemoteRepository etc). In these cases
        # what we want to share is really the shared connection.

        if _from_transport is None:
            # If no _from_transport is specified, we need to intialize the
            # shared medium.
            credentials = None
            if medium is None:
                medium, credentials = self._build_medium()
                if 'hpss' in debug.debug_flags:
                    trace.mutter('hpss: Built a new medium: %s',
                                 medium.__class__.__name__)
            self._shared_connection = transport._SharedConnection(medium,
                                                                  credentials,
                                                                  self.base)
        elif medium is None:
            # No medium was specified, so share the medium from the
            # _from_transport.
            medium = self._shared_connection.connection
        else:
            raise AssertionError(
                "Both _from_transport (%r) and medium (%r) passed to "
                "RemoteTransport.__init__, but these parameters are mutally "
                "exclusive." % (_from_transport, medium))

        if _client is None:
            self._client = client._SmartClient(medium)
        else:
            self._client = _client

    def _build_medium(self):
        """Create the medium if _from_transport does not provide one.

        The medium is analogous to the connection for ConnectedTransport: it
        allows connection sharing.
        """
        # No credentials
        return None, None

    def is_readonly(self):
        """Smart server transport can do read/write file operations."""
        try:
            resp = self._call2('Transport.is_readonly')
        except errors.UnknownSmartMethod:
            # XXX: nasty hack: servers before 0.16 don't have a
            # 'Transport.is_readonly' verb, so we do what clients before 0.16
            # did: assume False.
            return False
        if resp == ('yes', ):
            return True
        elif resp == ('no', ):
            return False
        else:
            raise errors.UnexpectedSmartServerResponse(resp)

    def get_smart_client(self):
        return self._get_connection()

    def get_smart_medium(self):
        return self._get_connection()

    @deprecated_method(one_four)
    def get_shared_medium(self):
        return self._get_shared_connection()

    def _remote_path(self, relpath):
        """Returns the Unicode version of the absolute path for relpath."""
        return self._combine_paths(self._path, relpath)

    def _call(self, method, *args):
        resp = self._call2(method, *args)
        self._ensure_ok(resp)

    def _call2(self, method, *args):
        """Call a method on the remote server."""
        try:
            return self._client.call(method, *args)
        except errors.ErrorFromSmartServer, err:
            self._translate_error(err)

    def _call_with_body_bytes(self, method, args, body):
        """Call a method on the remote server with body bytes."""
        try:
            return self._client.call_with_body_bytes(method, args, body)
        except errors.ErrorFromSmartServer, err:
            self._translate_error(err)

    def has(self, relpath):
        """Indicate whether a remote file of the given name exists or not.

        :see: Transport.has()
        """
        resp = self._call2('has', self._remote_path(relpath))
        if resp == ('yes', ):
            return True
        elif resp == ('no', ):
            return False
        else:
            raise errors.UnexpectedSmartServerResponse(resp)

    def get(self, relpath):
        """Return file-like object reading the contents of a remote file.
        
        :see: Transport.get_bytes()/get_file()
        """
        return StringIO(self.get_bytes(relpath))

    def get_bytes(self, relpath):
        remote = self._remote_path(relpath)
        try:
            resp, response_handler = self._client.call_expecting_body('get', remote)
        except errors.ErrorFromSmartServer, err:
            self._translate_error(err, relpath)
        if resp != ('ok', ):
            response_handler.cancel_read_body()
            raise errors.UnexpectedSmartServerResponse(resp)
        return response_handler.read_body_bytes()

    def _serialise_optional_mode(self, mode):
        if mode is None:
            return ''
        else:
            return '%d' % mode

    def mkdir(self, relpath, mode=None):
        resp = self._call2('mkdir', self._remote_path(relpath),
            self._serialise_optional_mode(mode))

    def open_write_stream(self, relpath, mode=None):
        """See Transport.open_write_stream."""
        self.put_bytes(relpath, "", mode)
        result = transport.AppendBasedFileStream(self, relpath)
        transport._file_streams[self.abspath(relpath)] = result
        return result

    def put_bytes(self, relpath, upload_contents, mode=None):
        # FIXME: upload_file is probably not safe for non-ascii characters -
        # should probably just pass all parameters as length-delimited
        # strings?
        if type(upload_contents) is unicode:
            # Although not strictly correct, we raise UnicodeEncodeError to be
            # compatible with other transports.
            raise UnicodeEncodeError(
                'undefined', upload_contents, 0, 1,
                'put_bytes must be given bytes, not unicode.')
        resp = self._call_with_body_bytes('put',
            (self._remote_path(relpath), self._serialise_optional_mode(mode)),
            upload_contents)
        self._ensure_ok(resp)
        return len(upload_contents)

    def put_bytes_non_atomic(self, relpath, bytes, mode=None,
                             create_parent_dir=False,
                             dir_mode=None):
        """See Transport.put_bytes_non_atomic."""
        # FIXME: no encoding in the transport!
        create_parent_str = 'F'
        if create_parent_dir:
            create_parent_str = 'T'

        resp = self._call_with_body_bytes(
            'put_non_atomic',
            (self._remote_path(relpath), self._serialise_optional_mode(mode),
             create_parent_str, self._serialise_optional_mode(dir_mode)),
            bytes)
        self._ensure_ok(resp)

    def put_file(self, relpath, upload_file, mode=None):
        # its not ideal to seek back, but currently put_non_atomic_file depends
        # on transports not reading before failing - which is a faulty
        # assumption I think - RBC 20060915
        pos = upload_file.tell()
        try:
            return self.put_bytes(relpath, upload_file.read(), mode)
        except:
            upload_file.seek(pos)
            raise

    def put_file_non_atomic(self, relpath, f, mode=None,
                            create_parent_dir=False,
                            dir_mode=None):
        return self.put_bytes_non_atomic(relpath, f.read(), mode=mode,
                                         create_parent_dir=create_parent_dir,
                                         dir_mode=dir_mode)

    def append_file(self, relpath, from_file, mode=None):
        return self.append_bytes(relpath, from_file.read(), mode)
        
    def append_bytes(self, relpath, bytes, mode=None):
        resp = self._call_with_body_bytes(
            'append',
            (self._remote_path(relpath), self._serialise_optional_mode(mode)),
            bytes)
        if resp[0] == 'appended':
            return int(resp[1])
        raise errors.UnexpectedSmartServerResponse(resp)

    def delete(self, relpath):
        resp = self._call2('delete', self._remote_path(relpath))
        self._ensure_ok(resp)

    def external_url(self):
        """See bzrlib.transport.Transport.external_url."""
        # the external path for RemoteTransports is the base
        return self.base

    def recommended_page_size(self):
        """Return the recommended page size for this transport."""
        return 64 * 1024
        
    def _readv(self, relpath, offsets):
        if not offsets:
            return

        offsets = list(offsets)

        sorted_offsets = sorted(offsets)
        coalesced = list(self._coalesce_offsets(sorted_offsets,
                               limit=self._max_readv_combine,
                               fudge_factor=self._bytes_to_read_before_seek))

<<<<<<< HEAD
        # now that we've coallesced things, avoid making enormous requests
        requests = []
        cur_request = []
        cur_len = 0
        for c in coalesced:
            if c.length + cur_len > self._max_readv_bytes:
                requests.append(cur_request)
                cur_request = [c]
                cur_len = c.length
                continue
            cur_request.append(c)
            cur_len += c.length
        if cur_request:
            requests.append(cur_request)
        if 'hpss' in debug.debug_flags:
            trace.mutter('%s.readv %s offsets => %s coalesced'
                         ' => %s requests (%s)',
                         self.__class__.__name__, len(offsets), len(coalesced),
                         len(requests), sum(map(len, requests)))
        # Cache the results, but only until they have been fulfilled
        data_map = {}
        # turn the list of offsets into a single stack to iterate
=======
        try:
            result = self._client.call_with_body_readv_array(
                ('readv', self._remote_path(relpath),),
                [(c.start, c.length) for c in coalesced])
            resp, response_handler = result
        except errors.ErrorFromSmartServer, err:
            self._translate_error(err)

        if resp[0] != 'readv':
            # This should raise an exception
            response_handler.cancel_read_body()
            raise errors.UnexpectedSmartServerResponse(resp)

        return self._handle_response(offsets, coalesced, response_handler)

    def _handle_response(self, offsets, coalesced, response_handler):
        # turn the list of offsets into a stack
>>>>>>> af64ecf7
        offset_stack = iter(offsets)
        # using a list so it can be modified when passing down and coming back
        next_offset = [offset_stack.next()]
        for cur_request in requests:
            try:
                result = self._client.call_with_body_readv_array(
                    ('readv', self._remote_path(relpath),),
                    [(c.start, c.length) for c in cur_request])
                resp, response_handler = result
            except errors.ErrorFromSmartServer, err:
                self._translate_error(err.error_tuple)

            if resp[0] != 'readv':
                # This should raise an exception
                response_handler.cancel_read_body()
                raise errors.UnexpectedSmartServerResponse(resp)

            for res in self._handle_response(offset_stack, cur_request,
                                             response_handler,
                                             data_map,
                                             next_offset):
                yield res

    def _handle_response(self, offset_stack, coalesced, response_handler,
                         data_map, next_offset):
        cur_offset_and_size = next_offset[0]
        # FIXME: this should know how many bytes are needed, for clarity.
        data = response_handler.read_body_bytes()
        data_offset = 0
        for c_offset in coalesced:
            if len(data) < c_offset.length:
                raise errors.ShortReadvError(relpath, c_offset.start,
                            c_offset.length, actual=len(data))
            for suboffset, subsize in c_offset.ranges:
                key = (c_offset.start+suboffset, subsize)
                this_data = data[data_offset+suboffset:
                                 data_offset+suboffset+subsize]
                # Special case when the data is in-order, rather than packing
                # into a map and then back out again. Benchmarking shows that
                # this has 100% hit rate, but leave in the data_map work just
                # in case.
                # TODO: Could we get away with using buffer() to avoid the
                #       memory copy?  Callers would need to realize they may
                #       not have a real string.
                if key == cur_offset_and_size:
                    yield cur_offset_and_size[0], this_data
                    cur_offset_and_size = next_offset[0] = offset_stack.next()
                else:
                    data_map[key] = this_data
            data_offset += c_offset.length

            # Now that we've read some data, see if we can yield anything back
            while cur_offset_and_size in data_map:
                this_data = data_map.pop(cur_offset_and_size)
                yield cur_offset_and_size[0], this_data
                cur_offset_and_size = next_offset[0] = offset_stack.next()

    def rename(self, rel_from, rel_to):
        self._call('rename',
                   self._remote_path(rel_from),
                   self._remote_path(rel_to))

    def move(self, rel_from, rel_to):
        self._call('move',
                   self._remote_path(rel_from),
                   self._remote_path(rel_to))

    def rmdir(self, relpath):
        resp = self._call('rmdir', self._remote_path(relpath))

    def _ensure_ok(self, resp):
        if resp[0] != 'ok':
            raise errors.UnexpectedSmartServerResponse(resp)
        
    def _translate_error(self, err, orig_path=None):
        remote._translate_error(err, path=orig_path)

    def disconnect(self):
        self.get_smart_medium().disconnect()

    def stat(self, relpath):
        resp = self._call2('stat', self._remote_path(relpath))
        if resp[0] == 'stat':
            return _SmartStat(int(resp[1]), int(resp[2], 8))
        raise errors.UnexpectedSmartServerResponse(resp)

    ## def lock_read(self, relpath):
    ##     """Lock the given file for shared (read) access.
    ##     :return: A lock object, which should be passed to Transport.unlock()
    ##     """
    ##     # The old RemoteBranch ignore lock for reading, so we will
    ##     # continue that tradition and return a bogus lock object.
    ##     class BogusLock(object):
    ##         def __init__(self, path):
    ##             self.path = path
    ##         def unlock(self):
    ##             pass
    ##     return BogusLock(relpath)

    def listable(self):
        return True

    def list_dir(self, relpath):
        resp = self._call2('list_dir', self._remote_path(relpath))
        if resp[0] == 'names':
            return [name.encode('ascii') for name in resp[1:]]
        raise errors.UnexpectedSmartServerResponse(resp)

    def iter_files_recursive(self):
        resp = self._call2('iter_files_recursive', self._remote_path(''))
        if resp[0] == 'names':
            return resp[1:]
        raise errors.UnexpectedSmartServerResponse(resp)


class RemoteTCPTransport(RemoteTransport):
    """Connection to smart server over plain tcp.
    
    This is essentially just a factory to get 'RemoteTransport(url,
        SmartTCPClientMedium).
    """

    def _build_medium(self):
        client_medium = medium.SmartTCPClientMedium(
            self._host, self._port, self.base)
        return client_medium, None


class RemoteTCPTransportV2Only(RemoteTransport):
    """Connection to smart server over plain tcp with the client hard-coded to
    assume protocol v2 and remote server version <= 1.6.

    This should only be used for testing.
    """

    def _build_medium(self):
        client_medium = medium.SmartTCPClientMedium(
            self._host, self._port, self.base)
        client_medium._protocol_version = 2
        client_medium._remember_remote_is_before((1, 6))
        return client_medium, None


class RemoteSSHTransport(RemoteTransport):
    """Connection to smart server over SSH.

    This is essentially just a factory to get 'RemoteTransport(url,
        SmartSSHClientMedium).
    """

    def _build_medium(self):
        location_config = config.LocationConfig(self.base)
        bzr_remote_path = location_config.get_bzr_remote_path()
        user = self._user
        if user is None:
            auth = config.AuthenticationConfig()
            user = auth.get_user('ssh', self._host, self._port)
        client_medium = medium.SmartSSHClientMedium(self._host, self._port,
            user, self._password, self.base,
            bzr_remote_path=bzr_remote_path)
        return client_medium, (user, self._password)


class RemoteHTTPTransport(RemoteTransport):
    """Just a way to connect between a bzr+http:// url and http://.
    
    This connection operates slightly differently than the RemoteSSHTransport.
    It uses a plain http:// transport underneath, which defines what remote
    .bzr/smart URL we are connected to. From there, all paths that are sent are
    sent as relative paths, this way, the remote side can properly
    de-reference them, since it is likely doing rewrite rules to translate an
    HTTP path into a local path.
    """

    def __init__(self, base, _from_transport=None, http_transport=None):
        if http_transport is None:
            # FIXME: the password may be lost here because it appears in the
            # url only for an intial construction (when the url came from the
            # command-line).
            http_url = base[len('bzr+'):]
            self._http_transport = transport.get_transport(http_url)
        else:
            self._http_transport = http_transport
        super(RemoteHTTPTransport, self).__init__(
            base, _from_transport=_from_transport)

    def _build_medium(self):
        # We let http_transport take care of the credentials
        return self._http_transport.get_smart_medium(), None

    def _remote_path(self, relpath):
        """After connecting, HTTP Transport only deals in relative URLs."""
        # Adjust the relpath based on which URL this smart transport is
        # connected to.
        http_base = urlutils.normalize_url(self.get_smart_medium().base)
        url = urlutils.join(self.base[len('bzr+'):], relpath)
        url = urlutils.normalize_url(url)
        return urlutils.relative_url(http_base, url)

    def clone(self, relative_url):
        """Make a new RemoteHTTPTransport related to me.

        This is re-implemented rather than using the default
        RemoteTransport.clone() because we must be careful about the underlying
        http transport.

        Also, the cloned smart transport will POST to the same .bzr/smart
        location as this transport (although obviously the relative paths in the
        smart requests may be different).  This is so that the server doesn't
        have to handle .bzr/smart requests at arbitrary places inside .bzr
        directories, just at the initial URL the user uses.
        """
        if relative_url:
            abs_url = self.abspath(relative_url)
        else:
            abs_url = self.base
        return RemoteHTTPTransport(abs_url,
                                   _from_transport=self,
                                   http_transport=self._http_transport)


def get_test_permutations():
    """Return (transport, server) permutations for testing."""
    ### We may need a little more test framework support to construct an
    ### appropriate RemoteTransport in the future.
    from bzrlib.smart import server
    return [(RemoteTCPTransport, server.SmartTCPServer_for_testing)]<|MERGE_RESOLUTION|>--- conflicted
+++ resolved
@@ -315,7 +315,6 @@
                                limit=self._max_readv_combine,
                                fudge_factor=self._bytes_to_read_before_seek))
 
-<<<<<<< HEAD
         # now that we've coallesced things, avoid making enormous requests
         requests = []
         cur_request = []
@@ -338,25 +337,6 @@
         # Cache the results, but only until they have been fulfilled
         data_map = {}
         # turn the list of offsets into a single stack to iterate
-=======
-        try:
-            result = self._client.call_with_body_readv_array(
-                ('readv', self._remote_path(relpath),),
-                [(c.start, c.length) for c in coalesced])
-            resp, response_handler = result
-        except errors.ErrorFromSmartServer, err:
-            self._translate_error(err)
-
-        if resp[0] != 'readv':
-            # This should raise an exception
-            response_handler.cancel_read_body()
-            raise errors.UnexpectedSmartServerResponse(resp)
-
-        return self._handle_response(offsets, coalesced, response_handler)
-
-    def _handle_response(self, offsets, coalesced, response_handler):
-        # turn the list of offsets into a stack
->>>>>>> af64ecf7
         offset_stack = iter(offsets)
         # using a list so it can be modified when passing down and coming back
         next_offset = [offset_stack.next()]
@@ -367,7 +347,7 @@
                     [(c.start, c.length) for c in cur_request])
                 resp, response_handler = result
             except errors.ErrorFromSmartServer, err:
-                self._translate_error(err.error_tuple)
+                self._translate_error(err)
 
             if resp[0] != 'readv':
                 # This should raise an exception
