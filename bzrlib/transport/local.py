--- conflicted
+++ resolved
@@ -35,13 +35,10 @@
     symbol_versioning,
     )
 from bzrlib.trace import mutter
-<<<<<<< HEAD
-from bzrlib.transport import LateReadError, Transport, Server
-=======
+from bzrlib.transport import LateReadError
 """)
 
 from bzrlib.transport import Transport, Server
->>>>>>> a6244423
 
 
 _append_flags = os.O_CREAT | os.O_APPEND | os.O_WRONLY | osutils.O_BINARY
