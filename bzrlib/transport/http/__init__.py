# Copyright (C) 2005, 2006 Canonical Ltd
#
# This program is free software; you can redistribute it and/or modify
# it under the terms of the GNU General Public License as published by
# the Free Software Foundation; either version 2 of the License, or
# (at your option) any later version.
#
# This program is distributed in the hope that it will be useful,
# but WITHOUT ANY WARRANTY; without even the implied warranty of
# MERCHANTABILITY or FITNESS FOR A PARTICULAR PURPOSE.  See the
# GNU General Public License for more details.
#
# You should have received a copy of the GNU General Public License
# along with this program; if not, write to the Free Software
# Foundation, Inc., 59 Temple Place, Suite 330, Boston, MA  02111-1307  USA

"""Base implementation of Transport over http.

There are separate implementation modules for each http client implementation.
"""

from cStringIO import StringIO
import errno
import mimetools
import os
import posixpath
import re
import sys
import urlparse
import urllib
from warnings import warn

# TODO: load these only when running http tests
import BaseHTTPServer, SimpleHTTPServer, socket, time
import threading

from bzrlib import errors
from bzrlib.errors import (TransportNotPossible, NoSuchFile,
                           TransportError, ConnectionError, InvalidURL)
from bzrlib.branch import Branch
from bzrlib.trace import mutter
from bzrlib.transport import Transport, register_transport, Server
from bzrlib.transport.http.response import (HttpMultipartRangeResponse,
                                            HttpRangeResponse)
from bzrlib.ui import ui_factory


def extract_auth(url, password_manager):
    """Extract auth parameters from am HTTP/HTTPS url and add them to the given
    password manager.  Return the url, minus those auth parameters (which
    confuse urllib2).
    """
    assert re.match(r'^(https?)(\+\w+)?://', url), \
            'invalid absolute url %r' % url
    scheme, netloc, path, query, fragment = urlparse.urlsplit(url)
    
    if '@' in netloc:
        auth, netloc = netloc.split('@', 1)
        if ':' in auth:
            username, password = auth.split(':', 1)
        else:
            username, password = auth, None
        if ':' in netloc:
            host = netloc.split(':', 1)[0]
        else:
            host = netloc
        username = urllib.unquote(username)
        if password is not None:
            password = urllib.unquote(password)
        else:
            password = ui_factory.get_password(prompt='HTTP %(user)@%(host) password',
                                               user=username, host=host)
        password_manager.add_password(None, host, username, password)
    url = urlparse.urlunsplit((scheme, netloc, path, query, fragment))
    return url


def _extract_headers(header_text, url):
    """Extract the mapping for an rfc2822 header

    This is a helper function for the test suite and for _pycurl.
    (urllib already parses the headers for us)

    In the case that there are multiple headers inside the file,
    the last one is returned.

    :param header_text: A string of header information.
        This expects that the first line of a header will always be HTTP ...
    :param url: The url we are parsing, so we can raise nice errors
    :return: mimetools.Message object, which basically acts like a case 
        insensitive dictionary.
    """
    first_header = True
    remaining = header_text

    if not remaining:
        raise errors.InvalidHttpResponse(url, 'Empty headers')

    while remaining:
        header_file = StringIO(remaining)
        first_line = header_file.readline()
        if not first_line.startswith('HTTP'):
            if first_header: # The first header *must* start with HTTP
                raise errors.InvalidHttpResponse(url,
                    'Opening header line did not start with HTTP: %s' 
                    % (first_line,))
                assert False, 'Opening header line was not HTTP'
            else:
                break # We are done parsing
        first_header = False
        m = mimetools.Message(header_file)

        # mimetools.Message parses the first header up to a blank line
        # So while there is remaining data, it probably means there is
        # another header to be parsed.
        # Get rid of any preceeding whitespace, which if it is all whitespace
        # will get rid of everything.
        remaining = header_file.read().lstrip()
    return m


class HttpTransportBase(Transport):
    """Base class for http implementations.

    Does URL parsing, etc, but not any network IO.

    The protocol can be given as e.g. http+urllib://host/ to use a particular
    implementation.
    """

    # _proto: "http" or "https"
    # _qualified_proto: may have "+pycurl", etc

    def __init__(self, base):
        """Set the base path where files will be stored."""
        proto_match = re.match(r'^(https?)(\+\w+)?://', base)
        if not proto_match:
            raise AssertionError("not a http url: %r" % base)
        self._proto = proto_match.group(1)
        impl_name = proto_match.group(2)
        if impl_name:
            impl_name = impl_name[1:]
        self._impl_name = impl_name
        if base[-1] != '/':
            base = base + '/'
        super(HttpTransportBase, self).__init__(base)
        # In the future we might actually connect to the remote host
        # rather than using get_url
        # self._connection = None
        (apparent_proto, self._host,
            self._path, self._parameters,
            self._query, self._fragment) = urlparse.urlparse(self.base)
        self._qualified_proto = apparent_proto

    def abspath(self, relpath):
        """Return the full url to the given relative path.

        This can be supplied with a string or a list.

        The URL returned always has the protocol scheme originally used to 
        construct the transport, even if that includes an explicit
        implementation qualifier.
        """
        assert isinstance(relpath, basestring)
        if isinstance(relpath, unicode):
            raise InvalidURL(relpath, 'paths must not be unicode.')
        if isinstance(relpath, basestring):
            relpath_parts = relpath.split('/')
        else:
            # TODO: Don't call this with an array - no magic interfaces
            relpath_parts = relpath[:]
        if len(relpath_parts) > 1:
            if relpath_parts[0] == '':
                raise ValueError("path %r within branch %r seems to be absolute"
                                 % (relpath, self._path))
            if relpath_parts[-1] == '':
                raise ValueError("path %r within branch %r seems to be a directory"
                                 % (relpath, self._path))
        basepath = self._path.split('/')
        if len(basepath) > 0 and basepath[-1] == '':
            basepath = basepath[:-1]
        for p in relpath_parts:
            if p == '..':
                if len(basepath) == 0:
                    # In most filesystems, a request for the parent
                    # of root, just returns root.
                    continue
                basepath.pop()
            elif p == '.' or p == '':
                continue # No-op
            else:
                basepath.append(p)
        # Possibly, we could use urlparse.urljoin() here, but
        # I'm concerned about when it chooses to strip the last
        # portion of the path, and when it doesn't.
        path = '/'.join(basepath)
        if path == '':
            path = '/'
        result = urlparse.urlunparse((self._qualified_proto,
                                    self._host, path, '', '', ''))
        return result

    def _real_abspath(self, relpath):
        """Produce absolute path, adjusting protocol if needed"""
        abspath = self.abspath(relpath)
        qp = self._qualified_proto
        rp = self._proto
        if self._qualified_proto != self._proto:
            abspath = rp + abspath[len(qp):]
        if not isinstance(abspath, str):
            # escaping must be done at a higher level
            abspath = abspath.encode('ascii')
        return abspath

    def has(self, relpath):
        raise NotImplementedError("has() is abstract on %r" % self)

    def get(self, relpath):
        """Get the file at the given relative path.

        :param relpath: The relative path to the file
        """
        code, response_file = self._get(relpath, None)
        return response_file

    def _get(self, relpath, ranges):
        """Get a file, or part of a file.

        :param relpath: Path relative to transport base URL
        :param byte_range: None to get the whole file;
            or [(start,end)] to fetch parts of a file.

        :returns: (http_code, result_file)

        Note that the current http implementations can only fetch one range at
        a time through this call.
        """
        raise NotImplementedError(self._get)

    def readv(self, relpath, offsets):
        """Get parts of the file at the given relative path.

        :param offsets: A list of (offset, size) tuples.
        :param return: A list or generator of (offset, data) tuples
        """
<<<<<<< HEAD
        # Ideally we would pass one big request asking for all the ranges in
        # one go; however then the server will give a multipart mime response
        # back, and we can't parse them yet.  So instead we just get one range
        # per region, and try to coallesce the regions as much as possible.
        #
        # The read-coallescing code is not quite regular enough to have a
        # single driver routine and
        # helper method in Transport.
        def do_combined_read(combined_offsets):
            # read one coalesced block
            total_size = 0
            for offset, size in combined_offsets:
                total_size += size
            ## mutter('readv coalesced %d reads.', len(combined_offsets))
            offset = combined_offsets[0][0]
            byte_range = (offset, offset + total_size - 1)
            code, result_file = self._get(relpath, [byte_range])
            if code == 206:
                for off, size in combined_offsets:
                    result_bytes = result_file.read(size)
                    assert len(result_bytes) == size
                    yield off, result_bytes
            elif code == 200:
                data = result_file.read(offset + total_size)[offset:offset + total_size]
                pos = 0
                for offset, size in combined_offsets:
                    yield offset, data[pos:pos + size]
                    pos += size
                del data
        if not len(offsets):
            return
        pending_offsets = deque(offsets)
        combined_offsets = []
        while len(pending_offsets):
            offset, size = pending_offsets.popleft()
            if not combined_offsets:
                combined_offsets = [[offset, size]]
=======
        ranges = self.offsets_to_ranges(offsets)
        mutter('http readv of %s collapsed %s offsets => %s',
                relpath, len(offsets), ranges)
        code, f = self._get(relpath, ranges)
        for start, size in offsets:
            f.seek(start, (start < 0) and 2 or 0)
            start = f.tell()
            data = f.read(size)
            assert len(data) == size
            yield start, data

    @staticmethod
    def offsets_to_ranges(offsets):
        """Turn a list of offsets and sizes into a list of byte ranges.

        :param offsets: A list of tuples of (start, size).  An empty list
            is not accepted.
        :return: a list of inclusive byte ranges (start, end) 
            Adjacent ranges will be combined.
        """
        # Make sure we process sorted offsets
        offsets = sorted(offsets)

        prev_end = None
        combined = []

        for start, size in offsets:
            end = start + size - 1
            if prev_end is None:
                combined.append([start, end])
            elif start <= prev_end + 1:
                combined[-1][1] = end
>>>>>>> 7650909d
            else:
                combined.append([start, end])
            prev_end = end

        return combined

    def put(self, relpath, f, mode=None):
        """Copy the file-like or string object into the location.

        :param relpath: Location to put the contents, relative to base.
        :param f:       File-like or string object.
        """
        raise TransportNotPossible('http PUT not supported')

    def mkdir(self, relpath, mode=None):
        """Create a directory at the given path."""
        raise TransportNotPossible('http does not support mkdir()')

    def rmdir(self, relpath):
        """See Transport.rmdir."""
        raise TransportNotPossible('http does not support rmdir()')

    def append(self, relpath, f):
        """Append the text in the file-like object into the final
        location.
        """
        raise TransportNotPossible('http does not support append()')

    def copy(self, rel_from, rel_to):
        """Copy the item at rel_from to the location at rel_to"""
        raise TransportNotPossible('http does not support copy()')

    def copy_to(self, relpaths, other, mode=None, pb=None):
        """Copy a set of entries from self into another Transport.

        :param relpaths: A list/generator of entries to be copied.

        TODO: if other is LocalTransport, is it possible to
              do better than put(get())?
        """
        # At this point HttpTransport might be able to check and see if
        # the remote location is the same, and rather than download, and
        # then upload, it could just issue a remote copy_this command.
        if isinstance(other, HttpTransportBase):
            raise TransportNotPossible('http cannot be the target of copy_to()')
        else:
            return super(HttpTransportBase, self).\
                    copy_to(relpaths, other, mode=mode, pb=pb)

    def move(self, rel_from, rel_to):
        """Move the item at rel_from to the location at rel_to"""
        raise TransportNotPossible('http does not support move()')

    def delete(self, relpath):
        """Delete the item at relpath"""
        raise TransportNotPossible('http does not support delete()')

    def is_readonly(self):
        """See Transport.is_readonly."""
        return True

    def listable(self):
        """See Transport.listable."""
        return False

    def stat(self, relpath):
        """Return the stat information for a file.
        """
        raise TransportNotPossible('http does not support stat()')

    def lock_read(self, relpath):
        """Lock the given file for shared (read) access.
        :return: A lock object, which should be passed to Transport.unlock()
        """
        # The old RemoteBranch ignore lock for reading, so we will
        # continue that tradition and return a bogus lock object.
        class BogusLock(object):
            def __init__(self, path):
                self.path = path
            def unlock(self):
                pass
        return BogusLock(relpath)

    def lock_write(self, relpath):
        """Lock the given file for exclusive (write) access.
        WARNING: many transports do not support this, so trying avoid using it

        :return: A lock object, which should be passed to Transport.unlock()
        """
        raise TransportNotPossible('http does not support lock_write()')

    def clone(self, offset=None):
        """Return a new HttpTransportBase with root at self.base + offset
        For now HttpTransportBase does not actually connect, so just return
        a new HttpTransportBase object.
        """
        if offset is None:
            return self.__class__(self.base)
        else:
            return self.__class__(self.abspath(offset))

    @staticmethod
    def range_header(ranges, tail_amount):
        """Turn a list of bytes ranges into a HTTP Range header value.

        :param offsets: A list of byte ranges, (start, end). An empty list
        is not accepted.

        :return: HTTP range header string.
        """
        strings = []
        for start, end in ranges:
            strings.append('%d-%d' % (start, end))

        if tail_amount:
            strings.append('-%d' % tail_amount)

        return ','.join(strings)


#---------------- test server facilities ----------------
# TODO: load these only when running tests


class WebserverNotAvailable(Exception):
    pass


class BadWebserverPath(ValueError):
    def __str__(self):
        return 'path %s is not in %s' % self.args


class TestingHTTPRequestHandler(SimpleHTTPServer.SimpleHTTPRequestHandler):

    def log_message(self, format, *args):
        self.server.test_case.log('webserver - %s - - [%s] %s "%s" "%s"',
                                  self.address_string(),
                                  self.log_date_time_string(),
                                  format % args,
                                  self.headers.get('referer', '-'),
                                  self.headers.get('user-agent', '-'))

    def handle_one_request(self):
        """Handle a single HTTP request.

        You normally don't need to override this method; see the class
        __doc__ string for information on how to handle specific HTTP
        commands such as GET and POST.

        """
        for i in xrange(1,11): # Don't try more than 10 times
            try:
                self.raw_requestline = self.rfile.readline()
            except socket.error, e:
                if e.args[0] in (errno.EAGAIN, errno.EWOULDBLOCK):
                    # omitted for now because some tests look at the log of
                    # the server and expect to see no errors.  see recent
                    # email thread. -- mbp 20051021. 
                    ## self.log_message('EAGAIN (%d) while reading from raw_requestline' % i)
                    time.sleep(0.01)
                    continue
                raise
            else:
                break
        if not self.raw_requestline:
            self.close_connection = 1
            return
        if not self.parse_request(): # An error code has been sent, just exit
            return
        mname = 'do_' + self.command
        if not hasattr(self, mname):
            self.send_error(501, "Unsupported method (%r)" % self.command)
            return
        method = getattr(self, mname)
        method()

    if sys.platform == 'win32':
        # On win32 you cannot access non-ascii filenames without
        # decoding them into unicode first.
        # However, under Linux, you can access bytestream paths
        # without any problems. If this function was always active
        # it would probably break tests when LANG=C was set
        def translate_path(self, path):
            """Translate a /-separated PATH to the local filename syntax.

            For bzr, all url paths are considered to be utf8 paths.
            On Linux, you can access these paths directly over the bytestream
            request, but on win32, you must decode them, and access them
            as Unicode files.
            """
            # abandon query parameters
            path = urlparse.urlparse(path)[2]
            path = posixpath.normpath(urllib.unquote(path))
            path = path.decode('utf-8')
            words = path.split('/')
            words = filter(None, words)
            path = os.getcwdu()
            for word in words:
                drive, word = os.path.splitdrive(word)
                head, word = os.path.split(word)
                if word in (os.curdir, os.pardir): continue
                path = os.path.join(path, word)
            return path


class TestingHTTPServer(BaseHTTPServer.HTTPServer):
    def __init__(self, server_address, RequestHandlerClass, test_case):
        BaseHTTPServer.HTTPServer.__init__(self, server_address,
                                                RequestHandlerClass)
        self.test_case = test_case


class HttpServer(Server):
    """A test server for http transports."""

    # used to form the url that connects to this server
    _url_protocol = 'http'

    def _http_start(self):
        httpd = None
        httpd = TestingHTTPServer(('localhost', 0),
                                  TestingHTTPRequestHandler,
                                  self)
        host, port = httpd.socket.getsockname()
        self._http_base_url = '%s://localhost:%s/' % (self._url_protocol, port)
        self._http_starting.release()
        httpd.socket.settimeout(0.1)

        while self._http_running:
            try:
                httpd.handle_request()
            except socket.timeout:
                pass

    def _get_remote_url(self, path):
        path_parts = path.split(os.path.sep)
        if os.path.isabs(path):
            if path_parts[:len(self._local_path_parts)] != \
                   self._local_path_parts:
                raise BadWebserverPath(path, self.test_dir)
            remote_path = '/'.join(path_parts[len(self._local_path_parts):])
        else:
            remote_path = '/'.join(path_parts)

        self._http_starting.acquire()
        self._http_starting.release()
        return self._http_base_url + remote_path

    def log(self, format, *args):
        """Capture Server log output."""
        self.logs.append(format % args)

    def setUp(self):
        """See bzrlib.transport.Server.setUp."""
        self._home_dir = os.getcwdu()
        self._local_path_parts = self._home_dir.split(os.path.sep)
        self._http_starting = threading.Lock()
        self._http_starting.acquire()
        self._http_running = True
        self._http_base_url = None
        self._http_thread = threading.Thread(target=self._http_start)
        self._http_thread.setDaemon(True)
        self._http_thread.start()
        self._http_proxy = os.environ.get("http_proxy")
        if self._http_proxy is not None:
            del os.environ["http_proxy"]
        self.logs = []

    def tearDown(self):
        """See bzrlib.transport.Server.tearDown."""
        self._http_running = False
        self._http_thread.join()
        if self._http_proxy is not None:
            import os
            os.environ["http_proxy"] = self._http_proxy

    def get_url(self):
        """See bzrlib.transport.Server.get_url."""
        return self._get_remote_url(self._home_dir)
        
    def get_bogus_url(self):
        """See bzrlib.transport.Server.get_bogus_url."""
        # this is chosen to try to prevent trouble with proxies, wierd dns,
        # etc
        return 'http://127.0.0.1:1/'
<|MERGE_RESOLUTION|>--- conflicted
+++ resolved
@@ -243,45 +243,6 @@
         :param offsets: A list of (offset, size) tuples.
         :param return: A list or generator of (offset, data) tuples
         """
-<<<<<<< HEAD
-        # Ideally we would pass one big request asking for all the ranges in
-        # one go; however then the server will give a multipart mime response
-        # back, and we can't parse them yet.  So instead we just get one range
-        # per region, and try to coallesce the regions as much as possible.
-        #
-        # The read-coallescing code is not quite regular enough to have a
-        # single driver routine and
-        # helper method in Transport.
-        def do_combined_read(combined_offsets):
-            # read one coalesced block
-            total_size = 0
-            for offset, size in combined_offsets:
-                total_size += size
-            ## mutter('readv coalesced %d reads.', len(combined_offsets))
-            offset = combined_offsets[0][0]
-            byte_range = (offset, offset + total_size - 1)
-            code, result_file = self._get(relpath, [byte_range])
-            if code == 206:
-                for off, size in combined_offsets:
-                    result_bytes = result_file.read(size)
-                    assert len(result_bytes) == size
-                    yield off, result_bytes
-            elif code == 200:
-                data = result_file.read(offset + total_size)[offset:offset + total_size]
-                pos = 0
-                for offset, size in combined_offsets:
-                    yield offset, data[pos:pos + size]
-                    pos += size
-                del data
-        if not len(offsets):
-            return
-        pending_offsets = deque(offsets)
-        combined_offsets = []
-        while len(pending_offsets):
-            offset, size = pending_offsets.popleft()
-            if not combined_offsets:
-                combined_offsets = [[offset, size]]
-=======
         ranges = self.offsets_to_ranges(offsets)
         mutter('http readv of %s collapsed %s offsets => %s',
                 relpath, len(offsets), ranges)
@@ -314,7 +275,6 @@
                 combined.append([start, end])
             elif start <= prev_end + 1:
                 combined[-1][1] = end
->>>>>>> 7650909d
             else:
                 combined.append([start, end])
             prev_end = end
