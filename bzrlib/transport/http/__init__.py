--- conflicted
+++ resolved
@@ -31,11 +31,7 @@
 from bzrlib.transport import (
     Transport,
     )
-<<<<<<< HEAD
-from bzrlib.smart import medium, protocol
-from bzrlib.ui import ui_factory
-=======
->>>>>>> 4f321948
+from bzrlib.smart import medium
 
 
 # TODO: This is not used anymore by HttpTransport_urllib
