--- conflicted
+++ resolved
@@ -26,28 +26,11 @@
 import urllib
 
 from bzrlib import errors
-<<<<<<< HEAD
-from bzrlib.errors import (TransportNotPossible, NoSuchFile,
-                           TransportError, ConnectionError, InvalidURL)
-from bzrlib.branch import Branch
-from bzrlib import smart
 from bzrlib.trace import mutter
 from bzrlib.transport import (
-    get_transport,
-    register_transport,
-    Server,
     Transport,
     )
-from bzrlib.transport.http.response import (HttpMultipartRangeResponse,
-                                            HttpRangeResponse)
 from bzrlib.smart import medium, protocol
-=======
-from bzrlib.trace import mutter
-from bzrlib.transport import (
-    smart,
-    Transport,
-    )
->>>>>>> 6d964484
 from bzrlib.ui import ui_factory
 
 
@@ -523,225 +506,4 @@
 
     def _finished_reading(self):
         """See SmartClientMediumRequest._finished_reading."""
-<<<<<<< HEAD
-        pass
-        
-
-#---------------- test server facilities ----------------
-# TODO: load these only when running tests
-
-
-class WebserverNotAvailable(Exception):
-    pass
-
-
-class BadWebserverPath(ValueError):
-    def __str__(self):
-        return 'path %s is not in %s' % self.args
-
-
-class TestingHTTPRequestHandler(SimpleHTTPServer.SimpleHTTPRequestHandler):
-
-    def log_message(self, format, *args):
-        self.server.test_case.log('webserver - %s - - [%s] %s "%s" "%s"',
-                                  self.address_string(),
-                                  self.log_date_time_string(),
-                                  format % args,
-                                  self.headers.get('referer', '-'),
-                                  self.headers.get('user-agent', '-'))
-
-    def handle_one_request(self):
-        """Handle a single HTTP request.
-
-        You normally don't need to override this method; see the class
-        __doc__ string for information on how to handle specific HTTP
-        commands such as GET and POST.
-
-        """
-        for i in xrange(1,11): # Don't try more than 10 times
-            try:
-                self.raw_requestline = self.rfile.readline()
-            except socket.error, e:
-                if e.args[0] in (errno.EAGAIN, errno.EWOULDBLOCK):
-                    # omitted for now because some tests look at the log of
-                    # the server and expect to see no errors.  see recent
-                    # email thread. -- mbp 20051021. 
-                    ## self.log_message('EAGAIN (%d) while reading from raw_requestline' % i)
-                    time.sleep(0.01)
-                    continue
-                raise
-            else:
-                break
-        if not self.raw_requestline:
-            self.close_connection = 1
-            return
-        if not self.parse_request(): # An error code has been sent, just exit
-            return
-        mname = 'do_' + self.command
-        if getattr(self, mname, None) is None:
-            self.send_error(501, "Unsupported method (%r)" % self.command)
-            return
-        method = getattr(self, mname)
-        method()
-
-    if sys.platform == 'win32':
-        # On win32 you cannot access non-ascii filenames without
-        # decoding them into unicode first.
-        # However, under Linux, you can access bytestream paths
-        # without any problems. If this function was always active
-        # it would probably break tests when LANG=C was set
-        def translate_path(self, path):
-            """Translate a /-separated PATH to the local filename syntax.
-
-            For bzr, all url paths are considered to be utf8 paths.
-            On Linux, you can access these paths directly over the bytestream
-            request, but on win32, you must decode them, and access them
-            as Unicode files.
-            """
-            # abandon query parameters
-            path = urlparse.urlparse(path)[2]
-            path = posixpath.normpath(urllib.unquote(path))
-            path = path.decode('utf-8')
-            words = path.split('/')
-            words = filter(None, words)
-            path = os.getcwdu()
-            for word in words:
-                drive, word = os.path.splitdrive(word)
-                head, word = os.path.split(word)
-                if word in (os.curdir, os.pardir): continue
-                path = os.path.join(path, word)
-            return path
-
-
-class TestingHTTPServer(BaseHTTPServer.HTTPServer):
-    def __init__(self, server_address, RequestHandlerClass, test_case):
-        BaseHTTPServer.HTTPServer.__init__(self, server_address,
-                                                RequestHandlerClass)
-        self.test_case = test_case
-
-
-class HttpServer(Server):
-    """A test server for http transports."""
-
-    # used to form the url that connects to this server
-    _url_protocol = 'http'
-
-    # Subclasses can provide a specific request handler
-    def __init__(self, request_handler=TestingHTTPRequestHandler):
-        Server.__init__(self)
-        self.request_handler = request_handler
-
-    def _get_httpd(self):
-        return TestingHTTPServer(('localhost', 0),
-                                  self.request_handler,
-                                  self)
-
-    def _http_start(self):
-        httpd = self._get_httpd()
-        host, port = httpd.socket.getsockname()
-        self._http_base_url = '%s://localhost:%s/' % (self._url_protocol, port)
-        self._http_starting.release()
-        httpd.socket.settimeout(0.1)
-
-        while self._http_running:
-            try:
-                httpd.handle_request()
-            except socket.timeout:
-                pass
-
-    def _get_remote_url(self, path):
-        path_parts = path.split(os.path.sep)
-        if os.path.isabs(path):
-            if path_parts[:len(self._local_path_parts)] != \
-                   self._local_path_parts:
-                raise BadWebserverPath(path, self.test_dir)
-            remote_path = '/'.join(path_parts[len(self._local_path_parts):])
-        else:
-            remote_path = '/'.join(path_parts)
-
-        self._http_starting.acquire()
-        self._http_starting.release()
-        return self._http_base_url + remote_path
-
-    def log(self, format, *args):
-        """Capture Server log output."""
-        self.logs.append(format % args)
-
-    def setUp(self):
-        """See bzrlib.transport.Server.setUp."""
-        self._home_dir = os.getcwdu()
-        self._local_path_parts = self._home_dir.split(os.path.sep)
-        self._http_starting = threading.Lock()
-        self._http_starting.acquire()
-        self._http_running = True
-        self._http_base_url = None
-        self._http_thread = threading.Thread(target=self._http_start)
-        self._http_thread.setDaemon(True)
-        self._http_thread.start()
-        self._http_proxy = os.environ.get("http_proxy")
-        if self._http_proxy is not None:
-            del os.environ["http_proxy"]
-        self.logs = []
-
-    def tearDown(self):
-        """See bzrlib.transport.Server.tearDown."""
-        self._http_running = False
-        self._http_thread.join()
-        if self._http_proxy is not None:
-            import os
-            os.environ["http_proxy"] = self._http_proxy
-
-    def get_url(self):
-        """See bzrlib.transport.Server.get_url."""
-        return self._get_remote_url(self._home_dir)
-        
-    def get_bogus_url(self):
-        """See bzrlib.transport.Server.get_bogus_url."""
-        # this is chosen to try to prevent trouble with proxies, weird dns,
-        # etc
-        return 'http://127.0.0.1:1/'
-
-
-class HTTPServerWithSmarts(HttpServer):
-    """HTTPServerWithSmarts extends the HttpServer with POST methods that will
-    trigger a smart server to execute with a transport rooted at the rootdir of
-    the HTTP server.
-    """
-
-    def __init__(self):
-        HttpServer.__init__(self, SmartRequestHandler)
-
-
-class SmartRequestHandler(TestingHTTPRequestHandler):
-    """Extend TestingHTTPRequestHandler to support smart client POSTs."""
-
-    def do_POST(self):
-        """Hand the request off to a smart server instance."""
-        self.send_response(200)
-        self.send_header("Content-type", "application/octet-stream")
-        transport = get_transport(self.server.test_case._home_dir)
-        # TODO: We might like to support streaming responses.  1.0 allows no
-        # Content-length in this case, so for integrity we should perform our
-        # own chunking within the stream.
-        # 1.1 allows chunked responses, and in this case we could chunk using
-        # the HTTP chunking as this will allow HTTP persistence safely, even if
-        # we have to stop early due to error, but we would also have to use the
-        # HTTP trailer facility which may not be widely available.
-        out_buffer = StringIO()
-        smart_protocol_request = protocol.SmartServerRequestProtocolOne(
-                transport, out_buffer.write)
-        # if this fails, we should return 400 bad request, but failure is
-        # failure for now - RBC 20060919
-        data_length = int(self.headers['Content-Length'])
-        # Perhaps there should be a SmartServerHTTPMedium that takes care of
-        # feeding the bytes in the http request to the smart_protocol_request,
-        # but for now it's simpler to just feed the bytes directly.
-        smart_protocol_request.accept_bytes(self.rfile.read(data_length))
-        assert smart_protocol_request.next_read_size() == 0, (
-            "not finished reading, but all data sent to protocol.")
-        self.send_header("Content-Length", str(len(out_buffer.getvalue())))
-        self.end_headers()
-        self.wfile.write(out_buffer.getvalue())
-=======
-        pass
->>>>>>> 6d964484
+        pass