--- conflicted
+++ resolved
@@ -81,16 +81,13 @@
 
     def __init__(self, base, from_transport=None):
         super(PyCurlTransport, self).__init__(base)
-<<<<<<< HEAD
         if base.startswith('https'):
             # Check availability of https into pycurl supported
             # protocols
             supported = pycurl.version_info()[8]
             if 'https' not in supported:
                 raise DependencyNotPresent('pycurl', 'no https support')
-=======
         self.cabundle = ca_bundle.get_ca_path()
->>>>>>> 6bed03d6
         if from_transport is not None:
             self._curl = from_transport._curl
         else:
