--- conflicted
+++ resolved
@@ -317,7 +317,6 @@
             pass
 
 
-<<<<<<< HEAD
 class SFTPUrlHandling(Transport):
     """Mix-in that does common handling of SSH/SFTP URLs."""
 
@@ -381,9 +380,6 @@
 
 
 class SFTPTransport(SFTPUrlHandling):
-=======
-class SFTPTransport (Transport):
->>>>>>> a39c9aff
     """
     Transport implementation for SFTP access.
     """
@@ -416,46 +412,6 @@
         else:
             return SFTPTransport(self.abspath(offset), self)
 
-<<<<<<< HEAD
-=======
-    def abspath(self, relpath):
-        """
-        Return the full url to the given relative path.
-        
-        @param relpath: the relative path or path components
-        @type relpath: str or list
-        """
-        return self._unparse_url(self._remote_path(relpath))
-    
-    def _remote_path(self, relpath):
-        """Return the path to be passed along the sftp protocol for relpath.
-        
-        relpath is a urlencoded string.
-        """
-        # FIXME: share the common code across transports
-        assert isinstance(relpath, basestring)
-        relpath = urlutils.unescape(relpath).split('/')
-        basepath = self._path.split('/')
-        if len(basepath) > 0 and basepath[-1] == '':
-            basepath = basepath[:-1]
-
-        for p in relpath:
-            if p == '..':
-                if len(basepath) == 0:
-                    # In most filesystems, a request for the parent
-                    # of root, just returns root.
-                    continue
-                basepath.pop()
-            elif p == '.':
-                continue # No-op
-            else:
-                basepath.append(p)
-
-        path = '/'.join(basepath)
-        # mutter('relpath => remotepath %s => %s', relpath, path)
-        return path
-
->>>>>>> a39c9aff
     def relpath(self, abspath):
         scheme, username, password, host, port, path = self._split_url(abspath)
         error = []
