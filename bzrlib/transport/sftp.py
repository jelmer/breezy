# Copyright (C) 2005 Robey Pointer <robey@lag.net>
# Copyright (C) 2005, 2006 Canonical Ltd
#
# This program is free software; you can redistribute it and/or modify
# it under the terms of the GNU General Public License as published by
# the Free Software Foundation; either version 2 of the License, or
# (at your option) any later version.
#
# This program is distributed in the hope that it will be useful,
# but WITHOUT ANY WARRANTY; without even the implied warranty of
# MERCHANTABILITY or FITNESS FOR A PARTICULAR PURPOSE.  See the
# GNU General Public License for more details.
#
# You should have received a copy of the GNU General Public License
# along with this program; if not, write to the Free Software
# Foundation, Inc., 59 Temple Place, Suite 330, Boston, MA  02111-1307  USA

"""Implementation of Transport over SFTP, using paramiko."""

<<<<<<< HEAD
# TODO: Remove the transport-based lock_read and lock_write methods.  They'll
# then raise TransportNotPossible, which will break remote access to any
# formats which rely on OS-level locks.  That should be fine as those formats
# are pretty old, but these combinations may have to be removed from the test
# suite.  Those formats all date back to 0.7; so we should be able to remove
# these methods when we officially drop support for those formats.

import errno
=======
>>>>>>> 996cae1f
import os
import random
import select
import socket
import stat
import sys
import time
import urllib
import urlparse
import weakref

from bzrlib.errors import (FileExists,
                           NoSuchFile, PathNotChild,
                           TransportError,
                           LockError,
                           PathError,
                           ParamikoNotPresent,
                           )
from bzrlib.osutils import pathjoin, fancy_rename, getcwd
from bzrlib.trace import mutter, warning
from bzrlib.transport import (
    register_urlparse_netloc_protocol,
    Server,
    split_url,
    ssh,
    Transport,
    )
import bzrlib.urlutils as urlutils

try:
    import paramiko
except ImportError, e:
    raise ParamikoNotPresent(e)
else:
    from paramiko.sftp import (SFTP_FLAG_WRITE, SFTP_FLAG_CREATE,
                               SFTP_FLAG_EXCL, SFTP_FLAG_TRUNC,
                               CMD_HANDLE, CMD_OPEN)
    from paramiko.sftp_attr import SFTPAttributes
    from paramiko.sftp_file import SFTPFile


register_urlparse_netloc_protocol('sftp')


# This is a weakref dictionary, so that we can reuse connections
# that are still active. Long term, it might be nice to have some
# sort of expiration policy, such as disconnect if inactive for
# X seconds. But that requires a lot more fanciness.
_connected_hosts = weakref.WeakValueDictionary()


_paramiko_version = getattr(paramiko, '__version_info__', (0, 0, 0))
# don't use prefetch unless paramiko version >= 1.5.5 (there were bugs earlier)
_default_do_prefetch = (_paramiko_version >= (1, 5, 5))


def clear_connection_cache():
    """Remove all hosts from the SFTP connection cache.

    Primarily useful for test cases wanting to force garbage collection.
    """
    _connected_hosts.clear()


class SFTPLock(object):
    """This fakes a lock in a remote location.
    
    A present lock is indicated just by the existence of a file.  This
    doesn't work well on all transports and they are only used in 
    deprecated storage formats.
    """
    
    __slots__ = ['path', 'lock_path', 'lock_file', 'transport']

    def __init__(self, path, transport):
        assert isinstance(transport, SFTPTransport)

        self.lock_file = None
        self.path = path
        self.lock_path = path + '.write-lock'
        self.transport = transport
        try:
            # RBC 20060103 FIXME should we be using private methods here ?
            abspath = transport._remote_path(self.lock_path)
            self.lock_file = transport._sftp_open_exclusive(abspath)
        except FileExists:
            raise LockError('File %r already locked' % (self.path,))

    def __del__(self):
        """Should this warn, or actually try to cleanup?"""
        if self.lock_file:
            warning("SFTPLock %r not explicitly unlocked" % (self.path,))
            self.unlock()

    def unlock(self):
        if not self.lock_file:
            return
        self.lock_file.close()
        self.lock_file = None
        try:
            self.transport.delete(self.lock_path)
        except (NoSuchFile,):
            # What specific errors should we catch here?
            pass


class SFTPUrlHandling(Transport):
    """Mix-in that does common handling of SSH/SFTP URLs."""

    def __init__(self, base):
        self._parse_url(base)
        base = self._unparse_url(self._path)
        if base[-1] != '/':
            base += '/'
        super(SFTPUrlHandling, self).__init__(base)

    def _parse_url(self, url):
        (self._scheme,
         self._username, self._password,
         self._host, self._port, self._path) = self._split_url(url)

    def _unparse_url(self, path):
        """Return a URL for a path relative to this transport.
        """
        path = urllib.quote(path)
        # handle homedir paths
        if not path.startswith('/'):
            path = "/~/" + path
        netloc = urllib.quote(self._host)
        if self._username is not None:
            netloc = '%s@%s' % (urllib.quote(self._username), netloc)
        if self._port is not None:
            netloc = '%s:%d' % (netloc, self._port)
        return urlparse.urlunparse((self._scheme, netloc, path, '', '', ''))

    def _split_url(self, url):
        (scheme, username, password, host, port, path) = split_url(url)
        ## assert scheme == 'sftp'

        # the initial slash should be removed from the path, and treated
        # as a homedir relative path (the path begins with a double slash
        # if it is absolute).
        # see draft-ietf-secsh-scp-sftp-ssh-uri-03.txt
        # RBC 20060118 we are not using this as its too user hostile. instead
        # we are following lftp and using /~/foo to mean '~/foo'.
        # handle homedir paths
        if path.startswith('/~/'):
            path = path[3:]
        elif path == '/~':
            path = ''
        return (scheme, username, password, host, port, path)

    def _remote_path(self, relpath):
        """Return the path to be passed along the sftp protocol for relpath.
        
        :param relpath: is a urlencoded string.
        """
        return self._combine_paths(self._path, relpath)


class SFTPTransport(SFTPUrlHandling):
    """Transport implementation for SFTP access."""

    _do_prefetch = _default_do_prefetch
    # TODO: jam 20060717 Conceivably these could be configurable, either
    #       by auto-tuning at run-time, or by a configuration (per host??)
    #       but the performance curve is pretty flat, so just going with
    #       reasonable defaults.
    _max_readv_combine = 200
    # Having to round trip to the server means waiting for a response,
    # so it is better to download extra bytes.
    # 8KiB had good performance for both local and remote network operations
    _bytes_to_read_before_seek = 8192

    # The sftp spec says that implementations SHOULD allow reads
    # to be at least 32K. paramiko.readv() does an async request
    # for the chunks. So we need to keep it within a single request
    # size for paramiko <= 1.6.1. paramiko 1.6.2 will probably chop
    # up the request itself, rather than us having to worry about it
    _max_request_size = 32768

    def __init__(self, base, clone_from=None):
        super(SFTPTransport, self).__init__(base)
        if clone_from is None:
            self._sftp_connect()
        else:
            # use the same ssh connection, etc
            self._sftp = clone_from._sftp
        # super saves 'self.base'
    
    def should_cache(self):
        """
        Return True if the data pulled across should be cached locally.
        """
        return True

    def clone(self, offset=None):
        """
        Return a new SFTPTransport with root at self.base + offset.
        We share the same SFTP session between such transports, because it's
        fairly expensive to set them up.
        """
        if offset is None:
            return SFTPTransport(self.base, self)
        else:
            return SFTPTransport(self.abspath(offset), self)

    def abspath(self, relpath):
        """
        Return the full url to the given relative path.
        
        @param relpath: the relative path or path components
        @type relpath: str or list
        """
        return self._unparse_url(self._remote_path(relpath))
    
    def _remote_path(self, relpath):
        """Return the path to be passed along the sftp protocol for relpath.
        
        relpath is a urlencoded string.

        :return: a path prefixed with / for regular abspath-based urls, or a
            path that does not begin with / for urls which begin with /~/.
        """
        # FIXME: share the common code across transports
        assert isinstance(relpath, basestring)
        basepath = self._path.split('/')
        if relpath.startswith('/'):
            basepath = ['', '']
        relpath = urlutils.unescape(relpath).split('/')
        if len(basepath) > 0 and basepath[-1] == '':
            basepath = basepath[:-1]

        for p in relpath:
            if p == '..':
                if len(basepath) == 0:
                    # In most filesystems, a request for the parent
                    # of root, just returns root.
                    continue
                basepath.pop()
            elif p == '.':
                continue # No-op
            elif p != '':
                basepath.append(p)

        path = '/'.join(basepath)
        # mutter('relpath => remotepath %s => %s', relpath, path)
        return path

    def relpath(self, abspath):
        scheme, username, password, host, port, path = self._split_url(abspath)
        error = []
        if (username != self._username):
            error.append('username mismatch')
        if (host != self._host):
            error.append('host mismatch')
        if (port != self._port):
            error.append('port mismatch')
        if (not path.startswith(self._path)):
            error.append('path mismatch')
        if error:
            extra = ': ' + ', '.join(error)
            raise PathNotChild(abspath, self.base, extra=extra)
        pl = len(self._path)
        return path[pl:].strip('/')

    def has(self, relpath):
        """
        Does the target location exist?
        """
        try:
            self._sftp.stat(self._remote_path(relpath))
            return True
        except IOError:
            return False

    def get(self, relpath):
        """
        Get the file at the given relative path.

        :param relpath: The relative path to the file
        """
        try:
            path = self._remote_path(relpath)
            f = self._sftp.file(path, mode='rb')
            if self._do_prefetch and (getattr(f, 'prefetch', None) is not None):
                f.prefetch()
            return f
        except (IOError, paramiko.SSHException), e:
            self._translate_io_exception(e, path, ': error retrieving')

    def readv(self, relpath, offsets):
        """See Transport.readv()"""
        # We overload the default readv() because we want to use a file
        # that does not have prefetch enabled.
        # Also, if we have a new paramiko, it implements an async readv()
        if not offsets:
            return

        try:
            path = self._remote_path(relpath)
            fp = self._sftp.file(path, mode='rb')
            readv = getattr(fp, 'readv', None)
            if readv:
                return self._sftp_readv(fp, offsets)
            mutter('seek and read %s offsets', len(offsets))
            return self._seek_and_read(fp, offsets)
        except (IOError, paramiko.SSHException), e:
            self._translate_io_exception(e, path, ': error retrieving')

    def _sftp_readv(self, fp, offsets):
        """Use the readv() member of fp to do async readv.

        And then read them using paramiko.readv(). paramiko.readv()
        does not support ranges > 64K, so it caps the request size, and
        just reads until it gets all the stuff it wants
        """
        offsets = list(offsets)
        sorted_offsets = sorted(offsets)

        # The algorithm works as follows:
        # 1) Coalesce nearby reads into a single chunk
        #    This generates a list of combined regions, the total size
        #    and the size of the sub regions. This coalescing step is limited
        #    in the number of nearby chunks to combine, and is allowed to
        #    skip small breaks in the requests. Limiting it makes sure that
        #    we can start yielding some data earlier, and skipping means we
        #    make fewer requests. (Beneficial even when using async)
        # 2) Break up this combined regions into chunks that are smaller
        #    than 64KiB. Technically the limit is 65536, but we are a
        #    little bit conservative. This is because sftp has a maximum
        #    return chunk size of 64KiB (max size of an unsigned short)
        # 3) Issue a readv() to paramiko to create an async request for
        #    all of this data
        # 4) Read in the data as it comes back, until we've read one
        #    continuous section as determined in step 1
        # 5) Break up the full sections into hunks for the original requested
        #    offsets. And put them in a cache
        # 6) Check if the next request is in the cache, and if it is, remove
        #    it from the cache, and yield its data. Continue until no more
        #    entries are in the cache.
        # 7) loop back to step 4 until all data has been read
        #
        # TODO: jam 20060725 This could be optimized one step further, by
        #       attempting to yield whatever data we have read, even before
        #       the first coallesced section has been fully processed.

        # When coalescing for use with readv(), we don't really need to
        # use any fudge factor, because the requests are made asynchronously
        coalesced = list(self._coalesce_offsets(sorted_offsets,
                               limit=self._max_readv_combine,
                               fudge_factor=0,
                               ))
        requests = []
        for c_offset in coalesced:
            start = c_offset.start
            size = c_offset.length

            # We need to break this up into multiple requests
            while size > 0:
                next_size = min(size, self._max_request_size)
                requests.append((start, next_size))
                size -= next_size
                start += next_size

        mutter('SFTP.readv() %s offsets => %s coalesced => %s requests',
                len(offsets), len(coalesced), len(requests))

        # Queue the current read until we have read the full coalesced section
        cur_data = []
        cur_data_len = 0
        cur_coalesced_stack = iter(coalesced)
        cur_coalesced = cur_coalesced_stack.next()

        # Cache the results, but only until they have been fulfilled
        data_map = {}
        # turn the list of offsets into a stack
        offset_stack = iter(offsets)
        cur_offset_and_size = offset_stack.next()

        for data in fp.readv(requests):
            cur_data += data
            cur_data_len += len(data)

            if cur_data_len < cur_coalesced.length:
                continue
            assert cur_data_len == cur_coalesced.length, \
                "Somehow we read too much: %s != %s" % (cur_data_len,
                                                        cur_coalesced.length)
            all_data = ''.join(cur_data)
            cur_data = []
            cur_data_len = 0

            for suboffset, subsize in cur_coalesced.ranges:
                key = (cur_coalesced.start+suboffset, subsize)
                data_map[key] = all_data[suboffset:suboffset+subsize]

            # Now that we've read some data, see if we can yield anything back
            while cur_offset_and_size in data_map:
                this_data = data_map.pop(cur_offset_and_size)
                yield cur_offset_and_size[0], this_data
                cur_offset_and_size = offset_stack.next()

            # Now that we've read all of the data for this coalesced section
            # on to the next
            cur_coalesced = cur_coalesced_stack.next()

    def put_file(self, relpath, f, mode=None):
        """
        Copy the file-like object into the location.

        :param relpath: Location to put the contents, relative to base.
        :param f:       File-like object.
        :param mode: The final mode for the file
        """
        final_path = self._remote_path(relpath)
        self._put(final_path, f, mode=mode)

    def _put(self, abspath, f, mode=None):
        """Helper function so both put() and copy_abspaths can reuse the code"""
        tmp_abspath = '%s.tmp.%.9f.%d.%d' % (abspath, time.time(),
                        os.getpid(), random.randint(0,0x7FFFFFFF))
        fout = self._sftp_open_exclusive(tmp_abspath, mode=mode)
        closed = False
        try:
            try:
                fout.set_pipelined(True)
                self._pump(f, fout)
            except (IOError, paramiko.SSHException), e:
                self._translate_io_exception(e, tmp_abspath)
            # XXX: This doesn't truly help like we would like it to.
            #      The problem is that openssh strips sticky bits. So while we
            #      can properly set group write permission, we lose the group
            #      sticky bit. So it is probably best to stop chmodding, and
            #      just tell users that they need to set the umask correctly.
            #      The attr.st_mode = mode, in _sftp_open_exclusive
            #      will handle when the user wants the final mode to be more 
            #      restrictive. And then we avoid a round trip. Unless 
            #      paramiko decides to expose an async chmod()

            # This is designed to chmod() right before we close.
            # Because we set_pipelined() earlier, theoretically we might 
            # avoid the round trip for fout.close()
            if mode is not None:
                self._sftp.chmod(tmp_abspath, mode)
            fout.close()
            closed = True
            self._rename_and_overwrite(tmp_abspath, abspath)
        except Exception, e:
            # If we fail, try to clean up the temporary file
            # before we throw the exception
            # but don't let another exception mess things up
            # Write out the traceback, because otherwise
            # the catch and throw destroys it
            import traceback
            mutter(traceback.format_exc())
            try:
                if not closed:
                    fout.close()
                self._sftp.remove(tmp_abspath)
            except:
                # raise the saved except
                raise e
            # raise the original with its traceback if we can.
            raise

    def _put_non_atomic_helper(self, relpath, writer, mode=None,
                               create_parent_dir=False,
                               dir_mode=None):
        abspath = self._remote_path(relpath)

        # TODO: jam 20060816 paramiko doesn't publicly expose a way to
        #       set the file mode at create time. If it does, use it.
        #       But for now, we just chmod later anyway.

        def _open_and_write_file():
            """Try to open the target file, raise error on failure"""
            fout = None
            try:
                try:
                    fout = self._sftp.file(abspath, mode='wb')
                    fout.set_pipelined(True)
                    writer(fout)
                except (paramiko.SSHException, IOError), e:
                    self._translate_io_exception(e, abspath,
                                                 ': unable to open')

                # This is designed to chmod() right before we close.
                # Because we set_pipelined() earlier, theoretically we might 
                # avoid the round trip for fout.close()
                if mode is not None:
                    self._sftp.chmod(abspath, mode)
            finally:
                if fout is not None:
                    fout.close()

        if not create_parent_dir:
            _open_and_write_file()
            return

        # Try error handling to create the parent directory if we need to
        try:
            _open_and_write_file()
        except NoSuchFile:
            # Try to create the parent directory, and then go back to
            # writing the file
            parent_dir = os.path.dirname(abspath)
            self._mkdir(parent_dir, dir_mode)
            _open_and_write_file()

    def put_file_non_atomic(self, relpath, f, mode=None,
                            create_parent_dir=False,
                            dir_mode=None):
        """Copy the file-like object into the target location.

        This function is not strictly safe to use. It is only meant to
        be used when you already know that the target does not exist.
        It is not safe, because it will open and truncate the remote
        file. So there may be a time when the file has invalid contents.

        :param relpath: The remote location to put the contents.
        :param f:       File-like object.
        :param mode:    Possible access permissions for new file.
                        None means do not set remote permissions.
        :param create_parent_dir: If we cannot create the target file because
                        the parent directory does not exist, go ahead and
                        create it, and then try again.
        """
        def writer(fout):
            self._pump(f, fout)
        self._put_non_atomic_helper(relpath, writer, mode=mode,
                                    create_parent_dir=create_parent_dir,
                                    dir_mode=dir_mode)

    def put_bytes_non_atomic(self, relpath, bytes, mode=None,
                             create_parent_dir=False,
                             dir_mode=None):
        def writer(fout):
            fout.write(bytes)
        self._put_non_atomic_helper(relpath, writer, mode=mode,
                                    create_parent_dir=create_parent_dir,
                                    dir_mode=dir_mode)

    def iter_files_recursive(self):
        """Walk the relative paths of all files in this transport."""
        queue = list(self.list_dir('.'))
        while queue:
            relpath = queue.pop(0)
            st = self.stat(relpath)
            if stat.S_ISDIR(st.st_mode):
                for i, basename in enumerate(self.list_dir(relpath)):
                    queue.insert(i, relpath+'/'+basename)
            else:
                yield relpath

    def _mkdir(self, abspath, mode=None):
        if mode is None:
            local_mode = 0777
        else:
            local_mode = mode
        try:
            self._sftp.mkdir(abspath, local_mode)
            if mode is not None:
                self._sftp.chmod(abspath, mode=mode)
        except (paramiko.SSHException, IOError), e:
            self._translate_io_exception(e, abspath, ': unable to mkdir',
                failure_exc=FileExists)

    def mkdir(self, relpath, mode=None):
        """Create a directory at the given path."""
        self._mkdir(self._remote_path(relpath), mode=mode)

    def _translate_io_exception(self, e, path, more_info='', 
                                failure_exc=PathError):
        """Translate a paramiko or IOError into a friendlier exception.

        :param e: The original exception
        :param path: The path in question when the error is raised
        :param more_info: Extra information that can be included,
                          such as what was going on
        :param failure_exc: Paramiko has the super fun ability to raise completely
                           opaque errors that just set "e.args = ('Failure',)" with
                           no more information.
                           If this parameter is set, it defines the exception 
                           to raise in these cases.
        """
        # paramiko seems to generate detailless errors.
        self._translate_error(e, path, raise_generic=False)
        if getattr(e, 'args', None) is not None:
            if (e.args == ('No such file or directory',) or
                e.args == ('No such file',)):
                raise NoSuchFile(path, str(e) + more_info)
            if (e.args == ('mkdir failed',)):
                raise FileExists(path, str(e) + more_info)
            # strange but true, for the paramiko server.
            if (e.args == ('Failure',)):
                raise failure_exc(path, str(e) + more_info)
            mutter('Raising exception with args %s', e.args)
        if getattr(e, 'errno', None) is not None:
            mutter('Raising exception with errno %s', e.errno)
        raise e

    def append_file(self, relpath, f, mode=None):
        """
        Append the text in the file-like object into the final
        location.
        """
        try:
            path = self._remote_path(relpath)
            fout = self._sftp.file(path, 'ab')
            if mode is not None:
                self._sftp.chmod(path, mode)
            result = fout.tell()
            self._pump(f, fout)
            return result
        except (IOError, paramiko.SSHException), e:
            self._translate_io_exception(e, relpath, ': unable to append')

    def rename(self, rel_from, rel_to):
        """Rename without special overwriting"""
        try:
            self._sftp.rename(self._remote_path(rel_from),
                              self._remote_path(rel_to))
        except (IOError, paramiko.SSHException), e:
            self._translate_io_exception(e, rel_from,
                    ': unable to rename to %r' % (rel_to))

    def _rename_and_overwrite(self, abs_from, abs_to):
        """Do a fancy rename on the remote server.
        
        Using the implementation provided by osutils.
        """
        try:
            fancy_rename(abs_from, abs_to,
                    rename_func=self._sftp.rename,
                    unlink_func=self._sftp.remove)
        except (IOError, paramiko.SSHException), e:
            self._translate_io_exception(e, abs_from, ': unable to rename to %r' % (abs_to))

    def move(self, rel_from, rel_to):
        """Move the item at rel_from to the location at rel_to"""
        path_from = self._remote_path(rel_from)
        path_to = self._remote_path(rel_to)
        self._rename_and_overwrite(path_from, path_to)

    def delete(self, relpath):
        """Delete the item at relpath"""
        path = self._remote_path(relpath)
        try:
            self._sftp.remove(path)
        except (IOError, paramiko.SSHException), e:
            self._translate_io_exception(e, path, ': unable to delete')
            
    def listable(self):
        """Return True if this store supports listing."""
        return True

    def list_dir(self, relpath):
        """
        Return a list of all files at the given location.
        """
        # does anything actually use this?
        # -- Unknown
        # This is at least used by copy_tree for remote upgrades.
        # -- David Allouche 2006-08-11
        path = self._remote_path(relpath)
        try:
            entries = self._sftp.listdir(path)
        except (IOError, paramiko.SSHException), e:
            self._translate_io_exception(e, path, ': failed to list_dir')
        return [urlutils.escape(entry) for entry in entries]

    def rmdir(self, relpath):
        """See Transport.rmdir."""
        path = self._remote_path(relpath)
        try:
            return self._sftp.rmdir(path)
        except (IOError, paramiko.SSHException), e:
            self._translate_io_exception(e, path, ': failed to rmdir')

    def stat(self, relpath):
        """Return the stat information for a file."""
        path = self._remote_path(relpath)
        try:
            return self._sftp.stat(path)
        except (IOError, paramiko.SSHException), e:
            self._translate_io_exception(e, path, ': unable to stat')

    def lock_read(self, relpath):
        """
        Lock the given file for shared (read) access.
        :return: A lock object, which has an unlock() member function
        """
        # FIXME: there should be something clever i can do here...
        class BogusLock(object):
            def __init__(self, path):
                self.path = path
            def unlock(self):
                pass
        return BogusLock(relpath)

    def lock_write(self, relpath):
        """
        Lock the given file for exclusive (write) access.
        WARNING: many transports do not support this, so trying avoid using it

        :return: A lock object, which has an unlock() member function
        """
        # This is a little bit bogus, but basically, we create a file
        # which should not already exist, and if it does, we assume
        # that there is a lock, and if it doesn't, the we assume
        # that we have taken the lock.
        return SFTPLock(relpath, self)

    def _sftp_connect(self):
        """Connect to the remote sftp server.
        After this, self._sftp should have a valid connection (or
        we raise an TransportError 'could not connect').

        TODO: Raise a more reasonable ConnectionFailed exception
        """
        self._sftp = _sftp_connect(self._host, self._port, self._username,
                self._password)

    def _sftp_open_exclusive(self, abspath, mode=None):
        """Open a remote path exclusively.

        SFTP supports O_EXCL (SFTP_FLAG_EXCL), which fails if
        the file already exists. However it does not expose this
        at the higher level of SFTPClient.open(), so we have to
        sneak away with it.

        WARNING: This breaks the SFTPClient abstraction, so it
        could easily break against an updated version of paramiko.

        :param abspath: The remote absolute path where the file should be opened
        :param mode: The mode permissions bits for the new file
        """
        # TODO: jam 20060816 Paramiko >= 1.6.2 (probably earlier) supports
        #       using the 'x' flag to indicate SFTP_FLAG_EXCL.
        #       However, there is no way to set the permission mode at open 
        #       time using the sftp_client.file() functionality.
        path = self._sftp._adjust_cwd(abspath)
        # mutter('sftp abspath %s => %s', abspath, path)
        attr = SFTPAttributes()
        if mode is not None:
            attr.st_mode = mode
        omode = (SFTP_FLAG_WRITE | SFTP_FLAG_CREATE 
                | SFTP_FLAG_TRUNC | SFTP_FLAG_EXCL)
        try:
            t, msg = self._sftp._request(CMD_OPEN, path, omode, attr)
            if t != CMD_HANDLE:
                raise TransportError('Expected an SFTP handle')
            handle = msg.get_string()
            return SFTPFile(self._sftp, handle, 'wb', -1)
        except (paramiko.SSHException, IOError), e:
            self._translate_io_exception(e, abspath, ': unable to open',
                failure_exc=FileExists)

    def _can_roundtrip_unix_modebits(self):
        if sys.platform == 'win32':
            # anyone else?
            return False
        else:
            return True

# ------------- server test implementation --------------
import threading

from bzrlib.tests.stub_sftp import StubServer, StubSFTPServer

STUB_SERVER_KEY = """
-----BEGIN RSA PRIVATE KEY-----
MIICWgIBAAKBgQDTj1bqB4WmayWNPB+8jVSYpZYk80Ujvj680pOTh2bORBjbIAyz
oWGW+GUjzKxTiiPvVmxFgx5wdsFvF03v34lEVVhMpouqPAYQ15N37K/ir5XY+9m/
d8ufMCkjeXsQkKqFbAlQcnWMCRnOoPHS3I4vi6hmnDDeeYTSRvfLbW0fhwIBIwKB
gBIiOqZYaoqbeD9OS9z2K9KR2atlTxGxOJPXiP4ESqP3NVScWNwyZ3NXHpyrJLa0
EbVtzsQhLn6rF+TzXnOlcipFvjsem3iYzCpuChfGQ6SovTcOjHV9z+hnpXvQ/fon
soVRZY65wKnF7IAoUwTmJS9opqgrN6kRgCd3DASAMd1bAkEA96SBVWFt/fJBNJ9H
tYnBKZGw0VeHOYmVYbvMSstssn8un+pQpUm9vlG/bp7Oxd/m+b9KWEh2xPfv6zqU
avNwHwJBANqzGZa/EpzF4J8pGti7oIAPUIDGMtfIcmqNXVMckrmzQ2vTfqtkEZsA
4rE1IERRyiJQx6EJsz21wJmGV9WJQ5kCQQDwkS0uXqVdFzgHO6S++tjmjYcxwr3g
H0CoFYSgbddOT6miqRskOQF3DZVkJT3kyuBgU2zKygz52ukQZMqxCb1fAkASvuTv
qfpH87Qq5kQhNKdbbwbmd2NxlNabazPijWuphGTdW0VfJdWfklyS2Kr+iqrs/5wV
HhathJt636Eg7oIjAkA8ht3MQ+XSl9yIJIS8gVpbPxSw5OMfw0PjVE7tBdQruiSc
nvuQES5C9BMHjF39LZiGH1iLQy7FgdHyoP+eodI7
-----END RSA PRIVATE KEY-----
"""


class SocketListener(threading.Thread):

    def __init__(self, callback):
        threading.Thread.__init__(self)
        self._callback = callback
        self._socket = socket.socket()
        self._socket.setsockopt(socket.SOL_SOCKET, socket.SO_REUSEADDR, 1)
        self._socket.bind(('localhost', 0))
        self._socket.listen(1)
        self.port = self._socket.getsockname()[1]
        self._stop_event = threading.Event()

    def stop(self):
        # called from outside this thread
        self._stop_event.set()
        # use a timeout here, because if the test fails, the server thread may
        # never notice the stop_event.
        self.join(5.0)
        self._socket.close()

    def run(self):
        while True:
            readable, writable_unused, exception_unused = \
                select.select([self._socket], [], [], 0.1)
            if self._stop_event.isSet():
                return
            if len(readable) == 0:
                continue
            try:
                s, addr_unused = self._socket.accept()
                # because the loopback socket is inline, and transports are
                # never explicitly closed, best to launch a new thread.
                threading.Thread(target=self._callback, args=(s,)).start()
            except socket.error, x:
                sys.excepthook(*sys.exc_info())
                warning('Socket error during accept() within unit test server'
                        ' thread: %r' % x)
            except Exception, x:
                # probably a failed test; unit test thread will log the
                # failure/error
                sys.excepthook(*sys.exc_info())
                warning('Exception from within unit test server thread: %r' % 
                        x)


class SocketDelay(object):
    """A socket decorator to make TCP appear slower.

    This changes recv, send, and sendall to add a fixed latency to each python
    call if a new roundtrip is detected. That is, when a recv is called and the
    flag new_roundtrip is set, latency is charged. Every send and send_all
    sets this flag.

    In addition every send, sendall and recv sleeps a bit per character send to
    simulate bandwidth.

    Not all methods are implemented, this is deliberate as this class is not a
    replacement for the builtin sockets layer. fileno is not implemented to
    prevent the proxy being bypassed. 
    """

    simulated_time = 0
    _proxied_arguments = dict.fromkeys([
        "close", "getpeername", "getsockname", "getsockopt", "gettimeout",
        "setblocking", "setsockopt", "settimeout", "shutdown"])

    def __init__(self, sock, latency, bandwidth=1.0, 
                 really_sleep=True):
        """ 
        :param bandwith: simulated bandwith (MegaBit)
        :param really_sleep: If set to false, the SocketDelay will just
        increase a counter, instead of calling time.sleep. This is useful for
        unittesting the SocketDelay.
        """
        self.sock = sock
        self.latency = latency
        self.really_sleep = really_sleep
        self.time_per_byte = 1 / (bandwidth / 8.0 * 1024 * 1024) 
        self.new_roundtrip = False

    def sleep(self, s):
        if self.really_sleep:
            time.sleep(s)
        else:
            SocketDelay.simulated_time += s

    def __getattr__(self, attr):
        if attr in SocketDelay._proxied_arguments:
            return getattr(self.sock, attr)
        raise AttributeError("'SocketDelay' object has no attribute %r" %
                             attr)

    def dup(self):
        return SocketDelay(self.sock.dup(), self.latency, self.time_per_byte,
                           self._sleep)

    def recv(self, *args):
        data = self.sock.recv(*args)
        if data and self.new_roundtrip:
            self.new_roundtrip = False
            self.sleep(self.latency)
        self.sleep(len(data) * self.time_per_byte)
        return data

    def sendall(self, data, flags=0):
        if not self.new_roundtrip:
            self.new_roundtrip = True
            self.sleep(self.latency)
        self.sleep(len(data) * self.time_per_byte)
        return self.sock.sendall(data, flags)

    def send(self, data, flags=0):
        if not self.new_roundtrip:
            self.new_roundtrip = True
            self.sleep(self.latency)
        bytes_sent = self.sock.send(data, flags)
        self.sleep(bytes_sent * self.time_per_byte)
        return bytes_sent


class SFTPServer(Server):
    """Common code for SFTP server facilities."""

    def __init__(self):
        self._original_vendor = None
        self._homedir = None
        self._server_homedir = None
        self._listener = None
        self._root = None
        self._vendor = ssh.ParamikoVendor()
        # sftp server logs
        self.logs = []
        self.add_latency = 0

    def _get_sftp_url(self, path):
        """Calculate an sftp url to this server for path."""
        return 'sftp://foo:bar@localhost:%d/%s' % (self._listener.port, path)

    def log(self, message):
        """StubServer uses this to log when a new server is created."""
        self.logs.append(message)

    def _run_server_entry(self, sock):
        """Entry point for all implementations of _run_server.
        
        If self.add_latency is > 0.000001 then sock is given a latency adding
        decorator.
        """
        if self.add_latency > 0.000001:
            sock = SocketDelay(sock, self.add_latency)
        return self._run_server(sock)

    def _run_server(self, s):
        ssh_server = paramiko.Transport(s)
        key_file = pathjoin(self._homedir, 'test_rsa.key')
        f = open(key_file, 'w')
        f.write(STUB_SERVER_KEY)
        f.close()
        host_key = paramiko.RSAKey.from_private_key_file(key_file)
        ssh_server.add_server_key(host_key)
        server = StubServer(self)
        ssh_server.set_subsystem_handler('sftp', paramiko.SFTPServer,
                                         StubSFTPServer, root=self._root,
                                         home=self._server_homedir)
        event = threading.Event()
        ssh_server.start_server(event, server)
        event.wait(5.0)
    
    def setUp(self):
        self._original_vendor = ssh._ssh_vendor
        ssh._ssh_vendor = self._vendor
        if sys.platform == 'win32':
            # Win32 needs to use the UNICODE api
            self._homedir = getcwd()
        else:
            # But Linux SFTP servers should just deal in bytestreams
            self._homedir = os.getcwd()
        if self._server_homedir is None:
            self._server_homedir = self._homedir
        self._root = '/'
        if sys.platform == 'win32':
            self._root = ''
        self._listener = SocketListener(self._run_server_entry)
        self._listener.setDaemon(True)
        self._listener.start()

    def tearDown(self):
        """See bzrlib.transport.Server.tearDown."""
        self._listener.stop()
        ssh._ssh_vendor = self._original_vendor

    def get_bogus_url(self):
        """See bzrlib.transport.Server.get_bogus_url."""
        # this is chosen to try to prevent trouble with proxies, wierd dns, etc
        # we bind a random socket, so that we get a guaranteed unused port
        # we just never listen on that port
        s = socket.socket()
        s.bind(('localhost', 0))
        return 'sftp://%s:%s/' % s.getsockname()


class SFTPFullAbsoluteServer(SFTPServer):
    """A test server for sftp transports, using absolute urls and ssh."""

    def get_url(self):
        """See bzrlib.transport.Server.get_url."""
        return self._get_sftp_url(urlutils.escape(self._homedir[1:]))


class SFTPServerWithoutSSH(SFTPServer):
    """An SFTP server that uses a simple TCP socket pair rather than SSH."""

    def __init__(self):
        super(SFTPServerWithoutSSH, self).__init__()
        self._vendor = ssh.LoopbackVendor()

    def _run_server(self, sock):
        # Re-import these as locals, so that they're still accessible during
        # interpreter shutdown (when all module globals get set to None, leading
        # to confusing errors like "'NoneType' object has no attribute 'error'".
        import socket, errno
        class FakeChannel(object):
            def get_transport(self):
                return self
            def get_log_channel(self):
                return 'paramiko'
            def get_name(self):
                return '1'
            def get_hexdump(self):
                return False
            def close(self):
                pass

        server = paramiko.SFTPServer(FakeChannel(), 'sftp', StubServer(self), StubSFTPServer,
                                     root=self._root, home=self._server_homedir)
        try:
            server.start_subsystem('sftp', None, sock)
        except socket.error, e:
            if (len(e.args) > 0) and (e.args[0] == errno.EPIPE):
                # it's okay for the client to disconnect abruptly
                # (bug in paramiko 1.6: it should absorb this exception)
                pass
            else:
                raise
        except Exception, e:
            import sys; sys.stderr.write('\nEXCEPTION %r\n\n' % e.__class__)
        server.finish_subsystem()


class SFTPAbsoluteServer(SFTPServerWithoutSSH):
    """A test server for sftp transports, using absolute urls."""

    def get_url(self):
        """See bzrlib.transport.Server.get_url."""
        if sys.platform == 'win32':
            return self._get_sftp_url(urlutils.escape(self._homedir))
        else:
            return self._get_sftp_url(urlutils.escape(self._homedir[1:]))


class SFTPHomeDirServer(SFTPServerWithoutSSH):
    """A test server for sftp transports, using homedir relative urls."""

    def get_url(self):
        """See bzrlib.transport.Server.get_url."""
        return self._get_sftp_url("~/")


class SFTPSiblingAbsoluteServer(SFTPAbsoluteServer):
    """A test servere for sftp transports, using absolute urls to non-home."""

    def setUp(self):
        self._server_homedir = '/dev/noone/runs/tests/here'
        super(SFTPSiblingAbsoluteServer, self).setUp()


def _sftp_connect(host, port, username, password):
    """Connect to the remote sftp server.

    :raises: a TransportError 'could not connect'.

    :returns: an paramiko.sftp_client.SFTPClient

    TODO: Raise a more reasonable ConnectionFailed exception
    """
    idx = (host, port, username)
    try:
        return _connected_hosts[idx]
    except KeyError:
        pass
    
    sftp = _sftp_connect_uncached(host, port, username, password)
    _connected_hosts[idx] = sftp
    return sftp

def _sftp_connect_uncached(host, port, username, password):
    vendor = ssh._get_ssh_vendor()
    sftp = vendor.connect_sftp(username, password, host, port)
    return sftp


def get_test_permutations():
    """Return the permutations to be used in testing."""
    return [(SFTPTransport, SFTPAbsoluteServer),
            (SFTPTransport, SFTPHomeDirServer),
            (SFTPTransport, SFTPSiblingAbsoluteServer),
            ]<|MERGE_RESOLUTION|>--- conflicted
+++ resolved
@@ -17,7 +17,6 @@
 
 """Implementation of Transport over SFTP, using paramiko."""
 
-<<<<<<< HEAD
 # TODO: Remove the transport-based lock_read and lock_write methods.  They'll
 # then raise TransportNotPossible, which will break remote access to any
 # formats which rely on OS-level locks.  That should be fine as those formats
@@ -26,8 +25,6 @@
 # these methods when we officially drop support for those formats.
 
 import errno
-=======
->>>>>>> 996cae1f
 import os
 import random
 import select
@@ -1038,7 +1035,6 @@
         # Re-import these as locals, so that they're still accessible during
         # interpreter shutdown (when all module globals get set to None, leading
         # to confusing errors like "'NoneType' object has no attribute 'error'".
-        import socket, errno
         class FakeChannel(object):
             def get_transport(self):
                 return self
