--- conflicted
+++ resolved
@@ -663,38 +663,8 @@
         return urlparse.urlunparse(('sftp', netloc, path, '', '', ''))
 
     def _split_url(self, url):
-<<<<<<< HEAD
-        if isinstance(url, unicode):
-            # TODO: Disallow unicode urls
-            #raise InvalidURL(url, 'urls must not be unicode.')
-            url = url.encode('ascii')
-        (scheme, netloc, path, params,
-         query, fragment) = urlparse.urlparse(url, allow_fragments=False)
-        assert scheme == 'sftp'
-        username = password = host = port = None
-        if '@' in netloc:
-            username, host = netloc.split('@', 1)
-            if ':' in username:
-                username, password = username.split(':', 1)
-                password = urllib.unquote(password)
-            username = urllib.unquote(username)
-        else:
-            host = netloc
-
-        if ':' in host:
-            host, port = host.rsplit(':', 1)
-            try:
-                port = int(port)
-            except ValueError:
-                # TODO: Should this be ConnectionError?
-                raise TransportError('%s: invalid port number' % port)
-        host = urllib.unquote(host)
-
-        path = urlutils.unescape(path)
-=======
         (scheme, username, password, host, port, path) = split_url(url)
         assert scheme == 'sftp'
->>>>>>> 34059d50
 
         # the initial slash should be removed from the path, and treated
         # as a homedir relative path (the path begins with a double slash
