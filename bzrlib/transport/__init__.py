--- conflicted
+++ resolved
@@ -21,15 +21,11 @@
 
 import errno
 from copy import deepcopy
+import sys
 from unittest import TestSuite
 
 from bzrlib.trace import mutter
 import bzrlib.errors as errors
-<<<<<<< HEAD
-=======
-import errno
-import sys
->>>>>>> eaddd82b
 
 _protocol_handlers = {
 }
@@ -240,13 +236,8 @@
         """
         raise NotImplementedError
 
-<<<<<<< HEAD
-    def put_multi(self, files, pb=None):
+    def put_multi(self, files, mode=None, pb=None):
         """Put a set of files into the location.
-=======
-    def put_multi(self, files, mode=None, pb=None):
-        """Put a set of files or strings into the location.
->>>>>>> eaddd82b
 
         :param files: A list of tuples of relpath, file object [(path1, file1), (path2, file2),...]
         :param pb:  An optional ProgressBar for indicating percent done.
