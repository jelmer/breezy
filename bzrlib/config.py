--- conflicted
+++ resolved
@@ -2506,7 +2506,6 @@
     {}, encoding='utf-8', list_values=True, interpolation=False)
 
 
-<<<<<<< HEAD
 class ListOption(Option):
 
     def __init__(self, name, default=None, default_from_env=None,
@@ -2538,22 +2537,6 @@
             else:
                 # The empty string, convert to empty list
                 l = []
-=======
-def list_from_store(unicode_str):
-    if not isinstance(unicode_str, basestring):
-        raise TypeError
-    # Now inject our string directly as unicode. All callers got their value
-    # from configobj, so values that need to be quoted are already properly
-    # quoted.
-    _list_converter_config.reset()
-    _list_converter_config._parse([u"list=%s" % (unicode_str,)])
-    maybe_list = _list_converter_config['list']
-    if isinstance(maybe_list, basestring):
-        if maybe_list:
-            # A single value, most probably the user forgot (or didn't care to
-            # add) the final ','
-            l = [maybe_list]
->>>>>>> f79e32e4
         else:
             # We rely on ConfigObj providing us with a list already
             l = maybe_list
