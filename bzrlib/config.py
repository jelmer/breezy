# Copyright (C) 2005 by Canonical Ltd
#   Authors: Robert Collins <robert.collins@canonical.com>
#
# This program is free software; you can redistribute it and/or modify
# it under the terms of the GNU General Public License as published by
# the Free Software Foundation; either version 2 of the License, or
# (at your option) any later version.
#
# This program is distributed in the hope that it will be useful,
# but WITHOUT ANY WARRANTY; without even the implied warranty of
# MERCHANTABILITY or FITNESS FOR A PARTICULAR PURPOSE.  See the
# GNU General Public License for more details.
#
# You should have received a copy of the GNU General Public License
# along with this program; if not, write to the Free Software
# Foundation, Inc., 59 Temple Place, Suite 330, Boston, MA  02111-1307  USA

"""Configuration that affects the behaviour of Bazaar.

Currently this configuration resides in ~/.bazaar/bazaar.conf
and ~/.bazaar/branches.conf, which is written to by bzr.

In bazaar.config the following options may be set:
[DEFAULT]
editor=name-of-program
email=Your Name <your@email.address>
check_signatures=require|ignore|check-available(default)
create_signatures=always|never|when-required(default)

in branches.conf, you specify the url of a branch and options for it.
Wildcards may be used - * and ? as normal in shell completion. Options
set in both bazaar.conf and branches.conf are overriden by the branches.conf
setting.
[/home/robertc/source]
recurse=False|True(default)
email= as above
check_signatures= as abive 
create_signatures= as above.

explanation of options
----------------------
editor - this option sets the pop up editor to use during commits.
email - this option sets the user id bzr will use when committing.
check_signatures - this option controls whether bzr will require good gpg
                   signatures, ignore them, or check them if they are 
                   present.
create_signatures - this option controls whether bzr will always create 
                    gpg signatures, never create them, or create them if the
                    branch is configured to require them.
                    NB: This option is planned, but not implemented yet.
"""

from ConfigParser import ConfigParser
import os
from fnmatch import fnmatch
import errno
import re

import bzrlib
import bzrlib.errors as errors


CHECK_IF_POSSIBLE=0
CHECK_ALWAYS=1
CHECK_NEVER=2


class Config(object):
    """A configuration policy - what username, editor, gpg needs etc."""

    def get_editor(self):
        """Get the users pop up editor."""
        raise NotImplementedError

    def _get_signature_checking(self):
        """Template method to override signature checking policy."""

    def __init__(self):
        super(Config, self).__init__()

    def user_email(self):
        """Return just the email component of a username."""
        e = self.username()
        m = re.search(r'[\w+.-]+@[\w+.-]+', e)
        if not m:
            raise BzrError("%r doesn't seem to contain "
                           "a reasonable email address" % e)
        return m.group(0)

    def username(self):
        """Return email-style username.
    
        Something similar to 'Martin Pool <mbp@sourcefrog.net>'
        
        $BZREMAIL can be set to override this, then
        the concrete policy type is checked, and finally
        $EMAIL is examinged.
        but if none is found, a reasonable default is (hopefully)
        created.
    
        TODO: Check it's reasonably well-formed.
        """
        v = os.environ.get('BZREMAIL')
        if v:
            return v.decode(bzrlib.user_encoding)
    
        v = self._get_user_id()
        if v:
            return v
        
        v = os.environ.get('EMAIL')
        if v:
            return v.decode(bzrlib.user_encoding)

        name, email = _auto_user_id()
        if name:
            return '%s <%s>' % (name, email)
        else:
            return email

    def signature_checking(self):
        """What is the current policy for signature checking?."""
        policy = self._get_signature_checking()
        if policy is not None:
            return policy
        return CHECK_IF_POSSIBLE

    def signature_needed(self):
        """Is a signature needed when committing ?."""
        policy = self._get_signature_checking()
        if policy == CHECK_ALWAYS:
            return True
        return False


class IniBasedConfig(Config):
    """A configuration policy that draws from ini files."""

    def _get_parser(self, file=None):
        if self._parser is not None:
            return self._parser
        parser = ConfigParser()
        if file is not None:
            parser.readfp(file)
        else:
            parser.read([self._get_filename()])
        self._parser = parser
        return parser

    def _get_section(self):
        """Override this to define the section used by the config."""
        return "DEFAULT"

    def _get_signature_checking(self):
        """See Config._get_signature_checking."""
        section = self._get_section()
        if section is None:
            return None
        if self._get_parser().has_option(section, 'check_signatures'):
            return self._string_to_signature_policy(
                self._get_parser().get(section, 'check_signatures'))

    def _get_user_id(self):
        """Get the user id from the 'email' key in the current section."""
        section = self._get_section()
        if section is not None:
            if self._get_parser().has_option(section, 'email'):
                return self._get_parser().get(section, 'email')

    def __init__(self, get_filename):
        super(IniBasedConfig, self).__init__()
        self._get_filename = get_filename
        self._parser = None

    def _string_to_signature_policy(self, signature_string):
        """Convert a string to a signing policy."""
        if signature_string.lower() == 'check-available':
            return CHECK_IF_POSSIBLE
        if signature_string.lower() == 'ignore':
            return CHECK_NEVER
        if signature_string.lower() == 'require':
            return CHECK_ALWAYS
        raise errors.BzrError("Invalid signatures policy '%s'"
                              % signature_string)


class GlobalConfig(IniBasedConfig):
    """The configuration that should be used for a specific location."""

    def get_editor(self):
        if self._get_parser().has_option(self._get_section(), 'editor'):
            return self._get_parser().get(self._get_section(), 'editor')

    def __init__(self):
        super(GlobalConfig, self).__init__(config_filename)


class LocationConfig(IniBasedConfig):
    """A configuration object that gives the policy for a location."""

    def __init__(self, location):
        super(LocationConfig, self).__init__(branches_config_filename)
        self._global_config = None
        self.location = location

    def _get_global_config(self):
        if self._global_config is None:
            self._global_config = GlobalConfig()
        return self._global_config

    def _get_section(self):
        """Get the section we should look in for config items.

        Returns None if none exists. 
        TODO: perhaps return a NullSection that thunks through to the 
              global config.
        """
        sections = self._get_parser().sections()
        location_names = self.location.split('/')
        if self.location.endswith('/'):
            del location_names[-1]
        matches=[]
        for section in sections:
            section_names = section.split('/')
            if section.endswith('/'):
                del section_names[-1]
            names = zip(location_names, section_names)
            matched = True
            for name in names:
                if not fnmatch(name[0], name[1]):
                    matched = False
                    break
            if not matched:
                continue
            # so, for the common prefix they matched.
            # if section is longer, no match.
            if len(section_names) > len(location_names):
                continue
            # if path is longer, and recurse is not true, no match
            if len(section_names) < len(location_names):
                if (self._get_parser().has_option(section, 'recurse')
                    and not self._get_parser().getboolean(section, 'recurse')):
                    continue
            matches.append((len(section_names), section))
        if not len(matches):
            return None
        matches.sort(reverse=True)
        return matches[0][1]

    def _get_user_id(self):
        user_id = super(LocationConfig, self)._get_user_id()
        if user_id is not None:
            return user_id
        return self._get_global_config()._get_user_id()

    def _get_signature_checking(self):
        """See Config._get_signature_checking."""
        check = super(LocationConfig, self)._get_signature_checking()
        if check is not None:
            return check
        return self._get_global_config()._get_signature_checking()


class BranchConfig(Config):
    """A configuration object giving the policy for a branch."""

    def _get_location_config(self):
        if self._location_config is None:
            self._location_config = LocationConfig(self.branch.base)
        return self._location_config

    def _get_user_id(self):
        """Return the full user id for the branch.
    
        e.g. "John Hacker <jhacker@foo.org>"
        This is looked up in the email controlfile for the branch.
        """
        try:
            return (self.branch.controlfile("email", "r") 
                    .read()
                    .decode(bzrlib.user_encoding)
                    .rstrip("\r\n"))
        except errors.NoSuchFile, e:
            pass
        
        return self._get_location_config()._get_user_id()

    def _get_signature_checking(self):
        """See Config._get_signature_checking."""
        return self._get_location_config()._get_signature_checking()

    def __init__(self, branch):
        super(BranchConfig, self).__init__()
        self._location_config = None
        self.branch = branch


def config_dir():
    """Return per-user configuration directory.

    By default this is ~/.bazaar/
    
    TODO: Global option --config-dir to override this.
    """
    return os.path.join(os.path.expanduser("~"), ".bazaar")


def config_filename():
    """Return per-user configuration ini file filename."""
    return os.path.join(config_dir(), 'bazaar.conf')


def branches_config_filename():
    """Return per-user configuration ini file filename."""
    return os.path.join(config_dir(), 'branches.conf')


def _auto_user_id():
    """Calculate automatic user identification.

    Returns (realname, email).

    Only used when none is set in the environment or the id file.

    This previously used the FQDN as the default domain, but that can
    be very slow on machines where DNS is broken.  So now we simply
    use the hostname.
    """
    import socket

    # XXX: Any good way to get real user name on win32?

    try:
        import pwd
        uid = os.getuid()
        w = pwd.getpwuid(uid)
        gecos = w.pw_gecos.decode(bzrlib.user_encoding)
        username = w.pw_name.decode(bzrlib.user_encoding)
        comma = gecos.find(',')
        if comma == -1:
            realname = gecos
        else:
            realname = gecos[:comma]
        if not realname:
            realname = username

    except ImportError:
        import getpass
        realname = username = getpass.getuser().decode(bzrlib.user_encoding)

    return realname, (username + '@' + socket.gethostname())

<<<<<<< HEAD

def username(branch):
    """Return email-style username.

    Something similar to 'Martin Pool <mbp@sourcefrog.net>'

    TODO: Check it's reasonably well-formed.
    """
    v = _get_user_id(branch)
    if v:
        return v
    
    name, email = _auto_user_id()
    if name:
        return '%s <%s>' % (name, email)
    else:
        return email


def user_email(branch):
    """Return just the email component of a username."""
    e = _get_user_id(branch)
    if e:
        return extract_email_address(e)
    return _auto_user_id()[1]


def extract_email_address(e):
    """Return just the address part of an email string.
    
    That is just the user@domain part, nothing else. 
    This part is required to contain only ascii characters.
    If it can't be extracted, raises an error.
    
    >>> extract_email_address('Jane Tester <jane@test.com>')
    "jane@test.com"
    """
    m = re.search(r'[\w+.-]+@[\w+.-]+', e)
    if not m:
        raise BzrError("%r doesn't seem to contain "
                       "a reasonable email address" % e)
    return m.group(0)
=======
>>>>>>> 36cfc705
<|MERGE_RESOLUTION|>--- conflicted
+++ resolved
@@ -350,33 +350,6 @@
 
     return realname, (username + '@' + socket.gethostname())
 
-<<<<<<< HEAD
-
-def username(branch):
-    """Return email-style username.
-
-    Something similar to 'Martin Pool <mbp@sourcefrog.net>'
-
-    TODO: Check it's reasonably well-formed.
-    """
-    v = _get_user_id(branch)
-    if v:
-        return v
-    
-    name, email = _auto_user_id()
-    if name:
-        return '%s <%s>' % (name, email)
-    else:
-        return email
-
-
-def user_email(branch):
-    """Return just the email component of a username."""
-    e = _get_user_id(branch)
-    if e:
-        return extract_email_address(e)
-    return _auto_user_id()[1]
-
 
 def extract_email_address(e):
     """Return just the address part of an email string.
@@ -392,6 +365,4 @@
     if not m:
         raise BzrError("%r doesn't seem to contain "
                        "a reasonable email address" % e)
-    return m.group(0)
-=======
->>>>>>> 36cfc705
+    return m.group(0)