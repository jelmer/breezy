--- conflicted
+++ resolved
@@ -1988,7 +1988,48 @@
         self._transport.put_file(self._filename, out_file)
 
 
-<<<<<<< HEAD
+# FIXME: This is not lazy yet -- vila 2011-04-01
+class ReadOnlySection(object):
+    """A section defines a dict of options.
+
+    This is merely a read-only dict which can add some knowledge about the
+    options.
+    """
+
+    def __init__(self, section_id, options):
+        self.id = section_id
+        # We re-use the dict-like object received
+        self.options = options
+
+    def get(self, name, default=None):
+        return self.options.get(name, default)
+
+
+_Created = object()
+"""Was the option created during the MutableSection lifetime"""
+
+
+class MutableSection(ReadOnlySection):
+    """A section allowing changes and keeping track of the original values."""
+
+    def __init__(self, section_id, options):
+        super(MutableSection, self).__init__(section_id, options)
+        self.orig = {}
+
+    def set(self, name, value):
+        if name not in self.options:
+            # This is a new option
+            self.orig[name] = _Created
+        elif name not in self.orig:
+            self.orig[name] = self.get(name, None)
+        self.options[name] = value
+
+    def remove(self, name):
+        if name not in self.orig:
+            self.orig[name] = self.get(name, None)
+        del self.options[name]
+
+
 class ConfigStack(object):
     """A stack of configurations where an option can be defined"""
 
@@ -2007,48 +2048,6 @@
             if value is not None:
                 break
         return value
-=======
-# FIXME: This is not lazy yet -- vila 2011-04-01
-class ReadOnlySection(object):
-    """A section defines a dict of options.
-
-    This is merely a read-only dict which can add some knowledge about the
-    options.
-    """
-
-    def __init__(self, section_id, options):
-        self.id = section_id
-        # We re-use the dict-like object received
-        self.options = options
-
-    def get(self, name, default=None):
-        return self.options.get(name, default)
-
-
-_Created = object()
-"""Was the option created during the MutableSection lifetime"""
-
-
-class MutableSection(ReadOnlySection):
-    """A section allowing changes and keeping track of the original values."""
-
-    def __init__(self, section_id, options):
-        super(MutableSection, self).__init__(section_id, options)
-        self.orig = {}
-
-    def set(self, name, value):
-        if name not in self.options:
-            # This is a new option
-            self.orig[name] = _Created
-        elif name not in self.orig:
-            self.orig[name] = self.get(name, None)
-        self.options[name] = value
-
-    def remove(self, name):
-        if name not in self.orig:
-            self.orig[name] = self.get(name, None)
-        del self.options[name]
->>>>>>> c7ed72ba
 
 
 class cmd_config(commands.Command):
