--- conflicted
+++ resolved
@@ -241,13 +241,8 @@
         # on unix this should be /var/crash and should already exist; on
         # Windows or if it's manually configured it might need to be created,
         # and then it should be private
-<<<<<<< HEAD
         os.makedirs(crash_dir, mode=0o600)
-    date_string = time.strftime('%Y-%m-%dT%H:%M', time.gmtime())
-=======
-        os.makedirs(crash_dir, mode=0600)
     date_string = time.strftime('%Y-%m-%dT%H:%M', osutils.gmtime())
->>>>>>> fef62db5
     # XXX: getuid doesn't work on win32, but the crash directory is per-user
     if sys.platform == 'win32':
         user_part = ''
