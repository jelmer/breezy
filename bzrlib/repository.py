# Copyright (C) 2005, 2006, 2007 Canonical Ltd
#
# This program is free software; you can redistribute it and/or modify
# it under the terms of the GNU General Public License as published by
# the Free Software Foundation; either version 2 of the License, or
# (at your option) any later version.
#
# This program is distributed in the hope that it will be useful,
# but WITHOUT ANY WARRANTY; without even the implied warranty of
# MERCHANTABILITY or FITNESS FOR A PARTICULAR PURPOSE.  See the
# GNU General Public License for more details.
#
# You should have received a copy of the GNU General Public License
# along with this program; if not, write to the Free Software
# Foundation, Inc., 59 Temple Place, Suite 330, Boston, MA  02111-1307  USA

from cStringIO import StringIO

from bzrlib.lazy_import import lazy_import
lazy_import(globals(), """
from itertools import chain
import re
import time

from bzrlib import (
    bzrdir,
    check,
    debug,
    errors,
    generate_ids,
    gpg,
    graph,
    lazy_regex,
    lockable_files,
    lockdir,
    lru_cache,
    osutils,
    registry,
    remote,
    revision as _mod_revision,
    symbol_versioning,
    transactions,
    tsort,
    ui,
    )
from bzrlib.bundle import serializer
from bzrlib.revisiontree import RevisionTree
from bzrlib.store.versioned import VersionedFileStore
from bzrlib.store.text import TextStore
from bzrlib.testament import Testament
from bzrlib.util import bencode
""")

from bzrlib.decorators import needs_read_lock, needs_write_lock
from bzrlib.inter import InterObject
from bzrlib.inventory import Inventory, InventoryDirectory, ROOT_ID
from bzrlib.symbol_versioning import (
        deprecated_method,
        )
from bzrlib.trace import mutter, mutter_callsite, note, warning


# Old formats display a warning, but only once
_deprecation_warning_done = False


class CommitBuilder(object):
    """Provides an interface to build up a commit.

    This allows describing a tree to be committed without needing to 
    know the internals of the format of the repository.
    """
    
    # all clients should supply tree roots.
    record_root_entry = True
    # the default CommitBuilder does not manage trees whose root is versioned.
    _versioned_root = False

    def __init__(self, repository, parents, config, timestamp=None,
                 timezone=None, committer=None, revprops=None,
                 revision_id=None):
        """Initiate a CommitBuilder.

        :param repository: Repository to commit to.
        :param parents: Revision ids of the parents of the new revision.
        :param config: Configuration to use.
        :param timestamp: Optional timestamp recorded for commit.
        :param timezone: Optional timezone for timestamp.
        :param committer: Optional committer to set for commit.
        :param revprops: Optional dictionary of revision properties.
        :param revision_id: Optional revision id.
        """
        self._config = config

        if committer is None:
            self._committer = self._config.username()
        else:
            self._committer = committer

        self.new_inventory = Inventory(None)
        self._new_revision_id = revision_id
        self.parents = parents
        self.repository = repository

        self._revprops = {}
        if revprops is not None:
            self._revprops.update(revprops)

        if timestamp is None:
            timestamp = time.time()
        # Restrict resolution to 1ms
        self._timestamp = round(timestamp, 3)

        if timezone is None:
            self._timezone = osutils.local_time_offset()
        else:
            self._timezone = int(timezone)

        self._generate_revision_if_needed()
        self.__heads = graph.HeadsCache(repository.get_graph()).heads

    def commit(self, message):
        """Make the actual commit.

        :return: The revision id of the recorded revision.
        """
        rev = _mod_revision.Revision(
                       timestamp=self._timestamp,
                       timezone=self._timezone,
                       committer=self._committer,
                       message=message,
                       inventory_sha1=self.inv_sha1,
                       revision_id=self._new_revision_id,
                       properties=self._revprops)
        rev.parent_ids = self.parents
        self.repository.add_revision(self._new_revision_id, rev,
            self.new_inventory, self._config)
        self.repository.commit_write_group()
        return self._new_revision_id

    def abort(self):
        """Abort the commit that is being built.
        """
        self.repository.abort_write_group()

    def revision_tree(self):
        """Return the tree that was just committed.

        After calling commit() this can be called to get a RevisionTree
        representing the newly committed tree. This is preferred to
        calling Repository.revision_tree() because that may require
        deserializing the inventory, while we already have a copy in
        memory.
        """
        return RevisionTree(self.repository, self.new_inventory,
                            self._new_revision_id)

    def finish_inventory(self):
        """Tell the builder that the inventory is finished."""
        if self.new_inventory.root is None:
            raise AssertionError('Root entry should be supplied to'
                ' record_entry_contents, as of bzr 0.10.',
                 DeprecationWarning, stacklevel=2)
            self.new_inventory.add(InventoryDirectory(ROOT_ID, '', None))
        self.new_inventory.revision_id = self._new_revision_id
        self.inv_sha1 = self.repository.add_inventory(
            self._new_revision_id,
            self.new_inventory,
            self.parents
            )

    def _gen_revision_id(self):
        """Return new revision-id."""
        return generate_ids.gen_revision_id(self._config.username(),
                                            self._timestamp)

    def _generate_revision_if_needed(self):
        """Create a revision id if None was supplied.
        
        If the repository can not support user-specified revision ids
        they should override this function and raise CannotSetRevisionId
        if _new_revision_id is not None.

        :raises: CannotSetRevisionId
        """
        if self._new_revision_id is None:
            self._new_revision_id = self._gen_revision_id()
            self.random_revid = True
        else:
            self.random_revid = False

    def _heads(self, file_id, revision_ids):
        """Calculate the graph heads for revision_ids in the graph of file_id.

        This can use either a per-file graph or a global revision graph as we
        have an identity relationship between the two graphs.
        """
        return self.__heads(revision_ids)

    def _check_root(self, ie, parent_invs, tree):
        """Helper for record_entry_contents.

        :param ie: An entry being added.
        :param parent_invs: The inventories of the parent revisions of the
            commit.
        :param tree: The tree that is being committed.
        """
        # In this revision format, root entries have no knit or weave When
        # serializing out to disk and back in root.revision is always
        # _new_revision_id
        ie.revision = self._new_revision_id

    def _get_delta(self, ie, basis_inv, path):
        """Get a delta against the basis inventory for ie."""
        if ie.file_id not in basis_inv:
            # add
            return (None, path, ie.file_id, ie)
        elif ie != basis_inv[ie.file_id]:
            # common but altered
            # TODO: avoid tis id2path call.
            return (basis_inv.id2path(ie.file_id), path, ie.file_id, ie)
        else:
            # common, unaltered
            return None

    def record_entry_contents(self, ie, parent_invs, path, tree,
        content_summary):
        """Record the content of ie from tree into the commit if needed.

        Side effect: sets ie.revision when unchanged

        :param ie: An inventory entry present in the commit.
        :param parent_invs: The inventories of the parent revisions of the
            commit.
        :param path: The path the entry is at in the tree.
        :param tree: The tree which contains this entry and should be used to 
            obtain content.
        :param content_summary: Summary data from the tree about the paths
            content - stat, length, exec, sha/link target. This is only
            accessed when the entry has a revision of None - that is when it is
            a candidate to commit.
        :return: A tuple (change_delta, version_recorded). change_delta is 
            an inventory_delta change for this entry against the basis tree of
            the commit, or None if no change occured against the basis tree.
            version_recorded is True if a new version of the entry has been
            recorded. For instance, committing a merge where a file was only
            changed on the other side will return (delta, False).
        """
        if self.new_inventory.root is None:
            if ie.parent_id is not None:
                raise errors.RootMissing()
            self._check_root(ie, parent_invs, tree)
        if ie.revision is None:
            kind = content_summary[0]
        else:
            # ie is carried over from a prior commit
            kind = ie.kind
        # XXX: repository specific check for nested tree support goes here - if
        # the repo doesn't want nested trees we skip it ?
        if (kind == 'tree-reference' and
            not self.repository._format.supports_tree_reference):
            # mismatch between commit builder logic and repository:
            # this needs the entry creation pushed down into the builder.
            raise NotImplementedError('Missing repository subtree support.')
        self.new_inventory.add(ie)

        # TODO: slow, take it out of the inner loop.
        try:
            basis_inv = parent_invs[0]
        except IndexError:
            basis_inv = Inventory(root_id=None)

        # ie.revision is always None if the InventoryEntry is considered
        # for committing. We may record the previous parents revision if the
        # content is actually unchanged against a sole head.
        if ie.revision is not None:
            if not self._versioned_root and path == '':
                # repositories that do not version the root set the root's
                # revision to the new commit even when no change occurs, and
                # this masks when a change may have occurred against the basis,
                # so calculate if one happened.
                if ie.file_id in basis_inv:
                    delta = (basis_inv.id2path(ie.file_id), path,
                        ie.file_id, ie)
                else:
                    # add
                    delta = (None, path, ie.file_id, ie)
                return delta, False
            else:
                # we don't need to commit this, because the caller already
                # determined that an existing revision of this file is
                # appropriate.
                return None, (ie.revision == self._new_revision_id)
        # XXX: Friction: parent_candidates should return a list not a dict
        #      so that we don't have to walk the inventories again.
        parent_candiate_entries = ie.parent_candidates(parent_invs)
        head_set = self._heads(ie.file_id, parent_candiate_entries.keys())
        heads = []
        for inv in parent_invs:
            if ie.file_id in inv:
                old_rev = inv[ie.file_id].revision
                if old_rev in head_set:
                    heads.append(inv[ie.file_id].revision)
                    head_set.remove(inv[ie.file_id].revision)

        store = False
        # now we check to see if we need to write a new record to the
        # file-graph.
        # We write a new entry unless there is one head to the ancestors, and
        # the kind-derived content is unchanged.

        # Cheapest check first: no ancestors, or more the one head in the
        # ancestors, we write a new node.
        if len(heads) != 1:
            store = True
        if not store:
            # There is a single head, look it up for comparison
            parent_entry = parent_candiate_entries[heads[0]]
            # if the non-content specific data has changed, we'll be writing a
            # node:
            if (parent_entry.parent_id != ie.parent_id or
                parent_entry.name != ie.name):
                store = True
        # now we need to do content specific checks:
        if not store:
            # if the kind changed the content obviously has
            if kind != parent_entry.kind:
                store = True
        if kind == 'file':
            if content_summary[2] is None:
                raise ValueError("Files must not have executable = None")
            if not store:
                if (# if the file length changed we have to store:
                    parent_entry.text_size != content_summary[1] or
                    # if the exec bit has changed we have to store:
                    parent_entry.executable != content_summary[2]):
                    store = True
                elif parent_entry.text_sha1 == content_summary[3]:
                    # all meta and content is unchanged (using a hash cache
                    # hit to check the sha)
                    ie.revision = parent_entry.revision
                    ie.text_size = parent_entry.text_size
                    ie.text_sha1 = parent_entry.text_sha1
                    ie.executable = parent_entry.executable
                    return self._get_delta(ie, basis_inv, path), False
                else:
                    # Either there is only a hash change(no hash cache entry,
                    # or same size content change), or there is no change on
                    # this file at all.
                    # Provide the parent's hash to the store layer, so that the
                    # content is unchanged we will not store a new node.
                    nostore_sha = parent_entry.text_sha1
            if store:
                # We want to record a new node regardless of the presence or
                # absence of a content change in the file.
                nostore_sha = None
            ie.executable = content_summary[2]
            lines = tree.get_file(ie.file_id, path).readlines()
            try:
                ie.text_sha1, ie.text_size = self._add_text_to_weave(
                    ie.file_id, lines, heads, nostore_sha)
            except errors.ExistingContent:
                # Turns out that the file content was unchanged, and we were
                # only going to store a new node if it was changed. Carry over
                # the entry.
                ie.revision = parent_entry.revision
                ie.text_size = parent_entry.text_size
                ie.text_sha1 = parent_entry.text_sha1
                ie.executable = parent_entry.executable
                return self._get_delta(ie, basis_inv, path), False
        elif kind == 'directory':
            if not store:
                # all data is meta here, nothing specific to directory, so
                # carry over:
                ie.revision = parent_entry.revision
                return self._get_delta(ie, basis_inv, path), False
            lines = []
            self._add_text_to_weave(ie.file_id, lines, heads, None)
        elif kind == 'symlink':
            current_link_target = content_summary[3]
            if not store:
                # symlink target is not generic metadata, check if it has
                # changed.
                if current_link_target != parent_entry.symlink_target:
                    store = True
            if not store:
                # unchanged, carry over.
                ie.revision = parent_entry.revision
                ie.symlink_target = parent_entry.symlink_target
                return self._get_delta(ie, basis_inv, path), False
            ie.symlink_target = current_link_target
            lines = []
            self._add_text_to_weave(ie.file_id, lines, heads, None)
        elif kind == 'tree-reference':
            if not store:
                if content_summary[3] != parent_entry.reference_revision:
                    store = True
            if not store:
                # unchanged, carry over.
                ie.reference_revision = parent_entry.reference_revision
                ie.revision = parent_entry.revision
                return self._get_delta(ie, basis_inv, path), False
            ie.reference_revision = content_summary[3]
            lines = []
            self._add_text_to_weave(ie.file_id, lines, heads, None)
        else:
            raise NotImplementedError('unknown kind')
        ie.revision = self._new_revision_id
        return self._get_delta(ie, basis_inv, path), True

    def _add_text_to_weave(self, file_id, new_lines, parents, nostore_sha):
        versionedfile = self.repository.weave_store.get_weave_or_empty(
            file_id, self.repository.get_transaction())
        # Don't change this to add_lines - add_lines_with_ghosts is cheaper
        # than add_lines, and allows committing when a parent is ghosted for
        # some reason.
        # Note: as we read the content directly from the tree, we know its not
        # been turned into unicode or badly split - but a broken tree
        # implementation could give us bad output from readlines() so this is
        # not a guarantee of safety. What would be better is always checking
        # the content during test suite execution. RBC 20070912
        return versionedfile.add_lines_with_ghosts(
            self._new_revision_id, parents, new_lines,
            nostore_sha=nostore_sha, random_id=self.random_revid,
            check_content=False)[0:2]


class RootCommitBuilder(CommitBuilder):
    """This commitbuilder actually records the root id"""
    
    # the root entry gets versioned properly by this builder.
    _versioned_root = True

    def _check_root(self, ie, parent_invs, tree):
        """Helper for record_entry_contents.

        :param ie: An entry being added.
        :param parent_invs: The inventories of the parent revisions of the
            commit.
        :param tree: The tree that is being committed.
        """


######################################################################
# Repositories

class Repository(object):
    """Repository holding history for one or more branches.

    The repository holds and retrieves historical information including
    revisions and file history.  It's normally accessed only by the Branch,
    which views a particular line of development through that history.

    The Repository builds on top of Stores and a Transport, which respectively 
    describe the disk data format and the way of accessing the (possibly 
    remote) disk.

    :ivar _transport: Transport for file access to repository, typically
        pointing to .bzr/repository.
    """

    # What class to use for a CommitBuilder. Often its simpler to change this
    # in a Repository class subclass rather than to override
    # get_commit_builder.
    _commit_builder_class = CommitBuilder
    # The search regex used by xml based repositories to determine what things
    # where changed in a single commit.
    _file_ids_altered_regex = lazy_regex.lazy_compile(
        r'file_id="(?P<file_id>[^"]+)"'
        r'.* revision="(?P<revision_id>[^"]+)"'
        )

    def abort_write_group(self):
        """Commit the contents accrued within the current write group.

        :seealso: start_write_group.
        """
        if self._write_group is not self.get_transaction():
            # has an unlock or relock occured ?
            raise errors.BzrError('mismatched lock context and write group.')
        self._abort_write_group()
        self._write_group = None

    def _abort_write_group(self):
        """Template method for per-repository write group cleanup.
        
        This is called during abort before the write group is considered to be 
        finished and should cleanup any internal state accrued during the write
        group. There is no requirement that data handed to the repository be
        *not* made available - this is not a rollback - but neither should any
        attempt be made to ensure that data added is fully commited. Abort is
        invoked when an error has occured so futher disk or network operations
        may not be possible or may error and if possible should not be
        attempted.
        """

    def add_fallback_repository(self, repository):
        """Add a repository to use for looking up data not held locally.
        
        :param repository: A repository.
        """
        if not self._format.supports_external_lookups:
            raise errors.UnstackableRepositoryFormat(self._format, self.base)
        if not self._add_fallback_repository_check(repository):
            raise errors.IncompatibleRepositories(self, repository)
        self._fallback_repositories.append(repository)

    def _add_fallback_repository_check(self, repository):
        """Check that this repository can fallback to repository safely.
        
        :param repository: A repository to fallback to.
        :return: True if the repositories can stack ok.
        """
        return InterRepository._same_model(self, repository)

    def add_inventory(self, revision_id, inv, parents):
        """Add the inventory inv to the repository as revision_id.
        
        :param parents: The revision ids of the parents that revision_id
                        is known to have and are in the repository already.

        :returns: The validator(which is a sha1 digest, though what is sha'd is
            repository format specific) of the serialized inventory.
        """
        if not self.is_in_write_group():
            raise AssertionError("%r not in write group" % (self,))
        _mod_revision.check_not_reserved_id(revision_id)
        if not (inv.revision_id is None or inv.revision_id == revision_id):
            raise AssertionError(
                "Mismatch between inventory revision"
                " id and insertion revid (%r, %r)"
                % (inv.revision_id, revision_id))
        if inv.root is None:
            raise AssertionError()
        inv_lines = self._serialise_inventory_to_lines(inv)
        inv_vf = self.get_inventory_weave()
        return self._inventory_add_lines(inv_vf, revision_id, parents,
            inv_lines, check_content=False)

    def _inventory_add_lines(self, inv_vf, revision_id, parents, lines,
        check_content=True):
        """Store lines in inv_vf and return the sha1 of the inventory."""
        final_parents = []
        for parent in parents:
            if parent in inv_vf:
                final_parents.append(parent)
        return inv_vf.add_lines(revision_id, final_parents, lines,
            check_content=check_content)[0]

    def add_revision(self, revision_id, rev, inv=None, config=None):
        """Add rev to the revision store as revision_id.

        :param revision_id: the revision id to use.
        :param rev: The revision object.
        :param inv: The inventory for the revision. if None, it will be looked
                    up in the inventory storer
        :param config: If None no digital signature will be created.
                       If supplied its signature_needed method will be used
                       to determine if a signature should be made.
        """
        # TODO: jam 20070210 Shouldn't we check rev.revision_id and
        #       rev.parent_ids?
        _mod_revision.check_not_reserved_id(revision_id)
        if config is not None and config.signature_needed():
            if inv is None:
                inv = self.get_inventory(revision_id)
            plaintext = Testament(rev, inv).as_short_text()
            self.store_revision_signature(
                gpg.GPGStrategy(config), plaintext, revision_id)
        inventory_vf = self.get_inventory_weave()
        if not revision_id in inventory_vf:
            if inv is None:
                raise errors.WeaveRevisionNotPresent(revision_id,
                                                     inventory_vf)
            else:
                # yes, this is not suitable for adding with ghosts.
                rev.inventory_sha1 = self.add_inventory(revision_id, inv,
                                                        rev.parent_ids)
        else:
            rev.inventory_sha1 = inventory_vf.get_sha1s([revision_id])[0]
        self._revision_store.add_revision(rev, self.get_transaction())

    def _add_revision_text(self, revision_id, text):
        revision = self._revision_store._serializer.read_revision_from_string(
            text)
        self._revision_store._add_revision(revision, StringIO(text),
                                           self.get_transaction())

    def all_revision_ids(self):
        """Returns a list of all the revision ids in the repository. 

        This is conceptually deprecated because code should generally work on
        the graph reachable from a particular revision, and ignore any other
        revisions that might be present.  There is no direct replacement
        method.
        """
        if 'evil' in debug.debug_flags:
            mutter_callsite(2, "all_revision_ids is linear with history.")
        return self._all_revision_ids()

    def _all_revision_ids(self):
        """Returns a list of all the revision ids in the repository. 

        These are in as much topological order as the underlying store can 
        present.
        """
        raise NotImplementedError(self._all_revision_ids)

    def break_lock(self):
        """Break a lock if one is present from another instance.

        Uses the ui factory to ask for confirmation if the lock may be from
        an active process.
        """
        self.control_files.break_lock()

    @needs_read_lock
    def _eliminate_revisions_not_present(self, revision_ids):
        """Check every revision id in revision_ids to see if we have it.

        Returns a set of the present revisions.
        """
        result = []
        graph = self.get_graph()
        parent_map = graph.get_parent_map(revision_ids)
        # The old API returned a list, should this actually be a set?
        return parent_map.keys()

    @staticmethod
    def create(a_bzrdir):
        """Construct the current default format repository in a_bzrdir."""
        return RepositoryFormat.get_default_format().initialize(a_bzrdir)

    def __init__(self, _format, a_bzrdir, control_files,
                 _revision_store, control_store, text_store):
        """instantiate a Repository.

        :param _format: The format of the repository on disk.
        :param a_bzrdir: The BzrDir of the repository.

        In the future we will have a single api for all stores for
        getting file texts, inventories and revisions, then
        this construct will accept instances of those things.
        """
        super(Repository, self).__init__()
        self._format = _format
        # the following are part of the public API for Repository:
        self.bzrdir = a_bzrdir
        self.control_files = control_files
        self._transport = control_files._transport
        self.base = self._transport.base
        self._revision_store = _revision_store
        # backwards compatibility
        self.weave_store = text_store
        # for tests
        self._reconcile_does_inventory_gc = True
        self._reconcile_fixes_text_parents = False
        self._reconcile_backsup_inventory = True
        # not right yet - should be more semantically clear ? 
        # 
        self.control_store = control_store
        self.control_weaves = control_store
        # TODO: make sure to construct the right store classes, etc, depending
        # on whether escaping is required.
        self._warn_if_deprecated()
        self._write_group = None
        # Additional places to query for data.
        self._fallback_repositories = []

    def __repr__(self):
        return '%s(%r)' % (self.__class__.__name__,
                           self.base)

    def has_same_location(self, other):
        """Returns a boolean indicating if this repository is at the same
        location as another repository.

        This might return False even when two repository objects are accessing
        the same physical repository via different URLs.
        """
        if self.__class__ is not other.__class__:
            return False
        return (self._transport.base == other._transport.base)

    def is_in_write_group(self):
        """Return True if there is an open write group.

        :seealso: start_write_group.
        """
        return self._write_group is not None

    def is_locked(self):
        return self.control_files.is_locked()

    def is_write_locked(self):
        """Return True if this object is write locked."""
        return self.is_locked() and self.control_files._lock_mode == 'w'

    def lock_write(self, token=None):
        """Lock this repository for writing.

        This causes caching within the repository obejct to start accumlating
        data during reads, and allows a 'write_group' to be obtained. Write
        groups must be used for actual data insertion.
        
        :param token: if this is already locked, then lock_write will fail
            unless the token matches the existing lock.
        :returns: a token if this instance supports tokens, otherwise None.
        :raises TokenLockingNotSupported: when a token is given but this
            instance doesn't support using token locks.
        :raises MismatchedToken: if the specified token doesn't match the token
            of the existing lock.
        :seealso: start_write_group.

        A token should be passed in if you know that you have locked the object
        some other way, and need to synchronise this object's state with that
        fact.

        XXX: this docstring is duplicated in many places, e.g. lockable_files.py
        """
        result = self.control_files.lock_write(token=token)
        self._refresh_data()
        return result

    def lock_read(self):
        self.control_files.lock_read()
        self._refresh_data()

    def get_physical_lock_status(self):
        return self.control_files.get_physical_lock_status()

    def leave_lock_in_place(self):
        """Tell this repository not to release the physical lock when this
        object is unlocked.
        
        If lock_write doesn't return a token, then this method is not supported.
        """
        self.control_files.leave_in_place()

    def dont_leave_lock_in_place(self):
        """Tell this repository to release the physical lock when this
        object is unlocked, even if it didn't originally acquire it.

        If lock_write doesn't return a token, then this method is not supported.
        """
        self.control_files.dont_leave_in_place()

    @needs_read_lock
    def gather_stats(self, revid=None, committers=None):
        """Gather statistics from a revision id.

        :param revid: The revision id to gather statistics from, if None, then
            no revision specific statistics are gathered.
        :param committers: Optional parameter controlling whether to grab
            a count of committers from the revision specific statistics.
        :return: A dictionary of statistics. Currently this contains:
            committers: The number of committers if requested.
            firstrev: A tuple with timestamp, timezone for the penultimate left
                most ancestor of revid, if revid is not the NULL_REVISION.
            latestrev: A tuple with timestamp, timezone for revid, if revid is
                not the NULL_REVISION.
            revisions: The total revision count in the repository.
            size: An estimate disk size of the repository in bytes.
        """
        result = {}
        if revid and committers:
            result['committers'] = 0
        if revid and revid != _mod_revision.NULL_REVISION:
            if committers:
                all_committers = set()
            revisions = self.get_ancestry(revid)
            # pop the leading None
            revisions.pop(0)
            first_revision = None
            if not committers:
                # ignore the revisions in the middle - just grab first and last
                revisions = revisions[0], revisions[-1]
            for revision in self.get_revisions(revisions):
                if not first_revision:
                    first_revision = revision
                if committers:
                    all_committers.add(revision.committer)
            last_revision = revision
            if committers:
                result['committers'] = len(all_committers)
            result['firstrev'] = (first_revision.timestamp,
                first_revision.timezone)
            result['latestrev'] = (last_revision.timestamp,
                last_revision.timezone)

        # now gather global repository information
        if self.bzrdir.root_transport.listable():
            c, t = self._revision_store.total_size(self.get_transaction())
            result['revisions'] = c
            result['size'] = t
        return result

    def find_branches(self, using=False):
        """Find branches underneath this repository.

        This will include branches inside other branches.

        :param using: If True, list only branches using this repository.
        """
        if using and not self.is_shared():
            try:
                return [self.bzrdir.open_branch()]
            except errors.NotBranchError:
                return []
        class Evaluator(object):

            def __init__(self):
                self.first_call = True

            def __call__(self, bzrdir):
                # On the first call, the parameter is always the bzrdir
                # containing the current repo.
                if not self.first_call:
                    try:
                        repository = bzrdir.open_repository()
                    except errors.NoRepositoryPresent:
                        pass
                    else:
                        return False, (None, repository)
                self.first_call = False
                try:
                    value = (bzrdir.open_branch(), None)
                except errors.NotBranchError:
                    value = (None, None)
                return True, value

        branches = []
        for branch, repository in bzrdir.BzrDir.find_bzrdirs(
                self.bzrdir.root_transport, evaluate=Evaluator()):
            if branch is not None:
                branches.append(branch)
            if not using and repository is not None:
                branches.extend(repository.find_branches())
        return branches

    def get_data_stream(self, revision_ids):
        raise NotImplementedError(self.get_data_stream)

    def get_data_stream_for_search(self, search_result):
        """Get a data stream that can be inserted to a repository.

        :param search_result: A bzrlib.graph.SearchResult selecting the
            revisions to get.
        :return: A data stream that can be inserted into a repository using
            insert_data_stream.
        """
        raise NotImplementedError(self.get_data_stream_for_search)

    def insert_data_stream(self, stream):
        """XXX What does this really do? 
        
        Is it a substitute for fetch? 
        Should it manage its own write group ?
        """
        for item_key, bytes in stream:
            if item_key[0] == 'file':
                (file_id,) = item_key[1:]
                knit = self.weave_store.get_weave_or_empty(
                    file_id, self.get_transaction())
            elif item_key == ('inventory',):
                knit = self.get_inventory_weave()
            elif item_key == ('revisions',):
                knit = self._revision_store.get_revision_file(
                    self.get_transaction())
            elif item_key == ('signatures',):
                knit = self._revision_store.get_signature_file(
                    self.get_transaction())
            else:
                raise errors.RepositoryDataStreamError(
                    "Unrecognised data stream key '%s'" % (item_key,))
            decoded_list = bencode.bdecode(bytes)
            format = decoded_list.pop(0)
            data_list = []
            knit_bytes = ''
            for version, options, parents, some_bytes in decoded_list:
                data_list.append((version, options, len(some_bytes), parents))
                knit_bytes += some_bytes
            buffer = StringIO(knit_bytes)
            def reader_func(count):
                if count is None:
                    return buffer.read()
                else:
                    return buffer.read(count)
            knit.insert_data_stream(
                (format, data_list, reader_func))

    @needs_read_lock
    def search_missing_revision_ids(self, other, revision_id=None, find_ghosts=True):
        """Return the revision ids that other has that this does not.
        
        These are returned in topological order.

        revision_id: only return revision ids included by revision_id.
        """
        return InterRepository.get(other, self).search_missing_revision_ids(
            revision_id, find_ghosts)

    @deprecated_method(symbol_versioning.one_two)
    @needs_read_lock
    def missing_revision_ids(self, other, revision_id=None, find_ghosts=True):
        """Return the revision ids that other has that this does not.
        
        These are returned in topological order.

        revision_id: only return revision ids included by revision_id.
        """
        keys =  self.search_missing_revision_ids(
            other, revision_id, find_ghosts).get_keys()
        other.lock_read()
        try:
            parents = other.get_graph().get_parent_map(keys)
        finally:
            other.unlock()
        return tsort.topo_sort(parents)

    @staticmethod
    def open(base):
        """Open the repository rooted at base.

        For instance, if the repository is at URL/.bzr/repository,
        Repository.open(URL) -> a Repository instance.
        """
        control = bzrdir.BzrDir.open(base)
        return control.open_repository()

    def copy_content_into(self, destination, revision_id=None):
        """Make a complete copy of the content in self into destination.
        
        This is a destructive operation! Do not use it on existing 
        repositories.
        """
        return InterRepository.get(self, destination).copy_content(revision_id)

    def commit_write_group(self):
        """Commit the contents accrued within the current write group.

        :seealso: start_write_group.
        """
        if self._write_group is not self.get_transaction():
            # has an unlock or relock occured ?
            raise errors.BzrError('mismatched lock context %r and '
                'write group %r.' %
                (self.get_transaction(), self._write_group))
        self._commit_write_group()
        self._write_group = None

    def _commit_write_group(self):
        """Template method for per-repository write group cleanup.
        
        This is called before the write group is considered to be 
        finished and should ensure that all data handed to the repository
        for writing during the write group is safely committed (to the 
        extent possible considering file system caching etc).
        """

    def fetch(self, source, revision_id=None, pb=None, find_ghosts=False):
        """Fetch the content required to construct revision_id from source.

        If revision_id is None all content is copied.
        :param find_ghosts: Find and copy revisions in the source that are
            ghosts in the target (and not reachable directly by walking out to
            the first-present revision in target from revision_id).
        """
        # fast path same-url fetch operations
        if self.has_same_location(source):
            # check that last_revision is in 'from' and then return a
            # no-operation.
            if (revision_id is not None and
                not _mod_revision.is_null(revision_id)):
                self.get_revision(revision_id)
            return 0, []
        inter = InterRepository.get(source, self)
        try:
            return inter.fetch(revision_id=revision_id, pb=pb, find_ghosts=find_ghosts)
        except NotImplementedError:
            raise errors.IncompatibleRepositories(source, self)

    def create_bundle(self, target, base, fileobj, format=None):
        return serializer.write_bundle(self, target, base, fileobj, format)

    def get_commit_builder(self, branch, parents, config, timestamp=None,
                           timezone=None, committer=None, revprops=None,
                           revision_id=None):
        """Obtain a CommitBuilder for this repository.
        
        :param branch: Branch to commit to.
        :param parents: Revision ids of the parents of the new revision.
        :param config: Configuration to use.
        :param timestamp: Optional timestamp recorded for commit.
        :param timezone: Optional timezone for timestamp.
        :param committer: Optional committer to set for commit.
        :param revprops: Optional dictionary of revision properties.
        :param revision_id: Optional revision id.
        """
        result = self._commit_builder_class(self, parents, config,
            timestamp, timezone, committer, revprops, revision_id)
        self.start_write_group()
        return result

    def unlock(self):
        if (self.control_files._lock_count == 1 and
            self.control_files._lock_mode == 'w'):
            if self._write_group is not None:
                self.abort_write_group()
                self.control_files.unlock()
                raise errors.BzrError(
                    'Must end write groups before releasing write locks.')
        self.control_files.unlock()

    @needs_read_lock
    def clone(self, a_bzrdir, revision_id=None):
        """Clone this repository into a_bzrdir using the current format.

        Currently no check is made that the format of this repository and
        the bzrdir format are compatible. FIXME RBC 20060201.

        :return: The newly created destination repository.
        """
        # TODO: deprecate after 0.16; cloning this with all its settings is
        # probably not very useful -- mbp 20070423
        dest_repo = self._create_sprouting_repo(a_bzrdir, shared=self.is_shared())
        self.copy_content_into(dest_repo, revision_id)
        return dest_repo

    def start_write_group(self):
        """Start a write group in the repository.

        Write groups are used by repositories which do not have a 1:1 mapping
        between file ids and backend store to manage the insertion of data from
        both fetch and commit operations.

        A write lock is required around the start_write_group/commit_write_group
        for the support of lock-requiring repository formats.

        One can only insert data into a repository inside a write group.

        :return: None.
        """
        if not self.is_write_locked():
            raise errors.NotWriteLocked(self)
        if self._write_group:
            raise errors.BzrError('already in a write group')
        self._start_write_group()
        # so we can detect unlock/relock - the write group is now entered.
        self._write_group = self.get_transaction()

    def _start_write_group(self):
        """Template method for per-repository write group startup.
        
        This is called before the write group is considered to be 
        entered.
        """

    @needs_read_lock
    def sprout(self, to_bzrdir, revision_id=None):
        """Create a descendent repository for new development.

        Unlike clone, this does not copy the settings of the repository.
        """
        dest_repo = self._create_sprouting_repo(to_bzrdir, shared=False)
        dest_repo.fetch(self, revision_id=revision_id)
        return dest_repo

    def _create_sprouting_repo(self, a_bzrdir, shared):
        if not isinstance(a_bzrdir._format, self.bzrdir._format.__class__):
            # use target default format.
            dest_repo = a_bzrdir.create_repository()
        else:
            # Most control formats need the repository to be specifically
            # created, but on some old all-in-one formats it's not needed
            try:
                dest_repo = self._format.initialize(a_bzrdir, shared=shared)
            except errors.UninitializableFormat:
                dest_repo = a_bzrdir.open_repository()
        return dest_repo

    @needs_read_lock
    def has_revision(self, revision_id):
        """True if this repository has a copy of the revision."""
        return revision_id in self.has_revisions((revision_id,))

    def has_revisions(self, revision_ids):
        """Probe to find out the presence of multiple revisions.

        :param revision_ids: An iterable of revision_ids.
        :return: A set of the revision_ids that were present.
        """
        raise NotImplementedError(self.has_revisions)

        return self._revision_store.has_revision_id(revision_id,
                                                    self.get_transaction())

    @needs_read_lock
    def get_revision(self, revision_id):
        """Return the Revision object for a named revision."""
        return self.get_revisions([revision_id])[0]

    @needs_read_lock
    def get_revision_reconcile(self, revision_id):
        """'reconcile' helper routine that allows access to a revision always.
        
        This variant of get_revision does not cross check the weave graph
        against the revision one as get_revision does: but it should only
        be used by reconcile, or reconcile-alike commands that are correcting
        or testing the revision graph.
        """
        return self._get_revisions([revision_id])[0]

    @needs_read_lock
    def get_revisions(self, revision_ids):
        """Get many revisions at once."""
        return self._get_revisions(revision_ids)

    @needs_read_lock
    def _get_revisions(self, revision_ids):
        """Core work logic to get many revisions without sanity checks."""
        for rev_id in revision_ids:
            if not rev_id or not isinstance(rev_id, basestring):
                raise errors.InvalidRevisionId(revision_id=rev_id, branch=self)
        revs = self._revision_store.get_revisions(revision_ids,
                                                  self.get_transaction())
        return revs

    @needs_read_lock
    def get_revision_xml(self, revision_id):
        # TODO: jam 20070210 This shouldn't be necessary since get_revision
        #       would have already do it.
        # TODO: jam 20070210 Just use _serializer.write_revision_to_string()
        rev = self.get_revision(revision_id)
        rev_tmp = StringIO()
        # the current serializer..
        self._revision_store._serializer.write_revision(rev, rev_tmp)
        rev_tmp.seek(0)
        return rev_tmp.getvalue()

    def get_deltas_for_revisions(self, revisions):
        """Produce a generator of revision deltas.
        
        Note that the input is a sequence of REVISIONS, not revision_ids.
        Trees will be held in memory until the generator exits.
        Each delta is relative to the revision's lefthand predecessor.
        """
        required_trees = set()
        for revision in revisions:
            required_trees.add(revision.revision_id)
            required_trees.update(revision.parent_ids[:1])
        trees = dict((t.get_revision_id(), t) for 
                     t in self.revision_trees(required_trees))
        for revision in revisions:
            if not revision.parent_ids:
                old_tree = self.revision_tree(None)
            else:
                old_tree = trees[revision.parent_ids[0]]
            yield trees[revision.revision_id].changes_from(old_tree)

    @needs_read_lock
    def get_revision_delta(self, revision_id):
        """Return the delta for one revision.

        The delta is relative to the left-hand predecessor of the
        revision.
        """
        r = self.get_revision(revision_id)
        return list(self.get_deltas_for_revisions([r]))[0]

    @needs_write_lock
    def store_revision_signature(self, gpg_strategy, plaintext, revision_id):
        signature = gpg_strategy.sign(plaintext)
        self.add_signature_text(revision_id, signature)

    @needs_write_lock
    def add_signature_text(self, revision_id, signature):
        self._revision_store.add_revision_signature_text(revision_id,
                                                         signature,
                                                         self.get_transaction())

    def find_text_key_references(self):
        """Find the text key references within the repository.

        :return: a dictionary mapping (file_id, revision_id) tuples to altered file-ids to an iterable of
        revision_ids. Each altered file-ids has the exact revision_ids that
        altered it listed explicitly.
        :return: A dictionary mapping text keys ((fileid, revision_id) tuples)
            to whether they were referred to by the inventory of the
            revision_id that they contain. The inventory texts from all present
            revision ids are assessed to generate this report.
        """
        revision_ids = self.all_revision_ids()
        w = self.get_inventory_weave()
        pb = ui.ui_factory.nested_progress_bar()
        try:
            return self._find_text_key_references_from_xml_inventory_lines(
                w.iter_lines_added_or_present_in_versions(revision_ids, pb=pb))
        finally:
            pb.finished()

    def _find_text_key_references_from_xml_inventory_lines(self,
        line_iterator):
        """Core routine for extracting references to texts from inventories.

        This performs the translation of xml lines to revision ids.

        :param line_iterator: An iterator of lines, origin_version_id
        :return: A dictionary mapping text keys ((fileid, revision_id) tuples)
            to whether they were referred to by the inventory of the
            revision_id that they contain. Note that if that revision_id was
            not part of the line_iterator's output then False will be given -
            even though it may actually refer to that key.
        """
        if not self._serializer.support_altered_by_hack:
            raise AssertionError(
                "_find_text_key_references_from_xml_inventory_lines only "
                "supported for branches which store inventory as unnested xml"
                ", not on %r" % self)
        result = {}

        # this code needs to read every new line in every inventory for the
        # inventories [revision_ids]. Seeing a line twice is ok. Seeing a line
        # not present in one of those inventories is unnecessary but not 
        # harmful because we are filtering by the revision id marker in the
        # inventory lines : we only select file ids altered in one of those  
        # revisions. We don't need to see all lines in the inventory because
        # only those added in an inventory in rev X can contain a revision=X
        # line.
        unescape_revid_cache = {}
        unescape_fileid_cache = {}

        # jam 20061218 In a big fetch, this handles hundreds of thousands
        # of lines, so it has had a lot of inlining and optimizing done.
        # Sorry that it is a little bit messy.
        # Move several functions to be local variables, since this is a long
        # running loop.
        search = self._file_ids_altered_regex.search
        unescape = _unescape_xml
        setdefault = result.setdefault
        for line, version_id in line_iterator:
            match = search(line)
            if match is None:
                continue
            # One call to match.group() returning multiple items is quite a
            # bit faster than 2 calls to match.group() each returning 1
            file_id, revision_id = match.group('file_id', 'revision_id')

            # Inlining the cache lookups helps a lot when you make 170,000
            # lines and 350k ids, versus 8.4 unique ids.
            # Using a cache helps in 2 ways:
            #   1) Avoids unnecessary decoding calls
            #   2) Re-uses cached strings, which helps in future set and
            #      equality checks.
            # (2) is enough that removing encoding entirely along with
            # the cache (so we are using plain strings) results in no
            # performance improvement.
            try:
                revision_id = unescape_revid_cache[revision_id]
            except KeyError:
                unescaped = unescape(revision_id)
                unescape_revid_cache[revision_id] = unescaped
                revision_id = unescaped

            # Note that unconditionally unescaping means that we deserialise
            # every fileid, which for general 'pull' is not great, but we don't
            # really want to have some many fulltexts that this matters anyway.
            # RBC 20071114.
            try:
                file_id = unescape_fileid_cache[file_id]
            except KeyError:
                unescaped = unescape(file_id)
                unescape_fileid_cache[file_id] = unescaped
                file_id = unescaped

            key = (file_id, revision_id)
            setdefault(key, False)
            if revision_id == version_id:
                result[key] = True
        return result

    def _find_file_ids_from_xml_inventory_lines(self, line_iterator,
        revision_ids):
        """Helper routine for fileids_altered_by_revision_ids.

        This performs the translation of xml lines to revision ids.

        :param line_iterator: An iterator of lines, origin_version_id
        :param revision_ids: The revision ids to filter for. This should be a
            set or other type which supports efficient __contains__ lookups, as
            the revision id from each parsed line will be looked up in the
            revision_ids filter.
        :return: a dictionary mapping altered file-ids to an iterable of
        revision_ids. Each altered file-ids has the exact revision_ids that
        altered it listed explicitly.
        """
        result = {}
        setdefault = result.setdefault
        for file_id, revision_id in \
            self._find_text_key_references_from_xml_inventory_lines(
                line_iterator).iterkeys():
            # once data is all ensured-consistent; then this is
            # if revision_id == version_id
            if revision_id in revision_ids:
                setdefault(file_id, set()).add(revision_id)
        return result

    def fileids_altered_by_revision_ids(self, revision_ids, _inv_weave=None):
        """Find the file ids and versions affected by revisions.

        :param revisions: an iterable containing revision ids.
        :param _inv_weave: The inventory weave from this repository or None.
            If None, the inventory weave will be opened automatically.
        :return: a dictionary mapping altered file-ids to an iterable of
        revision_ids. Each altered file-ids has the exact revision_ids that
        altered it listed explicitly.
        """
        selected_revision_ids = set(revision_ids)
        w = _inv_weave or self.get_inventory_weave()
        pb = ui.ui_factory.nested_progress_bar()
        try:
            return self._find_file_ids_from_xml_inventory_lines(
                w.iter_lines_added_or_present_in_versions(
                    selected_revision_ids, pb=pb),
                selected_revision_ids)
        finally:
            pb.finished()

    def iter_files_bytes(self, desired_files):
        """Iterate through file versions.

        Files will not necessarily be returned in the order they occur in
        desired_files.  No specific order is guaranteed.

        Yields pairs of identifier, bytes_iterator.  identifier is an opaque
        value supplied by the caller as part of desired_files.  It should
        uniquely identify the file version in the caller's context.  (Examples:
        an index number or a TreeTransform trans_id.)

        bytes_iterator is an iterable of bytestrings for the file.  The
        kind of iterable and length of the bytestrings are unspecified, but for
        this implementation, it is a list of lines produced by
        VersionedFile.get_lines().

        :param desired_files: a list of (file_id, revision_id, identifier)
            triples
        """
        transaction = self.get_transaction()
        for file_id, revision_id, callable_data in desired_files:
            try:
                weave = self.weave_store.get_weave(file_id, transaction)
            except errors.NoSuchFile:
                raise errors.NoSuchIdInRepository(self, file_id)
            yield callable_data, weave.get_lines(revision_id)

    def _generate_text_key_index(self, text_key_references=None,
        ancestors=None):
        """Generate a new text key index for the repository.

        This is an expensive function that will take considerable time to run.

        :return: A dict mapping text keys ((file_id, revision_id) tuples) to a
            list of parents, also text keys. When a given key has no parents,
            the parents list will be [NULL_REVISION].
        """
        # All revisions, to find inventory parents.
        if ancestors is None:
            graph = self.get_graph()
            ancestors = graph.get_parent_map(self.all_revision_ids())
        if text_key_references is None:
            text_key_references = self.find_text_key_references()
        pb = ui.ui_factory.nested_progress_bar()
        try:
            return self._do_generate_text_key_index(ancestors,
                text_key_references, pb)
        finally:
            pb.finished()

    def _do_generate_text_key_index(self, ancestors, text_key_references, pb):
        """Helper for _generate_text_key_index to avoid deep nesting."""
        revision_order = tsort.topo_sort(ancestors)
        invalid_keys = set()
        revision_keys = {}
        for revision_id in revision_order:
            revision_keys[revision_id] = set()
        text_count = len(text_key_references)
        # a cache of the text keys to allow reuse; costs a dict of all the
        # keys, but saves a 2-tuple for every child of a given key.
        text_key_cache = {}
        for text_key, valid in text_key_references.iteritems():
            if not valid:
                invalid_keys.add(text_key)
            else:
                revision_keys[text_key[1]].add(text_key)
            text_key_cache[text_key] = text_key
        del text_key_references
        text_index = {}
        text_graph = graph.Graph(graph.DictParentsProvider(text_index))
        NULL_REVISION = _mod_revision.NULL_REVISION
        # Set a cache with a size of 10 - this suffices for bzr.dev but may be
        # too small for large or very branchy trees. However, for 55K path
        # trees, it would be easy to use too much memory trivially. Ideally we
        # could gauge this by looking at available real memory etc, but this is
        # always a tricky proposition.
        inventory_cache = lru_cache.LRUCache(10)
        batch_size = 10 # should be ~150MB on a 55K path tree
        batch_count = len(revision_order) / batch_size + 1
        processed_texts = 0
        pb.update("Calculating text parents.", processed_texts, text_count)
        for offset in xrange(batch_count):
            to_query = revision_order[offset * batch_size:(offset + 1) *
                batch_size]
            if not to_query:
                break
            for rev_tree in self.revision_trees(to_query):
                revision_id = rev_tree.get_revision_id()
                parent_ids = ancestors[revision_id]
                for text_key in revision_keys[revision_id]:
                    pb.update("Calculating text parents.", processed_texts)
                    processed_texts += 1
                    candidate_parents = []
                    for parent_id in parent_ids:
                        parent_text_key = (text_key[0], parent_id)
                        try:
                            check_parent = parent_text_key not in \
                                revision_keys[parent_id]
                        except KeyError:
                            # the parent parent_id is a ghost:
                            check_parent = False
                            # truncate the derived graph against this ghost.
                            parent_text_key = None
                        if check_parent:
                            # look at the parent commit details inventories to
                            # determine possible candidates in the per file graph.
                            # TODO: cache here.
                            try:
                                inv = inventory_cache[parent_id]
                            except KeyError:
                                inv = self.revision_tree(parent_id).inventory
                                inventory_cache[parent_id] = inv
                            parent_entry = inv._byid.get(text_key[0], None)
                            if parent_entry is not None:
                                parent_text_key = (
                                    text_key[0], parent_entry.revision)
                            else:
                                parent_text_key = None
                        if parent_text_key is not None:
                            candidate_parents.append(
                                text_key_cache[parent_text_key])
                    parent_heads = text_graph.heads(candidate_parents)
                    new_parents = list(parent_heads)
                    new_parents.sort(key=lambda x:candidate_parents.index(x))
                    if new_parents == []:
                        new_parents = [NULL_REVISION]
                    text_index[text_key] = new_parents

        for text_key in invalid_keys:
            text_index[text_key] = [NULL_REVISION]
        return text_index

    def item_keys_introduced_by(self, revision_ids, _files_pb=None):
        """Get an iterable listing the keys of all the data introduced by a set
        of revision IDs.

        The keys will be ordered so that the corresponding items can be safely
        fetched and inserted in that order.

        :returns: An iterable producing tuples of (knit-kind, file-id,
            versions).  knit-kind is one of 'file', 'inventory', 'signatures',
            'revisions'.  file-id is None unless knit-kind is 'file'.
        """
        # XXX: it's a bit weird to control the inventory weave caching in this
        # generator.  Ideally the caching would be done in fetch.py I think.  Or
        # maybe this generator should explicitly have the contract that it
        # should not be iterated until the previously yielded item has been
        # processed?
        inv_w = self.get_inventory_weave()

        # file ids that changed
        file_ids = self.fileids_altered_by_revision_ids(revision_ids, inv_w)
        count = 0
        num_file_ids = len(file_ids)
        for file_id, altered_versions in file_ids.iteritems():
            if _files_pb is not None:
                _files_pb.update("fetch texts", count, num_file_ids)
            count += 1
            yield ("file", file_id, altered_versions)
        # We're done with the files_pb.  Note that it finished by the caller,
        # just as it was created by the caller.
        del _files_pb

        # inventory
        yield ("inventory", None, revision_ids)

        # signatures
        revisions_with_signatures = set()
        for rev_id in revision_ids:
            try:
                self.get_signature_text(rev_id)
            except errors.NoSuchRevision:
                # not signed.
                pass
            else:
                revisions_with_signatures.add(rev_id)
        yield ("signatures", None, revisions_with_signatures)

        # revisions
        yield ("revisions", None, revision_ids)

    @needs_read_lock
    def get_inventory_weave(self):
        return self.control_weaves.get_weave('inventory',
            self.get_transaction())

    @needs_read_lock
    def get_inventory(self, revision_id):
        """Get Inventory object by revision id."""
        return self.iter_inventories([revision_id]).next()

    def iter_inventories(self, revision_ids):
        """Get many inventories by revision_ids.

        This will buffer some or all of the texts used in constructing the
        inventories in memory, but will only parse a single inventory at a
        time.

        :return: An iterator of inventories.
        """
        if ((None in revision_ids)
            or (_mod_revision.NULL_REVISION in revision_ids)):
            raise ValueError('cannot get null revision inventory')
        return self._iter_inventories(revision_ids)

    def _iter_inventories(self, revision_ids):
        """single-document based inventory iteration."""
        texts = self.get_inventory_weave().get_texts(revision_ids)
        for text, revision_id in zip(texts, revision_ids):
            yield self.deserialise_inventory(revision_id, text)

    def deserialise_inventory(self, revision_id, xml):
        """Transform the xml into an inventory object. 

        :param revision_id: The expected revision id of the inventory.
        :param xml: A serialised inventory.
        """
        result = self._serializer.read_inventory_from_string(xml, revision_id)
        if result.revision_id != revision_id:
            raise AssertionError('revision id mismatch %s != %s' % (
                result.revision_id, revision_id))
        return result

    def serialise_inventory(self, inv):
        return self._serializer.write_inventory_to_string(inv)

    def _serialise_inventory_to_lines(self, inv):
        return self._serializer.write_inventory_to_lines(inv)

    def get_serializer_format(self):
        return self._serializer.format_num

    @needs_read_lock
    def get_inventory_xml(self, revision_id):
        """Get inventory XML as a file object."""
        try:
            iw = self.get_inventory_weave()
            return iw.get_text(revision_id)
        except IndexError:
            raise errors.HistoryMissing(self, 'inventory', revision_id)

    @needs_read_lock
    def get_inventory_sha1(self, revision_id):
        """Return the sha1 hash of the inventory entry
        """
        return self.get_revision(revision_id).inventory_sha1

    def iter_reverse_revision_history(self, revision_id):
        """Iterate backwards through revision ids in the lefthand history

        :param revision_id: The revision id to start with.  All its lefthand
            ancestors will be traversed.
        """
        graph = self.get_graph()
        next_id = revision_id
        while True:
            if next_id in (None, _mod_revision.NULL_REVISION):
                return
            yield next_id
            # Note: The following line may raise KeyError in the event of
            # truncated history. We decided not to have a try:except:raise
            # RevisionNotPresent here until we see a use for it, because of the
            # cost in an inner loop that is by its very nature O(history).
            # Robert Collins 20080326
            parents = graph.get_parent_map([next_id])[next_id]
            if len(parents) == 0:
                return
            else:
                next_id = parents[0]

    @needs_read_lock
    def get_revision_inventory(self, revision_id):
        """Return inventory of a past revision."""
        # TODO: Unify this with get_inventory()
        # bzr 0.0.6 and later imposes the constraint that the inventory_id
        # must be the same as its revision, so this is trivial.
        if revision_id is None:
            # This does not make sense: if there is no revision,
            # then it is the current tree inventory surely ?!
            # and thus get_root_id() is something that looks at the last
            # commit on the branch, and the get_root_id is an inventory check.
            raise NotImplementedError
            # return Inventory(self.get_root_id())
        else:
            return self.get_inventory(revision_id)

    @needs_read_lock
    def is_shared(self):
        """Return True if this repository is flagged as a shared repository."""
        raise NotImplementedError(self.is_shared)

    @needs_write_lock
    def reconcile(self, other=None, thorough=False):
        """Reconcile this repository."""
        from bzrlib.reconcile import RepoReconciler
        reconciler = RepoReconciler(self, thorough=thorough)
        reconciler.reconcile()
        return reconciler

    def _refresh_data(self):
        """Helper called from lock_* to ensure coherency with disk.

        The default implementation does nothing; it is however possible
        for repositories to maintain loaded indices across multiple locks
        by checking inside their implementation of this method to see
        whether their indices are still valid. This depends of course on
        the disk format being validatable in this manner.
        """

    @needs_read_lock
    def revision_tree(self, revision_id):
        """Return Tree for a revision on this branch.

        `revision_id` may be None for the empty tree revision.
        """
        # TODO: refactor this to use an existing revision object
        # so we don't need to read it in twice.
        if revision_id is None or revision_id == _mod_revision.NULL_REVISION:
            return RevisionTree(self, Inventory(root_id=None), 
                                _mod_revision.NULL_REVISION)
        else:
            inv = self.get_revision_inventory(revision_id)
            return RevisionTree(self, inv, revision_id)

    def revision_trees(self, revision_ids):
        """Return Tree for a revision on this branch.

        `revision_id` may not be None or 'null:'"""
        inventories = self.iter_inventories(revision_ids)
        for inv in inventories:
            yield RevisionTree(self, inv, inv.revision_id)

    @needs_read_lock
    def get_ancestry(self, revision_id, topo_sorted=True):
        """Return a list of revision-ids integrated by a revision.

        The first element of the list is always None, indicating the origin 
        revision.  This might change when we have history horizons, or 
        perhaps we should have a new API.
        
        This is topologically sorted.
        """
        if _mod_revision.is_null(revision_id):
            return [None]
        if not self.has_revision(revision_id):
            raise errors.NoSuchRevision(self, revision_id)
        w = self.get_inventory_weave()
        candidates = w.get_ancestry(revision_id, topo_sorted)
        return [None] + candidates # self._eliminate_revisions_not_present(candidates)

    def pack(self):
        """Compress the data within the repository.

        This operation only makes sense for some repository types. For other
        types it should be a no-op that just returns.

        This stub method does not require a lock, but subclasses should use
        @needs_write_lock as this is a long running call its reasonable to 
        implicitly lock for the user.
        """

    @needs_read_lock
    def print_file(self, file, revision_id):
        """Print `file` to stdout.
        
        FIXME RBC 20060125 as John Meinel points out this is a bad api
        - it writes to stdout, it assumes that that is valid etc. Fix
        by creating a new more flexible convenience function.
        """
        tree = self.revision_tree(revision_id)
        # use inventory as it was in that revision
        file_id = tree.inventory.path2id(file)
        if not file_id:
            # TODO: jam 20060427 Write a test for this code path
            #       it had a bug in it, and was raising the wrong
            #       exception.
            raise errors.BzrError("%r is not present in revision %s" % (file, revision_id))
        tree.print_file(file_id)

    def get_transaction(self):
        return self.control_files.get_transaction()

    @deprecated_method(symbol_versioning.one_one)
    def get_parents(self, revision_ids):
        """See StackedParentsProvider.get_parents"""
        parent_map = self.get_parent_map(revision_ids)
        return [parent_map.get(r, None) for r in revision_ids]

    def get_parent_map(self, keys):
        """See graph._StackedParentsProvider.get_parent_map"""
        parent_map = {}
        for revision_id in keys:
            if revision_id is None:
                raise ValueError('get_parent_map(None) is not valid')
            if revision_id == _mod_revision.NULL_REVISION:
                parent_map[revision_id] = ()
            else:
                try:
                    parent_id_list = self.get_revision(revision_id).parent_ids
                except errors.NoSuchRevision:
                    pass
                else:
                    if len(parent_id_list) == 0:
                        parent_ids = (_mod_revision.NULL_REVISION,)
                    else:
                        parent_ids = tuple(parent_id_list)
                    parent_map[revision_id] = parent_ids
        return parent_map

    def _make_parents_provider(self):
        return self

    def get_graph(self, other_repository=None):
        """Return the graph walker for this repository format"""
        parents_provider = self._make_parents_provider()
        if (other_repository is not None and
            not self.has_same_location(other_repository)):
            parents_provider = graph._StackedParentsProvider(
                [parents_provider, other_repository._make_parents_provider()])
        return graph.Graph(parents_provider)

    def _get_versioned_file_checker(self):
        """Return an object suitable for checking versioned files."""
        return _VersionedFileChecker(self)

    def revision_ids_to_search_result(self, result_set):
        """Convert a set of revision ids to a graph SearchResult."""
        result_parents = set()
        for parents in self.get_graph().get_parent_map(
            result_set).itervalues():
            result_parents.update(parents)
        included_keys = result_set.intersection(result_parents)
        start_keys = result_set.difference(included_keys)
        exclude_keys = result_parents.difference(result_set)
        result = graph.SearchResult(start_keys, exclude_keys,
            len(result_set), result_set)
        return result

    @needs_write_lock
    def set_make_working_trees(self, new_value):
        """Set the policy flag for making working trees when creating branches.

        This only applies to branches that use this repository.

        The default is 'True'.
        :param new_value: True to restore the default, False to disable making
                          working trees.
        """
        raise NotImplementedError(self.set_make_working_trees)
    
    def make_working_trees(self):
        """Returns the policy for making working trees on new branches."""
        raise NotImplementedError(self.make_working_trees)

    @needs_write_lock
    def sign_revision(self, revision_id, gpg_strategy):
        plaintext = Testament.from_revision(self, revision_id).as_short_text()
        self.store_revision_signature(gpg_strategy, plaintext, revision_id)

    @needs_read_lock
    def has_signature_for_revision_id(self, revision_id):
        """Query for a revision signature for revision_id in the repository."""
        return self._revision_store.has_signature(revision_id,
                                                  self.get_transaction())

    @needs_read_lock
    def get_signature_text(self, revision_id):
        """Return the text for a signature."""
        return self._revision_store.get_signature_text(revision_id,
                                                       self.get_transaction())

    @needs_read_lock
    def check(self, revision_ids=None):
        """Check consistency of all history of given revision_ids.

        Different repository implementations should override _check().

        :param revision_ids: A non-empty list of revision_ids whose ancestry
             will be checked.  Typically the last revision_id of a branch.
        """
        return self._check(revision_ids)

    def _check(self, revision_ids):
        result = check.Check(self)
        result.check()
        return result

    def _warn_if_deprecated(self):
        global _deprecation_warning_done
        if _deprecation_warning_done:
            return
        _deprecation_warning_done = True
        warning("Format %s for %s is deprecated - please use 'bzr upgrade' to get better performance"
                % (self._format, self.bzrdir.transport.base))

    def supports_rich_root(self):
        return self._format.rich_root_data

    def _check_ascii_revisionid(self, revision_id, method):
        """Private helper for ascii-only repositories."""
        # weave repositories refuse to store revisionids that are non-ascii.
        if revision_id is not None:
            # weaves require ascii revision ids.
            if isinstance(revision_id, unicode):
                try:
                    revision_id.encode('ascii')
                except UnicodeEncodeError:
                    raise errors.NonAsciiRevisionId(method, self)
            else:
                try:
                    revision_id.decode('ascii')
                except UnicodeDecodeError:
                    raise errors.NonAsciiRevisionId(method, self)
    
    def revision_graph_can_have_wrong_parents(self):
        """Is it possible for this repository to have a revision graph with
        incorrect parents?

        If True, then this repository must also implement
        _find_inconsistent_revision_parents so that check and reconcile can
        check for inconsistencies before proceeding with other checks that may
        depend on the revision index being consistent.
        """
        raise NotImplementedError(self.revision_graph_can_have_wrong_parents)


# remove these delegates a while after bzr 0.15
def __make_delegated(name, from_module):
    def _deprecated_repository_forwarder():
        symbol_versioning.warn('%s moved to %s in bzr 0.15'
            % (name, from_module),
            DeprecationWarning,
            stacklevel=2)
        m = __import__(from_module, globals(), locals(), [name])
        try:
            return getattr(m, name)
        except AttributeError:
            raise AttributeError('module %s has no name %s'
                    % (m, name))
    globals()[name] = _deprecated_repository_forwarder

for _name in [
        'AllInOneRepository',
        'WeaveMetaDirRepository',
        'PreSplitOutRepositoryFormat',
        'RepositoryFormat4',
        'RepositoryFormat5',
        'RepositoryFormat6',
        'RepositoryFormat7',
        ]:
    __make_delegated(_name, 'bzrlib.repofmt.weaverepo')

for _name in [
        'KnitRepository',
        'RepositoryFormatKnit',
        'RepositoryFormatKnit1',
        ]:
    __make_delegated(_name, 'bzrlib.repofmt.knitrepo')


def install_revision(repository, rev, revision_tree):
    """Install all revision data into a repository."""
    install_revisions(repository, [(rev, revision_tree, None)])


def install_revisions(repository, iterable, num_revisions=None, pb=None):
    """Install all revision data into a repository.

    Accepts an iterable of revision, tree, signature tuples.  The signature
    may be None.
    """
    repository.start_write_group()
    try:
        for n, (revision, revision_tree, signature) in enumerate(iterable):
            _install_revision(repository, revision, revision_tree, signature)
            if pb is not None:
                pb.update('Transferring revisions', n + 1, num_revisions)
    except:
        repository.abort_write_group()
        raise
    else:
        repository.commit_write_group()


def _install_revision(repository, rev, revision_tree, signature):
    """Install all revision data into a repository."""
    present_parents = []
    parent_trees = {}
    for p_id in rev.parent_ids:
        if repository.has_revision(p_id):
            present_parents.append(p_id)
            parent_trees[p_id] = repository.revision_tree(p_id)
        else:
            parent_trees[p_id] = repository.revision_tree(None)

    inv = revision_tree.inventory
    entries = inv.iter_entries()
    # backwards compatibility hack: skip the root id.
    if not repository.supports_rich_root():
        path, root = entries.next()
        if root.revision != rev.revision_id:
            raise errors.IncompatibleRevision(repr(repository))
    # Add the texts that are not already present
    for path, ie in entries:
        w = repository.weave_store.get_weave_or_empty(ie.file_id,
                repository.get_transaction())
        if ie.revision not in w:
            text_parents = []
            # FIXME: TODO: The following loop *may* be overlapping/duplicate
            # with InventoryEntry.find_previous_heads(). if it is, then there
            # is a latent bug here where the parents may have ancestors of each
            # other. RBC, AB
            for revision, tree in parent_trees.iteritems():
                if ie.file_id not in tree:
                    continue
                parent_id = tree.inventory[ie.file_id].revision
                if parent_id in text_parents:
                    continue
                text_parents.append(parent_id)
                    
            vfile = repository.weave_store.get_weave_or_empty(ie.file_id, 
                repository.get_transaction())
            lines = revision_tree.get_file(ie.file_id).readlines()
            vfile.add_lines(rev.revision_id, text_parents, lines)
    try:
        # install the inventory
        repository.add_inventory(rev.revision_id, inv, present_parents)
    except errors.RevisionAlreadyPresent:
        pass
    if signature is not None:
        repository.add_signature_text(rev.revision_id, signature)
    repository.add_revision(rev.revision_id, rev, inv)


class MetaDirRepository(Repository):
    """Repositories in the new meta-dir layout.
    
    :ivar _transport: Transport for access to repository control files,
        typically pointing to .bzr/repository.
    """

    def __init__(self, _format, a_bzrdir, control_files, _revision_store, control_store, text_store):
        super(MetaDirRepository, self).__init__(_format,
                                                a_bzrdir,
                                                control_files,
                                                _revision_store,
                                                control_store,
                                                text_store)
        self._transport = control_files._transport

    @needs_read_lock
    def is_shared(self):
        """Return True if this repository is flagged as a shared repository."""
        return self._transport.has('shared-storage')

    @needs_write_lock
    def set_make_working_trees(self, new_value):
        """Set the policy flag for making working trees when creating branches.

        This only applies to branches that use this repository.

        The default is 'True'.
        :param new_value: True to restore the default, False to disable making
                          working trees.
        """
        if new_value:
            try:
                self._transport.delete('no-working-trees')
            except errors.NoSuchFile:
                pass
        else:
            self._transport.put_bytes('no-working-trees', '',
                mode=self.control_files._file_mode)
    
    def make_working_trees(self):
        """Returns the policy for making working trees on new branches."""
        return not self._transport.has('no-working-trees')


class MetaDirVersionedFileRepository(MetaDirRepository):
    """Repositories in a meta-dir, that work via versioned file objects."""

    def __init__(self, _format, a_bzrdir, control_files, _revision_store, control_store, text_store):
        super(MetaDirVersionedFileRepository, self).__init__(_format, a_bzrdir,
            control_files, _revision_store, control_store, text_store)
        _revision_store.get_scope = self.get_transaction
        control_store.get_scope = self.get_transaction
        text_store.get_scope = self.get_transaction


class RepositoryFormatRegistry(registry.Registry):
    """Registry of RepositoryFormats."""

    def get(self, format_string):
        r = registry.Registry.get(self, format_string)
        if callable(r):
            r = r()
        return r
    

format_registry = RepositoryFormatRegistry()
"""Registry of formats, indexed by their identifying format string.

This can contain either format instances themselves, or classes/factories that
can be called to obtain one.
"""


#####################################################################
# Repository Formats

class RepositoryFormat(object):
    """A repository format.

    Formats provide three things:
     * An initialization routine to construct repository data on disk.
     * a format string which is used when the BzrDir supports versioned
       children.
     * an open routine which returns a Repository instance.

    There is one and only one Format subclass for each on-disk format. But
    there can be one Repository subclass that is used for several different
    formats. The _format attribute on a Repository instance can be used to
    determine the disk format.

    Formats are placed in an dict by their format string for reference 
    during opening. These should be subclasses of RepositoryFormat
    for consistency.

    Once a format is deprecated, just deprecate the initialize and open
    methods on the format class. Do not deprecate the object, as the 
    object will be created every system load.

    Common instance attributes:
    _matchingbzrdir - the bzrdir format that the repository format was
    originally written to work with. This can be used if manually
    constructing a bzrdir and repository, or more commonly for test suite
    parameterization.
    """

    # Set to True or False in derived classes. True indicates that the format
    # supports ghosts gracefully.
    supports_ghosts = None
    # Can this repository be given external locations to lookup additional
    # data. Set to True or False in derived classes.
    supports_external_lookups = None

    def __str__(self):
        return "<%s>" % self.__class__.__name__

    def __eq__(self, other):
        # format objects are generally stateless
        return isinstance(other, self.__class__)

    def __ne__(self, other):
        return not self == other

    @classmethod
    def find_format(klass, a_bzrdir):
        """Return the format for the repository object in a_bzrdir.
        
        This is used by bzr native formats that have a "format" file in
        the repository.  Other methods may be used by different types of 
        control directory.
        """
        try:
            transport = a_bzrdir.get_repository_transport(None)
            format_string = transport.get("format").read()
            return format_registry.get(format_string)
        except errors.NoSuchFile:
            raise errors.NoRepositoryPresent(a_bzrdir)
        except KeyError:
            raise errors.UnknownFormatError(format=format_string,
                                            kind='repository')

    @classmethod
    def register_format(klass, format):
        format_registry.register(format.get_format_string(), format)

    @classmethod
    def unregister_format(klass, format):
        format_registry.remove(format.get_format_string())
    
    @classmethod
    def get_default_format(klass):
        """Return the current default format."""
        from bzrlib import bzrdir
        return bzrdir.format_registry.make_bzrdir('default').repository_format

    def _get_control_store(self, repo_transport, control_files):
        """Return the control store for this repository."""
        raise NotImplementedError(self._get_control_store)

    def get_format_string(self):
        """Return the ASCII format string that identifies this format.
        
        Note that in pre format ?? repositories the format string is 
        not permitted nor written to disk.
        """
        raise NotImplementedError(self.get_format_string)

    def get_format_description(self):
        """Return the short description for this format."""
        raise NotImplementedError(self.get_format_description)

    def _get_revision_store(self, repo_transport, control_files):
        """Return the revision store object for this a_bzrdir."""
        raise NotImplementedError(self._get_revision_store)

    def _get_text_rev_store(self,
                            transport,
                            control_files,
                            name,
                            compressed=True,
                            prefixed=False,
                            serializer=None):
        """Common logic for getting a revision store for a repository.
        
        see self._get_revision_store for the subclass-overridable method to 
        get the store for a repository.
        """
        from bzrlib.store.revision.text import TextRevisionStore
        dir_mode = control_files._dir_mode
        file_mode = control_files._file_mode
        text_store = TextStore(transport.clone(name),
                              prefixed=prefixed,
                              compressed=compressed,
                              dir_mode=dir_mode,
                              file_mode=file_mode)
        _revision_store = TextRevisionStore(text_store, serializer)
        return _revision_store

    # TODO: this shouldn't be in the base class, it's specific to things that
    # use weaves or knits -- mbp 20070207
    def _get_versioned_file_store(self,
                                  name,
                                  transport,
                                  control_files,
                                  prefixed=True,
                                  versionedfile_class=None,
                                  versionedfile_kwargs={},
                                  escaped=False):
        if versionedfile_class is None:
            versionedfile_class = self._versionedfile_class
        weave_transport = control_files._transport.clone(name)
        dir_mode = control_files._dir_mode
        file_mode = control_files._file_mode
        return VersionedFileStore(weave_transport, prefixed=prefixed,
                                  dir_mode=dir_mode,
                                  file_mode=file_mode,
                                  versionedfile_class=versionedfile_class,
                                  versionedfile_kwargs=versionedfile_kwargs,
                                  escaped=escaped)

    def initialize(self, a_bzrdir, shared=False):
        """Initialize a repository of this format in a_bzrdir.

        :param a_bzrdir: The bzrdir to put the new repository in it.
        :param shared: The repository should be initialized as a sharable one.
        :returns: The new repository object.
        
        This may raise UninitializableFormat if shared repository are not
        compatible the a_bzrdir.
        """
        raise NotImplementedError(self.initialize)

    def is_supported(self):
        """Is this format supported?

        Supported formats must be initializable and openable.
        Unsupported formats may not support initialization or committing or 
        some other features depending on the reason for not being supported.
        """
        return True

    def check_conversion_target(self, target_format):
        raise NotImplementedError(self.check_conversion_target)

    def open(self, a_bzrdir, _found=False):
        """Return an instance of this format for the bzrdir a_bzrdir.
        
        _found is a private parameter, do not use it.
        """
        raise NotImplementedError(self.open)


class MetaDirRepositoryFormat(RepositoryFormat):
    """Common base class for the new repositories using the metadir layout."""

    rich_root_data = False
    supports_tree_reference = False
    supports_external_lookups = False
    _matchingbzrdir = bzrdir.BzrDirMetaFormat1()

    def __init__(self):
        super(MetaDirRepositoryFormat, self).__init__()

    def _create_control_files(self, a_bzrdir):
        """Create the required files and the initial control_files object."""
        # FIXME: RBC 20060125 don't peek under the covers
        # NB: no need to escape relative paths that are url safe.
        repository_transport = a_bzrdir.get_repository_transport(self)
        control_files = lockable_files.LockableFiles(repository_transport,
                                'lock', lockdir.LockDir)
        control_files.create_lock()
        return control_files

    def _upload_blank_content(self, a_bzrdir, dirs, files, utf8_files, shared):
        """Upload the initial blank content."""
        control_files = self._create_control_files(a_bzrdir)
        control_files.lock_write()
        transport = control_files._transport
        if shared == True:
            utf8_files += [('shared-storage', '')]
        try:
            transport.mkdir_multi(dirs, mode=a_bzrdir._get_dir_mode())
            for (filename, content_stream) in files:
                transport.put_file(filename, content_stream,
                    mode=a_bzrdir._get_file_mode())
            for (filename, content_bytes) in utf8_files:
                transport.put_bytes_non_atomic(filename, content_bytes,
                    mode=a_bzrdir._get_file_mode())
        finally:
            control_files.unlock()


# formats which have no format string are not discoverable
# and not independently creatable, so are not registered.  They're 
# all in bzrlib.repofmt.weaverepo now.  When an instance of one of these is
# needed, it's constructed directly by the BzrDir.  Non-native formats where
# the repository is not separately opened are similar.

format_registry.register_lazy(
    'Bazaar-NG Repository format 7',
    'bzrlib.repofmt.weaverepo',
    'RepositoryFormat7'
    )

format_registry.register_lazy(
    'Bazaar-NG Knit Repository Format 1',
    'bzrlib.repofmt.knitrepo',
    'RepositoryFormatKnit1',
    )

format_registry.register_lazy(
    'Bazaar Knit Repository Format 3 (bzr 0.15)\n',
    'bzrlib.repofmt.knitrepo',
    'RepositoryFormatKnit3',
    )

format_registry.register_lazy(
    'Bazaar Knit Repository Format 4 (bzr 1.0)\n',
    'bzrlib.repofmt.knitrepo',
    'RepositoryFormatKnit4',
    )

# Pack-based formats. There is one format for pre-subtrees, and one for
# post-subtrees to allow ease of testing.
# NOTE: These are experimental in 0.92. Stable in 1.0 and above
format_registry.register_lazy(
    'Bazaar pack repository format 1 (needs bzr 0.92)\n',
    'bzrlib.repofmt.pack_repo',
    'RepositoryFormatKnitPack1',
    )
format_registry.register_lazy(
    'Bazaar pack repository format 1 with subtree support (needs bzr 0.92)\n',
    'bzrlib.repofmt.pack_repo',
    'RepositoryFormatKnitPack3',
    )
format_registry.register_lazy(
    'Bazaar pack repository format 1 with rich root (needs bzr 1.0)\n',
    'bzrlib.repofmt.pack_repo',
    'RepositoryFormatKnitPack4',
    )
# Development formats. 
# 1.2->1.3
# development 0 - stub to introduce development versioning scheme.
format_registry.register_lazy(
    "Bazaar development format 0 (needs bzr.dev from before 1.3)\n",
    'bzrlib.repofmt.pack_repo',
    'RepositoryFormatPackDevelopment0',
    )
format_registry.register_lazy(
    ("Bazaar development format 0 with subtree support "
        "(needs bzr.dev from before 1.3)\n"),
    'bzrlib.repofmt.pack_repo',
    'RepositoryFormatPackDevelopment0Subtree',
    )
format_registry.register_lazy(
    "Bazaar development format 1 (needs bzr.dev from before 1.3)\n",
    'bzrlib.repofmt.pack_repo',
    'RepositoryFormatPackDevelopment1',
    )
format_registry.register_lazy(
    ("Bazaar development format 1 with subtree support "
        "(needs bzr.dev from before 1.3)\n"),
    'bzrlib.repofmt.pack_repo',
    'RepositoryFormatPackDevelopment1Subtree',
    )
# 1.3->1.4 go below here


class InterRepository(InterObject):
    """This class represents operations taking place between two repositories.

    Its instances have methods like copy_content and fetch, and contain
    references to the source and target repositories these operations can be 
    carried out on.

    Often we will provide convenience methods on 'repository' which carry out
    operations with another repository - they will always forward to
    InterRepository.get(other).method_name(parameters).
    """

    _optimisers = []
    """The available optimised InterRepository types."""

    def copy_content(self, revision_id=None):
        raise NotImplementedError(self.copy_content)

    def fetch(self, revision_id=None, pb=None, find_ghosts=False):
        """Fetch the content required to construct revision_id.

        The content is copied from self.source to self.target.

        :param revision_id: if None all content is copied, if NULL_REVISION no
                            content is copied.
        :param pb: optional progress bar to use for progress reports. If not
                   provided a default one will be created.

        Returns the copied revision count and the failed revisions in a tuple:
        (copied, failures).
        """
        raise NotImplementedError(self.fetch)

    def _walk_to_common_revisions(self, revision_ids):
        """Walk out from revision_ids in source to revisions target has.

        :param revision_ids: The start point for the search.
        :return: A set of revision ids.
        """
        target_graph = self.target.get_graph()
        revision_ids = frozenset(revision_ids)
        if set(target_graph.get_parent_map(revision_ids)) == revision_ids:
            return graph.SearchResult(revision_ids, set(), 0, set())
        missing_revs = set()
        source_graph = self.source.get_graph()
        # ensure we don't pay silly lookup costs.
        searcher = source_graph._make_breadth_first_searcher(revision_ids)
        null_set = frozenset([_mod_revision.NULL_REVISION])
        while True:
            try:
                next_revs, ghosts = searcher.next_with_ghosts()
            except StopIteration:
                break
            if revision_ids.intersection(ghosts):
                absent_ids = set(revision_ids.intersection(ghosts))
                # If all absent_ids are present in target, no error is needed.
                absent_ids.difference_update(
                    set(target_graph.get_parent_map(absent_ids)))
                if absent_ids:
                    raise errors.NoSuchRevision(self.source, absent_ids.pop())
            # we don't care about other ghosts as we can't fetch them and
            # haven't been asked to.
            next_revs = set(next_revs)
            # we always have NULL_REVISION present.
            have_revs = set(target_graph.get_parent_map(next_revs)).union(null_set)
            missing_revs.update(next_revs - have_revs)
            searcher.stop_searching_any(have_revs)
        return searcher.get_result()
   
    @deprecated_method(symbol_versioning.one_two)
    @needs_read_lock
    def missing_revision_ids(self, revision_id=None, find_ghosts=True):
        """Return the revision ids that source has that target does not.
        
        These are returned in topological order.

        :param revision_id: only return revision ids included by this
                            revision_id.
        :param find_ghosts: If True find missing revisions in deep history
            rather than just finding the surface difference.
        """
        return list(self.search_missing_revision_ids(
            revision_id, find_ghosts).get_keys())

    @needs_read_lock
    def search_missing_revision_ids(self, revision_id=None, find_ghosts=True):
        """Return the revision ids that source has that target does not.
        
        :param revision_id: only return revision ids included by this
                            revision_id.
        :param find_ghosts: If True find missing revisions in deep history
            rather than just finding the surface difference.
        :return: A bzrlib.graph.SearchResult.
        """
        # stop searching at found target revisions.
        if not find_ghosts and revision_id is not None:
            return self._walk_to_common_revisions([revision_id])
        # generic, possibly worst case, slow code path.
        target_ids = set(self.target.all_revision_ids())
        if revision_id is not None:
            source_ids = self.source.get_ancestry(revision_id)
            if source_ids[0] is not None:
                raise AssertionError()
            source_ids.pop(0)
        else:
            source_ids = self.source.all_revision_ids()
        result_set = set(source_ids).difference(target_ids)
        return self.source.revision_ids_to_search_result(result_set)

    @staticmethod
    def _same_model(source, target):
        """True if source and target have the same data representation."""
        if source.supports_rich_root() != target.supports_rich_root():
            return False
        if source._serializer != target._serializer:
            return False
        return True


class InterSameDataRepository(InterRepository):
    """Code for converting between repositories that represent the same data.
    
    Data format and model must match for this to work.
    """

    @classmethod
    def _get_repo_format_to_test(self):
        """Repository format for testing with.
        
        InterSameData can pull from subtree to subtree and from non-subtree to
        non-subtree, so we test this with the richest repository format.
        """
        from bzrlib.repofmt import knitrepo
        return knitrepo.RepositoryFormatKnit3()

    @staticmethod
    def is_compatible(source, target):
        return InterRepository._same_model(source, target)

    @needs_write_lock
    def copy_content(self, revision_id=None):
        """Make a complete copy of the content in self into destination.

        This copies both the repository's revision data, and configuration information
        such as the make_working_trees setting.
        
        This is a destructive operation! Do not use it on existing 
        repositories.

        :param revision_id: Only copy the content needed to construct
                            revision_id and its parents.
        """
        try:
            self.target.set_make_working_trees(self.source.make_working_trees())
        except NotImplementedError:
            pass
        # but don't bother fetching if we have the needed data now.
        if (revision_id not in (None, _mod_revision.NULL_REVISION) and 
            self.target.has_revision(revision_id)):
            return
        self.target.fetch(self.source, revision_id=revision_id)

    @needs_write_lock
    def fetch(self, revision_id=None, pb=None, find_ghosts=False):
        """See InterRepository.fetch()."""
        from bzrlib.fetch import GenericRepoFetcher
        mutter("Using fetch logic to copy between %s(%s) and %s(%s)",
               self.source, self.source._format, self.target,
               self.target._format)
        f = GenericRepoFetcher(to_repository=self.target,
                               from_repository=self.source,
                               last_revision=revision_id,
                               pb=pb, find_ghosts=find_ghosts)
        return f.count_copied, f.failed_revisions


class InterWeaveRepo(InterSameDataRepository):
    """Optimised code paths between Weave based repositories.
    
    This should be in bzrlib/repofmt/weaverepo.py but we have not yet
    implemented lazy inter-object optimisation.
    """

    @classmethod
    def _get_repo_format_to_test(self):
        from bzrlib.repofmt import weaverepo
        return weaverepo.RepositoryFormat7()

    @staticmethod
    def is_compatible(source, target):
        """Be compatible with known Weave formats.
        
        We don't test for the stores being of specific types because that
        could lead to confusing results, and there is no need to be 
        overly general.
        """
        from bzrlib.repofmt.weaverepo import (
                RepositoryFormat5,
                RepositoryFormat6,
                RepositoryFormat7,
                )
        try:
            return (isinstance(source._format, (RepositoryFormat5,
                                                RepositoryFormat6,
                                                RepositoryFormat7)) and
                    isinstance(target._format, (RepositoryFormat5,
                                                RepositoryFormat6,
                                                RepositoryFormat7)))
        except AttributeError:
            return False
    
    @needs_write_lock
    def copy_content(self, revision_id=None):
        """See InterRepository.copy_content()."""
        # weave specific optimised path:
        try:
            self.target.set_make_working_trees(self.source.make_working_trees())
        except (errors.RepositoryUpgradeRequired, NotImplemented):
            pass
        # FIXME do not peek!
        if self.source._transport.listable():
            pb = ui.ui_factory.nested_progress_bar()
            try:
                self.target.weave_store.copy_all_ids(
                    self.source.weave_store,
                    pb=pb,
                    from_transaction=self.source.get_transaction(),
                    to_transaction=self.target.get_transaction())
                pb.update('copying inventory', 0, 1)
                self.target.control_weaves.copy_multi(
                    self.source.control_weaves, ['inventory'],
                    from_transaction=self.source.get_transaction(),
                    to_transaction=self.target.get_transaction())
                self.target._revision_store.text_store.copy_all_ids(
                    self.source._revision_store.text_store,
                    pb=pb)
            finally:
                pb.finished()
        else:
            self.target.fetch(self.source, revision_id=revision_id)

    @needs_write_lock
    def fetch(self, revision_id=None, pb=None, find_ghosts=False):
        """See InterRepository.fetch()."""
        from bzrlib.fetch import GenericRepoFetcher
        mutter("Using fetch logic to copy between %s(%s) and %s(%s)",
               self.source, self.source._format, self.target, self.target._format)
        f = GenericRepoFetcher(to_repository=self.target,
                               from_repository=self.source,
                               last_revision=revision_id,
                               pb=pb, find_ghosts=find_ghosts)
        return f.count_copied, f.failed_revisions

    @needs_read_lock
    def search_missing_revision_ids(self, revision_id=None, find_ghosts=True):
        """See InterRepository.missing_revision_ids()."""
        # we want all revisions to satisfy revision_id in source.
        # but we don't want to stat every file here and there.
        # we want then, all revisions other needs to satisfy revision_id 
        # checked, but not those that we have locally.
        # so the first thing is to get a subset of the revisions to 
        # satisfy revision_id in source, and then eliminate those that
        # we do already have. 
        # this is slow on high latency connection to self, but as as this
        # disk format scales terribly for push anyway due to rewriting 
        # inventory.weave, this is considered acceptable.
        # - RBC 20060209
        if revision_id is not None:
            source_ids = self.source.get_ancestry(revision_id)
            if source_ids[0] is not None:
                raise AssertionError()
            source_ids.pop(0)
        else:
            source_ids = self.source._all_possible_ids()
        source_ids_set = set(source_ids)
        # source_ids is the worst possible case we may need to pull.
        # now we want to filter source_ids against what we actually
        # have in target, but don't try to check for existence where we know
        # we do not have a revision as that would be pointless.
        target_ids = set(self.target._all_possible_ids())
        possibly_present_revisions = target_ids.intersection(source_ids_set)
        actually_present_revisions = set(
            self.target._eliminate_revisions_not_present(possibly_present_revisions))
        required_revisions = source_ids_set.difference(actually_present_revisions)
        if revision_id is not None:
            # we used get_ancestry to determine source_ids then we are assured all
            # revisions referenced are present as they are installed in topological order.
            # and the tip revision was validated by get_ancestry.
            result_set = required_revisions
        else:
            # if we just grabbed the possibly available ids, then 
            # we only have an estimate of whats available and need to validate
            # that against the revision records.
            result_set = set(
                self.source._eliminate_revisions_not_present(required_revisions))
        return self.source.revision_ids_to_search_result(result_set)


class InterKnitRepo(InterSameDataRepository):
    """Optimised code paths between Knit based repositories."""

    @classmethod
    def _get_repo_format_to_test(self):
        from bzrlib.repofmt import knitrepo
        return knitrepo.RepositoryFormatKnit1()

    @staticmethod
    def is_compatible(source, target):
        """Be compatible with known Knit formats.
        
        We don't test for the stores being of specific types because that
        could lead to confusing results, and there is no need to be 
        overly general.
        """
        from bzrlib.repofmt.knitrepo import RepositoryFormatKnit
        try:
            are_knits = (isinstance(source._format, RepositoryFormatKnit) and
                isinstance(target._format, RepositoryFormatKnit))
        except AttributeError:
            return False
        return are_knits and InterRepository._same_model(source, target)

    @needs_write_lock
    def fetch(self, revision_id=None, pb=None, find_ghosts=False):
        """See InterRepository.fetch()."""
        from bzrlib.fetch import KnitRepoFetcher
        mutter("Using fetch logic to copy between %s(%s) and %s(%s)",
               self.source, self.source._format, self.target, self.target._format)
        f = KnitRepoFetcher(to_repository=self.target,
                            from_repository=self.source,
                            last_revision=revision_id,
                            pb=pb, find_ghosts=find_ghosts)
        return f.count_copied, f.failed_revisions

    @needs_read_lock
    def search_missing_revision_ids(self, revision_id=None, find_ghosts=True):
        """See InterRepository.missing_revision_ids()."""
        if revision_id is not None:
            source_ids = self.source.get_ancestry(revision_id)
            if source_ids[0] is not None:
                raise AssertionError()
            source_ids.pop(0)
        else:
            source_ids = self.source.all_revision_ids()
        source_ids_set = set(source_ids)
        # source_ids is the worst possible case we may need to pull.
        # now we want to filter source_ids against what we actually
        # have in target, but don't try to check for existence where we know
        # we do not have a revision as that would be pointless.
        target_ids = set(self.target.all_revision_ids())
        possibly_present_revisions = target_ids.intersection(source_ids_set)
        actually_present_revisions = set(
            self.target._eliminate_revisions_not_present(possibly_present_revisions))
        required_revisions = source_ids_set.difference(actually_present_revisions)
        if revision_id is not None:
            # we used get_ancestry to determine source_ids then we are assured all
            # revisions referenced are present as they are installed in topological order.
            # and the tip revision was validated by get_ancestry.
            result_set = required_revisions
        else:
            # if we just grabbed the possibly available ids, then 
            # we only have an estimate of whats available and need to validate
            # that against the revision records.
            result_set = set(
                self.source._eliminate_revisions_not_present(required_revisions))
        return self.source.revision_ids_to_search_result(result_set)


class InterPackRepo(InterSameDataRepository):
    """Optimised code paths between Pack based repositories."""

    @classmethod
    def _get_repo_format_to_test(self):
        from bzrlib.repofmt import pack_repo
        return pack_repo.RepositoryFormatKnitPack1()

    @staticmethod
    def is_compatible(source, target):
        """Be compatible with known Pack formats.
        
        We don't test for the stores being of specific types because that
        could lead to confusing results, and there is no need to be 
        overly general.
        """
        from bzrlib.repofmt.pack_repo import RepositoryFormatPack
        try:
            are_packs = (isinstance(source._format, RepositoryFormatPack) and
                isinstance(target._format, RepositoryFormatPack))
        except AttributeError:
            return False
        return are_packs and InterRepository._same_model(source, target)

    @needs_write_lock
    def fetch(self, revision_id=None, pb=None, find_ghosts=False):
        """See InterRepository.fetch()."""
        from bzrlib.repofmt.pack_repo import Packer
        mutter("Using fetch logic to copy between %s(%s) and %s(%s)",
               self.source, self.source._format, self.target, self.target._format)
        self.count_copied = 0
        if revision_id is None:
            # TODO:
            # everything to do - use pack logic
            # to fetch from all packs to one without
            # inventory parsing etc, IFF nothing to be copied is in the target.
            # till then:
<<<<<<< HEAD
            source_revision_ids = frozenset(self.source.all_revision_ids())
            revision_ids = source_revision_ids - \
                frozenset(self.target.get_parent_map(source_revision_ids))
=======
            revision_ids = self.source.all_revision_ids()
            revision_keys = [(revid,) for revid in revision_ids]
            index = self.target._pack_collection.revision_index.combined_index
            present_revision_ids = set(item[1][0] for item in
                index.iter_entries(revision_keys))
            revision_ids = set(revision_ids) - present_revision_ids
>>>>>>> 2aa33bca
            # implementing the TODO will involve:
            # - detecting when all of a pack is selected
            # - avoiding as much as possible pre-selection, so the
            # more-core routines such as create_pack_from_packs can filter in
            # a just-in-time fashion. (though having a HEADS list on a
            # repository might make this a lot easier, because we could
            # sensibly detect 'new revisions' without doing a full index scan.
        elif _mod_revision.is_null(revision_id):
            # nothing to do:
            return (0, [])
        else:
            try:
                revision_ids = self.search_missing_revision_ids(revision_id,
                    find_ghosts=find_ghosts).get_keys()
            except errors.NoSuchRevision:
                raise errors.InstallFailed([revision_id])
            if len(revision_ids) == 0:
                return (0, [])
        packs = self.source._pack_collection.all_packs()
        pack = Packer(self.target._pack_collection, packs, '.fetch',
            revision_ids).pack()
        if pack is not None:
            self.target._pack_collection._save_pack_names()
            # Trigger an autopack. This may duplicate effort as we've just done
            # a pack creation, but for now it is simpler to think about as
            # 'upload data, then repack if needed'.
            self.target._pack_collection.autopack()
            return (pack.get_revision_count(), [])
        else:
            return (0, [])

    @needs_read_lock
    def search_missing_revision_ids(self, revision_id=None, find_ghosts=True):
        """See InterRepository.missing_revision_ids().
        
        :param find_ghosts: Find ghosts throughout the ancestry of
            revision_id.
        """
        if not find_ghosts and revision_id is not None:
            return self._walk_to_common_revisions([revision_id])
        elif revision_id is not None:
<<<<<<< HEAD
            # Find ghosts: search for revisions pointing from one repository to
            # the other, and viceversa, anywhere in the history of revision_id.
            graph = self.target.get_graph(other_repository=self.source)
            found_ids = frozenset(chain(*graph._make_breadth_first_searcher(
                [revision_id])))
            # Double query here: should be able to avoid this by changing the
            # graph api further.
            result_set = found_ids - frozenset(
                self.target.get_graph().get_parent_map(found_ids))
=======
            source_ids = self.source.get_ancestry(revision_id)
            if source_ids[0] is not None:
                raise AssertionError()
            source_ids.pop(0)
>>>>>>> 2aa33bca
        else:
            source_ids = self.source.all_revision_ids()
            # source_ids is the worst possible case we may need to pull.
            # now we want to filter source_ids against what we actually
            # have in target, but don't try to check for existence where we know
            # we do not have a revision as that would be pointless.
            target_ids = set(self.target.all_revision_ids())
            result_set = set(source_ids).difference(target_ids)
        return self.source.revision_ids_to_search_result(result_set)


class InterModel1and2(InterRepository):

    @classmethod
    def _get_repo_format_to_test(self):
        return None

    @staticmethod
    def is_compatible(source, target):
        if not source.supports_rich_root() and target.supports_rich_root():
            return True
        else:
            return False

    @needs_write_lock
    def fetch(self, revision_id=None, pb=None, find_ghosts=False):
        """See InterRepository.fetch()."""
        from bzrlib.fetch import Model1toKnit2Fetcher
        f = Model1toKnit2Fetcher(to_repository=self.target,
                                 from_repository=self.source,
                                 last_revision=revision_id,
                                 pb=pb, find_ghosts=find_ghosts)
        return f.count_copied, f.failed_revisions

    @needs_write_lock
    def copy_content(self, revision_id=None):
        """Make a complete copy of the content in self into destination.
        
        This is a destructive operation! Do not use it on existing 
        repositories.

        :param revision_id: Only copy the content needed to construct
                            revision_id and its parents.
        """
        try:
            self.target.set_make_working_trees(self.source.make_working_trees())
        except NotImplementedError:
            pass
        # but don't bother fetching if we have the needed data now.
        if (revision_id not in (None, _mod_revision.NULL_REVISION) and 
            self.target.has_revision(revision_id)):
            return
        self.target.fetch(self.source, revision_id=revision_id)


class InterKnit1and2(InterKnitRepo):

    @classmethod
    def _get_repo_format_to_test(self):
        return None

    @staticmethod
    def is_compatible(source, target):
        """Be compatible with Knit1 source and Knit3 target"""
        from bzrlib.repofmt.knitrepo import RepositoryFormatKnit3
        try:
            from bzrlib.repofmt.knitrepo import (RepositoryFormatKnit1,
                RepositoryFormatKnit3)
            from bzrlib.repofmt.pack_repo import (
                RepositoryFormatKnitPack1,
                RepositoryFormatKnitPack3,
                RepositoryFormatPackDevelopment0,
                RepositoryFormatPackDevelopment0Subtree,
                )
            nosubtrees = (
                RepositoryFormatKnit1,
                RepositoryFormatKnitPack1,
                RepositoryFormatPackDevelopment0,
                )
            subtrees = (
                RepositoryFormatKnit3,
                RepositoryFormatKnitPack3,
                RepositoryFormatPackDevelopment0Subtree,
                )
            return (isinstance(source._format, nosubtrees) and
                isinstance(target._format, subtrees))
        except AttributeError:
            return False

    @needs_write_lock
    def fetch(self, revision_id=None, pb=None, find_ghosts=False):
        """See InterRepository.fetch()."""
        from bzrlib.fetch import Knit1to2Fetcher
        mutter("Using fetch logic to copy between %s(%s) and %s(%s)",
               self.source, self.source._format, self.target, 
               self.target._format)
        f = Knit1to2Fetcher(to_repository=self.target,
                            from_repository=self.source,
                            last_revision=revision_id,
                            pb=pb, find_ghosts=find_ghosts)
        return f.count_copied, f.failed_revisions


class InterDifferingSerializer(InterKnitRepo):

    @classmethod
    def _get_repo_format_to_test(self):
        return None

    @staticmethod
    def is_compatible(source, target):
        """Be compatible with Knit2 source and Knit3 target"""
        if source.supports_rich_root() != target.supports_rich_root():
            return False
        # Ideally, we'd support fetching if the source had no tree references
        # even if it supported them...
        if (getattr(source, '_format.supports_tree_reference', False) and
            not getattr(target, '_format.supports_tree_reference', False)):
            return False
        return True

    @needs_write_lock
    def fetch(self, revision_id=None, pb=None, find_ghosts=False):
        """See InterRepository.fetch()."""
        revision_ids = self.target.search_missing_revision_ids(self.source,
            revision_id, find_ghosts=find_ghosts).get_keys()
        revision_ids = tsort.topo_sort(
            self.source.get_graph().get_parent_map(revision_ids))
        def revisions_iterator():
            for current_revision_id in revision_ids:
                revision = self.source.get_revision(current_revision_id)
                tree = self.source.revision_tree(current_revision_id)
                try:
                    signature = self.source.get_signature_text(
                        current_revision_id)
                except errors.NoSuchRevision:
                    signature = None
                yield revision, tree, signature
        if pb is None:
            my_pb = ui.ui_factory.nested_progress_bar()
            pb = my_pb
        else:
            my_pb = None
        try:
            install_revisions(self.target, revisions_iterator(),
                              len(revision_ids), pb)
        finally:
            if my_pb is not None:
                my_pb.finished()
        return len(revision_ids), 0


class InterRemoteToOther(InterRepository):

    def __init__(self, source, target):
        InterRepository.__init__(self, source, target)
        self._real_inter = None

    @staticmethod
    def is_compatible(source, target):
        if not isinstance(source, remote.RemoteRepository):
            return False
        # Is source's model compatible with target's model?
        source._ensure_real()
        real_source = source._real_repository
        if isinstance(real_source, remote.RemoteRepository):
            raise NotImplementedError(
                "We don't support remote repos backed by remote repos yet.")
        return InterRepository._same_model(real_source, target)

    @needs_write_lock
    def fetch(self, revision_id=None, pb=None, find_ghosts=False):
        """See InterRepository.fetch()."""
        from bzrlib.fetch import RemoteToOtherFetcher
        mutter("Using fetch logic to copy between %s(remote) and %s(%s)",
               self.source, self.target, self.target._format)
        # TODO: jam 20070210 This should be an assert, not a translate
        revision_id = osutils.safe_revision_id(revision_id)
        f = RemoteToOtherFetcher(to_repository=self.target,
                                 from_repository=self.source,
                                 last_revision=revision_id,
                                 pb=pb, find_ghosts=find_ghosts)
        return f.count_copied, f.failed_revisions

    @classmethod
    def _get_repo_format_to_test(self):
        return None


class InterOtherToRemote(InterRepository):

    def __init__(self, source, target):
        InterRepository.__init__(self, source, target)
        self._real_inter = None

    @staticmethod
    def is_compatible(source, target):
        if isinstance(target, remote.RemoteRepository):
            return True
        return False

    def _ensure_real_inter(self):
        if self._real_inter is None:
            self.target._ensure_real()
            real_target = self.target._real_repository
            self._real_inter = InterRepository.get(self.source, real_target)
    
    def copy_content(self, revision_id=None):
        self._ensure_real_inter()
        self._real_inter.copy_content(revision_id=revision_id)

    def fetch(self, revision_id=None, pb=None, find_ghosts=False):
        self._ensure_real_inter()
        self._real_inter.fetch(revision_id=revision_id, pb=pb,
            find_ghosts=find_ghosts)

    @classmethod
    def _get_repo_format_to_test(self):
        return None


InterRepository.register_optimiser(InterDifferingSerializer)
InterRepository.register_optimiser(InterSameDataRepository)
InterRepository.register_optimiser(InterWeaveRepo)
InterRepository.register_optimiser(InterKnitRepo)
InterRepository.register_optimiser(InterModel1and2)
InterRepository.register_optimiser(InterKnit1and2)
InterRepository.register_optimiser(InterPackRepo)
InterRepository.register_optimiser(InterRemoteToOther)
InterRepository.register_optimiser(InterOtherToRemote)


class CopyConverter(object):
    """A repository conversion tool which just performs a copy of the content.
    
    This is slow but quite reliable.
    """

    def __init__(self, target_format):
        """Create a CopyConverter.

        :param target_format: The format the resulting repository should be.
        """
        self.target_format = target_format
        
    def convert(self, repo, pb):
        """Perform the conversion of to_convert, giving feedback via pb.

        :param to_convert: The disk object to convert.
        :param pb: a progress bar to use for progress information.
        """
        self.pb = pb
        self.count = 0
        self.total = 4
        # this is only useful with metadir layouts - separated repo content.
        # trigger an assertion if not such
        repo._format.get_format_string()
        self.repo_dir = repo.bzrdir
        self.step('Moving repository to repository.backup')
        self.repo_dir.transport.move('repository', 'repository.backup')
        backup_transport =  self.repo_dir.transport.clone('repository.backup')
        repo._format.check_conversion_target(self.target_format)
        self.source_repo = repo._format.open(self.repo_dir,
            _found=True,
            _override_transport=backup_transport)
        self.step('Creating new repository')
        converted = self.target_format.initialize(self.repo_dir,
                                                  self.source_repo.is_shared())
        converted.lock_write()
        try:
            self.step('Copying content into repository.')
            self.source_repo.copy_content_into(converted)
        finally:
            converted.unlock()
        self.step('Deleting old repository content.')
        self.repo_dir.transport.delete_tree('repository.backup')
        self.pb.note('repository converted')

    def step(self, message):
        """Update the pb by a step."""
        self.count +=1
        self.pb.update(message, self.count, self.total)


_unescape_map = {
    'apos':"'",
    'quot':'"',
    'amp':'&',
    'lt':'<',
    'gt':'>'
}


def _unescaper(match, _map=_unescape_map):
    code = match.group(1)
    try:
        return _map[code]
    except KeyError:
        if not code.startswith('#'):
            raise
        return unichr(int(code[1:])).encode('utf8')


_unescape_re = None


def _unescape_xml(data):
    """Unescape predefined XML entities in a string of data."""
    global _unescape_re
    if _unescape_re is None:
        _unescape_re = re.compile('\&([^;]*);')
    return _unescape_re.sub(_unescaper, data)


class _VersionedFileChecker(object):

    def __init__(self, repository):
        self.repository = repository
        self.text_index = self.repository._generate_text_key_index()
    
    def calculate_file_version_parents(self, revision_id, file_id):
        """Calculate the correct parents for a file version according to
        the inventories.
        """
        parent_keys = self.text_index[(file_id, revision_id)]
        if parent_keys == [_mod_revision.NULL_REVISION]:
            return ()
        # strip the file_id, for the weave api
        return tuple([revision_id for file_id, revision_id in parent_keys])

    def check_file_version_parents(self, weave, file_id):
        """Check the parents stored in a versioned file are correct.

        It also detects file versions that are not referenced by their
        corresponding revision's inventory.

        :returns: A tuple of (wrong_parents, dangling_file_versions).
            wrong_parents is a dict mapping {revision_id: (stored_parents,
            correct_parents)} for each revision_id where the stored parents
            are not correct.  dangling_file_versions is a set of (file_id,
            revision_id) tuples for versions that are present in this versioned
            file, but not used by the corresponding inventory.
        """
        wrong_parents = {}
        unused_versions = set()
        versions = weave.versions()
        parent_map = weave.get_parent_map(versions)
        for num, revision_id in enumerate(versions):
            try:
                correct_parents = self.calculate_file_version_parents(
                    revision_id, file_id)
            except KeyError:
                # The version is not part of the used keys.
                unused_versions.add(revision_id)
            else:
                try:
                    knit_parents = tuple(parent_map[revision_id])
                except errors.RevisionNotPresent:
                    knit_parents = None
                if correct_parents != knit_parents:
                    wrong_parents[revision_id] = (knit_parents, correct_parents)
        return wrong_parents, unused_versions


def _old_get_graph(repository, revision_id):
    """DO NOT USE. That is all. I'm serious."""
    graph = repository.get_graph()
    revision_graph = dict(((key, value) for key, value in
        graph.iter_ancestry([revision_id]) if value is not None))
    return _strip_NULL_ghosts(revision_graph)


def _strip_NULL_ghosts(revision_graph):
    """Also don't use this. more compatibility code for unmigrated clients."""
    # Filter ghosts, and null:
    if _mod_revision.NULL_REVISION in revision_graph:
        del revision_graph[_mod_revision.NULL_REVISION]
    for key, parents in revision_graph.items():
        revision_graph[key] = tuple(parent for parent in parents if parent
            in revision_graph)
    return revision_graph<|MERGE_RESOLUTION|>--- conflicted
+++ resolved
@@ -2733,18 +2733,14 @@
             # to fetch from all packs to one without
             # inventory parsing etc, IFF nothing to be copied is in the target.
             # till then:
-<<<<<<< HEAD
             source_revision_ids = frozenset(self.source.all_revision_ids())
             revision_ids = source_revision_ids - \
                 frozenset(self.target.get_parent_map(source_revision_ids))
-=======
-            revision_ids = self.source.all_revision_ids()
             revision_keys = [(revid,) for revid in revision_ids]
             index = self.target._pack_collection.revision_index.combined_index
             present_revision_ids = set(item[1][0] for item in
                 index.iter_entries(revision_keys))
             revision_ids = set(revision_ids) - present_revision_ids
->>>>>>> 2aa33bca
             # implementing the TODO will involve:
             # - detecting when all of a pack is selected
             # - avoiding as much as possible pre-selection, so the
@@ -2786,7 +2782,6 @@
         if not find_ghosts and revision_id is not None:
             return self._walk_to_common_revisions([revision_id])
         elif revision_id is not None:
-<<<<<<< HEAD
             # Find ghosts: search for revisions pointing from one repository to
             # the other, and viceversa, anywhere in the history of revision_id.
             graph = self.target.get_graph(other_repository=self.source)
@@ -2796,12 +2791,6 @@
             # graph api further.
             result_set = found_ids - frozenset(
                 self.target.get_graph().get_parent_map(found_ids))
-=======
-            source_ids = self.source.get_ancestry(revision_id)
-            if source_ids[0] is not None:
-                raise AssertionError()
-            source_ids.pop(0)
->>>>>>> 2aa33bca
         else:
             source_ids = self.source.all_revision_ids()
             # source_ids is the worst possible case we may need to pull.
