--- conflicted
+++ resolved
@@ -1974,20 +1974,12 @@
 format_registry.register_lazy(
     'Bazaar Experimental no-subtrees\n',
     'bzrlib.repofmt.pack_repo',
-<<<<<<< HEAD
-    'RepositoryFormatGraphKnit1',
-=======
     'RepositoryFormatKnitPack1',
->>>>>>> 568a37d0
     )
 format_registry.register_lazy(
     'Bazaar Experimental subtrees\n',
     'bzrlib.repofmt.pack_repo',
-<<<<<<< HEAD
-    'RepositoryFormatGraphKnit3',
-=======
     'RepositoryFormatKnitPack3',
->>>>>>> 568a37d0
     )
 
 
@@ -2306,11 +2298,7 @@
     @classmethod
     def _get_repo_format_to_test(self):
         from bzrlib.repofmt import pack_repo
-<<<<<<< HEAD
-        return pack_repo.RepositoryFormatGraphKnit1()
-=======
         return pack_repo.RepositoryFormatKnitPack1()
->>>>>>> 568a37d0
 
     @staticmethod
     def is_compatible(source, target):
@@ -2356,18 +2344,6 @@
                 revision_ids = self.missing_revision_ids(revision_id)
             except errors.NoSuchRevision:
                 raise errors.InstallFailed([revision_id])
-<<<<<<< HEAD
-        packs = self.source._packs.all_packs()
-        pack = self.target._packs.create_pack_from_packs(
-            packs, '.fetch', revision_ids,
-            )
-        if pack is not None:
-            self.target._packs._save_pack_names()
-            # Trigger an autopack. This may duplicate effort as we've just done
-            # a pack creation, but for now it is simpler to think about as
-            # 'upload data, then repack if needed'.
-            self.target._packs.autopack()
-=======
         packs = self.source._pack_collection.all_packs()
         pack = self.target._pack_collection.create_pack_from_packs(
             packs, '.fetch', revision_ids,
@@ -2378,7 +2354,6 @@
             # a pack creation, but for now it is simpler to think about as
             # 'upload data, then repack if needed'.
             self.target._pack_collection.autopack()
->>>>>>> 568a37d0
             return pack.get_revision_count()
         else:
             return 0
@@ -2392,23 +2367,12 @@
             source_ids.pop(0)
         else:
             source_ids = self.source.all_revision_ids()
-<<<<<<< HEAD
-        source_ids_set = set(source_ids)
-=======
->>>>>>> 568a37d0
         # source_ids is the worst possible case we may need to pull.
         # now we want to filter source_ids against what we actually
         # have in target, but don't try to check for existence where we know
         # we do not have a revision as that would be pointless.
         target_ids = set(self.target.all_revision_ids())
-<<<<<<< HEAD
-        actually_present_revisions = target_ids.intersection(source_ids_set)
-        required_revisions = source_ids_set.difference(actually_present_revisions)
-        required_topo_revisions = [rev_id for rev_id in source_ids if rev_id in required_revisions]
-        return required_topo_revisions
-=======
         return [r for r in source_ids if (r not in target_ids)]
->>>>>>> 568a37d0
 
 
 class InterModel1and2(InterRepository):
@@ -2468,21 +2432,12 @@
         try:
             from bzrlib.repofmt.knitrepo import (RepositoryFormatKnit1,
                 RepositoryFormatKnit3)
-<<<<<<< HEAD
-            from bzrlib.repofmt.pack_repo import (RepositoryFormatGraphKnit1,
-                RepositoryFormatGraphKnit3)
-            return (isinstance(source._format,
-                    (RepositoryFormatKnit1, RepositoryFormatGraphKnit1)) and
-                isinstance(target._format,
-                    (RepositoryFormatKnit3, RepositoryFormatGraphKnit3))
-=======
             from bzrlib.repofmt.pack_repo import (RepositoryFormatKnitPack1,
                 RepositoryFormatKnitPack3)
             return (isinstance(source._format,
                     (RepositoryFormatKnit1, RepositoryFormatKnitPack1)) and
                 isinstance(target._format,
                     (RepositoryFormatKnit3, RepositoryFormatKnitPack3))
->>>>>>> 568a37d0
                 )
         except AttributeError:
             return False
