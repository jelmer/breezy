--- conflicted
+++ resolved
@@ -2412,10 +2412,6 @@
         """
         if self.new_inventory.root is None:
             self._check_root(ie, parent_invs, tree)
-<<<<<<< HEAD
-        content_summary = tree.path_content_summary(path)
-=======
->>>>>>> 34d6f619
         kind = content_summary[0]
         # XXX: repository specific check for nested tree support goes here - if
         # the repo doesn't want nested trees we skip it ?
@@ -2503,10 +2499,6 @@
                 lines = tree.get_file(ie.file_id, path).readlines()
                 ie.text_sha1, ie.text_size = self._add_text_to_weave(
                     ie.file_id, lines, heads, nostore_sha)
-<<<<<<< HEAD
-                ie.revision = self._new_revision_id
-=======
->>>>>>> 34d6f619
             except errors.ExistingContent:
                 # we are not going to store a new file graph node as it turns
                 # out to be unchanged.
@@ -2551,27 +2543,11 @@
         versionedfile = self.repository.weave_store.get_weave_or_empty(
             file_id, self.repository.get_transaction())
         try:
-<<<<<<< HEAD
             return versionedfile.add_lines_with_ghosts(
-=======
-            return versionedfile.add_lines(
->>>>>>> 34d6f619
                 self._new_revision_id, parents, new_lines,
                 nostore_sha=nostore_sha)[0:2]
         finally:
             versionedfile.clear_cache()
-<<<<<<< HEAD
-=======
-
-
-class _CommitBuilder(CommitBuilder):
-    """Temporary class so old CommitBuilders are detected properly
-    
-    Note: CommitBuilder works whether or not root entry is recorded.
-    """
-
-    record_root_entry = True
->>>>>>> 34d6f619
 
 
 class RootCommitBuilder(CommitBuilder):
