--- conflicted
+++ resolved
@@ -1484,16 +1484,10 @@
         :param revision_ids: A non-empty list of revision_ids whose ancestry
              will be checked.  Typically the last revision_id of a branch.
         """
-<<<<<<< HEAD
         if revision_ids is not None:
             symbol_versioning.warn('revision_ids should not be supplied to'
                 ' Repostiory.check, as of bzr 0.92.',
                  DeprecationWarning, stacklevel=3)
-=======
-        if not revision_ids:
-            raise ValueError("revision_ids must be non-empty in %s.check" 
-                    % (self,))
->>>>>>> 2d3b8fb7
         return self._check(revision_ids)
 
     def _check(self, revision_ids):
