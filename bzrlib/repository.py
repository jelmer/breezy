# Copyright (C) 2005-2010 Canonical Ltd
#
# This program is free software; you can redistribute it and/or modify
# it under the terms of the GNU General Public License as published by
# the Free Software Foundation; either version 2 of the License, or
# (at your option) any later version.
#
# This program is distributed in the hope that it will be useful,
# but WITHOUT ANY WARRANTY; without even the implied warranty of
# MERCHANTABILITY or FITNESS FOR A PARTICULAR PURPOSE.  See the
# GNU General Public License for more details.
#
# You should have received a copy of the GNU General Public License
# along with this program; if not, write to the Free Software
# Foundation, Inc., 51 Franklin Street, Fifth Floor, Boston, MA 02110-1301 USA

from bzrlib.lazy_import import lazy_import
lazy_import(globals(), """
import cStringIO
import re
import time

from bzrlib import (
    bzrdir,
    check,
    chk_map,
    config,
    debug,
    fetch as _mod_fetch,
    fifo_cache,
    generate_ids,
    gpg,
    graph,
    inventory,
    inventory_delta,
    lazy_regex,
    lockable_files,
    lockdir,
    lru_cache,
    osutils,
    revision as _mod_revision,
    static_tuple,
    symbol_versioning,
    trace,
    tsort,
    versionedfile,
    )
from bzrlib.bundle import serializer
from bzrlib.revisiontree import RevisionTree
from bzrlib.store.versioned import VersionedFileStore
from bzrlib.testament import Testament
""")

from bzrlib import (
    errors,
    registry,
    )
from bzrlib.decorators import needs_read_lock, needs_write_lock, only_raises
from bzrlib.inter import InterObject
from bzrlib.inventory import (
    Inventory,
    InventoryDirectory,
    ROOT_ID,
    entry_factory,
    )
<<<<<<< HEAD
from bzrlib.lock import _RelockDebugMixin
from bzrlib.recordcounter import RecordCounter
from bzrlib import (
    errors,
    registry,
    ui,
    )
=======
from bzrlib.lock import _RelockDebugMixin, LogicalLockResult
>>>>>>> c43e1d1d
from bzrlib.trace import (
    log_exception_quietly, note, mutter, mutter_callsite, warning)


# Old formats display a warning, but only once
_deprecation_warning_done = False


class IsInWriteGroupError(errors.InternalBzrError):

    _fmt = "May not refresh_data of repo %(repo)s while in a write group."

    def __init__(self, repo):
        errors.InternalBzrError.__init__(self, repo=repo)


class CommitBuilder(object):
    """Provides an interface to build up a commit.

    This allows describing a tree to be committed without needing to
    know the internals of the format of the repository.
    """

    # all clients should supply tree roots.
    record_root_entry = True
    # the default CommitBuilder does not manage trees whose root is versioned.
    _versioned_root = False

    def __init__(self, repository, parents, config, timestamp=None,
                 timezone=None, committer=None, revprops=None,
                 revision_id=None):
        """Initiate a CommitBuilder.

        :param repository: Repository to commit to.
        :param parents: Revision ids of the parents of the new revision.
        :param config: Configuration to use.
        :param timestamp: Optional timestamp recorded for commit.
        :param timezone: Optional timezone for timestamp.
        :param committer: Optional committer to set for commit.
        :param revprops: Optional dictionary of revision properties.
        :param revision_id: Optional revision id.
        """
        self._config = config

        if committer is None:
            self._committer = self._config.username()
        else:
            self._committer = committer

        self.new_inventory = Inventory(None)
        self._new_revision_id = revision_id
        self.parents = parents
        self.repository = repository

        self._revprops = {}
        if revprops is not None:
            self._validate_revprops(revprops)
            self._revprops.update(revprops)

        if timestamp is None:
            timestamp = time.time()
        # Restrict resolution to 1ms
        self._timestamp = round(timestamp, 3)

        if timezone is None:
            self._timezone = osutils.local_time_offset()
        else:
            self._timezone = int(timezone)

        self._generate_revision_if_needed()
        self.__heads = graph.HeadsCache(repository.get_graph()).heads
        self._basis_delta = []
        # API compatibility, older code that used CommitBuilder did not call
        # .record_delete(), which means the delta that is computed would not be
        # valid. Callers that will call record_delete() should call
        # .will_record_deletes() to indicate that.
        self._recording_deletes = False
        # memo'd check for no-op commits.
        self._any_changes = False

    def any_changes(self):
        """Return True if any entries were changed.
        
        This includes merge-only changes. It is the core for the --unchanged
        detection in commit.

        :return: True if any changes have occured.
        """
        return self._any_changes

    def _validate_unicode_text(self, text, context):
        """Verify things like commit messages don't have bogus characters."""
        if '\r' in text:
            raise ValueError('Invalid value for %s: %r' % (context, text))

    def _validate_revprops(self, revprops):
        for key, value in revprops.iteritems():
            # We know that the XML serializers do not round trip '\r'
            # correctly, so refuse to accept them
            if not isinstance(value, basestring):
                raise ValueError('revision property (%s) is not a valid'
                                 ' (unicode) string: %r' % (key, value))
            self._validate_unicode_text(value,
                                        'revision property (%s)' % (key,))

    def commit(self, message):
        """Make the actual commit.

        :return: The revision id of the recorded revision.
        """
        self._validate_unicode_text(message, 'commit message')
        rev = _mod_revision.Revision(
                       timestamp=self._timestamp,
                       timezone=self._timezone,
                       committer=self._committer,
                       message=message,
                       inventory_sha1=self.inv_sha1,
                       revision_id=self._new_revision_id,
                       properties=self._revprops)
        rev.parent_ids = self.parents
        self.repository.add_revision(self._new_revision_id, rev,
            self.new_inventory, self._config)
        self.repository.commit_write_group()
        return self._new_revision_id

    def abort(self):
        """Abort the commit that is being built.
        """
        self.repository.abort_write_group()

    def revision_tree(self):
        """Return the tree that was just committed.

        After calling commit() this can be called to get a RevisionTree
        representing the newly committed tree. This is preferred to
        calling Repository.revision_tree() because that may require
        deserializing the inventory, while we already have a copy in
        memory.
        """
        if self.new_inventory is None:
            self.new_inventory = self.repository.get_inventory(
                self._new_revision_id)
        return RevisionTree(self.repository, self.new_inventory,
            self._new_revision_id)

    def finish_inventory(self):
        """Tell the builder that the inventory is finished.

        :return: The inventory id in the repository, which can be used with
            repository.get_inventory.
        """
        if self.new_inventory is None:
            # an inventory delta was accumulated without creating a new
            # inventory.
            basis_id = self.basis_delta_revision
            # We ignore the 'inventory' returned by add_inventory_by_delta
            # because self.new_inventory is used to hint to the rest of the
            # system what code path was taken
            self.inv_sha1, _ = self.repository.add_inventory_by_delta(
                basis_id, self._basis_delta, self._new_revision_id,
                self.parents)
        else:
            if self.new_inventory.root is None:
                raise AssertionError('Root entry should be supplied to'
                    ' record_entry_contents, as of bzr 0.10.')
                self.new_inventory.add(InventoryDirectory(ROOT_ID, '', None))
            self.new_inventory.revision_id = self._new_revision_id
            self.inv_sha1 = self.repository.add_inventory(
                self._new_revision_id,
                self.new_inventory,
                self.parents
                )
        return self._new_revision_id

    def _gen_revision_id(self):
        """Return new revision-id."""
        return generate_ids.gen_revision_id(self._config.username(),
                                            self._timestamp)

    def _generate_revision_if_needed(self):
        """Create a revision id if None was supplied.

        If the repository can not support user-specified revision ids
        they should override this function and raise CannotSetRevisionId
        if _new_revision_id is not None.

        :raises: CannotSetRevisionId
        """
        if self._new_revision_id is None:
            self._new_revision_id = self._gen_revision_id()
            self.random_revid = True
        else:
            self.random_revid = False

    def _heads(self, file_id, revision_ids):
        """Calculate the graph heads for revision_ids in the graph of file_id.

        This can use either a per-file graph or a global revision graph as we
        have an identity relationship between the two graphs.
        """
        return self.__heads(revision_ids)

    def _check_root(self, ie, parent_invs, tree):
        """Helper for record_entry_contents.

        :param ie: An entry being added.
        :param parent_invs: The inventories of the parent revisions of the
            commit.
        :param tree: The tree that is being committed.
        """
        # In this revision format, root entries have no knit or weave When
        # serializing out to disk and back in root.revision is always
        # _new_revision_id
        ie.revision = self._new_revision_id

    def _require_root_change(self, tree):
        """Enforce an appropriate root object change.

        This is called once when record_iter_changes is called, if and only if
        the root was not in the delta calculated by record_iter_changes.

        :param tree: The tree which is being committed.
        """
        # NB: if there are no parents then this method is not called, so no
        # need to guard on parents having length.
        entry = entry_factory['directory'](tree.path2id(''), '',
            None)
        entry.revision = self._new_revision_id
        self._basis_delta.append(('', '', entry.file_id, entry))

    def _get_delta(self, ie, basis_inv, path):
        """Get a delta against the basis inventory for ie."""
        if ie.file_id not in basis_inv:
            # add
            result = (None, path, ie.file_id, ie)
            self._basis_delta.append(result)
            return result
        elif ie != basis_inv[ie.file_id]:
            # common but altered
            # TODO: avoid tis id2path call.
            result = (basis_inv.id2path(ie.file_id), path, ie.file_id, ie)
            self._basis_delta.append(result)
            return result
        else:
            # common, unaltered
            return None

    def get_basis_delta(self):
        """Return the complete inventory delta versus the basis inventory.

        This has been built up with the calls to record_delete and
        record_entry_contents. The client must have already called
        will_record_deletes() to indicate that they will be generating a
        complete delta.

        :return: An inventory delta, suitable for use with apply_delta, or
            Repository.add_inventory_by_delta, etc.
        """
        if not self._recording_deletes:
            raise AssertionError("recording deletes not activated.")
        return self._basis_delta

    def record_delete(self, path, file_id):
        """Record that a delete occured against a basis tree.

        This is an optional API - when used it adds items to the basis_delta
        being accumulated by the commit builder. It cannot be called unless the
        method will_record_deletes() has been called to inform the builder that
        a delta is being supplied.

        :param path: The path of the thing deleted.
        :param file_id: The file id that was deleted.
        """
        if not self._recording_deletes:
            raise AssertionError("recording deletes not activated.")
        delta = (path, None, file_id, None)
        self._basis_delta.append(delta)
        self._any_changes = True
        return delta

    def will_record_deletes(self):
        """Tell the commit builder that deletes are being notified.

        This enables the accumulation of an inventory delta; for the resulting
        commit to be valid, deletes against the basis MUST be recorded via
        builder.record_delete().
        """
        self._recording_deletes = True
        try:
            basis_id = self.parents[0]
        except IndexError:
            basis_id = _mod_revision.NULL_REVISION
        self.basis_delta_revision = basis_id

    def record_entry_contents(self, ie, parent_invs, path, tree,
        content_summary):
        """Record the content of ie from tree into the commit if needed.

        Side effect: sets ie.revision when unchanged

        :param ie: An inventory entry present in the commit.
        :param parent_invs: The inventories of the parent revisions of the
            commit.
        :param path: The path the entry is at in the tree.
        :param tree: The tree which contains this entry and should be used to
            obtain content.
        :param content_summary: Summary data from the tree about the paths
            content - stat, length, exec, sha/link target. This is only
            accessed when the entry has a revision of None - that is when it is
            a candidate to commit.
        :return: A tuple (change_delta, version_recorded, fs_hash).
            change_delta is an inventory_delta change for this entry against
            the basis tree of the commit, or None if no change occured against
            the basis tree.
            version_recorded is True if a new version of the entry has been
            recorded. For instance, committing a merge where a file was only
            changed on the other side will return (delta, False).
            fs_hash is either None, or the hash details for the path (currently
            a tuple of the contents sha1 and the statvalue returned by
            tree.get_file_with_stat()).
        """
        if self.new_inventory.root is None:
            if ie.parent_id is not None:
                raise errors.RootMissing()
            self._check_root(ie, parent_invs, tree)
        if ie.revision is None:
            kind = content_summary[0]
        else:
            # ie is carried over from a prior commit
            kind = ie.kind
        # XXX: repository specific check for nested tree support goes here - if
        # the repo doesn't want nested trees we skip it ?
        if (kind == 'tree-reference' and
            not self.repository._format.supports_tree_reference):
            # mismatch between commit builder logic and repository:
            # this needs the entry creation pushed down into the builder.
            raise NotImplementedError('Missing repository subtree support.')
        self.new_inventory.add(ie)

        # TODO: slow, take it out of the inner loop.
        try:
            basis_inv = parent_invs[0]
        except IndexError:
            basis_inv = Inventory(root_id=None)

        # ie.revision is always None if the InventoryEntry is considered
        # for committing. We may record the previous parents revision if the
        # content is actually unchanged against a sole head.
        if ie.revision is not None:
            if not self._versioned_root and path == '':
                # repositories that do not version the root set the root's
                # revision to the new commit even when no change occurs (more
                # specifically, they do not record a revision on the root; and
                # the rev id is assigned to the root during deserialisation -
                # this masks when a change may have occurred against the basis.
                # To match this we always issue a delta, because the revision
                # of the root will always be changing.
                if ie.file_id in basis_inv:
                    delta = (basis_inv.id2path(ie.file_id), path,
                        ie.file_id, ie)
                else:
                    # add
                    delta = (None, path, ie.file_id, ie)
                self._basis_delta.append(delta)
                return delta, False, None
            else:
                # we don't need to commit this, because the caller already
                # determined that an existing revision of this file is
                # appropriate. If its not being considered for committing then
                # it and all its parents to the root must be unaltered so
                # no-change against the basis.
                if ie.revision == self._new_revision_id:
                    raise AssertionError("Impossible situation, a skipped "
                        "inventory entry (%r) claims to be modified in this "
                        "commit (%r).", (ie, self._new_revision_id))
                return None, False, None
        # XXX: Friction: parent_candidates should return a list not a dict
        #      so that we don't have to walk the inventories again.
        parent_candiate_entries = ie.parent_candidates(parent_invs)
        head_set = self._heads(ie.file_id, parent_candiate_entries.keys())
        heads = []
        for inv in parent_invs:
            if ie.file_id in inv:
                old_rev = inv[ie.file_id].revision
                if old_rev in head_set:
                    heads.append(inv[ie.file_id].revision)
                    head_set.remove(inv[ie.file_id].revision)

        store = False
        # now we check to see if we need to write a new record to the
        # file-graph.
        # We write a new entry unless there is one head to the ancestors, and
        # the kind-derived content is unchanged.

        # Cheapest check first: no ancestors, or more the one head in the
        # ancestors, we write a new node.
        if len(heads) != 1:
            store = True
        if not store:
            # There is a single head, look it up for comparison
            parent_entry = parent_candiate_entries[heads[0]]
            # if the non-content specific data has changed, we'll be writing a
            # node:
            if (parent_entry.parent_id != ie.parent_id or
                parent_entry.name != ie.name):
                store = True
        # now we need to do content specific checks:
        if not store:
            # if the kind changed the content obviously has
            if kind != parent_entry.kind:
                store = True
        # Stat cache fingerprint feedback for the caller - None as we usually
        # don't generate one.
        fingerprint = None
        if kind == 'file':
            if content_summary[2] is None:
                raise ValueError("Files must not have executable = None")
            if not store:
                # We can't trust a check of the file length because of content
                # filtering...
                if (# if the exec bit has changed we have to store:
                    parent_entry.executable != content_summary[2]):
                    store = True
                elif parent_entry.text_sha1 == content_summary[3]:
                    # all meta and content is unchanged (using a hash cache
                    # hit to check the sha)
                    ie.revision = parent_entry.revision
                    ie.text_size = parent_entry.text_size
                    ie.text_sha1 = parent_entry.text_sha1
                    ie.executable = parent_entry.executable
                    return self._get_delta(ie, basis_inv, path), False, None
                else:
                    # Either there is only a hash change(no hash cache entry,
                    # or same size content change), or there is no change on
                    # this file at all.
                    # Provide the parent's hash to the store layer, so that the
                    # content is unchanged we will not store a new node.
                    nostore_sha = parent_entry.text_sha1
            if store:
                # We want to record a new node regardless of the presence or
                # absence of a content change in the file.
                nostore_sha = None
            ie.executable = content_summary[2]
            file_obj, stat_value = tree.get_file_with_stat(ie.file_id, path)
            try:
                text = file_obj.read()
            finally:
                file_obj.close()
            try:
                ie.text_sha1, ie.text_size = self._add_text_to_weave(
                    ie.file_id, text, heads, nostore_sha)
                # Let the caller know we generated a stat fingerprint.
                fingerprint = (ie.text_sha1, stat_value)
            except errors.ExistingContent:
                # Turns out that the file content was unchanged, and we were
                # only going to store a new node if it was changed. Carry over
                # the entry.
                ie.revision = parent_entry.revision
                ie.text_size = parent_entry.text_size
                ie.text_sha1 = parent_entry.text_sha1
                ie.executable = parent_entry.executable
                return self._get_delta(ie, basis_inv, path), False, None
        elif kind == 'directory':
            if not store:
                # all data is meta here, nothing specific to directory, so
                # carry over:
                ie.revision = parent_entry.revision
                return self._get_delta(ie, basis_inv, path), False, None
            self._add_text_to_weave(ie.file_id, '', heads, None)
        elif kind == 'symlink':
            current_link_target = content_summary[3]
            if not store:
                # symlink target is not generic metadata, check if it has
                # changed.
                if current_link_target != parent_entry.symlink_target:
                    store = True
            if not store:
                # unchanged, carry over.
                ie.revision = parent_entry.revision
                ie.symlink_target = parent_entry.symlink_target
                return self._get_delta(ie, basis_inv, path), False, None
            ie.symlink_target = current_link_target
            self._add_text_to_weave(ie.file_id, '', heads, None)
        elif kind == 'tree-reference':
            if not store:
                if content_summary[3] != parent_entry.reference_revision:
                    store = True
            if not store:
                # unchanged, carry over.
                ie.reference_revision = parent_entry.reference_revision
                ie.revision = parent_entry.revision
                return self._get_delta(ie, basis_inv, path), False, None
            ie.reference_revision = content_summary[3]
            if ie.reference_revision is None:
                raise AssertionError("invalid content_summary for nested tree: %r"
                    % (content_summary,))
            self._add_text_to_weave(ie.file_id, '', heads, None)
        else:
            raise NotImplementedError('unknown kind')
        ie.revision = self._new_revision_id
        self._any_changes = True
        return self._get_delta(ie, basis_inv, path), True, fingerprint

    def record_iter_changes(self, tree, basis_revision_id, iter_changes,
        _entry_factory=entry_factory):
        """Record a new tree via iter_changes.

        :param tree: The tree to obtain text contents from for changed objects.
        :param basis_revision_id: The revision id of the tree the iter_changes
            has been generated against. Currently assumed to be the same
            as self.parents[0] - if it is not, errors may occur.
        :param iter_changes: An iter_changes iterator with the changes to apply
            to basis_revision_id. The iterator must not include any items with
            a current kind of None - missing items must be either filtered out
            or errored-on beefore record_iter_changes sees the item.
        :param _entry_factory: Private method to bind entry_factory locally for
            performance.
        :return: A generator of (file_id, relpath, fs_hash) tuples for use with
            tree._observed_sha1.
        """
        # Create an inventory delta based on deltas between all the parents and
        # deltas between all the parent inventories. We use inventory delta's 
        # between the inventory objects because iter_changes masks
        # last-changed-field only changes.
        # Working data:
        # file_id -> change map, change is fileid, paths, changed, versioneds,
        # parents, names, kinds, executables
        merged_ids = {}
        # {file_id -> revision_id -> inventory entry, for entries in parent
        # trees that are not parents[0]
        parent_entries = {}
        ghost_basis = False
        try:
            revtrees = list(self.repository.revision_trees(self.parents))
        except errors.NoSuchRevision:
            # one or more ghosts, slow path.
            revtrees = []
            for revision_id in self.parents:
                try:
                    revtrees.append(self.repository.revision_tree(revision_id))
                except errors.NoSuchRevision:
                    if not revtrees:
                        basis_revision_id = _mod_revision.NULL_REVISION
                        ghost_basis = True
                    revtrees.append(self.repository.revision_tree(
                        _mod_revision.NULL_REVISION))
        # The basis inventory from a repository 
        if revtrees:
            basis_inv = revtrees[0].inventory
        else:
            basis_inv = self.repository.revision_tree(
                _mod_revision.NULL_REVISION).inventory
        if len(self.parents) > 0:
            if basis_revision_id != self.parents[0] and not ghost_basis:
                raise Exception(
                    "arbitrary basis parents not yet supported with merges")
            for revtree in revtrees[1:]:
                for change in revtree.inventory._make_delta(basis_inv):
                    if change[1] is None:
                        # Not present in this parent.
                        continue
                    if change[2] not in merged_ids:
                        if change[0] is not None:
                            basis_entry = basis_inv[change[2]]
                            merged_ids[change[2]] = [
                                # basis revid
                                basis_entry.revision,
                                # new tree revid
                                change[3].revision]
                            parent_entries[change[2]] = {
                                # basis parent
                                basis_entry.revision:basis_entry,
                                # this parent 
                                change[3].revision:change[3],
                                }
                        else:
                            merged_ids[change[2]] = [change[3].revision]
                            parent_entries[change[2]] = {change[3].revision:change[3]}
                    else:
                        merged_ids[change[2]].append(change[3].revision)
                        parent_entries[change[2]][change[3].revision] = change[3]
        else:
            merged_ids = {}
        # Setup the changes from the tree:
        # changes maps file_id -> (change, [parent revision_ids])
        changes= {}
        for change in iter_changes:
            # This probably looks up in basis_inv way to much.
            if change[1][0] is not None:
                head_candidate = [basis_inv[change[0]].revision]
            else:
                head_candidate = []
            changes[change[0]] = change, merged_ids.get(change[0],
                head_candidate)
        unchanged_merged = set(merged_ids) - set(changes)
        # Extend the changes dict with synthetic changes to record merges of
        # texts.
        for file_id in unchanged_merged:
            # Record a merged version of these items that did not change vs the
            # basis. This can be either identical parallel changes, or a revert
            # of a specific file after a merge. The recorded content will be
            # that of the current tree (which is the same as the basis), but
            # the per-file graph will reflect a merge.
            # NB:XXX: We are reconstructing path information we had, this
            # should be preserved instead.
            # inv delta  change: (file_id, (path_in_source, path_in_target),
            #   changed_content, versioned, parent, name, kind,
            #   executable)
            try:
                basis_entry = basis_inv[file_id]
            except errors.NoSuchId:
                # a change from basis->some_parents but file_id isn't in basis
                # so was new in the merge, which means it must have changed
                # from basis -> current, and as it hasn't the add was reverted
                # by the user. So we discard this change.
                pass
            else:
                change = (file_id,
                    (basis_inv.id2path(file_id), tree.id2path(file_id)),
                    False, (True, True),
                    (basis_entry.parent_id, basis_entry.parent_id),
                    (basis_entry.name, basis_entry.name),
                    (basis_entry.kind, basis_entry.kind),
                    (basis_entry.executable, basis_entry.executable))
                changes[file_id] = (change, merged_ids[file_id])
        # changes contains tuples with the change and a set of inventory
        # candidates for the file.
        # inv delta is:
        # old_path, new_path, file_id, new_inventory_entry
        seen_root = False # Is the root in the basis delta?
        inv_delta = self._basis_delta
        modified_rev = self._new_revision_id
        for change, head_candidates in changes.values():
            if change[3][1]: # versioned in target.
                # Several things may be happening here:
                # We may have a fork in the per-file graph
                #  - record a change with the content from tree
                # We may have a change against < all trees  
                #  - carry over the tree that hasn't changed
                # We may have a change against all trees
                #  - record the change with the content from tree
                kind = change[6][1]
                file_id = change[0]
                entry = _entry_factory[kind](file_id, change[5][1],
                    change[4][1])
                head_set = self._heads(change[0], set(head_candidates))
                heads = []
                # Preserve ordering.
                for head_candidate in head_candidates:
                    if head_candidate in head_set:
                        heads.append(head_candidate)
                        head_set.remove(head_candidate)
                carried_over = False
                if len(heads) == 1:
                    # Could be a carry-over situation:
                    parent_entry_revs = parent_entries.get(file_id, None)
                    if parent_entry_revs:
                        parent_entry = parent_entry_revs.get(heads[0], None)
                    else:
                        parent_entry = None
                    if parent_entry is None:
                        # The parent iter_changes was called against is the one
                        # that is the per-file head, so any change is relevant
                        # iter_changes is valid.
                        carry_over_possible = False
                    else:
                        # could be a carry over situation
                        # A change against the basis may just indicate a merge,
                        # we need to check the content against the source of the
                        # merge to determine if it was changed after the merge
                        # or carried over.
                        if (parent_entry.kind != entry.kind or
                            parent_entry.parent_id != entry.parent_id or
                            parent_entry.name != entry.name):
                            # Metadata common to all entries has changed
                            # against per-file parent
                            carry_over_possible = False
                        else:
                            carry_over_possible = True
                        # per-type checks for changes against the parent_entry
                        # are done below.
                else:
                    # Cannot be a carry-over situation
                    carry_over_possible = False
                # Populate the entry in the delta
                if kind == 'file':
                    # XXX: There is still a small race here: If someone reverts the content of a file
                    # after iter_changes examines and decides it has changed,
                    # we will unconditionally record a new version even if some
                    # other process reverts it while commit is running (with
                    # the revert happening after iter_changes did it's
                    # examination).
                    if change[7][1]:
                        entry.executable = True
                    else:
                        entry.executable = False
                    if (carry_over_possible and
                        parent_entry.executable == entry.executable):
                            # Check the file length, content hash after reading
                            # the file.
                            nostore_sha = parent_entry.text_sha1
                    else:
                        nostore_sha = None
                    file_obj, stat_value = tree.get_file_with_stat(file_id, change[1][1])
                    try:
                        text = file_obj.read()
                    finally:
                        file_obj.close()
                    try:
                        entry.text_sha1, entry.text_size = self._add_text_to_weave(
                            file_id, text, heads, nostore_sha)
                        yield file_id, change[1][1], (entry.text_sha1, stat_value)
                    except errors.ExistingContent:
                        # No content change against a carry_over parent
                        # Perhaps this should also yield a fs hash update?
                        carried_over = True
                        entry.text_size = parent_entry.text_size
                        entry.text_sha1 = parent_entry.text_sha1
                elif kind == 'symlink':
                    # Wants a path hint?
                    entry.symlink_target = tree.get_symlink_target(file_id)
                    if (carry_over_possible and
                        parent_entry.symlink_target == entry.symlink_target):
                        carried_over = True
                    else:
                        self._add_text_to_weave(change[0], '', heads, None)
                elif kind == 'directory':
                    if carry_over_possible:
                        carried_over = True
                    else:
                        # Nothing to set on the entry.
                        # XXX: split into the Root and nonRoot versions.
                        if change[1][1] != '' or self.repository.supports_rich_root():
                            self._add_text_to_weave(change[0], '', heads, None)
                elif kind == 'tree-reference':
                    if not self.repository._format.supports_tree_reference:
                        # This isn't quite sane as an error, but we shouldn't
                        # ever see this code path in practice: tree's don't
                        # permit references when the repo doesn't support tree
                        # references.
                        raise errors.UnsupportedOperation(tree.add_reference,
                            self.repository)
                    reference_revision = tree.get_reference_revision(change[0])
                    entry.reference_revision = reference_revision
                    if (carry_over_possible and
                        parent_entry.reference_revision == reference_revision):
                        carried_over = True
                    else:
                        self._add_text_to_weave(change[0], '', heads, None)
                else:
                    raise AssertionError('unknown kind %r' % kind)
                if not carried_over:
                    entry.revision = modified_rev
                else:
                    entry.revision = parent_entry.revision
            else:
                entry = None
            new_path = change[1][1]
            inv_delta.append((change[1][0], new_path, change[0], entry))
            if new_path == '':
                seen_root = True
        self.new_inventory = None
        if len(inv_delta):
            # This should perhaps be guarded by a check that the basis we
            # commit against is the basis for the commit and if not do a delta
            # against the basis.
            self._any_changes = True
        if not seen_root:
            # housekeeping root entry changes do not affect no-change commits.
            self._require_root_change(tree)
        self.basis_delta_revision = basis_revision_id

    def _add_text_to_weave(self, file_id, new_text, parents, nostore_sha):
        parent_keys = tuple([(file_id, parent) for parent in parents])
        return self.repository.texts._add_text(
            (file_id, self._new_revision_id), parent_keys, new_text,
            nostore_sha=nostore_sha, random_id=self.random_revid)[0:2]


class RootCommitBuilder(CommitBuilder):
    """This commitbuilder actually records the root id"""

    # the root entry gets versioned properly by this builder.
    _versioned_root = True

    def _check_root(self, ie, parent_invs, tree):
        """Helper for record_entry_contents.

        :param ie: An entry being added.
        :param parent_invs: The inventories of the parent revisions of the
            commit.
        :param tree: The tree that is being committed.
        """

    def _require_root_change(self, tree):
        """Enforce an appropriate root object change.

        This is called once when record_iter_changes is called, if and only if
        the root was not in the delta calculated by record_iter_changes.

        :param tree: The tree which is being committed.
        """
        # versioned roots do not change unless the tree found a change.


class RepositoryWriteLockResult(LogicalLockResult):
    """The result of write locking a repository.

    :ivar repository_token: The token obtained from the underlying lock, or
        None.
    :ivar unlock: A callable which will unlock the lock.
    """

    def __init__(self, unlock, repository_token):
        LogicalLockResult.__init__(self, unlock)
        self.repository_token = repository_token

    def __repr__(self):
        return "RepositoryWriteLockResult(%s, %s)" % (self.repository_token,
            self.unlock)


######################################################################
# Repositories


class Repository(_RelockDebugMixin, bzrdir.ControlComponent):
    """Repository holding history for one or more branches.

    The repository holds and retrieves historical information including
    revisions and file history.  It's normally accessed only by the Branch,
    which views a particular line of development through that history.

    The Repository builds on top of some byte storage facilies (the revisions,
    signatures, inventories, texts and chk_bytes attributes) and a Transport,
    which respectively provide byte storage and a means to access the (possibly
    remote) disk.

    The byte storage facilities are addressed via tuples, which we refer to
    as 'keys' throughout the code base. Revision_keys, inventory_keys and
    signature_keys are all 1-tuples: (revision_id,). text_keys are two-tuples:
    (file_id, revision_id). chk_bytes uses CHK keys - a 1-tuple with a single
    byte string made up of a hash identifier and a hash value.
    We use this interface because it allows low friction with the underlying
    code that implements disk indices, network encoding and other parts of
    bzrlib.

    :ivar revisions: A bzrlib.versionedfile.VersionedFiles instance containing
        the serialised revisions for the repository. This can be used to obtain
        revision graph information or to access raw serialised revisions.
        The result of trying to insert data into the repository via this store
        is undefined: it should be considered read-only except for implementors
        of repositories.
    :ivar signatures: A bzrlib.versionedfile.VersionedFiles instance containing
        the serialised signatures for the repository. This can be used to
        obtain access to raw serialised signatures.  The result of trying to
        insert data into the repository via this store is undefined: it should
        be considered read-only except for implementors of repositories.
    :ivar inventories: A bzrlib.versionedfile.VersionedFiles instance containing
        the serialised inventories for the repository. This can be used to
        obtain unserialised inventories.  The result of trying to insert data
        into the repository via this store is undefined: it should be
        considered read-only except for implementors of repositories.
    :ivar texts: A bzrlib.versionedfile.VersionedFiles instance containing the
        texts of files and directories for the repository. This can be used to
        obtain file texts or file graphs. Note that Repository.iter_file_bytes
        is usually a better interface for accessing file texts.
        The result of trying to insert data into the repository via this store
        is undefined: it should be considered read-only except for implementors
        of repositories.
    :ivar chk_bytes: A bzrlib.versionedfile.VersionedFiles instance containing
        any data the repository chooses to store or have indexed by its hash.
        The result of trying to insert data into the repository via this store
        is undefined: it should be considered read-only except for implementors
        of repositories.
    :ivar _transport: Transport for file access to repository, typically
        pointing to .bzr/repository.
    """

    # What class to use for a CommitBuilder. Often its simpler to change this
    # in a Repository class subclass rather than to override
    # get_commit_builder.
    _commit_builder_class = CommitBuilder
    # The search regex used by xml based repositories to determine what things
    # where changed in a single commit.
    _file_ids_altered_regex = lazy_regex.lazy_compile(
        r'file_id="(?P<file_id>[^"]+)"'
        r'.* revision="(?P<revision_id>[^"]+)"'
        )

    def abort_write_group(self, suppress_errors=False):
        """Commit the contents accrued within the current write group.

        :param suppress_errors: if true, abort_write_group will catch and log
            unexpected errors that happen during the abort, rather than
            allowing them to propagate.  Defaults to False.

        :seealso: start_write_group.
        """
        if self._write_group is not self.get_transaction():
            # has an unlock or relock occured ?
            if suppress_errors:
                mutter(
                '(suppressed) mismatched lock context and write group. %r, %r',
                self._write_group, self.get_transaction())
                return
            raise errors.BzrError(
                'mismatched lock context and write group. %r, %r' %
                (self._write_group, self.get_transaction()))
        try:
            self._abort_write_group()
        except Exception, exc:
            self._write_group = None
            if not suppress_errors:
                raise
            mutter('abort_write_group failed')
            log_exception_quietly()
            note('bzr: ERROR (ignored): %s', exc)
        self._write_group = None

    def _abort_write_group(self):
        """Template method for per-repository write group cleanup.

        This is called during abort before the write group is considered to be
        finished and should cleanup any internal state accrued during the write
        group. There is no requirement that data handed to the repository be
        *not* made available - this is not a rollback - but neither should any
        attempt be made to ensure that data added is fully commited. Abort is
        invoked when an error has occured so futher disk or network operations
        may not be possible or may error and if possible should not be
        attempted.
        """

    def add_fallback_repository(self, repository):
        """Add a repository to use for looking up data not held locally.

        :param repository: A repository.
        """
        if not self._format.supports_external_lookups:
            raise errors.UnstackableRepositoryFormat(self._format, self.base)
        if self.is_locked():
            # This repository will call fallback.unlock() when we transition to
            # the unlocked state, so we make sure to increment the lock count
            repository.lock_read()
        self._check_fallback_repository(repository)
        self._fallback_repositories.append(repository)
        self.texts.add_fallback_versioned_files(repository.texts)
        self.inventories.add_fallback_versioned_files(repository.inventories)
        self.revisions.add_fallback_versioned_files(repository.revisions)
        self.signatures.add_fallback_versioned_files(repository.signatures)
        if self.chk_bytes is not None:
            self.chk_bytes.add_fallback_versioned_files(repository.chk_bytes)

    def _check_fallback_repository(self, repository):
        """Check that this repository can fallback to repository safely.

        Raise an error if not.

        :param repository: A repository to fallback to.
        """
        return InterRepository._assert_same_model(self, repository)

    def add_inventory(self, revision_id, inv, parents):
        """Add the inventory inv to the repository as revision_id.

        :param parents: The revision ids of the parents that revision_id
                        is known to have and are in the repository already.

        :returns: The validator(which is a sha1 digest, though what is sha'd is
            repository format specific) of the serialized inventory.
        """
        if not self.is_in_write_group():
            raise AssertionError("%r not in write group" % (self,))
        _mod_revision.check_not_reserved_id(revision_id)
        if not (inv.revision_id is None or inv.revision_id == revision_id):
            raise AssertionError(
                "Mismatch between inventory revision"
                " id and insertion revid (%r, %r)"
                % (inv.revision_id, revision_id))
        if inv.root is None:
            raise AssertionError()
        return self._add_inventory_checked(revision_id, inv, parents)

    def _add_inventory_checked(self, revision_id, inv, parents):
        """Add inv to the repository after checking the inputs.

        This function can be overridden to allow different inventory styles.

        :seealso: add_inventory, for the contract.
        """
        inv_lines = self._serializer.write_inventory_to_lines(inv)
        return self._inventory_add_lines(revision_id, parents,
            inv_lines, check_content=False)

    def add_inventory_by_delta(self, basis_revision_id, delta, new_revision_id,
                               parents, basis_inv=None, propagate_caches=False):
        """Add a new inventory expressed as a delta against another revision.

        See the inventory developers documentation for the theory behind
        inventory deltas.

        :param basis_revision_id: The inventory id the delta was created
            against. (This does not have to be a direct parent.)
        :param delta: The inventory delta (see Inventory.apply_delta for
            details).
        :param new_revision_id: The revision id that the inventory is being
            added for.
        :param parents: The revision ids of the parents that revision_id is
            known to have and are in the repository already. These are supplied
            for repositories that depend on the inventory graph for revision
            graph access, as well as for those that pun ancestry with delta
            compression.
        :param basis_inv: The basis inventory if it is already known,
            otherwise None.
        :param propagate_caches: If True, the caches for this inventory are
          copied to and updated for the result if possible.

        :returns: (validator, new_inv)
            The validator(which is a sha1 digest, though what is sha'd is
            repository format specific) of the serialized inventory, and the
            resulting inventory.
        """
        if not self.is_in_write_group():
            raise AssertionError("%r not in write group" % (self,))
        _mod_revision.check_not_reserved_id(new_revision_id)
        basis_tree = self.revision_tree(basis_revision_id)
        basis_tree.lock_read()
        try:
            # Note that this mutates the inventory of basis_tree, which not all
            # inventory implementations may support: A better idiom would be to
            # return a new inventory, but as there is no revision tree cache in
            # repository this is safe for now - RBC 20081013
            if basis_inv is None:
                basis_inv = basis_tree.inventory
            basis_inv.apply_delta(delta)
            basis_inv.revision_id = new_revision_id
            return (self.add_inventory(new_revision_id, basis_inv, parents),
                    basis_inv)
        finally:
            basis_tree.unlock()

    def _inventory_add_lines(self, revision_id, parents, lines,
        check_content=True):
        """Store lines in inv_vf and return the sha1 of the inventory."""
        parents = [(parent,) for parent in parents]
        result = self.inventories.add_lines((revision_id,), parents, lines,
            check_content=check_content)[0]
        self.inventories._access.flush()
        return result

    def add_revision(self, revision_id, rev, inv=None, config=None):
        """Add rev to the revision store as revision_id.

        :param revision_id: the revision id to use.
        :param rev: The revision object.
        :param inv: The inventory for the revision. if None, it will be looked
                    up in the inventory storer
        :param config: If None no digital signature will be created.
                       If supplied its signature_needed method will be used
                       to determine if a signature should be made.
        """
        # TODO: jam 20070210 Shouldn't we check rev.revision_id and
        #       rev.parent_ids?
        _mod_revision.check_not_reserved_id(revision_id)
        if config is not None and config.signature_needed():
            if inv is None:
                inv = self.get_inventory(revision_id)
            plaintext = Testament(rev, inv).as_short_text()
            self.store_revision_signature(
                gpg.GPGStrategy(config), plaintext, revision_id)
        # check inventory present
        if not self.inventories.get_parent_map([(revision_id,)]):
            if inv is None:
                raise errors.WeaveRevisionNotPresent(revision_id,
                                                     self.inventories)
            else:
                # yes, this is not suitable for adding with ghosts.
                rev.inventory_sha1 = self.add_inventory(revision_id, inv,
                                                        rev.parent_ids)
        else:
            key = (revision_id,)
            rev.inventory_sha1 = self.inventories.get_sha1s([key])[key]
        self._add_revision(rev)

    def _add_revision(self, revision):
        text = self._serializer.write_revision_to_string(revision)
        key = (revision.revision_id,)
        parents = tuple((parent,) for parent in revision.parent_ids)
        self.revisions.add_lines(key, parents, osutils.split_lines(text))

    def all_revision_ids(self):
        """Returns a list of all the revision ids in the repository.

        This is conceptually deprecated because code should generally work on
        the graph reachable from a particular revision, and ignore any other
        revisions that might be present.  There is no direct replacement
        method.
        """
        if 'evil' in debug.debug_flags:
            mutter_callsite(2, "all_revision_ids is linear with history.")
        return self._all_revision_ids()

    def _all_revision_ids(self):
        """Returns a list of all the revision ids in the repository.

        These are in as much topological order as the underlying store can
        present.
        """
        raise NotImplementedError(self._all_revision_ids)

    def break_lock(self):
        """Break a lock if one is present from another instance.

        Uses the ui factory to ask for confirmation if the lock may be from
        an active process.
        """
        self.control_files.break_lock()

    @needs_read_lock
    def _eliminate_revisions_not_present(self, revision_ids):
        """Check every revision id in revision_ids to see if we have it.

        Returns a set of the present revisions.
        """
        result = []
        graph = self.get_graph()
        parent_map = graph.get_parent_map(revision_ids)
        # The old API returned a list, should this actually be a set?
        return parent_map.keys()

    def _check_inventories(self, checker):
        """Check the inventories found from the revision scan.
        
        This is responsible for verifying the sha1 of inventories and
        creating a pending_keys set that covers data referenced by inventories.
        """
        bar = ui.ui_factory.nested_progress_bar()
        try:
            self._do_check_inventories(checker, bar)
        finally:
            bar.finished()

    def _do_check_inventories(self, checker, bar):
        """Helper for _check_inventories."""
        revno = 0
        keys = {'chk_bytes':set(), 'inventories':set(), 'texts':set()}
        kinds = ['chk_bytes', 'texts']
        count = len(checker.pending_keys)
        bar.update("inventories", 0, 2)
        current_keys = checker.pending_keys
        checker.pending_keys = {}
        # Accumulate current checks.
        for key in current_keys:
            if key[0] != 'inventories' and key[0] not in kinds:
                checker._report_items.append('unknown key type %r' % (key,))
            keys[key[0]].add(key[1:])
        if keys['inventories']:
            # NB: output order *should* be roughly sorted - topo or
            # inverse topo depending on repository - either way decent
            # to just delta against. However, pre-CHK formats didn't
            # try to optimise inventory layout on disk. As such the
            # pre-CHK code path does not use inventory deltas.
            last_object = None
            for record in self.inventories.check(keys=keys['inventories']):
                if record.storage_kind == 'absent':
                    checker._report_items.append(
                        'Missing inventory {%s}' % (record.key,))
                else:
                    last_object = self._check_record('inventories', record,
                        checker, last_object,
                        current_keys[('inventories',) + record.key])
            del keys['inventories']
        else:
            return
        bar.update("texts", 1)
        while (checker.pending_keys or keys['chk_bytes']
            or keys['texts']):
            # Something to check.
            current_keys = checker.pending_keys
            checker.pending_keys = {}
            # Accumulate current checks.
            for key in current_keys:
                if key[0] not in kinds:
                    checker._report_items.append('unknown key type %r' % (key,))
                keys[key[0]].add(key[1:])
            # Check the outermost kind only - inventories || chk_bytes || texts
            for kind in kinds:
                if keys[kind]:
                    last_object = None
                    for record in getattr(self, kind).check(keys=keys[kind]):
                        if record.storage_kind == 'absent':
                            checker._report_items.append(
                                'Missing %s {%s}' % (kind, record.key,))
                        else:
                            last_object = self._check_record(kind, record,
                                checker, last_object, current_keys[(kind,) + record.key])
                    keys[kind] = set()
                    break

    def _check_record(self, kind, record, checker, last_object, item_data):
        """Check a single text from this repository."""
        if kind == 'inventories':
            rev_id = record.key[0]
            inv = self._deserialise_inventory(rev_id,
                record.get_bytes_as('fulltext'))
            if last_object is not None:
                delta = inv._make_delta(last_object)
                for old_path, path, file_id, ie in delta:
                    if ie is None:
                        continue
                    ie.check(checker, rev_id, inv)
            else:
                for path, ie in inv.iter_entries():
                    ie.check(checker, rev_id, inv)
            if self._format.fast_deltas:
                return inv
        elif kind == 'chk_bytes':
            # No code written to check chk_bytes for this repo format.
            checker._report_items.append(
                'unsupported key type chk_bytes for %s' % (record.key,))
        elif kind == 'texts':
            self._check_text(record, checker, item_data)
        else:
            checker._report_items.append(
                'unknown key type %s for %s' % (kind, record.key))

    def _check_text(self, record, checker, item_data):
        """Check a single text."""
        # Check it is extractable.
        # TODO: check length.
        if record.storage_kind == 'chunked':
            chunks = record.get_bytes_as(record.storage_kind)
            sha1 = osutils.sha_strings(chunks)
            length = sum(map(len, chunks))
        else:
            content = record.get_bytes_as('fulltext')
            sha1 = osutils.sha_string(content)
            length = len(content)
        if item_data and sha1 != item_data[1]:
            checker._report_items.append(
                'sha1 mismatch: %s has sha1 %s expected %s referenced by %s' %
                (record.key, sha1, item_data[1], item_data[2]))

    @staticmethod
    def create(a_bzrdir):
        """Construct the current default format repository in a_bzrdir."""
        return RepositoryFormat.get_default_format().initialize(a_bzrdir)

    def __init__(self, _format, a_bzrdir, control_files):
        """instantiate a Repository.

        :param _format: The format of the repository on disk.
        :param a_bzrdir: The BzrDir of the repository.
        """
        # In the future we will have a single api for all stores for
        # getting file texts, inventories and revisions, then
        # this construct will accept instances of those things.
        super(Repository, self).__init__()
        self._format = _format
        # the following are part of the public API for Repository:
        self.bzrdir = a_bzrdir
        self.control_files = control_files
        self._transport = control_files._transport
        self.base = self._transport.base
        # for tests
        self._reconcile_does_inventory_gc = True
        self._reconcile_fixes_text_parents = False
        self._reconcile_backsup_inventory = True
        self._write_group = None
        # Additional places to query for data.
        self._fallback_repositories = []
        # An InventoryEntry cache, used during deserialization
        self._inventory_entry_cache = fifo_cache.FIFOCache(10*1024)
        # Is it safe to return inventory entries directly from the entry cache,
        # rather copying them?
        self._safe_to_return_from_cache = False

    @property
    def user_transport(self):
        return self.bzrdir.user_transport

    @property
    def control_transport(self):
        return self._transport

    def __repr__(self):
        if self._fallback_repositories:
            return '%s(%r, fallback_repositories=%r)' % (
                self.__class__.__name__,
                self.base,
                self._fallback_repositories)
        else:
            return '%s(%r)' % (self.__class__.__name__,
                               self.base)

    def _has_same_fallbacks(self, other_repo):
        """Returns true if the repositories have the same fallbacks."""
        my_fb = self._fallback_repositories
        other_fb = other_repo._fallback_repositories
        if len(my_fb) != len(other_fb):
            return False
        for f, g in zip(my_fb, other_fb):
            if not f.has_same_location(g):
                return False
        return True

    def has_same_location(self, other):
        """Returns a boolean indicating if this repository is at the same
        location as another repository.

        This might return False even when two repository objects are accessing
        the same physical repository via different URLs.
        """
        if self.__class__ is not other.__class__:
            return False
        return (self._transport.base == other._transport.base)

    def is_in_write_group(self):
        """Return True if there is an open write group.

        :seealso: start_write_group.
        """
        return self._write_group is not None

    def is_locked(self):
        return self.control_files.is_locked()

    def is_write_locked(self):
        """Return True if this object is write locked."""
        return self.is_locked() and self.control_files._lock_mode == 'w'

    def lock_write(self, token=None):
        """Lock this repository for writing.

        This causes caching within the repository obejct to start accumlating
        data during reads, and allows a 'write_group' to be obtained. Write
        groups must be used for actual data insertion.

        A token should be passed in if you know that you have locked the object
        some other way, and need to synchronise this object's state with that
        fact.

        XXX: this docstring is duplicated in many places, e.g. lockable_files.py

        :param token: if this is already locked, then lock_write will fail
            unless the token matches the existing lock.
        :returns: a token if this instance supports tokens, otherwise None.
        :raises TokenLockingNotSupported: when a token is given but this
            instance doesn't support using token locks.
        :raises MismatchedToken: if the specified token doesn't match the token
            of the existing lock.
        :seealso: start_write_group.
        :return: A RepositoryWriteLockResult.
        """
        locked = self.is_locked()
        token = self.control_files.lock_write(token=token)
        if not locked:
            self._warn_if_deprecated()
            self._note_lock('w')
            for repo in self._fallback_repositories:
                # Writes don't affect fallback repos
                repo.lock_read()
            self._refresh_data()
        return RepositoryWriteLockResult(self.unlock, token)

    def lock_read(self):
        """Lock the repository for read operations.

        :return: An object with an unlock method which will release the lock
            obtained.
        """
        locked = self.is_locked()
        self.control_files.lock_read()
        if not locked:
            self._warn_if_deprecated()
            self._note_lock('r')
            for repo in self._fallback_repositories:
                repo.lock_read()
            self._refresh_data()
        return LogicalLockResult(self.unlock)

    def get_physical_lock_status(self):
        return self.control_files.get_physical_lock_status()

    def leave_lock_in_place(self):
        """Tell this repository not to release the physical lock when this
        object is unlocked.

        If lock_write doesn't return a token, then this method is not supported.
        """
        self.control_files.leave_in_place()

    def dont_leave_lock_in_place(self):
        """Tell this repository to release the physical lock when this
        object is unlocked, even if it didn't originally acquire it.

        If lock_write doesn't return a token, then this method is not supported.
        """
        self.control_files.dont_leave_in_place()

    @needs_read_lock
    def gather_stats(self, revid=None, committers=None):
        """Gather statistics from a revision id.

        :param revid: The revision id to gather statistics from, if None, then
            no revision specific statistics are gathered.
        :param committers: Optional parameter controlling whether to grab
            a count of committers from the revision specific statistics.
        :return: A dictionary of statistics. Currently this contains:
            committers: The number of committers if requested.
            firstrev: A tuple with timestamp, timezone for the penultimate left
                most ancestor of revid, if revid is not the NULL_REVISION.
            latestrev: A tuple with timestamp, timezone for revid, if revid is
                not the NULL_REVISION.
            revisions: The total revision count in the repository.
            size: An estimate disk size of the repository in bytes.
        """
        result = {}
        if revid and committers:
            result['committers'] = 0
        if revid and revid != _mod_revision.NULL_REVISION:
            if committers:
                all_committers = set()
            revisions = self.get_ancestry(revid)
            # pop the leading None
            revisions.pop(0)
            first_revision = None
            if not committers:
                # ignore the revisions in the middle - just grab first and last
                revisions = revisions[0], revisions[-1]
            for revision in self.get_revisions(revisions):
                if not first_revision:
                    first_revision = revision
                if committers:
                    all_committers.add(revision.committer)
            last_revision = revision
            if committers:
                result['committers'] = len(all_committers)
            result['firstrev'] = (first_revision.timestamp,
                first_revision.timezone)
            result['latestrev'] = (last_revision.timestamp,
                last_revision.timezone)

        # now gather global repository information
        # XXX: This is available for many repos regardless of listability.
        if self.user_transport.listable():
            # XXX: do we want to __define len__() ?
            # Maybe the versionedfiles object should provide a different
            # method to get the number of keys.
            result['revisions'] = len(self.revisions.keys())
            # result['size'] = t
        return result

    def find_branches(self, using=False):
        """Find branches underneath this repository.

        This will include branches inside other branches.

        :param using: If True, list only branches using this repository.
        """
        if using and not self.is_shared():
            return self.bzrdir.list_branches()
        class Evaluator(object):

            def __init__(self):
                self.first_call = True

            def __call__(self, bzrdir):
                # On the first call, the parameter is always the bzrdir
                # containing the current repo.
                if not self.first_call:
                    try:
                        repository = bzrdir.open_repository()
                    except errors.NoRepositoryPresent:
                        pass
                    else:
                        return False, ([], repository)
                self.first_call = False
                value = (bzrdir.list_branches(), None)
                return True, value

        ret = []
        for branches, repository in bzrdir.BzrDir.find_bzrdirs(
                self.user_transport, evaluate=Evaluator()):
            if branches is not None:
                ret.extend(branches)
            if not using and repository is not None:
                ret.extend(repository.find_branches())
        return ret

    @needs_read_lock
    def search_missing_revision_ids(self, other, revision_id=None, find_ghosts=True):
        """Return the revision ids that other has that this does not.

        These are returned in topological order.

        revision_id: only return revision ids included by revision_id.
        """
        return InterRepository.get(other, self).search_missing_revision_ids(
            revision_id, find_ghosts)

    @staticmethod
    def open(base):
        """Open the repository rooted at base.

        For instance, if the repository is at URL/.bzr/repository,
        Repository.open(URL) -> a Repository instance.
        """
        control = bzrdir.BzrDir.open(base)
        return control.open_repository()

    def copy_content_into(self, destination, revision_id=None):
        """Make a complete copy of the content in self into destination.

        This is a destructive operation! Do not use it on existing
        repositories.
        """
        return InterRepository.get(self, destination).copy_content(revision_id)

    def commit_write_group(self):
        """Commit the contents accrued within the current write group.

        :seealso: start_write_group.
        
        :return: it may return an opaque hint that can be passed to 'pack'.
        """
        if self._write_group is not self.get_transaction():
            # has an unlock or relock occured ?
            raise errors.BzrError('mismatched lock context %r and '
                'write group %r.' %
                (self.get_transaction(), self._write_group))
        result = self._commit_write_group()
        self._write_group = None
        return result

    def _commit_write_group(self):
        """Template method for per-repository write group cleanup.

        This is called before the write group is considered to be
        finished and should ensure that all data handed to the repository
        for writing during the write group is safely committed (to the
        extent possible considering file system caching etc).
        """

    def suspend_write_group(self):
        raise errors.UnsuspendableWriteGroup(self)

    def get_missing_parent_inventories(self, check_for_missing_texts=True):
        """Return the keys of missing inventory parents for revisions added in
        this write group.

        A revision is not complete if the inventory delta for that revision
        cannot be calculated.  Therefore if the parent inventories of a
        revision are not present, the revision is incomplete, and e.g. cannot
        be streamed by a smart server.  This method finds missing inventory
        parents for revisions added in this write group.
        """
        if not self._format.supports_external_lookups:
            # This is only an issue for stacked repositories
            return set()
        if not self.is_in_write_group():
            raise AssertionError('not in a write group')

        # XXX: We assume that every added revision already has its
        # corresponding inventory, so we only check for parent inventories that
        # might be missing, rather than all inventories.
        parents = set(self.revisions._index.get_missing_parents())
        parents.discard(_mod_revision.NULL_REVISION)
        unstacked_inventories = self.inventories._index
        present_inventories = unstacked_inventories.get_parent_map(
            key[-1:] for key in parents)
        parents.difference_update(present_inventories)
        if len(parents) == 0:
            # No missing parent inventories.
            return set()
        if not check_for_missing_texts:
            return set(('inventories', rev_id) for (rev_id,) in parents)
        # Ok, now we have a list of missing inventories.  But these only matter
        # if the inventories that reference them are missing some texts they
        # appear to introduce.
        # XXX: Texts referenced by all added inventories need to be present,
        # but at the moment we're only checking for texts referenced by
        # inventories at the graph's edge.
        key_deps = self.revisions._index._key_dependencies
        key_deps.satisfy_refs_for_keys(present_inventories)
        referrers = frozenset(r[0] for r in key_deps.get_referrers())
        file_ids = self.fileids_altered_by_revision_ids(referrers)
        missing_texts = set()
        for file_id, version_ids in file_ids.iteritems():
            missing_texts.update(
                (file_id, version_id) for version_id in version_ids)
        present_texts = self.texts.get_parent_map(missing_texts)
        missing_texts.difference_update(present_texts)
        if not missing_texts:
            # No texts are missing, so all revisions and their deltas are
            # reconstructable.
            return set()
        # Alternatively the text versions could be returned as the missing
        # keys, but this is likely to be less data.
        missing_keys = set(('inventories', rev_id) for (rev_id,) in parents)
        return missing_keys

    def refresh_data(self):
        """Re-read any data needed to synchronise with disk.

        This method is intended to be called after another repository instance
        (such as one used by a smart server) has inserted data into the
        repository. On all repositories this will work outside of write groups.
        Some repository formats (pack and newer for bzrlib native formats)
        support refresh_data inside write groups. If called inside a write
        group on a repository that does not support refreshing in a write group
        IsInWriteGroupError will be raised.
        """
        self._refresh_data()

    def resume_write_group(self, tokens):
        if not self.is_write_locked():
            raise errors.NotWriteLocked(self)
        if self._write_group:
            raise errors.BzrError('already in a write group')
        self._resume_write_group(tokens)
        # so we can detect unlock/relock - the write group is now entered.
        self._write_group = self.get_transaction()

    def _resume_write_group(self, tokens):
        raise errors.UnsuspendableWriteGroup(self)

    def fetch(self, source, revision_id=None, pb=None, find_ghosts=False,
            fetch_spec=None):
        """Fetch the content required to construct revision_id from source.

        If revision_id is None and fetch_spec is None, then all content is
        copied.

        fetch() may not be used when the repository is in a write group -
        either finish the current write group before using fetch, or use
        fetch before starting the write group.

        :param find_ghosts: Find and copy revisions in the source that are
            ghosts in the target (and not reachable directly by walking out to
            the first-present revision in target from revision_id).
        :param revision_id: If specified, all the content needed for this
            revision ID will be copied to the target.  Fetch will determine for
            itself which content needs to be copied.
        :param fetch_spec: If specified, a SearchResult or
            PendingAncestryResult that describes which revisions to copy.  This
            allows copying multiple heads at once.  Mutually exclusive with
            revision_id.
        """
        if fetch_spec is not None and revision_id is not None:
            raise AssertionError(
                "fetch_spec and revision_id are mutually exclusive.")
        if self.is_in_write_group():
            raise errors.InternalBzrError(
                "May not fetch while in a write group.")
        # fast path same-url fetch operations
        # TODO: lift out to somewhere common with RemoteRepository
        # <https://bugs.edge.launchpad.net/bzr/+bug/401646>
        if (self.has_same_location(source)
            and fetch_spec is None
            and self._has_same_fallbacks(source)):
            # check that last_revision is in 'from' and then return a
            # no-operation.
            if (revision_id is not None and
                not _mod_revision.is_null(revision_id)):
                self.get_revision(revision_id)
            return 0, []
        # if there is no specific appropriate InterRepository, this will get
        # the InterRepository base class, which raises an
        # IncompatibleRepositories when asked to fetch.
        inter = InterRepository.get(source, self)
        return inter.fetch(revision_id=revision_id, pb=pb,
            find_ghosts=find_ghosts, fetch_spec=fetch_spec)

    def create_bundle(self, target, base, fileobj, format=None):
        return serializer.write_bundle(self, target, base, fileobj, format)

    def get_commit_builder(self, branch, parents, config, timestamp=None,
                           timezone=None, committer=None, revprops=None,
                           revision_id=None):
        """Obtain a CommitBuilder for this repository.

        :param branch: Branch to commit to.
        :param parents: Revision ids of the parents of the new revision.
        :param config: Configuration to use.
        :param timestamp: Optional timestamp recorded for commit.
        :param timezone: Optional timezone for timestamp.
        :param committer: Optional committer to set for commit.
        :param revprops: Optional dictionary of revision properties.
        :param revision_id: Optional revision id.
        """
        if self._fallback_repositories:
            raise errors.BzrError("Cannot commit from a lightweight checkout "
                "to a stacked branch. See "
                "https://bugs.launchpad.net/bzr/+bug/375013 for details.")
        result = self._commit_builder_class(self, parents, config,
            timestamp, timezone, committer, revprops, revision_id)
        self.start_write_group()
        return result

    @only_raises(errors.LockNotHeld, errors.LockBroken)
    def unlock(self):
        if (self.control_files._lock_count == 1 and
            self.control_files._lock_mode == 'w'):
            if self._write_group is not None:
                self.abort_write_group()
                self.control_files.unlock()
                raise errors.BzrError(
                    'Must end write groups before releasing write locks.')
        self.control_files.unlock()
        if self.control_files._lock_count == 0:
            self._inventory_entry_cache.clear()
            for repo in self._fallback_repositories:
                repo.unlock()

    @needs_read_lock
    def clone(self, a_bzrdir, revision_id=None):
        """Clone this repository into a_bzrdir using the current format.

        Currently no check is made that the format of this repository and
        the bzrdir format are compatible. FIXME RBC 20060201.

        :return: The newly created destination repository.
        """
        # TODO: deprecate after 0.16; cloning this with all its settings is
        # probably not very useful -- mbp 20070423
        dest_repo = self._create_sprouting_repo(a_bzrdir, shared=self.is_shared())
        self.copy_content_into(dest_repo, revision_id)
        return dest_repo

    def start_write_group(self):
        """Start a write group in the repository.

        Write groups are used by repositories which do not have a 1:1 mapping
        between file ids and backend store to manage the insertion of data from
        both fetch and commit operations.

        A write lock is required around the start_write_group/commit_write_group
        for the support of lock-requiring repository formats.

        One can only insert data into a repository inside a write group.

        :return: None.
        """
        if not self.is_write_locked():
            raise errors.NotWriteLocked(self)
        if self._write_group:
            raise errors.BzrError('already in a write group')
        self._start_write_group()
        # so we can detect unlock/relock - the write group is now entered.
        self._write_group = self.get_transaction()

    def _start_write_group(self):
        """Template method for per-repository write group startup.

        This is called before the write group is considered to be
        entered.
        """

    @needs_read_lock
    def sprout(self, to_bzrdir, revision_id=None):
        """Create a descendent repository for new development.

        Unlike clone, this does not copy the settings of the repository.
        """
        dest_repo = self._create_sprouting_repo(to_bzrdir, shared=False)
        dest_repo.fetch(self, revision_id=revision_id)
        return dest_repo

    def _create_sprouting_repo(self, a_bzrdir, shared):
        if not isinstance(a_bzrdir._format, self.bzrdir._format.__class__):
            # use target default format.
            dest_repo = a_bzrdir.create_repository()
        else:
            # Most control formats need the repository to be specifically
            # created, but on some old all-in-one formats it's not needed
            try:
                dest_repo = self._format.initialize(a_bzrdir, shared=shared)
            except errors.UninitializableFormat:
                dest_repo = a_bzrdir.open_repository()
        return dest_repo

    def _get_sink(self):
        """Return a sink for streaming into this repository."""
        return StreamSink(self)

    def _get_source(self, to_format):
        """Return a source for streaming from this repository."""
        return StreamSource(self, to_format)

    @needs_read_lock
    def has_revision(self, revision_id):
        """True if this repository has a copy of the revision."""
        return revision_id in self.has_revisions((revision_id,))

    @needs_read_lock
    def has_revisions(self, revision_ids):
        """Probe to find out the presence of multiple revisions.

        :param revision_ids: An iterable of revision_ids.
        :return: A set of the revision_ids that were present.
        """
        parent_map = self.revisions.get_parent_map(
            [(rev_id,) for rev_id in revision_ids])
        result = set()
        if _mod_revision.NULL_REVISION in revision_ids:
            result.add(_mod_revision.NULL_REVISION)
        result.update([key[0] for key in parent_map])
        return result

    @needs_read_lock
    def get_revision(self, revision_id):
        """Return the Revision object for a named revision."""
        return self.get_revisions([revision_id])[0]

    @needs_read_lock
    def get_revision_reconcile(self, revision_id):
        """'reconcile' helper routine that allows access to a revision always.

        This variant of get_revision does not cross check the weave graph
        against the revision one as get_revision does: but it should only
        be used by reconcile, or reconcile-alike commands that are correcting
        or testing the revision graph.
        """
        return self._get_revisions([revision_id])[0]

    @needs_read_lock
    def get_revisions(self, revision_ids):
        """Get many revisions at once.
        
        Repositories that need to check data on every revision read should 
        subclass this method.
        """
        return self._get_revisions(revision_ids)

    @needs_read_lock
    def _get_revisions(self, revision_ids):
        """Core work logic to get many revisions without sanity checks."""
        revs = {}
        for revid, rev in self._iter_revisions(revision_ids):
            if rev is None:
                raise errors.NoSuchRevision(self, revid)
            revs[revid] = rev
        return [revs[revid] for revid in revision_ids]

    def _iter_revisions(self, revision_ids):
        """Iterate over revision objects.

        :param revision_ids: An iterable of revisions to examine. None may be
            passed to request all revisions known to the repository. Note that
            not all repositories can find unreferenced revisions; for those
            repositories only referenced ones will be returned.
        :return: An iterator of (revid, revision) tuples. Absent revisions (
            those asked for but not available) are returned as (revid, None).
        """
        if revision_ids is None:
            revision_ids = self.all_revision_ids()
        else:
            for rev_id in revision_ids:
                if not rev_id or not isinstance(rev_id, basestring):
                    raise errors.InvalidRevisionId(revision_id=rev_id, branch=self)
        keys = [(key,) for key in revision_ids]
        stream = self.revisions.get_record_stream(keys, 'unordered', True)
        for record in stream:
            revid = record.key[0]
            if record.storage_kind == 'absent':
                yield (revid, None)
            else:
                text = record.get_bytes_as('fulltext')
                rev = self._serializer.read_revision_from_string(text)
                yield (revid, rev)

    def get_deltas_for_revisions(self, revisions, specific_fileids=None):
        """Produce a generator of revision deltas.

        Note that the input is a sequence of REVISIONS, not revision_ids.
        Trees will be held in memory until the generator exits.
        Each delta is relative to the revision's lefthand predecessor.

        :param specific_fileids: if not None, the result is filtered
          so that only those file-ids, their parents and their
          children are included.
        """
        # Get the revision-ids of interest
        required_trees = set()
        for revision in revisions:
            required_trees.add(revision.revision_id)
            required_trees.update(revision.parent_ids[:1])

        # Get the matching filtered trees. Note that it's more
        # efficient to pass filtered trees to changes_from() rather
        # than doing the filtering afterwards. changes_from() could
        # arguably do the filtering itself but it's path-based, not
        # file-id based, so filtering before or afterwards is
        # currently easier.
        if specific_fileids is None:
            trees = dict((t.get_revision_id(), t) for
                t in self.revision_trees(required_trees))
        else:
            trees = dict((t.get_revision_id(), t) for
                t in self._filtered_revision_trees(required_trees,
                specific_fileids))

        # Calculate the deltas
        for revision in revisions:
            if not revision.parent_ids:
                old_tree = self.revision_tree(_mod_revision.NULL_REVISION)
            else:
                old_tree = trees[revision.parent_ids[0]]
            yield trees[revision.revision_id].changes_from(old_tree)

    @needs_read_lock
    def get_revision_delta(self, revision_id, specific_fileids=None):
        """Return the delta for one revision.

        The delta is relative to the left-hand predecessor of the
        revision.

        :param specific_fileids: if not None, the result is filtered
          so that only those file-ids, their parents and their
          children are included.
        """
        r = self.get_revision(revision_id)
        return list(self.get_deltas_for_revisions([r],
            specific_fileids=specific_fileids))[0]

    @needs_write_lock
    def store_revision_signature(self, gpg_strategy, plaintext, revision_id):
        signature = gpg_strategy.sign(plaintext)
        self.add_signature_text(revision_id, signature)

    @needs_write_lock
    def add_signature_text(self, revision_id, signature):
        self.signatures.add_lines((revision_id,), (),
            osutils.split_lines(signature))

    def find_text_key_references(self):
        """Find the text key references within the repository.

        :return: A dictionary mapping text keys ((fileid, revision_id) tuples)
            to whether they were referred to by the inventory of the
            revision_id that they contain. The inventory texts from all present
            revision ids are assessed to generate this report.
        """
        revision_keys = self.revisions.keys()
        w = self.inventories
        pb = ui.ui_factory.nested_progress_bar()
        try:
            return self._find_text_key_references_from_xml_inventory_lines(
                w.iter_lines_added_or_present_in_keys(revision_keys, pb=pb))
        finally:
            pb.finished()

    def _find_text_key_references_from_xml_inventory_lines(self,
        line_iterator):
        """Core routine for extracting references to texts from inventories.

        This performs the translation of xml lines to revision ids.

        :param line_iterator: An iterator of lines, origin_version_id
        :return: A dictionary mapping text keys ((fileid, revision_id) tuples)
            to whether they were referred to by the inventory of the
            revision_id that they contain. Note that if that revision_id was
            not part of the line_iterator's output then False will be given -
            even though it may actually refer to that key.
        """
        if not self._serializer.support_altered_by_hack:
            raise AssertionError(
                "_find_text_key_references_from_xml_inventory_lines only "
                "supported for branches which store inventory as unnested xml"
                ", not on %r" % self)
        result = {}

        # this code needs to read every new line in every inventory for the
        # inventories [revision_ids]. Seeing a line twice is ok. Seeing a line
        # not present in one of those inventories is unnecessary but not
        # harmful because we are filtering by the revision id marker in the
        # inventory lines : we only select file ids altered in one of those
        # revisions. We don't need to see all lines in the inventory because
        # only those added in an inventory in rev X can contain a revision=X
        # line.
        unescape_revid_cache = {}
        unescape_fileid_cache = {}

        # jam 20061218 In a big fetch, this handles hundreds of thousands
        # of lines, so it has had a lot of inlining and optimizing done.
        # Sorry that it is a little bit messy.
        # Move several functions to be local variables, since this is a long
        # running loop.
        search = self._file_ids_altered_regex.search
        unescape = _unescape_xml
        setdefault = result.setdefault
        for line, line_key in line_iterator:
            match = search(line)
            if match is None:
                continue
            # One call to match.group() returning multiple items is quite a
            # bit faster than 2 calls to match.group() each returning 1
            file_id, revision_id = match.group('file_id', 'revision_id')

            # Inlining the cache lookups helps a lot when you make 170,000
            # lines and 350k ids, versus 8.4 unique ids.
            # Using a cache helps in 2 ways:
            #   1) Avoids unnecessary decoding calls
            #   2) Re-uses cached strings, which helps in future set and
            #      equality checks.
            # (2) is enough that removing encoding entirely along with
            # the cache (so we are using plain strings) results in no
            # performance improvement.
            try:
                revision_id = unescape_revid_cache[revision_id]
            except KeyError:
                unescaped = unescape(revision_id)
                unescape_revid_cache[revision_id] = unescaped
                revision_id = unescaped

            # Note that unconditionally unescaping means that we deserialise
            # every fileid, which for general 'pull' is not great, but we don't
            # really want to have some many fulltexts that this matters anyway.
            # RBC 20071114.
            try:
                file_id = unescape_fileid_cache[file_id]
            except KeyError:
                unescaped = unescape(file_id)
                unescape_fileid_cache[file_id] = unescaped
                file_id = unescaped

            key = (file_id, revision_id)
            setdefault(key, False)
            if revision_id == line_key[-1]:
                result[key] = True
        return result

    def _inventory_xml_lines_for_keys(self, keys):
        """Get a line iterator of the sort needed for findind references.

        Not relevant for non-xml inventory repositories.

        Ghosts in revision_keys are ignored.

        :param revision_keys: The revision keys for the inventories to inspect.
        :return: An iterator over (inventory line, revid) for the fulltexts of
            all of the xml inventories specified by revision_keys.
        """
        stream = self.inventories.get_record_stream(keys, 'unordered', True)
        for record in stream:
            if record.storage_kind != 'absent':
                chunks = record.get_bytes_as('chunked')
                revid = record.key[-1]
                lines = osutils.chunks_to_lines(chunks)
                for line in lines:
                    yield line, revid

    def _find_file_ids_from_xml_inventory_lines(self, line_iterator,
        revision_keys):
        """Helper routine for fileids_altered_by_revision_ids.

        This performs the translation of xml lines to revision ids.

        :param line_iterator: An iterator of lines, origin_version_id
        :param revision_keys: The revision ids to filter for. This should be a
            set or other type which supports efficient __contains__ lookups, as
            the revision key from each parsed line will be looked up in the
            revision_keys filter.
        :return: a dictionary mapping altered file-ids to an iterable of
        revision_ids. Each altered file-ids has the exact revision_ids that
        altered it listed explicitly.
        """
        seen = set(self._find_text_key_references_from_xml_inventory_lines(
                line_iterator).iterkeys())
        parent_keys = self._find_parent_keys_of_revisions(revision_keys)
        parent_seen = set(self._find_text_key_references_from_xml_inventory_lines(
            self._inventory_xml_lines_for_keys(parent_keys)))
        new_keys = seen - parent_seen
        result = {}
        setdefault = result.setdefault
        for key in new_keys:
            setdefault(key[0], set()).add(key[-1])
        return result

    def _find_parent_ids_of_revisions(self, revision_ids):
        """Find all parent ids that are mentioned in the revision graph.

        :return: set of revisions that are parents of revision_ids which are
            not part of revision_ids themselves
        """
        parent_map = self.get_parent_map(revision_ids)
        parent_ids = set()
        map(parent_ids.update, parent_map.itervalues())
        parent_ids.difference_update(revision_ids)
        parent_ids.discard(_mod_revision.NULL_REVISION)
        return parent_ids

    def _find_parent_keys_of_revisions(self, revision_keys):
        """Similar to _find_parent_ids_of_revisions, but used with keys.

        :param revision_keys: An iterable of revision_keys.
        :return: The parents of all revision_keys that are not already in
            revision_keys
        """
        parent_map = self.revisions.get_parent_map(revision_keys)
        parent_keys = set()
        map(parent_keys.update, parent_map.itervalues())
        parent_keys.difference_update(revision_keys)
        parent_keys.discard(_mod_revision.NULL_REVISION)
        return parent_keys

    def fileids_altered_by_revision_ids(self, revision_ids, _inv_weave=None):
        """Find the file ids and versions affected by revisions.

        :param revisions: an iterable containing revision ids.
        :param _inv_weave: The inventory weave from this repository or None.
            If None, the inventory weave will be opened automatically.
        :return: a dictionary mapping altered file-ids to an iterable of
        revision_ids. Each altered file-ids has the exact revision_ids that
        altered it listed explicitly.
        """
        selected_keys = set((revid,) for revid in revision_ids)
        w = _inv_weave or self.inventories
        return self._find_file_ids_from_xml_inventory_lines(
            w.iter_lines_added_or_present_in_keys(
                selected_keys, pb=None),
            selected_keys)

    def iter_files_bytes(self, desired_files):
        """Iterate through file versions.

        Files will not necessarily be returned in the order they occur in
        desired_files.  No specific order is guaranteed.

        Yields pairs of identifier, bytes_iterator.  identifier is an opaque
        value supplied by the caller as part of desired_files.  It should
        uniquely identify the file version in the caller's context.  (Examples:
        an index number or a TreeTransform trans_id.)

        bytes_iterator is an iterable of bytestrings for the file.  The
        kind of iterable and length of the bytestrings are unspecified, but for
        this implementation, it is a list of bytes produced by
        VersionedFile.get_record_stream().

        :param desired_files: a list of (file_id, revision_id, identifier)
            triples
        """
        text_keys = {}
        for file_id, revision_id, callable_data in desired_files:
            text_keys[(file_id, revision_id)] = callable_data
        for record in self.texts.get_record_stream(text_keys, 'unordered', True):
            if record.storage_kind == 'absent':
                raise errors.RevisionNotPresent(record.key, self)
            yield text_keys[record.key], record.get_bytes_as('chunked')

    def _generate_text_key_index(self, text_key_references=None,
        ancestors=None):
        """Generate a new text key index for the repository.

        This is an expensive function that will take considerable time to run.

        :return: A dict mapping text keys ((file_id, revision_id) tuples) to a
            list of parents, also text keys. When a given key has no parents,
            the parents list will be [NULL_REVISION].
        """
        # All revisions, to find inventory parents.
        if ancestors is None:
            graph = self.get_graph()
            ancestors = graph.get_parent_map(self.all_revision_ids())
        if text_key_references is None:
            text_key_references = self.find_text_key_references()
        pb = ui.ui_factory.nested_progress_bar()
        try:
            return self._do_generate_text_key_index(ancestors,
                text_key_references, pb)
        finally:
            pb.finished()

    def _do_generate_text_key_index(self, ancestors, text_key_references, pb):
        """Helper for _generate_text_key_index to avoid deep nesting."""
        revision_order = tsort.topo_sort(ancestors)
        invalid_keys = set()
        revision_keys = {}
        for revision_id in revision_order:
            revision_keys[revision_id] = set()
        text_count = len(text_key_references)
        # a cache of the text keys to allow reuse; costs a dict of all the
        # keys, but saves a 2-tuple for every child of a given key.
        text_key_cache = {}
        for text_key, valid in text_key_references.iteritems():
            if not valid:
                invalid_keys.add(text_key)
            else:
                revision_keys[text_key[1]].add(text_key)
            text_key_cache[text_key] = text_key
        del text_key_references
        text_index = {}
        text_graph = graph.Graph(graph.DictParentsProvider(text_index))
        NULL_REVISION = _mod_revision.NULL_REVISION
        # Set a cache with a size of 10 - this suffices for bzr.dev but may be
        # too small for large or very branchy trees. However, for 55K path
        # trees, it would be easy to use too much memory trivially. Ideally we
        # could gauge this by looking at available real memory etc, but this is
        # always a tricky proposition.
        inventory_cache = lru_cache.LRUCache(10)
        batch_size = 10 # should be ~150MB on a 55K path tree
        batch_count = len(revision_order) / batch_size + 1
        processed_texts = 0
        pb.update("Calculating text parents", processed_texts, text_count)
        for offset in xrange(batch_count):
            to_query = revision_order[offset * batch_size:(offset + 1) *
                batch_size]
            if not to_query:
                break
            for revision_id in to_query:
                parent_ids = ancestors[revision_id]
                for text_key in revision_keys[revision_id]:
                    pb.update("Calculating text parents", processed_texts)
                    processed_texts += 1
                    candidate_parents = []
                    for parent_id in parent_ids:
                        parent_text_key = (text_key[0], parent_id)
                        try:
                            check_parent = parent_text_key not in \
                                revision_keys[parent_id]
                        except KeyError:
                            # the parent parent_id is a ghost:
                            check_parent = False
                            # truncate the derived graph against this ghost.
                            parent_text_key = None
                        if check_parent:
                            # look at the parent commit details inventories to
                            # determine possible candidates in the per file graph.
                            # TODO: cache here.
                            try:
                                inv = inventory_cache[parent_id]
                            except KeyError:
                                inv = self.revision_tree(parent_id).inventory
                                inventory_cache[parent_id] = inv
                            try:
                                parent_entry = inv[text_key[0]]
                            except (KeyError, errors.NoSuchId):
                                parent_entry = None
                            if parent_entry is not None:
                                parent_text_key = (
                                    text_key[0], parent_entry.revision)
                            else:
                                parent_text_key = None
                        if parent_text_key is not None:
                            candidate_parents.append(
                                text_key_cache[parent_text_key])
                    parent_heads = text_graph.heads(candidate_parents)
                    new_parents = list(parent_heads)
                    new_parents.sort(key=lambda x:candidate_parents.index(x))
                    if new_parents == []:
                        new_parents = [NULL_REVISION]
                    text_index[text_key] = new_parents

        for text_key in invalid_keys:
            text_index[text_key] = [NULL_REVISION]
        return text_index

    def item_keys_introduced_by(self, revision_ids, _files_pb=None):
        """Get an iterable listing the keys of all the data introduced by a set
        of revision IDs.

        The keys will be ordered so that the corresponding items can be safely
        fetched and inserted in that order.

        :returns: An iterable producing tuples of (knit-kind, file-id,
            versions).  knit-kind is one of 'file', 'inventory', 'signatures',
            'revisions'.  file-id is None unless knit-kind is 'file'.
        """
        for result in self._find_file_keys_to_fetch(revision_ids, _files_pb):
            yield result
        del _files_pb
        for result in self._find_non_file_keys_to_fetch(revision_ids):
            yield result

    def _find_file_keys_to_fetch(self, revision_ids, pb):
        # XXX: it's a bit weird to control the inventory weave caching in this
        # generator.  Ideally the caching would be done in fetch.py I think.  Or
        # maybe this generator should explicitly have the contract that it
        # should not be iterated until the previously yielded item has been
        # processed?
        inv_w = self.inventories

        # file ids that changed
        file_ids = self.fileids_altered_by_revision_ids(revision_ids, inv_w)
        count = 0
        num_file_ids = len(file_ids)
        for file_id, altered_versions in file_ids.iteritems():
            if pb is not None:
                pb.update("Fetch texts", count, num_file_ids)
            count += 1
            yield ("file", file_id, altered_versions)

    def _find_non_file_keys_to_fetch(self, revision_ids):
        # inventory
        yield ("inventory", None, revision_ids)

        # signatures
        # XXX: Note ATM no callers actually pay attention to this return
        #      instead they just use the list of revision ids and ignore
        #      missing sigs. Consider removing this work entirely
        revisions_with_signatures = set(self.signatures.get_parent_map(
            [(r,) for r in revision_ids]))
        revisions_with_signatures = set(
            [r for (r,) in revisions_with_signatures])
        revisions_with_signatures.intersection_update(revision_ids)
        yield ("signatures", None, revisions_with_signatures)

        # revisions
        yield ("revisions", None, revision_ids)

    @needs_read_lock
    def get_inventory(self, revision_id):
        """Get Inventory object by revision id."""
        return self.iter_inventories([revision_id]).next()

    def iter_inventories(self, revision_ids, ordering=None):
        """Get many inventories by revision_ids.

        This will buffer some or all of the texts used in constructing the
        inventories in memory, but will only parse a single inventory at a
        time.

        :param revision_ids: The expected revision ids of the inventories.
        :param ordering: optional ordering, e.g. 'topological'.  If not
            specified, the order of revision_ids will be preserved (by
            buffering if necessary).
        :return: An iterator of inventories.
        """
        if ((None in revision_ids)
            or (_mod_revision.NULL_REVISION in revision_ids)):
            raise ValueError('cannot get null revision inventory')
        return self._iter_inventories(revision_ids, ordering)

    def _iter_inventories(self, revision_ids, ordering):
        """single-document based inventory iteration."""
        inv_xmls = self._iter_inventory_xmls(revision_ids, ordering)
        for text, revision_id in inv_xmls:
            yield self._deserialise_inventory(revision_id, text)

    def _iter_inventory_xmls(self, revision_ids, ordering):
        if ordering is None:
            order_as_requested = True
            ordering = 'unordered'
        else:
            order_as_requested = False
        keys = [(revision_id,) for revision_id in revision_ids]
        if not keys:
            return
        if order_as_requested:
            key_iter = iter(keys)
            next_key = key_iter.next()
        stream = self.inventories.get_record_stream(keys, ordering, True)
        text_chunks = {}
        for record in stream:
            if record.storage_kind != 'absent':
                chunks = record.get_bytes_as('chunked')
                if order_as_requested:
                    text_chunks[record.key] = chunks
                else:
                    yield ''.join(chunks), record.key[-1]
            else:
                raise errors.NoSuchRevision(self, record.key)
            if order_as_requested:
                # Yield as many results as we can while preserving order.
                while next_key in text_chunks:
                    chunks = text_chunks.pop(next_key)
                    yield ''.join(chunks), next_key[-1]
                    try:
                        next_key = key_iter.next()
                    except StopIteration:
                        # We still want to fully consume the get_record_stream,
                        # just in case it is not actually finished at this point
                        next_key = None
                        break

    def _deserialise_inventory(self, revision_id, xml):
        """Transform the xml into an inventory object.

        :param revision_id: The expected revision id of the inventory.
        :param xml: A serialised inventory.
        """
        result = self._serializer.read_inventory_from_string(xml, revision_id,
                    entry_cache=self._inventory_entry_cache,
                    return_from_cache=self._safe_to_return_from_cache)
        if result.revision_id != revision_id:
            raise AssertionError('revision id mismatch %s != %s' % (
                result.revision_id, revision_id))
        return result

    def get_serializer_format(self):
        return self._serializer.format_num

    @needs_read_lock
    def _get_inventory_xml(self, revision_id):
        """Get serialized inventory as a string."""
        texts = self._iter_inventory_xmls([revision_id], 'unordered')
        try:
            text, revision_id = texts.next()
        except StopIteration:
            raise errors.HistoryMissing(self, 'inventory', revision_id)
        return text

    def get_rev_id_for_revno(self, revno, known_pair):
        """Return the revision id of a revno, given a later (revno, revid)
        pair in the same history.

        :return: if found (True, revid).  If the available history ran out
            before reaching the revno, then this returns
            (False, (closest_revno, closest_revid)).
        """
        known_revno, known_revid = known_pair
        partial_history = [known_revid]
        distance_from_known = known_revno - revno
        if distance_from_known < 0:
            raise ValueError(
                'requested revno (%d) is later than given known revno (%d)'
                % (revno, known_revno))
        try:
            _iter_for_revno(
                self, partial_history, stop_index=distance_from_known)
        except errors.RevisionNotPresent, err:
            if err.revision_id == known_revid:
                # The start revision (known_revid) wasn't found.
                raise
            # This is a stacked repository with no fallbacks, or a there's a
            # left-hand ghost.  Either way, even though the revision named in
            # the error isn't in this repo, we know it's the next step in this
            # left-hand history.
            partial_history.append(err.revision_id)
        if len(partial_history) <= distance_from_known:
            # Didn't find enough history to get a revid for the revno.
            earliest_revno = known_revno - len(partial_history) + 1
            return (False, (earliest_revno, partial_history[-1]))
        if len(partial_history) - 1 > distance_from_known:
            raise AssertionError('_iter_for_revno returned too much history')
        return (True, partial_history[-1])

    def iter_reverse_revision_history(self, revision_id):
        """Iterate backwards through revision ids in the lefthand history

        :param revision_id: The revision id to start with.  All its lefthand
            ancestors will be traversed.
        """
        graph = self.get_graph()
        next_id = revision_id
        while True:
            if next_id in (None, _mod_revision.NULL_REVISION):
                return
            try:
                parents = graph.get_parent_map([next_id])[next_id]
            except KeyError:
                raise errors.RevisionNotPresent(next_id, self)
            yield next_id
            if len(parents) == 0:
                return
            else:
                next_id = parents[0]

    def is_shared(self):
        """Return True if this repository is flagged as a shared repository."""
        raise NotImplementedError(self.is_shared)

    @needs_write_lock
    def reconcile(self, other=None, thorough=False):
        """Reconcile this repository."""
        from bzrlib.reconcile import RepoReconciler
        reconciler = RepoReconciler(self, thorough=thorough)
        reconciler.reconcile()
        return reconciler

    def _refresh_data(self):
        """Helper called from lock_* to ensure coherency with disk.

        The default implementation does nothing; it is however possible
        for repositories to maintain loaded indices across multiple locks
        by checking inside their implementation of this method to see
        whether their indices are still valid. This depends of course on
        the disk format being validatable in this manner. This method is
        also called by the refresh_data() public interface to cause a refresh
        to occur while in a write lock so that data inserted by a smart server
        push operation is visible on the client's instance of the physical
        repository.
        """

    @needs_read_lock
    def revision_tree(self, revision_id):
        """Return Tree for a revision on this branch.

        `revision_id` may be NULL_REVISION for the empty tree revision.
        """
        revision_id = _mod_revision.ensure_null(revision_id)
        # TODO: refactor this to use an existing revision object
        # so we don't need to read it in twice.
        if revision_id == _mod_revision.NULL_REVISION:
            return RevisionTree(self, Inventory(root_id=None),
                                _mod_revision.NULL_REVISION)
        else:
            inv = self.get_inventory(revision_id)
            return RevisionTree(self, inv, revision_id)

    def revision_trees(self, revision_ids):
        """Return Trees for revisions in this repository.

        :param revision_ids: a sequence of revision-ids;
          a revision-id may not be None or 'null:'
        """
        inventories = self.iter_inventories(revision_ids)
        for inv in inventories:
            yield RevisionTree(self, inv, inv.revision_id)

    def _filtered_revision_trees(self, revision_ids, file_ids):
        """Return Tree for a revision on this branch with only some files.

        :param revision_ids: a sequence of revision-ids;
          a revision-id may not be None or 'null:'
        :param file_ids: if not None, the result is filtered
          so that only those file-ids, their parents and their
          children are included.
        """
        inventories = self.iter_inventories(revision_ids)
        for inv in inventories:
            # Should we introduce a FilteredRevisionTree class rather
            # than pre-filter the inventory here?
            filtered_inv = inv.filter(file_ids)
            yield RevisionTree(self, filtered_inv, filtered_inv.revision_id)

    @needs_read_lock
    def get_ancestry(self, revision_id, topo_sorted=True):
        """Return a list of revision-ids integrated by a revision.

        The first element of the list is always None, indicating the origin
        revision.  This might change when we have history horizons, or
        perhaps we should have a new API.

        This is topologically sorted.
        """
        if _mod_revision.is_null(revision_id):
            return [None]
        if not self.has_revision(revision_id):
            raise errors.NoSuchRevision(self, revision_id)
        graph = self.get_graph()
        keys = set()
        search = graph._make_breadth_first_searcher([revision_id])
        while True:
            try:
                found, ghosts = search.next_with_ghosts()
            except StopIteration:
                break
            keys.update(found)
        if _mod_revision.NULL_REVISION in keys:
            keys.remove(_mod_revision.NULL_REVISION)
        if topo_sorted:
            parent_map = graph.get_parent_map(keys)
            keys = tsort.topo_sort(parent_map)
        return [None] + list(keys)

    def pack(self, hint=None, clean_obsolete_packs=False):
        """Compress the data within the repository.

        This operation only makes sense for some repository types. For other
        types it should be a no-op that just returns.

        This stub method does not require a lock, but subclasses should use
        @needs_write_lock as this is a long running call its reasonable to
        implicitly lock for the user.

        :param hint: If not supplied, the whole repository is packed.
            If supplied, the repository may use the hint parameter as a
            hint for the parts of the repository to pack. A hint can be
            obtained from the result of commit_write_group(). Out of
            date hints are simply ignored, because concurrent operations
            can obsolete them rapidly.

        :param clean_obsolete_packs: Clean obsolete packs immediately after
            the pack operation.
        """

    def get_transaction(self):
        return self.control_files.get_transaction()

    def get_parent_map(self, revision_ids):
        """See graph.StackedParentsProvider.get_parent_map"""
        # revisions index works in keys; this just works in revisions
        # therefore wrap and unwrap
        query_keys = []
        result = {}
        for revision_id in revision_ids:
            if revision_id == _mod_revision.NULL_REVISION:
                result[revision_id] = ()
            elif revision_id is None:
                raise ValueError('get_parent_map(None) is not valid')
            else:
                query_keys.append((revision_id ,))
        for ((revision_id,), parent_keys) in \
                self.revisions.get_parent_map(query_keys).iteritems():
            if parent_keys:
                result[revision_id] = tuple([parent_revid
                    for (parent_revid,) in parent_keys])
            else:
                result[revision_id] = (_mod_revision.NULL_REVISION,)
        return result

    def _make_parents_provider(self):
        return self

    @needs_read_lock
    def get_known_graph_ancestry(self, revision_ids):
        """Return the known graph for a set of revision ids and their ancestors.
        """
        st = static_tuple.StaticTuple
        revision_keys = [st(r_id).intern() for r_id in revision_ids]
        known_graph = self.revisions.get_known_graph_ancestry(revision_keys)
        return graph.GraphThunkIdsToKeys(known_graph)

    def get_graph(self, other_repository=None):
        """Return the graph walker for this repository format"""
        parents_provider = self._make_parents_provider()
        if (other_repository is not None and
            not self.has_same_location(other_repository)):
            parents_provider = graph.StackedParentsProvider(
                [parents_provider, other_repository._make_parents_provider()])
        return graph.Graph(parents_provider)

    def _get_versioned_file_checker(self, text_key_references=None,
        ancestors=None):
        """Return an object suitable for checking versioned files.
        
        :param text_key_references: if non-None, an already built
            dictionary mapping text keys ((fileid, revision_id) tuples)
            to whether they were referred to by the inventory of the
            revision_id that they contain. If None, this will be
            calculated.
        :param ancestors: Optional result from
            self.get_graph().get_parent_map(self.all_revision_ids()) if already
            available.
        """
        return _VersionedFileChecker(self,
            text_key_references=text_key_references, ancestors=ancestors)

    def revision_ids_to_search_result(self, result_set):
        """Convert a set of revision ids to a graph SearchResult."""
        result_parents = set()
        for parents in self.get_graph().get_parent_map(
            result_set).itervalues():
            result_parents.update(parents)
        included_keys = result_set.intersection(result_parents)
        start_keys = result_set.difference(included_keys)
        exclude_keys = result_parents.difference(result_set)
        result = graph.SearchResult(start_keys, exclude_keys,
            len(result_set), result_set)
        return result

    @needs_write_lock
    def set_make_working_trees(self, new_value):
        """Set the policy flag for making working trees when creating branches.

        This only applies to branches that use this repository.

        The default is 'True'.
        :param new_value: True to restore the default, False to disable making
                          working trees.
        """
        raise NotImplementedError(self.set_make_working_trees)

    def make_working_trees(self):
        """Returns the policy for making working trees on new branches."""
        raise NotImplementedError(self.make_working_trees)

    @needs_write_lock
    def sign_revision(self, revision_id, gpg_strategy):
        plaintext = Testament.from_revision(self, revision_id).as_short_text()
        self.store_revision_signature(gpg_strategy, plaintext, revision_id)

    @needs_read_lock
    def has_signature_for_revision_id(self, revision_id):
        """Query for a revision signature for revision_id in the repository."""
        if not self.has_revision(revision_id):
            raise errors.NoSuchRevision(self, revision_id)
        sig_present = (1 == len(
            self.signatures.get_parent_map([(revision_id,)])))
        return sig_present

    @needs_read_lock
    def get_signature_text(self, revision_id):
        """Return the text for a signature."""
        stream = self.signatures.get_record_stream([(revision_id,)],
            'unordered', True)
        record = stream.next()
        if record.storage_kind == 'absent':
            raise errors.NoSuchRevision(self, revision_id)
        return record.get_bytes_as('fulltext')

    @needs_read_lock
    def check(self, revision_ids=None, callback_refs=None, check_repo=True):
        """Check consistency of all history of given revision_ids.

        Different repository implementations should override _check().

        :param revision_ids: A non-empty list of revision_ids whose ancestry
             will be checked.  Typically the last revision_id of a branch.
        :param callback_refs: A dict of check-refs to resolve and callback
            the check/_check method on the items listed as wanting the ref.
            see bzrlib.check.
        :param check_repo: If False do not check the repository contents, just 
            calculate the data callback_refs requires and call them back.
        """
        return self._check(revision_ids, callback_refs=callback_refs,
            check_repo=check_repo)

    def _check(self, revision_ids, callback_refs, check_repo):
        result = check.Check(self, check_repo=check_repo)
        result.check(callback_refs)
        return result

    def _warn_if_deprecated(self, branch=None):
        global _deprecation_warning_done
        if _deprecation_warning_done:
            return
        try:
            if branch is None:
                conf = config.GlobalConfig()
            else:
                conf = branch.get_config()
            if conf.suppress_warning('format_deprecation'):
                return
            warning("Format %s for %s is deprecated -"
                    " please use 'bzr upgrade' to get better performance"
                    % (self._format, self.bzrdir.transport.base))
        finally:
            _deprecation_warning_done = True

    def supports_rich_root(self):
        return self._format.rich_root_data

    def _check_ascii_revisionid(self, revision_id, method):
        """Private helper for ascii-only repositories."""
        # weave repositories refuse to store revisionids that are non-ascii.
        if revision_id is not None:
            # weaves require ascii revision ids.
            if isinstance(revision_id, unicode):
                try:
                    revision_id.encode('ascii')
                except UnicodeEncodeError:
                    raise errors.NonAsciiRevisionId(method, self)
            else:
                try:
                    revision_id.decode('ascii')
                except UnicodeDecodeError:
                    raise errors.NonAsciiRevisionId(method, self)

    def revision_graph_can_have_wrong_parents(self):
        """Is it possible for this repository to have a revision graph with
        incorrect parents?

        If True, then this repository must also implement
        _find_inconsistent_revision_parents so that check and reconcile can
        check for inconsistencies before proceeding with other checks that may
        depend on the revision index being consistent.
        """
        raise NotImplementedError(self.revision_graph_can_have_wrong_parents)


# remove these delegates a while after bzr 0.15
def __make_delegated(name, from_module):
    def _deprecated_repository_forwarder():
        symbol_versioning.warn('%s moved to %s in bzr 0.15'
            % (name, from_module),
            DeprecationWarning,
            stacklevel=2)
        m = __import__(from_module, globals(), locals(), [name])
        try:
            return getattr(m, name)
        except AttributeError:
            raise AttributeError('module %s has no name %s'
                    % (m, name))
    globals()[name] = _deprecated_repository_forwarder

for _name in [
        'AllInOneRepository',
        'WeaveMetaDirRepository',
        'PreSplitOutRepositoryFormat',
        'RepositoryFormat4',
        'RepositoryFormat5',
        'RepositoryFormat6',
        'RepositoryFormat7',
        ]:
    __make_delegated(_name, 'bzrlib.repofmt.weaverepo')

for _name in [
        'KnitRepository',
        'RepositoryFormatKnit',
        'RepositoryFormatKnit1',
        ]:
    __make_delegated(_name, 'bzrlib.repofmt.knitrepo')


def install_revision(repository, rev, revision_tree):
    """Install all revision data into a repository."""
    install_revisions(repository, [(rev, revision_tree, None)])


def install_revisions(repository, iterable, num_revisions=None, pb=None):
    """Install all revision data into a repository.

    Accepts an iterable of revision, tree, signature tuples.  The signature
    may be None.
    """
    repository.start_write_group()
    try:
        inventory_cache = lru_cache.LRUCache(10)
        for n, (revision, revision_tree, signature) in enumerate(iterable):
            _install_revision(repository, revision, revision_tree, signature,
                inventory_cache)
            if pb is not None:
                pb.update('Transferring revisions', n + 1, num_revisions)
    except:
        repository.abort_write_group()
        raise
    else:
        repository.commit_write_group()


def _install_revision(repository, rev, revision_tree, signature,
    inventory_cache):
    """Install all revision data into a repository."""
    present_parents = []
    parent_trees = {}
    for p_id in rev.parent_ids:
        if repository.has_revision(p_id):
            present_parents.append(p_id)
            parent_trees[p_id] = repository.revision_tree(p_id)
        else:
            parent_trees[p_id] = repository.revision_tree(
                                     _mod_revision.NULL_REVISION)

    inv = revision_tree.inventory
    entries = inv.iter_entries()
    # backwards compatibility hack: skip the root id.
    if not repository.supports_rich_root():
        path, root = entries.next()
        if root.revision != rev.revision_id:
            raise errors.IncompatibleRevision(repr(repository))
    text_keys = {}
    for path, ie in entries:
        text_keys[(ie.file_id, ie.revision)] = ie
    text_parent_map = repository.texts.get_parent_map(text_keys)
    missing_texts = set(text_keys) - set(text_parent_map)
    # Add the texts that are not already present
    for text_key in missing_texts:
        ie = text_keys[text_key]
        text_parents = []
        # FIXME: TODO: The following loop overlaps/duplicates that done by
        # commit to determine parents. There is a latent/real bug here where
        # the parents inserted are not those commit would do - in particular
        # they are not filtered by heads(). RBC, AB
        for revision, tree in parent_trees.iteritems():
            if ie.file_id not in tree:
                continue
            parent_id = tree.inventory[ie.file_id].revision
            if parent_id in text_parents:
                continue
            text_parents.append((ie.file_id, parent_id))
        lines = revision_tree.get_file(ie.file_id).readlines()
        repository.texts.add_lines(text_key, text_parents, lines)
    try:
        # install the inventory
        if repository._format._commit_inv_deltas and len(rev.parent_ids):
            # Cache this inventory
            inventory_cache[rev.revision_id] = inv
            try:
                basis_inv = inventory_cache[rev.parent_ids[0]]
            except KeyError:
                repository.add_inventory(rev.revision_id, inv, present_parents)
            else:
                delta = inv._make_delta(basis_inv)
                repository.add_inventory_by_delta(rev.parent_ids[0], delta,
                    rev.revision_id, present_parents)
        else:
            repository.add_inventory(rev.revision_id, inv, present_parents)
    except errors.RevisionAlreadyPresent:
        pass
    if signature is not None:
        repository.add_signature_text(rev.revision_id, signature)
    repository.add_revision(rev.revision_id, rev, inv)


class MetaDirRepository(Repository):
    """Repositories in the new meta-dir layout.

    :ivar _transport: Transport for access to repository control files,
        typically pointing to .bzr/repository.
    """

    def __init__(self, _format, a_bzrdir, control_files):
        super(MetaDirRepository, self).__init__(_format, a_bzrdir, control_files)
        self._transport = control_files._transport

    def is_shared(self):
        """Return True if this repository is flagged as a shared repository."""
        return self._transport.has('shared-storage')

    @needs_write_lock
    def set_make_working_trees(self, new_value):
        """Set the policy flag for making working trees when creating branches.

        This only applies to branches that use this repository.

        The default is 'True'.
        :param new_value: True to restore the default, False to disable making
                          working trees.
        """
        if new_value:
            try:
                self._transport.delete('no-working-trees')
            except errors.NoSuchFile:
                pass
        else:
            self._transport.put_bytes('no-working-trees', '',
                mode=self.bzrdir._get_file_mode())

    def make_working_trees(self):
        """Returns the policy for making working trees on new branches."""
        return not self._transport.has('no-working-trees')


class MetaDirVersionedFileRepository(MetaDirRepository):
    """Repositories in a meta-dir, that work via versioned file objects."""

    def __init__(self, _format, a_bzrdir, control_files):
        super(MetaDirVersionedFileRepository, self).__init__(_format, a_bzrdir,
            control_files)


network_format_registry = registry.FormatRegistry()
"""Registry of formats indexed by their network name.

The network name for a repository format is an identifier that can be used when
referring to formats with smart server operations. See
RepositoryFormat.network_name() for more detail.
"""


format_registry = registry.FormatRegistry(network_format_registry)
"""Registry of formats, indexed by their BzrDirMetaFormat format string.

This can contain either format instances themselves, or classes/factories that
can be called to obtain one.
"""


#####################################################################
# Repository Formats

class RepositoryFormat(object):
    """A repository format.

    Formats provide four things:
     * An initialization routine to construct repository data on disk.
     * a optional format string which is used when the BzrDir supports
       versioned children.
     * an open routine which returns a Repository instance.
     * A network name for referring to the format in smart server RPC
       methods.

    There is one and only one Format subclass for each on-disk format. But
    there can be one Repository subclass that is used for several different
    formats. The _format attribute on a Repository instance can be used to
    determine the disk format.

    Formats are placed in a registry by their format string for reference
    during opening. These should be subclasses of RepositoryFormat for
    consistency.

    Once a format is deprecated, just deprecate the initialize and open
    methods on the format class. Do not deprecate the object, as the
    object may be created even when a repository instance hasn't been
    created.

    Common instance attributes:
    _matchingbzrdir - the bzrdir format that the repository format was
    originally written to work with. This can be used if manually
    constructing a bzrdir and repository, or more commonly for test suite
    parameterization.
    """

    # Set to True or False in derived classes. True indicates that the format
    # supports ghosts gracefully.
    supports_ghosts = None
    # Can this repository be given external locations to lookup additional
    # data. Set to True or False in derived classes.
    supports_external_lookups = None
    # Does this format support CHK bytestring lookups. Set to True or False in
    # derived classes.
    supports_chks = None
    # Should commit add an inventory, or an inventory delta to the repository.
    _commit_inv_deltas = True
    # What order should fetch operations request streams in?
    # The default is unordered as that is the cheapest for an origin to
    # provide.
    _fetch_order = 'unordered'
    # Does this repository format use deltas that can be fetched as-deltas ?
    # (E.g. knits, where the knit deltas can be transplanted intact.
    # We default to False, which will ensure that enough data to get
    # a full text out of any fetch stream will be grabbed.
    _fetch_uses_deltas = False
    # Should fetch trigger a reconcile after the fetch? Only needed for
    # some repository formats that can suffer internal inconsistencies.
    _fetch_reconcile = False
    # Does this format have < O(tree_size) delta generation. Used to hint what
    # code path for commit, amongst other things.
    fast_deltas = None
    # Does doing a pack operation compress data? Useful for the pack UI command
    # (so if there is one pack, the operation can still proceed because it may
    # help), and for fetching when data won't have come from the same
    # compressor.
    pack_compresses = False
    # Does the repository inventory storage understand references to trees?
    supports_tree_reference = None
    # Is the format experimental ?
    experimental = False

    def __repr__(self):
        return "%s()" % self.__class__.__name__

    def __eq__(self, other):
        # format objects are generally stateless
        return isinstance(other, self.__class__)

    def __ne__(self, other):
        return not self == other

    @classmethod
    def find_format(klass, a_bzrdir):
        """Return the format for the repository object in a_bzrdir.

        This is used by bzr native formats that have a "format" file in
        the repository.  Other methods may be used by different types of
        control directory.
        """
        try:
            transport = a_bzrdir.get_repository_transport(None)
            format_string = transport.get_bytes("format")
            return format_registry.get(format_string)
        except errors.NoSuchFile:
            raise errors.NoRepositoryPresent(a_bzrdir)
        except KeyError:
            raise errors.UnknownFormatError(format=format_string,
                                            kind='repository')

    @classmethod
    def register_format(klass, format):
        format_registry.register(format.get_format_string(), format)

    @classmethod
    def unregister_format(klass, format):
        format_registry.remove(format.get_format_string())

    @classmethod
    def get_default_format(klass):
        """Return the current default format."""
        from bzrlib import bzrdir
        return bzrdir.format_registry.make_bzrdir('default').repository_format

    def get_format_string(self):
        """Return the ASCII format string that identifies this format.

        Note that in pre format ?? repositories the format string is
        not permitted nor written to disk.
        """
        raise NotImplementedError(self.get_format_string)

    def get_format_description(self):
        """Return the short description for this format."""
        raise NotImplementedError(self.get_format_description)

    # TODO: this shouldn't be in the base class, it's specific to things that
    # use weaves or knits -- mbp 20070207
    def _get_versioned_file_store(self,
                                  name,
                                  transport,
                                  control_files,
                                  prefixed=True,
                                  versionedfile_class=None,
                                  versionedfile_kwargs={},
                                  escaped=False):
        if versionedfile_class is None:
            versionedfile_class = self._versionedfile_class
        weave_transport = control_files._transport.clone(name)
        dir_mode = control_files._dir_mode
        file_mode = control_files._file_mode
        return VersionedFileStore(weave_transport, prefixed=prefixed,
                                  dir_mode=dir_mode,
                                  file_mode=file_mode,
                                  versionedfile_class=versionedfile_class,
                                  versionedfile_kwargs=versionedfile_kwargs,
                                  escaped=escaped)

    def initialize(self, a_bzrdir, shared=False):
        """Initialize a repository of this format in a_bzrdir.

        :param a_bzrdir: The bzrdir to put the new repository in it.
        :param shared: The repository should be initialized as a sharable one.
        :returns: The new repository object.

        This may raise UninitializableFormat if shared repository are not
        compatible the a_bzrdir.
        """
        raise NotImplementedError(self.initialize)

    def is_supported(self):
        """Is this format supported?

        Supported formats must be initializable and openable.
        Unsupported formats may not support initialization or committing or
        some other features depending on the reason for not being supported.
        """
        return True

    def network_name(self):
        """A simple byte string uniquely identifying this format for RPC calls.

        MetaDir repository formats use their disk format string to identify the
        repository over the wire. All in one formats such as bzr < 0.8, and
        foreign formats like svn/git and hg should use some marker which is
        unique and immutable.
        """
        raise NotImplementedError(self.network_name)

    def check_conversion_target(self, target_format):
        if self.rich_root_data and not target_format.rich_root_data:
            raise errors.BadConversionTarget(
                'Does not support rich root data.', target_format,
                from_format=self)
        if (self.supports_tree_reference and 
            not getattr(target_format, 'supports_tree_reference', False)):
            raise errors.BadConversionTarget(
                'Does not support nested trees', target_format,
                from_format=self)

    def open(self, a_bzrdir, _found=False):
        """Return an instance of this format for the bzrdir a_bzrdir.

        _found is a private parameter, do not use it.
        """
        raise NotImplementedError(self.open)

    def _run_post_repo_init_hooks(self, repository, a_bzrdir, shared):
        from bzrlib.bzrdir import BzrDir, RepoInitHookParams
        hooks = BzrDir.hooks['post_repo_init']
        if not hooks:
            return
        params = RepoInitHookParams(repository, self, a_bzrdir, shared)
        for hook in hooks:
            hook(params)


class MetaDirRepositoryFormat(RepositoryFormat):
    """Common base class for the new repositories using the metadir layout."""

    rich_root_data = False
    supports_tree_reference = False
    supports_external_lookups = False

    @property
    def _matchingbzrdir(self):
        matching = bzrdir.BzrDirMetaFormat1()
        matching.repository_format = self
        return matching

    def __init__(self):
        super(MetaDirRepositoryFormat, self).__init__()

    def _create_control_files(self, a_bzrdir):
        """Create the required files and the initial control_files object."""
        # FIXME: RBC 20060125 don't peek under the covers
        # NB: no need to escape relative paths that are url safe.
        repository_transport = a_bzrdir.get_repository_transport(self)
        control_files = lockable_files.LockableFiles(repository_transport,
                                'lock', lockdir.LockDir)
        control_files.create_lock()
        return control_files

    def _upload_blank_content(self, a_bzrdir, dirs, files, utf8_files, shared):
        """Upload the initial blank content."""
        control_files = self._create_control_files(a_bzrdir)
        control_files.lock_write()
        transport = control_files._transport
        if shared == True:
            utf8_files += [('shared-storage', '')]
        try:
            transport.mkdir_multi(dirs, mode=a_bzrdir._get_dir_mode())
            for (filename, content_stream) in files:
                transport.put_file(filename, content_stream,
                    mode=a_bzrdir._get_file_mode())
            for (filename, content_bytes) in utf8_files:
                transport.put_bytes_non_atomic(filename, content_bytes,
                    mode=a_bzrdir._get_file_mode())
        finally:
            control_files.unlock()

    def network_name(self):
        """Metadir formats have matching disk and network format strings."""
        return self.get_format_string()


# Pre-0.8 formats that don't have a disk format string (because they are
# versioned by the matching control directory). We use the control directories
# disk format string as a key for the network_name because they meet the
# constraints (simple string, unique, immutable).
network_format_registry.register_lazy(
    "Bazaar-NG branch, format 5\n",
    'bzrlib.repofmt.weaverepo',
    'RepositoryFormat5',
)
network_format_registry.register_lazy(
    "Bazaar-NG branch, format 6\n",
    'bzrlib.repofmt.weaverepo',
    'RepositoryFormat6',
)

# formats which have no format string are not discoverable or independently
# creatable on disk, so are not registered in format_registry.  They're
# all in bzrlib.repofmt.weaverepo now.  When an instance of one of these is
# needed, it's constructed directly by the BzrDir.  Non-native formats where
# the repository is not separately opened are similar.

format_registry.register_lazy(
    'Bazaar-NG Repository format 7',
    'bzrlib.repofmt.weaverepo',
    'RepositoryFormat7'
    )

format_registry.register_lazy(
    'Bazaar-NG Knit Repository Format 1',
    'bzrlib.repofmt.knitrepo',
    'RepositoryFormatKnit1',
    )

format_registry.register_lazy(
    'Bazaar Knit Repository Format 3 (bzr 0.15)\n',
    'bzrlib.repofmt.knitrepo',
    'RepositoryFormatKnit3',
    )

format_registry.register_lazy(
    'Bazaar Knit Repository Format 4 (bzr 1.0)\n',
    'bzrlib.repofmt.knitrepo',
    'RepositoryFormatKnit4',
    )

# Pack-based formats. There is one format for pre-subtrees, and one for
# post-subtrees to allow ease of testing.
# NOTE: These are experimental in 0.92. Stable in 1.0 and above
format_registry.register_lazy(
    'Bazaar pack repository format 1 (needs bzr 0.92)\n',
    'bzrlib.repofmt.pack_repo',
    'RepositoryFormatKnitPack1',
    )
format_registry.register_lazy(
    'Bazaar pack repository format 1 with subtree support (needs bzr 0.92)\n',
    'bzrlib.repofmt.pack_repo',
    'RepositoryFormatKnitPack3',
    )
format_registry.register_lazy(
    'Bazaar pack repository format 1 with rich root (needs bzr 1.0)\n',
    'bzrlib.repofmt.pack_repo',
    'RepositoryFormatKnitPack4',
    )
format_registry.register_lazy(
    'Bazaar RepositoryFormatKnitPack5 (bzr 1.6)\n',
    'bzrlib.repofmt.pack_repo',
    'RepositoryFormatKnitPack5',
    )
format_registry.register_lazy(
    'Bazaar RepositoryFormatKnitPack5RichRoot (bzr 1.6.1)\n',
    'bzrlib.repofmt.pack_repo',
    'RepositoryFormatKnitPack5RichRoot',
    )
format_registry.register_lazy(
    'Bazaar RepositoryFormatKnitPack5RichRoot (bzr 1.6)\n',
    'bzrlib.repofmt.pack_repo',
    'RepositoryFormatKnitPack5RichRootBroken',
    )
format_registry.register_lazy(
    'Bazaar RepositoryFormatKnitPack6 (bzr 1.9)\n',
    'bzrlib.repofmt.pack_repo',
    'RepositoryFormatKnitPack6',
    )
format_registry.register_lazy(
    'Bazaar RepositoryFormatKnitPack6RichRoot (bzr 1.9)\n',
    'bzrlib.repofmt.pack_repo',
    'RepositoryFormatKnitPack6RichRoot',
    )

# Development formats.
# Obsolete but kept pending a CHK based subtree format.
format_registry.register_lazy(
    ("Bazaar development format 2 with subtree support "
        "(needs bzr.dev from before 1.8)\n"),
    'bzrlib.repofmt.pack_repo',
    'RepositoryFormatPackDevelopment2Subtree',
    )

# 1.14->1.16 go below here
format_registry.register_lazy(
    'Bazaar development format - group compression and chk inventory'
        ' (needs bzr.dev from 1.14)\n',
    'bzrlib.repofmt.groupcompress_repo',
    'RepositoryFormatCHK1',
    )

format_registry.register_lazy(
    'Bazaar development format - chk repository with bencode revision '
        'serialization (needs bzr.dev from 1.16)\n',
    'bzrlib.repofmt.groupcompress_repo',
    'RepositoryFormatCHK2',
    )
format_registry.register_lazy(
    'Bazaar repository format 2a (needs bzr 1.16 or later)\n',
    'bzrlib.repofmt.groupcompress_repo',
    'RepositoryFormat2a',
    )


class InterRepository(InterObject):
    """This class represents operations taking place between two repositories.

    Its instances have methods like copy_content and fetch, and contain
    references to the source and target repositories these operations can be
    carried out on.

    Often we will provide convenience methods on 'repository' which carry out
    operations with another repository - they will always forward to
    InterRepository.get(other).method_name(parameters).
    """

    _walk_to_common_revisions_batch_size = 50
    _optimisers = []
    """The available optimised InterRepository types."""

    @needs_write_lock
    def copy_content(self, revision_id=None):
        """Make a complete copy of the content in self into destination.

        This is a destructive operation! Do not use it on existing
        repositories.

        :param revision_id: Only copy the content needed to construct
                            revision_id and its parents.
        """
        try:
            self.target.set_make_working_trees(self.source.make_working_trees())
        except NotImplementedError:
            pass
        self.target.fetch(self.source, revision_id=revision_id)

    @needs_write_lock
    def fetch(self, revision_id=None, pb=None, find_ghosts=False,
            fetch_spec=None):
        """Fetch the content required to construct revision_id.

        The content is copied from self.source to self.target.

        :param revision_id: if None all content is copied, if NULL_REVISION no
                            content is copied.
        :param pb: ignored.
        :return: None.
        """
        ui.ui_factory.warn_experimental_format_fetch(self)
        from bzrlib.fetch import RepoFetcher
        # See <https://launchpad.net/bugs/456077> asking for a warning here
        if self.source._format.network_name() != self.target._format.network_name():
            ui.ui_factory.show_user_warning('cross_format_fetch',
                from_format=self.source._format,
                to_format=self.target._format)
        f = RepoFetcher(to_repository=self.target,
                               from_repository=self.source,
                               last_revision=revision_id,
                               fetch_spec=fetch_spec,
                               find_ghosts=find_ghosts)

    def _walk_to_common_revisions(self, revision_ids):
        """Walk out from revision_ids in source to revisions target has.

        :param revision_ids: The start point for the search.
        :return: A set of revision ids.
        """
        target_graph = self.target.get_graph()
        revision_ids = frozenset(revision_ids)
        missing_revs = set()
        source_graph = self.source.get_graph()
        # ensure we don't pay silly lookup costs.
        searcher = source_graph._make_breadth_first_searcher(revision_ids)
        null_set = frozenset([_mod_revision.NULL_REVISION])
        searcher_exhausted = False
        while True:
            next_revs = set()
            ghosts = set()
            # Iterate the searcher until we have enough next_revs
            while len(next_revs) < self._walk_to_common_revisions_batch_size:
                try:
                    next_revs_part, ghosts_part = searcher.next_with_ghosts()
                    next_revs.update(next_revs_part)
                    ghosts.update(ghosts_part)
                except StopIteration:
                    searcher_exhausted = True
                    break
            # If there are ghosts in the source graph, and the caller asked for
            # them, make sure that they are present in the target.
            # We don't care about other ghosts as we can't fetch them and
            # haven't been asked to.
            ghosts_to_check = set(revision_ids.intersection(ghosts))
            revs_to_get = set(next_revs).union(ghosts_to_check)
            if revs_to_get:
                have_revs = set(target_graph.get_parent_map(revs_to_get))
                # we always have NULL_REVISION present.
                have_revs = have_revs.union(null_set)
                # Check if the target is missing any ghosts we need.
                ghosts_to_check.difference_update(have_revs)
                if ghosts_to_check:
                    # One of the caller's revision_ids is a ghost in both the
                    # source and the target.
                    raise errors.NoSuchRevision(
                        self.source, ghosts_to_check.pop())
                missing_revs.update(next_revs - have_revs)
                # Because we may have walked past the original stop point, make
                # sure everything is stopped
                stop_revs = searcher.find_seen_ancestors(have_revs)
                searcher.stop_searching_any(stop_revs)
            if searcher_exhausted:
                break
        return searcher.get_result()

    @needs_read_lock
    def search_missing_revision_ids(self, revision_id=None, find_ghosts=True):
        """Return the revision ids that source has that target does not.

        :param revision_id: only return revision ids included by this
                            revision_id.
        :param find_ghosts: If True find missing revisions in deep history
            rather than just finding the surface difference.
        :return: A bzrlib.graph.SearchResult.
        """
        # stop searching at found target revisions.
        if not find_ghosts and revision_id is not None:
            return self._walk_to_common_revisions([revision_id])
        # generic, possibly worst case, slow code path.
        target_ids = set(self.target.all_revision_ids())
        if revision_id is not None:
            source_ids = self.source.get_ancestry(revision_id)
            if source_ids[0] is not None:
                raise AssertionError()
            source_ids.pop(0)
        else:
            source_ids = self.source.all_revision_ids()
        result_set = set(source_ids).difference(target_ids)
        return self.source.revision_ids_to_search_result(result_set)

    @staticmethod
    def _same_model(source, target):
        """True if source and target have the same data representation.

        Note: this is always called on the base class; overriding it in a
        subclass will have no effect.
        """
        try:
            InterRepository._assert_same_model(source, target)
            return True
        except errors.IncompatibleRepositories, e:
            return False

    @staticmethod
    def _assert_same_model(source, target):
        """Raise an exception if two repositories do not use the same model.
        """
        if source.supports_rich_root() != target.supports_rich_root():
            raise errors.IncompatibleRepositories(source, target,
                "different rich-root support")
        if source._serializer != target._serializer:
            raise errors.IncompatibleRepositories(source, target,
                "different serializers")


class InterSameDataRepository(InterRepository):
    """Code for converting between repositories that represent the same data.

    Data format and model must match for this to work.
    """

    @classmethod
    def _get_repo_format_to_test(self):
        """Repository format for testing with.

        InterSameData can pull from subtree to subtree and from non-subtree to
        non-subtree, so we test this with the richest repository format.
        """
        from bzrlib.repofmt import knitrepo
        return knitrepo.RepositoryFormatKnit3()

    @staticmethod
    def is_compatible(source, target):
        return InterRepository._same_model(source, target)


class InterWeaveRepo(InterSameDataRepository):
    """Optimised code paths between Weave based repositories.

    This should be in bzrlib/repofmt/weaverepo.py but we have not yet
    implemented lazy inter-object optimisation.
    """

    @classmethod
    def _get_repo_format_to_test(self):
        from bzrlib.repofmt import weaverepo
        return weaverepo.RepositoryFormat7()

    @staticmethod
    def is_compatible(source, target):
        """Be compatible with known Weave formats.

        We don't test for the stores being of specific types because that
        could lead to confusing results, and there is no need to be
        overly general.
        """
        from bzrlib.repofmt.weaverepo import (
                RepositoryFormat5,
                RepositoryFormat6,
                RepositoryFormat7,
                )
        try:
            return (isinstance(source._format, (RepositoryFormat5,
                                                RepositoryFormat6,
                                                RepositoryFormat7)) and
                    isinstance(target._format, (RepositoryFormat5,
                                                RepositoryFormat6,
                                                RepositoryFormat7)))
        except AttributeError:
            return False

    @needs_write_lock
    def copy_content(self, revision_id=None):
        """See InterRepository.copy_content()."""
        # weave specific optimised path:
        try:
            self.target.set_make_working_trees(self.source.make_working_trees())
        except (errors.RepositoryUpgradeRequired, NotImplemented):
            pass
        # FIXME do not peek!
        if self.source._transport.listable():
            pb = ui.ui_factory.nested_progress_bar()
            try:
                self.target.texts.insert_record_stream(
                    self.source.texts.get_record_stream(
                        self.source.texts.keys(), 'topological', False))
                pb.update('Copying inventory', 0, 1)
                self.target.inventories.insert_record_stream(
                    self.source.inventories.get_record_stream(
                        self.source.inventories.keys(), 'topological', False))
                self.target.signatures.insert_record_stream(
                    self.source.signatures.get_record_stream(
                        self.source.signatures.keys(),
                        'unordered', True))
                self.target.revisions.insert_record_stream(
                    self.source.revisions.get_record_stream(
                        self.source.revisions.keys(),
                        'topological', True))
            finally:
                pb.finished()
        else:
            self.target.fetch(self.source, revision_id=revision_id)

    @needs_read_lock
    def search_missing_revision_ids(self, revision_id=None, find_ghosts=True):
        """See InterRepository.missing_revision_ids()."""
        # we want all revisions to satisfy revision_id in source.
        # but we don't want to stat every file here and there.
        # we want then, all revisions other needs to satisfy revision_id
        # checked, but not those that we have locally.
        # so the first thing is to get a subset of the revisions to
        # satisfy revision_id in source, and then eliminate those that
        # we do already have.
        # this is slow on high latency connection to self, but as this
        # disk format scales terribly for push anyway due to rewriting
        # inventory.weave, this is considered acceptable.
        # - RBC 20060209
        if revision_id is not None:
            source_ids = self.source.get_ancestry(revision_id)
            if source_ids[0] is not None:
                raise AssertionError()
            source_ids.pop(0)
        else:
            source_ids = self.source._all_possible_ids()
        source_ids_set = set(source_ids)
        # source_ids is the worst possible case we may need to pull.
        # now we want to filter source_ids against what we actually
        # have in target, but don't try to check for existence where we know
        # we do not have a revision as that would be pointless.
        target_ids = set(self.target._all_possible_ids())
        possibly_present_revisions = target_ids.intersection(source_ids_set)
        actually_present_revisions = set(
            self.target._eliminate_revisions_not_present(possibly_present_revisions))
        required_revisions = source_ids_set.difference(actually_present_revisions)
        if revision_id is not None:
            # we used get_ancestry to determine source_ids then we are assured all
            # revisions referenced are present as they are installed in topological order.
            # and the tip revision was validated by get_ancestry.
            result_set = required_revisions
        else:
            # if we just grabbed the possibly available ids, then
            # we only have an estimate of whats available and need to validate
            # that against the revision records.
            result_set = set(
                self.source._eliminate_revisions_not_present(required_revisions))
        return self.source.revision_ids_to_search_result(result_set)


class InterKnitRepo(InterSameDataRepository):
    """Optimised code paths between Knit based repositories."""

    @classmethod
    def _get_repo_format_to_test(self):
        from bzrlib.repofmt import knitrepo
        return knitrepo.RepositoryFormatKnit1()

    @staticmethod
    def is_compatible(source, target):
        """Be compatible with known Knit formats.

        We don't test for the stores being of specific types because that
        could lead to confusing results, and there is no need to be
        overly general.
        """
        from bzrlib.repofmt.knitrepo import RepositoryFormatKnit
        try:
            are_knits = (isinstance(source._format, RepositoryFormatKnit) and
                isinstance(target._format, RepositoryFormatKnit))
        except AttributeError:
            return False
        return are_knits and InterRepository._same_model(source, target)

    @needs_read_lock
    def search_missing_revision_ids(self, revision_id=None, find_ghosts=True):
        """See InterRepository.missing_revision_ids()."""
        if revision_id is not None:
            source_ids = self.source.get_ancestry(revision_id)
            if source_ids[0] is not None:
                raise AssertionError()
            source_ids.pop(0)
        else:
            source_ids = self.source.all_revision_ids()
        source_ids_set = set(source_ids)
        # source_ids is the worst possible case we may need to pull.
        # now we want to filter source_ids against what we actually
        # have in target, but don't try to check for existence where we know
        # we do not have a revision as that would be pointless.
        target_ids = set(self.target.all_revision_ids())
        possibly_present_revisions = target_ids.intersection(source_ids_set)
        actually_present_revisions = set(
            self.target._eliminate_revisions_not_present(possibly_present_revisions))
        required_revisions = source_ids_set.difference(actually_present_revisions)
        if revision_id is not None:
            # we used get_ancestry to determine source_ids then we are assured all
            # revisions referenced are present as they are installed in topological order.
            # and the tip revision was validated by get_ancestry.
            result_set = required_revisions
        else:
            # if we just grabbed the possibly available ids, then
            # we only have an estimate of whats available and need to validate
            # that against the revision records.
            result_set = set(
                self.source._eliminate_revisions_not_present(required_revisions))
        return self.source.revision_ids_to_search_result(result_set)


class InterDifferingSerializer(InterRepository):

    @classmethod
    def _get_repo_format_to_test(self):
        return None

    @staticmethod
    def is_compatible(source, target):
        """Be compatible with Knit2 source and Knit3 target"""
        # This is redundant with format.check_conversion_target(), however that
        # raises an exception, and we just want to say "False" as in we won't
        # support converting between these formats.
        if 'IDS_never' in debug.debug_flags:
            return False
        if source.supports_rich_root() and not target.supports_rich_root():
            return False
        if (source._format.supports_tree_reference
            and not target._format.supports_tree_reference):
            return False
        if target._fallback_repositories and target._format.supports_chks:
            # IDS doesn't know how to copy CHKs for the parent inventories it
            # adds to stacked repos.
            return False
        if 'IDS_always' in debug.debug_flags:
            return True
        # Only use this code path for local source and target.  IDS does far
        # too much IO (both bandwidth and roundtrips) over a network.
        if not source.bzrdir.transport.base.startswith('file:///'):
            return False
        if not target.bzrdir.transport.base.startswith('file:///'):
            return False
        return True

    def _get_trees(self, revision_ids, cache):
        possible_trees = []
        for rev_id in revision_ids:
            if rev_id in cache:
                possible_trees.append((rev_id, cache[rev_id]))
            else:
                # Not cached, but inventory might be present anyway.
                try:
                    tree = self.source.revision_tree(rev_id)
                except errors.NoSuchRevision:
                    # Nope, parent is ghost.
                    pass
                else:
                    cache[rev_id] = tree
                    possible_trees.append((rev_id, tree))
        return possible_trees

    def _get_delta_for_revision(self, tree, parent_ids, possible_trees):
        """Get the best delta and base for this revision.

        :return: (basis_id, delta)
        """
        deltas = []
        # Generate deltas against each tree, to find the shortest.
        texts_possibly_new_in_tree = set()
        for basis_id, basis_tree in possible_trees:
            delta = tree.inventory._make_delta(basis_tree.inventory)
            for old_path, new_path, file_id, new_entry in delta:
                if new_path is None:
                    # This file_id isn't present in the new rev, so we don't
                    # care about it.
                    continue
                if not new_path:
                    # Rich roots are handled elsewhere...
                    continue
                kind = new_entry.kind
                if kind != 'directory' and kind != 'file':
                    # No text record associated with this inventory entry.
                    continue
                # This is a directory or file that has changed somehow.
                texts_possibly_new_in_tree.add((file_id, new_entry.revision))
            deltas.append((len(delta), basis_id, delta))
        deltas.sort()
        return deltas[0][1:]

    def _fetch_parent_invs_for_stacking(self, parent_map, cache):
        """Find all parent revisions that are absent, but for which the
        inventory is present, and copy those inventories.

        This is necessary to preserve correctness when the source is stacked
        without fallbacks configured.  (Note that in cases like upgrade the
        source may be not have _fallback_repositories even though it is
        stacked.)
        """
        parent_revs = set()
        for parents in parent_map.values():
            parent_revs.update(parents)
        present_parents = self.source.get_parent_map(parent_revs)
        absent_parents = set(parent_revs).difference(present_parents)
        parent_invs_keys_for_stacking = self.source.inventories.get_parent_map(
            (rev_id,) for rev_id in absent_parents)
        parent_inv_ids = [key[-1] for key in parent_invs_keys_for_stacking]
        for parent_tree in self.source.revision_trees(parent_inv_ids):
            current_revision_id = parent_tree.get_revision_id()
            parents_parents_keys = parent_invs_keys_for_stacking[
                (current_revision_id,)]
            parents_parents = [key[-1] for key in parents_parents_keys]
            basis_id = _mod_revision.NULL_REVISION
            basis_tree = self.source.revision_tree(basis_id)
            delta = parent_tree.inventory._make_delta(basis_tree.inventory)
            self.target.add_inventory_by_delta(
                basis_id, delta, current_revision_id, parents_parents)
            cache[current_revision_id] = parent_tree

    def _fetch_batch(self, revision_ids, basis_id, cache, a_graph=None):
        """Fetch across a few revisions.

        :param revision_ids: The revisions to copy
        :param basis_id: The revision_id of a tree that must be in cache, used
            as a basis for delta when no other base is available
        :param cache: A cache of RevisionTrees that we can use.
        :param a_graph: A Graph object to determine the heads() of the
            rich-root data stream.
        :return: The revision_id of the last converted tree. The RevisionTree
            for it will be in cache
        """
        # Walk though all revisions; get inventory deltas, copy referenced
        # texts that delta references, insert the delta, revision and
        # signature.
        root_keys_to_create = set()
        text_keys = set()
        pending_deltas = []
        pending_revisions = []
        parent_map = self.source.get_parent_map(revision_ids)
        self._fetch_parent_invs_for_stacking(parent_map, cache)
        self.source._safe_to_return_from_cache = True
        for tree in self.source.revision_trees(revision_ids):
            # Find a inventory delta for this revision.
            # Find text entries that need to be copied, too.
            current_revision_id = tree.get_revision_id()
            parent_ids = parent_map.get(current_revision_id, ())
            parent_trees = self._get_trees(parent_ids, cache)
            possible_trees = list(parent_trees)
            if len(possible_trees) == 0:
                # There either aren't any parents, or the parents are ghosts,
                # so just use the last converted tree.
                possible_trees.append((basis_id, cache[basis_id]))
            basis_id, delta = self._get_delta_for_revision(tree, parent_ids,
                                                           possible_trees)
            revision = self.source.get_revision(current_revision_id)
            pending_deltas.append((basis_id, delta,
                current_revision_id, revision.parent_ids))
            if self._converting_to_rich_root:
                self._revision_id_to_root_id[current_revision_id] = \
                    tree.get_root_id()
            # Determine which texts are in present in this revision but not in
            # any of the available parents.
            texts_possibly_new_in_tree = set()
            for old_path, new_path, file_id, entry in delta:
                if new_path is None:
                    # This file_id isn't present in the new rev
                    continue
                if not new_path:
                    # This is the root
                    if not self.target.supports_rich_root():
                        # The target doesn't support rich root, so we don't
                        # copy
                        continue
                    if self._converting_to_rich_root:
                        # This can't be copied normally, we have to insert
                        # it specially
                        root_keys_to_create.add((file_id, entry.revision))
                        continue
                kind = entry.kind
                texts_possibly_new_in_tree.add((file_id, entry.revision))
            for basis_id, basis_tree in possible_trees:
                basis_inv = basis_tree.inventory
                for file_key in list(texts_possibly_new_in_tree):
                    file_id, file_revision = file_key
                    try:
                        entry = basis_inv[file_id]
                    except errors.NoSuchId:
                        continue
                    if entry.revision == file_revision:
                        texts_possibly_new_in_tree.remove(file_key)
            text_keys.update(texts_possibly_new_in_tree)
            pending_revisions.append(revision)
            cache[current_revision_id] = tree
            basis_id = current_revision_id
        self.source._safe_to_return_from_cache = False
        # Copy file texts
        from_texts = self.source.texts
        to_texts = self.target.texts
        if root_keys_to_create:
            root_stream = _mod_fetch._new_root_data_stream(
                root_keys_to_create, self._revision_id_to_root_id, parent_map,
                self.source, graph=a_graph)
            to_texts.insert_record_stream(root_stream)
        to_texts.insert_record_stream(from_texts.get_record_stream(
            text_keys, self.target._format._fetch_order,
            not self.target._format._fetch_uses_deltas))
        # insert inventory deltas
        for delta in pending_deltas:
            self.target.add_inventory_by_delta(*delta)
        if self.target._fallback_repositories:
            # Make sure this stacked repository has all the parent inventories
            # for the new revisions that we are about to insert.  We do this
            # before adding the revisions so that no revision is added until
            # all the inventories it may depend on are added.
            # Note that this is overzealous, as we may have fetched these in an
            # earlier batch.
            parent_ids = set()
            revision_ids = set()
            for revision in pending_revisions:
                revision_ids.add(revision.revision_id)
                parent_ids.update(revision.parent_ids)
            parent_ids.difference_update(revision_ids)
            parent_ids.discard(_mod_revision.NULL_REVISION)
            parent_map = self.source.get_parent_map(parent_ids)
            # we iterate over parent_map and not parent_ids because we don't
            # want to try copying any revision which is a ghost
            for parent_tree in self.source.revision_trees(parent_map):
                current_revision_id = parent_tree.get_revision_id()
                parents_parents = parent_map[current_revision_id]
                possible_trees = self._get_trees(parents_parents, cache)
                if len(possible_trees) == 0:
                    # There either aren't any parents, or the parents are
                    # ghosts, so just use the last converted tree.
                    possible_trees.append((basis_id, cache[basis_id]))
                basis_id, delta = self._get_delta_for_revision(parent_tree,
                    parents_parents, possible_trees)
                self.target.add_inventory_by_delta(
                    basis_id, delta, current_revision_id, parents_parents)
        # insert signatures and revisions
        for revision in pending_revisions:
            try:
                signature = self.source.get_signature_text(
                    revision.revision_id)
                self.target.add_signature_text(revision.revision_id,
                    signature)
            except errors.NoSuchRevision:
                pass
            self.target.add_revision(revision.revision_id, revision)
        return basis_id

    def _fetch_all_revisions(self, revision_ids, pb):
        """Fetch everything for the list of revisions.

        :param revision_ids: The list of revisions to fetch. Must be in
            topological order.
        :param pb: A ProgressTask
        :return: None
        """
        basis_id, basis_tree = self._get_basis(revision_ids[0])
        batch_size = 100
        cache = lru_cache.LRUCache(100)
        cache[basis_id] = basis_tree
        del basis_tree # We don't want to hang on to it here
        hints = []
        if self._converting_to_rich_root and len(revision_ids) > 100:
            a_graph = _mod_fetch._get_rich_root_heads_graph(self.source,
                                                            revision_ids)
        else:
            a_graph = None

        for offset in range(0, len(revision_ids), batch_size):
            self.target.start_write_group()
            try:
                pb.update('Transferring revisions', offset,
                          len(revision_ids))
                batch = revision_ids[offset:offset+batch_size]
                basis_id = self._fetch_batch(batch, basis_id, cache,
                                             a_graph=a_graph)
            except:
                self.source._safe_to_return_from_cache = False
                self.target.abort_write_group()
                raise
            else:
                hint = self.target.commit_write_group()
                if hint:
                    hints.extend(hint)
        if hints and self.target._format.pack_compresses:
            self.target.pack(hint=hints)
        pb.update('Transferring revisions', len(revision_ids),
                  len(revision_ids))

    @needs_write_lock
    def fetch(self, revision_id=None, pb=None, find_ghosts=False,
            fetch_spec=None):
        """See InterRepository.fetch()."""
        if fetch_spec is not None:
            raise AssertionError("Not implemented yet...")
        ui.ui_factory.warn_experimental_format_fetch(self)
        if (not self.source.supports_rich_root()
            and self.target.supports_rich_root()):
            self._converting_to_rich_root = True
            self._revision_id_to_root_id = {}
        else:
            self._converting_to_rich_root = False
        # See <https://launchpad.net/bugs/456077> asking for a warning here
        if self.source._format.network_name() != self.target._format.network_name():
            ui.ui_factory.show_user_warning('cross_format_fetch',
                from_format=self.source._format,
                to_format=self.target._format)
        revision_ids = self.target.search_missing_revision_ids(self.source,
            revision_id, find_ghosts=find_ghosts).get_keys()
        if not revision_ids:
            return 0, 0
        revision_ids = tsort.topo_sort(
            self.source.get_graph().get_parent_map(revision_ids))
        if not revision_ids:
            return 0, 0
        # Walk though all revisions; get inventory deltas, copy referenced
        # texts that delta references, insert the delta, revision and
        # signature.
        if pb is None:
            my_pb = ui.ui_factory.nested_progress_bar()
            pb = my_pb
        else:
            symbol_versioning.warn(
                symbol_versioning.deprecated_in((1, 14, 0))
                % "pb parameter to fetch()")
            my_pb = None
        try:
            self._fetch_all_revisions(revision_ids, pb)
        finally:
            if my_pb is not None:
                my_pb.finished()
        return len(revision_ids), 0

    def _get_basis(self, first_revision_id):
        """Get a revision and tree which exists in the target.

        This assumes that first_revision_id is selected for transmission
        because all other ancestors are already present. If we can't find an
        ancestor we fall back to NULL_REVISION since we know that is safe.

        :return: (basis_id, basis_tree)
        """
        first_rev = self.source.get_revision(first_revision_id)
        try:
            basis_id = first_rev.parent_ids[0]
            # only valid as a basis if the target has it
            self.target.get_revision(basis_id)
            # Try to get a basis tree - if its a ghost it will hit the
            # NoSuchRevision case.
            basis_tree = self.source.revision_tree(basis_id)
        except (IndexError, errors.NoSuchRevision):
            basis_id = _mod_revision.NULL_REVISION
            basis_tree = self.source.revision_tree(basis_id)
        return basis_id, basis_tree


InterRepository.register_optimiser(InterDifferingSerializer)
InterRepository.register_optimiser(InterSameDataRepository)
InterRepository.register_optimiser(InterWeaveRepo)
InterRepository.register_optimiser(InterKnitRepo)


class CopyConverter(object):
    """A repository conversion tool which just performs a copy of the content.

    This is slow but quite reliable.
    """

    def __init__(self, target_format):
        """Create a CopyConverter.

        :param target_format: The format the resulting repository should be.
        """
        self.target_format = target_format

    def convert(self, repo, pb):
        """Perform the conversion of to_convert, giving feedback via pb.

        :param to_convert: The disk object to convert.
        :param pb: a progress bar to use for progress information.
        """
        pb = ui.ui_factory.nested_progress_bar()
        self.count = 0
        self.total = 4
        # this is only useful with metadir layouts - separated repo content.
        # trigger an assertion if not such
        repo._format.get_format_string()
        self.repo_dir = repo.bzrdir
        pb.update('Moving repository to repository.backup')
        self.repo_dir.transport.move('repository', 'repository.backup')
        backup_transport =  self.repo_dir.transport.clone('repository.backup')
        repo._format.check_conversion_target(self.target_format)
        self.source_repo = repo._format.open(self.repo_dir,
            _found=True,
            _override_transport=backup_transport)
        pb.update('Creating new repository')
        converted = self.target_format.initialize(self.repo_dir,
                                                  self.source_repo.is_shared())
        converted.lock_write()
        try:
            pb.update('Copying content')
            self.source_repo.copy_content_into(converted)
        finally:
            converted.unlock()
        pb.update('Deleting old repository content')
        self.repo_dir.transport.delete_tree('repository.backup')
        ui.ui_factory.note('repository converted')
        pb.finished()


_unescape_map = {
    'apos':"'",
    'quot':'"',
    'amp':'&',
    'lt':'<',
    'gt':'>'
}


def _unescaper(match, _map=_unescape_map):
    code = match.group(1)
    try:
        return _map[code]
    except KeyError:
        if not code.startswith('#'):
            raise
        return unichr(int(code[1:])).encode('utf8')


_unescape_re = None


def _unescape_xml(data):
    """Unescape predefined XML entities in a string of data."""
    global _unescape_re
    if _unescape_re is None:
        _unescape_re = re.compile('\&([^;]*);')
    return _unescape_re.sub(_unescaper, data)


class _VersionedFileChecker(object):

    def __init__(self, repository, text_key_references=None, ancestors=None):
        self.repository = repository
        self.text_index = self.repository._generate_text_key_index(
            text_key_references=text_key_references, ancestors=ancestors)

    def calculate_file_version_parents(self, text_key):
        """Calculate the correct parents for a file version according to
        the inventories.
        """
        parent_keys = self.text_index[text_key]
        if parent_keys == [_mod_revision.NULL_REVISION]:
            return ()
        return tuple(parent_keys)

    def check_file_version_parents(self, texts, progress_bar=None):
        """Check the parents stored in a versioned file are correct.

        It also detects file versions that are not referenced by their
        corresponding revision's inventory.

        :returns: A tuple of (wrong_parents, dangling_file_versions).
            wrong_parents is a dict mapping {revision_id: (stored_parents,
            correct_parents)} for each revision_id where the stored parents
            are not correct.  dangling_file_versions is a set of (file_id,
            revision_id) tuples for versions that are present in this versioned
            file, but not used by the corresponding inventory.
        """
        local_progress = None
        if progress_bar is None:
            local_progress = ui.ui_factory.nested_progress_bar()
            progress_bar = local_progress
        try:
            return self._check_file_version_parents(texts, progress_bar)
        finally:
            if local_progress:
                local_progress.finished()

    def _check_file_version_parents(self, texts, progress_bar):
        """See check_file_version_parents."""
        wrong_parents = {}
        self.file_ids = set([file_id for file_id, _ in
            self.text_index.iterkeys()])
        # text keys is now grouped by file_id
        n_versions = len(self.text_index)
        progress_bar.update('loading text store', 0, n_versions)
        parent_map = self.repository.texts.get_parent_map(self.text_index)
        # On unlistable transports this could well be empty/error...
        text_keys = self.repository.texts.keys()
        unused_keys = frozenset(text_keys) - set(self.text_index)
        for num, key in enumerate(self.text_index.iterkeys()):
            progress_bar.update('checking text graph', num, n_versions)
            correct_parents = self.calculate_file_version_parents(key)
            try:
                knit_parents = parent_map[key]
            except errors.RevisionNotPresent:
                # Missing text!
                knit_parents = None
            if correct_parents != knit_parents:
                wrong_parents[key] = (knit_parents, correct_parents)
        return wrong_parents, unused_keys


def _old_get_graph(repository, revision_id):
    """DO NOT USE. That is all. I'm serious."""
    graph = repository.get_graph()
    revision_graph = dict(((key, value) for key, value in
        graph.iter_ancestry([revision_id]) if value is not None))
    return _strip_NULL_ghosts(revision_graph)


def _strip_NULL_ghosts(revision_graph):
    """Also don't use this. more compatibility code for unmigrated clients."""
    # Filter ghosts, and null:
    if _mod_revision.NULL_REVISION in revision_graph:
        del revision_graph[_mod_revision.NULL_REVISION]
    for key, parents in revision_graph.items():
        revision_graph[key] = tuple(parent for parent in parents if parent
            in revision_graph)
    return revision_graph


class StreamSink(object):
    """An object that can insert a stream into a repository.

    This interface handles the complexity of reserialising inventories and
    revisions from different formats, and allows unidirectional insertion into
    stacked repositories without looking for the missing basis parents
    beforehand.
    """

    def __init__(self, target_repo):
        self.target_repo = target_repo

    def insert_stream(self, stream, src_format, resume_tokens):
        """Insert a stream's content into the target repository.

        :param src_format: a bzr repository format.

        :return: a list of resume tokens and an  iterable of keys additional
            items required before the insertion can be completed.
        """
        self.target_repo.lock_write()
        try:
            if resume_tokens:
                self.target_repo.resume_write_group(resume_tokens)
                is_resume = True
            else:
                self.target_repo.start_write_group()
                is_resume = False
            try:
                # locked_insert_stream performs a commit|suspend.
                return self._locked_insert_stream(stream, src_format,
                    is_resume)
            except:
                self.target_repo.abort_write_group(suppress_errors=True)
                raise
        finally:
            self.target_repo.unlock()

    def _locked_insert_stream(self, stream, src_format, is_resume):
        to_serializer = self.target_repo._format._serializer
        src_serializer = src_format._serializer
        new_pack = None
        if to_serializer == src_serializer:
            # If serializers match and the target is a pack repository, set the
            # write cache size on the new pack.  This avoids poor performance
            # on transports where append is unbuffered (such as
            # RemoteTransport).  This is safe to do because nothing should read
            # back from the target repository while a stream with matching
            # serialization is being inserted.
            # The exception is that a delta record from the source that should
            # be a fulltext may need to be expanded by the target (see
            # test_fetch_revisions_with_deltas_into_pack); but we take care to
            # explicitly flush any buffered writes first in that rare case.
            try:
                new_pack = self.target_repo._pack_collection._new_pack
            except AttributeError:
                # Not a pack repository
                pass
            else:
                new_pack.set_write_cache_size(1024*1024)
        current_count = 0
        rc = RecordCounter()
        pb = ui.ui_factory.nested_progress_bar()

        for substream_type, substream in stream:
            if 'stream' in debug.debug_flags:
                mutter('inserting substream: %s', substream_type)
            if substream_type == 'texts':
                #print "A"
                rc.stream_type = substream_type
                self.target_repo.texts.insert_record_stream(substream,
                    rc)
            elif substream_type == 'inventories':
                #print "B"
                if src_serializer == to_serializer:
                    rc.stream_type = substream_type
                    self.target_repo.inventories.insert_record_stream(
                        substream, substream_type, rc)
                else:
                    self._extract_and_insert_inventories(
                        substream, src_serializer)
            elif substream_type == 'inventory-deltas':
                #print "C"
                self._extract_and_insert_inventory_deltas(
                    substream, src_serializer)
            elif substream_type == 'chk_bytes':
                # XXX: This doesn't support conversions, as it assumes the
                #      conversion was done in the fetch code.
                #print "D"
                rc.stream_type = substream_type
                self.target_repo.chk_bytes.insert_record_stream(substream,
                    substream_type, rc)
            elif substream_type == 'revisions':
                # This may fallback to extract-and-insert more often than
                # required if the serializers are different only in terms of
                # the inventory.
                if src_serializer == to_serializer:
                    # To avoid eager counting of the number of revisions to
                    # fetch we pass RecordCounter to revisions.insert_record_stream
                    # which initialzed RecordCounter to be used with the other
                    # insert_record_stream operation to provide better estimate
                    # of workload.
                    #print "E"
                    rc.stream_type = substream_type
                    self.target_repo.revisions.insert_record_stream(
                        substream, substream_type, rc)
                else:
                    self._extract_and_insert_revisions(substream,
                        src_serializer)
            elif substream_type == 'signatures':
                #print "F"
                rc.stream_type = substream_type
                current_count = self.target_repo.signatures.insert_record_stream(substream,
                    substream_type, rc)
            else:
                raise AssertionError('kaboom! %s' % (substream_type,))

        # Indicate the record copy is complete.
        # We do this as max is only an estimate
        pb.update('', rc.max, rc.max)
        pb.finished()

        # Done inserting data, and the missing_keys calculations will try to
        # read back from the inserted data, so flush the writes to the new pack
        # (if this is pack format).
        if new_pack is not None:
            new_pack._write_data('', flush=True)
        # Find all the new revisions (including ones from resume_tokens)
        missing_keys = self.target_repo.get_missing_parent_inventories(
            check_for_missing_texts=is_resume)
        try:
            for prefix, versioned_file in (
                ('texts', self.target_repo.texts),
                ('inventories', self.target_repo.inventories),
                ('revisions', self.target_repo.revisions),
                ('signatures', self.target_repo.signatures),
                ('chk_bytes', self.target_repo.chk_bytes),
                ):
                if versioned_file is None:
                    continue
                # TODO: key is often going to be a StaticTuple object
                #       I don't believe we can define a method by which
                #       (prefix,) + StaticTuple will work, though we could
                #       define a StaticTuple.sq_concat that would allow you to
                #       pass in either a tuple or a StaticTuple as the second
                #       object, so instead we could have:
                #       StaticTuple(prefix) + key here...
                missing_keys.update((prefix,) + key for key in
                    versioned_file.get_missing_compression_parent_keys())
        except NotImplementedError:
            # cannot even attempt suspending, and missing would have failed
            # during stream insertion.
            missing_keys = set()
        else:
            if missing_keys:
                # suspend the write group and tell the caller what we is
                # missing. We know we can suspend or else we would not have
                # entered this code path. (All repositories that can handle
                # missing keys can handle suspending a write group).
                write_group_tokens = self.target_repo.suspend_write_group()
                return write_group_tokens, missing_keys
        hint = self.target_repo.commit_write_group()
        if (to_serializer != src_serializer and
            self.target_repo._format.pack_compresses):
            self.target_repo.pack(hint=hint)
        return [], set()

    def _extract_and_insert_inventory_deltas(self, substream, serializer):
        target_rich_root = self.target_repo._format.rich_root_data
        target_tree_refs = self.target_repo._format.supports_tree_reference
        for record in substream:
            # Insert the delta directly
            inventory_delta_bytes = record.get_bytes_as('fulltext')
            deserialiser = inventory_delta.InventoryDeltaDeserializer()
            try:
                parse_result = deserialiser.parse_text_bytes(
                    inventory_delta_bytes)
            except inventory_delta.IncompatibleInventoryDelta, err:
                trace.mutter("Incompatible delta: %s", err.msg)
                raise errors.IncompatibleRevision(self.target_repo._format)
            basis_id, new_id, rich_root, tree_refs, inv_delta = parse_result
            revision_id = new_id
            parents = [key[0] for key in record.parents]
            self.target_repo.add_inventory_by_delta(
                basis_id, inv_delta, revision_id, parents)

    def _extract_and_insert_inventories(self, substream, serializer,
            parse_delta=None):
        """Generate a new inventory versionedfile in target, converting data.

        The inventory is retrieved from the source, (deserializing it), and
        stored in the target (reserializing it in a different format).
        """
        target_rich_root = self.target_repo._format.rich_root_data
        target_tree_refs = self.target_repo._format.supports_tree_reference
        for record in substream:
            # It's not a delta, so it must be a fulltext in the source
            # serializer's format.
            bytes = record.get_bytes_as('fulltext')
            revision_id = record.key[0]
            inv = serializer.read_inventory_from_string(bytes, revision_id)
            parents = [key[0] for key in record.parents]
            self.target_repo.add_inventory(revision_id, inv, parents)
            # No need to keep holding this full inv in memory when the rest of
            # the substream is likely to be all deltas.
            del inv

    def _extract_and_insert_revisions(self, substream, serializer):
        for record in substream:
            bytes = record.get_bytes_as('fulltext')
            revision_id = record.key[0]
            rev = serializer.read_revision_from_string(bytes)
            if rev.revision_id != revision_id:
                raise AssertionError('wtf: %s != %s' % (rev, revision_id))
            self.target_repo.add_revision(revision_id, rev)

    def finished(self):
        if self.target_repo._format._fetch_reconcile:
            self.target_repo.reconcile()


class StreamSource(object):
    """A source of a stream for fetching between repositories."""

    def __init__(self, from_repository, to_format):
        """Create a StreamSource streaming from from_repository."""
        self.from_repository = from_repository
        self.to_format = to_format

    def delta_on_metadata(self):
        """Return True if delta's are permitted on metadata streams.

        That is on revisions and signatures.
        """
        src_serializer = self.from_repository._format._serializer
        target_serializer = self.to_format._serializer
        return (self.to_format._fetch_uses_deltas and
            src_serializer == target_serializer)

    def _fetch_revision_texts(self, revs):
        # fetch signatures first and then the revision texts
        # may need to be a InterRevisionStore call here.
        from_sf = self.from_repository.signatures
        # A missing signature is just skipped.
        keys = [(rev_id,) for rev_id in revs]
        signatures = versionedfile.filter_absent(from_sf.get_record_stream(
            keys,
            self.to_format._fetch_order,
            not self.to_format._fetch_uses_deltas))
        # If a revision has a delta, this is actually expanded inside the
        # insert_record_stream code now, which is an alternate fix for
        # bug #261339
        from_rf = self.from_repository.revisions
        revisions = from_rf.get_record_stream(
            keys,
            self.to_format._fetch_order,
            not self.delta_on_metadata())
        return [('signatures', signatures), ('revisions', revisions)]

    def _generate_root_texts(self, revs):
        """This will be called by get_stream between fetching weave texts and
        fetching the inventory weave.
        """
        if self._rich_root_upgrade():
            return _mod_fetch.Inter1and2Helper(
                self.from_repository).generate_root_texts(revs)
        else:
            return []

    def get_stream(self, search):
        phase = 'file'
        revs = search.get_keys()
        graph = self.from_repository.get_graph()
        revs = tsort.topo_sort(graph.get_parent_map(revs))
        data_to_fetch = self.from_repository.item_keys_introduced_by(revs)
        text_keys = []
        for knit_kind, file_id, revisions in data_to_fetch:
            if knit_kind != phase:
                phase = knit_kind
                # Make a new progress bar for this phase
            if knit_kind == "file":
                # Accumulate file texts
                text_keys.extend([(file_id, revision) for revision in
                    revisions])
            elif knit_kind == "inventory":
                # Now copy the file texts.
                from_texts = self.from_repository.texts
                yield ('texts', from_texts.get_record_stream(
                    text_keys, self.to_format._fetch_order,
                    not self.to_format._fetch_uses_deltas))
                # Cause an error if a text occurs after we have done the
                # copy.
                text_keys = None
                # Before we process the inventory we generate the root
                # texts (if necessary) so that the inventories references
                # will be valid.
                for _ in self._generate_root_texts(revs):
                    yield _
                # we fetch only the referenced inventories because we do not
                # know for unselected inventories whether all their required
                # texts are present in the other repository - it could be
                # corrupt.
                for info in self._get_inventory_stream(revs):
                    yield info
            elif knit_kind == "signatures":
                # Nothing to do here; this will be taken care of when
                # _fetch_revision_texts happens.
                pass
            elif knit_kind == "revisions":
                for record in self._fetch_revision_texts(revs):
                    yield record
            else:
                raise AssertionError("Unknown knit kind %r" % knit_kind)

    def get_stream_for_missing_keys(self, missing_keys):
        # missing keys can only occur when we are byte copying and not
        # translating (because translation means we don't send
        # unreconstructable deltas ever).
        keys = {}
        keys['texts'] = set()
        keys['revisions'] = set()
        keys['inventories'] = set()
        keys['chk_bytes'] = set()
        keys['signatures'] = set()
        for key in missing_keys:
            keys[key[0]].add(key[1:])
        if len(keys['revisions']):
            # If we allowed copying revisions at this point, we could end up
            # copying a revision without copying its required texts: a
            # violation of the requirements for repository integrity.
            raise AssertionError(
                'cannot copy revisions to fill in missing deltas %s' % (
                    keys['revisions'],))
        for substream_kind, keys in keys.iteritems():
            vf = getattr(self.from_repository, substream_kind)
            if vf is None and keys:
                    raise AssertionError(
                        "cannot fill in keys for a versioned file we don't"
                        " have: %s needs %s" % (substream_kind, keys))
            if not keys:
                # No need to stream something we don't have
                continue
            if substream_kind == 'inventories':
                # Some missing keys are genuinely ghosts, filter those out.
                present = self.from_repository.inventories.get_parent_map(keys)
                revs = [key[0] for key in present]
                # Get the inventory stream more-or-less as we do for the
                # original stream; there's no reason to assume that records
                # direct from the source will be suitable for the sink.  (Think
                # e.g. 2a -> 1.9-rich-root).
                for info in self._get_inventory_stream(revs, missing=True):
                    yield info
                continue

            # Ask for full texts always so that we don't need more round trips
            # after this stream.
            # Some of the missing keys are genuinely ghosts, so filter absent
            # records. The Sink is responsible for doing another check to
            # ensure that ghosts don't introduce missing data for future
            # fetches.
            stream = versionedfile.filter_absent(vf.get_record_stream(keys,
                self.to_format._fetch_order, True))
            yield substream_kind, stream

    def inventory_fetch_order(self):
        if self._rich_root_upgrade():
            return 'topological'
        else:
            return self.to_format._fetch_order

    def _rich_root_upgrade(self):
        return (not self.from_repository._format.rich_root_data and
            self.to_format.rich_root_data)

    def _get_inventory_stream(self, revision_ids, missing=False):
        from_format = self.from_repository._format
        if (from_format.supports_chks and self.to_format.supports_chks and
            from_format.network_name() == self.to_format.network_name()):
            raise AssertionError(
                "this case should be handled by GroupCHKStreamSource")
        elif 'forceinvdeltas' in debug.debug_flags:
            return self._get_convertable_inventory_stream(revision_ids,
                    delta_versus_null=missing)
        elif from_format.network_name() == self.to_format.network_name():
            # Same format.
            return self._get_simple_inventory_stream(revision_ids,
                    missing=missing)
        elif (not from_format.supports_chks and not self.to_format.supports_chks
                and from_format._serializer == self.to_format._serializer):
            # Essentially the same format.
            return self._get_simple_inventory_stream(revision_ids,
                    missing=missing)
        else:
            # Any time we switch serializations, we want to use an
            # inventory-delta based approach.
            return self._get_convertable_inventory_stream(revision_ids,
                    delta_versus_null=missing)

    def _get_simple_inventory_stream(self, revision_ids, missing=False):
        # NB: This currently reopens the inventory weave in source;
        # using a single stream interface instead would avoid this.
        from_weave = self.from_repository.inventories
        if missing:
            delta_closure = True
        else:
            delta_closure = not self.delta_on_metadata()
        yield ('inventories', from_weave.get_record_stream(
            [(rev_id,) for rev_id in revision_ids],
            self.inventory_fetch_order(), delta_closure))

    def _get_convertable_inventory_stream(self, revision_ids,
                                          delta_versus_null=False):
        # The two formats are sufficiently different that there is no fast
        # path, so we need to send just inventorydeltas, which any
        # sufficiently modern client can insert into any repository.
        # The StreamSink code expects to be able to
        # convert on the target, so we need to put bytes-on-the-wire that can
        # be converted.  That means inventory deltas (if the remote is <1.19,
        # RemoteStreamSink will fallback to VFS to insert the deltas).
        yield ('inventory-deltas',
           self._stream_invs_as_deltas(revision_ids,
                                       delta_versus_null=delta_versus_null))

    def _stream_invs_as_deltas(self, revision_ids, delta_versus_null=False):
        """Return a stream of inventory-deltas for the given rev ids.

        :param revision_ids: The list of inventories to transmit
        :param delta_versus_null: Don't try to find a minimal delta for this
            entry, instead compute the delta versus the NULL_REVISION. This
            effectively streams a complete inventory. Used for stuff like
            filling in missing parents, etc.
        """
        from_repo = self.from_repository
        revision_keys = [(rev_id,) for rev_id in revision_ids]
        parent_map = from_repo.inventories.get_parent_map(revision_keys)
        # XXX: possibly repos could implement a more efficient iter_inv_deltas
        # method...
        inventories = self.from_repository.iter_inventories(
            revision_ids, 'topological')
        format = from_repo._format
        invs_sent_so_far = set([_mod_revision.NULL_REVISION])
        inventory_cache = lru_cache.LRUCache(50)
        null_inventory = from_repo.revision_tree(
            _mod_revision.NULL_REVISION).inventory
        # XXX: ideally the rich-root/tree-refs flags would be per-revision, not
        # per-repo (e.g.  streaming a non-rich-root revision out of a rich-root
        # repo back into a non-rich-root repo ought to be allowed)
        serializer = inventory_delta.InventoryDeltaSerializer(
            versioned_root=format.rich_root_data,
            tree_references=format.supports_tree_reference)
        for inv in inventories:
            key = (inv.revision_id,)
            parent_keys = parent_map.get(key, ())
            delta = None
            if not delta_versus_null and parent_keys:
                # The caller did not ask for complete inventories and we have
                # some parents that we can delta against.  Make a delta against
                # each parent so that we can find the smallest.
                parent_ids = [parent_key[0] for parent_key in parent_keys]
                for parent_id in parent_ids:
                    if parent_id not in invs_sent_so_far:
                        # We don't know that the remote side has this basis, so
                        # we can't use it.
                        continue
                    if parent_id == _mod_revision.NULL_REVISION:
                        parent_inv = null_inventory
                    else:
                        parent_inv = inventory_cache.get(parent_id, None)
                        if parent_inv is None:
                            parent_inv = from_repo.get_inventory(parent_id)
                    candidate_delta = inv._make_delta(parent_inv)
                    if (delta is None or
                        len(delta) > len(candidate_delta)):
                        delta = candidate_delta
                        basis_id = parent_id
            if delta is None:
                # Either none of the parents ended up being suitable, or we
                # were asked to delta against NULL
                basis_id = _mod_revision.NULL_REVISION
                delta = inv._make_delta(null_inventory)
            invs_sent_so_far.add(inv.revision_id)
            inventory_cache[inv.revision_id] = inv
            delta_serialized = ''.join(
                serializer.delta_to_lines(basis_id, key[-1], delta))
            yield versionedfile.FulltextContentFactory(
                key, parent_keys, None, delta_serialized)


def _iter_for_revno(repo, partial_history_cache, stop_index=None,
                    stop_revision=None):
    """Extend the partial history to include a given index

    If a stop_index is supplied, stop when that index has been reached.
    If a stop_revision is supplied, stop when that revision is
    encountered.  Otherwise, stop when the beginning of history is
    reached.

    :param stop_index: The index which should be present.  When it is
        present, history extension will stop.
    :param stop_revision: The revision id which should be present.  When
        it is encountered, history extension will stop.
    """
    start_revision = partial_history_cache[-1]
    iterator = repo.iter_reverse_revision_history(start_revision)
    try:
        #skip the last revision in the list
        iterator.next()
        while True:
            if (stop_index is not None and
                len(partial_history_cache) > stop_index):
                break
            if partial_history_cache[-1] == stop_revision:
                break
            revision_id = iterator.next()
            partial_history_cache.append(revision_id)
    except StopIteration:
        # No more history
        return
<|MERGE_RESOLUTION|>--- conflicted
+++ resolved
@@ -54,6 +54,7 @@
 from bzrlib import (
     errors,
     registry,
+    ui,
     )
 from bzrlib.decorators import needs_read_lock, needs_write_lock, only_raises
 from bzrlib.inter import InterObject
@@ -63,17 +64,8 @@
     ROOT_ID,
     entry_factory,
     )
-<<<<<<< HEAD
-from bzrlib.lock import _RelockDebugMixin
 from bzrlib.recordcounter import RecordCounter
-from bzrlib import (
-    errors,
-    registry,
-    ui,
-    )
-=======
 from bzrlib.lock import _RelockDebugMixin, LogicalLockResult
->>>>>>> c43e1d1d
 from bzrlib.trace import (
     log_exception_quietly, note, mutter, mutter_callsite, warning)
 
