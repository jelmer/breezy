--- conflicted
+++ resolved
@@ -1105,65 +1105,6 @@
         self._ensure_real()
         return self._real_repository.has_signature_for_revision_id(revision_id)
 
-<<<<<<< HEAD
-=======
-    def get_data_stream_for_search(self, search):
-        medium = self._client._medium
-        if medium._is_remote_before((1, 2)):
-            self._ensure_real()
-            return self._real_repository.get_data_stream_for_search(search)
-        REQUEST_NAME = 'Repository.stream_revisions_chunked'
-        path = self.bzrdir._path_for_remote_call(self._client)
-        body = self._serialise_search_recipe(search.get_recipe())
-        try:
-            result = self._client.call_with_body_bytes_expecting_body(
-                REQUEST_NAME, (path,), body)
-            response, protocol = result
-        except errors.UnknownSmartMethod:
-            # Server does not support this method, so fall back to VFS.
-            # Worse, we have to force a disconnection, because the server now
-            # doesn't realise it has a body on the wire to consume, so the
-            # only way to recover is to abandon the connection.
-            warning(
-                'Server is too old for streaming pull, reconnecting.  '
-                '(Upgrade the server to Bazaar 1.2 to avoid this)')
-            medium.disconnect()
-            # To avoid having to disconnect repeatedly, we keep track of the
-            # fact the server doesn't understand this remote method.
-            medium._remember_remote_is_before((1, 2))
-            self._ensure_real()
-            return self._real_repository.get_data_stream_for_search(search)
-
-        if response == ('ok',):
-            return self._deserialise_stream(protocol)
-        if response == ('NoSuchRevision', ):
-            # We cannot easily identify the revision that is missing in this
-            # situation without doing much more network IO. For now, bail.
-            raise NoSuchRevision(self, "unknown")
-        else:
-            raise errors.UnexpectedSmartServerResponse(response)
-
-    def _deserialise_stream(self, protocol):
-        stream = protocol.read_streamed_body()
-        container_parser = ContainerPushParser()
-        for bytes in stream:
-            container_parser.accept_bytes(bytes)
-            records = container_parser.read_pending_records()
-            for record_names, record_bytes in records:
-                if len(record_names) != 1:
-                    # These records should have only one name, and that name
-                    # should be a one-element tuple.
-                    raise errors.SmartProtocolError(
-                        'Repository data stream had invalid record name %r'
-                        % (record_names,))
-                name_tuple = record_names[0]
-                yield name_tuple, record_bytes
-
-    def insert_data_stream(self, stream):
-        self._ensure_real()
-        self._real_repository.insert_data_stream(stream)
-
->>>>>>> 31cfad0d
     def item_keys_introduced_by(self, revision_ids, _files_pb=None):
         self._ensure_real()
         return self._real_repository.item_keys_introduced_by(revision_ids,
