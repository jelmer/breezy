# Copyright (C) 2006, 2007 Canonical Ltd
#
# This program is free software; you can redistribute it and/or modify
# it under the terms of the GNU General Public License as published by
# the Free Software Foundation; either version 2 of the License, or
# (at your option) any later version.
#
# This program is distributed in the hope that it will be useful,
# but WITHOUT ANY WARRANTY; without even the implied warranty of
# MERCHANTABILITY or FITNESS FOR A PARTICULAR PURPOSE.  See the
# GNU General Public License for more details.
#
# You should have received a copy of the GNU General Public License
# along with this program; if not, write to the Free Software
# Foundation, Inc., 59 Temple Place, Suite 330, Boston, MA  02111-1307  USA

# TODO: At some point, handle upgrades by just passing the whole request
# across to run on the server.

from cStringIO import StringIO
from urlparse import urlparse

from bzrlib import branch, errors, lockdir, repository
from bzrlib.branch import BranchReferenceFormat
from bzrlib.bzrdir import BzrDir, BzrDirFormat, RemoteBzrDirFormat
from bzrlib.config import BranchConfig, TreeConfig
from bzrlib.decorators import needs_read_lock, needs_write_lock
from bzrlib.errors import NoSuchRevision
from bzrlib.lockable_files import LockableFiles
from bzrlib.revision import NULL_REVISION
from bzrlib.smart import client, vfs
from bzrlib.urlutils import unescape

# Note: RemoteBzrDirFormat is in bzrdir.py

class RemoteBzrDir(BzrDir):
    """Control directory on a remote server, accessed by HPSS."""

    def __init__(self, transport, _client=None):
        """Construct a RemoteBzrDir.

        :param _client: Private parameter for testing. Disables probing and the
            use of a real bzrdir.
        """
        BzrDir.__init__(self, transport, RemoteBzrDirFormat())
        # this object holds a delegated bzrdir that uses file-level operations
        # to talk to the other side
        # XXX: We should go into find_format, but not allow it to find
        # RemoteBzrDirFormat and make sure it finds the real underlying format.
        self._real_bzrdir = None

        if _client is None:
            self._medium = transport.get_smart_client()
            self._client = client.SmartClient(self._medium)
        else:
            self._client = _client
            self._medium = None
            return

        self._ensure_real()
        path = self._path_for_remote_call(self._client)
        #self._real_bzrdir._format.probe_transport(transport)
        response = self._client.call('probe_dont_use', path)
        if response == ('no',):
            raise errors.NotBranchError(path=transport.base)

    def _ensure_real(self):
        """Ensure that there is a _real_bzrdir set.

        used before calls to self._real_bzrdir.
        """
        if not self._real_bzrdir:
            default_format = BzrDirFormat.get_default_format()
            self._real_bzrdir = default_format.open(self.root_transport,
                _found=True)

    def create_repository(self, shared=False):
        self._real_bzrdir.create_repository(shared=shared)
        return self.open_repository()

    def create_branch(self):
        real_branch = self._real_bzrdir.create_branch()
        return RemoteBranch(self, self.find_repository(), real_branch)

    def create_workingtree(self, revision_id=None):
        real_workingtree = self._real_bzrdir.create_workingtree(revision_id=revision_id)
        return RemoteWorkingTree(self, real_workingtree)

    def find_branch_format(self):
        """Find the branch 'format' for this bzrdir.

        This might be a synthetic object for e.g. RemoteBranch and SVN.
        """
        b = self.open_branch()
        return b._format

    def get_branch_reference(self):
        """See BzrDir.get_branch_reference()."""
        path = self._path_for_remote_call(self._client)
        response = self._client.call('BzrDir.open_branch', path)
        if response[0] == 'ok':
            if response[1] == '':
                # branch at this location.
                return None
            else:
                # a branch reference, use the existing BranchReference logic.
                return response[1]
        elif response == ('nobranch',):
            raise errors.NotBranchError(path=self.root_transport.base)
        else:
            assert False, 'unexpected response code %r' % (response,)

    def open_branch(self, _unsupported=False):
        assert _unsupported == False, 'unsupported flag support not implemented yet.'
        reference_url = self.get_branch_reference()
        if reference_url is None:
            # branch at this location.
            return RemoteBranch(self, self.find_repository())
        else:
            # a branch reference, use the existing BranchReference logic.
            format = BranchReferenceFormat()
            return format.open(self, _found=True, location=reference_url)
                
    def open_repository(self):
        path = self._path_for_remote_call(self._client)
        response = self._client.call('BzrDir.find_repository', path)
        assert response[0] in ('ok', 'norepository'), \
            'unexpected response code %s' % (response,)
        if response[0] == 'norepository':
            raise errors.NoRepositoryPresent(self)
        assert len(response) == 4, 'incorrect response length %s' % (response,)
        if response[1] == '':
            format = RemoteRepositoryFormat()
            format.rich_root_data = response[2] == 'True'
            format.supports_tree_reference = response[3] == 'True'
            return RemoteRepository(self, format)
        else:
            raise errors.NoRepositoryPresent(self)

    def open_workingtree(self, recommend_upgrade=True):
        raise errors.NotLocalUrl(self.root_transport)

    def _path_for_remote_call(self, client):
        """Return the path to be used for this bzrdir in a remote call."""
        return client.remote_path_from_transport(self.root_transport)

    def get_branch_transport(self, branch_format):
        return self._real_bzrdir.get_branch_transport(branch_format)

    def get_repository_transport(self, repository_format):
        return self._real_bzrdir.get_repository_transport(repository_format)

    def get_workingtree_transport(self, workingtree_format):
        return self._real_bzrdir.get_workingtree_transport(workingtree_format)

    def can_convert_format(self):
        """Upgrading of remote bzrdirs is not supported yet."""
        return False

    def needs_format_conversion(self, format=None):
        """Upgrading of remote bzrdirs is not supported yet."""
        return False

    def clone(self, url, revision_id=None, force_new_repo=False):
        self._ensure_real()
        return self._real_bzrdir.clone(url, revision_id=revision_id,
            force_new_repo=force_new_repo)


class RemoteRepositoryFormat(repository.RepositoryFormat):
    """Format for repositories accessed over a SmartClient.

    Instances of this repository are represented by RemoteRepository
    instances.

    The RemoteRepositoryFormat is parameterised during construction
    to reflect the capabilities of the real, remote format. Specifically
    the attributes rich_root_data and supports_tree_reference are set
    on a per instance basis, and are not set (and should not be) at
    the class level.
    """

    _matchingbzrdir = RemoteBzrDirFormat

    def initialize(self, a_bzrdir, shared=False):
        assert isinstance(a_bzrdir, RemoteBzrDir), \
            '%r is not a RemoteBzrDir' % (a_bzrdir,)
        return a_bzrdir.create_repository(shared=shared)
    
    def open(self, a_bzrdir):
        assert isinstance(a_bzrdir, RemoteBzrDir)
        return a_bzrdir.open_repository()

    def get_format_description(self):
        return 'bzr remote repository'

    def __eq__(self, other):
        return self.__class__ == other.__class__

    def check_conversion_target(self, target_format):
        if self.rich_root_data and not target_format.rich_root_data:
            raise errors.BadConversionTarget(
                'Does not support rich root data.', target_format)
        if (self.supports_tree_reference and
            not getattr(target_format, 'supports_tree_reference', False)):
            raise errors.BadConversionTarget(
                'Does not support nested trees', target_format)


class RemoteRepository(object):
    """Repository accessed over rpc.

    For the moment everything is delegated to IO-like operations over
    the transport.
    """

    def __init__(self, remote_bzrdir, format, real_repository=None, _client=None):
        """Create a RemoteRepository instance.
        
        :param remote_bzrdir: The bzrdir hosting this repository.
        :param format: The RemoteFormat object to use.
        :param real_repository: If not None, a local implementation of the
            repository logic for the repository, usually accessing the data
            via the VFS.
        :param _client: Private testing parameter - override the smart client
            to be used by the repository.
        """
        if real_repository:
            self._real_repository = real_repository
        else:
            self._real_repository = None
        self.bzrdir = remote_bzrdir
        if _client is None:
            self._client = client.SmartClient(self.bzrdir._medium)
        else:
            self._client = _client
        self._format = format
        self._lock_mode = None
        self._lock_token = None
        self._lock_count = 0
        self._leave_lock = False

    def _ensure_real(self):
        """Ensure that there is a _real_repository set.

        used before calls to self._real_repository.
        """
        if not self._real_repository:
            self.bzrdir._ensure_real()
            #self._real_repository = self.bzrdir._real_bzrdir.open_repository()
            self._set_real_repository(self.bzrdir._real_bzrdir.open_repository())

    def get_revision_graph(self, revision_id=None):
        """See Repository.get_revision_graph()."""
        if revision_id is None:
            revision_id = ''
        elif revision_id == NULL_REVISION:
            return {}

        path = self.bzrdir._path_for_remote_call(self._client)
        assert type(revision_id) is str
        response = self._client.call2(
            'Repository.get_revision_graph', path, revision_id)
        assert response[0][0] in ('ok', 'nosuchrevision'), 'unexpected response code %s' % (response[0],)
        if response[0][0] == 'ok':
            coded = response[1].read_body_bytes()
            if coded == '':
                # no revisions in this repository!
                return {}
            lines = coded.split('\n')
            revision_graph = {}
            # FIXME
            for line in lines:
                d = list(line.split())
                revision_graph[d[0]] = d[1:]
                
            return revision_graph
        else:
            response_body = response[1].read_body_bytes()
            assert response_body == ''
            raise NoSuchRevision(self, revision_id)

    def has_revision(self, revision_id):
        """See Repository.has_revision()."""
        if revision_id is None:
            # The null revision is always present.
            return True
        path = self.bzrdir._path_for_remote_call(self._client)
        response = self._client.call('Repository.has_revision', path, revision_id)
        assert response[0] in ('ok', 'no'), 'unexpected response code %s' % (response,)
        return response[0] == 'ok'

    def gather_stats(self, revid=None, committers=None):
        """See Repository.gather_stats()."""
        path = self.bzrdir._path_for_remote_call(self._client)
        if revid in (None, NULL_REVISION):
            fmt_revid = ''
        else:
            fmt_revid = revid
        if committers is None or not committers:
            fmt_committers = 'no'
        else:
            fmt_committers = 'yes'
        response = self._client.call2('Repository.gather_stats', path,
                                      fmt_revid, fmt_committers)
        assert response[0][0] == 'ok', \
            'unexpected response code %s' % (response[0],)

        body = response[1].read_body_bytes()
        result = {}
        for line in body.split('\n'):
            if not line:
                continue
            key, val_text = line.split(':')
            if key in ('revisions', 'size', 'committers'):
                result[key] = int(val_text)
            elif key in ('firstrev', 'latestrev'):
                values = val_text.split(' ')[1:]
                result[key] = (float(values[0]), long(values[1]))

        return result

    def get_physical_lock_status(self):
        """See Repository.get_physical_lock_status()."""
        return False

    def is_shared(self):
        """See Repository.is_shared()."""
        path = self.bzrdir._path_for_remote_call(self._client)
        response = self._client.call('Repository.is_shared', path)
        assert response[0] in ('yes', 'no'), 'unexpected response code %s' % (response,)
        return response[0] == 'yes'

    def lock_read(self):
        # wrong eventually - want a local lock cache context
        if not self._lock_mode:
            self._lock_mode = 'r'
            self._lock_count = 1
            if self._real_repository is not None:
                self._real_repository.lock_read()
        else:
            self._lock_count += 1

    def _remote_lock_write(self, token):
        path = self.bzrdir._path_for_remote_call(self._client)
        if token is None:
            token = ''
        response = self._client.call('Repository.lock_write', path, token)
        if response[0] == 'ok':
            ok, token = response
            return token
        elif response[0] == 'LockContention':
            raise errors.LockContention('(remote lock)')
        elif response[0] == 'UnlockableTransport':
            raise errors.UnlockableTransport(self.bzrdir.root_transport)
        else:
            assert False, 'unexpected response code %s' % (response,)

    def lock_write(self, token=None):
        if not self._lock_mode:
            self._lock_token = self._remote_lock_write(token)
            assert self._lock_token, 'Remote server did not return a token!'
            if self._real_repository is not None:
                self._real_repository.lock_write(token=self._lock_token)
            if token is not None:
                self._leave_lock = True
            else:
                self._leave_lock = False
            self._lock_mode = 'w'
            self._lock_count = 1
        elif self._lock_mode == 'r':
            raise errors.ReadOnlyError(self)
        else:
            self._lock_count += 1
        return self._lock_token

    def leave_lock_in_place(self):
        self._leave_lock = True

    def dont_leave_lock_in_place(self):
        self._leave_lock = False

    def _set_real_repository(self, repository):
        """Set the _real_repository for this repository.

        :param repository: The repository to fallback to for non-hpss
            implemented operations.
        """
        assert not isinstance(repository, RemoteRepository)
        self._real_repository = repository
        if self._lock_mode == 'w':
            # if we are already locked, the real repository must be able to
            # acquire the lock with our token.
            self._real_repository.lock_write(self._lock_token)
        elif self._lock_mode == 'r':
            self._real_repository.lock_read()

    def _unlock(self, token):
        path = self.bzrdir._path_for_remote_call(self._client)
        response = self._client.call('Repository.unlock', path, token)
        if response == ('ok',):
            return
        elif response[0] == 'TokenMismatch':
            raise errors.TokenMismatch(token, '(remote token)')
        else:
            assert False, 'unexpected response code %s' % (response,)

    def unlock(self):
        self._lock_count -= 1
        if not self._lock_count:
            mode = self._lock_mode
            self._lock_mode = None
            if self._real_repository is not None:
                self._real_repository.unlock()
            if mode != 'w':
                return
            assert self._lock_token, 'Locked, but no token!'
            token = self._lock_token
            self._lock_token = None
            if not self._leave_lock:
                self._unlock(token)

    def _get_tarball(self, compression):
        """See Repository.tarball()."""
        path = self.bzrdir._path_for_remote_call(self._client)
        response, protocol = self._client.call2('Repository.tarball', path,
            compression)
        assert response[0] in ('ok', 'failure'), \
            'unexpected response code %s' % (response,)
        if response[0] == 'ok':
            # Extract the tarball and return it
	    body = protocol.read_body_bytes()
            return body
        else:
            raise errors.SmartServerError(error_code=response)


    ### These methods are just thin shims to the VFS object for now.

    def revision_tree(self, revision_id):
        self._ensure_real()
        return self._real_repository.revision_tree(revision_id)

    def get_commit_builder(self, branch, parents, config, timestamp=None,
                           timezone=None, committer=None, revprops=None,
                           revision_id=None):
        # FIXME: It ought to be possible to call this without immediately
        # triggering _ensure_real.  For now it's the easiest thing to do.
        self._ensure_real()
        builder = self._real_repository.get_commit_builder(branch, parents,
                config, timestamp=timestamp, timezone=timezone,
                committer=committer, revprops=revprops, revision_id=revision_id)
        # Make the builder use this RemoteRepository rather than the real one.
        builder.repository = self
        return builder

    @needs_write_lock
    def add_inventory(self, revid, inv, parents):
        self._ensure_real()
        return self._real_repository.add_inventory(revid, inv, parents)

    @needs_write_lock
    def add_revision(self, rev_id, rev, inv=None, config=None):
        self._ensure_real()
        return self._real_repository.add_revision(
            rev_id, rev, inv=inv, config=config)

    @needs_read_lock
    def get_inventory(self, revision_id):
        self._ensure_real()
        return self._real_repository.get_inventory(revision_id)

    @needs_read_lock
    def get_revision(self, revision_id):
        self._ensure_real()
        return self._real_repository.get_revision(revision_id)

    @property
    def weave_store(self):
        self._ensure_real()
        return self._real_repository.weave_store

    def get_transaction(self):
        self._ensure_real()
        return self._real_repository.get_transaction()

    @needs_read_lock
    def clone(self, a_bzrdir, revision_id=None):
        self._ensure_real()
        return self._real_repository.clone(a_bzrdir, revision_id=revision_id)

    def make_working_trees(self):
        """RemoteRepositories never create working trees by default."""
        return False

    def fetch(self, source, revision_id=None, pb=None):
        self._ensure_real()
        return self._real_repository.fetch(
            source, revision_id=revision_id, pb=pb)

    @property
    def control_weaves(self):
        self._ensure_real()
        return self._real_repository.control_weaves

    @needs_read_lock
    def get_ancestry(self, revision_id):
        self._ensure_real()
        return self._real_repository.get_ancestry(revision_id)

    @needs_read_lock
    def get_inventory_weave(self):
        self._ensure_real()
        return self._real_repository.get_inventory_weave()

    def fileids_altered_by_revision_ids(self, revision_ids):
        self._ensure_real()
        return self._real_repository.fileids_altered_by_revision_ids(revision_ids)

    @needs_read_lock
    def get_signature_text(self, revision_id):
        self._ensure_real()
        return self._real_repository.get_signature_text(revision_id)

    @needs_read_lock
    def get_revision_graph_with_ghosts(self, revision_ids=None):
        self._ensure_real()
        return self._real_repository.get_revision_graph_with_ghosts(
            revision_ids=revision_ids)

    @needs_read_lock
    def get_inventory_xml(self, revision_id):
        self._ensure_real()
        return self._real_repository.get_inventory_xml(revision_id)

    def deserialise_inventory(self, revision_id, xml):
        self._ensure_real()
        return self._real_repository.deserialise_inventory(revision_id, xml)

    def reconcile(self, other=None, thorough=False):
        self._ensure_real()
        return self._real_repository.reconcile(other=other, thorough=thorough)
        
    def all_revision_ids(self):
        self._ensure_real()
        return self._real_repository.all_revision_ids()
    
    @needs_read_lock
    def get_deltas_for_revisions(self, revisions):
        self._ensure_real()
        return self._real_repository.get_deltas_for_revisions(revisions)

    @needs_read_lock
    def get_revision_delta(self, revision_id):
        self._ensure_real()
        return self._real_repository.get_revision_delta(revision_id)

    @needs_read_lock
    def revision_trees(self, revision_ids):
        self._ensure_real()
        return self._real_repository.revision_trees(revision_ids)

    @needs_read_lock
    def get_revision_reconcile(self, revision_id):
        self._ensure_real()
        return self._real_repository.get_revision_reconcile(revision_id)

    @needs_read_lock
    def check(self, revision_ids):
        self._ensure_real()
        return self._real_repository.check(revision_ids)

<<<<<<< HEAD
    def copy_content_into(self, destination, revision_id=None, basis=None):
        # get a tarball of the remote repository, and copy from that into the
        # destination
        from bzrlib import osutils
        import tarfile
        import tempfile
        from StringIO import StringIO
        tar_file = StringIO(self._get_tarball('bz2'))
        tar = tarfile.open('repository', fileobj=tar_file,
            mode='r:bz2')
        tmpdir = tempfile.mkdtemp()
        try:
            tar.extractall(tmpdir)
            tmp_repo = repository.Repository.open(tmpdir)
            tmp_repo.copy_content_into(destination, revision_id, basis)
        finally:
            pass
            ##            osutils.rmtree(tmpdir)
        # TODO: if the server doesn't support this operation, maybe do it the
        # slow way using the _real_repository?
=======
    def copy_content_into(self, destination, revision_id=None):
        self._ensure_real()
        return self._real_repository.copy_content_into(
            destination, revision_id=revision_id)
>>>>>>> d79a58b8

    def set_make_working_trees(self, new_value):
        raise NotImplementedError(self.set_make_working_trees)

    @needs_write_lock
    def sign_revision(self, revision_id, gpg_strategy):
        self._ensure_real()
        return self._real_repository.sign_revision(revision_id, gpg_strategy)

    @needs_read_lock
    def get_revisions(self, revision_ids):
        self._ensure_real()
        return self._real_repository.get_revisions(revision_ids)

    def supports_rich_root(self):
        self._ensure_real()
        return self._real_repository.supports_rich_root()

    def iter_reverse_revision_history(self, revision_id):
        self._ensure_real()
        return self._real_repository.iter_reverse_revision_history(revision_id)

    @property
    def _serializer(self):
        self._ensure_real()
        return self._real_repository._serializer

    def store_revision_signature(self, gpg_strategy, plaintext, revision_id):
        self._ensure_real()
        return self._real_repository.store_revision_signature(
            gpg_strategy, plaintext, revision_id)

    def has_signature_for_revision_id(self, revision_id):
        self._ensure_real()
        return self._real_repository.has_signature_for_revision_id(revision_id)


class RemoteBranchLockableFiles(LockableFiles):
    """A 'LockableFiles' implementation that talks to a smart server.
    
    This is not a public interface class.
    """

    def __init__(self, bzrdir, _client):
        self.bzrdir = bzrdir
        self._client = _client
        self._need_find_modes = True
        # XXX: This assumes that the branch control directory is .bzr/branch,
        # which isn't necessarily true.
        LockableFiles.__init__(
            self, bzrdir.root_transport.clone('.bzr/branch'),
            'lock', lockdir.LockDir)

    def _find_modes(self):
        # RemoteBranches don't let the client set the mode of control files.
        self._dir_mode = None
        self._file_mode = None

    def get(self, path):
        """'get' a remote path as per the LockableFiles interface.

        :param path: the file to 'get'. If this is 'branch.conf', we do not
             just retrieve a file, instead we ask the smart server to generate
             a configuration for us - which is retrieved as an INI file.
        """
        if path == 'branch.conf':
            path = self.bzrdir._path_for_remote_call(self._client)
            response = self._client.call2('Branch.get_config_file', path)
            assert response[0][0] == 'ok', \
                'unexpected response code %s' % (response[0],)
            return StringIO(response[1].read_body_bytes())
        else:
            # VFS fallback.
            return LockableFiles.get(self, path)


class RemoteBranchFormat(branch.BranchFormat):

    def __eq__(self, other):
        return (isinstance(other, RemoteBranchFormat) and 
            self.__dict__ == other.__dict__)

    def get_format_description(self):
        return 'Remote BZR Branch'

    def get_format_string(self):
        return 'Remote BZR Branch'

    def open(self, a_bzrdir):
        assert isinstance(a_bzrdir, RemoteBzrDir)
        return a_bzrdir.open_branch()

    def initialize(self, a_bzrdir):
        assert isinstance(a_bzrdir, RemoteBzrDir)
        return a_bzrdir.create_branch()


class RemoteBranch(branch.Branch):
    """Branch stored on a server accessed by HPSS RPC.

    At the moment most operations are mapped down to simple file operations.
    """

    def __init__(self, remote_bzrdir, remote_repository, real_branch=None,
        _client=None):
        """Create a RemoteBranch instance.

        :param real_branch: An optional local implementation of the branch
            format, usually accessing the data via the VFS.
        :param _client: Private parameter for testing.
        """
        #branch.Branch.__init__(self)
        self._revision_history_cache = None
        self.bzrdir = remote_bzrdir
        if _client is not None:
            self._client = _client
        else:
            self._client = client.SmartClient(self.bzrdir._medium)
        self.repository = remote_repository
        if real_branch is not None:
            self._real_branch = real_branch
            # Give the remote repository the matching real repo.
            real_repo = self._real_branch.repository
            if isinstance(real_repo, RemoteRepository):
                real_repo._ensure_real()
                real_repo = real_repo._real_repository
            self.repository._set_real_repository(real_repo)
            # Give the branch the remote repository to let fast-pathing happen.
            self._real_branch.repository = self.repository
        else:
            self._real_branch = None
        # Fill out expected attributes of branch for bzrlib api users.
        self._format = RemoteBranchFormat()
        self.base = self.bzrdir.root_transport.base
        self.control_files = RemoteBranchLockableFiles(self.bzrdir, self._client)
        self._lock_mode = None
        self._lock_token = None
        self._lock_count = 0
        self._leave_lock = False

    def _ensure_real(self):
        """Ensure that there is a _real_branch set.

        used before calls to self._real_branch.
        """
        if not self._real_branch:
            assert vfs.vfs_enabled()
            self.bzrdir._ensure_real()
            self._real_branch = self.bzrdir._real_bzrdir.open_branch()
            # Give the remote repository the matching real repo.
            real_repo = self._real_branch.repository
            if isinstance(real_repo, RemoteRepository):
                real_repo._ensure_real()
                real_repo = real_repo._real_repository
            self.repository._set_real_repository(real_repo)
            # Give the branch the remote repository to let fast-pathing happen.
            self._real_branch.repository = self.repository
            # XXX: deal with _lock_mode == 'w'
            if self._lock_mode == 'r':
                self._real_branch.lock_read()

    def get_physical_lock_status(self):
        """See Branch.get_physical_lock_status()."""
        # should be an API call to the server, as branches must be lockable.
        self._ensure_real()
        return self._real_branch.get_physical_lock_status()

    def lock_read(self):
        if not self._lock_mode:
            self._lock_mode = 'r'
            self._lock_count = 1
            if self._real_branch is not None:
                self._real_branch.lock_read()
        else:
            self._lock_count += 1

    def _remote_lock_write(self, token):
        if token is None:
            branch_token = repo_token = ''
        else:
            branch_token = token
            repo_token = self.repository.lock_write()
            self.repository.unlock()
        path = self.bzrdir._path_for_remote_call(self._client)
        response = self._client.call('Branch.lock_write', path, branch_token,
                                     repo_token)
        if response[0] == 'ok':
            ok, branch_token, repo_token = response
            return branch_token, repo_token
        elif response[0] == 'LockContention':
            raise errors.LockContention('(remote lock)')
        elif response[0] == 'TokenMismatch':
            raise errors.TokenMismatch(token, '(remote token)')
        elif response[0] == 'UnlockableTransport':
            raise errors.UnlockableTransport(self.bzrdir.root_transport)
        elif response[0] == 'ReadOnlyError':
            raise errors.ReadOnlyError(self)
        else:
            assert False, 'unexpected response code %r' % (response,)
            
    def lock_write(self, token=None):
        if not self._lock_mode:
            remote_tokens = self._remote_lock_write(token)
            self._lock_token, self._repo_lock_token = remote_tokens
            assert self._lock_token, 'Remote server did not return a token!'
            # TODO: We really, really, really don't want to call _ensure_real
            # here, but it's the easiest way to ensure coherency between the
            # state of the RemoteBranch and RemoteRepository objects and the
            # physical locks.  If we don't materialise the real objects here,
            # then getting everything in the right state later is complex, so
            # for now we just do it the lazy way.
            #   -- Andrew Bennetts, 2007-02-22.
            self._ensure_real()
            if self._real_branch is not None:
                self._real_branch.repository.lock_write(
                    token=self._repo_lock_token)
                try:
                    self._real_branch.lock_write(token=self._lock_token)
                finally:
                    self._real_branch.repository.unlock()
            if token is not None:
                self._leave_lock = True
            else:
                # XXX: this case seems to be unreachable; token cannot be None.
                self._leave_lock = False
            self._lock_mode = 'w'
            self._lock_count = 1
        elif self._lock_mode == 'r':
            raise errors.ReadOnlyTransaction
        else:
            if token is not None:
                # A token was given to lock_write, and we're relocking, so check
                # that the given token actually matches the one we already have.
                if token != self._lock_token:
                    raise errors.TokenMismatch(token, self._lock_token)
            self._lock_count += 1
        return self._lock_token

    def _unlock(self, branch_token, repo_token):
        path = self.bzrdir._path_for_remote_call(self._client)
        response = self._client.call('Branch.unlock', path, branch_token,
                                     repo_token)
        if response == ('ok',):
            return
        elif response[0] == 'TokenMismatch':
            raise errors.TokenMismatch(
                str((branch_token, repo_token)), '(remote tokens)')
        else:
            assert False, 'unexpected response code %s' % (response,)

    def unlock(self):
        self._lock_count -= 1
        if not self._lock_count:
            self._clear_cached_state()
            mode = self._lock_mode
            self._lock_mode = None
            if self._real_branch is not None:
                if not self._leave_lock:
                    # If this RemoteBranch will remove the physical lock for the
                    # repository, make sure the _real_branch doesn't do it
                    # first.  (Because the _real_branch's repository is set to
                    # be the RemoteRepository.)
                    self._real_branch.repository.leave_lock_in_place()
                self._real_branch.unlock()
            if mode != 'w':
                return
            assert self._lock_token, 'Locked, but no token!'
            branch_token = self._lock_token
            repo_token = self._repo_lock_token
            self._lock_token = None
            self._repo_lock_token = None
            if not self._leave_lock:
                self._unlock(branch_token, repo_token)

    def break_lock(self):
        self._ensure_real()
        return self._real_branch.break_lock()

    def leave_lock_in_place(self):
        self._leave_lock = True

    def dont_leave_lock_in_place(self):
        self._leave_lock = False

    def last_revision_info(self):
        """See Branch.last_revision_info()."""
        path = self.bzrdir._path_for_remote_call(self._client)
        response = self._client.call('Branch.last_revision_info', path)
        assert response[0] == 'ok', 'unexpected response code %s' % (response,)
        revno = int(response[1])
        last_revision = response[2]
        if last_revision == '':
            last_revision = NULL_REVISION
        return (revno, last_revision)

    def _gen_revision_history(self):
        """See Branch._gen_revision_history()."""
        path = self.bzrdir._path_for_remote_call(self._client)
        response = self._client.call2('Branch.revision_history', path)
        assert response[0][0] == 'ok', 'unexpected response code %s' % (response[0],)
        result = response[1].read_body_bytes().split('\x00')
        if result == ['']:
            return []
        return result

    @needs_write_lock
    def set_revision_history(self, rev_history):
        # Send just the tip revision of the history; the server will generate
        # the full history from that.  If the revision doesn't exist in this
        # branch, NoSuchRevision will be raised.
        path = self.bzrdir._path_for_remote_call(self._client)
        if rev_history == []:
            rev_id = ''
        else:
            rev_id = rev_history[-1]
        response = self._client.call('Branch.set_last_revision',
            path, self._lock_token, self._repo_lock_token, rev_id)
        if response[0] == 'NoSuchRevision':
            raise NoSuchRevision(self, rev_id)
        else:
            assert response == ('ok',), (
                'unexpected response code %r' % (response,))
        self._cache_revision_history(rev_history)

    def get_parent(self):
        self._ensure_real()
        return self._real_branch.get_parent()
        
    def set_parent(self, url):
        self._ensure_real()
        return self._real_branch.set_parent(url)
        
    def get_config(self):
        return RemoteBranchConfig(self)

    def sprout(self, to_bzrdir, revision_id=None):
        # Like Branch.sprout, except that it sprouts a branch in the default
        # format, because RemoteBranches can't be created at arbitrary URLs.
        # XXX: if to_bzrdir is a RemoteBranch, this should perhaps do
        # to_bzrdir.create_branch...
        self._ensure_real()
        result = branch.BranchFormat.get_default_format().initialize(to_bzrdir)
        self._real_branch.copy_content_into(result, revision_id=revision_id)
        result.set_parent(self.bzrdir.root_transport.base)
        return result

    @needs_write_lock
    def append_revision(self, *revision_ids):
        self._ensure_real()
        return self._real_branch.append_revision(*revision_ids)

    @needs_write_lock
    def pull(self, source, overwrite=False, stop_revision=None):
        self._ensure_real()
        self._real_branch.pull(
            source, overwrite=overwrite, stop_revision=stop_revision)

    @needs_read_lock
    def push(self, target, overwrite=False, stop_revision=None):
        self._ensure_real()
        return self._real_branch.push(
            target, overwrite=overwrite, stop_revision=stop_revision)

    def is_locked(self):
        return self._lock_count >= 1

    def set_last_revision_info(self, revno, revision_id):
        self._ensure_real()
        self._clear_cached_state()
        return self._real_branch.set_last_revision_info(revno, revision_id)

    def generate_revision_history(self, revision_id, last_rev=None,
                                  other_branch=None):
        self._ensure_real()
        return self._real_branch.generate_revision_history(
            revision_id, last_rev=last_rev, other_branch=other_branch)

    @property
    def tags(self):
        self._ensure_real()
        return self._real_branch.tags

    def set_push_location(self, location):
        self._ensure_real()
        return self._real_branch.set_push_location(location)

    def update_revisions(self, other, stop_revision=None):
        self._ensure_real()
        return self._real_branch.update_revisions(
            other, stop_revision=stop_revision)


class RemoteBranchConfig(BranchConfig):

    def username(self):
        self.branch._ensure_real()
        return self.branch._real_branch.get_config().username()

    def _get_branch_data_config(self):
        self.branch._ensure_real()
        if self._branch_data_config is None:
            self._branch_data_config = TreeConfig(self.branch._real_branch)
        return self._branch_data_config
<|MERGE_RESOLUTION|>--- conflicted
+++ resolved
@@ -570,8 +570,7 @@
         self._ensure_real()
         return self._real_repository.check(revision_ids)
 
-<<<<<<< HEAD
-    def copy_content_into(self, destination, revision_id=None, basis=None):
+    def copy_content_into(self, destination, revision_id=None):
         # get a tarball of the remote repository, and copy from that into the
         # destination
         from bzrlib import osutils
@@ -585,18 +584,12 @@
         try:
             tar.extractall(tmpdir)
             tmp_repo = repository.Repository.open(tmpdir)
-            tmp_repo.copy_content_into(destination, revision_id, basis)
+            tmp_repo.copy_content_into(destination, revision_id)
         finally:
             pass
             ##            osutils.rmtree(tmpdir)
         # TODO: if the server doesn't support this operation, maybe do it the
         # slow way using the _real_repository?
-=======
-    def copy_content_into(self, destination, revision_id=None):
-        self._ensure_real()
-        return self._real_repository.copy_content_into(
-            destination, revision_id=revision_id)
->>>>>>> d79a58b8
 
     def set_make_working_trees(self, new_value):
         raise NotImplementedError(self.set_make_working_trees)
