# Copyright (C) 2006, 2007, 2008 Canonical Ltd
#
# This program is free software; you can redistribute it and/or modify
# it under the terms of the GNU General Public License as published by
# the Free Software Foundation; either version 2 of the License, or
# (at your option) any later version.
#
# This program is distributed in the hope that it will be useful,
# but WITHOUT ANY WARRANTY; without even the implied warranty of
# MERCHANTABILITY or FITNESS FOR A PARTICULAR PURPOSE.  See the
# GNU General Public License for more details.
#
# You should have received a copy of the GNU General Public License
# along with this program; if not, write to the Free Software
# Foundation, Inc., 59 Temple Place, Suite 330, Boston, MA  02111-1307  USA

# TODO: At some point, handle upgrades by just passing the whole request
# across to run on the server.

import bz2

from bzrlib import (
    branch,
    debug,
    errors,
    graph,
    lockdir,
    repository,
    revision,
    symbol_versioning,
    urlutils,
)
from bzrlib.branch import BranchReferenceFormat
from bzrlib.bzrdir import BzrDir, RemoteBzrDirFormat
from bzrlib.decorators import needs_read_lock, needs_write_lock
from bzrlib.errors import (
    NoSuchRevision,
    SmartProtocolError,
    )
from bzrlib.lockable_files import LockableFiles
from bzrlib.smart import client, vfs
from bzrlib.revision import ensure_null, NULL_REVISION
from bzrlib.trace import mutter, note, warning


class _RpcHelper(object):
    """Mixin class that helps with issuing RPCs."""

    def _call(self, method, *args, **err_context):
        try:
            return self._client.call(method, *args)
        except errors.ErrorFromSmartServer, err:
            self._translate_error(err, **err_context)
        
    def _call_expecting_body(self, method, *args, **err_context):
        try:
            return self._client.call_expecting_body(method, *args)
        except errors.ErrorFromSmartServer, err:
            self._translate_error(err, **err_context)
        
    def _call_with_body_bytes_expecting_body(self, method, args, body_bytes,
                                             **err_context):
        try:
            return self._client.call_with_body_bytes_expecting_body(
                method, args, body_bytes)
        except errors.ErrorFromSmartServer, err:
            self._translate_error(err, **err_context)
        
# Note: RemoteBzrDirFormat is in bzrdir.py

class RemoteBzrDir(BzrDir, _RpcHelper):
    """Control directory on a remote server, accessed via bzr:// or similar."""

    def __init__(self, transport, _client=None):
        """Construct a RemoteBzrDir.

        :param _client: Private parameter for testing. Disables probing and the
            use of a real bzrdir.
        """
        BzrDir.__init__(self, transport, RemoteBzrDirFormat())
        # this object holds a delegated bzrdir that uses file-level operations
        # to talk to the other side
        self._real_bzrdir = None

        if _client is None:
            medium = transport.get_smart_medium()
            self._client = client._SmartClient(medium)
        else:
            self._client = _client
            return

        path = self._path_for_remote_call(self._client)
        response = self._call('BzrDir.open', path)
        if response not in [('yes',), ('no',)]:
            raise errors.UnexpectedSmartServerResponse(response)
        if response == ('no',):
            raise errors.NotBranchError(path=transport.base)

    def _ensure_real(self):
        """Ensure that there is a _real_bzrdir set.

        Used before calls to self._real_bzrdir.
        """
        if not self._real_bzrdir:
            self._real_bzrdir = BzrDir.open_from_transport(
                self.root_transport, _server_formats=False)

    def _translate_error(self, err, **context):
        _translate_error(err, bzrdir=self, **context)

    def cloning_metadir(self, stacked=False):
        self._ensure_real()
        return self._real_bzrdir.cloning_metadir(stacked)

    def create_repository(self, shared=False):
        self._ensure_real()
        self._real_bzrdir.create_repository(shared=shared)
        return self.open_repository()

    def destroy_repository(self):
        """See BzrDir.destroy_repository"""
        self._ensure_real()
        self._real_bzrdir.destroy_repository()

    def create_branch(self):
        self._ensure_real()
        real_branch = self._real_bzrdir.create_branch()
        return RemoteBranch(self, self.find_repository(), real_branch)

    def destroy_branch(self):
        """See BzrDir.destroy_branch"""
        self._ensure_real()
        self._real_bzrdir.destroy_branch()

    def create_workingtree(self, revision_id=None, from_branch=None):
        raise errors.NotLocalUrl(self.transport.base)

    def find_branch_format(self):
        """Find the branch 'format' for this bzrdir.

        This might be a synthetic object for e.g. RemoteBranch and SVN.
        """
        b = self.open_branch()
        return b._format

    def get_branch_reference(self):
        """See BzrDir.get_branch_reference()."""
        path = self._path_for_remote_call(self._client)
        response = self._call('BzrDir.open_branch', path)
        if response[0] == 'ok':
            if response[1] == '':
                # branch at this location.
                return None
            else:
                # a branch reference, use the existing BranchReference logic.
                return response[1]
        else:
            raise errors.UnexpectedSmartServerResponse(response)

    def _get_tree_branch(self):
        """See BzrDir._get_tree_branch()."""
        return None, self.open_branch()

    def open_branch(self, _unsupported=False):
        if _unsupported:
            raise NotImplementedError('unsupported flag support not implemented yet.')
        reference_url = self.get_branch_reference()
        if reference_url is None:
            # branch at this location.
            return RemoteBranch(self, self.find_repository())
        else:
            # a branch reference, use the existing BranchReference logic.
            format = BranchReferenceFormat()
            return format.open(self, _found=True, location=reference_url)
                
    def open_repository(self):
        path = self._path_for_remote_call(self._client)
        verb = 'BzrDir.find_repositoryV2'
        try:
            response = self._call(verb, path)
        except errors.UnknownSmartMethod:
            verb = 'BzrDir.find_repository'
            response = self._call(verb, path)
        if response[0] != 'ok':
            raise errors.UnexpectedSmartServerResponse(response)
        if verb == 'BzrDir.find_repository':
            # servers that don't support the V2 method don't support external
            # references either.
            response = response + ('no', )
        if not (len(response) == 5):
            raise SmartProtocolError('incorrect response length %s' % (response,))
        if response[1] == '':
            format = RemoteRepositoryFormat()
            format.rich_root_data = (response[2] == 'yes')
            format.supports_tree_reference = (response[3] == 'yes')
            # No wire format to check this yet.
            format.supports_external_lookups = (response[4] == 'yes')
            # Used to support creating a real format instance when needed.
            format._creating_bzrdir = self
            return RemoteRepository(self, format)
        else:
            raise errors.NoRepositoryPresent(self)

    def open_workingtree(self, recommend_upgrade=True):
        self._ensure_real()
        if self._real_bzrdir.has_workingtree():
            raise errors.NotLocalUrl(self.root_transport)
        else:
            raise errors.NoWorkingTree(self.root_transport.base)

    def _path_for_remote_call(self, client):
        """Return the path to be used for this bzrdir in a remote call."""
        return client.remote_path_from_transport(self.root_transport)

    def get_branch_transport(self, branch_format):
        self._ensure_real()
        return self._real_bzrdir.get_branch_transport(branch_format)

    def get_repository_transport(self, repository_format):
        self._ensure_real()
        return self._real_bzrdir.get_repository_transport(repository_format)

    def get_workingtree_transport(self, workingtree_format):
        self._ensure_real()
        return self._real_bzrdir.get_workingtree_transport(workingtree_format)

    def can_convert_format(self):
        """Upgrading of remote bzrdirs is not supported yet."""
        return False

    def needs_format_conversion(self, format=None):
        """Upgrading of remote bzrdirs is not supported yet."""
        return False

    def clone(self, url, revision_id=None, force_new_repo=False,
              preserve_stacking=False):
        self._ensure_real()
        return self._real_bzrdir.clone(url, revision_id=revision_id,
            force_new_repo=force_new_repo, preserve_stacking=preserve_stacking)

    def get_config(self):
        self._ensure_real()
        return self._real_bzrdir.get_config()


class RemoteRepositoryFormat(repository.RepositoryFormat):
    """Format for repositories accessed over a _SmartClient.

    Instances of this repository are represented by RemoteRepository
    instances.

    The RemoteRepositoryFormat is parameterized during construction
    to reflect the capabilities of the real, remote format. Specifically
    the attributes rich_root_data and supports_tree_reference are set
    on a per instance basis, and are not set (and should not be) at
    the class level.
    """

    _matchingbzrdir = RemoteBzrDirFormat()

    def initialize(self, a_bzrdir, shared=False):
        if not isinstance(a_bzrdir, RemoteBzrDir):
            prior_repo = self._creating_bzrdir.open_repository()
            prior_repo._ensure_real()
            return prior_repo._real_repository._format.initialize(
                a_bzrdir, shared=shared)
        return a_bzrdir.create_repository(shared=shared)
    
    def open(self, a_bzrdir):
        if not isinstance(a_bzrdir, RemoteBzrDir):
            raise AssertionError('%r is not a RemoteBzrDir' % (a_bzrdir,))
        return a_bzrdir.open_repository()

    def get_format_description(self):
        return 'bzr remote repository'

    def __eq__(self, other):
        return self.__class__ == other.__class__

    def check_conversion_target(self, target_format):
        if self.rich_root_data and not target_format.rich_root_data:
            raise errors.BadConversionTarget(
                'Does not support rich root data.', target_format)
        if (self.supports_tree_reference and
            not getattr(target_format, 'supports_tree_reference', False)):
            raise errors.BadConversionTarget(
                'Does not support nested trees', target_format)


class RemoteRepository(_RpcHelper):
    """Repository accessed over rpc.

    For the moment most operations are performed using local transport-backed
    Repository objects.
    """

    def __init__(self, remote_bzrdir, format, real_repository=None, _client=None):
        """Create a RemoteRepository instance.
        
        :param remote_bzrdir: The bzrdir hosting this repository.
        :param format: The RemoteFormat object to use.
        :param real_repository: If not None, a local implementation of the
            repository logic for the repository, usually accessing the data
            via the VFS.
        :param _client: Private testing parameter - override the smart client
            to be used by the repository.
        """
        if real_repository:
            self._real_repository = real_repository
        else:
            self._real_repository = None
        self.bzrdir = remote_bzrdir
        if _client is None:
            self._client = remote_bzrdir._client
        else:
            self._client = _client
        self._format = format
        self._lock_mode = None
        self._lock_token = None
        self._lock_count = 0
        self._leave_lock = False
        # A cache of looked up revision parent data; reset at unlock time.
        self._parents_map = None
        if 'hpss' in debug.debug_flags:
            self._requested_parents = None
        # For tests:
        # These depend on the actual remote format, so force them off for
        # maximum compatibility. XXX: In future these should depend on the
        # remote repository instance, but this is irrelevant until we perform
        # reconcile via an RPC call.
        self._reconcile_does_inventory_gc = False
        self._reconcile_fixes_text_parents = False
        self._reconcile_backsup_inventory = False
        self.base = self.bzrdir.transport.base
        # Additional places to query for data.
        self._fallback_repositories = []

    def __str__(self):
        return "%s(%s)" % (self.__class__.__name__, self.base)

    __repr__ = __str__

    def abort_write_group(self):
        """Complete a write group on the decorated repository.
        
        Smart methods peform operations in a single step so this api
        is not really applicable except as a compatibility thunk
        for older plugins that don't use e.g. the CommitBuilder
        facility.
        """
        self._ensure_real()
        return self._real_repository.abort_write_group()

    def commit_write_group(self):
        """Complete a write group on the decorated repository.
        
        Smart methods peform operations in a single step so this api
        is not really applicable except as a compatibility thunk
        for older plugins that don't use e.g. the CommitBuilder
        facility.
        """
        self._ensure_real()
        return self._real_repository.commit_write_group()

    def _ensure_real(self):
        """Ensure that there is a _real_repository set.

        Used before calls to self._real_repository.
        """
        if self._real_repository is None:
            self.bzrdir._ensure_real()
            self._set_real_repository(
                self.bzrdir._real_bzrdir.open_repository())

    def _translate_error(self, err, **context):
        self.bzrdir._translate_error(err, repository=self, **context)

    def find_text_key_references(self):
        """Find the text key references within the repository.

        :return: a dictionary mapping (file_id, revision_id) tuples to altered file-ids to an iterable of
        revision_ids. Each altered file-ids has the exact revision_ids that
        altered it listed explicitly.
        :return: A dictionary mapping text keys ((fileid, revision_id) tuples)
            to whether they were referred to by the inventory of the
            revision_id that they contain. The inventory texts from all present
            revision ids are assessed to generate this report.
        """
        self._ensure_real()
        return self._real_repository.find_text_key_references()

    def _generate_text_key_index(self):
        """Generate a new text key index for the repository.

        This is an expensive function that will take considerable time to run.

        :return: A dict mapping (file_id, revision_id) tuples to a list of
            parents, also (file_id, revision_id) tuples.
        """
        self._ensure_real()
        return self._real_repository._generate_text_key_index()

    @symbol_versioning.deprecated_method(symbol_versioning.one_four)
    def get_revision_graph(self, revision_id=None):
        """See Repository.get_revision_graph()."""
        return self._get_revision_graph(revision_id)

    def _get_revision_graph(self, revision_id):
        """Private method for using with old (< 1.2) servers to fallback."""
        if revision_id is None:
            revision_id = ''
        elif revision.is_null(revision_id):
            return {}

        path = self.bzrdir._path_for_remote_call(self._client)
        response = self._call_expecting_body(
            'Repository.get_revision_graph', path, revision_id)
        response_tuple, response_handler = response
        if response_tuple[0] != 'ok':
            raise errors.UnexpectedSmartServerResponse(response_tuple)
        coded = response_handler.read_body_bytes()
        if coded == '':
            # no revisions in this repository!
            return {}
        lines = coded.split('\n')
        revision_graph = {}
        for line in lines:
            d = tuple(line.split())
            revision_graph[d[0]] = d[1:]
            
        return revision_graph

    def has_revision(self, revision_id):
        """See Repository.has_revision()."""
        if revision_id == NULL_REVISION:
            # The null revision is always present.
            return True
        path = self.bzrdir._path_for_remote_call(self._client)
        response = self._call('Repository.has_revision', path, revision_id)
        if response[0] not in ('yes', 'no'):
            raise errors.UnexpectedSmartServerResponse(response)
        if response[0] == 'yes':
            return True
        for fallback_repo in self._fallback_repositories:
            if fallback_repo.has_revision(revision_id):
                return True
        return False

    def has_revisions(self, revision_ids):
        """See Repository.has_revisions()."""
        # FIXME: This does many roundtrips, particularly when there are
        # fallback repositories.  -- mbp 20080905
        result = set()
        for revision_id in revision_ids:
            if self.has_revision(revision_id):
                result.add(revision_id)
        return result

    def has_same_location(self, other):
        return (self.__class__ == other.__class__ and
                self.bzrdir.transport.base == other.bzrdir.transport.base)
        
    def get_graph(self, other_repository=None):
        """Return the graph for this repository format"""
        parents_provider = self
        if (other_repository is not None and
            other_repository.bzrdir.transport.base !=
            self.bzrdir.transport.base):
            parents_provider = graph._StackedParentsProvider(
                [parents_provider, other_repository._make_parents_provider()])
        return graph.Graph(parents_provider)

    def gather_stats(self, revid=None, committers=None):
        """See Repository.gather_stats()."""
        path = self.bzrdir._path_for_remote_call(self._client)
        # revid can be None to indicate no revisions, not just NULL_REVISION
        if revid is None or revision.is_null(revid):
            fmt_revid = ''
        else:
            fmt_revid = revid
        if committers is None or not committers:
            fmt_committers = 'no'
        else:
            fmt_committers = 'yes'
        response_tuple, response_handler = self._call_expecting_body(
            'Repository.gather_stats', path, fmt_revid, fmt_committers)
        if response_tuple[0] != 'ok':
            raise errors.UnexpectedSmartServerResponse(response_tuple)

        body = response_handler.read_body_bytes()
        result = {}
        for line in body.split('\n'):
            if not line:
                continue
            key, val_text = line.split(':')
            if key in ('revisions', 'size', 'committers'):
                result[key] = int(val_text)
            elif key in ('firstrev', 'latestrev'):
                values = val_text.split(' ')[1:]
                result[key] = (float(values[0]), long(values[1]))

        return result

    def find_branches(self, using=False):
        """See Repository.find_branches()."""
        # should be an API call to the server.
        self._ensure_real()
        return self._real_repository.find_branches(using=using)

    def get_physical_lock_status(self):
        """See Repository.get_physical_lock_status()."""
        # should be an API call to the server.
        self._ensure_real()
        return self._real_repository.get_physical_lock_status()

    def is_in_write_group(self):
        """Return True if there is an open write group.

        write groups are only applicable locally for the smart server..
        """
        if self._real_repository:
            return self._real_repository.is_in_write_group()

    def is_locked(self):
        return self._lock_count >= 1

    def is_shared(self):
        """See Repository.is_shared()."""
        path = self.bzrdir._path_for_remote_call(self._client)
        response = self._call('Repository.is_shared', path)
        if response[0] not in ('yes', 'no'):
            raise SmartProtocolError('unexpected response code %s' % (response,))
        return response[0] == 'yes'

    def is_write_locked(self):
        return self._lock_mode == 'w'

    def lock_read(self):
        # wrong eventually - want a local lock cache context
        if not self._lock_mode:
            self._lock_mode = 'r'
            self._lock_count = 1
            self._parents_map = {}
            if 'hpss' in debug.debug_flags:
                self._requested_parents = set()
            if self._real_repository is not None:
                self._real_repository.lock_read()
        else:
            self._lock_count += 1

    def _remote_lock_write(self, token):
        path = self.bzrdir._path_for_remote_call(self._client)
        if token is None:
            token = ''
        err_context = {'token': token}
        response = self._call('Repository.lock_write', path, token,
                              **err_context)
        if response[0] == 'ok':
            ok, token = response
            return token
        else:
            raise errors.UnexpectedSmartServerResponse(response)

    def lock_write(self, token=None, _skip_rpc=False):
        if not self._lock_mode:
            if _skip_rpc:
                if self._lock_token is not None:
                    if token != self._lock_token:
                        raise errors.TokenMismatch(token, self._lock_token)
                self._lock_token = token
            else:
                self._lock_token = self._remote_lock_write(token)
            # if self._lock_token is None, then this is something like packs or
            # svn where we don't get to lock the repo, or a weave style repository
            # where we cannot lock it over the wire and attempts to do so will
            # fail.
            if self._real_repository is not None:
                self._real_repository.lock_write(token=self._lock_token)
            if token is not None:
                self._leave_lock = True
            else:
                self._leave_lock = False
            self._lock_mode = 'w'
            self._lock_count = 1
            self._parents_map = {}
            if 'hpss' in debug.debug_flags:
                self._requested_parents = set()
        elif self._lock_mode == 'r':
            raise errors.ReadOnlyError(self)
        else:
            self._lock_count += 1
        return self._lock_token or None

    def leave_lock_in_place(self):
        if not self._lock_token:
            raise NotImplementedError(self.leave_lock_in_place)
        self._leave_lock = True

    def dont_leave_lock_in_place(self):
        if not self._lock_token:
            raise NotImplementedError(self.dont_leave_lock_in_place)
        self._leave_lock = False

    def _set_real_repository(self, repository):
        """Set the _real_repository for this repository.

        :param repository: The repository to fallback to for non-hpss
            implemented operations.
        """
        if self._real_repository is not None:
            raise AssertionError('_real_repository is already set')
        if isinstance(repository, RemoteRepository):
            raise AssertionError()
        self._real_repository = repository
        for fb in self._fallback_repositories:
            self._real_repository.add_fallback_repository(fb)
        if self._lock_mode == 'w':
            # if we are already locked, the real repository must be able to
            # acquire the lock with our token.
            self._real_repository.lock_write(self._lock_token)
        elif self._lock_mode == 'r':
            self._real_repository.lock_read()

    def start_write_group(self):
        """Start a write group on the decorated repository.
        
        Smart methods peform operations in a single step so this api
        is not really applicable except as a compatibility thunk
        for older plugins that don't use e.g. the CommitBuilder
        facility.
        """
        self._ensure_real()
        return self._real_repository.start_write_group()

    def _unlock(self, token):
        path = self.bzrdir._path_for_remote_call(self._client)
        if not token:
            # with no token the remote repository is not persistently locked.
            return
        err_context = {'token': token}
        response = self._call('Repository.unlock', path, token,
                              **err_context)
        if response == ('ok',):
            return
        else:
            raise errors.UnexpectedSmartServerResponse(response)

    def unlock(self):
        self._lock_count -= 1
        if self._lock_count > 0:
            return
        self._parents_map = None
        if 'hpss' in debug.debug_flags:
            self._requested_parents = None
        old_mode = self._lock_mode
        self._lock_mode = None
        try:
            # The real repository is responsible at present for raising an
            # exception if it's in an unfinished write group.  However, it
            # normally will *not* actually remove the lock from disk - that's
            # done by the server on receiving the Repository.unlock call.
            # This is just to let the _real_repository stay up to date.
            if self._real_repository is not None:
                self._real_repository.unlock()
        finally:
            # The rpc-level lock should be released even if there was a
            # problem releasing the vfs-based lock.
            if old_mode == 'w':
                # Only write-locked repositories need to make a remote method
                # call to perfom the unlock.
                old_token = self._lock_token
                self._lock_token = None
                if not self._leave_lock:
                    self._unlock(old_token)

    def break_lock(self):
        # should hand off to the network
        self._ensure_real()
        return self._real_repository.break_lock()

    def _get_tarball(self, compression):
        """Return a TemporaryFile containing a repository tarball.
        
        Returns None if the server does not support sending tarballs.
        """
        import tempfile
        path = self.bzrdir._path_for_remote_call(self._client)
        try:
            response, protocol = self._call_expecting_body(
                'Repository.tarball', path, compression)
        except errors.UnknownSmartMethod:
            protocol.cancel_read_body()
            return None
        if response[0] == 'ok':
            # Extract the tarball and return it
            t = tempfile.NamedTemporaryFile()
            # TODO: rpc layer should read directly into it...
            t.write(protocol.read_body_bytes())
            t.seek(0)
            return t
        raise errors.UnexpectedSmartServerResponse(response)

    def sprout(self, to_bzrdir, revision_id=None):
        # TODO: Option to control what format is created?
        self._ensure_real()
        dest_repo = self._real_repository._format.initialize(to_bzrdir,
                                                             shared=False)
        dest_repo.fetch(self, revision_id=revision_id)
        return dest_repo

    ### These methods are just thin shims to the VFS object for now.

    def revision_tree(self, revision_id):
        self._ensure_real()
        return self._real_repository.revision_tree(revision_id)

    def get_serializer_format(self):
        self._ensure_real()
        return self._real_repository.get_serializer_format()

    def get_commit_builder(self, branch, parents, config, timestamp=None,
                           timezone=None, committer=None, revprops=None,
                           revision_id=None):
        # FIXME: It ought to be possible to call this without immediately
        # triggering _ensure_real.  For now it's the easiest thing to do.
        self._ensure_real()
        real_repo = self._real_repository
        builder = real_repo.get_commit_builder(branch, parents,
                config, timestamp=timestamp, timezone=timezone,
                committer=committer, revprops=revprops, revision_id=revision_id)
        return builder

    def add_fallback_repository(self, repository):
        """Add a repository to use for looking up data not held locally.
        
        :param repository: A repository.
        """
        # XXX: At the moment the RemoteRepository will allow fallbacks
        # unconditionally - however, a _real_repository will usually exist,
        # and may raise an error if it's not accommodated by the underlying
        # format.  Eventually we should check when opening the repository
        # whether it's willing to allow them or not.
        #
        # We need to accumulate additional repositories here, to pass them in
        # on various RPC's.
        self._fallback_repositories.append(repository)
        # They are also seen by the fallback repository.  If it doesn't exist
        # yet they'll be added then.  This implicitly copies them.
        self._ensure_real()

    def add_inventory(self, revid, inv, parents):
        self._ensure_real()
        return self._real_repository.add_inventory(revid, inv, parents)

    def add_revision(self, rev_id, rev, inv=None, config=None):
        self._ensure_real()
        return self._real_repository.add_revision(
            rev_id, rev, inv=inv, config=config)

    @needs_read_lock
    def get_inventory(self, revision_id):
        self._ensure_real()
        return self._real_repository.get_inventory(revision_id)

    def iter_inventories(self, revision_ids):
        self._ensure_real()
        return self._real_repository.iter_inventories(revision_ids)

    @needs_read_lock
    def get_revision(self, revision_id):
        self._ensure_real()
        return self._real_repository.get_revision(revision_id)

    def get_transaction(self):
        self._ensure_real()
        return self._real_repository.get_transaction()

    @needs_read_lock
    def clone(self, a_bzrdir, revision_id=None):
        self._ensure_real()
        return self._real_repository.clone(a_bzrdir, revision_id=revision_id)

    def make_working_trees(self):
        """See Repository.make_working_trees"""
        self._ensure_real()
        return self._real_repository.make_working_trees()

    def revision_ids_to_search_result(self, result_set):
        """Convert a set of revision ids to a graph SearchResult."""
        result_parents = set()
        for parents in self.get_graph().get_parent_map(
            result_set).itervalues():
            result_parents.update(parents)
        included_keys = result_set.intersection(result_parents)
        start_keys = result_set.difference(included_keys)
        exclude_keys = result_parents.difference(result_set)
        result = graph.SearchResult(start_keys, exclude_keys,
            len(result_set), result_set)
        return result

    @needs_read_lock
    def search_missing_revision_ids(self, other, revision_id=None, find_ghosts=True):
        """Return the revision ids that other has that this does not.
        
        These are returned in topological order.

        revision_id: only return revision ids included by revision_id.
        """
        return repository.InterRepository.get(
            other, self).search_missing_revision_ids(revision_id, find_ghosts)

    def fetch(self, source, revision_id=None, pb=None, find_ghosts=False):
        # Not delegated to _real_repository so that InterRepository.get has a
        # chance to find an InterRepository specialised for RemoteRepository.
        if self.has_same_location(source):
            # check that last_revision is in 'from' and then return a
            # no-operation.
            if (revision_id is not None and
                not revision.is_null(revision_id)):
                self.get_revision(revision_id)
            return 0, []
        inter = repository.InterRepository.get(source, self)
        try:
            return inter.fetch(revision_id=revision_id, pb=pb, find_ghosts=find_ghosts)
        except NotImplementedError:
            raise errors.IncompatibleRepositories(source, self)

    def create_bundle(self, target, base, fileobj, format=None):
        self._ensure_real()
        self._real_repository.create_bundle(target, base, fileobj, format)

    @needs_read_lock
    def get_ancestry(self, revision_id, topo_sorted=True):
        self._ensure_real()
        return self._real_repository.get_ancestry(revision_id, topo_sorted)

    def fileids_altered_by_revision_ids(self, revision_ids):
        self._ensure_real()
        return self._real_repository.fileids_altered_by_revision_ids(revision_ids)

    def _get_versioned_file_checker(self, revisions, revision_versions_cache):
        self._ensure_real()
        return self._real_repository._get_versioned_file_checker(
            revisions, revision_versions_cache)
        
    def iter_files_bytes(self, desired_files):
        """See Repository.iter_file_bytes.
        """
        self._ensure_real()
        return self._real_repository.iter_files_bytes(desired_files)

    @property
    def _fetch_order(self):
        """Decorate the real repository for now.

        In the long term getting this back from the remote repository as part
        of open would be more efficient.
        """
        self._ensure_real()
        return self._real_repository._fetch_order

    @property
    def _fetch_uses_deltas(self):
        """Decorate the real repository for now.

        In the long term getting this back from the remote repository as part
        of open would be more efficient.
        """
        self._ensure_real()
        return self._real_repository._fetch_uses_deltas

    @property
    def _fetch_reconcile(self):
        """Decorate the real repository for now.

        In the long term getting this back from the remote repository as part
        of open would be more efficient.
        """
        self._ensure_real()
        return self._real_repository._fetch_reconcile

    def get_parent_map(self, keys):
        """See bzrlib.Graph.get_parent_map()."""
        # Hack to build up the caching logic.
        ancestry = self._parents_map
        if ancestry is None:
            # Repository is not locked, so there's no cache.
            missing_revisions = set(keys)
            ancestry = {}
        else:
            missing_revisions = set(key for key in keys if key not in ancestry)
        if missing_revisions:
            parent_map = self._get_parent_map(missing_revisions)
            if 'hpss' in debug.debug_flags:
                mutter('retransmitted revisions: %d of %d',
                        len(set(ancestry).intersection(parent_map)),
                        len(parent_map))
            ancestry.update(parent_map)
        present_keys = [k for k in keys if k in ancestry]
        if 'hpss' in debug.debug_flags:
            if self._requested_parents is not None and len(ancestry) != 0:
                self._requested_parents.update(present_keys)
                mutter('Current RemoteRepository graph hit rate: %d%%',
                    100.0 * len(self._requested_parents) / len(ancestry))
        return dict((k, ancestry[k]) for k in present_keys)

    def _get_parent_map(self, keys):
        """Helper for get_parent_map that performs the RPC."""
        medium = self._client._medium
        if medium._is_remote_before((1, 2)):
            # We already found out that the server can't understand
            # Repository.get_parent_map requests, so just fetch the whole
            # graph.
            # XXX: Note that this will issue a deprecation warning. This is ok
            # :- its because we're working with a deprecated server anyway, and
            # the user will almost certainly have seen a warning about the
            # server version already.
            rg = self.get_revision_graph()
            # There is an api discrepency between get_parent_map and
            # get_revision_graph. Specifically, a "key:()" pair in
            # get_revision_graph just means a node has no parents. For
            # "get_parent_map" it means the node is a ghost. So fix up the
            # graph to correct this.
            #   https://bugs.launchpad.net/bzr/+bug/214894
            # There is one other "bug" which is that ghosts in
            # get_revision_graph() are not returned at all. But we won't worry
            # about that for now.
            for node_id, parent_ids in rg.iteritems():
                if parent_ids == ():
                    rg[node_id] = (NULL_REVISION,)
            rg[NULL_REVISION] = ()
            return rg

        keys = set(keys)
        if None in keys:
            raise ValueError('get_parent_map(None) is not valid')
        if NULL_REVISION in keys:
            keys.discard(NULL_REVISION)
            found_parents = {NULL_REVISION:()}
            if not keys:
                return found_parents
        else:
            found_parents = {}
        # TODO(Needs analysis): We could assume that the keys being requested
        # from get_parent_map are in a breadth first search, so typically they
        # will all be depth N from some common parent, and we don't have to
        # have the server iterate from the root parent, but rather from the
        # keys we're searching; and just tell the server the keyspace we
        # already have; but this may be more traffic again.

        # Transform self._parents_map into a search request recipe.
        # TODO: Manage this incrementally to avoid covering the same path
        # repeatedly. (The server will have to on each request, but the less
        # work done the better).
        parents_map = self._parents_map
        if parents_map is None:
            # Repository is not locked, so there's no cache.
            parents_map = {}
        start_set = set(parents_map)
        result_parents = set()
        for parents in parents_map.itervalues():
            result_parents.update(parents)
        stop_keys = result_parents.difference(start_set)
        included_keys = start_set.intersection(result_parents)
        start_set.difference_update(included_keys)
        recipe = (start_set, stop_keys, len(parents_map))
        body = self._serialise_search_recipe(recipe)
        path = self.bzrdir._path_for_remote_call(self._client)
        for key in keys:
            if type(key) is not str:
                raise ValueError(
                    "key %r not a plain string" % (key,))
        verb = 'Repository.get_parent_map'
        args = (path,) + tuple(keys)
        try:
            response = self._call_with_body_bytes_expecting_body(
                verb, args, self._serialise_search_recipe(recipe))
        except errors.UnknownSmartMethod:
            # Server does not support this method, so get the whole graph.
            # Worse, we have to force a disconnection, because the server now
            # doesn't realise it has a body on the wire to consume, so the
            # only way to recover is to abandon the connection.
            warning(
                'Server is too old for fast get_parent_map, reconnecting.  '
                '(Upgrade the server to Bazaar 1.2 to avoid this)')
            medium.disconnect()
            # To avoid having to disconnect repeatedly, we keep track of the
            # fact the server doesn't understand remote methods added in 1.2.
            medium._remember_remote_is_before((1, 2))
            return self.get_revision_graph(None)
        response_tuple, response_handler = response
        if response_tuple[0] not in ['ok']:
            response_handler.cancel_read_body()
            raise errors.UnexpectedSmartServerResponse(response_tuple)
        if response_tuple[0] == 'ok':
            coded = bz2.decompress(response_handler.read_body_bytes())
            if coded == '':
                # no revisions found
                return {}
            lines = coded.split('\n')
            revision_graph = {}
            for line in lines:
                d = tuple(line.split())
                if len(d) > 1:
                    revision_graph[d[0]] = d[1:]
                else:
                    # No parents - so give the Graph result (NULL_REVISION,).
                    revision_graph[d[0]] = (NULL_REVISION,)
            return revision_graph

    @needs_read_lock
    def get_signature_text(self, revision_id):
        self._ensure_real()
        return self._real_repository.get_signature_text(revision_id)

    @needs_read_lock
    @symbol_versioning.deprecated_method(symbol_versioning.one_three)
    def get_revision_graph_with_ghosts(self, revision_ids=None):
        self._ensure_real()
        return self._real_repository.get_revision_graph_with_ghosts(
            revision_ids=revision_ids)

    @needs_read_lock
    def get_inventory_xml(self, revision_id):
        self._ensure_real()
        return self._real_repository.get_inventory_xml(revision_id)

    def deserialise_inventory(self, revision_id, xml):
        self._ensure_real()
        return self._real_repository.deserialise_inventory(revision_id, xml)

    def reconcile(self, other=None, thorough=False):
        self._ensure_real()
        return self._real_repository.reconcile(other=other, thorough=thorough)
        
    def all_revision_ids(self):
        self._ensure_real()
        return self._real_repository.all_revision_ids()
    
    @needs_read_lock
    def get_deltas_for_revisions(self, revisions):
        self._ensure_real()
        return self._real_repository.get_deltas_for_revisions(revisions)

    @needs_read_lock
    def get_revision_delta(self, revision_id):
        self._ensure_real()
        return self._real_repository.get_revision_delta(revision_id)

    @needs_read_lock
    def revision_trees(self, revision_ids):
        self._ensure_real()
        return self._real_repository.revision_trees(revision_ids)

    @needs_read_lock
    def get_revision_reconcile(self, revision_id):
        self._ensure_real()
        return self._real_repository.get_revision_reconcile(revision_id)

    @needs_read_lock
    def check(self, revision_ids=None):
        self._ensure_real()
        return self._real_repository.check(revision_ids=revision_ids)

    def copy_content_into(self, destination, revision_id=None):
        self._ensure_real()
        return self._real_repository.copy_content_into(
            destination, revision_id=revision_id)

    def _copy_repository_tarball(self, to_bzrdir, revision_id=None):
        # get a tarball of the remote repository, and copy from that into the
        # destination
        from bzrlib import osutils
        import tarfile
        # TODO: Maybe a progress bar while streaming the tarball?
        note("Copying repository content as tarball...")
        tar_file = self._get_tarball('bz2')
        if tar_file is None:
            return None
        destination = to_bzrdir.create_repository()
        try:
            tar = tarfile.open('repository', fileobj=tar_file,
                mode='r|bz2')
            tmpdir = osutils.mkdtemp()
            try:
                _extract_tar(tar, tmpdir)
                tmp_bzrdir = BzrDir.open(tmpdir)
                tmp_repo = tmp_bzrdir.open_repository()
                tmp_repo.copy_content_into(destination, revision_id)
            finally:
                osutils.rmtree(tmpdir)
        finally:
            tar_file.close()
        return destination
        # TODO: Suggestion from john: using external tar is much faster than
        # python's tarfile library, but it may not work on windows.

    @property
    def inventories(self):
        """Decorate the real repository for now.

        In the long term a full blown network facility is needed to
        avoid creating a real repository object locally.
        """
        self._ensure_real()
        return self._real_repository.inventories

    @needs_write_lock
    def pack(self):
        """Compress the data within the repository.

        This is not currently implemented within the smart server.
        """
        self._ensure_real()
        return self._real_repository.pack()

    @property
    def revisions(self):
        """Decorate the real repository for now.

        In the short term this should become a real object to intercept graph
        lookups.

        In the long term a full blown network facility is needed.
        """
        self._ensure_real()
        return self._real_repository.revisions

    def set_make_working_trees(self, new_value):
        self._ensure_real()
        self._real_repository.set_make_working_trees(new_value)

    @property
    def signatures(self):
        """Decorate the real repository for now.

        In the long term a full blown network facility is needed to avoid
        creating a real repository object locally.
        """
        self._ensure_real()
        return self._real_repository.signatures

    @needs_write_lock
    def sign_revision(self, revision_id, gpg_strategy):
        self._ensure_real()
        return self._real_repository.sign_revision(revision_id, gpg_strategy)

    @property
    def texts(self):
        """Decorate the real repository for now.

        In the long term a full blown network facility is needed to avoid
        creating a real repository object locally.
        """
        self._ensure_real()
        return self._real_repository.texts

    @needs_read_lock
    def get_revisions(self, revision_ids):
        self._ensure_real()
        return self._real_repository.get_revisions(revision_ids)

    def supports_rich_root(self):
        self._ensure_real()
        return self._real_repository.supports_rich_root()

    def iter_reverse_revision_history(self, revision_id):
        self._ensure_real()
        return self._real_repository.iter_reverse_revision_history(revision_id)

    @property
    def _serializer(self):
        self._ensure_real()
        return self._real_repository._serializer

    def store_revision_signature(self, gpg_strategy, plaintext, revision_id):
        self._ensure_real()
        return self._real_repository.store_revision_signature(
            gpg_strategy, plaintext, revision_id)

    def add_signature_text(self, revision_id, signature):
        self._ensure_real()
        return self._real_repository.add_signature_text(revision_id, signature)

    def has_signature_for_revision_id(self, revision_id):
        self._ensure_real()
        return self._real_repository.has_signature_for_revision_id(revision_id)

    def item_keys_introduced_by(self, revision_ids, _files_pb=None):
        self._ensure_real()
        return self._real_repository.item_keys_introduced_by(revision_ids,
            _files_pb=_files_pb)

    def revision_graph_can_have_wrong_parents(self):
        # The answer depends on the remote repo format.
        self._ensure_real()
        return self._real_repository.revision_graph_can_have_wrong_parents()

    def _find_inconsistent_revision_parents(self):
        self._ensure_real()
        return self._real_repository._find_inconsistent_revision_parents()

    def _check_for_inconsistent_revision_parents(self):
        self._ensure_real()
        return self._real_repository._check_for_inconsistent_revision_parents()

    def _make_parents_provider(self):
        return self

    def _serialise_search_recipe(self, recipe):
        """Serialise a graph search recipe.

        :param recipe: A search recipe (start, stop, count).
        :return: Serialised bytes.
        """
        start_keys = ' '.join(recipe[0])
        stop_keys = ' '.join(recipe[1])
        count = str(recipe[2])
        return '\n'.join((start_keys, stop_keys, count))

    def autopack(self):
        path = self.bzrdir._path_for_remote_call(self._client)
        try:
            response = self._client.call('PackRepository.autopack', path)
        except errors.ErrorFromSmartServer, err:
            self._translate_error(err)
        except errors.UnknownSmartMethod:
            self._ensure_real()
            self._real_repository._pack_collection.autopack()
            return
        if self._real_repository is not None:
            # Reset the real repository's cache of pack names.
            self._real_repository._pack_collection.reload_pack_names()
        if response != ('ok',):
            raise errors.UnexpectedSmartServerResponse(response)


class RemoteBranchLockableFiles(LockableFiles):
    """A 'LockableFiles' implementation that talks to a smart server.
    
    This is not a public interface class.
    """

    def __init__(self, bzrdir, _client):
        self.bzrdir = bzrdir
        self._client = _client
        self._need_find_modes = True
        LockableFiles.__init__(
            self, bzrdir.get_branch_transport(None),
            'lock', lockdir.LockDir)

    def _find_modes(self):
        # RemoteBranches don't let the client set the mode of control files.
        self._dir_mode = None
        self._file_mode = None


class RemoteBranchFormat(branch.BranchFormat):

    def __eq__(self, other):
        return (isinstance(other, RemoteBranchFormat) and 
            self.__dict__ == other.__dict__)

    def get_format_description(self):
        return 'Remote BZR Branch'

    def get_format_string(self):
        return 'Remote BZR Branch'

    def open(self, a_bzrdir):
        return a_bzrdir.open_branch()

    def initialize(self, a_bzrdir):
        return a_bzrdir.create_branch()

    def supports_tags(self):
        # Remote branches might support tags, but we won't know until we
        # access the real remote branch.
        return True


class RemoteBranch(branch.Branch, _RpcHelper):
    """Branch stored on a server accessed by HPSS RPC.

    At the moment most operations are mapped down to simple file operations.
    """

    def __init__(self, remote_bzrdir, remote_repository, real_branch=None,
        _client=None):
        """Create a RemoteBranch instance.

        :param real_branch: An optional local implementation of the branch
            format, usually accessing the data via the VFS.
        :param _client: Private parameter for testing.
        """
        # We intentionally don't call the parent class's __init__, because it
        # will try to assign to self.tags, which is a property in this subclass.
        # And the parent's __init__ doesn't do much anyway.
        self._revision_id_to_revno_cache = None
        self._revision_history_cache = None
        self._last_revision_info_cache = None
        self.bzrdir = remote_bzrdir
        if _client is not None:
            self._client = _client
        else:
            self._client = remote_bzrdir._client
        self.repository = remote_repository
        if real_branch is not None:
            self._real_branch = real_branch
            # Give the remote repository the matching real repo.
            real_repo = self._real_branch.repository
            if isinstance(real_repo, RemoteRepository):
                real_repo._ensure_real()
                real_repo = real_repo._real_repository
            self.repository._set_real_repository(real_repo)
            # Give the branch the remote repository to let fast-pathing happen.
            self._real_branch.repository = self.repository
        else:
            self._real_branch = None
        # Fill out expected attributes of branch for bzrlib api users.
        self._format = RemoteBranchFormat()
        self.base = self.bzrdir.root_transport.base
        self._control_files = None
        self._lock_mode = None
        self._lock_token = None
        self._repo_lock_token = None
        self._lock_count = 0
        self._leave_lock = False
        # The base class init is not called, so we duplicate this:
        hooks = branch.Branch.hooks['open']
        for hook in hooks:
            hook(self)
        self._setup_stacking()

    def _setup_stacking(self):
        # configure stacking into the remote repository, by reading it from
        # the vfs branch.
        try:
            fallback_url = self.get_stacked_on_url()
        except (errors.NotStacked, errors.UnstackableBranchFormat,
            errors.UnstackableRepositoryFormat), e:
            return
        # it's relative to this branch...
        fallback_url = urlutils.join(self.base, fallback_url)
        transports = [self.bzrdir.root_transport]
        if self._real_branch is not None:
            transports.append(self._real_branch._transport)
        fallback_bzrdir = BzrDir.open(fallback_url, transports)
        fallback_repo = fallback_bzrdir.open_repository()
        self.repository.add_fallback_repository(fallback_repo)

    def _get_real_transport(self):
        # if we try vfs access, return the real branch's vfs transport
        self._ensure_real()
        return self._real_branch._transport

    _transport = property(_get_real_transport)

    def __str__(self):
        return "%s(%s)" % (self.__class__.__name__, self.base)

    __repr__ = __str__

    def _ensure_real(self):
        """Ensure that there is a _real_branch set.

        Used before calls to self._real_branch.
        """
        if self._real_branch is None:
            if not vfs.vfs_enabled():
                raise AssertionError('smart server vfs must be enabled '
                    'to use vfs implementation')
            self.bzrdir._ensure_real()
            self._real_branch = self.bzrdir._real_bzrdir.open_branch()
            if self.repository._real_repository is None:
                # Give the remote repository the matching real repo.
                real_repo = self._real_branch.repository
                if isinstance(real_repo, RemoteRepository):
                    real_repo._ensure_real()
                    real_repo = real_repo._real_repository
                self.repository._set_real_repository(real_repo)
            # Give the real branch the remote repository to let fast-pathing
            # happen.
            self._real_branch.repository = self.repository
            if self._lock_mode == 'r':
                self._real_branch.lock_read()
            elif self._lock_mode == 'w':
                self._real_branch.lock_write(token=self._lock_token)

    def _translate_error(self, err, **context):
        self.repository._translate_error(err, branch=self, **context)

    def _clear_cached_state(self):
        super(RemoteBranch, self)._clear_cached_state()
        if self._real_branch is not None:
            self._real_branch._clear_cached_state()

    def _clear_cached_state_of_remote_branch_only(self):
        """Like _clear_cached_state, but doesn't clear the cache of
        self._real_branch.

        This is useful when falling back to calling a method of
        self._real_branch that changes state.  In that case the underlying
        branch changes, so we need to invalidate this RemoteBranch's cache of
        it.  However, there's no need to invalidate the _real_branch's cache
        too, in fact doing so might harm performance.
        """
        super(RemoteBranch, self)._clear_cached_state()
        
    @property
    def control_files(self):
        # Defer actually creating RemoteBranchLockableFiles until its needed,
        # because it triggers an _ensure_real that we otherwise might not need.
        if self._control_files is None:
            self._control_files = RemoteBranchLockableFiles(
                self.bzrdir, self._client)
        return self._control_files

    def _get_checkout_format(self):
        self._ensure_real()
        return self._real_branch._get_checkout_format()

    def get_physical_lock_status(self):
        """See Branch.get_physical_lock_status()."""
        # should be an API call to the server, as branches must be lockable.
        self._ensure_real()
        return self._real_branch.get_physical_lock_status()

    def get_stacked_on_url(self):
        """Get the URL this branch is stacked against.

        :raises NotStacked: If the branch is not stacked.
        :raises UnstackableBranchFormat: If the branch does not support
            stacking.
        :raises UnstackableRepositoryFormat: If the repository does not support
            stacking.
        """
        try:
            # there may not be a repository yet, so we can't use
            # self._translate_error, so we can't use self._call either.
            response = self._client.call('Branch.get_stacked_on_url',
                self._remote_path())
        except errors.ErrorFromSmartServer, err:
            # there may not be a repository yet, so we can't call through
            # its _translate_error
            _translate_error(err, branch=self)
        except errors.UnknownSmartMethod, err:
            self._ensure_real()
            return self._real_branch.get_stacked_on_url()
        if response[0] != 'ok':
            raise errors.UnexpectedSmartServerResponse(response)
        return response[1]

    def lock_read(self):
        self.repository.lock_read()
        if not self._lock_mode:
            self._lock_mode = 'r'
            self._lock_count = 1
            if self._real_branch is not None:
                self._real_branch.lock_read()
        else:
            self._lock_count += 1

    def _remote_lock_write(self, token):
        if token is None:
            branch_token = repo_token = ''
        else:
            branch_token = token
            repo_token = self.repository.lock_write()
            self.repository.unlock()
        err_context = {'token': token}
        response = self._call(
            'Branch.lock_write', self._remote_path(), branch_token,
            repo_token or '', **err_context)
        if response[0] != 'ok':
            raise errors.UnexpectedSmartServerResponse(response)
        ok, branch_token, repo_token = response
        return branch_token, repo_token
            
    def lock_write(self, token=None):
        if not self._lock_mode:
            # Lock the branch and repo in one remote call.
            remote_tokens = self._remote_lock_write(token)
            self._lock_token, self._repo_lock_token = remote_tokens
            if not self._lock_token:
                raise SmartProtocolError('Remote server did not return a token!')
            # Tell the self.repository object that it is locked.
            self.repository.lock_write(
                self._repo_lock_token, _skip_rpc=True)

            if self._real_branch is not None:
                self._real_branch.lock_write(token=self._lock_token)
            if token is not None:
                self._leave_lock = True
            else:
                self._leave_lock = False
            self._lock_mode = 'w'
            self._lock_count = 1
        elif self._lock_mode == 'r':
            raise errors.ReadOnlyTransaction
        else:
            if token is not None:
                # A token was given to lock_write, and we're relocking, so
                # check that the given token actually matches the one we
                # already have.
                if token != self._lock_token:
                    raise errors.TokenMismatch(token, self._lock_token)
            self._lock_count += 1
            # Re-lock the repository too.
            self.repository.lock_write(self._repo_lock_token)
        return self._lock_token or None

    def _unlock(self, branch_token, repo_token):
        err_context = {'token': str((branch_token, repo_token))}
        response = self._call(
            'Branch.unlock', self._remote_path(), branch_token,
            repo_token or '', **err_context)
        if response == ('ok',):
            return
        raise errors.UnexpectedSmartServerResponse(response)

    def unlock(self):
        try:
            self._lock_count -= 1
            if not self._lock_count:
                self._clear_cached_state()
                mode = self._lock_mode
                self._lock_mode = None
                if self._real_branch is not None:
                    if (not self._leave_lock and mode == 'w' and
                        self._repo_lock_token):
                        # If this RemoteBranch will remove the physical lock
                        # for the repository, make sure the _real_branch
                        # doesn't do it first.  (Because the _real_branch's
                        # repository is set to be the RemoteRepository.)
                        self._real_branch.repository.leave_lock_in_place()
                    self._real_branch.unlock()
                if mode != 'w':
                    # Only write-locked branched need to make a remote method
                    # call to perfom the unlock.
                    return
                if not self._lock_token:
                    raise AssertionError('Locked, but no token!')
                branch_token = self._lock_token
                repo_token = self._repo_lock_token
                self._lock_token = None
                self._repo_lock_token = None
                if not self._leave_lock:
                    self._unlock(branch_token, repo_token)
        finally:
            self.repository.unlock()

    def break_lock(self):
        self._ensure_real()
        return self._real_branch.break_lock()

    def leave_lock_in_place(self):
        if not self._lock_token:
            raise NotImplementedError(self.leave_lock_in_place)
        self._leave_lock = True

    def dont_leave_lock_in_place(self):
        if not self._lock_token:
            raise NotImplementedError(self.dont_leave_lock_in_place)
        self._leave_lock = False

    def _last_revision_info(self):
        response = self._call('Branch.last_revision_info', self._remote_path())
        if response[0] != 'ok':
            raise SmartProtocolError('unexpected response code %s' % (response,))
        revno = int(response[1])
        last_revision = response[2]
        return (revno, last_revision)

    def _gen_revision_history(self):
        """See Branch._gen_revision_history()."""
        response_tuple, response_handler = self._call_expecting_body(
            'Branch.revision_history', self._remote_path())
        if response_tuple[0] != 'ok':
            raise errors.UnexpectedSmartServerResponse(response_tuple)
        result = response_handler.read_body_bytes().split('\x00')
        if result == ['']:
            return []
        return result

    def _remote_path(self):
        return self.bzrdir._path_for_remote_call(self._client)

    def _set_last_revision_descendant(self, revision_id, other_branch,
            allow_diverged=False, allow_overwrite_descendant=False):
        err_context = {'other_branch': other_branch}
        response = self._call('Branch.set_last_revision_ex',
            self._remote_path(), self._lock_token, self._repo_lock_token,
            revision_id, int(allow_diverged), int(allow_overwrite_descendant),
            **err_context)
        self._clear_cached_state()
        if len(response) != 3 and response[0] != 'ok':
            raise errors.UnexpectedSmartServerResponse(response)
        new_revno, new_revision_id = response[1:]
        self._last_revision_info_cache = new_revno, new_revision_id
        if self._real_branch is not None:
            cache = new_revno, new_revision_id
            self._real_branch._last_revision_info_cache = cache

    def _set_last_revision(self, revision_id):
        self._clear_cached_state()
        response = self._call('Branch.set_last_revision',
            self._remote_path(), self._lock_token, self._repo_lock_token,
            revision_id)
        if response != ('ok',):
            raise errors.UnexpectedSmartServerResponse(response)

    @needs_write_lock
    def set_revision_history(self, rev_history):
        # Send just the tip revision of the history; the server will generate
        # the full history from that.  If the revision doesn't exist in this
        # branch, NoSuchRevision will be raised.
        if rev_history == []:
            rev_id = 'null:'
        else:
            rev_id = rev_history[-1]
        self._set_last_revision(rev_id)
        self._cache_revision_history(rev_history)

    def get_parent(self):
        self._ensure_real()
        return self._real_branch.get_parent()
        
    def set_parent(self, url):
        self._ensure_real()
        return self._real_branch.set_parent(url)
        
    def set_stacked_on_url(self, stacked_location):
        """Set the URL this branch is stacked against.

        :raises UnstackableBranchFormat: If the branch does not support
            stacking.
        :raises UnstackableRepositoryFormat: If the repository does not support
            stacking.
        """
        self._ensure_real()
        return self._real_branch.set_stacked_on_url(stacked_location)

    def sprout(self, to_bzrdir, revision_id=None):
        branch_format = to_bzrdir._format._branch_format
        if (branch_format is None or
            isinstance(branch_format, RemoteBranchFormat)):
            # The to_bzrdir specifies RemoteBranchFormat (or no format, which
            # implies the same thing), but RemoteBranches can't be created at
            # arbitrary URLs.  So create a branch in the same format as
            # _real_branch instead.
            # XXX: if to_bzrdir is a RemoteBzrDir, this should perhaps do
            # to_bzrdir.create_branch to create a RemoteBranch after all...
            self._ensure_real()
            result = self._real_branch._format.initialize(to_bzrdir)
            self.copy_content_into(result, revision_id=revision_id)
            result.set_parent(self.bzrdir.root_transport.base)
        else:
            result = branch.Branch.sprout(
                self, to_bzrdir, revision_id=revision_id)
        return result

    @needs_write_lock
    def pull(self, source, overwrite=False, stop_revision=None,
             **kwargs):
        self._clear_cached_state_of_remote_branch_only()
        self._ensure_real()
        return self._real_branch.pull(
            source, overwrite=overwrite, stop_revision=stop_revision,
            _override_hook_target=self, **kwargs)

    @needs_read_lock
    def push(self, target, overwrite=False, stop_revision=None):
        self._ensure_real()
        return self._real_branch.push(
            target, overwrite=overwrite, stop_revision=stop_revision,
            _override_hook_source_branch=self)

    def is_locked(self):
        return self._lock_count >= 1

    @needs_read_lock
    def revision_id_to_revno(self, revision_id):
        self._ensure_real()
        return self._real_branch.revision_id_to_revno(revision_id)

    @needs_write_lock
    def set_last_revision_info(self, revno, revision_id):
        revision_id = ensure_null(revision_id)
        try:
            response = self._call('Branch.set_last_revision_info',
                self._remote_path(), self._lock_token, self._repo_lock_token,
                str(revno), revision_id)
        except errors.UnknownSmartMethod:
            self._ensure_real()
            self._clear_cached_state_of_remote_branch_only()
            self._real_branch.set_last_revision_info(revno, revision_id)
            self._last_revision_info_cache = revno, revision_id
            return
        if response == ('ok',):
            self._clear_cached_state()
            self._last_revision_info_cache = revno, revision_id
            # Update the _real_branch's cache too.
            if self._real_branch is not None:
                cache = self._last_revision_info_cache
                self._real_branch._last_revision_info_cache = cache
        else:
            raise errors.UnexpectedSmartServerResponse(response)

    @needs_write_lock
    def generate_revision_history(self, revision_id, last_rev=None,
                                  other_branch=None):
        medium = self._client._medium
        if not medium._is_remote_before((1, 6)):
            try:
                self._set_last_revision_descendant(revision_id, other_branch,
                    allow_diverged=True, allow_overwrite_descendant=True)
                return
            except errors.UnknownSmartMethod:
                medium._remember_remote_is_before((1, 6))
        self._clear_cached_state_of_remote_branch_only()
        self._ensure_real()
        self._real_branch.generate_revision_history(
            revision_id, last_rev=last_rev, other_branch=other_branch)

    @property
    def tags(self):
        self._ensure_real()
        return self._real_branch.tags

    def set_push_location(self, location):
        self._ensure_real()
        return self._real_branch.set_push_location(location)

    @needs_write_lock
    def update_revisions(self, other, stop_revision=None, overwrite=False,
                         graph=None):
        """See Branch.update_revisions."""
        other.lock_read()
        try:
            if stop_revision is None:
                stop_revision = other.last_revision()
                if revision.is_null(stop_revision):
                    # if there are no commits, we're done.
                    return
            self.fetch(other, stop_revision)

            if overwrite:
                # Just unconditionally set the new revision.  We don't care if
                # the branches have diverged.
                self._set_last_revision(stop_revision)
            else:
                medium = self._client._medium
                if not medium._is_remote_before((1, 6)):
                    try:
                        self._set_last_revision_descendant(stop_revision, other)
                        return
                    except errors.UnknownSmartMethod:
                        medium._remember_remote_is_before((1, 6))
                # Fallback for pre-1.6 servers: check for divergence
                # client-side, then do _set_last_revision.
                last_rev = revision.ensure_null(self.last_revision())
                if graph is None:
                    graph = self.repository.get_graph()
                if self._check_if_descendant_or_diverged(
                        stop_revision, last_rev, graph, other):
                    # stop_revision is a descendant of last_rev, but we aren't
                    # overwriting, so we're done.
                    return
                self._set_last_revision(stop_revision)
        finally:
            other.unlock()


def _extract_tar(tar, to_dir):
    """Extract all the contents of a tarfile object.

    A replacement for extractall, which is not present in python2.4
    """
    for tarinfo in tar:
        tar.extract(tarinfo, to_dir)


def _translate_error(err, **context):
    """Translate an ErrorFromSmartServer into a more useful error.

    Possible context keys:
      - branch
      - repository
      - bzrdir
      - token
      - other_branch
      - path

    If the error from the server doesn't match a known pattern, then
    UnknownErrorFromSmartServer is raised.
    """
    def find(name):
        try:
            return context[name]
        except KeyError, key_err:
            mutter('Missing key %r in context %r', key_err.args[0], context)
            raise err
    def get_path():
        """Get the path from the context if present, otherwise use first error
        arg.
        """
        try:
            return context['path']
        except KeyError, key_err:
            try:
                return err.error_args[0]
            except IndexError, idx_err:
                mutter(
                    'Missing key %r in context %r', key_err.args[0], context)
                raise err

    if err.error_verb == 'NoSuchRevision':
        raise NoSuchRevision(find('branch'), err.error_args[0])
    elif err.error_verb == 'nosuchrevision':
        raise NoSuchRevision(find('repository'), err.error_args[0])
    elif err.error_tuple == ('nobranch',):
        raise errors.NotBranchError(path=find('bzrdir').root_transport.base)
    elif err.error_verb == 'norepository':
        raise errors.NoRepositoryPresent(find('bzrdir'))
    elif err.error_verb == 'LockContention':
        raise errors.LockContention('(remote lock)')
    elif err.error_verb == 'UnlockableTransport':
        raise errors.UnlockableTransport(find('bzrdir').root_transport)
    elif err.error_verb == 'LockFailed':
        raise errors.LockFailed(err.error_args[0], err.error_args[1])
    elif err.error_verb == 'TokenMismatch':
        raise errors.TokenMismatch(find('token'), '(remote token)')
    elif err.error_verb == 'Diverged':
        raise errors.DivergedBranches(find('branch'), find('other_branch'))
    elif err.error_verb == 'TipChangeRejected':
        raise errors.TipChangeRejected(err.error_args[0].decode('utf8'))
    elif err.error_verb == 'UnstackableBranchFormat':
        raise errors.UnstackableBranchFormat(*err.error_args)
    elif err.error_verb == 'UnstackableRepositoryFormat':
        raise errors.UnstackableRepositoryFormat(*err.error_args)
    elif err.error_verb == 'NotStacked':
        raise errors.NotStacked(branch=find('branch'))
<<<<<<< HEAD
    elif err.error_verb == 'NotPackRepository':
        # There's no specific exception to raise for this, because it shouldn't
        # happen unless something has changed the remote repo's format between
        # smart requests.
        raise errors.InternalBzrError(
            'Tried to use PackRepository verb, but remote side says '
            '%s is not a pack repository.' % (find('repository')))
=======
    elif err.error_verb == 'PermissionDenied':
        path = get_path()
        if len(err.error_args) >= 2:
            extra = err.error_args[1]
        else:
            extra = None
        raise errors.PermissionDenied(path, extra=extra)
    elif err.error_verb == 'ReadError':
        path = get_path()
        raise errors.ReadError(path)
    elif err.error_verb == 'NoSuchFile':
        path = get_path()
        raise errors.NoSuchFile(path)
    elif err.error_verb == 'FileExists':
        raise errors.FileExists(err.error_args[0])
    elif err.error_verb == 'DirectoryNotEmpty':
        raise errors.DirectoryNotEmpty(err.error_args[0])
    elif err.error_verb == 'ShortReadvError':
        args = err.error_args
        raise errors.ShortReadvError(
            args[0], int(args[1]), int(args[2]), int(args[3]))
    elif err.error_verb in ('UnicodeEncodeError', 'UnicodeDecodeError'):
        encoding = str(err.error_args[0]) # encoding must always be a string
        val = err.error_args[1]
        start = int(err.error_args[2])
        end = int(err.error_args[3])
        reason = str(err.error_args[4]) # reason must always be a string
        if val.startswith('u:'):
            val = val[2:].decode('utf-8')
        elif val.startswith('s:'):
            val = val[2:].decode('base64')
        if err.error_verb == 'UnicodeDecodeError':
            raise UnicodeDecodeError(encoding, val, start, end, reason)
        elif err.error_verb == 'UnicodeEncodeError':
            raise UnicodeEncodeError(encoding, val, start, end, reason)
    elif err.error_verb == 'ReadOnlyError':
        raise errors.TransportNotPossible('readonly transport')
>>>>>>> b8affdc2
    raise errors.UnknownErrorFromSmartServer(err)<|MERGE_RESOLUTION|>--- conflicted
+++ resolved
@@ -1841,7 +1841,6 @@
         raise errors.UnstackableRepositoryFormat(*err.error_args)
     elif err.error_verb == 'NotStacked':
         raise errors.NotStacked(branch=find('branch'))
-<<<<<<< HEAD
     elif err.error_verb == 'NotPackRepository':
         # There's no specific exception to raise for this, because it shouldn't
         # happen unless something has changed the remote repo's format between
@@ -1849,7 +1848,6 @@
         raise errors.InternalBzrError(
             'Tried to use PackRepository verb, but remote side says '
             '%s is not a pack repository.' % (find('repository')))
-=======
     elif err.error_verb == 'PermissionDenied':
         path = get_path()
         if len(err.error_args) >= 2:
@@ -1887,5 +1885,4 @@
             raise UnicodeEncodeError(encoding, val, start, end, reason)
     elif err.error_verb == 'ReadOnlyError':
         raise errors.TransportNotPossible('readonly transport')
->>>>>>> b8affdc2
     raise errors.UnknownErrorFromSmartServer(err)