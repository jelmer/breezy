--- conflicted
+++ resolved
@@ -41,13 +41,10 @@
 from bzrlib.lockable_files import LockableFiles
 from bzrlib.pack import ContainerPushParser
 from bzrlib.smart import client, vfs
-<<<<<<< HEAD
-=======
 from bzrlib.symbol_versioning import (
     deprecated_in,
     deprecated_method,
     )
->>>>>>> 3b7bfc2b
 from bzrlib.revision import ensure_null, NULL_REVISION
 from bzrlib.trace import mutter, note, warning
 
