--- conflicted
+++ resolved
@@ -1783,14 +1783,10 @@
         raise errors.DivergedBranches(find('branch'), find('other_branch'))
     elif err.error_verb == 'TipChangeRejected':
         raise errors.TipChangeRejected(err.error_args[0].decode('utf8'))
-<<<<<<< HEAD
-    raise errors.UnknownErrorFromSmartServer(err)
-=======
     elif err.error_verb == 'UnstackableBranchFormat':
         raise errors.UnstackableBranchFormat(*err.error_args)
     elif err.error_verb == 'UnstackableRepositoryFormat':
         raise errors.UnstackableRepositoryFormat(*err.error_args)
     elif err.error_verb == 'NotStacked':
         raise errors.NotStacked(branch=find('branch'))
-    raise
->>>>>>> 84aa67dd
+    raise errors.UnknownErrorFromSmartServer(err)