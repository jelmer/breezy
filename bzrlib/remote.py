# Copyright (C) 2006, 2007, 2008 Canonical Ltd
#
# This program is free software; you can redistribute it and/or modify
# it under the terms of the GNU General Public License as published by
# the Free Software Foundation; either version 2 of the License, or
# (at your option) any later version.
#
# This program is distributed in the hope that it will be useful,
# but WITHOUT ANY WARRANTY; without even the implied warranty of
# MERCHANTABILITY or FITNESS FOR A PARTICULAR PURPOSE.  See the
# GNU General Public License for more details.
#
# You should have received a copy of the GNU General Public License
# along with this program; if not, write to the Free Software
# Foundation, Inc., 59 Temple Place, Suite 330, Boston, MA  02111-1307  USA

# TODO: At some point, handle upgrades by just passing the whole request
# across to run on the server.

import bz2

from bzrlib import (
    branch,
    bzrdir,
    debug,
    errors,
    graph,
    lockdir,
    pack,
    repository,
    revision,
    symbol_versioning,
    urlutils,
)
from bzrlib.branch import BranchReferenceFormat
from bzrlib.bzrdir import BzrDir, RemoteBzrDirFormat
from bzrlib.decorators import needs_read_lock, needs_write_lock
from bzrlib.errors import (
    NoSuchRevision,
    SmartProtocolError,
    )
from bzrlib.lockable_files import LockableFiles
from bzrlib.smart import client, vfs, repository as smart_repo
from bzrlib.revision import ensure_null, NULL_REVISION
from bzrlib.trace import mutter, note, warning
from bzrlib.util import bencode


class _RpcHelper(object):
    """Mixin class that helps with issuing RPCs."""

    def _call(self, method, *args, **err_context):
        try:
            return self._client.call(method, *args)
        except errors.ErrorFromSmartServer, err:
            self._translate_error(err, **err_context)

    def _call_expecting_body(self, method, *args, **err_context):
        try:
            return self._client.call_expecting_body(method, *args)
        except errors.ErrorFromSmartServer, err:
            self._translate_error(err, **err_context)

    def _call_with_body_bytes_expecting_body(self, method, args, body_bytes,
                                             **err_context):
        try:
            return self._client.call_with_body_bytes_expecting_body(
                method, args, body_bytes)
        except errors.ErrorFromSmartServer, err:
            self._translate_error(err, **err_context)


def response_tuple_to_repo_format(response):
    """Convert a response tuple describing a repository format to a format."""
    format = RemoteRepositoryFormat()
    format._rich_root_data = (response[0] == 'yes')
    format._supports_tree_reference = (response[1] == 'yes')
    format._supports_external_lookups = (response[2] == 'yes')
    format._network_name = response[3]
    return format


# Note: RemoteBzrDirFormat is in bzrdir.py

class RemoteBzrDir(BzrDir, _RpcHelper):
    """Control directory on a remote server, accessed via bzr:// or similar."""

    def __init__(self, transport, format, _client=None):
        """Construct a RemoteBzrDir.

        :param _client: Private parameter for testing. Disables probing and the
            use of a real bzrdir.
        """
        BzrDir.__init__(self, transport, format)
        # this object holds a delegated bzrdir that uses file-level operations
        # to talk to the other side
        self._real_bzrdir = None
        # 1-shot cache for the call pattern 'create_branch; open_branch' - see
        # create_branch for details.
        self._next_open_branch_result = None

        if _client is None:
            medium = transport.get_smart_medium()
            self._client = client._SmartClient(medium)
        else:
            self._client = _client
            return

        path = self._path_for_remote_call(self._client)
        response = self._call('BzrDir.open', path)
        if response not in [('yes',), ('no',)]:
            raise errors.UnexpectedSmartServerResponse(response)
        if response == ('no',):
            raise errors.NotBranchError(path=transport.base)

    def _ensure_real(self):
        """Ensure that there is a _real_bzrdir set.

        Used before calls to self._real_bzrdir.
        """
        if not self._real_bzrdir:
            self._real_bzrdir = BzrDir.open_from_transport(
                self.root_transport, _server_formats=False)
            self._format._network_name = \
                self._real_bzrdir._format.network_name()

    def _translate_error(self, err, **context):
        _translate_error(err, bzrdir=self, **context)

    def break_lock(self):
        # Prevent aliasing problems in the next_open_branch_result cache.
        # See create_branch for rationale.
        self._next_open_branch_result = None
        return BzrDir.break_lock(self)

    def _vfs_cloning_metadir(self, require_stacking=False):
        self._ensure_real()
        return self._real_bzrdir.cloning_metadir(
            require_stacking=require_stacking)

    def cloning_metadir(self, require_stacking=False):
        medium = self._client._medium
        if medium._is_remote_before((1, 13)):
            return self._vfs_cloning_metadir(require_stacking=require_stacking)
        verb = 'BzrDir.cloning_metadir'
        if require_stacking:
            stacking = 'True'
        else:
            stacking = 'False'
        path = self._path_for_remote_call(self._client)
        try:
            response = self._call(verb, path, stacking)
        except errors.UnknownSmartMethod:
            medium._remember_remote_is_before((1, 13))
            return self._vfs_cloning_metadir(require_stacking=require_stacking)
        if len(response) != 3:
            raise errors.UnexpectedSmartServerResponse(response)
        control_name, repo_name, branch_info = response
        if len(branch_info) != 2:
            raise errors.UnexpectedSmartServerResponse(response)
        branch_ref, branch_name = branch_info
        format = bzrdir.network_format_registry.get(control_name)
        if repo_name:
            format.repository_format = repository.network_format_registry.get(
                repo_name)
        if branch_ref == 'ref':
            # XXX: we need possible_transports here to avoid reopening the
            # connection to the referenced location
            ref_bzrdir = BzrDir.open(branch_name)
            branch_format = ref_bzrdir.cloning_metadir().get_branch_format()
            format.set_branch_format(branch_format)
        elif branch_ref == 'branch':
            if branch_name:
                format.set_branch_format(
                    branch.network_format_registry.get(branch_name))
        else:
            raise errors.UnexpectedSmartServerResponse(response)
        return format

    def create_repository(self, shared=False):
        # as per meta1 formats - just delegate to the format object which may
        # be parameterised.
        result = self._format.repository_format.initialize(self, shared)
        if not isinstance(result, RemoteRepository):
            return self.open_repository()
        else:
            return result

    def destroy_repository(self):
        """See BzrDir.destroy_repository"""
        self._ensure_real()
        self._real_bzrdir.destroy_repository()

    def create_branch(self):
        # as per meta1 formats - just delegate to the format object which may
        # be parameterised.
        real_branch = self._format.get_branch_format().initialize(self)
        if not isinstance(real_branch, RemoteBranch):
            result = RemoteBranch(self, self.find_repository(), real_branch)
        else:
            result = real_branch
        # BzrDir.clone_on_transport() uses the result of create_branch but does
        # not return it to its callers; we save approximately 8% of our round
        # trips by handing the branch we created back to the first caller to
        # open_branch rather than probing anew. Long term we need a API in
        # bzrdir that doesn't discard result objects (like result_branch).
        # RBC 20090225
        self._next_open_branch_result = result
        return result

    def destroy_branch(self):
        """See BzrDir.destroy_branch"""
        self._ensure_real()
        self._real_bzrdir.destroy_branch()
        self._next_open_branch_result = None

    def create_workingtree(self, revision_id=None, from_branch=None):
        raise errors.NotLocalUrl(self.transport.base)

    def find_branch_format(self):
        """Find the branch 'format' for this bzrdir.

        This might be a synthetic object for e.g. RemoteBranch and SVN.
        """
        b = self.open_branch()
        return b._format

    def get_branch_reference(self):
        """See BzrDir.get_branch_reference()."""
        response = self._get_branch_reference()
        if response[0] == 'ref':
            return response[1]
        else:
            return None

    def _get_branch_reference(self):
        path = self._path_for_remote_call(self._client)
        medium = self._client._medium
        if not medium._is_remote_before((1, 13)):
            try:
                response = self._call('BzrDir.open_branchV2', path)
                if response[0] not in ('ref', 'branch'):
                    raise errors.UnexpectedSmartServerResponse(response)
                return response
            except errors.UnknownSmartMethod:
                medium._remember_remote_is_before((1, 13))
        response = self._call('BzrDir.open_branch', path)
        if response[0] != 'ok':
            raise errors.UnexpectedSmartServerResponse(response)
        if response[1] != '':
            return ('ref', response[1])
        else:
            return ('branch', '')

    def _get_tree_branch(self):
        """See BzrDir._get_tree_branch()."""
        return None, self.open_branch()

    def open_branch(self, _unsupported=False):
        if _unsupported:
            raise NotImplementedError('unsupported flag support not implemented yet.')
        if self._next_open_branch_result is not None:
            # See create_branch for details.
            result = self._next_open_branch_result
            self._next_open_branch_result = None
            return result
        response = self._get_branch_reference()
        if response[0] == 'ref':
            # a branch reference, use the existing BranchReference logic.
            format = BranchReferenceFormat()
            return format.open(self, _found=True, location=response[1])
        branch_format_name = response[1]
        if not branch_format_name:
            branch_format_name = None
        format = RemoteBranchFormat(network_name=branch_format_name)
        return RemoteBranch(self, self.find_repository(), format=format)

    def _open_repo_v1(self, path):
        verb = 'BzrDir.find_repository'
        response = self._call(verb, path)
        if response[0] != 'ok':
            raise errors.UnexpectedSmartServerResponse(response)
        # servers that only support the v1 method don't support external
        # references either.
        self._ensure_real()
        repo = self._real_bzrdir.open_repository()
        response = response + ('no', repo._format.network_name())
        return response, repo

    def _open_repo_v2(self, path):
        verb = 'BzrDir.find_repositoryV2'
        response = self._call(verb, path)
        if response[0] != 'ok':
            raise errors.UnexpectedSmartServerResponse(response)
        self._ensure_real()
        repo = self._real_bzrdir.open_repository()
        response = response + (repo._format.network_name(),)
        return response, repo

    def _open_repo_v3(self, path):
        verb = 'BzrDir.find_repositoryV3'
        medium = self._client._medium
        if medium._is_remote_before((1, 13)):
            raise errors.UnknownSmartMethod(verb)
        try:
            response = self._call(verb, path)
        except errors.UnknownSmartMethod:
            medium._remember_remote_is_before((1, 13))
            raise
        if response[0] != 'ok':
            raise errors.UnexpectedSmartServerResponse(response)
        return response, None

    def open_repository(self):
        path = self._path_for_remote_call(self._client)
        response = None
        for probe in [self._open_repo_v3, self._open_repo_v2,
            self._open_repo_v1]:
            try:
                response, real_repo = probe(path)
                break
            except errors.UnknownSmartMethod:
                pass
        if response is None:
            raise errors.UnknownSmartMethod('BzrDir.find_repository{3,2,}')
        if response[0] != 'ok':
            raise errors.UnexpectedSmartServerResponse(response)
        if len(response) != 6:
            raise SmartProtocolError('incorrect response length %s' % (response,))
        if response[1] == '':
            # repo is at this dir.
            format = response_tuple_to_repo_format(response[2:])
            # Used to support creating a real format instance when needed.
            format._creating_bzrdir = self
            remote_repo = RemoteRepository(self, format)
            format._creating_repo = remote_repo
            if real_repo is not None:
                remote_repo._set_real_repository(real_repo)
            return remote_repo
        else:
            raise errors.NoRepositoryPresent(self)

    def open_workingtree(self, recommend_upgrade=True):
        self._ensure_real()
        if self._real_bzrdir.has_workingtree():
            raise errors.NotLocalUrl(self.root_transport)
        else:
            raise errors.NoWorkingTree(self.root_transport.base)

    def _path_for_remote_call(self, client):
        """Return the path to be used for this bzrdir in a remote call."""
        return client.remote_path_from_transport(self.root_transport)

    def get_branch_transport(self, branch_format):
        self._ensure_real()
        return self._real_bzrdir.get_branch_transport(branch_format)

    def get_repository_transport(self, repository_format):
        self._ensure_real()
        return self._real_bzrdir.get_repository_transport(repository_format)

    def get_workingtree_transport(self, workingtree_format):
        self._ensure_real()
        return self._real_bzrdir.get_workingtree_transport(workingtree_format)

    def can_convert_format(self):
        """Upgrading of remote bzrdirs is not supported yet."""
        return False

    def needs_format_conversion(self, format=None):
        """Upgrading of remote bzrdirs is not supported yet."""
        if format is None:
            symbol_versioning.warn(symbol_versioning.deprecated_in((1, 13, 0))
                % 'needs_format_conversion(format=None)')
        return False

    def clone(self, url, revision_id=None, force_new_repo=False,
              preserve_stacking=False):
        self._ensure_real()
        return self._real_bzrdir.clone(url, revision_id=revision_id,
            force_new_repo=force_new_repo, preserve_stacking=preserve_stacking)

    def get_config(self):
        self._ensure_real()
        return self._real_bzrdir.get_config()


class RemoteRepositoryFormat(repository.RepositoryFormat):
    """Format for repositories accessed over a _SmartClient.

    Instances of this repository are represented by RemoteRepository
    instances.

    The RemoteRepositoryFormat is parameterized during construction
    to reflect the capabilities of the real, remote format. Specifically
    the attributes rich_root_data and supports_tree_reference are set
    on a per instance basis, and are not set (and should not be) at
    the class level.

    :ivar _custom_format: If set, a specific concrete repository format that
        will be used when initializing a repository with this
        RemoteRepositoryFormat.
    :ivar _creating_repo: If set, the repository object that this
        RemoteRepositoryFormat was created for: it can be called into
        to obtain data like the network name.
    """

    _matchingbzrdir = RemoteBzrDirFormat()

    def __init__(self):
        repository.RepositoryFormat.__init__(self)
        self._custom_format = None
        self._network_name = None
        self._creating_bzrdir = None
        self._supports_external_lookups = None
        self._supports_tree_reference = None
        self._rich_root_data = None

    @property
    def rich_root_data(self):
        if self._rich_root_data is None:
            self._ensure_real()
            self._rich_root_data = self._custom_format.rich_root_data
        return self._rich_root_data

    @property
    def supports_external_lookups(self):
        if self._supports_external_lookups is None:
            self._ensure_real()
            self._supports_external_lookups = \
<<<<<<< HEAD
                self._custom_format.supports_external_lookups 
=======
                self._custom_format.supports_external_lookups
>>>>>>> 3830b779
        return self._supports_external_lookups

    @property
    def supports_tree_reference(self):
        if self._supports_tree_reference is None:
            self._ensure_real()
            self._supports_tree_reference = \
                self._custom_format.supports_tree_reference
        return self._supports_tree_reference

    def _vfs_initialize(self, a_bzrdir, shared):
        """Helper for common code in initialize."""
        if self._custom_format:
            # Custom format requested
            result = self._custom_format.initialize(a_bzrdir, shared=shared)
        elif self._creating_bzrdir is not None:
            # Use the format that the repository we were created to back
            # has.
            prior_repo = self._creating_bzrdir.open_repository()
            prior_repo._ensure_real()
            result = prior_repo._real_repository._format.initialize(
                a_bzrdir, shared=shared)
        else:
            # assume that a_bzr is a RemoteBzrDir but the smart server didn't
            # support remote initialization.
            # We delegate to a real object at this point (as RemoteBzrDir
            # delegate to the repository format which would lead to infinite
            # recursion if we just called a_bzrdir.create_repository.
            a_bzrdir._ensure_real()
            result = a_bzrdir._real_bzrdir.create_repository(shared=shared)
        if not isinstance(result, RemoteRepository):
            return self.open(a_bzrdir)
        else:
            return result

    def initialize(self, a_bzrdir, shared=False):
        # Being asked to create on a non RemoteBzrDir:
        if not isinstance(a_bzrdir, RemoteBzrDir):
            return self._vfs_initialize(a_bzrdir, shared)
        medium = a_bzrdir._client._medium
        if medium._is_remote_before((1, 13)):
            return self._vfs_initialize(a_bzrdir, shared)
        # Creating on a remote bzr dir.
        # 1) get the network name to use.
        if self._custom_format:
            network_name = self._custom_format.network_name()
        else:
            # Select the current bzrlib default and ask for that.
            reference_bzrdir_format = bzrdir.format_registry.get('default')()
            reference_format = reference_bzrdir_format.repository_format
            network_name = reference_format.network_name()
        # 2) try direct creation via RPC
        path = a_bzrdir._path_for_remote_call(a_bzrdir._client)
        verb = 'BzrDir.create_repository'
        if shared:
            shared_str = 'True'
        else:
            shared_str = 'False'
        try:
            response = a_bzrdir._call(verb, path, network_name, shared_str)
        except errors.UnknownSmartMethod:
            # Fallback - use vfs methods
            medium._remember_remote_is_before((1, 13))
            return self._vfs_initialize(a_bzrdir, shared)
        else:
            # Turn the response into a RemoteRepository object.
            format = response_tuple_to_repo_format(response[1:])
            # Used to support creating a real format instance when needed.
            format._creating_bzrdir = a_bzrdir
            remote_repo = RemoteRepository(a_bzrdir, format)
            format._creating_repo = remote_repo
            return remote_repo

    def open(self, a_bzrdir):
        if not isinstance(a_bzrdir, RemoteBzrDir):
            raise AssertionError('%r is not a RemoteBzrDir' % (a_bzrdir,))
        return a_bzrdir.open_repository()

    def _ensure_real(self):
        if self._custom_format is None:
            self._custom_format = repository.network_format_registry.get(
                self._network_name)

    @property
    def _fetch_order(self):
        self._ensure_real()
        return self._custom_format._fetch_order

    @property
    def _fetch_uses_deltas(self):
        self._ensure_real()
        return self._custom_format._fetch_uses_deltas

    @property
    def _fetch_reconcile(self):
        self._ensure_real()
        return self._custom_format._fetch_reconcile

    def get_format_description(self):
        return 'bzr remote repository'

    def __eq__(self, other):
        return self.__class__ is other.__class__

    def check_conversion_target(self, target_format):
        if self.rich_root_data and not target_format.rich_root_data:
            raise errors.BadConversionTarget(
                'Does not support rich root data.', target_format)
        if (self.supports_tree_reference and
            not getattr(target_format, 'supports_tree_reference', False)):
            raise errors.BadConversionTarget(
                'Does not support nested trees', target_format)

    def network_name(self):
        if self._network_name:
            return self._network_name
        self._creating_repo._ensure_real()
        return self._creating_repo._real_repository._format.network_name()

    @property
    def _serializer(self):
        self._ensure_real()
        return self._custom_format._serializer


class RemoteRepository(_RpcHelper):
    """Repository accessed over rpc.

    For the moment most operations are performed using local transport-backed
    Repository objects.
    """

    def __init__(self, remote_bzrdir, format, real_repository=None, _client=None):
        """Create a RemoteRepository instance.

        :param remote_bzrdir: The bzrdir hosting this repository.
        :param format: The RemoteFormat object to use.
        :param real_repository: If not None, a local implementation of the
            repository logic for the repository, usually accessing the data
            via the VFS.
        :param _client: Private testing parameter - override the smart client
            to be used by the repository.
        """
        if real_repository:
            self._real_repository = real_repository
        else:
            self._real_repository = None
        self.bzrdir = remote_bzrdir
        if _client is None:
            self._client = remote_bzrdir._client
        else:
            self._client = _client
        self._format = format
        self._lock_mode = None
        self._lock_token = None
        self._lock_count = 0
        self._leave_lock = False
        self._unstacked_provider = graph.CachingParentsProvider(
            get_parent_map=self._get_parent_map_rpc)
        self._unstacked_provider.disable_cache()
        # For tests:
        # These depend on the actual remote format, so force them off for
        # maximum compatibility. XXX: In future these should depend on the
        # remote repository instance, but this is irrelevant until we perform
        # reconcile via an RPC call.
        self._reconcile_does_inventory_gc = False
        self._reconcile_fixes_text_parents = False
        self._reconcile_backsup_inventory = False
        self.base = self.bzrdir.transport.base
        # Additional places to query for data.
        self._fallback_repositories = []

    def __str__(self):
        return "%s(%s)" % (self.__class__.__name__, self.base)

    __repr__ = __str__

    def abort_write_group(self, suppress_errors=False):
        """Complete a write group on the decorated repository.

        Smart methods peform operations in a single step so this api
        is not really applicable except as a compatibility thunk
        for older plugins that don't use e.g. the CommitBuilder
        facility.

        :param suppress_errors: see Repository.abort_write_group.
        """
        self._ensure_real()
        return self._real_repository.abort_write_group(
            suppress_errors=suppress_errors)

    def commit_write_group(self):
        """Complete a write group on the decorated repository.

        Smart methods peform operations in a single step so this api
        is not really applicable except as a compatibility thunk
        for older plugins that don't use e.g. the CommitBuilder
        facility.
        """
        self._ensure_real()
        return self._real_repository.commit_write_group()

    def resume_write_group(self, tokens):
        self._ensure_real()
        return self._real_repository.resume_write_group(tokens)

    def suspend_write_group(self):
        self._ensure_real()
        return self._real_repository.suspend_write_group()

    def _ensure_real(self):
        """Ensure that there is a _real_repository set.

        Used before calls to self._real_repository.

        Note that _ensure_real causes many roundtrips to the server which are
        not desirable, and prevents the use of smart one-roundtrip RPC's to
        perform complex operations (such as accessing parent data, streaming
        revisions etc). Adding calls to _ensure_real should only be done when
        bringing up new functionality, adding fallbacks for smart methods that
        require a fallback path, and never to replace an existing smart method
        invocation. If in doubt chat to the bzr network team.
        """
        if self._real_repository is None:
            self.bzrdir._ensure_real()
            self._set_real_repository(
                self.bzrdir._real_bzrdir.open_repository())

    def _translate_error(self, err, **context):
        self.bzrdir._translate_error(err, repository=self, **context)

    def find_text_key_references(self):
        """Find the text key references within the repository.

        :return: a dictionary mapping (file_id, revision_id) tuples to altered file-ids to an iterable of
        revision_ids. Each altered file-ids has the exact revision_ids that
        altered it listed explicitly.
        :return: A dictionary mapping text keys ((fileid, revision_id) tuples)
            to whether they were referred to by the inventory of the
            revision_id that they contain. The inventory texts from all present
            revision ids are assessed to generate this report.
        """
        self._ensure_real()
        return self._real_repository.find_text_key_references()

    def _generate_text_key_index(self):
        """Generate a new text key index for the repository.

        This is an expensive function that will take considerable time to run.

        :return: A dict mapping (file_id, revision_id) tuples to a list of
            parents, also (file_id, revision_id) tuples.
        """
        self._ensure_real()
        return self._real_repository._generate_text_key_index()

    @symbol_versioning.deprecated_method(symbol_versioning.one_four)
    def get_revision_graph(self, revision_id=None):
        """See Repository.get_revision_graph()."""
        return self._get_revision_graph(revision_id)

    def _get_revision_graph(self, revision_id):
        """Private method for using with old (< 1.2) servers to fallback."""
        if revision_id is None:
            revision_id = ''
        elif revision.is_null(revision_id):
            return {}

        path = self.bzrdir._path_for_remote_call(self._client)
        response = self._call_expecting_body(
            'Repository.get_revision_graph', path, revision_id)
        response_tuple, response_handler = response
        if response_tuple[0] != 'ok':
            raise errors.UnexpectedSmartServerResponse(response_tuple)
        coded = response_handler.read_body_bytes()
        if coded == '':
            # no revisions in this repository!
            return {}
        lines = coded.split('\n')
        revision_graph = {}
        for line in lines:
            d = tuple(line.split())
            revision_graph[d[0]] = d[1:]

        return revision_graph

    def _get_sink(self):
        """See Repository._get_sink()."""
        return RemoteStreamSink(self)

    def _get_source(self, to_format):
        """Return a source for streaming from this repository."""
        return RemoteStreamSource(self, to_format)

    def has_revision(self, revision_id):
        """See Repository.has_revision()."""
        if revision_id == NULL_REVISION:
            # The null revision is always present.
            return True
        path = self.bzrdir._path_for_remote_call(self._client)
        response = self._call('Repository.has_revision', path, revision_id)
        if response[0] not in ('yes', 'no'):
            raise errors.UnexpectedSmartServerResponse(response)
        if response[0] == 'yes':
            return True
        for fallback_repo in self._fallback_repositories:
            if fallback_repo.has_revision(revision_id):
                return True
        return False

    def has_revisions(self, revision_ids):
        """See Repository.has_revisions()."""
        # FIXME: This does many roundtrips, particularly when there are
        # fallback repositories.  -- mbp 20080905
        result = set()
        for revision_id in revision_ids:
            if self.has_revision(revision_id):
                result.add(revision_id)
        return result

    def has_same_location(self, other):
        return (self.__class__ is other.__class__ and
                self.bzrdir.transport.base == other.bzrdir.transport.base)

    def get_graph(self, other_repository=None):
        """Return the graph for this repository format"""
        parents_provider = self._make_parents_provider(other_repository)
        return graph.Graph(parents_provider)

    def gather_stats(self, revid=None, committers=None):
        """See Repository.gather_stats()."""
        path = self.bzrdir._path_for_remote_call(self._client)
        # revid can be None to indicate no revisions, not just NULL_REVISION
        if revid is None or revision.is_null(revid):
            fmt_revid = ''
        else:
            fmt_revid = revid
        if committers is None or not committers:
            fmt_committers = 'no'
        else:
            fmt_committers = 'yes'
        response_tuple, response_handler = self._call_expecting_body(
            'Repository.gather_stats', path, fmt_revid, fmt_committers)
        if response_tuple[0] != 'ok':
            raise errors.UnexpectedSmartServerResponse(response_tuple)

        body = response_handler.read_body_bytes()
        result = {}
        for line in body.split('\n'):
            if not line:
                continue
            key, val_text = line.split(':')
            if key in ('revisions', 'size', 'committers'):
                result[key] = int(val_text)
            elif key in ('firstrev', 'latestrev'):
                values = val_text.split(' ')[1:]
                result[key] = (float(values[0]), long(values[1]))

        return result

    def find_branches(self, using=False):
        """See Repository.find_branches()."""
        # should be an API call to the server.
        self._ensure_real()
        return self._real_repository.find_branches(using=using)

    def get_physical_lock_status(self):
        """See Repository.get_physical_lock_status()."""
        # should be an API call to the server.
        self._ensure_real()
        return self._real_repository.get_physical_lock_status()

    def is_in_write_group(self):
        """Return True if there is an open write group.

        write groups are only applicable locally for the smart server..
        """
        if self._real_repository:
            return self._real_repository.is_in_write_group()

    def is_locked(self):
        return self._lock_count >= 1

    def is_shared(self):
        """See Repository.is_shared()."""
        path = self.bzrdir._path_for_remote_call(self._client)
        response = self._call('Repository.is_shared', path)
        if response[0] not in ('yes', 'no'):
            raise SmartProtocolError('unexpected response code %s' % (response,))
        return response[0] == 'yes'

    def is_write_locked(self):
        return self._lock_mode == 'w'

    def lock_read(self):
        # wrong eventually - want a local lock cache context
        if not self._lock_mode:
            self._lock_mode = 'r'
            self._lock_count = 1
            self._unstacked_provider.enable_cache(cache_misses=False)
            if self._real_repository is not None:
                self._real_repository.lock_read()
        else:
            self._lock_count += 1

    def _remote_lock_write(self, token):
        path = self.bzrdir._path_for_remote_call(self._client)
        if token is None:
            token = ''
        err_context = {'token': token}
        response = self._call('Repository.lock_write', path, token,
                              **err_context)
        if response[0] == 'ok':
            ok, token = response
            return token
        else:
            raise errors.UnexpectedSmartServerResponse(response)

    def lock_write(self, token=None, _skip_rpc=False):
        if not self._lock_mode:
            if _skip_rpc:
                if self._lock_token is not None:
                    if token != self._lock_token:
                        raise errors.TokenMismatch(token, self._lock_token)
                self._lock_token = token
            else:
                self._lock_token = self._remote_lock_write(token)
            # if self._lock_token is None, then this is something like packs or
            # svn where we don't get to lock the repo, or a weave style repository
            # where we cannot lock it over the wire and attempts to do so will
            # fail.
            if self._real_repository is not None:
                self._real_repository.lock_write(token=self._lock_token)
            if token is not None:
                self._leave_lock = True
            else:
                self._leave_lock = False
            self._lock_mode = 'w'
            self._lock_count = 1
            self._unstacked_provider.enable_cache(cache_misses=False)
        elif self._lock_mode == 'r':
            raise errors.ReadOnlyError(self)
        else:
            self._lock_count += 1
        return self._lock_token or None

    def leave_lock_in_place(self):
        if not self._lock_token:
            raise NotImplementedError(self.leave_lock_in_place)
        self._leave_lock = True

    def dont_leave_lock_in_place(self):
        if not self._lock_token:
            raise NotImplementedError(self.dont_leave_lock_in_place)
        self._leave_lock = False

    def _set_real_repository(self, repository):
        """Set the _real_repository for this repository.

        :param repository: The repository to fallback to for non-hpss
            implemented operations.
        """
        if self._real_repository is not None:
            # Replacing an already set real repository.
            # We cannot do this [currently] if the repository is locked -
            # synchronised state might be lost.
            if self.is_locked():
                raise AssertionError('_real_repository is already set')
        if isinstance(repository, RemoteRepository):
            raise AssertionError()
        self._real_repository = repository
        # If the _real_repository has _fallback_repositories, clear them out,
        # because we want it to have the same set as this repository.  This is
        # reasonable to do because the fallbacks we clear here are from a
        # "real" branch, and we're about to replace them with the equivalents
        # from a RemoteBranch.
        self._real_repository._fallback_repositories = []
        for fb in self._fallback_repositories:
            self._real_repository.add_fallback_repository(fb)
        if self._lock_mode == 'w':
            # if we are already locked, the real repository must be able to
            # acquire the lock with our token.
            self._real_repository.lock_write(self._lock_token)
        elif self._lock_mode == 'r':
            self._real_repository.lock_read()

    def start_write_group(self):
        """Start a write group on the decorated repository.

        Smart methods peform operations in a single step so this api
        is not really applicable except as a compatibility thunk
        for older plugins that don't use e.g. the CommitBuilder
        facility.
        """
        self._ensure_real()
        return self._real_repository.start_write_group()

    def _unlock(self, token):
        path = self.bzrdir._path_for_remote_call(self._client)
        if not token:
            # with no token the remote repository is not persistently locked.
            return
        err_context = {'token': token}
        response = self._call('Repository.unlock', path, token,
                              **err_context)
        if response == ('ok',):
            return
        else:
            raise errors.UnexpectedSmartServerResponse(response)

    def unlock(self):
        if not self._lock_count:
            raise errors.LockNotHeld(self)
        self._lock_count -= 1
        if self._lock_count > 0:
            return
        self._unstacked_provider.disable_cache()
        old_mode = self._lock_mode
        self._lock_mode = None
        try:
            # The real repository is responsible at present for raising an
            # exception if it's in an unfinished write group.  However, it
            # normally will *not* actually remove the lock from disk - that's
            # done by the server on receiving the Repository.unlock call.
            # This is just to let the _real_repository stay up to date.
            if self._real_repository is not None:
                self._real_repository.unlock()
        finally:
            # The rpc-level lock should be released even if there was a
            # problem releasing the vfs-based lock.
            if old_mode == 'w':
                # Only write-locked repositories need to make a remote method
                # call to perfom the unlock.
                old_token = self._lock_token
                self._lock_token = None
                if not self._leave_lock:
                    self._unlock(old_token)

    def break_lock(self):
        # should hand off to the network
        self._ensure_real()
        return self._real_repository.break_lock()

    def _get_tarball(self, compression):
        """Return a TemporaryFile containing a repository tarball.

        Returns None if the server does not support sending tarballs.
        """
        import tempfile
        path = self.bzrdir._path_for_remote_call(self._client)
        try:
            response, protocol = self._call_expecting_body(
                'Repository.tarball', path, compression)
        except errors.UnknownSmartMethod:
            protocol.cancel_read_body()
            return None
        if response[0] == 'ok':
            # Extract the tarball and return it
            t = tempfile.NamedTemporaryFile()
            # TODO: rpc layer should read directly into it...
            t.write(protocol.read_body_bytes())
            t.seek(0)
            return t
        raise errors.UnexpectedSmartServerResponse(response)

    def sprout(self, to_bzrdir, revision_id=None):
        # TODO: Option to control what format is created?
        self._ensure_real()
        dest_repo = self._real_repository._format.initialize(to_bzrdir,
                                                             shared=False)
        dest_repo.fetch(self, revision_id=revision_id)
        return dest_repo

    ### These methods are just thin shims to the VFS object for now.

    def revision_tree(self, revision_id):
        self._ensure_real()
        return self._real_repository.revision_tree(revision_id)

    def get_serializer_format(self):
        self._ensure_real()
        return self._real_repository.get_serializer_format()

    def get_commit_builder(self, branch, parents, config, timestamp=None,
                           timezone=None, committer=None, revprops=None,
                           revision_id=None):
        # FIXME: It ought to be possible to call this without immediately
        # triggering _ensure_real.  For now it's the easiest thing to do.
        self._ensure_real()
        real_repo = self._real_repository
        builder = real_repo.get_commit_builder(branch, parents,
                config, timestamp=timestamp, timezone=timezone,
                committer=committer, revprops=revprops, revision_id=revision_id)
        return builder

    def add_fallback_repository(self, repository):
        """Add a repository to use for looking up data not held locally.

        :param repository: A repository.
        """
        if not self._format.supports_external_lookups:
            raise errors.UnstackableRepositoryFormat(
                self._format.network_name(), self.base)
        # We need to accumulate additional repositories here, to pass them in
        # on various RPC's.
        #
        self._fallback_repositories.append(repository)
        # If self._real_repository was parameterised already (e.g. because a
        # _real_branch had its get_stacked_on_url method called), then the
        # repository to be added may already be in the _real_repositories list.
        if self._real_repository is not None:
            if repository not in self._real_repository._fallback_repositories:
                self._real_repository.add_fallback_repository(repository)
        else:
            # They are also seen by the fallback repository.  If it doesn't
            # exist yet they'll be added then.  This implicitly copies them.
            self._ensure_real()

    def add_inventory(self, revid, inv, parents):
        self._ensure_real()
        return self._real_repository.add_inventory(revid, inv, parents)

    def add_inventory_by_delta(self, basis_revision_id, delta, new_revision_id,
                               parents):
        self._ensure_real()
        return self._real_repository.add_inventory_by_delta(basis_revision_id,
            delta, new_revision_id, parents)

    def add_revision(self, rev_id, rev, inv=None, config=None):
        self._ensure_real()
        return self._real_repository.add_revision(
            rev_id, rev, inv=inv, config=config)

    @needs_read_lock
    def get_inventory(self, revision_id):
        self._ensure_real()
        return self._real_repository.get_inventory(revision_id)

    def iter_inventories(self, revision_ids):
        self._ensure_real()
        return self._real_repository.iter_inventories(revision_ids)

    @needs_read_lock
    def get_revision(self, revision_id):
        self._ensure_real()
        return self._real_repository.get_revision(revision_id)

    def get_transaction(self):
        self._ensure_real()
        return self._real_repository.get_transaction()

    @needs_read_lock
    def clone(self, a_bzrdir, revision_id=None):
        self._ensure_real()
        return self._real_repository.clone(a_bzrdir, revision_id=revision_id)

    def make_working_trees(self):
        """See Repository.make_working_trees"""
        self._ensure_real()
        return self._real_repository.make_working_trees()

    def refresh_data(self):
        """Re-read any data needed to to synchronise with disk.

        This method is intended to be called after another repository instance
        (such as one used by a smart server) has inserted data into the
        repository. It may not be called during a write group, but may be
        called at any other time.
        """
        if self.is_in_write_group():
            raise errors.InternalBzrError(
                "May not refresh_data while in a write group.")
        if self._real_repository is not None:
            self._real_repository.refresh_data()

    def revision_ids_to_search_result(self, result_set):
        """Convert a set of revision ids to a graph SearchResult."""
        result_parents = set()
        for parents in self.get_graph().get_parent_map(
            result_set).itervalues():
            result_parents.update(parents)
        included_keys = result_set.intersection(result_parents)
        start_keys = result_set.difference(included_keys)
        exclude_keys = result_parents.difference(result_set)
        result = graph.SearchResult(start_keys, exclude_keys,
            len(result_set), result_set)
        return result

    @needs_read_lock
    def search_missing_revision_ids(self, other, revision_id=None, find_ghosts=True):
        """Return the revision ids that other has that this does not.

        These are returned in topological order.

        revision_id: only return revision ids included by revision_id.
        """
        return repository.InterRepository.get(
            other, self).search_missing_revision_ids(revision_id, find_ghosts)

    def fetch(self, source, revision_id=None, pb=None, find_ghosts=False,
            fetch_spec=None):
        # No base implementation to use as RemoteRepository is not a subclass
        # of Repository; so this is a copy of Repository.fetch().
        if fetch_spec is not None and revision_id is not None:
            raise AssertionError(
                "fetch_spec and revision_id are mutually exclusive.")
        if self.is_in_write_group():
            raise errors.InternalBzrError(
                "May not fetch while in a write group.")
        # fast path same-url fetch operations
        if self.has_same_location(source) and fetch_spec is None:
            # check that last_revision is in 'from' and then return a
            # no-operation.
            if (revision_id is not None and
                not revision.is_null(revision_id)):
                self.get_revision(revision_id)
            return 0, []
        # if there is no specific appropriate InterRepository, this will get
        # the InterRepository base class, which raises an
        # IncompatibleRepositories when asked to fetch.
        inter = repository.InterRepository.get(source, self)
        return inter.fetch(revision_id=revision_id, pb=pb,
            find_ghosts=find_ghosts, fetch_spec=fetch_spec)

    def create_bundle(self, target, base, fileobj, format=None):
        self._ensure_real()
        self._real_repository.create_bundle(target, base, fileobj, format)

    @needs_read_lock
    def get_ancestry(self, revision_id, topo_sorted=True):
        self._ensure_real()
        return self._real_repository.get_ancestry(revision_id, topo_sorted)

    def fileids_altered_by_revision_ids(self, revision_ids):
        self._ensure_real()
        return self._real_repository.fileids_altered_by_revision_ids(revision_ids)

    def _get_versioned_file_checker(self, revisions, revision_versions_cache):
        self._ensure_real()
        return self._real_repository._get_versioned_file_checker(
            revisions, revision_versions_cache)

    def iter_files_bytes(self, desired_files):
        """See Repository.iter_file_bytes.
        """
        self._ensure_real()
        return self._real_repository.iter_files_bytes(desired_files)

    def get_parent_map(self, revision_ids):
        """See bzrlib.Graph.get_parent_map()."""
        return self._make_parents_provider().get_parent_map(revision_ids)

    def _get_parent_map_rpc(self, keys):
        """Helper for get_parent_map that performs the RPC."""
        medium = self._client._medium
        if medium._is_remote_before((1, 2)):
            # We already found out that the server can't understand
            # Repository.get_parent_map requests, so just fetch the whole
            # graph.
            # XXX: Note that this will issue a deprecation warning. This is ok
            # :- its because we're working with a deprecated server anyway, and
            # the user will almost certainly have seen a warning about the
            # server version already.
            rg = self.get_revision_graph()
            # There is an api discrepency between get_parent_map and
            # get_revision_graph. Specifically, a "key:()" pair in
            # get_revision_graph just means a node has no parents. For
            # "get_parent_map" it means the node is a ghost. So fix up the
            # graph to correct this.
            #   https://bugs.launchpad.net/bzr/+bug/214894
            # There is one other "bug" which is that ghosts in
            # get_revision_graph() are not returned at all. But we won't worry
            # about that for now.
            for node_id, parent_ids in rg.iteritems():
                if parent_ids == ():
                    rg[node_id] = (NULL_REVISION,)
            rg[NULL_REVISION] = ()
            return rg

        keys = set(keys)
        if None in keys:
            raise ValueError('get_parent_map(None) is not valid')
        if NULL_REVISION in keys:
            keys.discard(NULL_REVISION)
            found_parents = {NULL_REVISION:()}
            if not keys:
                return found_parents
        else:
            found_parents = {}
        # TODO(Needs analysis): We could assume that the keys being requested
        # from get_parent_map are in a breadth first search, so typically they
        # will all be depth N from some common parent, and we don't have to
        # have the server iterate from the root parent, but rather from the
        # keys we're searching; and just tell the server the keyspace we
        # already have; but this may be more traffic again.

        # Transform self._parents_map into a search request recipe.
        # TODO: Manage this incrementally to avoid covering the same path
        # repeatedly. (The server will have to on each request, but the less
        # work done the better).
        parents_map = self._unstacked_provider.get_cached_map()
        if parents_map is None:
            # Repository is not locked, so there's no cache.
            parents_map = {}
        start_set = set(parents_map)
        result_parents = set()
        for parents in parents_map.itervalues():
            result_parents.update(parents)
        stop_keys = result_parents.difference(start_set)
        included_keys = start_set.intersection(result_parents)
        start_set.difference_update(included_keys)
        recipe = ('manual', start_set, stop_keys, len(parents_map))
        body = self._serialise_search_recipe(recipe)
        path = self.bzrdir._path_for_remote_call(self._client)
        for key in keys:
            if type(key) is not str:
                raise ValueError(
                    "key %r not a plain string" % (key,))
        verb = 'Repository.get_parent_map'
        args = (path,) + tuple(keys)
        try:
            response = self._call_with_body_bytes_expecting_body(
                verb, args, body)
        except errors.UnknownSmartMethod:
            # Server does not support this method, so get the whole graph.
            # Worse, we have to force a disconnection, because the server now
            # doesn't realise it has a body on the wire to consume, so the
            # only way to recover is to abandon the connection.
            warning(
                'Server is too old for fast get_parent_map, reconnecting.  '
                '(Upgrade the server to Bazaar 1.2 to avoid this)')
            medium.disconnect()
            # To avoid having to disconnect repeatedly, we keep track of the
            # fact the server doesn't understand remote methods added in 1.2.
            medium._remember_remote_is_before((1, 2))
            return self.get_revision_graph(None)
        response_tuple, response_handler = response
        if response_tuple[0] not in ['ok']:
            response_handler.cancel_read_body()
            raise errors.UnexpectedSmartServerResponse(response_tuple)
        if response_tuple[0] == 'ok':
            coded = bz2.decompress(response_handler.read_body_bytes())
            if coded == '':
                # no revisions found
                return {}
            lines = coded.split('\n')
            revision_graph = {}
            for line in lines:
                d = tuple(line.split())
                if len(d) > 1:
                    revision_graph[d[0]] = d[1:]
                else:
                    # No parents - so give the Graph result (NULL_REVISION,).
                    revision_graph[d[0]] = (NULL_REVISION,)
            return revision_graph

    @needs_read_lock
    def get_signature_text(self, revision_id):
        self._ensure_real()
        return self._real_repository.get_signature_text(revision_id)

    @needs_read_lock
    @symbol_versioning.deprecated_method(symbol_versioning.one_three)
    def get_revision_graph_with_ghosts(self, revision_ids=None):
        self._ensure_real()
        return self._real_repository.get_revision_graph_with_ghosts(
            revision_ids=revision_ids)

    @needs_read_lock
    def get_inventory_xml(self, revision_id):
        self._ensure_real()
        return self._real_repository.get_inventory_xml(revision_id)

    def deserialise_inventory(self, revision_id, xml):
        self._ensure_real()
        return self._real_repository.deserialise_inventory(revision_id, xml)

    def reconcile(self, other=None, thorough=False):
        self._ensure_real()
        return self._real_repository.reconcile(other=other, thorough=thorough)

    def all_revision_ids(self):
        self._ensure_real()
        return self._real_repository.all_revision_ids()

    @needs_read_lock
    def get_deltas_for_revisions(self, revisions):
        self._ensure_real()
        return self._real_repository.get_deltas_for_revisions(revisions)

    @needs_read_lock
    def get_revision_delta(self, revision_id):
        self._ensure_real()
        return self._real_repository.get_revision_delta(revision_id)

    @needs_read_lock
    def revision_trees(self, revision_ids):
        self._ensure_real()
        return self._real_repository.revision_trees(revision_ids)

    @needs_read_lock
    def get_revision_reconcile(self, revision_id):
        self._ensure_real()
        return self._real_repository.get_revision_reconcile(revision_id)

    @needs_read_lock
    def check(self, revision_ids=None):
        self._ensure_real()
        return self._real_repository.check(revision_ids=revision_ids)

    def copy_content_into(self, destination, revision_id=None):
        self._ensure_real()
        return self._real_repository.copy_content_into(
            destination, revision_id=revision_id)

    def _copy_repository_tarball(self, to_bzrdir, revision_id=None):
        # get a tarball of the remote repository, and copy from that into the
        # destination
        from bzrlib import osutils
        import tarfile
        # TODO: Maybe a progress bar while streaming the tarball?
        note("Copying repository content as tarball...")
        tar_file = self._get_tarball('bz2')
        if tar_file is None:
            return None
        destination = to_bzrdir.create_repository()
        try:
            tar = tarfile.open('repository', fileobj=tar_file,
                mode='r|bz2')
            tmpdir = osutils.mkdtemp()
            try:
                _extract_tar(tar, tmpdir)
                tmp_bzrdir = BzrDir.open(tmpdir)
                tmp_repo = tmp_bzrdir.open_repository()
                tmp_repo.copy_content_into(destination, revision_id)
            finally:
                osutils.rmtree(tmpdir)
        finally:
            tar_file.close()
        return destination
        # TODO: Suggestion from john: using external tar is much faster than
        # python's tarfile library, but it may not work on windows.

    @property
    def inventories(self):
        """Decorate the real repository for now.

        In the long term a full blown network facility is needed to
        avoid creating a real repository object locally.
        """
        self._ensure_real()
        return self._real_repository.inventories

    @needs_write_lock
    def pack(self):
        """Compress the data within the repository.

        This is not currently implemented within the smart server.
        """
        self._ensure_real()
        return self._real_repository.pack()

    @property
    def revisions(self):
        """Decorate the real repository for now.

        In the short term this should become a real object to intercept graph
        lookups.

        In the long term a full blown network facility is needed.
        """
        self._ensure_real()
        return self._real_repository.revisions

    def set_make_working_trees(self, new_value):
        if new_value:
            new_value_str = "True"
        else:
            new_value_str = "False"
        path = self.bzrdir._path_for_remote_call(self._client)
        try:
            response = self._call(
                'Repository.set_make_working_trees', path, new_value_str)
        except errors.UnknownSmartMethod:
            self._ensure_real()
            self._real_repository.set_make_working_trees(new_value)
        else:
            if response[0] != 'ok':
                raise errors.UnexpectedSmartServerResponse(response)

    @property
    def signatures(self):
        """Decorate the real repository for now.

        In the long term a full blown network facility is needed to avoid
        creating a real repository object locally.
        """
        self._ensure_real()
        return self._real_repository.signatures

    @needs_write_lock
    def sign_revision(self, revision_id, gpg_strategy):
        self._ensure_real()
        return self._real_repository.sign_revision(revision_id, gpg_strategy)

    @property
    def texts(self):
        """Decorate the real repository for now.

        In the long term a full blown network facility is needed to avoid
        creating a real repository object locally.
        """
        self._ensure_real()
        return self._real_repository.texts

    @needs_read_lock
    def get_revisions(self, revision_ids):
        self._ensure_real()
        return self._real_repository.get_revisions(revision_ids)

    def supports_rich_root(self):
        return self._format.rich_root_data

    def iter_reverse_revision_history(self, revision_id):
        self._ensure_real()
        return self._real_repository.iter_reverse_revision_history(revision_id)

    @property
    def _serializer(self):
        return self._format._serializer

    def store_revision_signature(self, gpg_strategy, plaintext, revision_id):
        self._ensure_real()
        return self._real_repository.store_revision_signature(
            gpg_strategy, plaintext, revision_id)

    def add_signature_text(self, revision_id, signature):
        self._ensure_real()
        return self._real_repository.add_signature_text(revision_id, signature)

    def has_signature_for_revision_id(self, revision_id):
        self._ensure_real()
        return self._real_repository.has_signature_for_revision_id(revision_id)

    def item_keys_introduced_by(self, revision_ids, _files_pb=None):
        self._ensure_real()
        return self._real_repository.item_keys_introduced_by(revision_ids,
            _files_pb=_files_pb)

    def revision_graph_can_have_wrong_parents(self):
        # The answer depends on the remote repo format.
        self._ensure_real()
        return self._real_repository.revision_graph_can_have_wrong_parents()

    def _find_inconsistent_revision_parents(self):
        self._ensure_real()
        return self._real_repository._find_inconsistent_revision_parents()

    def _check_for_inconsistent_revision_parents(self):
        self._ensure_real()
        return self._real_repository._check_for_inconsistent_revision_parents()

    def _make_parents_provider(self, other=None):
        providers = [self._unstacked_provider]
        if other is not None:
            providers.insert(0, other)
        providers.extend(r._make_parents_provider() for r in
                         self._fallback_repositories)
        return graph._StackedParentsProvider(providers)

    def _serialise_search_recipe(self, recipe):
        """Serialise a graph search recipe.

        :param recipe: A search recipe (start, stop, count).
        :return: Serialised bytes.
        """
        start_keys = ' '.join(recipe[1])
        stop_keys = ' '.join(recipe[2])
        count = str(recipe[3])
        return '\n'.join((start_keys, stop_keys, count))

    def _serialise_search_result(self, search_result):
        if isinstance(search_result, graph.PendingAncestryResult):
            parts = ['ancestry-of']
            parts.extend(search_result.heads)
        else:
            recipe = search_result.get_recipe()
            parts = [recipe[0], self._serialise_search_recipe(recipe)]
        return '\n'.join(parts)

    def autopack(self):
        path = self.bzrdir._path_for_remote_call(self._client)
        try:
            response = self._call('PackRepository.autopack', path)
        except errors.UnknownSmartMethod:
            self._ensure_real()
            self._real_repository._pack_collection.autopack()
            return
        self.refresh_data()
        if response[0] != 'ok':
            raise errors.UnexpectedSmartServerResponse(response)


class RemoteStreamSink(repository.StreamSink):

    def _insert_real(self, stream, src_format, resume_tokens):
        self.target_repo._ensure_real()
        sink = self.target_repo._real_repository._get_sink()
        result = sink.insert_stream(stream, src_format, resume_tokens)
        if not result:
            self.target_repo.autopack()
        return result

    def insert_stream(self, stream, src_format, resume_tokens):
        target = self.target_repo
        if target._lock_token:
            verb = 'Repository.insert_stream_locked'
            extra_args = (target._lock_token or '',)
            required_version = (1, 14)
        else:
            verb = 'Repository.insert_stream'
            extra_args = ()
            required_version = (1, 13)
        client = target._client
        medium = client._medium
        if medium._is_remote_before(required_version):
            # No possible way this can work.
            return self._insert_real(stream, src_format, resume_tokens)
        path = target.bzrdir._path_for_remote_call(client)
        if not resume_tokens:
            # XXX: Ugly but important for correctness, *will* be fixed during
            # 1.13 cycle. Pushing a stream that is interrupted results in a
            # fallback to the _real_repositories sink *with a partial stream*.
            # Thats bad because we insert less data than bzr expected. To avoid
            # this we do a trial push to make sure the verb is accessible, and
            # do not fallback when actually pushing the stream. A cleanup patch
            # is going to look at rewinding/restarting the stream/partial
            # buffering etc.
            byte_stream = smart_repo._stream_to_byte_stream([], src_format)
            try:
                response = client.call_with_body_stream(
                    (verb, path, '') + extra_args, byte_stream)
            except errors.UnknownSmartMethod:
                medium._remember_remote_is_before(required_version)
                return self._insert_real(stream, src_format, resume_tokens)
        byte_stream = smart_repo._stream_to_byte_stream(
            stream, src_format)
        resume_tokens = ' '.join(resume_tokens)
        response = client.call_with_body_stream(
            (verb, path, resume_tokens) + extra_args, byte_stream)
        if response[0][0] not in ('ok', 'missing-basis'):
            raise errors.UnexpectedSmartServerResponse(response)
        if response[0][0] == 'missing-basis':
            tokens, missing_keys = bencode.bdecode_as_tuple(response[0][1])
            resume_tokens = tokens
            return resume_tokens, missing_keys
        else:
            self.target_repo.refresh_data()
            return [], set()


class RemoteStreamSource(repository.StreamSource):
    """Stream data from a remote server."""

    def get_stream(self, search):
        if (self.from_repository._fallback_repositories and
            self.to_format._fetch_order == 'topological'):
            return self._real_stream(self.from_repository, search)
        return self.missing_parents_chain(search, [self.from_repository] +
            self.from_repository._fallback_repositories)

    def _real_stream(self, repo, search):
        """Get a stream for search from repo.
        
        This never called RemoteStreamSource.get_stream, and is a heler
        for RemoteStreamSource._get_stream to allow getting a stream 
        reliably whether fallback back because of old servers or trying
        to stream from a non-RemoteRepository (which the stacked support
        code will do).
        """
        source = repo._get_source(self.to_format)
        if isinstance(source, RemoteStreamSource):
            return repository.StreamSource.get_stream(source, search)
        return source.get_stream(search)

    def _get_stream(self, repo, search):
        """Core worker to get a stream from repo for search.

        This is used by both get_stream and the stacking support logic. It
        deliberately gets a stream for repo which does not need to be
        self.from_repository. In the event that repo is not Remote, or
        cannot do a smart stream, a fallback is made to the generic
        repository._get_stream() interface, via self._real_stream.

        In the event of stacking, streams from _get_stream will not
        contain all the data for search - this is normal (see get_stream).

        :param repo: A repository.
        :param search: A search.
        """
        # Fallbacks may be non-smart
        if not isinstance(repo, RemoteRepository):
            return self._real_stream(repo, search)
        client = repo._client
        medium = client._medium
        if medium._is_remote_before((1, 13)):
            # streaming was added in 1.13
            return self._real_stream(repo, search)
        path = repo.bzrdir._path_for_remote_call(client)
        try:
            search_bytes = repo._serialise_search_result(search)
            response = repo._call_with_body_bytes_expecting_body(
                'Repository.get_stream',
                (path, self.to_format.network_name()), search_bytes)
            response_tuple, response_handler = response
        except errors.UnknownSmartMethod:
            medium._remember_remote_is_before((1,13))
            return self._real_stream(repo, search)
        if response_tuple[0] != 'ok':
            raise errors.UnexpectedSmartServerResponse(response_tuple)
        byte_stream = response_handler.read_streamed_body()
        src_format, stream = smart_repo._byte_stream_to_stream(byte_stream)
        if src_format.network_name() != repo._format.network_name():
            raise AssertionError(
                "Mismatched RemoteRepository and stream src %r, %r" % (
                src_format.network_name(), repo._format.network_name()))
        return stream

    def missing_parents_chain(self, search, sources):
        """Chain multiple streams together to handle stacking.

        :param search: The overall search to satisfy with streams.
        :param sources: A list of Repository objects to query.
        """
        self.serialiser = self.to_format._serializer
        self.seen_revs = set()
        self.referenced_revs = set()
        # If there are heads in the search, or the key count is > 0, we are not
        # done.
        while not search.is_empty() and len(sources) > 1:
            source = sources.pop(0)
            stream = self._get_stream(source, search)
            for kind, substream in stream:
                if kind != 'revisions':
                    yield kind, substream
                else:
                    yield kind, self.missing_parents_rev_handler(substream)
            search = search.refine(self.seen_revs, self.referenced_revs)
            self.seen_revs = set()
            self.referenced_revs = set()
        if not search.is_empty():
            for kind, stream in self._get_stream(sources[0], search):
                yield kind, stream

    def missing_parents_rev_handler(self, substream):
        for content in substream:
            revision_bytes = content.get_bytes_as('fulltext')
            revision = self.serialiser.read_revision_from_string(revision_bytes)
            self.seen_revs.add(content.key[-1])
            self.referenced_revs.update(revision.parent_ids)
            yield content


class RemoteBranchLockableFiles(LockableFiles):
    """A 'LockableFiles' implementation that talks to a smart server.

    This is not a public interface class.
    """

    def __init__(self, bzrdir, _client):
        self.bzrdir = bzrdir
        self._client = _client
        self._need_find_modes = True
        LockableFiles.__init__(
            self, bzrdir.get_branch_transport(None),
            'lock', lockdir.LockDir)

    def _find_modes(self):
        # RemoteBranches don't let the client set the mode of control files.
        self._dir_mode = None
        self._file_mode = None


class RemoteBranchFormat(branch.BranchFormat):

    def __init__(self, network_name=None):
        super(RemoteBranchFormat, self).__init__()
        self._matchingbzrdir = RemoteBzrDirFormat()
        self._matchingbzrdir.set_branch_format(self)
        self._custom_format = None
        self._network_name = network_name

    def __eq__(self, other):
        return (isinstance(other, RemoteBranchFormat) and
            self.__dict__ == other.__dict__)

    def _ensure_real(self):
        if self._custom_format is None:
            self._custom_format = branch.network_format_registry.get(
                self._network_name)

    def get_format_description(self):
        return 'Remote BZR Branch'

    def network_name(self):
        return self._network_name

    def open(self, a_bzrdir):
        return a_bzrdir.open_branch()

    def _vfs_initialize(self, a_bzrdir):
        # Initialisation when using a local bzrdir object, or a non-vfs init
        # method is not available on the server.
        # self._custom_format is always set - the start of initialize ensures
        # that.
        if isinstance(a_bzrdir, RemoteBzrDir):
            a_bzrdir._ensure_real()
            result = self._custom_format.initialize(a_bzrdir._real_bzrdir)
        else:
            # We assume the bzrdir is parameterised; it may not be.
            result = self._custom_format.initialize(a_bzrdir)
        if (isinstance(a_bzrdir, RemoteBzrDir) and
            not isinstance(result, RemoteBranch)):
            result = RemoteBranch(a_bzrdir, a_bzrdir.find_repository(), result)
        return result

    def initialize(self, a_bzrdir):
        # 1) get the network name to use.
        if self._custom_format:
            network_name = self._custom_format.network_name()
        else:
            # Select the current bzrlib default and ask for that.
            reference_bzrdir_format = bzrdir.format_registry.get('default')()
            reference_format = reference_bzrdir_format.get_branch_format()
            self._custom_format = reference_format
            network_name = reference_format.network_name()
        # Being asked to create on a non RemoteBzrDir:
        if not isinstance(a_bzrdir, RemoteBzrDir):
            return self._vfs_initialize(a_bzrdir)
        medium = a_bzrdir._client._medium
        if medium._is_remote_before((1, 13)):
            return self._vfs_initialize(a_bzrdir)
        # Creating on a remote bzr dir.
        # 2) try direct creation via RPC
        path = a_bzrdir._path_for_remote_call(a_bzrdir._client)
        verb = 'BzrDir.create_branch'
        try:
            response = a_bzrdir._call(verb, path, network_name)
        except errors.UnknownSmartMethod:
            # Fallback - use vfs methods
            medium._remember_remote_is_before((1, 13))
            return self._vfs_initialize(a_bzrdir)
        if response[0] != 'ok':
            raise errors.UnexpectedSmartServerResponse(response)
        # Turn the response into a RemoteRepository object.
        format = RemoteBranchFormat(network_name=response[1])
        repo_format = response_tuple_to_repo_format(response[3:])
        if response[2] == '':
            repo_bzrdir = a_bzrdir
        else:
            repo_bzrdir = RemoteBzrDir(
                a_bzrdir.root_transport.clone(response[2]), a_bzrdir._format,
                a_bzrdir._client)
        remote_repo = RemoteRepository(repo_bzrdir, repo_format)
        remote_branch = RemoteBranch(a_bzrdir, remote_repo,
            format=format, setup_stacking=False)
        # XXX: We know this is a new branch, so it must have revno 0, revid
        # NULL_REVISION. Creating the branch locked would make this be unable
        # to be wrong; here its simply very unlikely to be wrong. RBC 20090225
        remote_branch._last_revision_info_cache = 0, NULL_REVISION
        return remote_branch

    def make_tags(self, branch):
        self._ensure_real()
        return self._custom_format.make_tags(branch)

    def supports_tags(self):
        # Remote branches might support tags, but we won't know until we
        # access the real remote branch.
        self._ensure_real()
        return self._custom_format.supports_tags()

    def supports_stacking(self):
        self._ensure_real()
        return self._custom_format.supports_stacking()


class RemoteBranch(branch.Branch, _RpcHelper):
    """Branch stored on a server accessed by HPSS RPC.

    At the moment most operations are mapped down to simple file operations.
    """

    def __init__(self, remote_bzrdir, remote_repository, real_branch=None,
        _client=None, format=None, setup_stacking=True):
        """Create a RemoteBranch instance.

        :param real_branch: An optional local implementation of the branch
            format, usually accessing the data via the VFS.
        :param _client: Private parameter for testing.
        :param format: A RemoteBranchFormat object, None to create one
            automatically. If supplied it should have a network_name already
            supplied.
        :param setup_stacking: If True make an RPC call to determine the
            stacked (or not) status of the branch. If False assume the branch
            is not stacked.
        """
        # We intentionally don't call the parent class's __init__, because it
        # will try to assign to self.tags, which is a property in this subclass.
        # And the parent's __init__ doesn't do much anyway.
        self._revision_id_to_revno_cache = None
        self._partial_revision_id_to_revno_cache = {}
        self._revision_history_cache = None
        self._last_revision_info_cache = None
        self._merge_sorted_revisions_cache = None
        self.bzrdir = remote_bzrdir
        if _client is not None:
            self._client = _client
        else:
            self._client = remote_bzrdir._client
        self.repository = remote_repository
        if real_branch is not None:
            self._real_branch = real_branch
            # Give the remote repository the matching real repo.
            real_repo = self._real_branch.repository
            if isinstance(real_repo, RemoteRepository):
                real_repo._ensure_real()
                real_repo = real_repo._real_repository
            self.repository._set_real_repository(real_repo)
            # Give the branch the remote repository to let fast-pathing happen.
            self._real_branch.repository = self.repository
        else:
            self._real_branch = None
        # Fill out expected attributes of branch for bzrlib api users.
        self.base = self.bzrdir.root_transport.base
        self._control_files = None
        self._lock_mode = None
        self._lock_token = None
        self._repo_lock_token = None
        self._lock_count = 0
        self._leave_lock = False
        # Setup a format: note that we cannot call _ensure_real until all the
        # attributes above are set: This code cannot be moved higher up in this
        # function.
        if format is None:
            self._format = RemoteBranchFormat()
            if real_branch is not None:
                self._format._network_name = \
                    self._real_branch._format.network_name()
        else:
            self._format = format
        if not self._format._network_name:
            # Did not get from open_branchV2 - old server.
            self._ensure_real()
            self._format._network_name = \
                self._real_branch._format.network_name()
        self.tags = self._format.make_tags(self)
        # The base class init is not called, so we duplicate this:
        hooks = branch.Branch.hooks['open']
        for hook in hooks:
            hook(self)
        if setup_stacking:
            self._setup_stacking()

    def _setup_stacking(self):
        # configure stacking into the remote repository, by reading it from
        # the vfs branch.
        try:
            fallback_url = self.get_stacked_on_url()
        except (errors.NotStacked, errors.UnstackableBranchFormat,
            errors.UnstackableRepositoryFormat), e:
            return
        # it's relative to this branch...
        fallback_url = urlutils.join(self.base, fallback_url)
        transports = [self.bzrdir.root_transport]
        stacked_on = branch.Branch.open(fallback_url,
                                        possible_transports=transports)
        self.repository.add_fallback_repository(stacked_on.repository)

    def _get_real_transport(self):
        # if we try vfs access, return the real branch's vfs transport
        self._ensure_real()
        return self._real_branch._transport

    _transport = property(_get_real_transport)

    def __str__(self):
        return "%s(%s)" % (self.__class__.__name__, self.base)

    __repr__ = __str__

    def _ensure_real(self):
        """Ensure that there is a _real_branch set.

        Used before calls to self._real_branch.
        """
        if self._real_branch is None:
            if not vfs.vfs_enabled():
                raise AssertionError('smart server vfs must be enabled '
                    'to use vfs implementation')
            self.bzrdir._ensure_real()
            self._real_branch = self.bzrdir._real_bzrdir.open_branch()
            if self.repository._real_repository is None:
                # Give the remote repository the matching real repo.
                real_repo = self._real_branch.repository
                if isinstance(real_repo, RemoteRepository):
                    real_repo._ensure_real()
                    real_repo = real_repo._real_repository
                self.repository._set_real_repository(real_repo)
            # Give the real branch the remote repository to let fast-pathing
            # happen.
            self._real_branch.repository = self.repository
            if self._lock_mode == 'r':
                self._real_branch.lock_read()
            elif self._lock_mode == 'w':
                self._real_branch.lock_write(token=self._lock_token)

    def _translate_error(self, err, **context):
        self.repository._translate_error(err, branch=self, **context)

    def _clear_cached_state(self):
        super(RemoteBranch, self)._clear_cached_state()
        if self._real_branch is not None:
            self._real_branch._clear_cached_state()

    def _clear_cached_state_of_remote_branch_only(self):
        """Like _clear_cached_state, but doesn't clear the cache of
        self._real_branch.

        This is useful when falling back to calling a method of
        self._real_branch that changes state.  In that case the underlying
        branch changes, so we need to invalidate this RemoteBranch's cache of
        it.  However, there's no need to invalidate the _real_branch's cache
        too, in fact doing so might harm performance.
        """
        super(RemoteBranch, self)._clear_cached_state()

    @property
    def control_files(self):
        # Defer actually creating RemoteBranchLockableFiles until its needed,
        # because it triggers an _ensure_real that we otherwise might not need.
        if self._control_files is None:
            self._control_files = RemoteBranchLockableFiles(
                self.bzrdir, self._client)
        return self._control_files

    def _get_checkout_format(self):
        self._ensure_real()
        return self._real_branch._get_checkout_format()

    def get_physical_lock_status(self):
        """See Branch.get_physical_lock_status()."""
        # should be an API call to the server, as branches must be lockable.
        self._ensure_real()
        return self._real_branch.get_physical_lock_status()

    def get_stacked_on_url(self):
        """Get the URL this branch is stacked against.

        :raises NotStacked: If the branch is not stacked.
        :raises UnstackableBranchFormat: If the branch does not support
            stacking.
        :raises UnstackableRepositoryFormat: If the repository does not support
            stacking.
        """
        try:
            # there may not be a repository yet, so we can't use
            # self._translate_error, so we can't use self._call either.
            response = self._client.call('Branch.get_stacked_on_url',
                self._remote_path())
        except errors.ErrorFromSmartServer, err:
            # there may not be a repository yet, so we can't call through
            # its _translate_error
            _translate_error(err, branch=self)
        except errors.UnknownSmartMethod, err:
            self._ensure_real()
            return self._real_branch.get_stacked_on_url()
        if response[0] != 'ok':
            raise errors.UnexpectedSmartServerResponse(response)
        return response[1]

    def _vfs_get_tags_bytes(self):
        self._ensure_real()
        return self._real_branch._get_tags_bytes()

    def _get_tags_bytes(self):
        medium = self._client._medium
        if medium._is_remote_before((1, 13)):
            return self._vfs_get_tags_bytes()
        try:
            response = self._call('Branch.get_tags_bytes', self._remote_path())
        except errors.UnknownSmartMethod:
            medium._remember_remote_is_before((1, 13))
            return self._vfs_get_tags_bytes()
        return response[0]

    def lock_read(self):
        self.repository.lock_read()
        if not self._lock_mode:
            self._lock_mode = 'r'
            self._lock_count = 1
            if self._real_branch is not None:
                self._real_branch.lock_read()
        else:
            self._lock_count += 1

    def _remote_lock_write(self, token):
        if token is None:
            branch_token = repo_token = ''
        else:
            branch_token = token
            repo_token = self.repository.lock_write()
            self.repository.unlock()
        err_context = {'token': token}
        response = self._call(
            'Branch.lock_write', self._remote_path(), branch_token,
            repo_token or '', **err_context)
        if response[0] != 'ok':
            raise errors.UnexpectedSmartServerResponse(response)
        ok, branch_token, repo_token = response
        return branch_token, repo_token

    def lock_write(self, token=None):
        if not self._lock_mode:
            # Lock the branch and repo in one remote call.
            remote_tokens = self._remote_lock_write(token)
            self._lock_token, self._repo_lock_token = remote_tokens
            if not self._lock_token:
                raise SmartProtocolError('Remote server did not return a token!')
            # Tell the self.repository object that it is locked.
            self.repository.lock_write(
                self._repo_lock_token, _skip_rpc=True)

            if self._real_branch is not None:
                self._real_branch.lock_write(token=self._lock_token)
            if token is not None:
                self._leave_lock = True
            else:
                self._leave_lock = False
            self._lock_mode = 'w'
            self._lock_count = 1
        elif self._lock_mode == 'r':
            raise errors.ReadOnlyTransaction
        else:
            if token is not None:
                # A token was given to lock_write, and we're relocking, so
                # check that the given token actually matches the one we
                # already have.
                if token != self._lock_token:
                    raise errors.TokenMismatch(token, self._lock_token)
            self._lock_count += 1
            # Re-lock the repository too.
            self.repository.lock_write(self._repo_lock_token)
        return self._lock_token or None

    def _set_tags_bytes(self, bytes):
        self._ensure_real()
        return self._real_branch._set_tags_bytes(bytes)

    def _unlock(self, branch_token, repo_token):
        err_context = {'token': str((branch_token, repo_token))}
        response = self._call(
            'Branch.unlock', self._remote_path(), branch_token,
            repo_token or '', **err_context)
        if response == ('ok',):
            return
        raise errors.UnexpectedSmartServerResponse(response)

    def unlock(self):
        try:
            self._lock_count -= 1
            if not self._lock_count:
                self._clear_cached_state()
                mode = self._lock_mode
                self._lock_mode = None
                if self._real_branch is not None:
                    if (not self._leave_lock and mode == 'w' and
                        self._repo_lock_token):
                        # If this RemoteBranch will remove the physical lock
                        # for the repository, make sure the _real_branch
                        # doesn't do it first.  (Because the _real_branch's
                        # repository is set to be the RemoteRepository.)
                        self._real_branch.repository.leave_lock_in_place()
                    self._real_branch.unlock()
                if mode != 'w':
                    # Only write-locked branched need to make a remote method
                    # call to perfom the unlock.
                    return
                if not self._lock_token:
                    raise AssertionError('Locked, but no token!')
                branch_token = self._lock_token
                repo_token = self._repo_lock_token
                self._lock_token = None
                self._repo_lock_token = None
                if not self._leave_lock:
                    self._unlock(branch_token, repo_token)
        finally:
            self.repository.unlock()

    def break_lock(self):
        self._ensure_real()
        return self._real_branch.break_lock()

    def leave_lock_in_place(self):
        if not self._lock_token:
            raise NotImplementedError(self.leave_lock_in_place)
        self._leave_lock = True

    def dont_leave_lock_in_place(self):
        if not self._lock_token:
            raise NotImplementedError(self.dont_leave_lock_in_place)
        self._leave_lock = False

    def _last_revision_info(self):
        response = self._call('Branch.last_revision_info', self._remote_path())
        if response[0] != 'ok':
            raise SmartProtocolError('unexpected response code %s' % (response,))
        revno = int(response[1])
        last_revision = response[2]
        return (revno, last_revision)

    def _gen_revision_history(self):
        """See Branch._gen_revision_history()."""
        response_tuple, response_handler = self._call_expecting_body(
            'Branch.revision_history', self._remote_path())
        if response_tuple[0] != 'ok':
            raise errors.UnexpectedSmartServerResponse(response_tuple)
        result = response_handler.read_body_bytes().split('\x00')
        if result == ['']:
            return []
        return result

    def _remote_path(self):
        return self.bzrdir._path_for_remote_call(self._client)

    def _set_last_revision_descendant(self, revision_id, other_branch,
            allow_diverged=False, allow_overwrite_descendant=False):
        # This performs additional work to meet the hook contract; while its
        # undesirable, we have to synthesise the revno to call the hook, and
        # not calling the hook is worse as it means changes can't be prevented.
        # Having calculated this though, we can't just call into
        # set_last_revision_info as a simple call, because there is a set_rh
        # hook that some folk may still be using.
        old_revno, old_revid = self.last_revision_info()
        history = self._lefthand_history(revision_id)
        self._run_pre_change_branch_tip_hooks(len(history), revision_id)
        err_context = {'other_branch': other_branch}
        response = self._call('Branch.set_last_revision_ex',
            self._remote_path(), self._lock_token, self._repo_lock_token,
            revision_id, int(allow_diverged), int(allow_overwrite_descendant),
            **err_context)
        self._clear_cached_state()
        if len(response) != 3 and response[0] != 'ok':
            raise errors.UnexpectedSmartServerResponse(response)
        new_revno, new_revision_id = response[1:]
        self._last_revision_info_cache = new_revno, new_revision_id
        self._run_post_change_branch_tip_hooks(old_revno, old_revid)
        if self._real_branch is not None:
            cache = new_revno, new_revision_id
            self._real_branch._last_revision_info_cache = cache

    def _set_last_revision(self, revision_id):
        old_revno, old_revid = self.last_revision_info()
        # This performs additional work to meet the hook contract; while its
        # undesirable, we have to synthesise the revno to call the hook, and
        # not calling the hook is worse as it means changes can't be prevented.
        # Having calculated this though, we can't just call into
        # set_last_revision_info as a simple call, because there is a set_rh
        # hook that some folk may still be using.
        history = self._lefthand_history(revision_id)
        self._run_pre_change_branch_tip_hooks(len(history), revision_id)
        self._clear_cached_state()
        response = self._call('Branch.set_last_revision',
            self._remote_path(), self._lock_token, self._repo_lock_token,
            revision_id)
        if response != ('ok',):
            raise errors.UnexpectedSmartServerResponse(response)
        self._run_post_change_branch_tip_hooks(old_revno, old_revid)

    @needs_write_lock
    def set_revision_history(self, rev_history):
        # Send just the tip revision of the history; the server will generate
        # the full history from that.  If the revision doesn't exist in this
        # branch, NoSuchRevision will be raised.
        if rev_history == []:
            rev_id = 'null:'
        else:
            rev_id = rev_history[-1]
        self._set_last_revision(rev_id)
        for hook in branch.Branch.hooks['set_rh']:
            hook(self, rev_history)
        self._cache_revision_history(rev_history)

    def _get_parent_location(self):
        medium = self._client._medium
        if medium._is_remote_before((1, 13)):
            return self._vfs_get_parent_location()
        try:
            response = self._call('Branch.get_parent', self._remote_path())
        except errors.UnknownSmartMethod:
            medium._remember_remote_is_before((1, 13))
            return self._vfs_get_parent_location()
        if len(response) != 1:
            raise errors.UnexpectedSmartServerResponse(response)
        parent_location = response[0]
        if parent_location == '':
            return None
        return parent_location

    def _vfs_get_parent_location(self):
        self._ensure_real()
        return self._real_branch._get_parent_location()

    def set_parent(self, url):
        self._ensure_real()
        return self._real_branch.set_parent(url)

    def _set_parent_location(self, url):
        # Used by tests, to poke bad urls into branch configurations
        if url is None:
            self.set_parent(url)
        else:
            self._ensure_real()
            return self._real_branch._set_parent_location(url)

    def set_stacked_on_url(self, stacked_location):
        """Set the URL this branch is stacked against.

        :raises UnstackableBranchFormat: If the branch does not support
            stacking.
        :raises UnstackableRepositoryFormat: If the repository does not support
            stacking.
        """
        self._ensure_real()
        return self._real_branch.set_stacked_on_url(stacked_location)

    @needs_write_lock
    def pull(self, source, overwrite=False, stop_revision=None,
             **kwargs):
        self._clear_cached_state_of_remote_branch_only()
        self._ensure_real()
        return self._real_branch.pull(
            source, overwrite=overwrite, stop_revision=stop_revision,
            _override_hook_target=self, **kwargs)

    @needs_read_lock
    def push(self, target, overwrite=False, stop_revision=None):
        self._ensure_real()
        return self._real_branch.push(
            target, overwrite=overwrite, stop_revision=stop_revision,
            _override_hook_source_branch=self)

    def is_locked(self):
        return self._lock_count >= 1

    @needs_read_lock
    def revision_id_to_revno(self, revision_id):
        self._ensure_real()
        return self._real_branch.revision_id_to_revno(revision_id)

    @needs_write_lock
    def set_last_revision_info(self, revno, revision_id):
        # XXX: These should be returned by the set_last_revision_info verb
        old_revno, old_revid = self.last_revision_info()
        self._run_pre_change_branch_tip_hooks(revno, revision_id)
        revision_id = ensure_null(revision_id)
        try:
            response = self._call('Branch.set_last_revision_info',
                self._remote_path(), self._lock_token, self._repo_lock_token,
                str(revno), revision_id)
        except errors.UnknownSmartMethod:
            self._ensure_real()
            self._clear_cached_state_of_remote_branch_only()
            self._real_branch.set_last_revision_info(revno, revision_id)
            self._last_revision_info_cache = revno, revision_id
            return
        if response == ('ok',):
            self._clear_cached_state()
            self._last_revision_info_cache = revno, revision_id
            self._run_post_change_branch_tip_hooks(old_revno, old_revid)
            # Update the _real_branch's cache too.
            if self._real_branch is not None:
                cache = self._last_revision_info_cache
                self._real_branch._last_revision_info_cache = cache
        else:
            raise errors.UnexpectedSmartServerResponse(response)

    @needs_write_lock
    def generate_revision_history(self, revision_id, last_rev=None,
                                  other_branch=None):
        medium = self._client._medium
        if not medium._is_remote_before((1, 6)):
            # Use a smart method for 1.6 and above servers
            try:
                self._set_last_revision_descendant(revision_id, other_branch,
                    allow_diverged=True, allow_overwrite_descendant=True)
                return
            except errors.UnknownSmartMethod:
                medium._remember_remote_is_before((1, 6))
        self._clear_cached_state_of_remote_branch_only()
        self.set_revision_history(self._lefthand_history(revision_id,
            last_rev=last_rev,other_branch=other_branch))

    def set_push_location(self, location):
        self._ensure_real()
        return self._real_branch.set_push_location(location)


def _extract_tar(tar, to_dir):
    """Extract all the contents of a tarfile object.

    A replacement for extractall, which is not present in python2.4
    """
    for tarinfo in tar:
        tar.extract(tarinfo, to_dir)


def _translate_error(err, **context):
    """Translate an ErrorFromSmartServer into a more useful error.

    Possible context keys:
      - branch
      - repository
      - bzrdir
      - token
      - other_branch
      - path

    If the error from the server doesn't match a known pattern, then
    UnknownErrorFromSmartServer is raised.
    """
    def find(name):
        try:
            return context[name]
        except KeyError, key_err:
            mutter('Missing key %r in context %r', key_err.args[0], context)
            raise err
    def get_path():
        """Get the path from the context if present, otherwise use first error
        arg.
        """
        try:
            return context['path']
        except KeyError, key_err:
            try:
                return err.error_args[0]
            except IndexError, idx_err:
                mutter(
                    'Missing key %r in context %r', key_err.args[0], context)
                raise err

    if err.error_verb == 'NoSuchRevision':
        raise NoSuchRevision(find('branch'), err.error_args[0])
    elif err.error_verb == 'nosuchrevision':
        raise NoSuchRevision(find('repository'), err.error_args[0])
    elif err.error_tuple == ('nobranch',):
        raise errors.NotBranchError(path=find('bzrdir').root_transport.base)
    elif err.error_verb == 'norepository':
        raise errors.NoRepositoryPresent(find('bzrdir'))
    elif err.error_verb == 'LockContention':
        raise errors.LockContention('(remote lock)')
    elif err.error_verb == 'UnlockableTransport':
        raise errors.UnlockableTransport(find('bzrdir').root_transport)
    elif err.error_verb == 'LockFailed':
        raise errors.LockFailed(err.error_args[0], err.error_args[1])
    elif err.error_verb == 'TokenMismatch':
        raise errors.TokenMismatch(find('token'), '(remote token)')
    elif err.error_verb == 'Diverged':
        raise errors.DivergedBranches(find('branch'), find('other_branch'))
    elif err.error_verb == 'TipChangeRejected':
        raise errors.TipChangeRejected(err.error_args[0].decode('utf8'))
    elif err.error_verb == 'UnstackableBranchFormat':
        raise errors.UnstackableBranchFormat(*err.error_args)
    elif err.error_verb == 'UnstackableRepositoryFormat':
        raise errors.UnstackableRepositoryFormat(*err.error_args)
    elif err.error_verb == 'NotStacked':
        raise errors.NotStacked(branch=find('branch'))
    elif err.error_verb == 'PermissionDenied':
        path = get_path()
        if len(err.error_args) >= 2:
            extra = err.error_args[1]
        else:
            extra = None
        raise errors.PermissionDenied(path, extra=extra)
    elif err.error_verb == 'ReadError':
        path = get_path()
        raise errors.ReadError(path)
    elif err.error_verb == 'NoSuchFile':
        path = get_path()
        raise errors.NoSuchFile(path)
    elif err.error_verb == 'FileExists':
        raise errors.FileExists(err.error_args[0])
    elif err.error_verb == 'DirectoryNotEmpty':
        raise errors.DirectoryNotEmpty(err.error_args[0])
    elif err.error_verb == 'ShortReadvError':
        args = err.error_args
        raise errors.ShortReadvError(
            args[0], int(args[1]), int(args[2]), int(args[3]))
    elif err.error_verb in ('UnicodeEncodeError', 'UnicodeDecodeError'):
        encoding = str(err.error_args[0]) # encoding must always be a string
        val = err.error_args[1]
        start = int(err.error_args[2])
        end = int(err.error_args[3])
        reason = str(err.error_args[4]) # reason must always be a string
        if val.startswith('u:'):
            val = val[2:].decode('utf-8')
        elif val.startswith('s:'):
            val = val[2:].decode('base64')
        if err.error_verb == 'UnicodeDecodeError':
            raise UnicodeDecodeError(encoding, val, start, end, reason)
        elif err.error_verb == 'UnicodeEncodeError':
            raise UnicodeEncodeError(encoding, val, start, end, reason)
    elif err.error_verb == 'ReadOnlyError':
        raise errors.TransportNotPossible('readonly transport')
    raise errors.UnknownErrorFromSmartServer(err)<|MERGE_RESOLUTION|>--- conflicted
+++ resolved
@@ -428,11 +428,7 @@
         if self._supports_external_lookups is None:
             self._ensure_real()
             self._supports_external_lookups = \
-<<<<<<< HEAD
-                self._custom_format.supports_external_lookups 
-=======
                 self._custom_format.supports_external_lookups
->>>>>>> 3830b779
         return self._supports_external_lookups
 
     @property
