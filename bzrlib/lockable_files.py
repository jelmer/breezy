--- conflicted
+++ resolved
@@ -24,12 +24,8 @@
 from bzrlib.errors import LockError, ReadOnlyError
 from bzrlib.osutils import file_iterator, safe_unicode
 from bzrlib.symbol_versioning import *
-<<<<<<< HEAD
-from bzrlib.trace import mutter
-=======
 from bzrlib.symbol_versioning import deprecated_method, zero_eight
 from bzrlib.trace import mutter, note
->>>>>>> 5c018f47
 import bzrlib.transactions as transactions
 
 # XXX: The tracking here of lock counts and whether the lock is held is
@@ -86,7 +82,7 @@
         self._lock_mode = None
         self._lock_count = 0
         esc_name = self._escape(lock_name)
-        self._lock = lock_class(transport, esc_name, 
+        self._lock = lock_class(transport, esc_name,
                                 file_modebits=self._file_mode,
                                 dir_modebits=self._dir_mode)
 
@@ -98,22 +94,19 @@
         """
         self._lock.create()
 
-<<<<<<< HEAD
     def __repr__(self):
         return '%s(%r)' % (self.__class__.__name__,
                            self._transport)
-=======
     def __str__(self):
         return 'LockableFiles(%s, %s)' % (self.lock_name, self._transport.base)
 
     def __del__(self):
-        if self._lock_mode or self._lock:
+        if self.is_locked():
             # XXX: This should show something every time, and be suitable for
             # headless operation and embedding
             from warnings import warn
             warn("file group %r was not explicitly unlocked" % self)
             self._lock.unlock()
->>>>>>> 5c018f47
 
     def _escape(self, file_or_path):
         if not isinstance(file_or_path, basestring):
@@ -211,11 +204,7 @@
         self.put(path, StringIO(a_string.encode('utf-8')))
 
     def lock_write(self):
-<<<<<<< HEAD
         # mutter("lock write: %s (%s)", self, self._lock_count)
-=======
-        #mutter("lock write: %s (%s)", self, self._lock_count)
->>>>>>> 5c018f47
         # TODO: Upgrade locking to support using a Transport,
         # and potentially a remote locking protocol
         if self._lock_mode:
@@ -223,37 +212,23 @@
                 raise ReadOnlyError(self)
             self._lock_count += 1
         else:
-<<<<<<< HEAD
             self._lock.lock_write()
-=======
             #note('write locking %s', self)
             #traceback.print_stack()
-            self._lock = self._transport.lock_write(
-                    self._escape(self.lock_name))
->>>>>>> 5c018f47
             self._lock_mode = 'w'
             self._lock_count = 1
             self._set_transaction(transactions.WriteTransaction())
 
     def lock_read(self):
-<<<<<<< HEAD
         # mutter("lock read: %s (%s)", self, self._lock_count)
-=======
-        #mutter("lock read: %s (%s)", self, self._lock_count)
->>>>>>> 5c018f47
         if self._lock_mode:
             assert self._lock_mode in ('r', 'w'), \
                    "invalid lock mode %r" % self._lock_mode
             self._lock_count += 1
         else:
-<<<<<<< HEAD
             self._lock.lock_read()
-=======
             #note('read locking %s', self)
             #traceback.print_stack()
-            self._lock = self._transport.lock_read(
-                    self._escape(self.lock_name))
->>>>>>> 5c018f47
             self._lock_mode = 'r'
             self._lock_count = 1
             self._set_transaction(transactions.ReadOnlyTransaction())
@@ -261,11 +236,7 @@
             self.get_transaction().set_cache_size(5000)
                         
     def unlock(self):
-<<<<<<< HEAD
         # mutter("unlock: %s (%s)", self, self._lock_count)
-=======
-        #mutter("unlock: %s (%s)", self, self._lock_count)
->>>>>>> 5c018f47
         if not self._lock_mode:
             raise errors.LockNotHeld(self)
         if self._lock_count > 1:
