# Copyright (C) 2005-2010 Canonical Ltd
#
# This program is free software; you can redistribute it and/or modify
# it under the terms of the GNU General Public License as published by
# the Free Software Foundation; either version 2 of the License, or
# (at your option) any later version.
#
# This program is distributed in the hope that it will be useful,
# but WITHOUT ANY WARRANTY; without even the implied warranty of
# MERCHANTABILITY or FITNESS FOR A PARTICULAR PURPOSE.  See the
# GNU General Public License for more details.
#
# You should have received a copy of the GNU General Public License
# along with this program; if not, write to the Free Software
# Foundation, Inc., 51 Franklin Street, Fifth Floor, Boston, MA 02110-1301 USA

import os
import re
import stat
from stat import (S_ISREG, S_ISDIR, S_ISLNK, ST_MODE, ST_SIZE,
                  S_ISCHR, S_ISBLK, S_ISFIFO, S_ISSOCK)
import sys
import time
import codecs
import warnings

from bzrlib.lazy_import import lazy_import
lazy_import(globals(), """
from datetime import datetime
import errno
from ntpath import (abspath as _nt_abspath,
                    join as _nt_join,
                    normpath as _nt_normpath,
                    realpath as _nt_realpath,
                    splitdrive as _nt_splitdrive,
                    )
import posixpath
import shutil
from shutil import (
    rmtree,
    )
import signal
import socket
import subprocess
import tempfile
from tempfile import (
    mkdtemp,
    )
import unicodedata

from bzrlib import (
    cache_utf8,
    errors,
    win32utils,
    trace,
    )
<<<<<<< HEAD
from bzrlib.smart import medium
from bzrlib.tests import test_smart_transport
=======

>>>>>>> 411504b8
""")

from bzrlib.symbol_versioning import (
    deprecated_function,
    deprecated_in,
    )

# sha and md5 modules are deprecated in python2.6 but hashlib is available as
# of 2.5
if sys.version_info < (2, 5):
    import md5 as _mod_md5
    md5 = _mod_md5.new
    import sha as _mod_sha
    sha = _mod_sha.new
else:
    from hashlib import (
        md5,
        sha1 as sha,
        )


import bzrlib
from bzrlib import symbol_versioning


# Cross platform wall-clock time functionality with decent resolution.
# On Linux ``time.clock`` returns only CPU time. On Windows, ``time.time()``
# only has a resolution of ~15ms. Note that ``time.clock()`` is not
# synchronized with ``time.time()``, this is only meant to be used to find
# delta times by subtracting from another call to this function.
timer_func = time.time
if sys.platform == 'win32':
    timer_func = time.clock

# On win32, O_BINARY is used to indicate the file should
# be opened in binary mode, rather than text mode.
# On other platforms, O_BINARY doesn't exist, because
# they always open in binary mode, so it is okay to
# OR with 0 on those platforms.
# O_NOINHERIT and O_TEXT exists only on win32 too.
O_BINARY = getattr(os, 'O_BINARY', 0)
O_TEXT = getattr(os, 'O_TEXT', 0)
O_NOINHERIT = getattr(os, 'O_NOINHERIT', 0)


def get_unicode_argv():
    try:
        user_encoding = get_user_encoding()
        return [a.decode(user_encoding) for a in sys.argv[1:]]
    except UnicodeDecodeError:
        raise errors.BzrError(("Parameter '%r' is unsupported by the current "
                                                            "encoding." % a))


def make_readonly(filename):
    """Make a filename read-only."""
    mod = os.lstat(filename).st_mode
    if not stat.S_ISLNK(mod):
        mod = mod & 0777555
        os.chmod(filename, mod)


def make_writable(filename):
    mod = os.lstat(filename).st_mode
    if not stat.S_ISLNK(mod):
        mod = mod | 0200
        os.chmod(filename, mod)


def minimum_path_selection(paths):
    """Return the smallset subset of paths which are outside paths.

    :param paths: A container (and hence not None) of paths.
    :return: A set of paths sufficient to include everything in paths via
        is_inside, drawn from the paths parameter.
    """
    if len(paths) < 2:
        return set(paths)

    def sort_key(path):
        return path.split('/')
    sorted_paths = sorted(list(paths), key=sort_key)

    search_paths = [sorted_paths[0]]
    for path in sorted_paths[1:]:
        if not is_inside(search_paths[-1], path):
            # This path is unique, add it
            search_paths.append(path)

    return set(search_paths)


_QUOTE_RE = None


def quotefn(f):
    """Return a quoted filename filename

    This previously used backslash quoting, but that works poorly on
    Windows."""
    # TODO: I'm not really sure this is the best format either.x
    global _QUOTE_RE
    if _QUOTE_RE is None:
        _QUOTE_RE = re.compile(r'([^a-zA-Z0-9.,:/\\_~-])')

    if _QUOTE_RE.search(f):
        return '"' + f + '"'
    else:
        return f


_directory_kind = 'directory'

def get_umask():
    """Return the current umask"""
    # Assume that people aren't messing with the umask while running
    # XXX: This is not thread safe, but there is no way to get the
    #      umask without setting it
    umask = os.umask(0)
    os.umask(umask)
    return umask


_kind_marker_map = {
    "file": "",
    _directory_kind: "/",
    "symlink": "@",
    'tree-reference': '+',
}


def kind_marker(kind):
    try:
        return _kind_marker_map[kind]
    except KeyError:
        # Slightly faster than using .get(, '') when the common case is that
        # kind will be found
        return ''


lexists = getattr(os.path, 'lexists', None)
if lexists is None:
    def lexists(f):
        try:
            stat = getattr(os, 'lstat', os.stat)
            stat(f)
            return True
        except OSError, e:
            if e.errno == errno.ENOENT:
                return False;
            else:
                raise errors.BzrError("lstat/stat of (%r): %r" % (f, e))


def fancy_rename(old, new, rename_func, unlink_func):
    """A fancy rename, when you don't have atomic rename.

    :param old: The old path, to rename from
    :param new: The new path, to rename to
    :param rename_func: The potentially non-atomic rename function
    :param unlink_func: A way to delete the target file if the full rename
        succeeds
    """
    # sftp rename doesn't allow overwriting, so play tricks:
    base = os.path.basename(new)
    dirname = os.path.dirname(new)
    # callers use different encodings for the paths so the following MUST
    # respect that. We rely on python upcasting to unicode if new is unicode
    # and keeping a str if not.
    tmp_name = 'tmp.%s.%.9f.%d.%s' % (base, time.time(),
                                      os.getpid(), rand_chars(10))
    tmp_name = pathjoin(dirname, tmp_name)

    # Rename the file out of the way, but keep track if it didn't exist
    # We don't want to grab just any exception
    # something like EACCES should prevent us from continuing
    # The downside is that the rename_func has to throw an exception
    # with an errno = ENOENT, or NoSuchFile
    file_existed = False
    try:
        rename_func(new, tmp_name)
    except (errors.NoSuchFile,), e:
        pass
    except IOError, e:
        # RBC 20060103 abstraction leakage: the paramiko SFTP clients rename
        # function raises an IOError with errno is None when a rename fails.
        # This then gets caught here.
        if e.errno not in (None, errno.ENOENT, errno.ENOTDIR):
            raise
    except Exception, e:
        if (getattr(e, 'errno', None) is None
            or e.errno not in (errno.ENOENT, errno.ENOTDIR)):
            raise
    else:
        file_existed = True

    failure_exc = None
    success = False
    try:
        try:
            # This may throw an exception, in which case success will
            # not be set.
            rename_func(old, new)
            success = True
        except (IOError, OSError), e:
            # source and target may be aliases of each other (e.g. on a
            # case-insensitive filesystem), so we may have accidentally renamed
            # source by when we tried to rename target
            failure_exc = sys.exc_info()
            if (file_existed and e.errno in (None, errno.ENOENT)
                and old.lower() == new.lower()):
                # source and target are the same file on a case-insensitive
                # filesystem, so we don't generate an exception
                failure_exc = None
    finally:
        if file_existed:
            # If the file used to exist, rename it back into place
            # otherwise just delete it from the tmp location
            if success:
                unlink_func(tmp_name)
            else:
                rename_func(tmp_name, new)
    if failure_exc is not None:
        raise failure_exc[0], failure_exc[1], failure_exc[2]


# In Python 2.4.2 and older, os.path.abspath and os.path.realpath
# choke on a Unicode string containing a relative path if
# os.getcwd() returns a non-sys.getdefaultencoding()-encoded
# string.
_fs_enc = sys.getfilesystemencoding() or 'utf-8'
def _posix_abspath(path):
    # jam 20060426 rather than encoding to fsencoding
    # copy posixpath.abspath, but use os.getcwdu instead
    if not posixpath.isabs(path):
        path = posixpath.join(getcwd(), path)
    return posixpath.normpath(path)


def _posix_realpath(path):
    return posixpath.realpath(path.encode(_fs_enc)).decode(_fs_enc)


def _win32_fixdrive(path):
    """Force drive letters to be consistent.

    win32 is inconsistent whether it returns lower or upper case
    and even if it was consistent the user might type the other
    so we force it to uppercase
    running python.exe under cmd.exe return capital C:\\
    running win32 python inside a cygwin shell returns lowercase c:\\
    """
    drive, path = _nt_splitdrive(path)
    return drive.upper() + path


def _win32_abspath(path):
    # Real _nt_abspath doesn't have a problem with a unicode cwd
    return _win32_fixdrive(_nt_abspath(unicode(path)).replace('\\', '/'))


def _win98_abspath(path):
    """Return the absolute version of a path.
    Windows 98 safe implementation (python reimplementation
    of Win32 API function GetFullPathNameW)
    """
    # Corner cases:
    #   C:\path     => C:/path
    #   C:/path     => C:/path
    #   \\HOST\path => //HOST/path
    #   //HOST/path => //HOST/path
    #   path        => C:/cwd/path
    #   /path       => C:/path
    path = unicode(path)
    # check for absolute path
    drive = _nt_splitdrive(path)[0]
    if drive == '' and path[:2] not in('//','\\\\'):
        cwd = os.getcwdu()
        # we cannot simply os.path.join cwd and path
        # because os.path.join('C:','/path') produce '/path'
        # and this is incorrect
        if path[:1] in ('/','\\'):
            cwd = _nt_splitdrive(cwd)[0]
            path = path[1:]
        path = cwd + '\\' + path
    return _win32_fixdrive(_nt_normpath(path).replace('\\', '/'))


def _win32_realpath(path):
    # Real _nt_realpath doesn't have a problem with a unicode cwd
    return _win32_fixdrive(_nt_realpath(unicode(path)).replace('\\', '/'))


def _win32_pathjoin(*args):
    return _nt_join(*args).replace('\\', '/')


def _win32_normpath(path):
    return _win32_fixdrive(_nt_normpath(unicode(path)).replace('\\', '/'))


def _win32_getcwd():
    return _win32_fixdrive(os.getcwdu().replace('\\', '/'))


def _win32_mkdtemp(*args, **kwargs):
    return _win32_fixdrive(tempfile.mkdtemp(*args, **kwargs).replace('\\', '/'))


def _win32_rename(old, new):
    """We expect to be able to atomically replace 'new' with old.

    On win32, if new exists, it must be moved out of the way first,
    and then deleted.
    """
    try:
        fancy_rename(old, new, rename_func=os.rename, unlink_func=os.unlink)
    except OSError, e:
        if e.errno in (errno.EPERM, errno.EACCES, errno.EBUSY, errno.EINVAL):
            # If we try to rename a non-existant file onto cwd, we get
            # EPERM or EACCES instead of ENOENT, this will raise ENOENT
            # if the old path doesn't exist, sometimes we get EACCES
            # On Linux, we seem to get EBUSY, on Mac we get EINVAL
            os.lstat(old)
        raise


def _mac_getcwd():
    return unicodedata.normalize('NFC', os.getcwdu())


# Default is to just use the python builtins, but these can be rebound on
# particular platforms.
abspath = _posix_abspath
realpath = _posix_realpath
pathjoin = os.path.join
normpath = os.path.normpath
getcwd = os.getcwdu
rename = os.rename
dirname = os.path.dirname
basename = os.path.basename
split = os.path.split
splitext = os.path.splitext
# These were already imported into local scope
# mkdtemp = tempfile.mkdtemp
# rmtree = shutil.rmtree

MIN_ABS_PATHLENGTH = 1


if sys.platform == 'win32':
    if win32utils.winver == 'Windows 98':
        abspath = _win98_abspath
    else:
        abspath = _win32_abspath
    realpath = _win32_realpath
    pathjoin = _win32_pathjoin
    normpath = _win32_normpath
    getcwd = _win32_getcwd
    mkdtemp = _win32_mkdtemp
    rename = _win32_rename

    MIN_ABS_PATHLENGTH = 3

    def _win32_delete_readonly(function, path, excinfo):
        """Error handler for shutil.rmtree function [for win32]
        Helps to remove files and dirs marked as read-only.
        """
        exception = excinfo[1]
        if function in (os.remove, os.rmdir) \
            and isinstance(exception, OSError) \
            and exception.errno == errno.EACCES:
            make_writable(path)
            function(path)
        else:
            raise

    def rmtree(path, ignore_errors=False, onerror=_win32_delete_readonly):
        """Replacer for shutil.rmtree: could remove readonly dirs/files"""
        return shutil.rmtree(path, ignore_errors, onerror)

    f = win32utils.get_unicode_argv     # special function or None
    if f is not None:
        get_unicode_argv = f

elif sys.platform == 'darwin':
    getcwd = _mac_getcwd


def get_terminal_encoding():
    """Find the best encoding for printing to the screen.

    This attempts to check both sys.stdout and sys.stdin to see
    what encoding they are in, and if that fails it falls back to
    osutils.get_user_encoding().
    The problem is that on Windows, locale.getpreferredencoding()
    is not the same encoding as that used by the console:
    http://mail.python.org/pipermail/python-list/2003-May/162357.html

    On my standard US Windows XP, the preferred encoding is
    cp1252, but the console is cp437
    """
    from bzrlib.trace import mutter
    output_encoding = getattr(sys.stdout, 'encoding', None)
    if not output_encoding:
        input_encoding = getattr(sys.stdin, 'encoding', None)
        if not input_encoding:
            output_encoding = get_user_encoding()
            mutter('encoding stdout as osutils.get_user_encoding() %r',
                   output_encoding)
        else:
            output_encoding = input_encoding
            mutter('encoding stdout as sys.stdin encoding %r', output_encoding)
    else:
        mutter('encoding stdout as sys.stdout encoding %r', output_encoding)
    if output_encoding == 'cp0':
        # invalid encoding (cp0 means 'no codepage' on Windows)
        output_encoding = get_user_encoding()
        mutter('cp0 is invalid encoding.'
               ' encoding stdout as osutils.get_user_encoding() %r',
               output_encoding)
    # check encoding
    try:
        codecs.lookup(output_encoding)
    except LookupError:
        sys.stderr.write('bzr: warning:'
                         ' unknown terminal encoding %s.\n'
                         '  Using encoding %s instead.\n'
                         % (output_encoding, get_user_encoding())
                        )
        output_encoding = get_user_encoding()

    return output_encoding


def normalizepath(f):
    if getattr(os.path, 'realpath', None) is not None:
        F = realpath
    else:
        F = abspath
    [p,e] = os.path.split(f)
    if e == "" or e == "." or e == "..":
        return F(f)
    else:
        return pathjoin(F(p), e)


def isdir(f):
    """True if f is an accessible directory."""
    try:
        return S_ISDIR(os.lstat(f)[ST_MODE])
    except OSError:
        return False


def isfile(f):
    """True if f is a regular file."""
    try:
        return S_ISREG(os.lstat(f)[ST_MODE])
    except OSError:
        return False

def islink(f):
    """True if f is a symlink."""
    try:
        return S_ISLNK(os.lstat(f)[ST_MODE])
    except OSError:
        return False

def is_inside(dir, fname):
    """True if fname is inside dir.

    The parameters should typically be passed to osutils.normpath first, so
    that . and .. and repeated slashes are eliminated, and the separators
    are canonical for the platform.

    The empty string as a dir name is taken as top-of-tree and matches
    everything.
    """
    # XXX: Most callers of this can actually do something smarter by
    # looking at the inventory
    if dir == fname:
        return True

    if dir == '':
        return True

    if dir[-1] != '/':
        dir += '/'

    return fname.startswith(dir)


def is_inside_any(dir_list, fname):
    """True if fname is inside any of given dirs."""
    for dirname in dir_list:
        if is_inside(dirname, fname):
            return True
    return False


def is_inside_or_parent_of_any(dir_list, fname):
    """True if fname is a child or a parent of any of the given files."""
    for dirname in dir_list:
        if is_inside(dirname, fname) or is_inside(fname, dirname):
            return True
    return False


def pumpfile(from_file, to_file, read_length=-1, buff_size=32768,
             report_activity=None, direction='read'):
    """Copy contents of one file to another.

    The read_length can either be -1 to read to end-of-file (EOF) or
    it can specify the maximum number of bytes to read.

    The buff_size represents the maximum size for each read operation
    performed on from_file.

    :param report_activity: Call this as bytes are read, see
        Transport._report_activity
    :param direction: Will be passed to report_activity

    :return: The number of bytes copied.
    """
    length = 0
    if read_length >= 0:
        # read specified number of bytes

        while read_length > 0:
            num_bytes_to_read = min(read_length, buff_size)

            block = from_file.read(num_bytes_to_read)
            if not block:
                # EOF reached
                break
            if report_activity is not None:
                report_activity(len(block), direction)
            to_file.write(block)

            actual_bytes_read = len(block)
            read_length -= actual_bytes_read
            length += actual_bytes_read
    else:
        # read to EOF
        while True:
            block = from_file.read(buff_size)
            if not block:
                # EOF reached
                break
            if report_activity is not None:
                report_activity(len(block), direction)
            to_file.write(block)
            length += len(block)
    return length


def pump_string_file(bytes, file_handle, segment_size=None):
    """Write bytes to file_handle in many smaller writes.

    :param bytes: The string to write.
    :param file_handle: The file to write to.
    """
    # Write data in chunks rather than all at once, because very large
    # writes fail on some platforms (e.g. Windows with SMB  mounted
    # drives).
    if not segment_size:
        segment_size = 5242880 # 5MB
    segments = range(len(bytes) / segment_size + 1)
    write = file_handle.write
    for segment_index in segments:
        segment = buffer(bytes, segment_index * segment_size, segment_size)
        write(segment)


def file_iterator(input_file, readsize=32768):
    while True:
        b = input_file.read(readsize)
        if len(b) == 0:
            break
        yield b


def sha_file(f):
    """Calculate the hexdigest of an open file.

    The file cursor should be already at the start.
    """
    s = sha()
    BUFSIZE = 128<<10
    while True:
        b = f.read(BUFSIZE)
        if not b:
            break
        s.update(b)
    return s.hexdigest()


def size_sha_file(f):
    """Calculate the size and hexdigest of an open file.

    The file cursor should be already at the start and
    the caller is responsible for closing the file afterwards.
    """
    size = 0
    s = sha()
    BUFSIZE = 128<<10
    while True:
        b = f.read(BUFSIZE)
        if not b:
            break
        size += len(b)
        s.update(b)
    return size, s.hexdigest()


def sha_file_by_name(fname):
    """Calculate the SHA1 of a file by reading the full text"""
    s = sha()
    f = os.open(fname, os.O_RDONLY | O_BINARY | O_NOINHERIT)
    try:
        while True:
            b = os.read(f, 1<<16)
            if not b:
                return s.hexdigest()
            s.update(b)
    finally:
        os.close(f)


def sha_strings(strings, _factory=sha):
    """Return the sha-1 of concatenation of strings"""
    s = _factory()
    map(s.update, strings)
    return s.hexdigest()


def sha_string(f, _factory=sha):
    return _factory(f).hexdigest()


def fingerprint_file(f):
    b = f.read()
    return {'size': len(b),
            'sha1': sha(b).hexdigest()}


def compare_files(a, b):
    """Returns true if equal in contents"""
    BUFSIZE = 4096
    while True:
        ai = a.read(BUFSIZE)
        bi = b.read(BUFSIZE)
        if ai != bi:
            return False
        if ai == '':
            return True


def local_time_offset(t=None):
    """Return offset of local zone from GMT, either at present or at time t."""
    if t is None:
        t = time.time()
    offset = datetime.fromtimestamp(t) - datetime.utcfromtimestamp(t)
    return offset.days * 86400 + offset.seconds

weekdays = ['Mon', 'Tue', 'Wed', 'Thu', 'Fri', 'Sat', 'Sun']
_default_format_by_weekday_num = [wd + " %Y-%m-%d %H:%M:%S" for wd in weekdays]


def format_date(t, offset=0, timezone='original', date_fmt=None,
                show_offset=True):
    """Return a formatted date string.

    :param t: Seconds since the epoch.
    :param offset: Timezone offset in seconds east of utc.
    :param timezone: How to display the time: 'utc', 'original' for the
         timezone specified by offset, or 'local' for the process's current
         timezone.
    :param date_fmt: strftime format.
    :param show_offset: Whether to append the timezone.
    """
    (date_fmt, tt, offset_str) = \
               _format_date(t, offset, timezone, date_fmt, show_offset)
    date_fmt = date_fmt.replace('%a', weekdays[tt[6]])
    date_str = time.strftime(date_fmt, tt)
    return date_str + offset_str


# Cache of formatted offset strings
_offset_cache = {}


def format_date_with_offset_in_original_timezone(t, offset=0,
    _cache=_offset_cache):
    """Return a formatted date string in the original timezone.

    This routine may be faster then format_date.

    :param t: Seconds since the epoch.
    :param offset: Timezone offset in seconds east of utc.
    """
    if offset is None:
        offset = 0
    tt = time.gmtime(t + offset)
    date_fmt = _default_format_by_weekday_num[tt[6]]
    date_str = time.strftime(date_fmt, tt)
    offset_str = _cache.get(offset, None)
    if offset_str is None:
        offset_str = ' %+03d%02d' % (offset / 3600, (offset / 60) % 60)
        _cache[offset] = offset_str
    return date_str + offset_str


def format_local_date(t, offset=0, timezone='original', date_fmt=None,
                      show_offset=True):
    """Return an unicode date string formatted according to the current locale.

    :param t: Seconds since the epoch.
    :param offset: Timezone offset in seconds east of utc.
    :param timezone: How to display the time: 'utc', 'original' for the
         timezone specified by offset, or 'local' for the process's current
         timezone.
    :param date_fmt: strftime format.
    :param show_offset: Whether to append the timezone.
    """
    (date_fmt, tt, offset_str) = \
               _format_date(t, offset, timezone, date_fmt, show_offset)
    date_str = time.strftime(date_fmt, tt)
    if not isinstance(date_str, unicode):
        date_str = date_str.decode(get_user_encoding(), 'replace')
    return date_str + offset_str


def _format_date(t, offset, timezone, date_fmt, show_offset):
    if timezone == 'utc':
        tt = time.gmtime(t)
        offset = 0
    elif timezone == 'original':
        if offset is None:
            offset = 0
        tt = time.gmtime(t + offset)
    elif timezone == 'local':
        tt = time.localtime(t)
        offset = local_time_offset(t)
    else:
        raise errors.UnsupportedTimezoneFormat(timezone)
    if date_fmt is None:
        date_fmt = "%a %Y-%m-%d %H:%M:%S"
    if show_offset:
        offset_str = ' %+03d%02d' % (offset / 3600, (offset / 60) % 60)
    else:
        offset_str = ''
    return (date_fmt, tt, offset_str)


def compact_date(when):
    return time.strftime('%Y%m%d%H%M%S', time.gmtime(when))


def format_delta(delta):
    """Get a nice looking string for a time delta.

    :param delta: The time difference in seconds, can be positive or negative.
        positive indicates time in the past, negative indicates time in the
        future. (usually time.time() - stored_time)
    :return: String formatted to show approximate resolution
    """
    delta = int(delta)
    if delta >= 0:
        direction = 'ago'
    else:
        direction = 'in the future'
        delta = -delta

    seconds = delta
    if seconds < 90: # print seconds up to 90 seconds
        if seconds == 1:
            return '%d second %s' % (seconds, direction,)
        else:
            return '%d seconds %s' % (seconds, direction)

    minutes = int(seconds / 60)
    seconds -= 60 * minutes
    if seconds == 1:
        plural_seconds = ''
    else:
        plural_seconds = 's'
    if minutes < 90: # print minutes, seconds up to 90 minutes
        if minutes == 1:
            return '%d minute, %d second%s %s' % (
                    minutes, seconds, plural_seconds, direction)
        else:
            return '%d minutes, %d second%s %s' % (
                    minutes, seconds, plural_seconds, direction)

    hours = int(minutes / 60)
    minutes -= 60 * hours
    if minutes == 1:
        plural_minutes = ''
    else:
        plural_minutes = 's'

    if hours == 1:
        return '%d hour, %d minute%s %s' % (hours, minutes,
                                            plural_minutes, direction)
    return '%d hours, %d minute%s %s' % (hours, minutes,
                                         plural_minutes, direction)

def filesize(f):
    """Return size of given open file."""
    return os.fstat(f.fileno())[ST_SIZE]


# Define rand_bytes based on platform.
try:
    # Python 2.4 and later have os.urandom,
    # but it doesn't work on some arches
    os.urandom(1)
    rand_bytes = os.urandom
except (NotImplementedError, AttributeError):
    # If python doesn't have os.urandom, or it doesn't work,
    # then try to first pull random data from /dev/urandom
    try:
        rand_bytes = file('/dev/urandom', 'rb').read
    # Otherwise, use this hack as a last resort
    except (IOError, OSError):
        # not well seeded, but better than nothing
        def rand_bytes(n):
            import random
            s = ''
            while n:
                s += chr(random.randint(0, 255))
                n -= 1
            return s


ALNUM = '0123456789abcdefghijklmnopqrstuvwxyz'
def rand_chars(num):
    """Return a random string of num alphanumeric characters

    The result only contains lowercase chars because it may be used on
    case-insensitive filesystems.
    """
    s = ''
    for raw_byte in rand_bytes(num):
        s += ALNUM[ord(raw_byte) % 36]
    return s


## TODO: We could later have path objects that remember their list
## decomposition (might be too tricksy though.)

def splitpath(p):
    """Turn string into list of parts."""
    # split on either delimiter because people might use either on
    # Windows
    ps = re.split(r'[\\/]', p)

    rps = []
    for f in ps:
        if f == '..':
            raise errors.BzrError("sorry, %r not allowed in path" % f)
        elif (f == '.') or (f == ''):
            pass
        else:
            rps.append(f)
    return rps


def joinpath(p):
    for f in p:
        if (f == '..') or (f is None) or (f == ''):
            raise errors.BzrError("sorry, %r not allowed in path" % f)
    return pathjoin(*p)


def parent_directories(filename):
    """Return the list of parent directories, deepest first.
    
    For example, parent_directories("a/b/c") -> ["a/b", "a"].
    """
    parents = []
    parts = splitpath(dirname(filename))
    while parts:
        parents.append(joinpath(parts))
        parts.pop()
    return parents


_extension_load_failures = []


def failed_to_load_extension(exception):
    """Handle failing to load a binary extension.

    This should be called from the ImportError block guarding the attempt to
    import the native extension.  If this function returns, the pure-Python
    implementation should be loaded instead::

    >>> try:
    >>>     import bzrlib._fictional_extension_pyx
    >>> except ImportError, e:
    >>>     bzrlib.osutils.failed_to_load_extension(e)
    >>>     import bzrlib._fictional_extension_py
    """
    # NB: This docstring is just an example, not a doctest, because doctest
    # currently can't cope with the use of lazy imports in this namespace --
    # mbp 20090729
    
    # This currently doesn't report the failure at the time it occurs, because
    # they tend to happen very early in startup when we can't check config
    # files etc, and also we want to report all failures but not spam the user
    # with 10 warnings.
    from bzrlib import trace
    exception_str = str(exception)
    if exception_str not in _extension_load_failures:
        trace.mutter("failed to load compiled extension: %s" % exception_str)
        _extension_load_failures.append(exception_str)


def report_extension_load_failures():
    if not _extension_load_failures:
        return
    from bzrlib.config import GlobalConfig
    if GlobalConfig().get_user_option_as_bool('ignore_missing_extensions'):
        return
    # the warnings framework should by default show this only once
    from bzrlib.trace import warning
    warning(
        "bzr: warning: some compiled extensions could not be loaded; "
        "see <https://answers.launchpad.net/bzr/+faq/703>")
    # we no longer show the specific missing extensions here, because it makes
    # the message too long and scary - see
    # https://bugs.launchpad.net/bzr/+bug/430529


try:
    from bzrlib._chunks_to_lines_pyx import chunks_to_lines
except ImportError, e:
    failed_to_load_extension(e)
    from bzrlib._chunks_to_lines_py import chunks_to_lines


def split_lines(s):
    """Split s into lines, but without removing the newline characters."""
    # Trivially convert a fulltext into a 'chunked' representation, and let
    # chunks_to_lines do the heavy lifting.
    if isinstance(s, str):
        # chunks_to_lines only supports 8-bit strings
        return chunks_to_lines([s])
    else:
        return _split_lines(s)


def _split_lines(s):
    """Split s into lines, but without removing the newline characters.

    This supports Unicode or plain string objects.
    """
    lines = s.split('\n')
    result = [line + '\n' for line in lines[:-1]]
    if lines[-1]:
        result.append(lines[-1])
    return result


def hardlinks_good():
    return sys.platform not in ('win32', 'cygwin', 'darwin')


def link_or_copy(src, dest):
    """Hardlink a file, or copy it if it can't be hardlinked."""
    if not hardlinks_good():
        shutil.copyfile(src, dest)
        return
    try:
        os.link(src, dest)
    except (OSError, IOError), e:
        if e.errno != errno.EXDEV:
            raise
        shutil.copyfile(src, dest)


def delete_any(path):
    """Delete a file, symlink or directory.  
    
    Will delete even if readonly.
    """
    try:
       _delete_file_or_dir(path)
    except (OSError, IOError), e:
        if e.errno in (errno.EPERM, errno.EACCES):
            # make writable and try again
            try:
                make_writable(path)
            except (OSError, IOError):
                pass
            _delete_file_or_dir(path)
        else:
            raise


def _delete_file_or_dir(path):
    # Look Before You Leap (LBYL) is appropriate here instead of Easier to Ask for
    # Forgiveness than Permission (EAFP) because:
    # - root can damage a solaris file system by using unlink,
    # - unlink raises different exceptions on different OSes (linux: EISDIR, win32:
    #   EACCES, OSX: EPERM) when invoked on a directory.
    if isdir(path): # Takes care of symlinks
        os.rmdir(path)
    else:
        os.unlink(path)


def has_symlinks():
    if getattr(os, 'symlink', None) is not None:
        return True
    else:
        return False


def has_hardlinks():
    if getattr(os, 'link', None) is not None:
        return True
    else:
        return False


def host_os_dereferences_symlinks():
    return (has_symlinks()
            and sys.platform not in ('cygwin', 'win32'))


def readlink(abspath):
    """Return a string representing the path to which the symbolic link points.

    :param abspath: The link absolute unicode path.

    This his guaranteed to return the symbolic link in unicode in all python
    versions.
    """
    link = abspath.encode(_fs_enc)
    target = os.readlink(link)
    target = target.decode(_fs_enc)
    return target


def contains_whitespace(s):
    """True if there are any whitespace characters in s."""
    # string.whitespace can include '\xa0' in certain locales, because it is
    # considered "non-breaking-space" as part of ISO-8859-1. But it
    # 1) Isn't a breaking whitespace
    # 2) Isn't one of ' \t\r\n' which are characters we sometimes use as
    #    separators
    # 3) '\xa0' isn't unicode safe since it is >128.

    # This should *not* be a unicode set of characters in case the source
    # string is not a Unicode string. We can auto-up-cast the characters since
    # they are ascii, but we don't want to auto-up-cast the string in case it
    # is utf-8
    for ch in ' \t\n\r\v\f':
        if ch in s:
            return True
    else:
        return False


def contains_linebreaks(s):
    """True if there is any vertical whitespace in s."""
    for ch in '\f\n\r':
        if ch in s:
            return True
    else:
        return False


def relpath(base, path):
    """Return path relative to base, or raise exception.

    The path may be either an absolute path or a path relative to the
    current working directory.

    os.path.commonprefix (python2.4) has a bad bug that it works just
    on string prefixes, assuming that '/u' is a prefix of '/u2'.  This
    avoids that problem.
    """

    if len(base) < MIN_ABS_PATHLENGTH:
        # must have space for e.g. a drive letter
        raise ValueError('%r is too short to calculate a relative path'
            % (base,))

    rp = abspath(path)

    s = []
    head = rp
    while True:
        if len(head) <= len(base) and head != base:
            raise errors.PathNotChild(rp, base)
        if head == base:
            break
        head, tail = split(head)
        if tail:
            s.append(tail)

    if s:
        return pathjoin(*reversed(s))
    else:
        return ''


def _cicp_canonical_relpath(base, path):
    """Return the canonical path relative to base.

    Like relpath, but on case-insensitive-case-preserving file-systems, this
    will return the relpath as stored on the file-system rather than in the
    case specified in the input string, for all existing portions of the path.

    This will cause O(N) behaviour if called for every path in a tree; if you
    have a number of paths to convert, you should use canonical_relpaths().
    """
    # TODO: it should be possible to optimize this for Windows by using the
    # win32 API FindFiles function to look for the specified name - but using
    # os.listdir() still gives us the correct, platform agnostic semantics in
    # the short term.

    rel = relpath(base, path)
    # '.' will have been turned into ''
    if not rel:
        return rel

    abs_base = abspath(base)
    current = abs_base
    _listdir = os.listdir

    # use an explicit iterator so we can easily consume the rest on early exit.
    bit_iter = iter(rel.split('/'))
    for bit in bit_iter:
        lbit = bit.lower()
        try:
            next_entries = _listdir(current)
        except OSError: # enoent, eperm, etc
            # We can't find this in the filesystem, so just append the
            # remaining bits.
            current = pathjoin(current, bit, *list(bit_iter))
            break
        for look in next_entries:
            if lbit == look.lower():
                current = pathjoin(current, look)
                break
        else:
            # got to the end, nothing matched, so we just return the
            # non-existing bits as they were specified (the filename may be
            # the target of a move, for example).
            current = pathjoin(current, bit, *list(bit_iter))
            break
    return current[len(abs_base):].lstrip('/')

# XXX - TODO - we need better detection/integration of case-insensitive
# file-systems; Linux often sees FAT32 devices (or NFS-mounted OSX
# filesystems), for example, so could probably benefit from the same basic
# support there.  For now though, only Windows and OSX get that support, and
# they get it for *all* file-systems!
if sys.platform in ('win32', 'darwin'):
    canonical_relpath = _cicp_canonical_relpath
else:
    canonical_relpath = relpath

def canonical_relpaths(base, paths):
    """Create an iterable to canonicalize a sequence of relative paths.

    The intent is for this implementation to use a cache, vastly speeding
    up multiple transformations in the same directory.
    """
    # but for now, we haven't optimized...
    return [canonical_relpath(base, p) for p in paths]

def safe_unicode(unicode_or_utf8_string):
    """Coerce unicode_or_utf8_string into unicode.

    If it is unicode, it is returned.
    Otherwise it is decoded from utf-8. If decoding fails, the exception is
    wrapped in a BzrBadParameterNotUnicode exception.
    """
    if isinstance(unicode_or_utf8_string, unicode):
        return unicode_or_utf8_string
    try:
        return unicode_or_utf8_string.decode('utf8')
    except UnicodeDecodeError:
        raise errors.BzrBadParameterNotUnicode(unicode_or_utf8_string)


def safe_utf8(unicode_or_utf8_string):
    """Coerce unicode_or_utf8_string to a utf8 string.

    If it is a str, it is returned.
    If it is Unicode, it is encoded into a utf-8 string.
    """
    if isinstance(unicode_or_utf8_string, str):
        # TODO: jam 20070209 This is overkill, and probably has an impact on
        #       performance if we are dealing with lots of apis that want a
        #       utf-8 revision id
        try:
            # Make sure it is a valid utf-8 string
            unicode_or_utf8_string.decode('utf-8')
        except UnicodeDecodeError:
            raise errors.BzrBadParameterNotUnicode(unicode_or_utf8_string)
        return unicode_or_utf8_string
    return unicode_or_utf8_string.encode('utf-8')


_revision_id_warning = ('Unicode revision ids were deprecated in bzr 0.15.'
                        ' Revision id generators should be creating utf8'
                        ' revision ids.')


def safe_revision_id(unicode_or_utf8_string, warn=True):
    """Revision ids should now be utf8, but at one point they were unicode.

    :param unicode_or_utf8_string: A possibly Unicode revision_id. (can also be
        utf8 or None).
    :param warn: Functions that are sanitizing user data can set warn=False
    :return: None or a utf8 revision id.
    """
    if (unicode_or_utf8_string is None
        or unicode_or_utf8_string.__class__ == str):
        return unicode_or_utf8_string
    if warn:
        symbol_versioning.warn(_revision_id_warning, DeprecationWarning,
                               stacklevel=2)
    return cache_utf8.encode(unicode_or_utf8_string)


_file_id_warning = ('Unicode file ids were deprecated in bzr 0.15. File id'
                    ' generators should be creating utf8 file ids.')


def safe_file_id(unicode_or_utf8_string, warn=True):
    """File ids should now be utf8, but at one point they were unicode.

    This is the same as safe_utf8, except it uses the cached encode functions
    to save a little bit of performance.

    :param unicode_or_utf8_string: A possibly Unicode file_id. (can also be
        utf8 or None).
    :param warn: Functions that are sanitizing user data can set warn=False
    :return: None or a utf8 file id.
    """
    if (unicode_or_utf8_string is None
        or unicode_or_utf8_string.__class__ == str):
        return unicode_or_utf8_string
    if warn:
        symbol_versioning.warn(_file_id_warning, DeprecationWarning,
                               stacklevel=2)
    return cache_utf8.encode(unicode_or_utf8_string)


_platform_normalizes_filenames = False
if sys.platform == 'darwin':
    _platform_normalizes_filenames = True


def normalizes_filenames():
    """Return True if this platform normalizes unicode filenames.

    Mac OSX does, Windows/Linux do not.
    """
    return _platform_normalizes_filenames


def _accessible_normalized_filename(path):
    """Get the unicode normalized path, and if you can access the file.

    On platforms where the system normalizes filenames (Mac OSX),
    you can access a file by any path which will normalize correctly.
    On platforms where the system does not normalize filenames
    (Windows, Linux), you have to access a file by its exact path.

    Internally, bzr only supports NFC normalization, since that is
    the standard for XML documents.

    So return the normalized path, and a flag indicating if the file
    can be accessed by that path.
    """

    return unicodedata.normalize('NFC', unicode(path)), True


def _inaccessible_normalized_filename(path):
    __doc__ = _accessible_normalized_filename.__doc__

    normalized = unicodedata.normalize('NFC', unicode(path))
    return normalized, normalized == path


if _platform_normalizes_filenames:
    normalized_filename = _accessible_normalized_filename
else:
    normalized_filename = _inaccessible_normalized_filename


def set_signal_handler(signum, handler, restart_syscall=True):
    """A wrapper for signal.signal that also calls siginterrupt(signum, False)
    on platforms that support that.

    :param restart_syscall: if set, allow syscalls interrupted by a signal to
        automatically restart (by calling `signal.siginterrupt(signum,
        False)`).  May be ignored if the feature is not available on this
        platform or Python version.
    """
    old_handler = signal.signal(signum, handler)
    if restart_syscall:
        try:
            siginterrupt = signal.siginterrupt
        except AttributeError: # siginterrupt doesn't exist on this platform, or for this version of
            # Python.
            pass
        else:
            siginterrupt(signum, False)
    return old_handler


default_terminal_width = 80
"""The default terminal width for ttys.

This is defined so that higher levels can share a common fallback value when
terminal_width() returns None.
"""


def terminal_width():
    """Return terminal width.

    None is returned if the width can't established precisely.

    The rules are:
    - if BZR_COLUMNS is set, returns its value
    - if there is no controlling terminal, returns None
    - if COLUMNS is set, returns its value,

    From there, we need to query the OS to get the size of the controlling
    terminal.

    Unices:
    - get termios.TIOCGWINSZ
    - if an error occurs or a negative value is obtained, returns None

    Windows:
    
    - win32utils.get_console_size() decides,
    - returns None on error (provided default value)
    """

    # If BZR_COLUMNS is set, take it, user is always right
    try:
        return int(os.environ['BZR_COLUMNS'])
    except (KeyError, ValueError):
        pass

    isatty = getattr(sys.stdout, 'isatty', None)
    if  isatty is None or not isatty():
        # Don't guess, setting BZR_COLUMNS is the recommended way to override.
        return None

    # If COLUMNS is set, take it, the terminal knows better (even inside a
    # given terminal, the application can decide to set COLUMNS to a lower
    # value (splitted screen) or a bigger value (scroll bars))
    try:
        return int(os.environ['COLUMNS'])
    except (KeyError, ValueError):
        pass

    width, height = _terminal_size(None, None)
    if width <= 0:
        # Consider invalid values as meaning no width
        return None

    return width


def _win32_terminal_size(width, height):
    width, height = win32utils.get_console_size(defaultx=width, defaulty=height)
    return width, height


def _ioctl_terminal_size(width, height):
    try:
        import struct, fcntl, termios
        s = struct.pack('HHHH', 0, 0, 0, 0)
        x = fcntl.ioctl(1, termios.TIOCGWINSZ, s)
        height, width = struct.unpack('HHHH', x)[0:2]
    except (IOError, AttributeError):
        pass
    return width, height

_terminal_size = None
"""Returns the terminal size as (width, height).

:param width: Default value for width.
:param height: Default value for height.

This is defined specifically for each OS and query the size of the controlling
terminal. If any error occurs, the provided default values should be returned.
"""
if sys.platform == 'win32':
    _terminal_size = _win32_terminal_size
else:
    _terminal_size = _ioctl_terminal_size


def _terminal_size_changed(signum, frame):
    """Set COLUMNS upon receiving a SIGnal for WINdow size CHange."""
    width, height = _terminal_size(None, None)
    if width is not None:
        os.environ['COLUMNS'] = str(width)


_registered_sigwinch = False

def watch_sigwinch():
    """Register for SIGWINCH, once and only once."""
    global _registered_sigwinch
    if not _registered_sigwinch:
        if sys.platform == 'win32':
            # Martin (gz) mentioned WINDOW_BUFFER_SIZE_RECORD from
            # ReadConsoleInput but I've no idea how to plug that in
            # the current design -- vila 20091216
            pass
        else:
            set_signal_handler(signal.SIGWINCH, _terminal_size_changed)
        _registered_sigwinch = True


def supports_executable():
    return sys.platform != "win32"


def supports_posix_readonly():
    """Return True if 'readonly' has POSIX semantics, False otherwise.

    Notably, a win32 readonly file cannot be deleted, unlike POSIX where the
    directory controls creation/deletion, etc.

    And under win32, readonly means that the directory itself cannot be
    deleted.  The contents of a readonly directory can be changed, unlike POSIX
    where files in readonly directories cannot be added, deleted or renamed.
    """
    return sys.platform != "win32"


def set_or_unset_env(env_variable, value):
    """Modify the environment, setting or removing the env_variable.

    :param env_variable: The environment variable in question
    :param value: The value to set the environment to. If None, then
        the variable will be removed.
    :return: The original value of the environment variable.
    """
    orig_val = os.environ.get(env_variable)
    if value is None:
        if orig_val is not None:
            del os.environ[env_variable]
    else:
        if isinstance(value, unicode):
            value = value.encode(get_user_encoding())
        os.environ[env_variable] = value
    return orig_val


_validWin32PathRE = re.compile(r'^([A-Za-z]:[/\\])?[^:<>*"?\|]*$')


def check_legal_path(path):
    """Check whether the supplied path is legal.
    This is only required on Windows, so we don't test on other platforms
    right now.
    """
    if sys.platform != "win32":
        return
    if _validWin32PathRE.match(path) is None:
        raise errors.IllegalPath(path)


_WIN32_ERROR_DIRECTORY = 267 # Similar to errno.ENOTDIR

def _is_error_enotdir(e):
    """Check if this exception represents ENOTDIR.

    Unfortunately, python is very inconsistent about the exception
    here. The cases are:
      1) Linux, Mac OSX all versions seem to set errno == ENOTDIR
      2) Windows, Python2.4, uses errno == ERROR_DIRECTORY (267)
         which is the windows error code.
      3) Windows, Python2.5 uses errno == EINVAL and
         winerror == ERROR_DIRECTORY

    :param e: An Exception object (expected to be OSError with an errno
        attribute, but we should be able to cope with anything)
    :return: True if this represents an ENOTDIR error. False otherwise.
    """
    en = getattr(e, 'errno', None)
    if (en == errno.ENOTDIR
        or (sys.platform == 'win32'
            and (en == _WIN32_ERROR_DIRECTORY
                 or (en == errno.EINVAL
                     and getattr(e, 'winerror', None) == _WIN32_ERROR_DIRECTORY)
        ))):
        return True
    return False


def walkdirs(top, prefix=""):
    """Yield data about all the directories in a tree.

    This yields all the data about the contents of a directory at a time.
    After each directory has been yielded, if the caller has mutated the list
    to exclude some directories, they are then not descended into.

    The data yielded is of the form:
    ((directory-relpath, directory-path-from-top),
    [(relpath, basename, kind, lstat, path-from-top), ...]),
     - directory-relpath is the relative path of the directory being returned
       with respect to top. prefix is prepended to this.
     - directory-path-from-root is the path including top for this directory.
       It is suitable for use with os functions.
     - relpath is the relative path within the subtree being walked.
     - basename is the basename of the path
     - kind is the kind of the file now. If unknown then the file is not
       present within the tree - but it may be recorded as versioned. See
       versioned_kind.
     - lstat is the stat data *if* the file was statted.
     - planned, not implemented:
       path_from_tree_root is the path from the root of the tree.

    :param prefix: Prefix the relpaths that are yielded with 'prefix'. This
        allows one to walk a subtree but get paths that are relative to a tree
        rooted higher up.
    :return: an iterator over the dirs.
    """
    #TODO there is a bit of a smell where the results of the directory-
    # summary in this, and the path from the root, may not agree
    # depending on top and prefix - i.e. ./foo and foo as a pair leads to
    # potentially confusing output. We should make this more robust - but
    # not at a speed cost. RBC 20060731
    _lstat = os.lstat
    _directory = _directory_kind
    _listdir = os.listdir
    _kind_from_mode = file_kind_from_stat_mode
    pending = [(safe_unicode(prefix), "", _directory, None, safe_unicode(top))]
    while pending:
        # 0 - relpath, 1- basename, 2- kind, 3- stat, 4-toppath
        relroot, _, _, _, top = pending.pop()
        if relroot:
            relprefix = relroot + u'/'
        else:
            relprefix = ''
        top_slash = top + u'/'

        dirblock = []
        append = dirblock.append
        try:
            names = sorted(_listdir(top))
        except OSError, e:
            if not _is_error_enotdir(e):
                raise
        else:
            for name in names:
                abspath = top_slash + name
                statvalue = _lstat(abspath)
                kind = _kind_from_mode(statvalue.st_mode)
                append((relprefix + name, name, kind, statvalue, abspath))
        yield (relroot, top), dirblock

        # push the user specified dirs from dirblock
        pending.extend(d for d in reversed(dirblock) if d[2] == _directory)


class DirReader(object):
    """An interface for reading directories."""

    def top_prefix_to_starting_dir(self, top, prefix=""):
        """Converts top and prefix to a starting dir entry

        :param top: A utf8 path
        :param prefix: An optional utf8 path to prefix output relative paths
            with.
        :return: A tuple starting with prefix, and ending with the native
            encoding of top.
        """
        raise NotImplementedError(self.top_prefix_to_starting_dir)

    def read_dir(self, prefix, top):
        """Read a specific dir.

        :param prefix: A utf8 prefix to be preprended to the path basenames.
        :param top: A natively encoded path to read.
        :return: A list of the directories contents. Each item contains:
            (utf8_relpath, utf8_name, kind, lstatvalue, native_abspath)
        """
        raise NotImplementedError(self.read_dir)


_selected_dir_reader = None


def _walkdirs_utf8(top, prefix=""):
    """Yield data about all the directories in a tree.

    This yields the same information as walkdirs() only each entry is yielded
    in utf-8. On platforms which have a filesystem encoding of utf8 the paths
    are returned as exact byte-strings.

    :return: yields a tuple of (dir_info, [file_info])
        dir_info is (utf8_relpath, path-from-top)
        file_info is (utf8_relpath, utf8_name, kind, lstat, path-from-top)
        if top is an absolute path, path-from-top is also an absolute path.
        path-from-top might be unicode or utf8, but it is the correct path to
        pass to os functions to affect the file in question. (such as os.lstat)
    """
    global _selected_dir_reader
    if _selected_dir_reader is None:
        fs_encoding = _fs_enc.upper()
        if sys.platform == "win32" and win32utils.winver == 'Windows NT':
            # Win98 doesn't have unicode apis like FindFirstFileW
            # TODO: We possibly could support Win98 by falling back to the
            #       original FindFirstFile, and using TCHAR instead of WCHAR,
            #       but that gets a bit tricky, and requires custom compiling
            #       for win98 anyway.
            try:
                from bzrlib._walkdirs_win32 import Win32ReadDir
                _selected_dir_reader = Win32ReadDir()
            except ImportError:
                pass
        elif fs_encoding in ('UTF-8', 'US-ASCII', 'ANSI_X3.4-1968'):
            # ANSI_X3.4-1968 is a form of ASCII
            try:
                from bzrlib._readdir_pyx import UTF8DirReader
                _selected_dir_reader = UTF8DirReader()
            except ImportError, e:
                failed_to_load_extension(e)
                pass

    if _selected_dir_reader is None:
        # Fallback to the python version
        _selected_dir_reader = UnicodeDirReader()

    # 0 - relpath, 1- basename, 2- kind, 3- stat, 4-toppath
    # But we don't actually uses 1-3 in pending, so set them to None
    pending = [[_selected_dir_reader.top_prefix_to_starting_dir(top, prefix)]]
    read_dir = _selected_dir_reader.read_dir
    _directory = _directory_kind
    while pending:
        relroot, _, _, _, top = pending[-1].pop()
        if not pending[-1]:
            pending.pop()
        dirblock = sorted(read_dir(relroot, top))
        yield (relroot, top), dirblock
        # push the user specified dirs from dirblock
        next = [d for d in reversed(dirblock) if d[2] == _directory]
        if next:
            pending.append(next)


class UnicodeDirReader(DirReader):
    """A dir reader for non-utf8 file systems, which transcodes."""

    __slots__ = ['_utf8_encode']

    def __init__(self):
        self._utf8_encode = codecs.getencoder('utf8')

    def top_prefix_to_starting_dir(self, top, prefix=""):
        """See DirReader.top_prefix_to_starting_dir."""
        return (safe_utf8(prefix), None, None, None, safe_unicode(top))

    def read_dir(self, prefix, top):
        """Read a single directory from a non-utf8 file system.

        top, and the abspath element in the output are unicode, all other paths
        are utf8. Local disk IO is done via unicode calls to listdir etc.

        This is currently the fallback code path when the filesystem encoding is
        not UTF-8. It may be better to implement an alternative so that we can
        safely handle paths that are not properly decodable in the current
        encoding.

        See DirReader.read_dir for details.
        """
        _utf8_encode = self._utf8_encode
        _lstat = os.lstat
        _listdir = os.listdir
        _kind_from_mode = file_kind_from_stat_mode

        if prefix:
            relprefix = prefix + '/'
        else:
            relprefix = ''
        top_slash = top + u'/'

        dirblock = []
        append = dirblock.append
        for name in sorted(_listdir(top)):
            try:
                name_utf8 = _utf8_encode(name)[0]
            except UnicodeDecodeError:
                raise errors.BadFilenameEncoding(
                    _utf8_encode(relprefix)[0] + name, _fs_enc)
            abspath = top_slash + name
            statvalue = _lstat(abspath)
            kind = _kind_from_mode(statvalue.st_mode)
            append((relprefix + name_utf8, name_utf8, kind, statvalue, abspath))
        return dirblock


def copy_tree(from_path, to_path, handlers={}):
    """Copy all of the entries in from_path into to_path.

    :param from_path: The base directory to copy.
    :param to_path: The target directory. If it does not exist, it will
        be created.
    :param handlers: A dictionary of functions, which takes a source and
        destinations for files, directories, etc.
        It is keyed on the file kind, such as 'directory', 'symlink', or 'file'
        'file', 'directory', and 'symlink' should always exist.
        If they are missing, they will be replaced with 'os.mkdir()',
        'os.readlink() + os.symlink()', and 'shutil.copy2()', respectively.
    """
    # Now, just copy the existing cached tree to the new location
    # We use a cheap trick here.
    # Absolute paths are prefixed with the first parameter
    # relative paths are prefixed with the second.
    # So we can get both the source and target returned
    # without any extra work.

    def copy_dir(source, dest):
        os.mkdir(dest)

    def copy_link(source, dest):
        """Copy the contents of a symlink"""
        link_to = os.readlink(source)
        os.symlink(link_to, dest)

    real_handlers = {'file':shutil.copy2,
                     'symlink':copy_link,
                     'directory':copy_dir,
                    }
    real_handlers.update(handlers)

    if not os.path.exists(to_path):
        real_handlers['directory'](from_path, to_path)

    for dir_info, entries in walkdirs(from_path, prefix=to_path):
        for relpath, name, kind, st, abspath in entries:
            real_handlers[kind](abspath, relpath)


def copy_ownership(dst, src=None):
    """Copy usr/grp ownership from src file/dir to dst file/dir.

    If src is None, the containing directory is used as source. If chown
    fails, the error is ignored and a warning is printed.
    """
    chown = getattr(os, 'chown', None)
    if chown is None:
        return

    if src == None:
        src = os.path.dirname(dst)
        if src == '':
            src = '.'

    try:
        s = os.stat(src)
        chown(dst, s.st_uid, s.st_gid)
    except OSError, e:
        trace.warning("Unable to copy ownership from '%s' to '%s': IOError: %s." % (src, dst, e))


def mkdir_with_ownership(path, ownership_src=None):
    """Create the directory 'path' with specified ownership.

    If ownership_src is given, copies (chown) usr/grp ownership
    from 'ownership_src' to 'path'. If ownership_src is None, use the
    containing dir ownership.
    """
    os.mkdir(path)
    copy_ownership(path, ownership_src)


def open_with_ownership(filename, mode='r', bufsize=-1, ownership_src=None):
    """Open the file 'filename' with the specified ownership.

    If ownership_src is specified, copy usr/grp ownership from ownership_src
    to filename. If ownership_src is None, copy ownership from containing
    directory.
    Returns the opened file object.
    """
    f = open(filename, mode, bufsize)
    copy_ownership(filename, ownership_src)
    return f


def path_prefix_key(path):
    """Generate a prefix-order path key for path.

    This can be used to sort paths in the same way that walkdirs does.
    """
    return (dirname(path) , path)


def compare_paths_prefix_order(path_a, path_b):
    """Compare path_a and path_b to generate the same order walkdirs uses."""
    key_a = path_prefix_key(path_a)
    key_b = path_prefix_key(path_b)
    return cmp(key_a, key_b)


_cached_user_encoding = None


def get_user_encoding(use_cache=True):
    """Find out what the preferred user encoding is.

    This is generally the encoding that is used for command line parameters
    and file contents. This may be different from the terminal encoding
    or the filesystem encoding.

    :param  use_cache:  Enable cache for detected encoding.
                        (This parameter is turned on by default,
                        and required only for selftesting)

    :return: A string defining the preferred user encoding
    """
    global _cached_user_encoding
    if _cached_user_encoding is not None and use_cache:
        return _cached_user_encoding

    if sys.platform == 'darwin':
        # python locale.getpreferredencoding() always return
        # 'mac-roman' on darwin. That's a lie.
        sys.platform = 'posix'
        try:
            if os.environ.get('LANG', None) is None:
                # If LANG is not set, we end up with 'ascii', which is bad
                # ('mac-roman' is more than ascii), so we set a default which
                # will give us UTF-8 (which appears to work in all cases on
                # OSX). Users are still free to override LANG of course, as
                # long as it give us something meaningful. This work-around
                # *may* not be needed with python 3k and/or OSX 10.5, but will
                # work with them too -- vila 20080908
                os.environ['LANG'] = 'en_US.UTF-8'
            import locale
        finally:
            sys.platform = 'darwin'
    else:
        import locale

    try:
        user_encoding = locale.getpreferredencoding()
    except locale.Error, e:
        sys.stderr.write('bzr: warning: %s\n'
                         '  Could not determine what text encoding to use.\n'
                         '  This error usually means your Python interpreter\n'
                         '  doesn\'t support the locale set by $LANG (%s)\n'
                         "  Continuing with ascii encoding.\n"
                         % (e, os.environ.get('LANG')))
        user_encoding = 'ascii'

    # Windows returns 'cp0' to indicate there is no code page. So we'll just
    # treat that as ASCII, and not support printing unicode characters to the
    # console.
    #
    # For python scripts run under vim, we get '', so also treat that as ASCII
    if user_encoding in (None, 'cp0', ''):
        user_encoding = 'ascii'
    else:
        # check encoding
        try:
            codecs.lookup(user_encoding)
        except LookupError:
            sys.stderr.write('bzr: warning:'
                             ' unknown encoding %s.'
                             ' Continuing with ascii encoding.\n'
                             % user_encoding
                            )
            user_encoding = 'ascii'

    if use_cache:
        _cached_user_encoding = user_encoding

    return user_encoding


def get_host_name():
    """Return the current unicode host name.

    This is meant to be used in place of socket.gethostname() because that
    behaves inconsistently on different platforms.
    """
    if sys.platform == "win32":
        import win32utils
        return win32utils.get_host_name()
    else:
        import socket
        return socket.gethostname().decode(get_user_encoding())


# We must not read/write any more than 64k at a time from/to a socket so we
# don't risk "no buffer space available" errors on some platforms.  Windows in
# particular is likely to throw WSAECONNABORTED or WSAENOBUFS if given too much
# data at once.
MAX_SOCKET_CHUNK = 64 * 1024

def read_bytes_from_socket(sock, report_activity=None,
        max_read_size=MAX_SOCKET_CHUNK):
    """Read up to max_read_size of bytes from sock and notify of progress.

    Translates "Connection reset by peer" into file-like EOF (return an
    empty string rather than raise an error), and repeats the recv if
    interrupted by a signal.
    """
    while 1:
        try:
            bytes = sock.recv(max_read_size)
        except socket.error, e:
            eno = e.args[0]
            if eno == getattr(errno, "WSAECONNRESET", errno.ECONNRESET):
                # The connection was closed by the other side.  Callers expect
                # an empty string to signal end-of-stream.
                return ""
            elif eno == errno.EINTR:
                # Retry the interrupted recv.
                continue
            raise
        else:
            if report_activity is not None:
                report_activity(len(bytes), 'read')
            return bytes


def recv_all(socket, count):
    """Receive an exact number of bytes.

    Regular Socket.recv() may return less than the requested number of bytes,
    depending on what's in the OS buffer.  MSG_WAITALL is not available
    on all platforms, but this should work everywhere.  This will return
    less than the requested amount if the remote end closes.

    This isn't optimized and is intended mostly for use in testing.
    """
    b = ''
    while len(b) < count:
        new = read_bytes_from_socket(socket, None, count - len(b))
        if new == '':
            break # eof
        b += new
    return b


def send_all(sock, bytes, report_activity=None):
    """Send all bytes on a socket.
 
    Breaks large blocks in smaller chunks to avoid buffering limitations on
    some platforms, and catches EINTR which may be thrown if the send is
    interrupted by a signal.

    This is preferred to socket.sendall(), because it avoids portability bugs
    and provides activity reporting.
 
    :param report_activity: Call this as bytes are read, see
        Transport._report_activity
    """
    sent_total = 0
    byte_count = len(bytes)
    while sent_total < byte_count:
        try:
            sent = sock.send(buffer(bytes, sent_total, MAX_SOCKET_CHUNK))
        except socket.error, e:
            if e.args[0] != errno.EINTR:
                raise
        else:
            sent_total += sent
            report_activity(sent, 'write')


def dereference_path(path):
    """Determine the real path to a file.

    All parent elements are dereferenced.  But the file itself is not
    dereferenced.
    :param path: The original path.  May be absolute or relative.
    :return: the real path *to* the file
    """
    parent, base = os.path.split(path)
    # The pathjoin for '.' is a workaround for Python bug #1213894.
    # (initial path components aren't dereferenced)
    return pathjoin(realpath(pathjoin('.', parent)), base)


def supports_mapi():
    """Return True if we can use MAPI to launch a mail client."""
    return sys.platform == "win32"


def resource_string(package, resource_name):
    """Load a resource from a package and return it as a string.

    Note: Only packages that start with bzrlib are currently supported.

    This is designed to be a lightweight implementation of resource
    loading in a way which is API compatible with the same API from
    pkg_resources. See
    http://peak.telecommunity.com/DevCenter/PkgResources#basic-resource-access.
    If and when pkg_resources becomes a standard library, this routine
    can delegate to it.
    """
    # Check package name is within bzrlib
    if package == "bzrlib":
        resource_relpath = resource_name
    elif package.startswith("bzrlib."):
        package = package[len("bzrlib."):].replace('.', os.sep)
        resource_relpath = pathjoin(package, resource_name)
    else:
        raise errors.BzrError('resource package %s not in bzrlib' % package)

    # Map the resource to a file and read its contents
    base = dirname(bzrlib.__file__)
    if getattr(sys, 'frozen', None):    # bzr.exe
        base = abspath(pathjoin(base, '..', '..'))
    filename = pathjoin(base, resource_relpath)
    return open(filename, 'rU').read()


def file_kind_from_stat_mode_thunk(mode):
    global file_kind_from_stat_mode
    if file_kind_from_stat_mode is file_kind_from_stat_mode_thunk:
        try:
            from bzrlib._readdir_pyx import UTF8DirReader
            file_kind_from_stat_mode = UTF8DirReader().kind_from_mode
        except ImportError, e:
            # This is one time where we won't warn that an extension failed to
            # load. The extension is never available on Windows anyway.
            from bzrlib._readdir_py import (
                _kind_from_mode as file_kind_from_stat_mode
                )
    return file_kind_from_stat_mode(mode)
file_kind_from_stat_mode = file_kind_from_stat_mode_thunk


def file_kind(f, _lstat=os.lstat):
    try:
        return file_kind_from_stat_mode(_lstat(f).st_mode)
    except OSError, e:
        if getattr(e, 'errno', None) in (errno.ENOENT, errno.ENOTDIR):
            raise errors.NoSuchFile(f)
        raise


def until_no_eintr(f, *a, **kw):
    """Run f(*a, **kw), retrying if an EINTR error occurs.
    
    WARNING: you must be certain that it is safe to retry the call repeatedly
    if EINTR does occur.  This is typically only true for low-level operations
    like os.read.  If in any doubt, don't use this.

    Keep in mind that this is not a complete solution to EINTR.  There is
    probably code in the Python standard library and other dependencies that
    may encounter EINTR if a signal arrives (and there is signal handler for
    that signal).  So this function can reduce the impact for IO that bzrlib
    directly controls, but it is not a complete solution.
    """
    # Borrowed from Twisted's twisted.python.util.untilConcludes function.
    while True:
        try:
            return f(*a, **kw)
        except (IOError, OSError), e:
            if e.errno == errno.EINTR:
                continue
            raise


def re_compile_checked(re_string, flags=0, where=""):
    """Return a compiled re, or raise a sensible error.

    This should only be used when compiling user-supplied REs.

    :param re_string: Text form of regular expression.
    :param flags: eg re.IGNORECASE
    :param where: Message explaining to the user the context where
        it occurred, eg 'log search filter'.
    """
    # from https://bugs.launchpad.net/bzr/+bug/251352
    try:
        re_obj = re.compile(re_string, flags)
        re_obj.search("")
        return re_obj
    except re.error, e:
        if where:
            where = ' in ' + where
        # despite the name 'error' is a type
        raise errors.BzrCommandError('Invalid regular expression%s: %r: %s'
            % (where, re_string, e))


if sys.platform == "win32":
    import msvcrt
    def getchar():
        return msvcrt.getch()
else:
    import tty
    import termios
    def getchar():
        fd = sys.stdin.fileno()
        settings = termios.tcgetattr(fd)
        try:
            tty.setraw(fd)
            ch = sys.stdin.read(1)
        finally:
            termios.tcsetattr(fd, termios.TCSADRAIN, settings)
        return ch


if sys.platform == 'linux2':
    def _local_concurrency():
        concurrency = None
        prefix = 'processor'
        for line in file('/proc/cpuinfo', 'rb'):
            if line.startswith(prefix):
                concurrency = int(line[line.find(':')+1:]) + 1
        return concurrency
elif sys.platform == 'darwin':
    def _local_concurrency():
        return subprocess.Popen(['sysctl', '-n', 'hw.availcpu'],
                                stdout=subprocess.PIPE).communicate()[0]
elif sys.platform[0:7] == 'freebsd':
    def _local_concurrency():
        return subprocess.Popen(['sysctl', '-n', 'hw.ncpu'],
                                stdout=subprocess.PIPE).communicate()[0]
elif sys.platform == 'sunos5':
    def _local_concurrency():
        return subprocess.Popen(['psrinfo', '-p',],
                                stdout=subprocess.PIPE).communicate()[0]
elif sys.platform == "win32":
    def _local_concurrency():
        # This appears to return the number of cores.
        return os.environ.get('NUMBER_OF_PROCESSORS')
else:
    def _local_concurrency():
        # Who knows ?
        return None


_cached_local_concurrency = None

def local_concurrency(use_cache=True):
    """Return how many processes can be run concurrently.

    Rely on platform specific implementations and default to 1 (one) if
    anything goes wrong.
    """
    global _cached_local_concurrency

    if _cached_local_concurrency is not None and use_cache:
        return _cached_local_concurrency

    concurrency = os.environ.get('BZR_CONCURRENCY', None)
    if concurrency is None:
        try:
            concurrency = _local_concurrency()
        except (OSError, IOError):
            pass
    try:
        concurrency = int(concurrency)
    except (TypeError, ValueError):
        concurrency = 1
    if use_cache:
        _cached_concurrency = concurrency
    return concurrency


class UnicodeOrBytesToBytesWriter(codecs.StreamWriter):
    """A stream writer that doesn't decode str arguments."""

    def __init__(self, encode, stream, errors='strict'):
        codecs.StreamWriter.__init__(self, stream, errors)
        self.encode = encode

    def write(self, object):
        if type(object) is str:
            self.stream.write(object)
        else:
            data, _ = self.encode(object, self.errors)
            self.stream.write(data)

if sys.platform == 'win32':
    def open_file(filename, mode='r', bufsize=-1):
        """This function is used to override the ``open`` builtin.
        
        But it uses O_NOINHERIT flag so the file handle is not inherited by
        child processes.  Deleting or renaming a closed file opened with this
        function is not blocking child processes.
        """
        writing = 'w' in mode
        appending = 'a' in mode
        updating = '+' in mode
        binary = 'b' in mode

        flags = O_NOINHERIT
        # see http://msdn.microsoft.com/en-us/library/yeby3zcb%28VS.71%29.aspx
        # for flags for each modes.
        if binary:
            flags |= O_BINARY
        else:
            flags |= O_TEXT

        if writing:
            if updating:
                flags |= os.O_RDWR
            else:
                flags |= os.O_WRONLY
            flags |= os.O_CREAT | os.O_TRUNC
        elif appending:
            if updating:
                flags |= os.O_RDWR
            else:
                flags |= os.O_WRONLY
            flags |= os.O_CREAT | os.O_APPEND
        else: #reading
            if updating:
                flags |= os.O_RDWR
            else:
                flags |= os.O_RDONLY

        return os.fdopen(os.open(filename, flags), mode, bufsize)
else:
    open_file = open<|MERGE_RESOLUTION|>--- conflicted
+++ resolved
@@ -51,15 +51,9 @@
 from bzrlib import (
     cache_utf8,
     errors,
+    trace,
     win32utils,
-    trace,
     )
-<<<<<<< HEAD
-from bzrlib.smart import medium
-from bzrlib.tests import test_smart_transport
-=======
-
->>>>>>> 411504b8
 """)
 
 from bzrlib.symbol_versioning import (
