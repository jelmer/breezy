--- conflicted
+++ resolved
@@ -1,8 +1,4 @@
-<<<<<<< HEAD
-# Copyright (C) 2005, 2006, 2007, 2009 Canonical Ltd
-=======
 # Copyright (C) 2005-2010 Canonical Ltd
->>>>>>> d6de82d6
 #
 # This program is free software; you can redistribute it and/or modify
 # it under the terms of the GNU General Public License as published by
@@ -25,10 +21,7 @@
                   S_ISCHR, S_ISBLK, S_ISFIFO, S_ISSOCK)
 import sys
 import time
-<<<<<<< HEAD
-=======
 import codecs
->>>>>>> d6de82d6
 import warnings
 
 from bzrlib.lazy_import import lazy_import
@@ -99,15 +92,6 @@
 O_BINARY = getattr(os, 'O_BINARY', 0)
 O_TEXT = getattr(os, 'O_TEXT', 0)
 O_NOINHERIT = getattr(os, 'O_NOINHERIT', 0)
-
-
-def get_unicode_argv():
-    try:
-        user_encoding = get_user_encoding()
-        return [a.decode(user_encoding) for a in sys.argv[1:]]
-    except UnicodeDecodeError:
-        raise errors.BzrError(("Parameter '%r' is unsupported by the current "
-                                                            "encoding." % a))
 
 
 def get_unicode_argv():
@@ -1367,8 +1351,6 @@
     normalized_filename = _inaccessible_normalized_filename
 
 
-<<<<<<< HEAD
-=======
 def set_signal_handler(signum, handler, restart_syscall=True):
     """A wrapper for signal.signal that also calls siginterrupt(signum, False)
     on platforms that support that.
@@ -1390,7 +1372,6 @@
     return old_handler
 
 
->>>>>>> d6de82d6
 default_terminal_width = 80
 """The default terminal width for ttys.
 
@@ -1463,7 +1444,6 @@
     except (IOError, AttributeError):
         pass
     return width, height
-<<<<<<< HEAD
 
 _terminal_size = None
 """Returns the terminal size as (width, height).
@@ -1479,23 +1459,6 @@
 else:
     _terminal_size = _ioctl_terminal_size
 
-=======
-
-_terminal_size = None
-"""Returns the terminal size as (width, height).
-
-:param width: Default value for width.
-:param height: Default value for height.
-
-This is defined specifically for each OS and query the size of the controlling
-terminal. If any error occurs, the provided default values should be returned.
-"""
-if sys.platform == 'win32':
-    _terminal_size = _win32_terminal_size
-else:
-    _terminal_size = _ioctl_terminal_size
-
->>>>>>> d6de82d6
 
 def _terminal_size_changed(signum, frame):
     """Set COLUMNS upon receiving a SIGnal for WINdow size CHange."""
@@ -1503,14 +1466,6 @@
     if width is not None:
         os.environ['COLUMNS'] = str(width)
 
-<<<<<<< HEAD
-if sys.platform == 'win32':
-    # Martin (gz) mentioned WINDOW_BUFFER_SIZE_RECORD from ReadConsoleInput but
-    # I've no idea how to plug that in the current design -- vila 20091216
-    pass
-else:
-    signal.signal(signal.SIGWINCH, _terminal_size_changed)
-=======
 
 _registered_sigwinch = False
 
@@ -1526,7 +1481,6 @@
         else:
             set_signal_handler(signal.SIGWINCH, _terminal_size_changed)
         _registered_sigwinch = True
->>>>>>> d6de82d6
 
 
 def supports_executable():
@@ -2233,9 +2187,6 @@
             self.stream.write(object)
         else:
             data, _ = self.encode(object, self.errors)
-<<<<<<< HEAD
-            self.stream.write(data)
-=======
             self.stream.write(data)
 
 if sys.platform == 'win32':
@@ -2279,5 +2230,4 @@
 
         return os.fdopen(os.open(filename, flags), mode, bufsize)
 else:
-    open_file = open
->>>>>>> d6de82d6
+    open_file = open