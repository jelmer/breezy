# Copyright (C) 2005, 2006, 2007 Canonical Ltd
#
# This program is free software; you can redistribute it and/or modify
# it under the terms of the GNU General Public License as published by
# the Free Software Foundation; either version 2 of the License, or
# (at your option) any later version.
#
# This program is distributed in the hope that it will be useful,
# but WITHOUT ANY WARRANTY; without even the implied warranty of
# MERCHANTABILITY or FITNESS FOR A PARTICULAR PURPOSE.  See the
# GNU General Public License for more details.
#
# You should have received a copy of the GNU General Public License
# along with this program; if not, write to the Free Software
# Foundation, Inc., 59 Temple Place, Suite 330, Boston, MA  02111-1307  USA

from cStringIO import StringIO
import os
import re
import stat
from stat import (S_ISREG, S_ISDIR, S_ISLNK, ST_MODE, ST_SIZE,
                  S_ISCHR, S_ISBLK, S_ISFIFO, S_ISSOCK)
import sys
import time

from bzrlib.lazy_import import lazy_import
lazy_import(globals(), """
import codecs
from datetime import datetime
import errno
from ntpath import (abspath as _nt_abspath,
                    join as _nt_join,
                    normpath as _nt_normpath,
                    realpath as _nt_realpath,
                    splitdrive as _nt_splitdrive,
                    )
import posixpath
import sha
import shutil
from shutil import (
    rmtree,
    )
import tempfile
from tempfile import (
    mkdtemp,
    )
import unicodedata

from bzrlib import (
    cache_utf8,
    errors,
    win32utils,
    )
""")

import bzrlib
from bzrlib import symbol_versioning
from bzrlib.symbol_versioning import (
    deprecated_function,
    one_zero,
    )
from bzrlib.trace import mutter


# On win32, O_BINARY is used to indicate the file should
# be opened in binary mode, rather than text mode.
# On other platforms, O_BINARY doesn't exist, because
# they always open in binary mode, so it is okay to
# OR with 0 on those platforms
O_BINARY = getattr(os, 'O_BINARY', 0)


def make_readonly(filename):
    """Make a filename read-only."""
    mod = os.lstat(filename).st_mode
    if not stat.S_ISLNK(mod):
        mod = mod & 0777555
        os.chmod(filename, mod)


def make_writable(filename):
    mod = os.lstat(filename).st_mode
    if not stat.S_ISLNK(mod):
        mod = mod | 0200
        os.chmod(filename, mod)


def minimum_path_selection(paths):
    """Return the smallset subset of paths which are outside paths.

    :param paths: A container (and hence not None) of paths.
    :return: A set of paths sufficient to include everything in paths via
        is_inside_any, drawn from the paths parameter.
    """
    search_paths = set()
    paths = set(paths)
    for path in paths:
        other_paths = paths.difference([path])
        if not is_inside_any(other_paths, path):
            # this is a top level path, we must check it.
            search_paths.add(path)
    return search_paths


_QUOTE_RE = None


def quotefn(f):
    """Return a quoted filename filename

    This previously used backslash quoting, but that works poorly on
    Windows."""
    # TODO: I'm not really sure this is the best format either.x
    global _QUOTE_RE
    if _QUOTE_RE is None:
        _QUOTE_RE = re.compile(r'([^a-zA-Z0-9.,:/\\_~-])')
        
    if _QUOTE_RE.search(f):
        return '"' + f + '"'
    else:
        return f


_directory_kind = 'directory'

_formats = {
    stat.S_IFDIR:_directory_kind,
    stat.S_IFCHR:'chardev',
    stat.S_IFBLK:'block',
    stat.S_IFREG:'file',
    stat.S_IFIFO:'fifo',
    stat.S_IFLNK:'symlink',
    stat.S_IFSOCK:'socket',
}


def file_kind_from_stat_mode(stat_mode, _formats=_formats, _unknown='unknown'):
    """Generate a file kind from a stat mode. This is used in walkdirs.

    Its performance is critical: Do not mutate without careful benchmarking.
    """
    try:
        return _formats[stat_mode & 0170000]
    except KeyError:
        return _unknown


def file_kind(f, _lstat=os.lstat, _mapper=file_kind_from_stat_mode):
    try:
        return _mapper(_lstat(f).st_mode)
    except OSError, e:
        if getattr(e, 'errno', None) == errno.ENOENT:
            raise errors.NoSuchFile(f)
        raise


def get_umask():
    """Return the current umask"""
    # Assume that people aren't messing with the umask while running
    # XXX: This is not thread safe, but there is no way to get the
    #      umask without setting it
    umask = os.umask(0)
    os.umask(umask)
    return umask


_kind_marker_map = {
    "file": "",
    _directory_kind: "/",
    "symlink": "@",
    'tree-reference': '+',
}


def kind_marker(kind):
    try:
        return _kind_marker_map[kind]
    except KeyError:
        raise errors.BzrError('invalid file kind %r' % kind)


lexists = getattr(os.path, 'lexists', None)
if lexists is None:
    def lexists(f):
        try:
            stat = getattr(os, 'lstat', os.stat)
            stat(f)
            return True
        except OSError, e:
            if e.errno == errno.ENOENT:
                return False;
            else:
                raise errors.BzrError("lstat/stat of (%r): %r" % (f, e))


def fancy_rename(old, new, rename_func, unlink_func):
    """A fancy rename, when you don't have atomic rename.
    
    :param old: The old path, to rename from
    :param new: The new path, to rename to
    :param rename_func: The potentially non-atomic rename function
    :param unlink_func: A way to delete the target file if the full rename succeeds
    """

    # sftp rename doesn't allow overwriting, so play tricks:
    import random
    base = os.path.basename(new)
    dirname = os.path.dirname(new)
    tmp_name = u'tmp.%s.%.9f.%d.%s' % (base, time.time(), os.getpid(), rand_chars(10))
    tmp_name = pathjoin(dirname, tmp_name)

    # Rename the file out of the way, but keep track if it didn't exist
    # We don't want to grab just any exception
    # something like EACCES should prevent us from continuing
    # The downside is that the rename_func has to throw an exception
    # with an errno = ENOENT, or NoSuchFile
    file_existed = False
    try:
        rename_func(new, tmp_name)
    except (errors.NoSuchFile,), e:
        pass
    except IOError, e:
        # RBC 20060103 abstraction leakage: the paramiko SFTP clients rename
        # function raises an IOError with errno is None when a rename fails.
        # This then gets caught here.
        if e.errno not in (None, errno.ENOENT, errno.ENOTDIR):
            raise
    except Exception, e:
        if (getattr(e, 'errno', None) is None
            or e.errno not in (errno.ENOENT, errno.ENOTDIR)):
            raise
    else:
        file_existed = True

    success = False
    try:
        try:
            # This may throw an exception, in which case success will
            # not be set.
            rename_func(old, new)
            success = True
        except (IOError, OSError), e:
            # source and target may be aliases of each other (e.g. on a
            # case-insensitive filesystem), so we may have accidentally renamed
            # source by when we tried to rename target
            if not (file_existed and e.errno in (None, errno.ENOENT)):
                raise
    finally:
        if file_existed:
            # If the file used to exist, rename it back into place
            # otherwise just delete it from the tmp location
            if success:
                unlink_func(tmp_name)
            else:
                rename_func(tmp_name, new)


# In Python 2.4.2 and older, os.path.abspath and os.path.realpath
# choke on a Unicode string containing a relative path if
# os.getcwd() returns a non-sys.getdefaultencoding()-encoded
# string.
_fs_enc = sys.getfilesystemencoding() or 'utf-8'
def _posix_abspath(path):
    # jam 20060426 rather than encoding to fsencoding
    # copy posixpath.abspath, but use os.getcwdu instead
    if not posixpath.isabs(path):
        path = posixpath.join(getcwd(), path)
    return posixpath.normpath(path)


def _posix_realpath(path):
    return posixpath.realpath(path.encode(_fs_enc)).decode(_fs_enc)


def _win32_fixdrive(path):
    """Force drive letters to be consistent.

    win32 is inconsistent whether it returns lower or upper case
    and even if it was consistent the user might type the other
    so we force it to uppercase
    running python.exe under cmd.exe return capital C:\\
    running win32 python inside a cygwin shell returns lowercase c:\\
    """
    drive, path = _nt_splitdrive(path)
    return drive.upper() + path


def _win32_abspath(path):
    # Real _nt_abspath doesn't have a problem with a unicode cwd
    return _win32_fixdrive(_nt_abspath(unicode(path)).replace('\\', '/'))


def _win98_abspath(path):
    """Return the absolute version of a path.
    Windows 98 safe implementation (python reimplementation
    of Win32 API function GetFullPathNameW)
    """
    # Corner cases:
    #   C:\path     => C:/path
    #   C:/path     => C:/path
    #   \\HOST\path => //HOST/path
    #   //HOST/path => //HOST/path
    #   path        => C:/cwd/path
    #   /path       => C:/path
    path = unicode(path)
    # check for absolute path
    drive = _nt_splitdrive(path)[0]
    if drive == '' and path[:2] not in('//','\\\\'):
        cwd = os.getcwdu()
        # we cannot simply os.path.join cwd and path
        # because os.path.join('C:','/path') produce '/path'
        # and this is incorrect
        if path[:1] in ('/','\\'):
            cwd = _nt_splitdrive(cwd)[0]
            path = path[1:]
        path = cwd + '\\' + path
    return _win32_fixdrive(_nt_normpath(path).replace('\\', '/'))

if win32utils.winver == 'Windows 98':
    _win32_abspath = _win98_abspath


def _win32_realpath(path):
    # Real _nt_realpath doesn't have a problem with a unicode cwd
    return _win32_fixdrive(_nt_realpath(unicode(path)).replace('\\', '/'))


def _win32_pathjoin(*args):
    return _nt_join(*args).replace('\\', '/')


def _win32_normpath(path):
    return _win32_fixdrive(_nt_normpath(unicode(path)).replace('\\', '/'))


def _win32_getcwd():
    return _win32_fixdrive(os.getcwdu().replace('\\', '/'))


def _win32_mkdtemp(*args, **kwargs):
    return _win32_fixdrive(tempfile.mkdtemp(*args, **kwargs).replace('\\', '/'))


def _win32_rename(old, new):
    """We expect to be able to atomically replace 'new' with old.

    On win32, if new exists, it must be moved out of the way first,
    and then deleted. 
    """
    try:
        fancy_rename(old, new, rename_func=os.rename, unlink_func=os.unlink)
    except OSError, e:
        if e.errno in (errno.EPERM, errno.EACCES, errno.EBUSY, errno.EINVAL):
            # If we try to rename a non-existant file onto cwd, we get 
            # EPERM or EACCES instead of ENOENT, this will raise ENOENT 
            # if the old path doesn't exist, sometimes we get EACCES
            # On Linux, we seem to get EBUSY, on Mac we get EINVAL
            os.lstat(old)
        raise


def _mac_getcwd():
    return unicodedata.normalize('NFKC', os.getcwdu())


# Default is to just use the python builtins, but these can be rebound on
# particular platforms.
abspath = _posix_abspath
realpath = _posix_realpath
pathjoin = os.path.join
normpath = os.path.normpath
getcwd = os.getcwdu
rename = os.rename
dirname = os.path.dirname
basename = os.path.basename
split = os.path.split
splitext = os.path.splitext
# These were already imported into local scope
# mkdtemp = tempfile.mkdtemp
# rmtree = shutil.rmtree

MIN_ABS_PATHLENGTH = 1


if sys.platform == 'win32':
    abspath = _win32_abspath
    realpath = _win32_realpath
    pathjoin = _win32_pathjoin
    normpath = _win32_normpath
    getcwd = _win32_getcwd
    mkdtemp = _win32_mkdtemp
    rename = _win32_rename

    MIN_ABS_PATHLENGTH = 3

    def _win32_delete_readonly(function, path, excinfo):
        """Error handler for shutil.rmtree function [for win32]
        Helps to remove files and dirs marked as read-only.
        """
        exception = excinfo[1]
        if function in (os.remove, os.rmdir) \
            and isinstance(exception, OSError) \
            and exception.errno == errno.EACCES:
            make_writable(path)
            function(path)
        else:
            raise

    def rmtree(path, ignore_errors=False, onerror=_win32_delete_readonly):
        """Replacer for shutil.rmtree: could remove readonly dirs/files"""
        return shutil.rmtree(path, ignore_errors, onerror)
elif sys.platform == 'darwin':
    getcwd = _mac_getcwd


def get_terminal_encoding():
    """Find the best encoding for printing to the screen.

    This attempts to check both sys.stdout and sys.stdin to see
    what encoding they are in, and if that fails it falls back to
    bzrlib.user_encoding.
    The problem is that on Windows, locale.getpreferredencoding()
    is not the same encoding as that used by the console:
    http://mail.python.org/pipermail/python-list/2003-May/162357.html

    On my standard US Windows XP, the preferred encoding is
    cp1252, but the console is cp437
    """
    output_encoding = getattr(sys.stdout, 'encoding', None)
    if not output_encoding:
        input_encoding = getattr(sys.stdin, 'encoding', None)
        if not input_encoding:
            output_encoding = bzrlib.user_encoding
            mutter('encoding stdout as bzrlib.user_encoding %r', output_encoding)
        else:
            output_encoding = input_encoding
            mutter('encoding stdout as sys.stdin encoding %r', output_encoding)
    else:
        mutter('encoding stdout as sys.stdout encoding %r', output_encoding)
    if output_encoding == 'cp0':
        # invalid encoding (cp0 means 'no codepage' on Windows)
        output_encoding = bzrlib.user_encoding
        mutter('cp0 is invalid encoding.'
               ' encoding stdout as bzrlib.user_encoding %r', output_encoding)
    # check encoding
    try:
        codecs.lookup(output_encoding)
    except LookupError:
        sys.stderr.write('bzr: warning:'
                         ' unknown terminal encoding %s.\n'
                         '  Using encoding %s instead.\n'
                         % (output_encoding, bzrlib.user_encoding)
                        )
        output_encoding = bzrlib.user_encoding

    return output_encoding


def normalizepath(f):
    if getattr(os.path, 'realpath', None) is not None:
        F = realpath
    else:
        F = abspath
    [p,e] = os.path.split(f)
    if e == "" or e == "." or e == "..":
        return F(f)
    else:
        return pathjoin(F(p), e)


@deprecated_function(one_zero)
def backup_file(fn):
    """Copy a file to a backup.

    Backups are named in GNU-style, with a ~ suffix.

    If the file is already a backup, it's not copied.
    """
    if fn[-1] == '~':
        return
    bfn = fn + '~'

    if has_symlinks() and os.path.islink(fn):
        target = os.readlink(fn)
        os.symlink(target, bfn)
        return
    inf = file(fn, 'rb')
    try:
        content = inf.read()
    finally:
        inf.close()
    
    outf = file(bfn, 'wb')
    try:
        outf.write(content)
    finally:
        outf.close()


def isdir(f):
    """True if f is an accessible directory."""
    try:
        return S_ISDIR(os.lstat(f)[ST_MODE])
    except OSError:
        return False


def isfile(f):
    """True if f is a regular file."""
    try:
        return S_ISREG(os.lstat(f)[ST_MODE])
    except OSError:
        return False

def islink(f):
    """True if f is a symlink."""
    try:
        return S_ISLNK(os.lstat(f)[ST_MODE])
    except OSError:
        return False

def is_inside(dir, fname):
    """True if fname is inside dir.
    
    The parameters should typically be passed to osutils.normpath first, so
    that . and .. and repeated slashes are eliminated, and the separators
    are canonical for the platform.
    
    The empty string as a dir name is taken as top-of-tree and matches 
    everything.
    """
    # XXX: Most callers of this can actually do something smarter by 
    # looking at the inventory
    if dir == fname:
        return True
    
    if dir == '':
        return True

    if dir[-1] != '/':
        dir += '/'

    return fname.startswith(dir)


def is_inside_any(dir_list, fname):
    """True if fname is inside any of given dirs."""
    for dirname in dir_list:
        if is_inside(dirname, fname):
            return True
    return False


def is_inside_or_parent_of_any(dir_list, fname):
    """True if fname is a child or a parent of any of the given files."""
    for dirname in dir_list:
        if is_inside(dirname, fname) or is_inside(fname, dirname):
            return True
    return False


def pumpfile(fromfile, tofile):
    """Copy contents of one file to another.
    
    :return: The number of bytes copied.
    """
    BUFSIZE = 32768
    length = 0
    while True:
        b = fromfile.read(BUFSIZE)
        if not b:
            break
        tofile.write(b)
        length += len(b)
    return length


def file_iterator(input_file, readsize=32768):
    while True:
        b = input_file.read(readsize)
        if len(b) == 0:
            break
        yield b


def sha_file(f):
    if getattr(f, 'tell', None) is not None:
        assert f.tell() == 0
    s = sha.new()
    BUFSIZE = 128<<10
    while True:
        b = f.read(BUFSIZE)
        if not b:
            break
        s.update(b)
    return s.hexdigest()


def sha_file_by_name(fname):
    """Calculate the SHA1 of a file by reading the full text"""
    s = sha.new()
    f = os.open(fname, os.O_RDONLY | O_BINARY)
    try:
        while True:
            b = os.read(f, 1<<16)
            if not b:
                return s.hexdigest()
            s.update(b)
    finally:
        os.close(f)


def sha_strings(strings, _factory=sha.new):
    """Return the sha-1 of concatenation of strings"""
    s = _factory()
    map(s.update, strings)
    return s.hexdigest()


def sha_string(f, _factory=sha.new):
    return _factory(f).hexdigest()


def fingerprint_file(f):
    b = f.read()
    return {'size': len(b),
            'sha1': sha.new(b).hexdigest()}


def compare_files(a, b):
    """Returns true if equal in contents"""
    BUFSIZE = 4096
    while True:
        ai = a.read(BUFSIZE)
        bi = b.read(BUFSIZE)
        if ai != bi:
            return False
        if ai == '':
            return True


def local_time_offset(t=None):
    """Return offset of local zone from GMT, either at present or at time t."""
    if t is None:
        t = time.time()
    offset = datetime.fromtimestamp(t) - datetime.utcfromtimestamp(t)
    return offset.days * 86400 + offset.seconds

    
def format_date(t, offset=0, timezone='original', date_fmt=None,
                show_offset=True):
    """Return a formatted date string.

    :param t: Seconds since the epoch.
    :param offset: Timezone offset in seconds east of utc.
    :param timezone: How to display the time: 'utc', 'original' for the
         timezone specified by offset, or 'local' for the process's current
         timezone.
    :param show_offset: Whether to append the timezone.
    :param date_fmt: strftime format.
    """
    if timezone == 'utc':
        tt = time.gmtime(t)
        offset = 0
    elif timezone == 'original':
        if offset is None:
            offset = 0
        tt = time.gmtime(t + offset)
    elif timezone == 'local':
        tt = time.localtime(t)
        offset = local_time_offset(t)
    else:
        raise errors.BzrError("unsupported timezone format %r" % timezone,
                              ['options are "utc", "original", "local"'])
    if date_fmt is None:
        date_fmt = "%a %Y-%m-%d %H:%M:%S"
    if show_offset:
        offset_str = ' %+03d%02d' % (offset / 3600, (offset / 60) % 60)
    else:
        offset_str = ''
    return (time.strftime(date_fmt, tt) +  offset_str)


def compact_date(when):
    return time.strftime('%Y%m%d%H%M%S', time.gmtime(when))
    

def format_delta(delta):
    """Get a nice looking string for a time delta.

    :param delta: The time difference in seconds, can be positive or negative.
        positive indicates time in the past, negative indicates time in the
        future. (usually time.time() - stored_time)
    :return: String formatted to show approximate resolution
    """
    delta = int(delta)
    if delta >= 0:
        direction = 'ago'
    else:
        direction = 'in the future'
        delta = -delta

    seconds = delta
    if seconds < 90: # print seconds up to 90 seconds
        if seconds == 1:
            return '%d second %s' % (seconds, direction,)
        else:
            return '%d seconds %s' % (seconds, direction)

    minutes = int(seconds / 60)
    seconds -= 60 * minutes
    if seconds == 1:
        plural_seconds = ''
    else:
        plural_seconds = 's'
    if minutes < 90: # print minutes, seconds up to 90 minutes
        if minutes == 1:
            return '%d minute, %d second%s %s' % (
                    minutes, seconds, plural_seconds, direction)
        else:
            return '%d minutes, %d second%s %s' % (
                    minutes, seconds, plural_seconds, direction)

    hours = int(minutes / 60)
    minutes -= 60 * hours
    if minutes == 1:
        plural_minutes = ''
    else:
        plural_minutes = 's'

    if hours == 1:
        return '%d hour, %d minute%s %s' % (hours, minutes,
                                            plural_minutes, direction)
    return '%d hours, %d minute%s %s' % (hours, minutes,
                                         plural_minutes, direction)

def filesize(f):
    """Return size of given open file."""
    return os.fstat(f.fileno())[ST_SIZE]


# Define rand_bytes based on platform.
try:
    # Python 2.4 and later have os.urandom,
    # but it doesn't work on some arches
    os.urandom(1)
    rand_bytes = os.urandom
except (NotImplementedError, AttributeError):
    # If python doesn't have os.urandom, or it doesn't work,
    # then try to first pull random data from /dev/urandom
    try:
        rand_bytes = file('/dev/urandom', 'rb').read
    # Otherwise, use this hack as a last resort
    except (IOError, OSError):
        # not well seeded, but better than nothing
        def rand_bytes(n):
            import random
            s = ''
            while n:
                s += chr(random.randint(0, 255))
                n -= 1
            return s


ALNUM = '0123456789abcdefghijklmnopqrstuvwxyz'
def rand_chars(num):
    """Return a random string of num alphanumeric characters
    
    The result only contains lowercase chars because it may be used on 
    case-insensitive filesystems.
    """
    s = ''
    for raw_byte in rand_bytes(num):
        s += ALNUM[ord(raw_byte) % 36]
    return s


## TODO: We could later have path objects that remember their list
## decomposition (might be too tricksy though.)

def splitpath(p):
    """Turn string into list of parts."""
    assert isinstance(p, basestring)

    # split on either delimiter because people might use either on
    # Windows
    ps = re.split(r'[\\/]', p)

    rps = []
    for f in ps:
        if f == '..':
            raise errors.BzrError("sorry, %r not allowed in path" % f)
        elif (f == '.') or (f == ''):
            pass
        else:
            rps.append(f)
    return rps

def joinpath(p):
    assert isinstance(p, (list, tuple))
    for f in p:
        if (f == '..') or (f is None) or (f == ''):
            raise errors.BzrError("sorry, %r not allowed in path" % f)
    return pathjoin(*p)


def split_lines(s):
    """Split s into lines, but without removing the newline characters."""
    lines = s.split('\n')
    result = [line + '\n' for line in lines[:-1]]
    if lines[-1]:
        result.append(lines[-1])
    return result


def hardlinks_good():
    return sys.platform not in ('win32', 'cygwin', 'darwin')


def link_or_copy(src, dest):
    """Hardlink a file, or copy it if it can't be hardlinked."""
    if not hardlinks_good():
        shutil.copyfile(src, dest)
        return
    try:
        os.link(src, dest)
    except (OSError, IOError), e:
        if e.errno != errno.EXDEV:
            raise
        shutil.copyfile(src, dest)


# Look Before You Leap (LBYL) is appropriate here instead of Easier to Ask for
# Forgiveness than Permission (EAFP) because:
# - root can damage a solaris file system by using unlink,
# - unlink raises different exceptions on different OSes (linux: EISDIR, win32:
#   EACCES, OSX: EPERM) when invoked on a directory.
def delete_any(path):
    """Delete a file or directory."""
    if isdir(path): # Takes care of symlinks
        os.rmdir(path)
    else:
        os.unlink(path)


def has_symlinks():
    if getattr(os, 'symlink', None) is not None:
        return True
    else:
        return False


def contains_whitespace(s):
    """True if there are any whitespace characters in s."""
    # string.whitespace can include '\xa0' in certain locales, because it is
    # considered "non-breaking-space" as part of ISO-8859-1. But it
    # 1) Isn't a breaking whitespace
    # 2) Isn't one of ' \t\r\n' which are characters we sometimes use as
    #    separators
    # 3) '\xa0' isn't unicode safe since it is >128.

    # This should *not* be a unicode set of characters in case the source
    # string is not a Unicode string. We can auto-up-cast the characters since
    # they are ascii, but we don't want to auto-up-cast the string in case it
    # is utf-8
    for ch in ' \t\n\r\v\f':
        if ch in s:
            return True
    else:
        return False


def contains_linebreaks(s):
    """True if there is any vertical whitespace in s."""
    for ch in '\f\n\r':
        if ch in s:
            return True
    else:
        return False


def relpath(base, path):
    """Return path relative to base, or raise exception.

    The path may be either an absolute path or a path relative to the
    current working directory.

    os.path.commonprefix (python2.4) has a bad bug that it works just
    on string prefixes, assuming that '/u' is a prefix of '/u2'.  This
    avoids that problem.
    """

    assert len(base) >= MIN_ABS_PATHLENGTH, ('Length of base must be equal or'
        ' exceed the platform minimum length (which is %d)' % 
        MIN_ABS_PATHLENGTH)

    rp = abspath(path)

    s = []
    head = rp
    while len(head) >= len(base):
        if head == base:
            break
        head, tail = os.path.split(head)
        if tail:
            s.insert(0, tail)
    else:
        raise errors.PathNotChild(rp, base)

    if s:
        return pathjoin(*s)
    else:
        return ''


def safe_unicode(unicode_or_utf8_string):
    """Coerce unicode_or_utf8_string into unicode.

    If it is unicode, it is returned.
    Otherwise it is decoded from utf-8. If a decoding error
    occurs, it is wrapped as a If the decoding fails, the exception is wrapped 
    as a BzrBadParameter exception.
    """
    if isinstance(unicode_or_utf8_string, unicode):
        return unicode_or_utf8_string
    try:
        return unicode_or_utf8_string.decode('utf8')
    except UnicodeDecodeError:
        raise errors.BzrBadParameterNotUnicode(unicode_or_utf8_string)


def safe_utf8(unicode_or_utf8_string):
    """Coerce unicode_or_utf8_string to a utf8 string.

    If it is a str, it is returned.
    If it is Unicode, it is encoded into a utf-8 string.
    """
    if isinstance(unicode_or_utf8_string, str):
        # TODO: jam 20070209 This is overkill, and probably has an impact on
        #       performance if we are dealing with lots of apis that want a
        #       utf-8 revision id
        try:
            # Make sure it is a valid utf-8 string
            unicode_or_utf8_string.decode('utf-8')
        except UnicodeDecodeError:
            raise errors.BzrBadParameterNotUnicode(unicode_or_utf8_string)
        return unicode_or_utf8_string
    return unicode_or_utf8_string.encode('utf-8')


_revision_id_warning = ('Unicode revision ids were deprecated in bzr 0.15.'
                        ' Revision id generators should be creating utf8'
                        ' revision ids.')


def safe_revision_id(unicode_or_utf8_string, warn=True):
    """Revision ids should now be utf8, but at one point they were unicode.

    :param unicode_or_utf8_string: A possibly Unicode revision_id. (can also be
        utf8 or None).
    :param warn: Functions that are sanitizing user data can set warn=False
    :return: None or a utf8 revision id.
    """
    if (unicode_or_utf8_string is None
        or unicode_or_utf8_string.__class__ == str):
        return unicode_or_utf8_string
    if warn:
        symbol_versioning.warn(_revision_id_warning, DeprecationWarning,
                               stacklevel=2)
    return cache_utf8.encode(unicode_or_utf8_string)


_file_id_warning = ('Unicode file ids were deprecated in bzr 0.15. File id'
                    ' generators should be creating utf8 file ids.')


def safe_file_id(unicode_or_utf8_string, warn=True):
    """File ids should now be utf8, but at one point they were unicode.

    This is the same as safe_utf8, except it uses the cached encode functions
    to save a little bit of performance.

    :param unicode_or_utf8_string: A possibly Unicode file_id. (can also be
        utf8 or None).
    :param warn: Functions that are sanitizing user data can set warn=False
    :return: None or a utf8 file id.
    """
    if (unicode_or_utf8_string is None
        or unicode_or_utf8_string.__class__ == str):
        return unicode_or_utf8_string
    if warn:
        symbol_versioning.warn(_file_id_warning, DeprecationWarning,
                               stacklevel=2)
    return cache_utf8.encode(unicode_or_utf8_string)


_platform_normalizes_filenames = False
if sys.platform == 'darwin':
    _platform_normalizes_filenames = True


def normalizes_filenames():
    """Return True if this platform normalizes unicode filenames.

    Mac OSX does, Windows/Linux do not.
    """
    return _platform_normalizes_filenames


def _accessible_normalized_filename(path):
    """Get the unicode normalized path, and if you can access the file.

    On platforms where the system normalizes filenames (Mac OSX),
    you can access a file by any path which will normalize correctly.
    On platforms where the system does not normalize filenames 
    (Windows, Linux), you have to access a file by its exact path.

    Internally, bzr only supports NFC/NFKC normalization, since that is 
    the standard for XML documents.

    So return the normalized path, and a flag indicating if the file
    can be accessed by that path.
    """

    return unicodedata.normalize('NFKC', unicode(path)), True


def _inaccessible_normalized_filename(path):
    __doc__ = _accessible_normalized_filename.__doc__

    normalized = unicodedata.normalize('NFKC', unicode(path))
    return normalized, normalized == path


if _platform_normalizes_filenames:
    normalized_filename = _accessible_normalized_filename
else:
    normalized_filename = _inaccessible_normalized_filename


def terminal_width():
    """Return estimated terminal width."""
    if sys.platform == 'win32':
        return win32utils.get_console_size()[0]
    width = 0
    try:
        import struct, fcntl, termios
        s = struct.pack('HHHH', 0, 0, 0, 0)
        x = fcntl.ioctl(1, termios.TIOCGWINSZ, s)
        width = struct.unpack('HHHH', x)[1]
    except IOError:
        pass
    if width <= 0:
        try:
            width = int(os.environ['COLUMNS'])
        except:
            pass
    if width <= 0:
        width = 80

    return width


def supports_executable():
    return sys.platform != "win32"


def supports_posix_readonly():
    """Return True if 'readonly' has POSIX semantics, False otherwise.

    Notably, a win32 readonly file cannot be deleted, unlike POSIX where the
    directory controls creation/deletion, etc.

    And under win32, readonly means that the directory itself cannot be
    deleted.  The contents of a readonly directory can be changed, unlike POSIX
    where files in readonly directories cannot be added, deleted or renamed.
    """
    return sys.platform != "win32"


def set_or_unset_env(env_variable, value):
    """Modify the environment, setting or removing the env_variable.

    :param env_variable: The environment variable in question
    :param value: The value to set the environment to. If None, then
        the variable will be removed.
    :return: The original value of the environment variable.
    """
    orig_val = os.environ.get(env_variable)
    if value is None:
        if orig_val is not None:
            del os.environ[env_variable]
    else:
        if isinstance(value, unicode):
            value = value.encode(bzrlib.user_encoding)
        os.environ[env_variable] = value
    return orig_val


_validWin32PathRE = re.compile(r'^([A-Za-z]:[/\\])?[^:<>*"?\|]*$')


def check_legal_path(path):
    """Check whether the supplied path is legal.  
    This is only required on Windows, so we don't test on other platforms
    right now.
    """
    if sys.platform != "win32":
        return
    if _validWin32PathRE.match(path) is None:
        raise errors.IllegalPath(path)


def walkdirs(top, prefix=""):
    """Yield data about all the directories in a tree.
    
    This yields all the data about the contents of a directory at a time.
    After each directory has been yielded, if the caller has mutated the list
    to exclude some directories, they are then not descended into.
    
    The data yielded is of the form:
    ((directory-relpath, directory-path-from-top),
    [(relpath, basename, kind, lstat, path-from-top), ...]),
     - directory-relpath is the relative path of the directory being returned
       with respect to top. prefix is prepended to this.
     - directory-path-from-root is the path including top for this directory. 
       It is suitable for use with os functions.
     - relpath is the relative path within the subtree being walked.
     - basename is the basename of the path
     - kind is the kind of the file now. If unknown then the file is not
       present within the tree - but it may be recorded as versioned. See
       versioned_kind.
     - lstat is the stat data *if* the file was statted.
     - planned, not implemented: 
       path_from_tree_root is the path from the root of the tree.

    :param prefix: Prefix the relpaths that are yielded with 'prefix'. This 
        allows one to walk a subtree but get paths that are relative to a tree
        rooted higher up.
    :return: an iterator over the dirs.
    """
    #TODO there is a bit of a smell where the results of the directory-
    # summary in this, and the path from the root, may not agree 
    # depending on top and prefix - i.e. ./foo and foo as a pair leads to
    # potentially confusing output. We should make this more robust - but
    # not at a speed cost. RBC 20060731
    _lstat = os.lstat
    _directory = _directory_kind
    _listdir = os.listdir
    _kind_from_mode = _formats.get
    pending = [(safe_unicode(prefix), "", _directory, None, safe_unicode(top))]
    while pending:
        # 0 - relpath, 1- basename, 2- kind, 3- stat, 4-toppath
        relroot, _, _, _, top = pending.pop()
        if relroot:
            relprefix = relroot + u'/'
        else:
            relprefix = ''
        top_slash = top + u'/'

        dirblock = []
        append = dirblock.append
        for name in sorted(_listdir(top)):
            abspath = top_slash + name
            statvalue = _lstat(abspath)
            kind = _kind_from_mode(statvalue.st_mode & 0170000, 'unknown')
            append((relprefix + name, name, kind, statvalue, abspath))
        yield (relroot, top), dirblock

        # push the user specified dirs from dirblock
        pending.extend(d for d in reversed(dirblock) if d[2] == _directory)


def _walkdirs_utf8(top, prefix=""):
    """Yield data about all the directories in a tree.

    This yields the same information as walkdirs() only each entry is yielded
    in utf-8. On platforms which have a filesystem encoding of utf8 the paths
    are returned as exact byte-strings.

    :return: yields a tuple of (dir_info, [file_info])
        dir_info is (utf8_relpath, path-from-top)
        file_info is (utf8_relpath, utf8_name, kind, lstat, path-from-top)
        if top is an absolute path, path-from-top is also an absolute path.
        path-from-top might be unicode or utf8, but it is the correct path to
        pass to os functions to affect the file in question. (such as os.lstat)
    """
    fs_encoding = _fs_enc.upper()
    if (sys.platform == 'win32' or
        fs_encoding not in ('UTF-8', 'US-ASCII', 'ANSI_X3.4-1968')): # ascii
        return _walkdirs_unicode_to_utf8(top, prefix=prefix)
    else:
        return _walkdirs_fs_utf8(top, prefix=prefix)


def _walkdirs_fs_utf8(top, prefix=""):
    """See _walkdirs_utf8.

    This sub-function is called when we know the filesystem is already in utf8
    encoding. So we don't need to transcode filenames.
    """
    _lstat = os.lstat
    _directory = _directory_kind
    _listdir = os.listdir
    _kind_from_mode = _formats.get

    # 0 - relpath, 1- basename, 2- kind, 3- stat, 4-toppath
    # But we don't actually uses 1-3 in pending, so set them to None
    pending = [(safe_utf8(prefix), None, None, None, safe_utf8(top))]
    while pending:
        relroot, _, _, _, top = pending.pop()
        if relroot:
            relprefix = relroot + '/'
        else:
            relprefix = ''
        top_slash = top + '/'

        dirblock = []
        append = dirblock.append
        for name in sorted(_listdir(top)):
            abspath = top_slash + name
            statvalue = _lstat(abspath)
            kind = _kind_from_mode(statvalue.st_mode & 0170000, 'unknown')
            append((relprefix + name, name, kind, statvalue, abspath))
        yield (relroot, top), dirblock

        # push the user specified dirs from dirblock
        pending.extend(d for d in reversed(dirblock) if d[2] == _directory)


def _walkdirs_unicode_to_utf8(top, prefix=""):
    """See _walkdirs_utf8

    Because Win32 has a Unicode api, all of the 'path-from-top' entries will be
    Unicode paths.
    This is currently the fallback code path when the filesystem encoding is
    not UTF-8. It may be better to implement an alternative so that we can
    safely handle paths that are not properly decodable in the current
    encoding.
    """
    _utf8_encode = codecs.getencoder('utf8')
    _lstat = os.lstat
    _directory = _directory_kind
    _listdir = os.listdir
    _kind_from_mode = _formats.get

    pending = [(safe_utf8(prefix), None, None, None, safe_unicode(top))]
    while pending:
        relroot, _, _, _, top = pending.pop()
        if relroot:
            relprefix = relroot + '/'
        else:
            relprefix = ''
        top_slash = top + u'/'

        dirblock = []
        append = dirblock.append
        for name in sorted(_listdir(top)):
            name_utf8 = _utf8_encode(name)[0]
            abspath = top_slash + name
            statvalue = _lstat(abspath)
            kind = _kind_from_mode(statvalue.st_mode & 0170000, 'unknown')
            append((relprefix + name_utf8, name_utf8, kind, statvalue, abspath))
        yield (relroot, top), dirblock

        # push the user specified dirs from dirblock
        pending.extend(d for d in reversed(dirblock) if d[2] == _directory)


def copy_tree(from_path, to_path, handlers={}):
    """Copy all of the entries in from_path into to_path.

    :param from_path: The base directory to copy. 
    :param to_path: The target directory. If it does not exist, it will
        be created.
    :param handlers: A dictionary of functions, which takes a source and
        destinations for files, directories, etc.
        It is keyed on the file kind, such as 'directory', 'symlink', or 'file'
        'file', 'directory', and 'symlink' should always exist.
        If they are missing, they will be replaced with 'os.mkdir()',
        'os.readlink() + os.symlink()', and 'shutil.copy2()', respectively.
    """
    # Now, just copy the existing cached tree to the new location
    # We use a cheap trick here.
    # Absolute paths are prefixed with the first parameter
    # relative paths are prefixed with the second.
    # So we can get both the source and target returned
    # without any extra work.

    def copy_dir(source, dest):
        os.mkdir(dest)

    def copy_link(source, dest):
        """Copy the contents of a symlink"""
        link_to = os.readlink(source)
        os.symlink(link_to, dest)

    real_handlers = {'file':shutil.copy2,
                     'symlink':copy_link,
                     'directory':copy_dir,
                    }
    real_handlers.update(handlers)

    if not os.path.exists(to_path):
        real_handlers['directory'](from_path, to_path)

    for dir_info, entries in walkdirs(from_path, prefix=to_path):
        for relpath, name, kind, st, abspath in entries:
            real_handlers[kind](abspath, relpath)


def path_prefix_key(path):
    """Generate a prefix-order path key for path.

    This can be used to sort paths in the same way that walkdirs does.
    """
    return (dirname(path) , path)


def compare_paths_prefix_order(path_a, path_b):
    """Compare path_a and path_b to generate the same order walkdirs uses."""
    key_a = path_prefix_key(path_a)
    key_b = path_prefix_key(path_b)
    return cmp(key_a, key_b)


_cached_user_encoding = None


def get_user_encoding(use_cache=True):
    """Find out what the preferred user encoding is.

    This is generally the encoding that is used for command line parameters
    and file contents. This may be different from the terminal encoding
    or the filesystem encoding.

    :param  use_cache:  Enable cache for detected encoding.
                        (This parameter is turned on by default,
                        and required only for selftesting)

    :return: A string defining the preferred user encoding
    """
    global _cached_user_encoding
    if _cached_user_encoding is not None and use_cache:
        return _cached_user_encoding

    if sys.platform == 'darwin':
        # work around egregious python 2.4 bug
        sys.platform = 'posix'
        try:
            import locale
        finally:
            sys.platform = 'darwin'
    else:
        import locale

    try:
        user_encoding = locale.getpreferredencoding()
    except locale.Error, e:
        sys.stderr.write('bzr: warning: %s\n'
                         '  Could not determine what text encoding to use.\n'
                         '  This error usually means your Python interpreter\n'
                         '  doesn\'t support the locale set by $LANG (%s)\n'
                         "  Continuing with ascii encoding.\n"
                         % (e, os.environ.get('LANG')))
        user_encoding = 'ascii'

    # Windows returns 'cp0' to indicate there is no code page. So we'll just
    # treat that as ASCII, and not support printing unicode characters to the
    # console.
    if user_encoding in (None, 'cp0'):
        user_encoding = 'ascii'
    else:
        # check encoding
        try:
            codecs.lookup(user_encoding)
        except LookupError:
            sys.stderr.write('bzr: warning:'
                             ' unknown encoding %s.'
                             ' Continuing with ascii encoding.\n'
                             % user_encoding
                            )
            user_encoding = 'ascii'

    if use_cache:
        _cached_user_encoding = user_encoding

    return user_encoding


def recv_all(socket, bytes):
    """Receive an exact number of bytes.

    Regular Socket.recv() may return less than the requested number of bytes,
    dependning on what's in the OS buffer.  MSG_WAITALL is not available
    on all platforms, but this should work everywhere.  This will return
    less than the requested amount if the remote end closes.

    This isn't optimized and is intended mostly for use in testing.
    """
    b = ''
    while len(b) < bytes:
        new = socket.recv(bytes - len(b))
        if new == '':
            break # eof
        b += new
    return b


<<<<<<< HEAD
def send_all(socket, bytes):
    """Send all bytes on a socket.

    Regular socket.sendall() can give socket error 10053 on Windows.  This
    implementation sends no more than 64k at a time, which avoids this problem.
    """
    chunk_size = 2**16
    for pos in xrange(0, len(bytes), chunk_size):
        socket.sendall(bytes[pos:pos+chunk_size])


=======
>>>>>>> d41dec60
def dereference_path(path):
    """Determine the real path to a file.

    All parent elements are dereferenced.  But the file itself is not
    dereferenced.
    :param path: The original path.  May be absolute or relative.
    :return: the real path *to* the file
    """
    parent, base = os.path.split(path)
    # The pathjoin for '.' is a workaround for Python bug #1213894.
    # (initial path components aren't dereferenced)
    return pathjoin(realpath(pathjoin('.', parent)), base)


def supports_mapi():
    """Return True if we can use MAPI to launch a mail client."""
    return sys.platform == "win32"


def resource_string(package, resource_name):
    """Load a resource from a package and return it as a string.

    Note: Only packages that start with bzrlib are currently supported.

    This is designed to be a lightweight implementation of resource
    loading in a way which is API compatible with the same API from
    pkg_resources. See
    http://peak.telecommunity.com/DevCenter/PkgResources#basic-resource-access.
    If and when pkg_resources becomes a standard library, this routine
    can delegate to it.
    """
    # Check package name is within bzrlib
    if package == "bzrlib":
        resource_relpath = resource_name
    elif package.startswith("bzrlib."):
        package = package[len("bzrlib."):].replace('.', os.sep)
        resource_relpath = pathjoin(package, resource_name)
    else:
        raise errors.BzrError('resource package %s not in bzrlib' % package)

    # Map the resource to a file and read its contents
    base = dirname(bzrlib.__file__)
    if getattr(sys, 'frozen', None):    # bzr.exe
        base = abspath(pathjoin(base, '..', '..'))
    filename = pathjoin(base, resource_relpath)
    return open(filename, 'rU').read()<|MERGE_RESOLUTION|>--- conflicted
+++ resolved
@@ -1407,7 +1407,6 @@
     return b
 
 
-<<<<<<< HEAD
 def send_all(socket, bytes):
     """Send all bytes on a socket.
 
@@ -1419,8 +1418,6 @@
         socket.sendall(bytes[pos:pos+chunk_size])
 
 
-=======
->>>>>>> d41dec60
 def dereference_path(path):
     """Determine the real path to a file.
 
