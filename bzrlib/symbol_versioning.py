# Copyright (C) 2006, 2007 Canonical Ltd
#   Authors: Robert Collins <robert.collins@canonical.com> and others
#
# This program is free software; you can redistribute it and/or modify
# it under the terms of the GNU General Public License as published by
# the Free Software Foundation; either version 2 of the License, or
# (at your option) any later version.
#
# This program is distributed in the hope that it will be useful,
# but WITHOUT ANY WARRANTY; without even the implied warranty of
# MERCHANTABILITY or FITNESS FOR A PARTICULAR PURPOSE.  See the
# GNU General Public License for more details.
#
# You should have received a copy of the GNU General Public License
# along with this program; if not, write to the Free Software
# Foundation, Inc., 59 Temple Place, Suite 330, Boston, MA  02111-1307  USA

"""Symbol versioning

The methods here allow for api symbol versioning.
"""

__all__ = ['deprecated_function',
           'deprecated_list',
           'deprecated_method',
           'DEPRECATED_PARAMETER',
           'deprecated_passed',
           'warn', 'set_warning_method', 'zero_seven',
           'zero_eight',
           'zero_nine',
           'zero_ten',
           'zero_eleven',
           'zero_twelve',
           'zero_thirteen',
           'zero_fourteen',
           'zero_fifteen',
           'zero_sixteen',
           'zero_seventeen',
           'zero_eighteen',
           'zero_ninety',
           'zero_ninetyone',
           ]

from warnings import warn


DEPRECATED_PARAMETER = "A deprecated parameter marker."
zero_seven = "%s was deprecated in version 0.7."
zero_eight = "%s was deprecated in version 0.8."
zero_nine = "%s was deprecated in version 0.9."
zero_ten = "%s was deprecated in version 0.10."
zero_eleven = "%s was deprecated in version 0.11."
zero_twelve = "%s was deprecated in version 0.12."
zero_thirteen = "%s was deprecated in version 0.13."
zero_fourteen = "%s was deprecated in version 0.14."
zero_fifteen = "%s was deprecated in version 0.15."
zero_sixteen = "%s was deprecated in version 0.16."
zero_seventeen = "%s was deprecated in version 0.17."
zero_eighteen = "%s was deprecated in version 0.18."
zero_ninety = "%s was deprecated in version 0.90."
<<<<<<< HEAD
zero_ninetyone = "%s was deprecated in version 0.90."
=======
zero_ninetyone = "%s was deprecated in version 0.91."
>>>>>>> a4f5463a


def set_warning_method(method):
    """Set the warning method to be used by this module.

    It should take a message and a warning category as warnings.warn does.
    """
    global warn
    warn = method


# TODO - maybe this would be easier to use as one 'smart' method that
# guess if it is a method or a class or an attribute ? If so, we can
# add that on top of the primitives, once we have all three written
# - RBC 20050105


def deprecation_string(a_callable, deprecation_version):
    """Generate an automatic deprecation string for a_callable.

    :param a_callable: The callable to substitute into deprecation_version.
    :param deprecation_version: A deprecation format warning string. This should
        have a single %s operator in it. a_callable will be turned into a nice
        python symbol and then substituted into deprecation_version.
    """
    if getattr(a_callable, 'im_class', None) is None:
        symbol = "%s.%s" % (a_callable.__module__,
                            a_callable.__name__)
    else:
        symbol = "%s.%s.%s" % (a_callable.im_class.__module__,
                               a_callable.im_class.__name__,
                               a_callable.__name__
                               )
    return deprecation_version % symbol


def deprecated_function(deprecation_version):
    """Decorate a function so that use of it will trigger a warning."""

    def function_decorator(callable):
        """This is the function python calls to perform the decoration."""
        
        def decorated_function(*args, **kwargs):
            """This is the decorated function."""
            warn(deprecation_string(callable, deprecation_version),
                DeprecationWarning, stacklevel=2)
            return callable(*args, **kwargs)
        _populate_decorated(callable, deprecation_version, "function",
                            decorated_function)
        return decorated_function
    return function_decorator


def deprecated_method(deprecation_version):
    """Decorate a method so that use of it will trigger a warning.
    
    To deprecate an entire class, decorate __init__.
    """

    def method_decorator(callable):
        """This is the function python calls to perform the decoration."""
        
        def decorated_method(self, *args, **kwargs):
            """This is the decorated method."""
            symbol = "%s.%s.%s" % (self.__class__.__module__,
                                   self.__class__.__name__,
                                   callable.__name__
                                   )
            warn(deprecation_version % symbol, DeprecationWarning, stacklevel=2)
            return callable(self, *args, **kwargs)
        _populate_decorated(callable, deprecation_version, "method",
                            decorated_method)
        return decorated_method
    return method_decorator


def deprecated_passed(parameter_value):
    """Return True if parameter_value was used."""
    # FIXME: it might be nice to have a parameter deprecation decorator. 
    # it would need to handle positional and *args and **kwargs parameters,
    # which means some mechanism to describe how the parameter was being
    # passed before deprecation, and some way to deprecate parameters that
    # were not at the end of the arg list. Thats needed for __init__ where
    # we cannot just forward to a new method name.I.e. in the following
    # examples we would want to have callers that pass any value to 'bad' be
    # given a warning - because we have applied:
    # @deprecated_parameter('bad', zero_seven)
    #
    # def __init__(self, bad=None)
    # def __init__(self, bad, other)
    # def __init__(self, **kwargs)
    # RBC 20060116
    return not parameter_value is DEPRECATED_PARAMETER


def _decorate_docstring(callable, deprecation_version, label,
                        decorated_callable):
    if callable.__doc__:
        docstring_lines = callable.__doc__.split('\n')
    else:
        docstring_lines = []
    if len(docstring_lines) == 0:
        decorated_callable.__doc__ = deprecation_version % ("This " + label)
    elif len(docstring_lines) == 1:
        decorated_callable.__doc__ = (callable.__doc__ 
                                    + "\n"
                                    + "\n"
                                    + deprecation_version % ("This " + label)
                                    + "\n")
    else:
        spaces = len(docstring_lines[-1])
        new_doc = callable.__doc__
        new_doc += "\n" + " " * spaces
        new_doc += deprecation_version % ("This " + label)
        new_doc += "\n" + " " * spaces
        decorated_callable.__doc__ = new_doc


def _populate_decorated(callable, deprecation_version, label,
                        decorated_callable):
    """Populate attributes like __name__ and __doc__ on the decorated callable.
    """
    _decorate_docstring(callable, deprecation_version, label,
                        decorated_callable)
    decorated_callable.__module__ = callable.__module__
    decorated_callable.__name__ = callable.__name__
    decorated_callable.is_deprecated = True


def _dict_deprecation_wrapper(wrapped_method):
    """Returns a closure that emits a warning and calls the superclass"""
    def cb(dep_dict, *args, **kwargs):
        msg = 'access to %s' % (dep_dict._variable_name, )
        msg = dep_dict._deprecation_version % (msg,)
        if dep_dict._advice:
            msg += ' ' + dep_dict._advice
        warn(msg, DeprecationWarning, stacklevel=2)
        return wrapped_method(dep_dict, *args, **kwargs)
    return cb


class DeprecatedDict(dict):
    """A dictionary that complains when read or written."""

    is_deprecated = True

    def __init__(self,
        deprecation_version,
        variable_name,
        initial_value,
        advice,
        ):
        """Create a dict that warns when read or modified.

        :param deprecation_version: something like zero_nine
        :param initial_value: The contents of the dict
        :param variable_name: This allows better warnings to be printed
        :param advice: String of advice on what callers should do instead 
            of using this variable.
        """
        self._deprecation_version = deprecation_version
        self._variable_name = variable_name
        self._advice = advice
        dict.__init__(self, initial_value)

    # This isn't every possible method but it should trap anyone using the
    # dict -- add more if desired
    __len__ = _dict_deprecation_wrapper(dict.__len__)
    __getitem__ = _dict_deprecation_wrapper(dict.__getitem__)
    __setitem__ = _dict_deprecation_wrapper(dict.__setitem__)
    __delitem__ = _dict_deprecation_wrapper(dict.__delitem__)
    keys = _dict_deprecation_wrapper(dict.keys)
    __contains__ = _dict_deprecation_wrapper(dict.__contains__)


def deprecated_list(deprecation_version, variable_name,
                    initial_value, extra=None):
    """Create a list that warns when modified

    :param deprecation_version: something like zero_nine
    :param initial_value: The contents of the list
    :param variable_name: This allows better warnings to be printed
    :param extra: Extra info to print when printing a warning
    """

    subst_text = 'Modifying %s' % (variable_name,)
    msg = deprecation_version % (subst_text,)
    if extra:
        msg += ' ' + extra

    class _DeprecatedList(list):
        __doc__ = list.__doc__ + msg

        is_deprecated = True

        def _warn_deprecated(self, func, *args, **kwargs):
            warn(msg, DeprecationWarning, stacklevel=3)
            return func(self, *args, **kwargs)
            
        def append(self, obj):
            """appending to %s is deprecated""" % (variable_name,)
            return self._warn_deprecated(list.append, obj)

        def insert(self, index, obj):
            """inserting to %s is deprecated""" % (variable_name,)
            return self._warn_deprecated(list.insert, index, obj)

        def extend(self, iterable):
            """extending %s is deprecated""" % (variable_name,)
            return self._warn_deprecated(list.extend, iterable)

        def remove(self, value):
            """removing from %s is deprecated""" % (variable_name,)
            return self._warn_deprecated(list.remove, value)

        def pop(self, index=None):
            """pop'ing from from %s is deprecated""" % (variable_name,)
            if index:
                return self._warn_deprecated(list.pop, index)
            else:
                # Can't pass None
                return self._warn_deprecated(list.pop)

    return _DeprecatedList(initial_value)<|MERGE_RESOLUTION|>--- conflicted
+++ resolved
@@ -58,11 +58,7 @@
 zero_seventeen = "%s was deprecated in version 0.17."
 zero_eighteen = "%s was deprecated in version 0.18."
 zero_ninety = "%s was deprecated in version 0.90."
-<<<<<<< HEAD
-zero_ninetyone = "%s was deprecated in version 0.90."
-=======
 zero_ninetyone = "%s was deprecated in version 0.91."
->>>>>>> a4f5463a
 
 
 def set_warning_method(method):
