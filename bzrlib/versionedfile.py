# Copyright (C) 2005, 2006, 2007, 2008 Canonical Ltd
#
# Authors:
#   Johan Rydberg <jrydberg@gnu.org>
#
# This program is free software; you can redistribute it and/or modify
# it under the terms of the GNU General Public License as published by
# the Free Software Foundation; either version 2 of the License, or
# (at your option) any later version.
#
# This program is distributed in the hope that it will be useful,
# but WITHOUT ANY WARRANTY; without even the implied warranty of
# MERCHANTABILITY or FITNESS FOR A PARTICULAR PURPOSE.  See the
# GNU General Public License for more details.
#
# You should have received a copy of the GNU General Public License
# along with this program; if not, write to the Free Software
# Foundation, Inc., 59 Temple Place, Suite 330, Boston, MA  02111-1307  USA

"""Versioned text file storage api."""

from copy import copy
from cStringIO import StringIO
import os
import struct
from zlib import adler32

from bzrlib.lazy_import import lazy_import
lazy_import(globals(), """
import urllib

from bzrlib import (
    errors,
    index,
    knit,
    osutils,
    multiparent,
    tsort,
    revision,
    ui,
    )
from bzrlib.graph import DictParentsProvider, Graph, _StackedParentsProvider
from bzrlib.transport.memory import MemoryTransport
""")
from bzrlib.inter import InterObject
from bzrlib.registry import Registry
from bzrlib.symbol_versioning import *
from bzrlib.textmerge import TextMerge
from bzrlib.util import bencode


adapter_registry = Registry()
adapter_registry.register_lazy(('knit-delta-gz', 'fulltext'), 'bzrlib.knit',
    'DeltaPlainToFullText')
adapter_registry.register_lazy(('knit-ft-gz', 'fulltext'), 'bzrlib.knit',
    'FTPlainToFullText')
adapter_registry.register_lazy(('knit-annotated-delta-gz', 'knit-delta-gz'),
    'bzrlib.knit', 'DeltaAnnotatedToUnannotated')
adapter_registry.register_lazy(('knit-annotated-delta-gz', 'fulltext'),
    'bzrlib.knit', 'DeltaAnnotatedToFullText')
adapter_registry.register_lazy(('knit-annotated-ft-gz', 'knit-ft-gz'),
    'bzrlib.knit', 'FTAnnotatedToUnannotated')
adapter_registry.register_lazy(('knit-annotated-ft-gz', 'fulltext'),
    'bzrlib.knit', 'FTAnnotatedToFullText')
# adapter_registry.register_lazy(('knit-annotated-ft-gz', 'chunked'),
#     'bzrlib.knit', 'FTAnnotatedToChunked')


class ContentFactory(object):
    """Abstract interface for insertion and retrieval from a VersionedFile.
    
    :ivar sha1: None, or the sha1 of the content fulltext.
    :ivar storage_kind: The native storage kind of this factory. One of
        'mpdiff', 'knit-annotated-ft', 'knit-annotated-delta', 'knit-ft',
        'knit-delta', 'fulltext', 'knit-annotated-ft-gz',
        'knit-annotated-delta-gz', 'knit-ft-gz', 'knit-delta-gz'.
    :ivar key: The key of this content. Each key is a tuple with a single
        string in it.
    :ivar parents: A tuple of parent keys for self.key. If the object has
        no parent information, None (as opposed to () for an empty list of
        parents).
    """

    def __init__(self):
        """Create a ContentFactory."""
        self.sha1 = None
        self.storage_kind = None
        self.key = None
        self.parents = None


class ChunkedContentFactory(ContentFactory):
    """Static data content factory.

    This takes a 'chunked' list of strings. The only requirement on 'chunked' is
    that ''.join(lines) becomes a valid fulltext. A tuple of a single string
    satisfies this, as does a list of lines.

    :ivar sha1: None, or the sha1 of the content fulltext.
    :ivar storage_kind: The native storage kind of this factory. Always
        'chunked'
    :ivar key: The key of this content. Each key is a tuple with a single
        string in it.
    :ivar parents: A tuple of parent keys for self.key. If the object has
        no parent information, None (as opposed to () for an empty list of
        parents).
     """

    def __init__(self, key, parents, sha1, chunks):
        """Create a ContentFactory."""
        self.sha1 = sha1
        self.storage_kind = 'chunked'
        self.key = key
        self.parents = parents
        self._chunks = chunks

    def get_bytes_as(self, storage_kind):
        if storage_kind == 'chunked':
            return self._chunks
        elif storage_kind == 'fulltext':
            return ''.join(self._chunks)
        raise errors.UnavailableRepresentation(self.key, storage_kind,
            self.storage_kind)


class FulltextContentFactory(ContentFactory):
    """Static data content factory.

    This takes a fulltext when created and just returns that during
    get_bytes_as('fulltext').

    :ivar sha1: None, or the sha1 of the content fulltext.
    :ivar storage_kind: The native storage kind of this factory. Always
        'fulltext'.
    :ivar key: The key of this content. Each key is a tuple with a single
        string in it.
    :ivar parents: A tuple of parent keys for self.key. If the object has
        no parent information, None (as opposed to () for an empty list of
        parents).
     """

    def __init__(self, key, parents, sha1, text):
        """Create a ContentFactory."""
        self.sha1 = sha1
        self.storage_kind = 'fulltext'
        self.key = key
        self.parents = parents
        self._text = text

    def get_bytes_as(self, storage_kind):
        if storage_kind == self.storage_kind:
            return self._text
        elif storage_kind == 'chunked':
            return [self._text]
        raise errors.UnavailableRepresentation(self.key, storage_kind,
            self.storage_kind)


class AbsentContentFactory(ContentFactory):
    """A placeholder content factory for unavailable texts.
    
    :ivar sha1: None.
    :ivar storage_kind: 'absent'.
    :ivar key: The key of this content. Each key is a tuple with a single
        string in it.
    :ivar parents: None.
    """

    def __init__(self, key):
        """Create a ContentFactory."""
        self.sha1 = None
        self.storage_kind = 'absent'
        self.key = key
        self.parents = None


class AdapterFactory(ContentFactory):
    """A content factory to adapt between key prefix's."""

    def __init__(self, key, parents, adapted):
        """Create an adapter factory instance."""
        self.key = key
        self.parents = parents
        self._adapted = adapted

    def __getattr__(self, attr):
        """Return a member from the adapted object."""
        if attr in ('key', 'parents'):
            return self.__dict__[attr]
        else:
            return getattr(self._adapted, attr)


def filter_absent(record_stream):
    """Adapt a record stream to remove absent records."""
    for record in record_stream:
        if record.storage_kind != 'absent':
            yield record


class VersionedFile(object):
    """Versioned text file storage.
    
    A versioned file manages versions of line-based text files,
    keeping track of the originating version for each line.

    To clients the "lines" of the file are represented as a list of
    strings. These strings will typically have terminal newline
    characters, but this is not required.  In particular files commonly
    do not have a newline at the end of the file.

    Texts are identified by a version-id string.
    """

    @staticmethod
    def check_not_reserved_id(version_id):
        revision.check_not_reserved_id(version_id)

    def copy_to(self, name, transport):
        """Copy this versioned file to name on transport."""
        raise NotImplementedError(self.copy_to)

    def get_record_stream(self, versions, ordering, include_delta_closure):
        """Get a stream of records for versions.

        :param versions: The versions to include. Each version is a tuple
            (version,).
        :param ordering: Either 'unordered' or 'topological'. A topologically
            sorted stream has compression parents strictly before their
            children.
        :param include_delta_closure: If True then the closure across any
            compression parents will be included (in the data content of the
            stream, not in the emitted records). This guarantees that
            'fulltext' can be used successfully on every record.
        :return: An iterator of ContentFactory objects, each of which is only
            valid until the iterator is advanced.
        """
        raise NotImplementedError(self.get_record_stream)

    def has_version(self, version_id):
        """Returns whether version is present."""
        raise NotImplementedError(self.has_version)

    def insert_record_stream(self, stream):
        """Insert a record stream into this versioned file.

        :param stream: A stream of records to insert. 
        :return: None
        :seealso VersionedFile.get_record_stream:
        """
        raise NotImplementedError

    def add_lines(self, version_id, parents, lines, parent_texts=None,
        left_matching_blocks=None, nostore_sha=None, random_id=False,
        check_content=True):
        """Add a single text on top of the versioned file.

        Must raise RevisionAlreadyPresent if the new version is
        already present in file history.

        Must raise RevisionNotPresent if any of the given parents are
        not present in file history.

        :param lines: A list of lines. Each line must be a bytestring. And all
            of them except the last must be terminated with \n and contain no
            other \n's. The last line may either contain no \n's or a single
            terminated \n. If the lines list does meet this constraint the add
            routine may error or may succeed - but you will be unable to read
            the data back accurately. (Checking the lines have been split
            correctly is expensive and extremely unlikely to catch bugs so it
            is not done at runtime unless check_content is True.)
        :param parent_texts: An optional dictionary containing the opaque 
            representations of some or all of the parents of version_id to
            allow delta optimisations.  VERY IMPORTANT: the texts must be those
            returned by add_lines or data corruption can be caused.
        :param left_matching_blocks: a hint about which areas are common
            between the text and its left-hand-parent.  The format is
            the SequenceMatcher.get_matching_blocks format.
        :param nostore_sha: Raise ExistingContent and do not add the lines to
            the versioned file if the digest of the lines matches this.
        :param random_id: If True a random id has been selected rather than
            an id determined by some deterministic process such as a converter
            from a foreign VCS. When True the backend may choose not to check
            for uniqueness of the resulting key within the versioned file, so
            this should only be done when the result is expected to be unique
            anyway.
        :param check_content: If True, the lines supplied are verified to be
            bytestrings that are correctly formed lines.
        :return: The text sha1, the number of bytes in the text, and an opaque
                 representation of the inserted version which can be provided
                 back to future add_lines calls in the parent_texts dictionary.
        """
        self._check_write_ok()
        return self._add_lines(version_id, parents, lines, parent_texts,
            left_matching_blocks, nostore_sha, random_id, check_content)

    def _add_lines(self, version_id, parents, lines, parent_texts,
        left_matching_blocks, nostore_sha, random_id, check_content):
        """Helper to do the class specific add_lines."""
        raise NotImplementedError(self.add_lines)

    def add_lines_with_ghosts(self, version_id, parents, lines,
        parent_texts=None, nostore_sha=None, random_id=False,
        check_content=True, left_matching_blocks=None):
        """Add lines to the versioned file, allowing ghosts to be present.
        
        This takes the same parameters as add_lines and returns the same.
        """
        self._check_write_ok()
        return self._add_lines_with_ghosts(version_id, parents, lines,
            parent_texts, nostore_sha, random_id, check_content, left_matching_blocks)

    def _add_lines_with_ghosts(self, version_id, parents, lines, parent_texts,
        nostore_sha, random_id, check_content, left_matching_blocks):
        """Helper to do class specific add_lines_with_ghosts."""
        raise NotImplementedError(self.add_lines_with_ghosts)

    def check(self, progress_bar=None):
        """Check the versioned file for integrity."""
        raise NotImplementedError(self.check)

    def _check_lines_not_unicode(self, lines):
        """Check that lines being added to a versioned file are not unicode."""
        for line in lines:
            if line.__class__ is not str:
                raise errors.BzrBadParameterUnicode("lines")

    def _check_lines_are_lines(self, lines):
        """Check that the lines really are full lines without inline EOL."""
        for line in lines:
            if '\n' in line[:-1]:
                raise errors.BzrBadParameterContainsNewline("lines")

    def get_format_signature(self):
        """Get a text description of the data encoding in this file.
        
        :since: 0.90
        """
        raise NotImplementedError(self.get_format_signature)

    def make_mpdiffs(self, version_ids):
        """Create multiparent diffs for specified versions."""
        knit_versions = set()
        knit_versions.update(version_ids)
        parent_map = self.get_parent_map(version_ids)
        for version_id in version_ids:
            try:
                knit_versions.update(parent_map[version_id])
            except KeyError:
                raise errors.RevisionNotPresent(version_id, self)
        # We need to filter out ghosts, because we can't diff against them.
        knit_versions = set(self.get_parent_map(knit_versions).keys())
        lines = dict(zip(knit_versions,
            self._get_lf_split_line_list(knit_versions)))
        diffs = []
        for version_id in version_ids:
            target = lines[version_id]
            try:
                parents = [lines[p] for p in parent_map[version_id] if p in
                    knit_versions]
            except KeyError:
                # I don't know how this could ever trigger.
                # parent_map[version_id] was already triggered in the previous
                # for loop, and lines[p] has the 'if p in knit_versions' check,
                # so we again won't have a KeyError.
                raise errors.RevisionNotPresent(version_id, self)
            if len(parents) > 0:
                left_parent_blocks = self._extract_blocks(version_id,
                                                          parents[0], target)
            else:
                left_parent_blocks = None
            diffs.append(multiparent.MultiParent.from_lines(target, parents,
                         left_parent_blocks))
        return diffs

    def _extract_blocks(self, version_id, source, target):
        return None

    def add_mpdiffs(self, records):
        """Add mpdiffs to this VersionedFile.

        Records should be iterables of version, parents, expected_sha1,
        mpdiff. mpdiff should be a MultiParent instance.
        """
        # Does this need to call self._check_write_ok()? (IanC 20070919)
        vf_parents = {}
        mpvf = multiparent.MultiMemoryVersionedFile()
        versions = []
        for version, parent_ids, expected_sha1, mpdiff in records:
            versions.append(version)
            mpvf.add_diff(mpdiff, version, parent_ids)
        needed_parents = set()
        for version, parent_ids, expected_sha1, mpdiff in records:
            needed_parents.update(p for p in parent_ids
                                  if not mpvf.has_version(p))
        present_parents = set(self.get_parent_map(needed_parents).keys())
        for parent_id, lines in zip(present_parents,
                                 self._get_lf_split_line_list(present_parents)):
            mpvf.add_version(lines, parent_id, [])
        for (version, parent_ids, expected_sha1, mpdiff), lines in\
            zip(records, mpvf.get_line_list(versions)):
            if len(parent_ids) == 1:
                left_matching_blocks = list(mpdiff.get_matching_blocks(0,
                    mpvf.get_diff(parent_ids[0]).num_lines()))
            else:
                left_matching_blocks = None
            try:
                _, _, version_text = self.add_lines_with_ghosts(version,
                    parent_ids, lines, vf_parents,
                    left_matching_blocks=left_matching_blocks)
            except NotImplementedError:
                # The vf can't handle ghosts, so add lines normally, which will
                # (reasonably) fail if there are ghosts in the data.
                _, _, version_text = self.add_lines(version,
                    parent_ids, lines, vf_parents,
                    left_matching_blocks=left_matching_blocks)
            vf_parents[version] = version_text
        sha1s = self.get_sha1s(versions)
        for version, parent_ids, expected_sha1, mpdiff in records:
            if expected_sha1 != sha1s[version]:
                raise errors.VersionedFileInvalidChecksum(version)

    def get_text(self, version_id):
        """Return version contents as a text string.

        Raises RevisionNotPresent if version is not present in
        file history.
        """
        return ''.join(self.get_lines(version_id))
    get_string = get_text

    def get_texts(self, version_ids):
        """Return the texts of listed versions as a list of strings.

        Raises RevisionNotPresent if version is not present in
        file history.
        """
        return [''.join(self.get_lines(v)) for v in version_ids]

    def get_lines(self, version_id):
        """Return version contents as a sequence of lines.

        Raises RevisionNotPresent if version is not present in
        file history.
        """
        raise NotImplementedError(self.get_lines)

    def _get_lf_split_line_list(self, version_ids):
        return [StringIO(t).readlines() for t in self.get_texts(version_ids)]

    def get_ancestry(self, version_ids, topo_sorted=True):
        """Return a list of all ancestors of given version(s). This
        will not include the null revision.

        This list will not be topologically sorted if topo_sorted=False is
        passed.

        Must raise RevisionNotPresent if any of the given versions are
        not present in file history."""
        if isinstance(version_ids, basestring):
            version_ids = [version_ids]
        raise NotImplementedError(self.get_ancestry)
        
    def get_ancestry_with_ghosts(self, version_ids):
        """Return a list of all ancestors of given version(s). This
        will not include the null revision.

        Must raise RevisionNotPresent if any of the given versions are
        not present in file history.
        
        Ghosts that are known about will be included in ancestry list,
        but are not explicitly marked.
        """
        raise NotImplementedError(self.get_ancestry_with_ghosts)
    
    def get_parent_map(self, version_ids):
        """Get a map of the parents of version_ids.

        :param version_ids: The version ids to look up parents for.
        :return: A mapping from version id to parents.
        """
        raise NotImplementedError(self.get_parent_map)

    def get_parents_with_ghosts(self, version_id):
        """Return version names for parents of version_id.

        Will raise RevisionNotPresent if version_id is not present
        in the history.

        Ghosts that are known about will be included in the parent list,
        but are not explicitly marked.
        """
        try:
            return list(self.get_parent_map([version_id])[version_id])
        except KeyError:
            raise errors.RevisionNotPresent(version_id, self)

    def annotate(self, version_id):
        """Return a list of (version-id, line) tuples for version_id.

        :raise RevisionNotPresent: If the given version is
        not present in file history.
        """
        raise NotImplementedError(self.annotate)

    def iter_lines_added_or_present_in_versions(self, version_ids=None,
                                                pb=None):
        """Iterate over the lines in the versioned file from version_ids.

        This may return lines from other versions. Each item the returned
        iterator yields is a tuple of a line and a text version that that line
        is present in (not introduced in).

        Ordering of results is in whatever order is most suitable for the
        underlying storage format.

        If a progress bar is supplied, it may be used to indicate progress.
        The caller is responsible for cleaning up progress bars (because this
        is an iterator).

        NOTES: Lines are normalised: they will all have \n terminators.
               Lines are returned in arbitrary order.

        :return: An iterator over (line, version_id).
        """
        raise NotImplementedError(self.iter_lines_added_or_present_in_versions)

    def plan_merge(self, ver_a, ver_b):
        """Return pseudo-annotation indicating how the two versions merge.

        This is computed between versions a and b and their common
        base.

        Weave lines present in none of them are skipped entirely.

        Legend:
        killed-base Dead in base revision
        killed-both Killed in each revision
        killed-a    Killed in a
        killed-b    Killed in b
        unchanged   Alive in both a and b (possibly created in both)
        new-a       Created in a
        new-b       Created in b
        ghost-a     Killed in a, unborn in b    
        ghost-b     Killed in b, unborn in a
        irrelevant  Not in either revision
        """
        raise NotImplementedError(VersionedFile.plan_merge)
        
    def weave_merge(self, plan, a_marker=TextMerge.A_MARKER,
                    b_marker=TextMerge.B_MARKER):
        return PlanWeaveMerge(plan, a_marker, b_marker).merge_lines()[0]


class RecordingVersionedFilesDecorator(object):
    """A minimal versioned files that records calls made on it.
    
    Only enough methods have been added to support tests using it to date.

    :ivar calls: A list of the calls made; can be reset at any time by
        assigning [] to it.
    """

    def __init__(self, backing_vf):
        """Create a RecordingVersionedFilesDecorator decorating backing_vf.
        
        :param backing_vf: The versioned file to answer all methods.
        """
        self._backing_vf = backing_vf
        self.calls = []

    def add_lines(self, key, parents, lines, parent_texts=None,
        left_matching_blocks=None, nostore_sha=None, random_id=False,
        check_content=True):
        self.calls.append(("add_lines", key, parents, lines, parent_texts,
            left_matching_blocks, nostore_sha, random_id, check_content))
        return self._backing_vf.add_lines(key, parents, lines, parent_texts,
            left_matching_blocks, nostore_sha, random_id, check_content)

    def check(self):
        self._backing_vf.check()

    def get_parent_map(self, keys):
        self.calls.append(("get_parent_map", copy(keys)))
        return self._backing_vf.get_parent_map(keys)

    def get_record_stream(self, keys, sort_order, include_delta_closure):
        self.calls.append(("get_record_stream", list(keys), sort_order,
            include_delta_closure))
        return self._backing_vf.get_record_stream(keys, sort_order,
            include_delta_closure)

    def get_sha1s(self, keys):
        self.calls.append(("get_sha1s", copy(keys)))
        return self._backing_vf.get_sha1s(keys)

    def iter_lines_added_or_present_in_keys(self, keys, pb=None):
        self.calls.append(("iter_lines_added_or_present_in_keys", copy(keys)))
        return self._backing_vf.iter_lines_added_or_present_in_keys(keys, pb=pb)

    def keys(self):
        self.calls.append(("keys",))
        return self._backing_vf.keys()


class OrderingVersionedFilesDecorator(RecordingVersionedFilesDecorator):
    """A VF that records calls, and returns keys in specific order.

    :ivar calls: A list of the calls made; can be reset at any time by
        assigning [] to it.
    """

    def __init__(self, backing_vf, key_priority):
        """Create a RecordingVersionedFilesDecorator decorating backing_vf.

        :param backing_vf: The versioned file to answer all methods.
        :param key_priority: A dictionary defining what order keys should be
            returned from an 'unordered' get_record_stream request.
            Keys with lower priority are returned first, keys not present in
            the map get an implicit priority of 0, and are returned in
            lexicographical order.
        """
        RecordingVersionedFilesDecorator.__init__(self, backing_vf)
        self._key_priority = key_priority

    def get_record_stream(self, keys, sort_order, include_delta_closure):
        self.calls.append(("get_record_stream", list(keys), sort_order,
            include_delta_closure))
        if sort_order == 'unordered':
            def sort_key(key):
                return (self._key_priority.get(key, 0), key)
            # Use a defined order by asking for the keys one-by-one from the
            # backing_vf
            for key in sorted(keys, key=sort_key):
                for record in self._backing_vf.get_record_stream([key],
                                'unordered', include_delta_closure):
                    yield record
        else:
            for record in self._backing_vf.get_record_stream(keys, sort_order,
                            include_delta_closure):
                yield record


class KeyMapper(object):
    """KeyMappers map between keys and underlying partitioned storage."""

    def map(self, key):
        """Map key to an underlying storage identifier.

        :param key: A key tuple e.g. ('file-id', 'revision-id').
        :return: An underlying storage identifier, specific to the partitioning
            mechanism.
        """
        raise NotImplementedError(self.map)

    def unmap(self, partition_id):
        """Map a partitioned storage id back to a key prefix.
        
        :param partition_id: The underlying partition id.
        :return: As much of a key (or prefix) as is derivable from the partition
            id.
        """
        raise NotImplementedError(self.unmap)


class ConstantMapper(KeyMapper):
    """A key mapper that maps to a constant result."""

    def __init__(self, result):
        """Create a ConstantMapper which will return result for all maps."""
        self._result = result

    def map(self, key):
        """See KeyMapper.map()."""
        return self._result


class URLEscapeMapper(KeyMapper):
    """Base class for use with transport backed storage.

    This provides a map and unmap wrapper that respectively url escape and
    unescape their outputs and inputs.
    """

    def map(self, key):
        """See KeyMapper.map()."""
        return urllib.quote(self._map(key))

    def unmap(self, partition_id):
        """See KeyMapper.unmap()."""
        return self._unmap(urllib.unquote(partition_id))


class PrefixMapper(URLEscapeMapper):
    """A key mapper that extracts the first component of a key.
    
    This mapper is for use with a transport based backend.
    """

    def _map(self, key):
        """See KeyMapper.map()."""
        return key[0]

    def _unmap(self, partition_id):
        """See KeyMapper.unmap()."""
        return (partition_id,)


class HashPrefixMapper(URLEscapeMapper):
    """A key mapper that combines the first component of a key with a hash.

    This mapper is for use with a transport based backend.
    """

    def _map(self, key):
        """See KeyMapper.map()."""
        prefix = self._escape(key[0])
        return "%02x/%s" % (adler32(prefix) & 0xff, prefix)

    def _escape(self, prefix):
        """No escaping needed here."""
        return prefix

    def _unmap(self, partition_id):
        """See KeyMapper.unmap()."""
        return (self._unescape(osutils.basename(partition_id)),)

    def _unescape(self, basename):
        """No unescaping needed for HashPrefixMapper."""
        return basename


class HashEscapedPrefixMapper(HashPrefixMapper):
    """Combines the escaped first component of a key with a hash.
    
    This mapper is for use with a transport based backend.
    """

    _safe = "abcdefghijklmnopqrstuvwxyz0123456789-_@,."

    def _escape(self, prefix):
        """Turn a key element into a filesystem safe string.

        This is similar to a plain urllib.quote, except
        it uses specific safe characters, so that it doesn't
        have to translate a lot of valid file ids.
        """
        # @ does not get escaped. This is because it is a valid
        # filesystem character we use all the time, and it looks
        # a lot better than seeing %40 all the time.
        r = [((c in self._safe) and c or ('%%%02x' % ord(c)))
             for c in prefix]
        return ''.join(r)

    def _unescape(self, basename):
        """Escaped names are easily unescaped by urlutils."""
        return urllib.unquote(basename)


def make_versioned_files_factory(versioned_file_factory, mapper):
    """Create a ThunkedVersionedFiles factory.

    This will create a callable which when called creates a
    ThunkedVersionedFiles on a transport, using mapper to access individual
    versioned files, and versioned_file_factory to create each individual file.
    """
    def factory(transport):
        return ThunkedVersionedFiles(transport, versioned_file_factory, mapper,
            lambda:True)
    return factory


class VersionedFiles(object):
    """Storage for many versioned files.

    This object allows a single keyspace for accessing the history graph and
    contents of named bytestrings.

    Currently no implementation allows the graph of different key prefixes to
    intersect, but the API does allow such implementations in the future.

    The keyspace is expressed via simple tuples. Any instance of VersionedFiles
    may have a different length key-size, but that size will be constant for
    all texts added to or retrieved from it. For instance, bzrlib uses
    instances with a key-size of 2 for storing user files in a repository, with
    the first element the fileid, and the second the version of that file.

    The use of tuples allows a single code base to support several different
    uses with only the mapping logic changing from instance to instance.
    """

    def add_lines(self, key, parents, lines, parent_texts=None,
        left_matching_blocks=None, nostore_sha=None, random_id=False,
        check_content=True):
        """Add a text to the store.

        :param key: The key tuple of the text to add.
        :param parents: The parents key tuples of the text to add.
        :param lines: A list of lines. Each line must be a bytestring. And all
            of them except the last must be terminated with \n and contain no
            other \n's. The last line may either contain no \n's or a single
            terminating \n. If the lines list does meet this constraint the add
            routine may error or may succeed - but you will be unable to read
            the data back accurately. (Checking the lines have been split
            correctly is expensive and extremely unlikely to catch bugs so it
            is not done at runtime unless check_content is True.)
        :param parent_texts: An optional dictionary containing the opaque 
            representations of some or all of the parents of version_id to
            allow delta optimisations.  VERY IMPORTANT: the texts must be those
            returned by add_lines or data corruption can be caused.
        :param left_matching_blocks: a hint about which areas are common
            between the text and its left-hand-parent.  The format is
            the SequenceMatcher.get_matching_blocks format.
        :param nostore_sha: Raise ExistingContent and do not add the lines to
            the versioned file if the digest of the lines matches this.
        :param random_id: If True a random id has been selected rather than
            an id determined by some deterministic process such as a converter
            from a foreign VCS. When True the backend may choose not to check
            for uniqueness of the resulting key within the versioned file, so
            this should only be done when the result is expected to be unique
            anyway.
        :param check_content: If True, the lines supplied are verified to be
            bytestrings that are correctly formed lines.
        :return: The text sha1, the number of bytes in the text, and an opaque
                 representation of the inserted version which can be provided
                 back to future add_lines calls in the parent_texts dictionary.
        """
        raise NotImplementedError(self.add_lines)

    def add_mpdiffs(self, records):
        """Add mpdiffs to this VersionedFile.

        Records should be iterables of version, parents, expected_sha1,
        mpdiff. mpdiff should be a MultiParent instance.
        """
        vf_parents = {}
        mpvf = multiparent.MultiMemoryVersionedFile()
        versions = []
        for version, parent_ids, expected_sha1, mpdiff in records:
            versions.append(version)
            mpvf.add_diff(mpdiff, version, parent_ids)
        needed_parents = set()
        for version, parent_ids, expected_sha1, mpdiff in records:
            needed_parents.update(p for p in parent_ids
                                  if not mpvf.has_version(p))
        # It seems likely that adding all the present parents as fulltexts can
        # easily exhaust memory.
        chunks_to_lines = osutils.chunks_to_lines
        for record in self.get_record_stream(needed_parents, 'unordered',
            True):
            if record.storage_kind == 'absent':
                continue
            mpvf.add_version(chunks_to_lines(record.get_bytes_as('chunked')),
                record.key, [])
        for (key, parent_keys, expected_sha1, mpdiff), lines in\
            zip(records, mpvf.get_line_list(versions)):
            if len(parent_keys) == 1:
                left_matching_blocks = list(mpdiff.get_matching_blocks(0,
                    mpvf.get_diff(parent_keys[0]).num_lines()))
            else:
                left_matching_blocks = None
            version_sha1, _, version_text = self.add_lines(key,
                parent_keys, lines, vf_parents,
                left_matching_blocks=left_matching_blocks)
            if version_sha1 != expected_sha1:
                raise errors.VersionedFileInvalidChecksum(version)
            vf_parents[key] = version_text

    def annotate(self, key):
        """Return a list of (version-key, line) tuples for the text of key.

        :raise RevisionNotPresent: If the key is not present.
        """
        raise NotImplementedError(self.annotate)

    def check(self, progress_bar=None):
        """Check this object for integrity."""
        raise NotImplementedError(self.check)

    @staticmethod
    def check_not_reserved_id(version_id):
        revision.check_not_reserved_id(version_id)

    def _check_lines_not_unicode(self, lines):
        """Check that lines being added to a versioned file are not unicode."""
        for line in lines:
            if line.__class__ is not str:
                raise errors.BzrBadParameterUnicode("lines")

    def _check_lines_are_lines(self, lines):
        """Check that the lines really are full lines without inline EOL."""
        for line in lines:
            if '\n' in line[:-1]:
                raise errors.BzrBadParameterContainsNewline("lines")

    def get_parent_map(self, keys):
        """Get a map of the parents of keys.

        :param keys: The keys to look up parents for.
        :return: A mapping from keys to parents. Absent keys are absent from
            the mapping.
        """
        raise NotImplementedError(self.get_parent_map)

    def get_record_stream(self, keys, ordering, include_delta_closure):
        """Get a stream of records for keys.

        :param keys: The keys to include.
        :param ordering: Either 'unordered' or 'topological'. A topologically
            sorted stream has compression parents strictly before their
            children.
        :param include_delta_closure: If True then the closure across any
            compression parents will be included (in the opaque data).
        :return: An iterator of ContentFactory objects, each of which is only
            valid until the iterator is advanced.
        """
        raise NotImplementedError(self.get_record_stream)

    def get_sha1s(self, keys):
        """Get the sha1's of the texts for the given keys.

        :param keys: The names of the keys to lookup
        :return: a dict from key to sha1 digest. Keys of texts which are not
            present in the store are not present in the returned
            dictionary.
        """
        raise NotImplementedError(self.get_sha1s)

    has_key = index._has_key_from_parent_map

    def get_missing_compression_parent_keys(self):
        """Return an iterable of keys of missing compression parents.

        Check this after calling insert_record_stream to find out if there are
        any missing compression parents.  If there are, the records that
        depend on them are not able to be inserted safely. The precise
        behaviour depends on the concrete VersionedFiles class in use.

        Classes that do not support this will raise NotImplementedError.
        """
        raise NotImplementedError(self.get_missing_compression_parent_keys)

    def insert_record_stream(self, stream):
        """Insert a record stream into this container.

        :param stream: A stream of records to insert. 
        :return: None
        :seealso VersionedFile.get_record_stream:
        """
        raise NotImplementedError

    def iter_lines_added_or_present_in_keys(self, keys, pb=None):
        """Iterate over the lines in the versioned files from keys.

        This may return lines from other keys. Each item the returned
        iterator yields is a tuple of a line and a text version that that line
        is present in (not introduced in).

        Ordering of results is in whatever order is most suitable for the
        underlying storage format.

        If a progress bar is supplied, it may be used to indicate progress.
        The caller is responsible for cleaning up progress bars (because this
        is an iterator).

        NOTES:
         * Lines are normalised by the underlying store: they will all have \n
           terminators.
         * Lines are returned in arbitrary order.

        :return: An iterator over (line, key).
        """
        raise NotImplementedError(self.iter_lines_added_or_present_in_keys)

    def keys(self):
        """Return a iterable of the keys for all the contained texts."""
        raise NotImplementedError(self.keys)

    def make_mpdiffs(self, keys):
        """Create multiparent diffs for specified keys."""
        keys_order = tuple(keys)
        keys = frozenset(keys)
        knit_keys = set(keys)
        parent_map = self.get_parent_map(keys)
        for parent_keys in parent_map.itervalues():
            if parent_keys:
                knit_keys.update(parent_keys)
        missing_keys = keys - set(parent_map)
        if missing_keys:
            raise errors.RevisionNotPresent(list(missing_keys)[0], self)
        # We need to filter out ghosts, because we can't diff against them.
        maybe_ghosts = knit_keys - keys
        ghosts = maybe_ghosts - set(self.get_parent_map(maybe_ghosts))
        knit_keys.difference_update(ghosts)
        lines = {}
        chunks_to_lines = osutils.chunks_to_lines
        for record in self.get_record_stream(knit_keys, 'topological', True):
            lines[record.key] = chunks_to_lines(record.get_bytes_as('chunked'))
            # line_block_dict = {}
            # for parent, blocks in record.extract_line_blocks():
            #   line_blocks[parent] = blocks
            # line_blocks[record.key] = line_block_dict
        diffs = []
        for key in keys_order:
            target = lines[key]
            parents = parent_map[key] or []
            # Note that filtering knit_keys can lead to a parent difference
            # between the creation and the application of the mpdiff.
            parent_lines = [lines[p] for p in parents if p in knit_keys]
            if len(parent_lines) > 0:
                left_parent_blocks = self._extract_blocks(key, parent_lines[0],
                    target)
            else:
                left_parent_blocks = None
            diffs.append(multiparent.MultiParent.from_lines(target,
                parent_lines, left_parent_blocks))
        return diffs

    missing_keys = index._missing_keys_from_parent_map

    def _extract_blocks(self, version_id, source, target):
        return None


class ThunkedVersionedFiles(VersionedFiles):
    """Storage for many versioned files thunked onto a 'VersionedFile' class.

    This object allows a single keyspace for accessing the history graph and
    contents of named bytestrings.

    Currently no implementation allows the graph of different key prefixes to
    intersect, but the API does allow such implementations in the future.
    """

    def __init__(self, transport, file_factory, mapper, is_locked):
        """Create a ThunkedVersionedFiles."""
        self._transport = transport
        self._file_factory = file_factory
        self._mapper = mapper
        self._is_locked = is_locked

    def add_lines(self, key, parents, lines, parent_texts=None,
        left_matching_blocks=None, nostore_sha=None, random_id=False,
        check_content=True):
        """See VersionedFiles.add_lines()."""
        path = self._mapper.map(key)
        version_id = key[-1]
        parents = [parent[-1] for parent in parents]
        vf = self._get_vf(path)
        try:
            try:
                return vf.add_lines_with_ghosts(version_id, parents, lines,
                    parent_texts=parent_texts,
                    left_matching_blocks=left_matching_blocks,
                    nostore_sha=nostore_sha, random_id=random_id,
                    check_content=check_content)
            except NotImplementedError:
                return vf.add_lines(version_id, parents, lines,
                    parent_texts=parent_texts,
                    left_matching_blocks=left_matching_blocks,
                    nostore_sha=nostore_sha, random_id=random_id,
                    check_content=check_content)
        except errors.NoSuchFile:
            # parent directory may be missing, try again.
            self._transport.mkdir(osutils.dirname(path))
            try:
                return vf.add_lines_with_ghosts(version_id, parents, lines,
                    parent_texts=parent_texts,
                    left_matching_blocks=left_matching_blocks,
                    nostore_sha=nostore_sha, random_id=random_id,
                    check_content=check_content)
            except NotImplementedError:
                return vf.add_lines(version_id, parents, lines,
                    parent_texts=parent_texts,
                    left_matching_blocks=left_matching_blocks,
                    nostore_sha=nostore_sha, random_id=random_id,
                    check_content=check_content)

    def annotate(self, key):
        """Return a list of (version-key, line) tuples for the text of key.

        :raise RevisionNotPresent: If the key is not present.
        """
        prefix = key[:-1]
        path = self._mapper.map(prefix)
        vf = self._get_vf(path)
        origins = vf.annotate(key[-1])
        result = []
        for origin, line in origins:
            result.append((prefix + (origin,), line))
        return result

    def check(self, progress_bar=None):
        """See VersionedFiles.check()."""
        for prefix, vf in self._iter_all_components():
            vf.check()

    def get_parent_map(self, keys):
        """Get a map of the parents of keys.

        :param keys: The keys to look up parents for.
        :return: A mapping from keys to parents. Absent keys are absent from
            the mapping.
        """
        prefixes = self._partition_keys(keys)
        result = {}
        for prefix, suffixes in prefixes.items():
            path = self._mapper.map(prefix)
            vf = self._get_vf(path)
            parent_map = vf.get_parent_map(suffixes)
            for key, parents in parent_map.items():
                result[prefix + (key,)] = tuple(
                    prefix + (parent,) for parent in parents)
        return result

    def _get_vf(self, path):
        if not self._is_locked():
            raise errors.ObjectNotLocked(self)
        return self._file_factory(path, self._transport, create=True,
            get_scope=lambda:None)

    def _partition_keys(self, keys):
        """Turn keys into a dict of prefix:suffix_list."""
        result = {}
        for key in keys:
            prefix_keys = result.setdefault(key[:-1], [])
            prefix_keys.append(key[-1])
        return result

    def _get_all_prefixes(self):
        # Identify all key prefixes.
        # XXX: A bit hacky, needs polish.
        if type(self._mapper) == ConstantMapper:
            paths = [self._mapper.map(())]
            prefixes = [()]
        else:
            relpaths = set()
            for quoted_relpath in self._transport.iter_files_recursive():
                path, ext = os.path.splitext(quoted_relpath)
                relpaths.add(path)
            paths = list(relpaths)
            prefixes = [self._mapper.unmap(path) for path in paths]
        return zip(paths, prefixes)

    def get_record_stream(self, keys, ordering, include_delta_closure):
        """See VersionedFiles.get_record_stream()."""
        # Ordering will be taken care of by each partitioned store; group keys
        # by partition.
        keys = sorted(keys)
        for prefix, suffixes, vf in self._iter_keys_vf(keys):
            suffixes = [(suffix,) for suffix in suffixes]
            for record in vf.get_record_stream(suffixes, ordering,
                include_delta_closure):
                if record.parents is not None:
                    record.parents = tuple(
                        prefix + parent for parent in record.parents)
                record.key = prefix + record.key
                yield record

    def _iter_keys_vf(self, keys):
        prefixes = self._partition_keys(keys)
        sha1s = {}
        for prefix, suffixes in prefixes.items():
            path = self._mapper.map(prefix)
            vf = self._get_vf(path)
            yield prefix, suffixes, vf

    def get_sha1s(self, keys):
        """See VersionedFiles.get_sha1s()."""
        sha1s = {}
        for prefix,suffixes, vf in self._iter_keys_vf(keys):
            vf_sha1s = vf.get_sha1s(suffixes)
            for suffix, sha1 in vf_sha1s.iteritems():
                sha1s[prefix + (suffix,)] = sha1
        return sha1s

    def insert_record_stream(self, stream):
        """Insert a record stream into this container.

        :param stream: A stream of records to insert. 
        :return: None
        :seealso VersionedFile.get_record_stream:
        """
        for record in stream:
            prefix = record.key[:-1]
            key = record.key[-1:]
            if record.parents is not None:
                parents = [parent[-1:] for parent in record.parents]
            else:
                parents = None
            thunk_record = AdapterFactory(key, parents, record)
            path = self._mapper.map(prefix)
            # Note that this parses the file many times; we can do better but
            # as this only impacts weaves in terms of performance, it is
            # tolerable.
            vf = self._get_vf(path)
            vf.insert_record_stream([thunk_record])

    def iter_lines_added_or_present_in_keys(self, keys, pb=None):
        """Iterate over the lines in the versioned files from keys.

        This may return lines from other keys. Each item the returned
        iterator yields is a tuple of a line and a text version that that line
        is present in (not introduced in).

        Ordering of results is in whatever order is most suitable for the
        underlying storage format.

        If a progress bar is supplied, it may be used to indicate progress.
        The caller is responsible for cleaning up progress bars (because this
        is an iterator).

        NOTES:
         * Lines are normalised by the underlying store: they will all have \n
           terminators.
         * Lines are returned in arbitrary order.

        :return: An iterator over (line, key).
        """
        for prefix, suffixes, vf in self._iter_keys_vf(keys):
            for line, version in vf.iter_lines_added_or_present_in_versions(suffixes):
                yield line, prefix + (version,)

    def _iter_all_components(self):
        for path, prefix in self._get_all_prefixes():
            yield prefix, self._get_vf(path)

    def keys(self):
        """See VersionedFiles.keys()."""
        result = set()
        for prefix, vf in self._iter_all_components():
            for suffix in vf.versions():
                result.add(prefix + (suffix,))
        return result


class _PlanMergeVersionedFile(VersionedFiles):
    """A VersionedFile for uncommitted and committed texts.

    It is intended to allow merges to be planned with working tree texts.
    It implements only the small part of the VersionedFiles interface used by
    PlanMerge.  It falls back to multiple versionedfiles for data not stored in
    _PlanMergeVersionedFile itself.

    :ivar: fallback_versionedfiles a list of VersionedFiles objects that can be
        queried for missing texts.
    """

    def __init__(self, file_id):
        """Create a _PlanMergeVersionedFile.

        :param file_id: Used with _PlanMerge code which is not yet fully
            tuple-keyspace aware.
        """
        self._file_id = file_id
        # fallback locations
        self.fallback_versionedfiles = []
        # Parents for locally held keys.
        self._parents = {}
        # line data for locally held keys.
        self._lines = {}
        # key lookup providers
        self._providers = [DictParentsProvider(self._parents)]

    def plan_merge(self, ver_a, ver_b, base=None):
        """See VersionedFile.plan_merge"""
        from bzrlib.merge import _PlanMerge
        if base is None:
            return _PlanMerge(ver_a, ver_b, self, (self._file_id,)).plan_merge()
        old_plan = list(_PlanMerge(ver_a, base, self, (self._file_id,)).plan_merge())
        new_plan = list(_PlanMerge(ver_a, ver_b, self, (self._file_id,)).plan_merge())
        return _PlanMerge._subtract_plans(old_plan, new_plan)

    def plan_lca_merge(self, ver_a, ver_b, base=None):
        from bzrlib.merge import _PlanLCAMerge
        graph = Graph(self)
        new_plan = _PlanLCAMerge(ver_a, ver_b, self, (self._file_id,), graph).plan_merge()
        if base is None:
            return new_plan
        old_plan = _PlanLCAMerge(ver_a, base, self, (self._file_id,), graph).plan_merge()
        return _PlanLCAMerge._subtract_plans(list(old_plan), list(new_plan))

    def add_lines(self, key, parents, lines):
        """See VersionedFiles.add_lines

        Lines are added locally, not to fallback versionedfiles.  Also, ghosts
        are permitted.  Only reserved ids are permitted.
        """
        if type(key) is not tuple:
            raise TypeError(key)
        if not revision.is_reserved_id(key[-1]):
            raise ValueError('Only reserved ids may be used')
        if parents is None:
            raise ValueError('Parents may not be None')
        if lines is None:
            raise ValueError('Lines may not be None')
        self._parents[key] = tuple(parents)
        self._lines[key] = lines

    def get_record_stream(self, keys, ordering, include_delta_closure):
        pending = set(keys)
        for key in keys:
            if key in self._lines:
                lines = self._lines[key]
                parents = self._parents[key]
                pending.remove(key)
                yield ChunkedContentFactory(key, parents, None, lines)
        for versionedfile in self.fallback_versionedfiles:
            for record in versionedfile.get_record_stream(
                pending, 'unordered', True):
                if record.storage_kind == 'absent':
                    continue
                else:
                    pending.remove(record.key)
                    yield record
            if not pending:
                return
        # report absent entries
        for key in pending:
            yield AbsentContentFactory(key)

    def get_parent_map(self, keys):
        """See VersionedFiles.get_parent_map"""
        # We create a new provider because a fallback may have been added.
        # If we make fallbacks private we can update a stack list and avoid
        # object creation thrashing.
        keys = set(keys)
        result = {}
        if revision.NULL_REVISION in keys:
            keys.remove(revision.NULL_REVISION)
            result[revision.NULL_REVISION] = ()
        self._providers = self._providers[:1] + self.fallback_versionedfiles
        result.update(
            _StackedParentsProvider(self._providers).get_parent_map(keys))
        for key, parents in result.iteritems():
            if parents == ():
                result[key] = (revision.NULL_REVISION,)
        return result


class PlanWeaveMerge(TextMerge):
    """Weave merge that takes a plan as its input.
    
    This exists so that VersionedFile.plan_merge is implementable.
    Most callers will want to use WeaveMerge instead.
    """

    def __init__(self, plan, a_marker=TextMerge.A_MARKER,
                 b_marker=TextMerge.B_MARKER):
        TextMerge.__init__(self, a_marker, b_marker)
        self.plan = plan

    def _merge_struct(self):
        lines_a = []
        lines_b = []
        ch_a = ch_b = False

        def outstanding_struct():
            if not lines_a and not lines_b:
                return
            elif ch_a and not ch_b:
                # one-sided change:
                yield(lines_a,)
            elif ch_b and not ch_a:
                yield (lines_b,)
            elif lines_a == lines_b:
                yield(lines_a,)
            else:
                yield (lines_a, lines_b)
       
        # We previously considered either 'unchanged' or 'killed-both' lines
        # to be possible places to resynchronize.  However, assuming agreement
        # on killed-both lines may be too aggressive. -- mbp 20060324
        for state, line in self.plan:
            if state == 'unchanged':
                # resync and flush queued conflicts changes if any
                for struct in outstanding_struct():
                    yield struct
                lines_a = []
                lines_b = []
                ch_a = ch_b = False
                
            if state == 'unchanged':
                if line:
                    yield ([line],)
            elif state == 'killed-a':
                ch_a = True
                lines_b.append(line)
            elif state == 'killed-b':
                ch_b = True
                lines_a.append(line)
            elif state == 'new-a':
                ch_a = True
                lines_a.append(line)
            elif state == 'new-b':
                ch_b = True
                lines_b.append(line)
            elif state == 'conflicted-a':
                ch_b = ch_a = True
                lines_a.append(line)
            elif state == 'conflicted-b':
                ch_b = ch_a = True
                lines_b.append(line)
            else:
                if state not in ('irrelevant', 'ghost-a', 'ghost-b',
                        'killed-base', 'killed-both'):
                    raise AssertionError(state)
        for struct in outstanding_struct():
            yield struct


class WeaveMerge(PlanWeaveMerge):
    """Weave merge that takes a VersionedFile and two versions as its input."""

    def __init__(self, versionedfile, ver_a, ver_b, 
        a_marker=PlanWeaveMerge.A_MARKER, b_marker=PlanWeaveMerge.B_MARKER):
        plan = versionedfile.plan_merge(ver_a, ver_b)
        PlanWeaveMerge.__init__(self, plan, a_marker, b_marker)


class VirtualVersionedFiles(VersionedFiles):
    """Dummy implementation for VersionedFiles that uses other functions for 
    obtaining fulltexts and parent maps.

    This is always on the bottom of the stack and uses string keys 
    (rather than tuples) internally.
    """

    def __init__(self, get_parent_map, get_lines):
        """Create a VirtualVersionedFiles.

        :param get_parent_map: Same signature as Repository.get_parent_map.
        :param get_lines: Should return lines for specified key or None if 
                          not available.
        """
        super(VirtualVersionedFiles, self).__init__()
        self._get_parent_map = get_parent_map
        self._get_lines = get_lines
        
    def check(self, progressbar=None):
        """See VersionedFiles.check.

        :note: Always returns True for VirtualVersionedFiles.
        """
        return True

    def add_mpdiffs(self, records):
        """See VersionedFiles.mpdiffs.

        :note: Not implemented for VirtualVersionedFiles.
        """
        raise NotImplementedError(self.add_mpdiffs)

    def get_parent_map(self, keys):
        """See VersionedFiles.get_parent_map."""
        return dict([((k,), tuple([(p,) for p in v]))
            for k,v in self._get_parent_map([k for (k,) in keys]).iteritems()])

    def get_sha1s(self, keys):
        """See VersionedFiles.get_sha1s."""
        ret = {}
        for (k,) in keys:
            lines = self._get_lines(k)
            if lines is not None:
                if not isinstance(lines, list):
                    raise AssertionError
                ret[(k,)] = osutils.sha_strings(lines)
        return ret

    def get_record_stream(self, keys, ordering, include_delta_closure):
        """See VersionedFiles.get_record_stream."""
        for (k,) in list(keys):
            lines = self._get_lines(k)
            if lines is not None:
                if not isinstance(lines, list):
                    raise AssertionError
                yield ChunkedContentFactory((k,), None,
                        sha1=osutils.sha_strings(lines),
                        chunks=lines)
            else:
                yield AbsentContentFactory((k,))

    def iter_lines_added_or_present_in_keys(self, keys, pb=None):
        """See VersionedFile.iter_lines_added_or_present_in_versions()."""
        for i, (key,) in enumerate(keys):
            if pb is not None:
                pb.update("iterating texts", i, len(keys))
            for l in self._get_lines(key):
                yield (l, key)


def network_bytes_to_kind_and_offset(network_bytes):
    """Strip of a record kind from the front of network_bytes.

    :param network_bytes: The bytes of a record.
    :return: A tuple (storage_kind, offset_of_remaining_bytes)
    """
    line_end = network_bytes.find('\n')
    storage_kind = network_bytes[:line_end]
    return storage_kind, line_end + 1


class NetworkRecordStream(object):
    """A record_stream which reconstitures a serialised stream."""

    def __init__(self, bytes_iterator):
        """Create a NetworkRecordStream.

        :param bytes_iterator: An iterator of bytes. Each item in this
            iterator should have been obtained from a record_streams'
            record.get_bytes_as(record.storage_kind) call.
        """
        self._bytes_iterator = bytes_iterator
        self._kind_factory = {'knit-ft-gz':knit.knit_network_to_record,
            'knit-delta-gz':knit.knit_network_to_record,
            'knit-annotated-ft-gz':knit.knit_network_to_record,
            'knit-annotated-delta-gz':knit.knit_network_to_record,
            'knit-delta-closure':knit.knit_delta_closure_to_records,
<<<<<<< HEAD
            'fulltext':fulltext_network_to_record,
=======
>>>>>>> c87a678f
            }

    def read(self):
        """Read the stream.

        :return: An iterator as per VersionedFiles.get_record_stream().
        """
        for bytes in self._bytes_iterator:
            storage_kind, line_end = network_bytes_to_kind_and_offset(bytes)
            for record in self._kind_factory[storage_kind](
                storage_kind, bytes, line_end):
<<<<<<< HEAD
                yield record


def fulltext_network_to_record(kind, bytes, line_end):
    """Convert a network fulltext record to record."""
    meta_len, = struct.unpack('!L', bytes[line_end:line_end+4])
    record_meta = record_bytes[line_end+4:line_end+4+meta_len]
    key, parents = bencode.bdecode_as_tuple(record_meta)
    if parents == 'nil':
        parents = None
    fulltext = record_bytes[line_end+4+meta_len:]
    return FulltextContentFactory(key, parents, None, fulltext)


def _length_prefix(bytes):
    return struct.pack('!L', len(bytes))


def record_to_fulltext_bytes(self, record):
    if record.parents is None:
        parents = 'nil'
    else:
        parents = record.parents
    record_meta = bencode.bencode((record.key, parents))
    record_content = record.get_bytes_as('fulltext')
    return "fulltext\n%s%s%s" % (
        _length_prefix(record_meta), record_meta, record_content)
=======
                yield record
>>>>>>> c87a678f
<|MERGE_RESOLUTION|>--- conflicted
+++ resolved
@@ -1516,10 +1516,7 @@
             'knit-annotated-ft-gz':knit.knit_network_to_record,
             'knit-annotated-delta-gz':knit.knit_network_to_record,
             'knit-delta-closure':knit.knit_delta_closure_to_records,
-<<<<<<< HEAD
             'fulltext':fulltext_network_to_record,
-=======
->>>>>>> c87a678f
             }
 
     def read(self):
@@ -1531,7 +1528,6 @@
             storage_kind, line_end = network_bytes_to_kind_and_offset(bytes)
             for record in self._kind_factory[storage_kind](
                 storage_kind, bytes, line_end):
-<<<<<<< HEAD
                 yield record
 
 
@@ -1558,7 +1554,4 @@
     record_meta = bencode.bencode((record.key, parents))
     record_content = record.get_bytes_as('fulltext')
     return "fulltext\n%s%s%s" % (
-        _length_prefix(record_meta), record_meta, record_content)
-=======
-                yield record
->>>>>>> c87a678f
+        _length_prefix(record_meta), record_meta, record_content)