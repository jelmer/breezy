--- conflicted
+++ resolved
@@ -224,30 +224,12 @@
         """
         return True
 
-<<<<<<< HEAD
     def get_branch(self):
         """When the revision specifier contains a branch location, return it.
         
         Otherwise, return None.
         """
         return None
-
-# private API
-
-class RevisionSpec_int(RevisionSpec):
-    """Spec is a number.  Special case."""
-    def __init__(self, spec):
-        self.spec = int(spec)
-
-    def _match_on(self, branch, revs):
-        if self.spec < 0:
-            revno = len(revs) + self.spec + 1
-        else:
-            revno = self.spec
-        rev_id = branch.get_rev_id(revno, revs)
-        return RevisionInfo(branch, revno, rev_id)
-=======
->>>>>>> 73a2ddc3
 
 # private API
 
@@ -297,16 +279,14 @@
     def needs_branch(self):
         return self.spec.find(':') == -1
 
-<<<<<<< HEAD
     def get_branch(self):
         if self.spec.find(':') == -1:
             return None
         else:
             return self.spec[self.spec.find(':')+1:]
-=======
+
 # Old compatibility 
 RevisionSpec_int = RevisionSpec_revno
->>>>>>> 73a2ddc3
 
 SPEC_TYPES.append(RevisionSpec_revno)
 
