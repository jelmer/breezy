# Copyright (C) 2005 Canonical Ltd

# This program is free software; you can redistribute it and/or modify
# it under the terms of the GNU General Public License as published by
# the Free Software Foundation; either version 2 of the License, or
# (at your option) any later version.

# This program is distributed in the hope that it will be useful,
# but WITHOUT ANY WARRANTY; without even the implied warranty of
# MERCHANTABILITY or FITNESS FOR A PARTICULAR PURPOSE.  See the
# GNU General Public License for more details.

# You should have received a copy of the GNU General Public License
# along with this program; if not, write to the Free Software
# Foundation, Inc., 59 Temple Place, Suite 330, Boston, MA  02111-1307  USA

<<<<<<< HEAD
from bzrlib.trace import mutter, note, warning
=======
from trace import mutter, note
from bzrlib.errors import NotBranchError
from bzrlib.branch import Branch
>>>>>>> 4001d83d

def glob_expand_for_win32(file_list):
    import glob
    
    expanded_file_list = []
    for possible_glob in file_list:
        glob_files = glob.glob(possible_glob)
       
        if glob_files == []:
            # special case to let the normal code path handle
            # files that do not exists
            expanded_file_list.append(possible_glob)
        else:
            expanded_file_list += glob_files
    return expanded_file_list

<<<<<<< HEAD

def smart_add(file_list, verbose=True, recurse=True):
=======
def _NullAddCallback(entry):
    pass

def _PrintAddCallback(entry):
    from bzrlib.osutils import quotefn
    print "added", quotefn(entry.name)
    
def _prepare_file_list(file_list):
    """Prepare a file list for use by smart_add_*."""
    import sys
    if sys.platform == 'win32':
        file_list = glob_expand_for_win32(file_list)
    if not file_list:
        file_list = ['.']
    file_list = list(file_list)
    assert not isinstance(file_list, basestring)
    return file_list

def smart_add(file_list, verbose=True, recurse=True, callback=_NullAddCallback):
    """Add files to version, optionally recursing into directories.

    This is designed more towards DWIM for humans than API simplicity.
    For the specific behaviour see the help for cmd_add().
    """
    file_list = _prepare_file_list(file_list)
    b = Branch(file_list[0], find_root=True)
    return smart_add_branch(b, file_list, verbose, recurse)
        
def smart_add_branch(branch, file_list, verbose=True, recurse=True,
                     callback=_NullAddCallback):
>>>>>>> 4001d83d
    """Add files to version, optionally recursing into directories.

    This is designed more towards DWIM for humans than API simplicity.
    For the specific behaviour see the help for cmd_add().

    This yields a sequence of (path, kind, file_id) for added files.
    """
    import os
    import sys
    from bzrlib.osutils import quotefn
    from bzrlib.errors import BadFileKindError, ForbiddenFileError
    import bzrlib.branch
    import bzrlib.osutils

    file_list = _prepare_file_list(file_list)
    user_list = file_list[:]
    inv = branch.read_working_inventory()
    tree = branch.working_tree()
    count = 0

    for f in file_list:
        rf = branch.relpath(f)
        af = branch.abspath(rf)

        kind = bzrlib.osutils.file_kind(af)

        if kind != 'file' and kind != 'directory':
            if f in user_list:
                raise BadFileKindError("cannot add %s of type %s" % (f, kind))
            else:
                warning("skipping %s (can't add file of kind '%s')", f, kind)
                continue

        mutter("smart add of %r, abs=%r" % (f, af))
        
        if bzrlib.branch.is_control_file(af):
            raise ForbiddenFileError('cannot add control file %s' % f)
            
        versioned = (inv.path2id(rf) != None)

        if kind == 'directory':
            try:
                sub_branch = Branch(af, find_root=False)
                sub_tree = True
            except NotBranchError:
                sub_tree = False
        else:
            sub_tree = False

        if rf == '':
            mutter("branch root doesn't need to be added")
            sub_tree = False
        elif versioned:
            mutter("%r is already versioned" % f)
        elif sub_tree:
            mutter("%r is a bzr tree" %f)
        else:
            entry = inv.add_path(rf, kind=kind)
            mutter("added %r kind %r file_id={%s}" % (rf, kind, entry.file_id))
            count += 1 
            callback(entry)

<<<<<<< HEAD
            yield f, kind, file_id


        if kind == 'directory' and recurse:
=======
        if kind == 'directory' and recurse and not sub_tree:
>>>>>>> 4001d83d
            for subf in os.listdir(af):
                subp = os.path.join(rf, subf)
                if subf == bzrlib.BZRDIR:
                    mutter("skip control directory %r" % subp)
                elif tree.is_ignored(subp):
                    mutter("skip ignored sub-file %r" % subp)
                else:
                    mutter("queue to add sub-file %r" % subp)
                    file_list.append(branch.abspath(subp))


    if count > 0:
        if verbose:
<<<<<<< HEAD
            note('added %d entries', count)
        b._write_inventory(inv)
=======
            note('added %d' % count)
        branch._write_inventory(inv)
    else:
        print "nothing new to add"
        # should this return 1 to the shell?
>>>>>>> 4001d83d
<|MERGE_RESOLUTION|>--- conflicted
+++ resolved
@@ -14,13 +14,10 @@
 # along with this program; if not, write to the Free Software
 # Foundation, Inc., 59 Temple Place, Suite 330, Boston, MA  02111-1307  USA
 
-<<<<<<< HEAD
 from bzrlib.trace import mutter, note, warning
-=======
-from trace import mutter, note
 from bzrlib.errors import NotBranchError
 from bzrlib.branch import Branch
->>>>>>> 4001d83d
+from bzrlib.osutils import quotefn
 
 def glob_expand_for_win32(file_list):
     import glob
@@ -37,16 +34,12 @@
             expanded_file_list += glob_files
     return expanded_file_list
 
-<<<<<<< HEAD
 
-def smart_add(file_list, verbose=True, recurse=True):
-=======
-def _NullAddCallback(entry):
+def _NullAddCallback(path, kind, entry):
     pass
 
-def _PrintAddCallback(entry):
-    from bzrlib.osutils import quotefn
-    print "added", quotefn(entry.name)
+def _PrintAddCallback(path, kind, entry):
+    print "added", quotefn(path)
     
 def _prepare_file_list(file_list):
     """Prepare a file list for use by smart_add_*."""
@@ -71,7 +64,6 @@
         
 def smart_add_branch(branch, file_list, verbose=True, recurse=True,
                      callback=_NullAddCallback):
->>>>>>> 4001d83d
     """Add files to version, optionally recursing into directories.
 
     This is designed more towards DWIM for humans than API simplicity.
@@ -132,16 +124,9 @@
             entry = inv.add_path(rf, kind=kind)
             mutter("added %r kind %r file_id={%s}" % (rf, kind, entry.file_id))
             count += 1 
-            callback(entry)
+            callback(rf, kind, entry)
 
-<<<<<<< HEAD
-            yield f, kind, file_id
-
-
-        if kind == 'directory' and recurse:
-=======
         if kind == 'directory' and recurse and not sub_tree:
->>>>>>> 4001d83d
             for subf in os.listdir(af):
                 subp = os.path.join(rf, subf)
                 if subf == bzrlib.BZRDIR:
@@ -155,13 +140,8 @@
 
     if count > 0:
         if verbose:
-<<<<<<< HEAD
-            note('added %d entries', count)
-        b._write_inventory(inv)
-=======
             note('added %d' % count)
         branch._write_inventory(inv)
     else:
-        print "nothing new to add"
-        # should this return 1 to the shell?
->>>>>>> 4001d83d
+        note("nothing new to add")
+        # should this return 1 to the shell?