# Copyright (C) 2007-2011 Canonical Ltd
#
# This program is free software; you can redistribute it and/or modify
# it under the terms of the GNU General Public License as published by
# the Free Software Foundation; either version 2 of the License, or
# (at your option) any later version.
#
# This program is distributed in the hope that it will be useful,
# but WITHOUT ANY WARRANTY; without even the implied warranty of
# MERCHANTABILITY or FITNESS FOR A PARTICULAR PURPOSE.  See the
# GNU General Public License for more details.
#
# You should have received a copy of the GNU General Public License
# along with this program; if not, write to the Free Software
# Foundation, Inc., 51 Franklin Street, Fifth Floor, Boston, MA 02110-1301 USA

"""Knit-based pack repository formats."""

from bzrlib.lazy_import import lazy_import
lazy_import(globals(), """
from itertools import izip
import time

from bzrlib import (
    bzrdir,
    debug,
    errors,
    knit,
    osutils,
    pack,
    revision as _mod_revision,
    trace,
    tsort,
    ui,
    xml5,
    xml6,
    xml7,
    )
from bzrlib.knit import (
    _KnitGraphIndex,
    KnitPlainFactory,
    KnitVersionedFiles,
    )
""")

from bzrlib import (
    btree_index,
    )
from bzrlib.index import (
    CombinedGraphIndex,
    GraphIndex,
    GraphIndexPrefixAdapter,
    InMemoryGraphIndex,
    )
from bzrlib.repofmt.knitrepo import (
    KnitRepository,
    )
from bzrlib.repofmt.pack_repo import (
<<<<<<< HEAD
    _DirectPackAccess,
=======
>>>>>>> 48bc7fa8
    NewPack,
    RepositoryFormatPack,
    ResumedPack,
    Packer,
    PackCommitBuilder,
    PackRepository,
    PackRootCommitBuilder,
    RepositoryPackCollection,
    )
from bzrlib.repository import (
    StreamSource,
    )


<<<<<<< HEAD
class KnitPackRepository(PackRepository,KnitRepository):
=======
class KnitPackRepository(PackRepository, KnitRepository):
>>>>>>> 48bc7fa8

    def __init__(self, _format, a_bzrdir, control_files, _commit_builder_class,
        _serializer):
        PackRepository.__init__(self, _format, a_bzrdir, control_files,
            _commit_builder_class, _serializer)
        if self._format.supports_chks:
            raise AssertionError("chk not supported")
        index_transport = self._transport.clone('indices')
        self._pack_collection = KnitRepositoryPackCollection(self,
            self._transport,
            index_transport,
            self._transport.clone('upload'),
            self._transport.clone('packs'),
            _format.index_builder_class,
            _format.index_class,
<<<<<<< HEAD
            use_chk_index=self._format.supports_chks,
=======
            use_chk_index=False,
>>>>>>> 48bc7fa8
            )
        self.inventories = KnitVersionedFiles(
            _KnitGraphIndex(self._pack_collection.inventory_index.combined_index,
                add_callback=self._pack_collection.inventory_index.add_callback,
                deltas=True, parents=True, is_locked=self.is_locked),
            data_access=self._pack_collection.inventory_index.data_access,
            max_delta_chain=200)
        self.revisions = KnitVersionedFiles(
            _KnitGraphIndex(self._pack_collection.revision_index.combined_index,
                add_callback=self._pack_collection.revision_index.add_callback,
                deltas=False, parents=True, is_locked=self.is_locked,
                track_external_parent_refs=True),
            data_access=self._pack_collection.revision_index.data_access,
            max_delta_chain=0)
        self.signatures = KnitVersionedFiles(
            _KnitGraphIndex(self._pack_collection.signature_index.combined_index,
                add_callback=self._pack_collection.signature_index.add_callback,
                deltas=False, parents=False, is_locked=self.is_locked),
            data_access=self._pack_collection.signature_index.data_access,
            max_delta_chain=0)
        self.texts = KnitVersionedFiles(
            _KnitGraphIndex(self._pack_collection.text_index.combined_index,
                add_callback=self._pack_collection.text_index.add_callback,
                deltas=True, parents=True, is_locked=self.is_locked),
            data_access=self._pack_collection.text_index.data_access,
            max_delta_chain=200)
        self.chk_bytes = None
        # True when the repository object is 'write locked' (as opposed to the
        # physical lock only taken out around changes to the pack-names list.)
        # Another way to represent this would be a decorator around the control
        # files object that presents logical locks as physical ones - if this
        # gets ugly consider that alternative design. RBC 20071011
        self._write_lock_count = 0
        self._transaction = None
        # for tests
        self._reconcile_does_inventory_gc = True
        self._reconcile_fixes_text_parents = True
        self._reconcile_backsup_inventory = False

    def _get_source(self, to_format):
        if to_format.network_name() == self._format.network_name():
            return KnitPackStreamSource(self, to_format)
        return PackRepository._get_source(self, to_format)

    def _reconcile_pack(self, collection, packs, extension, revs, pb):
        packer = KnitReconcilePacker(collection, packs, extension, revs)
        return packer.pack(pb)


class RepositoryFormatKnitPack1(RepositoryFormatPack):
    """A no-subtrees parameterized Pack repository.

    This format was introduced in 0.92.
    """

    repository_class = KnitPackRepository
    _commit_builder_class = PackCommitBuilder
    @property
    def _serializer(self):
        return xml5.serializer_v5
    # What index classes to use
    index_builder_class = InMemoryGraphIndex
    index_class = GraphIndex

    def _get_matching_bzrdir(self):
        return bzrdir.format_registry.make_bzrdir('pack-0.92')

    def _ignore_setting_bzrdir(self, format):
        pass

    _matchingbzrdir = property(_get_matching_bzrdir, _ignore_setting_bzrdir)

    def get_format_string(self):
        """See RepositoryFormat.get_format_string()."""
        return "Bazaar pack repository format 1 (needs bzr 0.92)\n"

    def get_format_description(self):
        """See RepositoryFormat.get_format_description()."""
        return "Packs containing knits without subtree support"


class RepositoryFormatKnitPack3(RepositoryFormatPack):
    """A subtrees parameterized Pack repository.

    This repository format uses the xml7 serializer to get:
     - support for recording full info about the tree root
     - support for recording tree-references

    This format was introduced in 0.92.
    """

    repository_class = KnitPackRepository
    _commit_builder_class = PackRootCommitBuilder
    rich_root_data = True
    experimental = True
    supports_tree_reference = True
    @property
    def _serializer(self):
        return xml7.serializer_v7
    # What index classes to use
    index_builder_class = InMemoryGraphIndex
    index_class = GraphIndex

    def _get_matching_bzrdir(self):
        return bzrdir.format_registry.make_bzrdir(
            'pack-0.92-subtree')

    def _ignore_setting_bzrdir(self, format):
        pass

    _matchingbzrdir = property(_get_matching_bzrdir, _ignore_setting_bzrdir)

    def get_format_string(self):
        """See RepositoryFormat.get_format_string()."""
        return "Bazaar pack repository format 1 with subtree support (needs bzr 0.92)\n"

    def get_format_description(self):
        """See RepositoryFormat.get_format_description()."""
        return "Packs containing knits with subtree support\n"


class RepositoryFormatKnitPack4(RepositoryFormatPack):
    """A rich-root, no subtrees parameterized Pack repository.

    This repository format uses the xml6 serializer to get:
     - support for recording full info about the tree root

    This format was introduced in 1.0.
    """

    repository_class = KnitPackRepository
    _commit_builder_class = PackRootCommitBuilder
    rich_root_data = True
    supports_tree_reference = False
    @property
    def _serializer(self):
        return xml6.serializer_v6
    # What index classes to use
    index_builder_class = InMemoryGraphIndex
    index_class = GraphIndex

    def _get_matching_bzrdir(self):
        return bzrdir.format_registry.make_bzrdir(
            'rich-root-pack')

    def _ignore_setting_bzrdir(self, format):
        pass

    _matchingbzrdir = property(_get_matching_bzrdir, _ignore_setting_bzrdir)

    def get_format_string(self):
        """See RepositoryFormat.get_format_string()."""
        return ("Bazaar pack repository format 1 with rich root"
                " (needs bzr 1.0)\n")

    def get_format_description(self):
        """See RepositoryFormat.get_format_description()."""
        return "Packs containing knits with rich root support\n"


class RepositoryFormatKnitPack5(RepositoryFormatPack):
    """Repository that supports external references to allow stacking.

    New in release 1.6.

    Supports external lookups, which results in non-truncated ghosts after
    reconcile compared to pack-0.92 formats.
    """

    repository_class = KnitPackRepository
    _commit_builder_class = PackCommitBuilder
    supports_external_lookups = True
    # What index classes to use
    index_builder_class = InMemoryGraphIndex
    index_class = GraphIndex

    @property
    def _serializer(self):
        return xml5.serializer_v5

    def _get_matching_bzrdir(self):
        return bzrdir.format_registry.make_bzrdir('1.6')

    def _ignore_setting_bzrdir(self, format):
        pass

    _matchingbzrdir = property(_get_matching_bzrdir, _ignore_setting_bzrdir)

    def get_format_string(self):
        """See RepositoryFormat.get_format_string()."""
        return "Bazaar RepositoryFormatKnitPack5 (bzr 1.6)\n"

    def get_format_description(self):
        """See RepositoryFormat.get_format_description()."""
        return "Packs 5 (adds stacking support, requires bzr 1.6)"


class RepositoryFormatKnitPack5RichRoot(RepositoryFormatPack):
    """A repository with rich roots and stacking.

    New in release 1.6.1.

    Supports stacking on other repositories, allowing data to be accessed
    without being stored locally.
    """

    repository_class = KnitPackRepository
    _commit_builder_class = PackRootCommitBuilder
    rich_root_data = True
    supports_tree_reference = False # no subtrees
    supports_external_lookups = True
    # What index classes to use
    index_builder_class = InMemoryGraphIndex
    index_class = GraphIndex

    @property
    def _serializer(self):
        return xml6.serializer_v6

    def _get_matching_bzrdir(self):
        return bzrdir.format_registry.make_bzrdir(
            '1.6.1-rich-root')

    def _ignore_setting_bzrdir(self, format):
        pass

    _matchingbzrdir = property(_get_matching_bzrdir, _ignore_setting_bzrdir)

    def get_format_string(self):
        """See RepositoryFormat.get_format_string()."""
        return "Bazaar RepositoryFormatKnitPack5RichRoot (bzr 1.6.1)\n"

    def get_format_description(self):
        return "Packs 5 rich-root (adds stacking support, requires bzr 1.6.1)"


class RepositoryFormatKnitPack5RichRootBroken(RepositoryFormatPack):
    """A repository with rich roots and external references.

    New in release 1.6.

    Supports external lookups, which results in non-truncated ghosts after
    reconcile compared to pack-0.92 formats.

    This format was deprecated because the serializer it uses accidentally
    supported subtrees, when the format was not intended to. This meant that
    someone could accidentally fetch from an incorrect repository.
    """

    repository_class = KnitPackRepository
    _commit_builder_class = PackRootCommitBuilder
    rich_root_data = True
    supports_tree_reference = False # no subtrees

    supports_external_lookups = True
    # What index classes to use
    index_builder_class = InMemoryGraphIndex
    index_class = GraphIndex

    @property
    def _serializer(self):
        return xml7.serializer_v7

    def _get_matching_bzrdir(self):
        matching = bzrdir.format_registry.make_bzrdir(
            '1.6.1-rich-root')
        matching.repository_format = self
        return matching

    def _ignore_setting_bzrdir(self, format):
        pass

    _matchingbzrdir = property(_get_matching_bzrdir, _ignore_setting_bzrdir)

    def get_format_string(self):
        """See RepositoryFormat.get_format_string()."""
        return "Bazaar RepositoryFormatKnitPack5RichRoot (bzr 1.6)\n"

    def get_format_description(self):
        return ("Packs 5 rich-root (adds stacking support, requires bzr 1.6)"
                " (deprecated)")

    def is_deprecated(self):
        return True


class RepositoryFormatKnitPack6(RepositoryFormatPack):
    """A repository with stacking and btree indexes,
    without rich roots or subtrees.

    This is equivalent to pack-1.6 with B+Tree indices.
    """

    repository_class = KnitPackRepository
    _commit_builder_class = PackCommitBuilder
    supports_external_lookups = True
    # What index classes to use
    index_builder_class = btree_index.BTreeBuilder
    index_class = btree_index.BTreeGraphIndex

    @property
    def _serializer(self):
        return xml5.serializer_v5

    def _get_matching_bzrdir(self):
        return bzrdir.format_registry.make_bzrdir('1.9')

    def _ignore_setting_bzrdir(self, format):
        pass

    _matchingbzrdir = property(_get_matching_bzrdir, _ignore_setting_bzrdir)

    def get_format_string(self):
        """See RepositoryFormat.get_format_string()."""
        return "Bazaar RepositoryFormatKnitPack6 (bzr 1.9)\n"

    def get_format_description(self):
        """See RepositoryFormat.get_format_description()."""
        return "Packs 6 (uses btree indexes, requires bzr 1.9)"


class RepositoryFormatKnitPack6RichRoot(RepositoryFormatPack):
    """A repository with rich roots, no subtrees, stacking and btree indexes.

    1.6-rich-root with B+Tree indices.
    """

    repository_class = KnitPackRepository
    _commit_builder_class = PackRootCommitBuilder
    rich_root_data = True
    supports_tree_reference = False # no subtrees
    supports_external_lookups = True
    # What index classes to use
    index_builder_class = btree_index.BTreeBuilder
    index_class = btree_index.BTreeGraphIndex

    @property
    def _serializer(self):
        return xml6.serializer_v6

    def _get_matching_bzrdir(self):
        return bzrdir.format_registry.make_bzrdir(
            '1.9-rich-root')

    def _ignore_setting_bzrdir(self, format):
        pass

    _matchingbzrdir = property(_get_matching_bzrdir, _ignore_setting_bzrdir)

    def get_format_string(self):
        """See RepositoryFormat.get_format_string()."""
        return "Bazaar RepositoryFormatKnitPack6RichRoot (bzr 1.9)\n"

    def get_format_description(self):
        return "Packs 6 rich-root (uses btree indexes, requires bzr 1.9)"


class RepositoryFormatPackDevelopment2Subtree(RepositoryFormatPack):
    """A subtrees development repository.

    This format should be retained in 2.3, to provide an upgrade path from this
    to RepositoryFormat2aSubtree.  It can be removed in later releases.

    1.6.1-subtree[as it might have been] with B+Tree indices.
    """

    repository_class = KnitPackRepository
    _commit_builder_class = PackRootCommitBuilder
    rich_root_data = True
    experimental = True
    supports_tree_reference = True
    supports_external_lookups = True
    # What index classes to use
    index_builder_class = btree_index.BTreeBuilder
    index_class = btree_index.BTreeGraphIndex

    @property
    def _serializer(self):
        return xml7.serializer_v7

    def _get_matching_bzrdir(self):
        return bzrdir.format_registry.make_bzrdir(
            'development5-subtree')

    def _ignore_setting_bzrdir(self, format):
        pass

    _matchingbzrdir = property(_get_matching_bzrdir, _ignore_setting_bzrdir)

    def get_format_string(self):
        """See RepositoryFormat.get_format_string()."""
        return ("Bazaar development format 2 with subtree support "
            "(needs bzr.dev from before 1.8)\n")

    def get_format_description(self):
        """See RepositoryFormat.get_format_description()."""
        return ("Development repository format, currently the same as "
            "1.6.1-subtree with B+Tree indices.\n")


class KnitPackStreamSource(StreamSource):
    """A StreamSource used to transfer data between same-format KnitPack repos.

    This source assumes:
        1) Same serialization format for all objects
        2) Same root information
        3) XML format inventories
        4) Atomic inserts (so we can stream inventory texts before text
           content)
        5) No chk_bytes
    """

    def __init__(self, from_repository, to_format):
        super(KnitPackStreamSource, self).__init__(from_repository, to_format)
        self._text_keys = None
        self._text_fetch_order = 'unordered'

    def _get_filtered_inv_stream(self, revision_ids):
        from_repo = self.from_repository
        parent_ids = from_repo._find_parent_ids_of_revisions(revision_ids)
        parent_keys = [(p,) for p in parent_ids]
        find_text_keys = from_repo._serializer._find_text_key_references
        parent_text_keys = set(find_text_keys(
            from_repo._inventory_xml_lines_for_keys(parent_keys)))
        content_text_keys = set()
        knit = KnitVersionedFiles(None, None)
        factory = KnitPlainFactory()
        def find_text_keys_from_content(record):
            if record.storage_kind not in ('knit-delta-gz', 'knit-ft-gz'):
                raise ValueError("Unknown content storage kind for"
                    " inventory text: %s" % (record.storage_kind,))
            # It's a knit record, it has a _raw_record field (even if it was
            # reconstituted from a network stream).
            raw_data = record._raw_record
            # read the entire thing
            revision_id = record.key[-1]
            content, _ = knit._parse_record(revision_id, raw_data)
            if record.storage_kind == 'knit-delta-gz':
                line_iterator = factory.get_linedelta_content(content)
            elif record.storage_kind == 'knit-ft-gz':
                line_iterator = factory.get_fulltext_content(content)
            content_text_keys.update(find_text_keys(
                [(line, revision_id) for line in line_iterator]))
        revision_keys = [(r,) for r in revision_ids]
        def _filtered_inv_stream():
            source_vf = from_repo.inventories
            stream = source_vf.get_record_stream(revision_keys,
                                                 'unordered', False)
            for record in stream:
                if record.storage_kind == 'absent':
                    raise errors.NoSuchRevision(from_repo, record.key)
                find_text_keys_from_content(record)
                yield record
            self._text_keys = content_text_keys - parent_text_keys
        return ('inventories', _filtered_inv_stream())

    def _get_text_stream(self):
        # Note: We know we don't have to handle adding root keys, because both
        # the source and target are the identical network name.
        text_stream = self.from_repository.texts.get_record_stream(
                        self._text_keys, self._text_fetch_order, False)
        return ('texts', text_stream)

    def get_stream(self, search):
        revision_ids = search.get_keys()
        for stream_info in self._fetch_revision_texts(revision_ids):
            yield stream_info
        self._revision_keys = [(rev_id,) for rev_id in revision_ids]
        yield self._get_filtered_inv_stream(revision_ids)
        yield self._get_text_stream()


class KnitPacker(Packer):
    """Packer that works with knit packs."""

    def __init__(self, pack_collection, packs, suffix, revision_ids=None,
                 reload_func=None):
        super(KnitPacker, self).__init__(pack_collection, packs, suffix,
                                          revision_ids=revision_ids,
                                          reload_func=reload_func)

    def _pack_map_and_index_list(self, index_attribute):
        """Convert a list of packs to an index pack map and index list.

        :param index_attribute: The attribute that the desired index is found
            on.
        :return: A tuple (map, list) where map contains the dict from
            index:pack_tuple, and list contains the indices in the preferred
            access order.
        """
        indices = []
        pack_map = {}
        for pack_obj in self.packs:
            index = getattr(pack_obj, index_attribute)
            indices.append(index)
            pack_map[index] = pack_obj
        return pack_map, indices

    def _index_contents(self, indices, key_filter=None):
        """Get an iterable of the index contents from a pack_map.

        :param indices: The list of indices to query
        :param key_filter: An optional filter to limit the keys returned.
        """
        all_index = CombinedGraphIndex(indices)
        if key_filter is None:
            return all_index.iter_all_entries()
        else:
            return all_index.iter_entries(key_filter)

    def _copy_nodes(self, nodes, index_map, writer, write_index,
        output_lines=None):
        """Copy knit nodes between packs with no graph references.

        :param output_lines: Output full texts of copied items.
        """
        pb = ui.ui_factory.nested_progress_bar()
        try:
            return self._do_copy_nodes(nodes, index_map, writer,
                write_index, pb, output_lines=output_lines)
        finally:
            pb.finished()

    def _do_copy_nodes(self, nodes, index_map, writer, write_index, pb,
        output_lines=None):
        # for record verification
        knit = KnitVersionedFiles(None, None)
        # plan a readv on each source pack:
        # group by pack
        nodes = sorted(nodes)
        # how to map this into knit.py - or knit.py into this?
        # we don't want the typical knit logic, we want grouping by pack
        # at this point - perhaps a helper library for the following code
        # duplication points?
        request_groups = {}
        for index, key, value in nodes:
            if index not in request_groups:
                request_groups[index] = []
            request_groups[index].append((key, value))
        record_index = 0
        pb.update("Copied record", record_index, len(nodes))
        for index, items in request_groups.iteritems():
            pack_readv_requests = []
            for key, value in items:
                # ---- KnitGraphIndex.get_position
                bits = value[1:].split(' ')
                offset, length = int(bits[0]), int(bits[1])
                pack_readv_requests.append((offset, length, (key, value[0])))
            # linear scan up the pack
            pack_readv_requests.sort()
            # copy the data
            pack_obj = index_map[index]
            transport, path = pack_obj.access_tuple()
            try:
                reader = pack.make_readv_reader(transport, path,
                    [offset[0:2] for offset in pack_readv_requests])
            except errors.NoSuchFile:
                if self._reload_func is not None:
                    self._reload_func()
                raise
            for (names, read_func), (_1, _2, (key, eol_flag)) in \
                izip(reader.iter_records(), pack_readv_requests):
                raw_data = read_func(None)
                # check the header only
                if output_lines is not None:
                    output_lines(knit._parse_record(key[-1], raw_data)[0])
                else:
                    df, _ = knit._parse_record_header(key, raw_data)
                    df.close()
                pos, size = writer.add_bytes_record(raw_data, names)
                write_index.add_node(key, eol_flag + "%d %d" % (pos, size))
                pb.update("Copied record", record_index)
                record_index += 1

    def _copy_nodes_graph(self, index_map, writer, write_index,
        readv_group_iter, total_items, output_lines=False):
        """Copy knit nodes between packs.

        :param output_lines: Return lines present in the copied data as
            an iterator of line,version_id.
        """
        pb = ui.ui_factory.nested_progress_bar()
        try:
            for result in self._do_copy_nodes_graph(index_map, writer,
                write_index, output_lines, pb, readv_group_iter, total_items):
                yield result
        except Exception:
            # Python 2.4 does not permit try:finally: in a generator.
            pb.finished()
            raise
        else:
            pb.finished()

    def _do_copy_nodes_graph(self, index_map, writer, write_index,
        output_lines, pb, readv_group_iter, total_items):
        # for record verification
        knit = KnitVersionedFiles(None, None)
        # for line extraction when requested (inventories only)
        if output_lines:
            factory = KnitPlainFactory()
        record_index = 0
        pb.update("Copied record", record_index, total_items)
        for index, readv_vector, node_vector in readv_group_iter:
            # copy the data
            pack_obj = index_map[index]
            transport, path = pack_obj.access_tuple()
            try:
                reader = pack.make_readv_reader(transport, path, readv_vector)
            except errors.NoSuchFile:
                if self._reload_func is not None:
                    self._reload_func()
                raise
            for (names, read_func), (key, eol_flag, references) in \
                izip(reader.iter_records(), node_vector):
                raw_data = read_func(None)
                if output_lines:
                    # read the entire thing
                    content, _ = knit._parse_record(key[-1], raw_data)
                    if len(references[-1]) == 0:
                        line_iterator = factory.get_fulltext_content(content)
                    else:
                        line_iterator = factory.get_linedelta_content(content)
                    for line in line_iterator:
                        yield line, key
                else:
                    # check the header only
                    df, _ = knit._parse_record_header(key, raw_data)
                    df.close()
                pos, size = writer.add_bytes_record(raw_data, names)
                write_index.add_node(key, eol_flag + "%d %d" % (pos, size), references)
                pb.update("Copied record", record_index)
                record_index += 1

    def _process_inventory_lines(self, inv_lines):
        """Use up the inv_lines generator and setup a text key filter."""
        repo = self._pack_collection.repo
        fileid_revisions = repo._find_file_ids_from_xml_inventory_lines(
            inv_lines, self.revision_keys)
        text_filter = []
        for fileid, file_revids in fileid_revisions.iteritems():
            text_filter.extend([(fileid, file_revid) for file_revid in file_revids])
        self._text_filter = text_filter

    def _copy_inventory_texts(self):
        # select inventory keys
        inv_keys = self._revision_keys # currently the same keyspace, and note that
        # querying for keys here could introduce a bug where an inventory item
        # is missed, so do not change it to query separately without cross
        # checking like the text key check below.
        inventory_index_map, inventory_indices = self._pack_map_and_index_list(
            'inventory_index')
        inv_nodes = self._index_contents(inventory_indices, inv_keys)
        # copy inventory keys and adjust values
        # XXX: Should be a helper function to allow different inv representation
        # at this point.
        self.pb.update("Copying inventory texts", 2)
        total_items, readv_group_iter = self._least_readv_node_readv(inv_nodes)
        # Only grab the output lines if we will be processing them
        output_lines = bool(self.revision_ids)
        inv_lines = self._copy_nodes_graph(inventory_index_map,
            self.new_pack._writer, self.new_pack.inventory_index,
            readv_group_iter, total_items, output_lines=output_lines)
        if self.revision_ids:
            self._process_inventory_lines(inv_lines)
        else:
            # eat the iterator to cause it to execute.
            list(inv_lines)
            self._text_filter = None
        if 'pack' in debug.debug_flags:
            trace.mutter('%s: create_pack: inventories copied: %s%s %d items t+%6.3fs',
                time.ctime(), self._pack_collection._upload_transport.base,
                self.new_pack.random_name,
                self.new_pack.inventory_index.key_count(),
                time.time() - self.new_pack.start_time)

    def _update_pack_order(self, entries, index_to_pack_map):
        """Determine how we want our packs to be ordered.

        This changes the sort order of the self.packs list so that packs unused
        by 'entries' will be at the end of the list, so that future requests
        can avoid probing them.  Used packs will be at the front of the
        self.packs list, in the order of their first use in 'entries'.

        :param entries: A list of (index, ...) tuples
        :param index_to_pack_map: A mapping from index objects to pack objects.
        """
        packs = []
        seen_indexes = set()
        for entry in entries:
            index = entry[0]
            if index not in seen_indexes:
                packs.append(index_to_pack_map[index])
                seen_indexes.add(index)
        if len(packs) == len(self.packs):
            if 'pack' in debug.debug_flags:
                trace.mutter('Not changing pack list, all packs used.')
            return
        seen_packs = set(packs)
        for pack in self.packs:
            if pack not in seen_packs:
                packs.append(pack)
                seen_packs.add(pack)
        if 'pack' in debug.debug_flags:
            old_names = [p.access_tuple()[1] for p in self.packs]
            new_names = [p.access_tuple()[1] for p in packs]
            trace.mutter('Reordering packs\nfrom: %s\n  to: %s',
                   old_names, new_names)
        self.packs = packs

    def _copy_revision_texts(self):
        # select revisions
        if self.revision_ids:
            revision_keys = [(revision_id,) for revision_id in self.revision_ids]
        else:
            revision_keys = None
        # select revision keys
        revision_index_map, revision_indices = self._pack_map_and_index_list(
            'revision_index')
        revision_nodes = self._index_contents(revision_indices, revision_keys)
        revision_nodes = list(revision_nodes)
        self._update_pack_order(revision_nodes, revision_index_map)
        # copy revision keys and adjust values
        self.pb.update("Copying revision texts", 1)
        total_items, readv_group_iter = self._revision_node_readv(revision_nodes)
        list(self._copy_nodes_graph(revision_index_map, self.new_pack._writer,
            self.new_pack.revision_index, readv_group_iter, total_items))
        if 'pack' in debug.debug_flags:
            trace.mutter('%s: create_pack: revisions copied: %s%s %d items t+%6.3fs',
                time.ctime(), self._pack_collection._upload_transport.base,
                self.new_pack.random_name,
                self.new_pack.revision_index.key_count(),
                time.time() - self.new_pack.start_time)
        self._revision_keys = revision_keys

    def _get_text_nodes(self):
        text_index_map, text_indices = self._pack_map_and_index_list(
            'text_index')
        return text_index_map, self._index_contents(text_indices,
            self._text_filter)

    def _copy_text_texts(self):
        # select text keys
        text_index_map, text_nodes = self._get_text_nodes()
        if self._text_filter is not None:
            # We could return the keys copied as part of the return value from
            # _copy_nodes_graph but this doesn't work all that well with the
            # need to get line output too, so we check separately, and as we're
            # going to buffer everything anyway, we check beforehand, which
            # saves reading knit data over the wire when we know there are
            # mising records.
            text_nodes = set(text_nodes)
            present_text_keys = set(_node[1] for _node in text_nodes)
            missing_text_keys = set(self._text_filter) - present_text_keys
            if missing_text_keys:
                # TODO: raise a specific error that can handle many missing
                # keys.
                trace.mutter("missing keys during fetch: %r", missing_text_keys)
                a_missing_key = missing_text_keys.pop()
                raise errors.RevisionNotPresent(a_missing_key[1],
                    a_missing_key[0])
        # copy text keys and adjust values
        self.pb.update("Copying content texts", 3)
        total_items, readv_group_iter = self._least_readv_node_readv(text_nodes)
        list(self._copy_nodes_graph(text_index_map, self.new_pack._writer,
            self.new_pack.text_index, readv_group_iter, total_items))
        self._log_copied_texts()

<<<<<<< HEAD
    def _copy_chks(self, refs=None):
        # XXX: Todo, recursive follow-pointers facility when fetching some
        # revisions only.
        chk_index_map, chk_indices = self._pack_map_and_index_list(
            'chk_index')
        chk_nodes = self._index_contents(chk_indices, refs)
        new_refs = set()
        # TODO: This isn't strictly tasteful as we are accessing some private
        #       variables (_serializer). Perhaps a better way would be to have
        #       Repository._deserialise_chk_node()
        search_key_func = chk_map.search_key_registry.get(
            self._pack_collection.repo._serializer.search_key_name)
        def accumlate_refs(lines):
            # XXX: move to a generic location
            # Yay mismatch:
            bytes = ''.join(lines)
            node = chk_map._deserialise(bytes, ("unknown",), search_key_func)
            new_refs.update(node.refs())
        self._copy_nodes(chk_nodes, chk_index_map, self.new_pack._writer,
            self.new_pack.chk_index, output_lines=accumlate_refs)
        return new_refs

=======
>>>>>>> 48bc7fa8
    def _create_pack_from_packs(self):
        self.pb.update("Opening pack", 0, 5)
        self.new_pack = self.open_pack()
        new_pack = self.new_pack
        # buffer data - we won't be reading-back during the pack creation and
        # this makes a significant difference on sftp pushes.
        new_pack.set_write_cache_size(1024*1024)
        if 'pack' in debug.debug_flags:
            plain_pack_list = ['%s%s' % (a_pack.pack_transport.base, a_pack.name)
                for a_pack in self.packs]
            if self.revision_ids is not None:
                rev_count = len(self.revision_ids)
            else:
                rev_count = 'all'
            trace.mutter('%s: create_pack: creating pack from source packs: '
                '%s%s %s revisions wanted %s t=0',
                time.ctime(), self._pack_collection._upload_transport.base, new_pack.random_name,
                plain_pack_list, rev_count)
        self._copy_revision_texts()
        self._copy_inventory_texts()
        self._copy_text_texts()
        # select signature keys
        signature_filter = self._revision_keys # same keyspace
        signature_index_map, signature_indices = self._pack_map_and_index_list(
            'signature_index')
        signature_nodes = self._index_contents(signature_indices,
            signature_filter)
        # copy signature keys and adjust values
        self.pb.update("Copying signature texts", 4)
        self._copy_nodes(signature_nodes, signature_index_map, new_pack._writer,
            new_pack.signature_index)
        if 'pack' in debug.debug_flags:
            trace.mutter('%s: create_pack: revision signatures copied: %s%s %d items t+%6.3fs',
                time.ctime(), self._pack_collection._upload_transport.base, new_pack.random_name,
                new_pack.signature_index.key_count(),
                time.time() - new_pack.start_time)
<<<<<<< HEAD
        # copy chk contents
        # NB XXX: how to check CHK references are present? perhaps by yielding
        # the items? How should that interact with stacked repos?
        if new_pack.chk_index is not None:
            self._copy_chks()
            if 'pack' in debug.debug_flags:
                trace.mutter('%s: create_pack: chk content copied: %s%s %d items t+%6.3fs',
                    time.ctime(), self._pack_collection._upload_transport.base,
                    new_pack.random_name,
                    new_pack.chk_index.key_count(),
                    time.time() - new_pack.start_time)
=======
>>>>>>> 48bc7fa8
        new_pack._check_references()
        if not self._use_pack(new_pack):
            new_pack.abort()
            return None
        self.pb.update("Finishing pack", 5)
        new_pack.finish()
        self._pack_collection.allocate(new_pack)
        return new_pack

    def _least_readv_node_readv(self, nodes):
        """Generate request groups for nodes using the least readv's.

        :param nodes: An iterable of graph index nodes.
        :return: Total node count and an iterator of the data needed to perform
            readvs to obtain the data for nodes. Each item yielded by the
            iterator is a tuple with:
            index, readv_vector, node_vector. readv_vector is a list ready to
            hand to the transport readv method, and node_vector is a list of
            (key, eol_flag, references) for the node retrieved by the
            matching readv_vector.
        """
        # group by pack so we do one readv per pack
        nodes = sorted(nodes)
        total = len(nodes)
        request_groups = {}
        for index, key, value, references in nodes:
            if index not in request_groups:
                request_groups[index] = []
            request_groups[index].append((key, value, references))
        result = []
        for index, items in request_groups.iteritems():
            pack_readv_requests = []
            for key, value, references in items:
                # ---- KnitGraphIndex.get_position
                bits = value[1:].split(' ')
                offset, length = int(bits[0]), int(bits[1])
                pack_readv_requests.append(
                    ((offset, length), (key, value[0], references)))
            # linear scan up the pack to maximum range combining.
            pack_readv_requests.sort()
            # split out the readv and the node data.
            pack_readv = [readv for readv, node in pack_readv_requests]
            node_vector = [node for readv, node in pack_readv_requests]
            result.append((index, pack_readv, node_vector))
        return total, result

    def _revision_node_readv(self, revision_nodes):
        """Return the total revisions and the readv's to issue.

        :param revision_nodes: The revision index contents for the packs being
            incorporated into the new pack.
        :return: As per _least_readv_node_readv.
        """
        return self._least_readv_node_readv(revision_nodes)


class KnitReconcilePacker(KnitPacker):
    """A packer which regenerates indices etc as it copies.

    This is used by ``bzr reconcile`` to cause parent text pointers to be
    regenerated.
    """

    def __init__(self, *args, **kwargs):
        super(KnitReconcilePacker, self).__init__(*args, **kwargs)
        self._data_changed = False

    def _process_inventory_lines(self, inv_lines):
        """Generate a text key reference map rather for reconciling with."""
        repo = self._pack_collection.repo
        refs = repo._serializer._find_text_key_references(inv_lines)
        self._text_refs = refs
        # during reconcile we:
        #  - convert unreferenced texts to full texts
        #  - correct texts which reference a text not copied to be full texts
        #  - copy all others as-is but with corrected parents.
        #  - so at this point we don't know enough to decide what becomes a full
        #    text.
        self._text_filter = None

    def _copy_text_texts(self):
        """generate what texts we should have and then copy."""
        self.pb.update("Copying content texts", 3)
        # we have three major tasks here:
        # 1) generate the ideal index
        repo = self._pack_collection.repo
        ancestors = dict([(key[0], tuple(ref[0] for ref in refs[0])) for
            _1, key, _2, refs in
            self.new_pack.revision_index.iter_all_entries()])
        ideal_index = repo._generate_text_key_index(self._text_refs, ancestors)
        # 2) generate a text_nodes list that contains all the deltas that can
        #    be used as-is, with corrected parents.
        ok_nodes = []
        bad_texts = []
        discarded_nodes = []
        NULL_REVISION = _mod_revision.NULL_REVISION
        text_index_map, text_nodes = self._get_text_nodes()
        for node in text_nodes:
            # 0 - index
            # 1 - key
            # 2 - value
            # 3 - refs
            try:
                ideal_parents = tuple(ideal_index[node[1]])
            except KeyError:
                discarded_nodes.append(node)
                self._data_changed = True
            else:
                if ideal_parents == (NULL_REVISION,):
                    ideal_parents = ()
                if ideal_parents == node[3][0]:
                    # no change needed.
                    ok_nodes.append(node)
                elif ideal_parents[0:1] == node[3][0][0:1]:
                    # the left most parent is the same, or there are no parents
                    # today. Either way, we can preserve the representation as
                    # long as we change the refs to be inserted.
                    self._data_changed = True
                    ok_nodes.append((node[0], node[1], node[2],
                        (ideal_parents, node[3][1])))
                    self._data_changed = True
                else:
                    # Reinsert this text completely
                    bad_texts.append((node[1], ideal_parents))
                    self._data_changed = True
        # we're finished with some data.
        del ideal_index
        del text_nodes
        # 3) bulk copy the ok data
        total_items, readv_group_iter = self._least_readv_node_readv(ok_nodes)
        list(self._copy_nodes_graph(text_index_map, self.new_pack._writer,
            self.new_pack.text_index, readv_group_iter, total_items))
        # 4) adhoc copy all the other texts.
        # We have to topologically insert all texts otherwise we can fail to
        # reconcile when parts of a single delta chain are preserved intact,
        # and other parts are not. E.g. Discarded->d1->d2->d3. d1 will be
        # reinserted, and if d3 has incorrect parents it will also be
        # reinserted. If we insert d3 first, d2 is present (as it was bulk
        # copied), so we will try to delta, but d2 is not currently able to be
        # extracted because its basis d1 is not present. Topologically sorting
        # addresses this. The following generates a sort for all the texts that
        # are being inserted without having to reference the entire text key
        # space (we only topo sort the revisions, which is smaller).
        topo_order = tsort.topo_sort(ancestors)
        rev_order = dict(zip(topo_order, range(len(topo_order))))
        bad_texts.sort(key=lambda key:rev_order.get(key[0][1], 0))
        transaction = repo.get_transaction()
        file_id_index = GraphIndexPrefixAdapter(
            self.new_pack.text_index,
            ('blank', ), 1,
            add_nodes_callback=self.new_pack.text_index.add_nodes)
<<<<<<< HEAD
        data_access = _DirectPackAccess(
=======
        data_access = knit._DirectPackAccess(
>>>>>>> 48bc7fa8
                {self.new_pack.text_index:self.new_pack.access_tuple()})
        data_access.set_writer(self.new_pack._writer, self.new_pack.text_index,
            self.new_pack.access_tuple())
        output_texts = KnitVersionedFiles(
            _KnitGraphIndex(self.new_pack.text_index,
                add_callback=self.new_pack.text_index.add_nodes,
                deltas=True, parents=True, is_locked=repo.is_locked),
            data_access=data_access, max_delta_chain=200)
        for key, parent_keys in bad_texts:
            # We refer to the new pack to delta data being output.
            # A possible improvement would be to catch errors on short reads
            # and only flush then.
            self.new_pack.flush()
            parents = []
            for parent_key in parent_keys:
                if parent_key[0] != key[0]:
                    # Graph parents must match the fileid
                    raise errors.BzrError('Mismatched key parent %r:%r' %
                        (key, parent_keys))
                parents.append(parent_key[1])
            text_lines = osutils.split_lines(repo.texts.get_record_stream(
                [key], 'unordered', True).next().get_bytes_as('fulltext'))
            output_texts.add_lines(key, parent_keys, text_lines,
                random_id=True, check_content=False)
        # 5) check that nothing inserted has a reference outside the keyspace.
        missing_text_keys = self.new_pack.text_index._external_references()
        if missing_text_keys:
            raise errors.BzrCheckError('Reference to missing compression parents %r'
                % (missing_text_keys,))
        self._log_copied_texts()

    def _use_pack(self, new_pack):
        """Override _use_pack to check for reconcile having changed content."""
        # XXX: we might be better checking this at the copy time.
        original_inventory_keys = set()
        inv_index = self._pack_collection.inventory_index.combined_index
        for entry in inv_index.iter_all_entries():
            original_inventory_keys.add(entry[1])
        new_inventory_keys = set()
        for entry in new_pack.inventory_index.iter_all_entries():
            new_inventory_keys.add(entry[1])
        if new_inventory_keys != original_inventory_keys:
            self._data_changed = True
        return new_pack.data_inserted() and self._data_changed


class OptimisingKnitPacker(KnitPacker):
    """A packer which spends more time to create better disk layouts."""

    def _revision_node_readv(self, revision_nodes):
        """Return the total revisions and the readv's to issue.

        This sort places revisions in topological order with the ancestors
        after the children.

        :param revision_nodes: The revision index contents for the packs being
            incorporated into the new pack.
        :return: As per _least_readv_node_readv.
        """
        # build an ancestors dict
        ancestors = {}
        by_key = {}
        for index, key, value, references in revision_nodes:
            ancestors[key] = references[0]
            by_key[key] = (index, value, references)
        order = tsort.topo_sort(ancestors)
        total = len(order)
        # Single IO is pathological, but it will work as a starting point.
        requests = []
        for key in reversed(order):
            index, value, references = by_key[key]
            # ---- KnitGraphIndex.get_position
            bits = value[1:].split(' ')
            offset, length = int(bits[0]), int(bits[1])
            requests.append(
                (index, [(offset, length)], [(key, value[0], references)]))
        # TODO: combine requests in the same index that are in ascending order.
        return total, requests

    def open_pack(self):
        """Open a pack for the pack we are creating."""
        new_pack = super(OptimisingKnitPacker, self).open_pack()
        # Turn on the optimization flags for all the index builders.
        new_pack.revision_index.set_optimize(for_size=True)
        new_pack.inventory_index.set_optimize(for_size=True)
        new_pack.text_index.set_optimize(for_size=True)
        new_pack.signature_index.set_optimize(for_size=True)
        return new_pack


class KnitRepositoryPackCollection(RepositoryPackCollection):
    """A knit pack collection."""

    pack_factory = NewPack
    resumed_pack_factory = ResumedPack
    normal_packer_class = KnitPacker
    optimising_packer_class = OptimisingKnitPacker


<|MERGE_RESOLUTION|>--- conflicted
+++ resolved
@@ -56,10 +56,7 @@
     KnitRepository,
     )
 from bzrlib.repofmt.pack_repo import (
-<<<<<<< HEAD
     _DirectPackAccess,
-=======
->>>>>>> 48bc7fa8
     NewPack,
     RepositoryFormatPack,
     ResumedPack,
@@ -74,11 +71,7 @@
     )
 
 
-<<<<<<< HEAD
-class KnitPackRepository(PackRepository,KnitRepository):
-=======
 class KnitPackRepository(PackRepository, KnitRepository):
->>>>>>> 48bc7fa8
 
     def __init__(self, _format, a_bzrdir, control_files, _commit_builder_class,
         _serializer):
@@ -94,11 +87,7 @@
             self._transport.clone('packs'),
             _format.index_builder_class,
             _format.index_class,
-<<<<<<< HEAD
-            use_chk_index=self._format.supports_chks,
-=======
             use_chk_index=False,
->>>>>>> 48bc7fa8
             )
         self.inventories = KnitVersionedFiles(
             _KnitGraphIndex(self._pack_collection.inventory_index.combined_index,
@@ -866,31 +855,6 @@
             self.new_pack.text_index, readv_group_iter, total_items))
         self._log_copied_texts()
 
-<<<<<<< HEAD
-    def _copy_chks(self, refs=None):
-        # XXX: Todo, recursive follow-pointers facility when fetching some
-        # revisions only.
-        chk_index_map, chk_indices = self._pack_map_and_index_list(
-            'chk_index')
-        chk_nodes = self._index_contents(chk_indices, refs)
-        new_refs = set()
-        # TODO: This isn't strictly tasteful as we are accessing some private
-        #       variables (_serializer). Perhaps a better way would be to have
-        #       Repository._deserialise_chk_node()
-        search_key_func = chk_map.search_key_registry.get(
-            self._pack_collection.repo._serializer.search_key_name)
-        def accumlate_refs(lines):
-            # XXX: move to a generic location
-            # Yay mismatch:
-            bytes = ''.join(lines)
-            node = chk_map._deserialise(bytes, ("unknown",), search_key_func)
-            new_refs.update(node.refs())
-        self._copy_nodes(chk_nodes, chk_index_map, self.new_pack._writer,
-            self.new_pack.chk_index, output_lines=accumlate_refs)
-        return new_refs
-
-=======
->>>>>>> 48bc7fa8
     def _create_pack_from_packs(self):
         self.pb.update("Opening pack", 0, 5)
         self.new_pack = self.open_pack()
@@ -927,20 +891,6 @@
                 time.ctime(), self._pack_collection._upload_transport.base, new_pack.random_name,
                 new_pack.signature_index.key_count(),
                 time.time() - new_pack.start_time)
-<<<<<<< HEAD
-        # copy chk contents
-        # NB XXX: how to check CHK references are present? perhaps by yielding
-        # the items? How should that interact with stacked repos?
-        if new_pack.chk_index is not None:
-            self._copy_chks()
-            if 'pack' in debug.debug_flags:
-                trace.mutter('%s: create_pack: chk content copied: %s%s %d items t+%6.3fs',
-                    time.ctime(), self._pack_collection._upload_transport.base,
-                    new_pack.random_name,
-                    new_pack.chk_index.key_count(),
-                    time.time() - new_pack.start_time)
-=======
->>>>>>> 48bc7fa8
         new_pack._check_references()
         if not self._use_pack(new_pack):
             new_pack.abort()
@@ -1092,11 +1042,7 @@
             self.new_pack.text_index,
             ('blank', ), 1,
             add_nodes_callback=self.new_pack.text_index.add_nodes)
-<<<<<<< HEAD
         data_access = _DirectPackAccess(
-=======
-        data_access = knit._DirectPackAccess(
->>>>>>> 48bc7fa8
                 {self.new_pack.text_index:self.new_pack.access_tuple()})
         data_access.set_writer(self.new_pack._writer, self.new_pack.text_index,
             self.new_pack.access_tuple())
