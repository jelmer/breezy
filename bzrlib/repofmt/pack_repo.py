--- conflicted
+++ resolved
@@ -458,23 +458,14 @@
         """Create an AggregateIndex.
 
         :param reload_func: A function to call if we find we are missing an
-<<<<<<< HEAD
-            index. Should have the form reload_func() => True/False to indicate
-            if reloading actually changed anything.
-=======
             index. Should have the form reload_func() => True if the list of
             active pack files has changed.
->>>>>>> 3753dcc6
         """
         self._reload_func = reload_func
         self.index_to_pack = {}
         self.combined_index = CombinedGraphIndex([], reload_func=reload_func)
-<<<<<<< HEAD
         self.data_access = _DirectPackAccess(self.index_to_pack,
                                              reload_func=reload_func)
-=======
-        self.data_access = _DirectPackAccess(self.index_to_pack)
->>>>>>> 3753dcc6
         self.add_callback = None
 
     def replace_indices(self, index_to_pack, indices):
@@ -1757,7 +1748,6 @@
         if removed or added or modified:
             return True
         return False
-<<<<<<< HEAD
 
     def _restart_autopack(self):
         """Reload the pack names list, and restart the autopack code."""
@@ -1766,8 +1756,6 @@
             # and a restart didn't find it
             raise
         raise errors.RetryAutopack(False, sys.exc_info())
-=======
->>>>>>> 3753dcc6
 
     def _clear_obsolete_packs(self):
         """Delete everything from the obsolete-packs directory.
