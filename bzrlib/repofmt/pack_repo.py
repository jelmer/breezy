# Copyright (C) 2007-2011 Canonical Ltd
#
# This program is free software; you can redistribute it and/or modify
# it under the terms of the GNU General Public License as published by
# the Free Software Foundation; either version 2 of the License, or
# (at your option) any later version.
#
# This program is distributed in the hope that it will be useful,
# but WITHOUT ANY WARRANTY; without even the implied warranty of
# MERCHANTABILITY or FITNESS FOR A PARTICULAR PURPOSE.  See the
# GNU General Public License for more details.
#
# You should have received a copy of the GNU General Public License
# along with this program; if not, write to the Free Software
# Foundation, Inc., 51 Franklin Street, Fifth Floor, Boston, MA 02110-1301 USA

import re
import sys

from bzrlib.lazy_import import lazy_import
lazy_import(globals(), """
from itertools import izip
import time

from bzrlib import (
    chk_map,
    cleanup,
    debug,
    graph,
    osutils,
    pack,
    transactions,
    tsort,
    ui,
    )
from bzrlib.index import (
    CombinedGraphIndex,
    GraphIndexPrefixAdapter,
    )
<<<<<<< HEAD
=======
from bzrlib.knit import (
    KnitPlainFactory,
    KnitVersionedFiles,
    _KnitGraphIndex,
    _DirectPackAccess,
    )
>>>>>>> 6f28168d
""")
from bzrlib import (
    btree_index,
    errors,
    lockable_files,
    lockdir,
    )

<<<<<<< HEAD
from bzrlib.decorators import needs_read_lock, needs_write_lock, only_raises
=======
from bzrlib.decorators import needs_write_lock, only_raises
>>>>>>> 6f28168d
from bzrlib.lock import LogicalLockResult
from bzrlib.repository import (
    CommitBuilder,
    MetaDirRepository,
    MetaDirRepositoryFormat,
    RepositoryFormat,
    RepositoryWriteLockResult,
    RootCommitBuilder,
    )
from bzrlib.trace import (
    mutter,
    note,
    warning,
    )


class PackCommitBuilder(CommitBuilder):
    """A subclass of CommitBuilder to add texts with pack semantics.

    Specifically this uses one knit object rather than one knit object per
    added text, reducing memory and object pressure.
    """

    def __init__(self, repository, parents, config, timestamp=None,
                 timezone=None, committer=None, revprops=None,
                 revision_id=None):
        CommitBuilder.__init__(self, repository, parents, config,
            timestamp=timestamp, timezone=timezone, committer=committer,
            revprops=revprops, revision_id=revision_id)
        self._file_graph = graph.Graph(
            repository._pack_collection.text_index.combined_index)

    def _heads(self, file_id, revision_ids):
        keys = [(file_id, revision_id) for revision_id in revision_ids]
        return set([key[1] for key in self._file_graph.heads(keys)])


class PackRootCommitBuilder(RootCommitBuilder):
    """A subclass of RootCommitBuilder to add texts with pack semantics.

    Specifically this uses one knit object rather than one knit object per
    added text, reducing memory and object pressure.
    """

    def __init__(self, repository, parents, config, timestamp=None,
                 timezone=None, committer=None, revprops=None,
                 revision_id=None):
        CommitBuilder.__init__(self, repository, parents, config,
            timestamp=timestamp, timezone=timezone, committer=committer,
            revprops=revprops, revision_id=revision_id)
        self._file_graph = graph.Graph(
            repository._pack_collection.text_index.combined_index)

    def _heads(self, file_id, revision_ids):
        keys = [(file_id, revision_id) for revision_id in revision_ids]
        return set([key[1] for key in self._file_graph.heads(keys)])


class Pack(object):
    """An in memory proxy for a pack and its indices.

    This is a base class that is not directly used, instead the classes
    ExistingPack and NewPack are used.
    """

    # A map of index 'type' to the file extension and position in the
    # index_sizes array.
    index_definitions = {
        'chk': ('.cix', 4),
        'revision': ('.rix', 0),
        'inventory': ('.iix', 1),
        'text': ('.tix', 2),
        'signature': ('.six', 3),
        }

    def __init__(self, revision_index, inventory_index, text_index,
        signature_index, chk_index=None):
        """Create a pack instance.

        :param revision_index: A GraphIndex for determining what revisions are
            present in the Pack and accessing the locations of their texts.
        :param inventory_index: A GraphIndex for determining what inventories are
            present in the Pack and accessing the locations of their
            texts/deltas.
        :param text_index: A GraphIndex for determining what file texts
            are present in the pack and accessing the locations of their
            texts/deltas (via (fileid, revisionid) tuples).
        :param signature_index: A GraphIndex for determining what signatures are
            present in the Pack and accessing the locations of their texts.
        :param chk_index: A GraphIndex for accessing content by CHK, if the
            pack has one.
        """
        self.revision_index = revision_index
        self.inventory_index = inventory_index
        self.text_index = text_index
        self.signature_index = signature_index
        self.chk_index = chk_index

    def access_tuple(self):
        """Return a tuple (transport, name) for the pack content."""
        return self.pack_transport, self.file_name()

    def _check_references(self):
        """Make sure our external references are present.

        Packs are allowed to have deltas whose base is not in the pack, but it
        must be present somewhere in this collection.  It is not allowed to
        have deltas based on a fallback repository.
        (See <https://bugs.launchpad.net/bzr/+bug/288751>)
        """
        missing_items = {}
        for (index_name, external_refs, index) in [
            ('texts',
                self._get_external_refs(self.text_index),
                self._pack_collection.text_index.combined_index),
            ('inventories',
                self._get_external_refs(self.inventory_index),
                self._pack_collection.inventory_index.combined_index),
            ]:
            missing = external_refs.difference(
                k for (idx, k, v, r) in
                index.iter_entries(external_refs))
            if missing:
                missing_items[index_name] = sorted(list(missing))
        if missing_items:
            from pprint import pformat
            raise errors.BzrCheckError(
                "Newly created pack file %r has delta references to "
                "items not in its repository:\n%s"
                % (self, pformat(missing_items)))

    def file_name(self):
        """Get the file name for the pack on disk."""
        return self.name + '.pack'

    def get_revision_count(self):
        return self.revision_index.key_count()

    def index_name(self, index_type, name):
        """Get the disk name of an index type for pack name 'name'."""
        return name + Pack.index_definitions[index_type][0]

    def index_offset(self, index_type):
        """Get the position in a index_size array for a given index type."""
        return Pack.index_definitions[index_type][1]

    def inventory_index_name(self, name):
        """The inv index is the name + .iix."""
        return self.index_name('inventory', name)

    def revision_index_name(self, name):
        """The revision index is the name + .rix."""
        return self.index_name('revision', name)

    def signature_index_name(self, name):
        """The signature index is the name + .six."""
        return self.index_name('signature', name)

    def text_index_name(self, name):
        """The text index is the name + .tix."""
        return self.index_name('text', name)

    def _replace_index_with_readonly(self, index_type):
        unlimited_cache = False
        if index_type == 'chk':
            unlimited_cache = True
        index = self.index_class(self.index_transport,
                    self.index_name(index_type, self.name),
                    self.index_sizes[self.index_offset(index_type)],
                    unlimited_cache=unlimited_cache)
        if index_type == 'chk':
            index._leaf_factory = btree_index._gcchk_factory
        setattr(self, index_type + '_index', index)


class ExistingPack(Pack):
    """An in memory proxy for an existing .pack and its disk indices."""

    def __init__(self, pack_transport, name, revision_index, inventory_index,
        text_index, signature_index, chk_index=None):
        """Create an ExistingPack object.

        :param pack_transport: The transport where the pack file resides.
        :param name: The name of the pack on disk in the pack_transport.
        """
        Pack.__init__(self, revision_index, inventory_index, text_index,
            signature_index, chk_index)
        self.name = name
        self.pack_transport = pack_transport
        if None in (revision_index, inventory_index, text_index,
                signature_index, name, pack_transport):
            raise AssertionError()

    def __eq__(self, other):
        return self.__dict__ == other.__dict__

    def __ne__(self, other):
        return not self.__eq__(other)

    def __repr__(self):
        return "<%s.%s object at 0x%x, %s, %s" % (
            self.__class__.__module__, self.__class__.__name__, id(self),
            self.pack_transport, self.name)


class ResumedPack(ExistingPack):

    def __init__(self, name, revision_index, inventory_index, text_index,
        signature_index, upload_transport, pack_transport, index_transport,
        pack_collection, chk_index=None):
        """Create a ResumedPack object."""
        ExistingPack.__init__(self, pack_transport, name, revision_index,
            inventory_index, text_index, signature_index,
            chk_index=chk_index)
        self.upload_transport = upload_transport
        self.index_transport = index_transport
        self.index_sizes = [None, None, None, None]
        indices = [
            ('revision', revision_index),
            ('inventory', inventory_index),
            ('text', text_index),
            ('signature', signature_index),
            ]
        if chk_index is not None:
            indices.append(('chk', chk_index))
            self.index_sizes.append(None)
        for index_type, index in indices:
            offset = self.index_offset(index_type)
            self.index_sizes[offset] = index._size
        self.index_class = pack_collection._index_class
        self._pack_collection = pack_collection
        self._state = 'resumed'
        # XXX: perhaps check that the .pack file exists?

    def access_tuple(self):
        if self._state == 'finished':
            return Pack.access_tuple(self)
        elif self._state == 'resumed':
            return self.upload_transport, self.file_name()
        else:
            raise AssertionError(self._state)

    def abort(self):
        self.upload_transport.delete(self.file_name())
        indices = [self.revision_index, self.inventory_index, self.text_index,
            self.signature_index]
        if self.chk_index is not None:
            indices.append(self.chk_index)
        for index in indices:
            index._transport.delete(index._name)

    def finish(self):
        self._check_references()
        index_types = ['revision', 'inventory', 'text', 'signature']
        if self.chk_index is not None:
            index_types.append('chk')
        for index_type in index_types:
            old_name = self.index_name(index_type, self.name)
            new_name = '../indices/' + old_name
            self.upload_transport.rename(old_name, new_name)
            self._replace_index_with_readonly(index_type)
        new_name = '../packs/' + self.file_name()
        self.upload_transport.rename(self.file_name(), new_name)
        self._state = 'finished'

    def _get_external_refs(self, index):
        """Return compression parents for this index that are not present.

        This returns any compression parents that are referenced by this index,
        which are not contained *in* this index. They may be present elsewhere.
        """
        return index.external_references(1)


class NewPack(Pack):
    """An in memory proxy for a pack which is being created."""

    def __init__(self, pack_collection, upload_suffix='', file_mode=None):
        """Create a NewPack instance.

        :param pack_collection: A PackCollection into which this is being inserted.
        :param upload_suffix: An optional suffix to be given to any temporary
            files created during the pack creation. e.g '.autopack'
        :param file_mode: Unix permissions for newly created file.
        """
        # The relative locations of the packs are constrained, but all are
        # passed in because the caller has them, so as to avoid object churn.
        index_builder_class = pack_collection._index_builder_class
        if pack_collection.chk_index is not None:
            chk_index = index_builder_class(reference_lists=0)
        else:
            chk_index = None
        Pack.__init__(self,
            # Revisions: parents list, no text compression.
            index_builder_class(reference_lists=1),
            # Inventory: We want to map compression only, but currently the
            # knit code hasn't been updated enough to understand that, so we
            # have a regular 2-list index giving parents and compression
            # source.
            index_builder_class(reference_lists=2),
            # Texts: compression and per file graph, for all fileids - so two
            # reference lists and two elements in the key tuple.
            index_builder_class(reference_lists=2, key_elements=2),
            # Signatures: Just blobs to store, no compression, no parents
            # listing.
            index_builder_class(reference_lists=0),
            # CHK based storage - just blobs, no compression or parents.
            chk_index=chk_index
            )
        self._pack_collection = pack_collection
        # When we make readonly indices, we need this.
        self.index_class = pack_collection._index_class
        # where should the new pack be opened
        self.upload_transport = pack_collection._upload_transport
        # where are indices written out to
        self.index_transport = pack_collection._index_transport
        # where is the pack renamed to when it is finished?
        self.pack_transport = pack_collection._pack_transport
        # What file mode to upload the pack and indices with.
        self._file_mode = file_mode
        # tracks the content written to the .pack file.
        self._hash = osutils.md5()
        # a tuple with the length in bytes of the indices, once the pack
        # is finalised. (rev, inv, text, sigs, chk_if_in_use)
        self.index_sizes = None
        # How much data to cache when writing packs. Note that this is not
        # synchronised with reads, because it's not in the transport layer, so
        # is not safe unless the client knows it won't be reading from the pack
        # under creation.
        self._cache_limit = 0
        # the temporary pack file name.
        self.random_name = osutils.rand_chars(20) + upload_suffix
        # when was this pack started ?
        self.start_time = time.time()
        # open an output stream for the data added to the pack.
        self.write_stream = self.upload_transport.open_write_stream(
            self.random_name, mode=self._file_mode)
        if 'pack' in debug.debug_flags:
            mutter('%s: create_pack: pack stream open: %s%s t+%6.3fs',
                time.ctime(), self.upload_transport.base, self.random_name,
                time.time() - self.start_time)
        # A list of byte sequences to be written to the new pack, and the
        # aggregate size of them.  Stored as a list rather than separate
        # variables so that the _write_data closure below can update them.
        self._buffer = [[], 0]
        # create a callable for adding data
        #
        # robertc says- this is a closure rather than a method on the object
        # so that the variables are locals, and faster than accessing object
        # members.
        def _write_data(bytes, flush=False, _buffer=self._buffer,
            _write=self.write_stream.write, _update=self._hash.update):
            _buffer[0].append(bytes)
            _buffer[1] += len(bytes)
            # buffer cap
            if _buffer[1] > self._cache_limit or flush:
                bytes = ''.join(_buffer[0])
                _write(bytes)
                _update(bytes)
                _buffer[:] = [[], 0]
        # expose this on self, for the occasion when clients want to add data.
        self._write_data = _write_data
        # a pack writer object to serialise pack records.
        self._writer = pack.ContainerWriter(self._write_data)
        self._writer.begin()
        # what state is the pack in? (open, finished, aborted)
        self._state = 'open'
        # no name until we finish writing the content
        self.name = None

    def abort(self):
        """Cancel creating this pack."""
        self._state = 'aborted'
        self.write_stream.close()
        # Remove the temporary pack file.
        self.upload_transport.delete(self.random_name)
        # The indices have no state on disk.

    def access_tuple(self):
        """Return a tuple (transport, name) for the pack content."""
        if self._state == 'finished':
            return Pack.access_tuple(self)
        elif self._state == 'open':
            return self.upload_transport, self.random_name
        else:
            raise AssertionError(self._state)

    def data_inserted(self):
        """True if data has been added to this pack."""
        return bool(self.get_revision_count() or
            self.inventory_index.key_count() or
            self.text_index.key_count() or
            self.signature_index.key_count() or
            (self.chk_index is not None and self.chk_index.key_count()))

    def finish_content(self):
        if self.name is not None:
            return
        self._writer.end()
        if self._buffer[1]:
            self._write_data('', flush=True)
        self.name = self._hash.hexdigest()

    def finish(self, suspend=False):
        """Finish the new pack.

        This:
         - finalises the content
         - assigns a name (the md5 of the content, currently)
         - writes out the associated indices
         - renames the pack into place.
         - stores the index size tuple for the pack in the index_sizes
           attribute.
        """
        self.finish_content()
        if not suspend:
            self._check_references()
        # write indices
        # XXX: It'd be better to write them all to temporary names, then
        # rename them all into place, so that the window when only some are
        # visible is smaller.  On the other hand none will be seen until
        # they're in the names list.
        self.index_sizes = [None, None, None, None]
        self._write_index('revision', self.revision_index, 'revision', suspend)
        self._write_index('inventory', self.inventory_index, 'inventory',
            suspend)
        self._write_index('text', self.text_index, 'file texts', suspend)
        self._write_index('signature', self.signature_index,
            'revision signatures', suspend)
        if self.chk_index is not None:
            self.index_sizes.append(None)
            self._write_index('chk', self.chk_index,
                'content hash bytes', suspend)
        self.write_stream.close()
        # Note that this will clobber an existing pack with the same name,
        # without checking for hash collisions. While this is undesirable this
        # is something that can be rectified in a subsequent release. One way
        # to rectify it may be to leave the pack at the original name, writing
        # its pack-names entry as something like 'HASH: index-sizes
        # temporary-name'. Allocate that and check for collisions, if it is
        # collision free then rename it into place. If clients know this scheme
        # they can handle missing-file errors by:
        #  - try for HASH.pack
        #  - try for temporary-name
        #  - refresh the pack-list to see if the pack is now absent
        new_name = self.name + '.pack'
        if not suspend:
            new_name = '../packs/' + new_name
        self.upload_transport.rename(self.random_name, new_name)
        self._state = 'finished'
        if 'pack' in debug.debug_flags:
            # XXX: size might be interesting?
            mutter('%s: create_pack: pack finished: %s%s->%s t+%6.3fs',
                time.ctime(), self.upload_transport.base, self.random_name,
                new_name, time.time() - self.start_time)

    def flush(self):
        """Flush any current data."""
        if self._buffer[1]:
            bytes = ''.join(self._buffer[0])
            self.write_stream.write(bytes)
            self._hash.update(bytes)
            self._buffer[:] = [[], 0]

    def _get_external_refs(self, index):
        return index._external_references()

    def set_write_cache_size(self, size):
        self._cache_limit = size

    def _write_index(self, index_type, index, label, suspend=False):
        """Write out an index.

        :param index_type: The type of index to write - e.g. 'revision'.
        :param index: The index object to serialise.
        :param label: What label to give the index e.g. 'revision'.
        """
        index_name = self.index_name(index_type, self.name)
        if suspend:
            transport = self.upload_transport
        else:
            transport = self.index_transport
        self.index_sizes[self.index_offset(index_type)] = transport.put_file(
            index_name, index.finish(), mode=self._file_mode)
        if 'pack' in debug.debug_flags:
            # XXX: size might be interesting?
            mutter('%s: create_pack: wrote %s index: %s%s t+%6.3fs',
                time.ctime(), label, self.upload_transport.base,
                self.random_name, time.time() - self.start_time)
        # Replace the writable index on this object with a readonly,
        # presently unloaded index. We should alter
        # the index layer to make its finish() error if add_node is
        # subsequently used. RBC
        self._replace_index_with_readonly(index_type)


class AggregateIndex(object):
    """An aggregated index for the RepositoryPackCollection.

    AggregateIndex is reponsible for managing the PackAccess object,
    Index-To-Pack mapping, and all indices list for a specific type of index
    such as 'revision index'.

    A CombinedIndex provides an index on a single key space built up
    from several on-disk indices.  The AggregateIndex builds on this
    to provide a knit access layer, and allows having up to one writable
    index within the collection.
    """
    # XXX: Probably 'can be written to' could/should be separated from 'acts
    # like a knit index' -- mbp 20071024

    def __init__(self, reload_func=None, flush_func=None):
        """Create an AggregateIndex.

        :param reload_func: A function to call if we find we are missing an
            index. Should have the form reload_func() => True if the list of
            active pack files has changed.
        """
        self._reload_func = reload_func
        self.index_to_pack = {}
        self.combined_index = CombinedGraphIndex([], reload_func=reload_func)
        self.data_access = _DirectPackAccess(self.index_to_pack,
                                             reload_func=reload_func,
                                             flush_func=flush_func)
        self.add_callback = None

    def add_index(self, index, pack):
        """Add index to the aggregate, which is an index for Pack pack.

        Future searches on the aggregate index will seach this new index
        before all previously inserted indices.

        :param index: An Index for the pack.
        :param pack: A Pack instance.
        """
        # expose it to the index map
        self.index_to_pack[index] = pack.access_tuple()
        # put it at the front of the linear index list
        self.combined_index.insert_index(0, index, pack.name)

    def add_writable_index(self, index, pack):
        """Add an index which is able to have data added to it.

        There can be at most one writable index at any time.  Any
        modifications made to the knit are put into this index.

        :param index: An index from the pack parameter.
        :param pack: A Pack instance.
        """
        if self.add_callback is not None:
            raise AssertionError(
                "%s already has a writable index through %s" % \
                (self, self.add_callback))
        # allow writing: queue writes to a new index
        self.add_index(index, pack)
        # Updates the index to packs mapping as a side effect,
        self.data_access.set_writer(pack._writer, index, pack.access_tuple())
        self.add_callback = index.add_nodes

    def clear(self):
        """Reset all the aggregate data to nothing."""
        self.data_access.set_writer(None, None, (None, None))
        self.index_to_pack.clear()
        del self.combined_index._indices[:]
        del self.combined_index._index_names[:]
        self.add_callback = None

    def remove_index(self, index):
        """Remove index from the indices used to answer queries.

        :param index: An index from the pack parameter.
        """
        del self.index_to_pack[index]
        pos = self.combined_index._indices.index(index)
        del self.combined_index._indices[pos]
        del self.combined_index._index_names[pos]
        if (self.add_callback is not None and
            getattr(index, 'add_nodes', None) == self.add_callback):
            self.add_callback = None
            self.data_access.set_writer(None, None, (None, None))


class Packer(object):
    """Create a pack from packs."""

    def __init__(self, pack_collection, packs, suffix, revision_ids=None,
                 reload_func=None):
        """Create a Packer.

        :param pack_collection: A RepositoryPackCollection object where the
            new pack is being written to.
        :param packs: The packs to combine.
        :param suffix: The suffix to use on the temporary files for the pack.
        :param revision_ids: Revision ids to limit the pack to.
        :param reload_func: A function to call if a pack file/index goes
            missing. The side effect of calling this function should be to
            update self.packs. See also AggregateIndex
        """
        self.packs = packs
        self.suffix = suffix
        self.revision_ids = revision_ids
        # The pack object we are creating.
        self.new_pack = None
        self._pack_collection = pack_collection
        self._reload_func = reload_func
        # The index layer keys for the revisions being copied. None for 'all
        # objects'.
        self._revision_keys = None
        # What text keys to copy. None for 'all texts'. This is set by
        # _copy_inventory_texts
        self._text_filter = None

    def pack(self, pb=None):
        """Create a new pack by reading data from other packs.

        This does little more than a bulk copy of data. One key difference
        is that data with the same item key across multiple packs is elided
        from the output. The new pack is written into the current pack store
        along with its indices, and the name added to the pack names. The
        source packs are not altered and are not required to be in the current
        pack collection.

        :param pb: An optional progress bar to use. A nested bar is created if
            this is None.
        :return: A Pack object, or None if nothing was copied.
        """
        # open a pack - using the same name as the last temporary file
        # - which has already been flushed, so it's safe.
        # XXX: - duplicate code warning with start_write_group; fix before
        #      considering 'done'.
        if self._pack_collection._new_pack is not None:
            raise errors.BzrError('call to %s.pack() while another pack is'
                                  ' being written.'
                                  % (self.__class__.__name__,))
        if self.revision_ids is not None:
            if len(self.revision_ids) == 0:
                # silly fetch request.
                return None
            else:
                self.revision_ids = frozenset(self.revision_ids)
                self.revision_keys = frozenset((revid,) for revid in
                    self.revision_ids)
        if pb is None:
            self.pb = ui.ui_factory.nested_progress_bar()
        else:
            self.pb = pb
        try:
            return self._create_pack_from_packs()
        finally:
            if pb is None:
                self.pb.finished()

    def open_pack(self):
        """Open a pack for the pack we are creating."""
        new_pack = self._pack_collection.pack_factory(self._pack_collection,
                upload_suffix=self.suffix,
                file_mode=self._pack_collection.repo.bzrdir._get_file_mode())
        # We know that we will process all nodes in order, and don't need to
        # query, so don't combine any indices spilled to disk until we are done
        new_pack.revision_index.set_optimize(combine_backing_indices=False)
        new_pack.inventory_index.set_optimize(combine_backing_indices=False)
        new_pack.text_index.set_optimize(combine_backing_indices=False)
        new_pack.signature_index.set_optimize(combine_backing_indices=False)
        return new_pack

    def _copy_revision_texts(self):
        """Copy revision data to the new pack."""
        raise NotImplementedError(self._copy_revision_texts)

    def _copy_inventory_texts(self):
        """Copy the inventory texts to the new pack.

        self._revision_keys is used to determine what inventories to copy.

        Sets self._text_filter appropriately.
        """
        raise NotImplementedError(self._copy_inventory_texts)

    def _copy_text_texts(self):
        raise NotImplementedError(self._copy_text_texts)

    def _create_pack_from_packs(self):
        raise NotImplementedError(self._create_pack_from_packs)

    def _log_copied_texts(self):
        if 'pack' in debug.debug_flags:
            mutter('%s: create_pack: file texts copied: %s%s %d items t+%6.3fs',
                time.ctime(), self._pack_collection._upload_transport.base,
                self.new_pack.random_name,
                self.new_pack.text_index.key_count(),
                time.time() - self.new_pack.start_time)

    def _use_pack(self, new_pack):
        """Return True if new_pack should be used.

        :param new_pack: The pack that has just been created.
        :return: True if the pack should be used.
        """
        return new_pack.data_inserted()


class RepositoryPackCollection(object):
    """Management of packs within a repository.

    :ivar _names: map of {pack_name: (index_size,)}
    """

    pack_factory = None
    resumed_pack_factory = None
    normal_packer_class = None
    optimising_packer_class = None

    def __init__(self, repo, transport, index_transport, upload_transport,
                 pack_transport, index_builder_class, index_class,
                 use_chk_index):
        """Create a new RepositoryPackCollection.

        :param transport: Addresses the repository base directory
            (typically .bzr/repository/).
        :param index_transport: Addresses the directory containing indices.
        :param upload_transport: Addresses the directory into which packs are written
            while they're being created.
        :param pack_transport: Addresses the directory of existing complete packs.
        :param index_builder_class: The index builder class to use.
        :param index_class: The index class to use.
        :param use_chk_index: Whether to setup and manage a CHK index.
        """
        # XXX: This should call self.reset()
        self.repo = repo
        self.transport = transport
        self._index_transport = index_transport
        self._upload_transport = upload_transport
        self._pack_transport = pack_transport
        self._index_builder_class = index_builder_class
        self._index_class = index_class
        self._suffix_offsets = {'.rix': 0, '.iix': 1, '.tix': 2, '.six': 3,
            '.cix': 4}
        self.packs = []
        # name:Pack mapping
        self._names = None
        self._packs_by_name = {}
        # the previous pack-names content
        self._packs_at_load = None
        # when a pack is being created by this object, the state of that pack.
        self._new_pack = None
        # aggregated revision index data
        flush = self._flush_new_pack
        self.revision_index = AggregateIndex(self.reload_pack_names, flush)
        self.inventory_index = AggregateIndex(self.reload_pack_names, flush)
        self.text_index = AggregateIndex(self.reload_pack_names, flush)
        self.signature_index = AggregateIndex(self.reload_pack_names, flush)
        all_indices = [self.revision_index, self.inventory_index,
                self.text_index, self.signature_index]
        if use_chk_index:
            self.chk_index = AggregateIndex(self.reload_pack_names, flush)
            all_indices.append(self.chk_index)
        else:
            # used to determine if we're using a chk_index elsewhere.
            self.chk_index = None
        # Tell all the CombinedGraphIndex objects about each other, so they can
        # share hints about which pack names to search first.
        all_combined = [agg_idx.combined_index for agg_idx in all_indices]
        for combined_idx in all_combined:
            combined_idx.set_sibling_indices(
                set(all_combined).difference([combined_idx]))
        # resumed packs
        self._resumed_packs = []

    def __repr__(self):
        return '%s(%r)' % (self.__class__.__name__, self.repo)

    def add_pack_to_memory(self, pack):
        """Make a Pack object available to the repository to satisfy queries.

        :param pack: A Pack object.
        """
        if pack.name in self._packs_by_name:
            raise AssertionError(
                'pack %s already in _packs_by_name' % (pack.name,))
        self.packs.append(pack)
        self._packs_by_name[pack.name] = pack
        self.revision_index.add_index(pack.revision_index, pack)
        self.inventory_index.add_index(pack.inventory_index, pack)
        self.text_index.add_index(pack.text_index, pack)
        self.signature_index.add_index(pack.signature_index, pack)
        if self.chk_index is not None:
            self.chk_index.add_index(pack.chk_index, pack)

    def all_packs(self):
        """Return a list of all the Pack objects this repository has.

        Note that an in-progress pack being created is not returned.

        :return: A list of Pack objects for all the packs in the repository.
        """
        result = []
        for name in self.names():
            result.append(self.get_pack_by_name(name))
        return result

    def autopack(self):
        """Pack the pack collection incrementally.

        This will not attempt global reorganisation or recompression,
        rather it will just ensure that the total number of packs does
        not grow without bound. It uses the _max_pack_count method to
        determine if autopacking is needed, and the pack_distribution
        method to determine the number of revisions in each pack.

        If autopacking takes place then the packs name collection will have
        been flushed to disk - packing requires updating the name collection
        in synchronisation with certain steps. Otherwise the names collection
        is not flushed.

        :return: Something evaluating true if packing took place.
        """
        while True:
            try:
                return self._do_autopack()
            except errors.RetryAutopack:
                # If we get a RetryAutopack exception, we should abort the
                # current action, and retry.
                pass

    def _do_autopack(self):
        # XXX: Should not be needed when the management of indices is sane.
        total_revisions = self.revision_index.combined_index.key_count()
        total_packs = len(self._names)
        if self._max_pack_count(total_revisions) >= total_packs:
            return None
        # determine which packs need changing
        pack_distribution = self.pack_distribution(total_revisions)
        existing_packs = []
        for pack in self.all_packs():
            revision_count = pack.get_revision_count()
            if revision_count == 0:
                # revision less packs are not generated by normal operation,
                # only by operations like sign-my-commits, and thus will not
                # tend to grow rapdily or without bound like commit containing
                # packs do - leave them alone as packing them really should
                # group their data with the relevant commit, and that may
                # involve rewriting ancient history - which autopack tries to
                # avoid. Alternatively we could not group the data but treat
                # each of these as having a single revision, and thus add
                # one revision for each to the total revision count, to get
                # a matching distribution.
                continue
            existing_packs.append((revision_count, pack))
        pack_operations = self.plan_autopack_combinations(
            existing_packs, pack_distribution)
        num_new_packs = len(pack_operations)
        num_old_packs = sum([len(po[1]) for po in pack_operations])
        num_revs_affected = sum([po[0] for po in pack_operations])
        mutter('Auto-packing repository %s, which has %d pack files, '
            'containing %d revisions. Packing %d files into %d affecting %d'
            ' revisions', self, total_packs, total_revisions, num_old_packs,
            num_new_packs, num_revs_affected)
        result = self._execute_pack_operations(pack_operations, packer_class=self.normal_packer_class,
                                      reload_func=self._restart_autopack)
        mutter('Auto-packing repository %s completed', self)
        return result

    def _execute_pack_operations(self, pack_operations, packer_class, reload_func=None):
        """Execute a series of pack operations.

        :param pack_operations: A list of [revision_count, packs_to_combine].
        :param _packer_class: The class of packer to use
        :return: The new pack names.
        """
        for revision_count, packs in pack_operations:
            # we may have no-ops from the setup logic
            if len(packs) == 0:
                continue
            packer = packer_class(self, packs, '.autopack',
                                   reload_func=reload_func)
            try:
                packer.pack()
            except errors.RetryWithNewPacks:
                # An exception is propagating out of this context, make sure
                # this packer has cleaned up. Packer() doesn't set its new_pack
                # state into the RepositoryPackCollection object, so we only
                # have access to it directly here.
                if packer.new_pack is not None:
                    packer.new_pack.abort()
                raise
            for pack in packs:
                self._remove_pack_from_memory(pack)
        # record the newly available packs and stop advertising the old
        # packs
        to_be_obsoleted = []
        for _, packs in pack_operations:
            to_be_obsoleted.extend(packs)
        result = self._save_pack_names(clear_obsolete_packs=True,
                                       obsolete_packs=to_be_obsoleted)
        return result

    def _flush_new_pack(self):
        if self._new_pack is not None:
            self._new_pack.flush()

    def lock_names(self):
        """Acquire the mutex around the pack-names index.

        This cannot be used in the middle of a read-only transaction on the
        repository.
        """
        self.repo.control_files.lock_write()

    def _already_packed(self):
        """Is the collection already packed?"""
        return not (self.repo._format.pack_compresses or (len(self._names) > 1))

    def pack(self, hint=None, clean_obsolete_packs=False):
        """Pack the pack collection totally."""
        self.ensure_loaded()
        total_packs = len(self._names)
        if self._already_packed():
            return
        total_revisions = self.revision_index.combined_index.key_count()
        # XXX: the following may want to be a class, to pack with a given
        # policy.
        mutter('Packing repository %s, which has %d pack files, '
            'containing %d revisions with hint %r.', self, total_packs,
            total_revisions, hint)
        while True:
            try:
                self._try_pack_operations(hint)
            except RetryPackOperations:
                continue
            break

        if clean_obsolete_packs:
            self._clear_obsolete_packs()

    def _try_pack_operations(self, hint):
        """Calculate the pack operations based on the hint (if any), and
        execute them.
        """
        # determine which packs need changing
        pack_operations = [[0, []]]
        for pack in self.all_packs():
            if hint is None or pack.name in hint:
                # Either no hint was provided (so we are packing everything),
                # or this pack was included in the hint.
                pack_operations[-1][0] += pack.get_revision_count()
                pack_operations[-1][1].append(pack)
        self._execute_pack_operations(pack_operations,
            packer_class=self.optimising_packer_class,
            reload_func=self._restart_pack_operations)

    def plan_autopack_combinations(self, existing_packs, pack_distribution):
        """Plan a pack operation.

        :param existing_packs: The packs to pack. (A list of (revcount, Pack)
            tuples).
        :param pack_distribution: A list with the number of revisions desired
            in each pack.
        """
        if len(existing_packs) <= len(pack_distribution):
            return []
        existing_packs.sort(reverse=True)
        pack_operations = [[0, []]]
        # plan out what packs to keep, and what to reorganise
        while len(existing_packs):
            # take the largest pack, and if it's less than the head of the
            # distribution chart we will include its contents in the new pack
            # for that position. If it's larger, we remove its size from the
            # distribution chart
            next_pack_rev_count, next_pack = existing_packs.pop(0)
            if next_pack_rev_count >= pack_distribution[0]:
                # this is already packed 'better' than this, so we can
                # not waste time packing it.
                while next_pack_rev_count > 0:
                    next_pack_rev_count -= pack_distribution[0]
                    if next_pack_rev_count >= 0:
                        # more to go
                        del pack_distribution[0]
                    else:
                        # didn't use that entire bucket up
                        pack_distribution[0] = -next_pack_rev_count
            else:
                # add the revisions we're going to add to the next output pack
                pack_operations[-1][0] += next_pack_rev_count
                # allocate this pack to the next pack sub operation
                pack_operations[-1][1].append(next_pack)
                if pack_operations[-1][0] >= pack_distribution[0]:
                    # this pack is used up, shift left.
                    del pack_distribution[0]
                    pack_operations.append([0, []])
        # Now that we know which pack files we want to move, shove them all
        # into a single pack file.
        final_rev_count = 0
        final_pack_list = []
        for num_revs, pack_files in pack_operations:
            final_rev_count += num_revs
            final_pack_list.extend(pack_files)
        if len(final_pack_list) == 1:
            raise AssertionError('We somehow generated an autopack with a'
                ' single pack file being moved.')
            return []
        return [[final_rev_count, final_pack_list]]

    def ensure_loaded(self):
        """Ensure we have read names from disk.

        :return: True if the disk names had not been previously read.
        """
        # NB: if you see an assertion error here, it's probably access against
        # an unlocked repo. Naughty.
        if not self.repo.is_locked():
            raise errors.ObjectNotLocked(self.repo)
        if self._names is None:
            self._names = {}
            self._packs_at_load = set()
            for index, key, value in self._iter_disk_pack_index():
                name = key[0]
                self._names[name] = self._parse_index_sizes(value)
                self._packs_at_load.add((key, value))
            result = True
        else:
            result = False
        # populate all the metadata.
        self.all_packs()
        return result

    def _parse_index_sizes(self, value):
        """Parse a string of index sizes."""
        return tuple([int(digits) for digits in value.split(' ')])

    def get_pack_by_name(self, name):
        """Get a Pack object by name.

        :param name: The name of the pack - e.g. '123456'
        :return: A Pack object.
        """
        try:
            return self._packs_by_name[name]
        except KeyError:
            rev_index = self._make_index(name, '.rix')
            inv_index = self._make_index(name, '.iix')
            txt_index = self._make_index(name, '.tix')
            sig_index = self._make_index(name, '.six')
            if self.chk_index is not None:
                chk_index = self._make_index(name, '.cix', is_chk=True)
            else:
                chk_index = None
            result = ExistingPack(self._pack_transport, name, rev_index,
                inv_index, txt_index, sig_index, chk_index)
            self.add_pack_to_memory(result)
            return result

    def _resume_pack(self, name):
        """Get a suspended Pack object by name.

        :param name: The name of the pack - e.g. '123456'
        :return: A Pack object.
        """
        if not re.match('[a-f0-9]{32}', name):
            # Tokens should be md5sums of the suspended pack file, i.e. 32 hex
            # digits.
            raise errors.UnresumableWriteGroup(
                self.repo, [name], 'Malformed write group token')
        try:
            rev_index = self._make_index(name, '.rix', resume=True)
            inv_index = self._make_index(name, '.iix', resume=True)
            txt_index = self._make_index(name, '.tix', resume=True)
            sig_index = self._make_index(name, '.six', resume=True)
            if self.chk_index is not None:
                chk_index = self._make_index(name, '.cix', resume=True,
                                             is_chk=True)
            else:
                chk_index = None
            result = self.resumed_pack_factory(name, rev_index, inv_index,
                txt_index, sig_index, self._upload_transport,
                self._pack_transport, self._index_transport, self,
                chk_index=chk_index)
        except errors.NoSuchFile, e:
            raise errors.UnresumableWriteGroup(self.repo, [name], str(e))
        self.add_pack_to_memory(result)
        self._resumed_packs.append(result)
        return result

    def allocate(self, a_new_pack):
        """Allocate name in the list of packs.

        :param a_new_pack: A NewPack instance to be added to the collection of
            packs for this repository.
        """
        self.ensure_loaded()
        if a_new_pack.name in self._names:
            raise errors.BzrError(
                'Pack %r already exists in %s' % (a_new_pack.name, self))
        self._names[a_new_pack.name] = tuple(a_new_pack.index_sizes)
        self.add_pack_to_memory(a_new_pack)

    def _iter_disk_pack_index(self):
        """Iterate over the contents of the pack-names index.

        This is used when loading the list from disk, and before writing to
        detect updates from others during our write operation.
        :return: An iterator of the index contents.
        """
        return self._index_class(self.transport, 'pack-names', None
                ).iter_all_entries()

    def _make_index(self, name, suffix, resume=False, is_chk=False):
        size_offset = self._suffix_offsets[suffix]
        index_name = name + suffix
        if resume:
            transport = self._upload_transport
            index_size = transport.stat(index_name).st_size
        else:
            transport = self._index_transport
            index_size = self._names[name][size_offset]
        index = self._index_class(transport, index_name, index_size,
                                  unlimited_cache=is_chk)
        if is_chk and self._index_class is btree_index.BTreeGraphIndex: 
            index._leaf_factory = btree_index._gcchk_factory
        return index

    def _max_pack_count(self, total_revisions):
        """Return the maximum number of packs to use for total revisions.

        :param total_revisions: The total number of revisions in the
            repository.
        """
        if not total_revisions:
            return 1
        digits = str(total_revisions)
        result = 0
        for digit in digits:
            result += int(digit)
        return result

    def names(self):
        """Provide an order to the underlying names."""
        return sorted(self._names.keys())

    def _obsolete_packs(self, packs):
        """Move a number of packs which have been obsoleted out of the way.

        Each pack and its associated indices are moved out of the way.

        Note: for correctness this function should only be called after a new
        pack names index has been written without these pack names, and with
        the names of packs that contain the data previously available via these
        packs.

        :param packs: The packs to obsolete.
        :param return: None.
        """
        for pack in packs:
            try:
                pack.pack_transport.rename(pack.file_name(),
                    '../obsolete_packs/' + pack.file_name())
            except (errors.PathError, errors.TransportError), e:
                # TODO: Should these be warnings or mutters?
                mutter("couldn't rename obsolete pack, skipping it:\n%s"
                       % (e,))
            # TODO: Probably needs to know all possible indices for this pack
            # - or maybe list the directory and move all indices matching this
            # name whether we recognize it or not?
            suffixes = ['.iix', '.six', '.tix', '.rix']
            if self.chk_index is not None:
                suffixes.append('.cix')
            for suffix in suffixes:
                try:
                    self._index_transport.rename(pack.name + suffix,
                        '../obsolete_packs/' + pack.name + suffix)
                except (errors.PathError, errors.TransportError), e:
                    mutter("couldn't rename obsolete index, skipping it:\n%s"
                           % (e,))

    def pack_distribution(self, total_revisions):
        """Generate a list of the number of revisions to put in each pack.

        :param total_revisions: The total number of revisions in the
            repository.
        """
        if total_revisions == 0:
            return [0]
        digits = reversed(str(total_revisions))
        result = []
        for exponent, count in enumerate(digits):
            size = 10 ** exponent
            for pos in range(int(count)):
                result.append(size)
        return list(reversed(result))

    def _pack_tuple(self, name):
        """Return a tuple with the transport and file name for a pack name."""
        return self._pack_transport, name + '.pack'

    def _remove_pack_from_memory(self, pack):
        """Remove pack from the packs accessed by this repository.

        Only affects memory state, until self._save_pack_names() is invoked.
        """
        self._names.pop(pack.name)
        self._packs_by_name.pop(pack.name)
        self._remove_pack_indices(pack)
        self.packs.remove(pack)

    def _remove_pack_indices(self, pack, ignore_missing=False):
        """Remove the indices for pack from the aggregated indices.
        
        :param ignore_missing: Suppress KeyErrors from calling remove_index.
        """
        for index_type in Pack.index_definitions.keys():
            attr_name = index_type + '_index'
            aggregate_index = getattr(self, attr_name)
            if aggregate_index is not None:
                pack_index = getattr(pack, attr_name)
                try:
                    aggregate_index.remove_index(pack_index)
                except KeyError:
                    if ignore_missing:
                        continue
                    raise

    def reset(self):
        """Clear all cached data."""
        # cached revision data
        self.revision_index.clear()
        # cached signature data
        self.signature_index.clear()
        # cached file text data
        self.text_index.clear()
        # cached inventory data
        self.inventory_index.clear()
        # cached chk data
        if self.chk_index is not None:
            self.chk_index.clear()
        # remove the open pack
        self._new_pack = None
        # information about packs.
        self._names = None
        self.packs = []
        self._packs_by_name = {}
        self._packs_at_load = None

    def _unlock_names(self):
        """Release the mutex around the pack-names index."""
        self.repo.control_files.unlock()

    def _diff_pack_names(self):
        """Read the pack names from disk, and compare it to the one in memory.

        :return: (disk_nodes, deleted_nodes, new_nodes)
            disk_nodes    The final set of nodes that should be referenced
            deleted_nodes Nodes which have been removed from when we started
            new_nodes     Nodes that are newly introduced
        """
        # load the disk nodes across
        disk_nodes = set()
        for index, key, value in self._iter_disk_pack_index():
            disk_nodes.add((key, value))
        orig_disk_nodes = set(disk_nodes)

        # do a two-way diff against our original content
        current_nodes = set()
        for name, sizes in self._names.iteritems():
            current_nodes.add(
                ((name, ), ' '.join(str(size) for size in sizes)))

        # Packs no longer present in the repository, which were present when we
        # locked the repository
        deleted_nodes = self._packs_at_load - current_nodes
        # Packs which this process is adding
        new_nodes = current_nodes - self._packs_at_load

        # Update the disk_nodes set to include the ones we are adding, and
        # remove the ones which were removed by someone else
        disk_nodes.difference_update(deleted_nodes)
        disk_nodes.update(new_nodes)

        return disk_nodes, deleted_nodes, new_nodes, orig_disk_nodes

    def _syncronize_pack_names_from_disk_nodes(self, disk_nodes):
        """Given the correct set of pack files, update our saved info.

        :return: (removed, added, modified)
            removed     pack names removed from self._names
            added       pack names added to self._names
            modified    pack names that had changed value
        """
        removed = []
        added = []
        modified = []
        ## self._packs_at_load = disk_nodes
        new_names = dict(disk_nodes)
        # drop no longer present nodes
        for pack in self.all_packs():
            if (pack.name,) not in new_names:
                removed.append(pack.name)
                self._remove_pack_from_memory(pack)
        # add new nodes/refresh existing ones
        for key, value in disk_nodes:
            name = key[0]
            sizes = self._parse_index_sizes(value)
            if name in self._names:
                # existing
                if sizes != self._names[name]:
                    # the pack for name has had its indices replaced - rare but
                    # important to handle. XXX: probably can never happen today
                    # because the three-way merge code above does not handle it
                    # - you may end up adding the same key twice to the new
                    # disk index because the set values are the same, unless
                    # the only index shows up as deleted by the set difference
                    # - which it may. Until there is a specific test for this,
                    # assume it's broken. RBC 20071017.
                    self._remove_pack_from_memory(self.get_pack_by_name(name))
                    self._names[name] = sizes
                    self.get_pack_by_name(name)
                    modified.append(name)
            else:
                # new
                self._names[name] = sizes
                self.get_pack_by_name(name)
                added.append(name)
        return removed, added, modified

    def _save_pack_names(self, clear_obsolete_packs=False, obsolete_packs=None):
        """Save the list of packs.

        This will take out the mutex around the pack names list for the
        duration of the method call. If concurrent updates have been made, a
        three-way merge between the current list and the current in memory list
        is performed.

        :param clear_obsolete_packs: If True, clear out the contents of the
            obsolete_packs directory.
        :param obsolete_packs: Packs that are obsolete once the new pack-names
            file has been written.
        :return: A list of the names saved that were not previously on disk.
        """
        already_obsolete = []
        self.lock_names()
        try:
            builder = self._index_builder_class()
            (disk_nodes, deleted_nodes, new_nodes,
             orig_disk_nodes) = self._diff_pack_names()
            # TODO: handle same-name, index-size-changes here -
            # e.g. use the value from disk, not ours, *unless* we're the one
            # changing it.
            for key, value in disk_nodes:
                builder.add_node(key, value)
            self.transport.put_file('pack-names', builder.finish(),
                mode=self.repo.bzrdir._get_file_mode())
            self._packs_at_load = disk_nodes
            if clear_obsolete_packs:
                to_preserve = None
                if obsolete_packs:
                    to_preserve = set([o.name for o in obsolete_packs])
                already_obsolete = self._clear_obsolete_packs(to_preserve)
        finally:
            self._unlock_names()
        # synchronise the memory packs list with what we just wrote:
        self._syncronize_pack_names_from_disk_nodes(disk_nodes)
        if obsolete_packs:
            # TODO: We could add one more condition here. "if o.name not in
            #       orig_disk_nodes and o != the new_pack we haven't written to
            #       disk yet. However, the new pack object is not easily
            #       accessible here (it would have to be passed through the
            #       autopacking code, etc.)
            obsolete_packs = [o for o in obsolete_packs
                              if o.name not in already_obsolete]
            self._obsolete_packs(obsolete_packs)
        return [new_node[0][0] for new_node in new_nodes]

    def reload_pack_names(self):
        """Sync our pack listing with what is present in the repository.

        This should be called when we find out that something we thought was
        present is now missing. This happens when another process re-packs the
        repository, etc.

        :return: True if the in-memory list of packs has been altered at all.
        """
        # The ensure_loaded call is to handle the case where the first call
        # made involving the collection was to reload_pack_names, where we 
        # don't have a view of disk contents. It's a bit of a bandaid, and
        # causes two reads of pack-names, but it's a rare corner case not
        # struck with regular push/pull etc.
        first_read = self.ensure_loaded()
        if first_read:
            return True
        # out the new value.
        (disk_nodes, deleted_nodes, new_nodes,
         orig_disk_nodes) = self._diff_pack_names()
        # _packs_at_load is meant to be the explicit list of names in
        # 'pack-names' at then start. As such, it should not contain any
        # pending names that haven't been written out yet.
        self._packs_at_load = orig_disk_nodes
        (removed, added,
         modified) = self._syncronize_pack_names_from_disk_nodes(disk_nodes)
        if removed or added or modified:
            return True
        return False

    def _restart_autopack(self):
        """Reload the pack names list, and restart the autopack code."""
        if not self.reload_pack_names():
            # Re-raise the original exception, because something went missing
            # and a restart didn't find it
            raise
        raise errors.RetryAutopack(self.repo, False, sys.exc_info())

    def _restart_pack_operations(self):
        """Reload the pack names list, and restart the autopack code."""
        if not self.reload_pack_names():
            # Re-raise the original exception, because something went missing
            # and a restart didn't find it
            raise
        raise RetryPackOperations(self.repo, False, sys.exc_info())

    def _clear_obsolete_packs(self, preserve=None):
        """Delete everything from the obsolete-packs directory.

        :return: A list of pack identifiers (the filename without '.pack') that
            were found in obsolete_packs.
        """
        found = []
        obsolete_pack_transport = self.transport.clone('obsolete_packs')
        if preserve is None:
            preserve = set()
        for filename in obsolete_pack_transport.list_dir('.'):
            name, ext = osutils.splitext(filename)
            if ext == '.pack':
                found.append(name)
            if name in preserve:
                continue
            try:
                obsolete_pack_transport.delete(filename)
            except (errors.PathError, errors.TransportError), e:
                warning("couldn't delete obsolete pack, skipping it:\n%s"
                        % (e,))
        return found

    def _start_write_group(self):
        # Do not permit preparation for writing if we're not in a 'write lock'.
        if not self.repo.is_write_locked():
            raise errors.NotWriteLocked(self)
        self._new_pack = self.pack_factory(self, upload_suffix='.pack',
            file_mode=self.repo.bzrdir._get_file_mode())
        # allow writing: queue writes to a new index
        self.revision_index.add_writable_index(self._new_pack.revision_index,
            self._new_pack)
        self.inventory_index.add_writable_index(self._new_pack.inventory_index,
            self._new_pack)
        self.text_index.add_writable_index(self._new_pack.text_index,
            self._new_pack)
        self._new_pack.text_index.set_optimize(combine_backing_indices=False)
        self.signature_index.add_writable_index(self._new_pack.signature_index,
            self._new_pack)
        if self.chk_index is not None:
            self.chk_index.add_writable_index(self._new_pack.chk_index,
                self._new_pack)
            self.repo.chk_bytes._index._add_callback = self.chk_index.add_callback
            self._new_pack.chk_index.set_optimize(combine_backing_indices=False)

        self.repo.inventories._index._add_callback = self.inventory_index.add_callback
        self.repo.revisions._index._add_callback = self.revision_index.add_callback
        self.repo.signatures._index._add_callback = self.signature_index.add_callback
        self.repo.texts._index._add_callback = self.text_index.add_callback

    def _abort_write_group(self):
        # FIXME: just drop the transient index.
        # forget what names there are
        if self._new_pack is not None:
            operation = cleanup.OperationWithCleanups(self._new_pack.abort)
            operation.add_cleanup(setattr, self, '_new_pack', None)
            # If we aborted while in the middle of finishing the write
            # group, _remove_pack_indices could fail because the indexes are
            # already gone.  But they're not there we shouldn't fail in this
            # case, so we pass ignore_missing=True.
            operation.add_cleanup(self._remove_pack_indices, self._new_pack,
                ignore_missing=True)
            operation.run_simple()
        for resumed_pack in self._resumed_packs:
            operation = cleanup.OperationWithCleanups(resumed_pack.abort)
            # See comment in previous finally block.
            operation.add_cleanup(self._remove_pack_indices, resumed_pack,
                ignore_missing=True)
            operation.run_simple()
        del self._resumed_packs[:]

    def _remove_resumed_pack_indices(self):
        for resumed_pack in self._resumed_packs:
            self._remove_pack_indices(resumed_pack)
        del self._resumed_packs[:]

    def _check_new_inventories(self):
        """Detect missing inventories in this write group.

        :returns: list of strs, summarising any problems found.  If the list is
            empty no problems were found.
        """
        # The base implementation does no checks.  GCRepositoryPackCollection
        # overrides this.
        return []
        
    def _commit_write_group(self):
        all_missing = set()
        for prefix, versioned_file in (
                ('revisions', self.repo.revisions),
                ('inventories', self.repo.inventories),
                ('texts', self.repo.texts),
                ('signatures', self.repo.signatures),
                ):
            missing = versioned_file.get_missing_compression_parent_keys()
            all_missing.update([(prefix,) + key for key in missing])
        if all_missing:
            raise errors.BzrCheckError(
                "Repository %s has missing compression parent(s) %r "
                 % (self.repo, sorted(all_missing)))
        problems = self._check_new_inventories()
        if problems:
            problems_summary = '\n'.join(problems)
            raise errors.BzrCheckError(
                "Cannot add revision(s) to repository: " + problems_summary)
        self._remove_pack_indices(self._new_pack)
        any_new_content = False
        if self._new_pack.data_inserted():
            # get all the data to disk and read to use
            self._new_pack.finish()
            self.allocate(self._new_pack)
            self._new_pack = None
            any_new_content = True
        else:
            self._new_pack.abort()
            self._new_pack = None
        for resumed_pack in self._resumed_packs:
            # XXX: this is a pretty ugly way to turn the resumed pack into a
            # properly committed pack.
            self._names[resumed_pack.name] = None
            self._remove_pack_from_memory(resumed_pack)
            resumed_pack.finish()
            self.allocate(resumed_pack)
            any_new_content = True
        del self._resumed_packs[:]
        if any_new_content:
            result = self.autopack()
            if not result:
                # when autopack takes no steps, the names list is still
                # unsaved.
                return self._save_pack_names()
            return result
        return []

    def _suspend_write_group(self):
        tokens = [pack.name for pack in self._resumed_packs]
        self._remove_pack_indices(self._new_pack)
        if self._new_pack.data_inserted():
            # get all the data to disk and read to use
            self._new_pack.finish(suspend=True)
            tokens.append(self._new_pack.name)
            self._new_pack = None
        else:
            self._new_pack.abort()
            self._new_pack = None
        self._remove_resumed_pack_indices()
        return tokens

    def _resume_write_group(self, tokens):
        for token in tokens:
            self._resume_pack(token)


<<<<<<< HEAD
class PackRepository(MetaDirRepository):
=======
class PackRepository(KnitRepository):
>>>>>>> 6f28168d
    """Repository with knit objects stored inside pack containers.

    The layering for a KnitPackRepository is:

    Graph        |  HPSS    | Repository public layer |
    ===================================================
    Tuple based apis below, string based, and key based apis above
    ---------------------------------------------------
    VersionedFiles
      Provides .texts, .revisions etc
      This adapts the N-tuple keys to physical knit records which only have a
      single string identifier (for historical reasons), which in older formats
      was always the revision_id, and in the mapped code for packs is always
      the last element of key tuples.
    ---------------------------------------------------
    GraphIndex
      A separate GraphIndex is used for each of the
      texts/inventories/revisions/signatures contained within each individual
      pack file. The GraphIndex layer works in N-tuples and is unaware of any
      semantic value.
    ===================================================

    """

    # These attributes are inherited from the Repository base class. Setting
    # them to None ensures that if the constructor is changed to not initialize
    # them, or a subclass fails to call the constructor, that an error will
    # occur rather than the system working but generating incorrect data.
    _commit_builder_class = None
    _serializer = None

    def __init__(self, _format, a_bzrdir, control_files, _commit_builder_class,
        _serializer):
        MetaDirRepository.__init__(self, _format, a_bzrdir, control_files)
        self._commit_builder_class = _commit_builder_class
        self._serializer = _serializer
        self._reconcile_fixes_text_parents = True

    @needs_read_lock
    def _all_revision_ids(self):
        """See Repository.all_revision_ids()."""
        return [key[0] for key in self.revisions.keys()]

    def _abort_write_group(self):
        self.revisions._index._key_dependencies.clear()
        self._pack_collection._abort_write_group()

    def _make_parents_provider(self):
        return graph.CachingParentsProvider(self)

    def _refresh_data(self):
        if not self.is_locked():
            return
        self._pack_collection.reload_pack_names()

    def _start_write_group(self):
        self._pack_collection._start_write_group()

    def _commit_write_group(self):
        hint = self._pack_collection._commit_write_group()
        self.revisions._index._key_dependencies.clear()
        return hint

    def suspend_write_group(self):
        # XXX check self._write_group is self.get_transaction()?
        tokens = self._pack_collection._suspend_write_group()
        self.revisions._index._key_dependencies.clear()
        self._write_group = None
        return tokens

    def _resume_write_group(self, tokens):
        self._start_write_group()
        try:
            self._pack_collection._resume_write_group(tokens)
        except errors.UnresumableWriteGroup:
            self._abort_write_group()
            raise
        for pack in self._pack_collection._resumed_packs:
            self.revisions._index.scan_unvalidated_index(pack.revision_index)

    def get_transaction(self):
        if self._write_lock_count:
            return self._transaction
        else:
            return self.control_files.get_transaction()

    def is_locked(self):
        return self._write_lock_count or self.control_files.is_locked()

    def is_write_locked(self):
        return self._write_lock_count

    def lock_write(self, token=None):
        """Lock the repository for writes.

        :return: A bzrlib.repository.RepositoryWriteLockResult.
        """
        locked = self.is_locked()
        if not self._write_lock_count and locked:
            raise errors.ReadOnlyError(self)
        self._write_lock_count += 1
        if self._write_lock_count == 1:
            self._transaction = transactions.WriteTransaction()
        if not locked:
            if 'relock' in debug.debug_flags and self._prev_lock == 'w':
                note('%r was write locked again', self)
            self._prev_lock = 'w'
            for repo in self._fallback_repositories:
                # Writes don't affect fallback repos
                repo.lock_read()
            self._refresh_data()
        return RepositoryWriteLockResult(self.unlock, None)

    def lock_read(self):
        """Lock the repository for reads.

        :return: A bzrlib.lock.LogicalLockResult.
        """
        locked = self.is_locked()
        if self._write_lock_count:
            self._write_lock_count += 1
        else:
            self.control_files.lock_read()
        if not locked:
            if 'relock' in debug.debug_flags and self._prev_lock == 'r':
                note('%r was read locked again', self)
            self._prev_lock = 'r'
            for repo in self._fallback_repositories:
                repo.lock_read()
            self._refresh_data()
        return LogicalLockResult(self.unlock)

    def leave_lock_in_place(self):
        # not supported - raise an error
        raise NotImplementedError(self.leave_lock_in_place)

    def dont_leave_lock_in_place(self):
        # not supported - raise an error
        raise NotImplementedError(self.dont_leave_lock_in_place)

    @needs_write_lock
    def pack(self, hint=None, clean_obsolete_packs=False):
        """Compress the data within the repository.

        This will pack all the data to a single pack. In future it may
        recompress deltas or do other such expensive operations.
        """
        self._pack_collection.pack(hint=hint, clean_obsolete_packs=clean_obsolete_packs)

    @needs_write_lock
    def reconcile(self, other=None, thorough=False):
        """Reconcile this repository."""
        from bzrlib.reconcile import PackReconciler
        reconciler = PackReconciler(self, thorough=thorough)
        reconciler.reconcile()
        return reconciler

    def _reconcile_pack(self, collection, packs, extension, revs, pb):
        raise NotImplementedError(self._reconcile_pack)

    @only_raises(errors.LockNotHeld, errors.LockBroken)
    def unlock(self):
        if self._write_lock_count == 1 and self._write_group is not None:
            self.abort_write_group()
            self._transaction = None
            self._write_lock_count = 0
            raise errors.BzrError(
                'Must end write group before releasing write lock on %s'
                % self)
        if self._write_lock_count:
            self._write_lock_count -= 1
            if not self._write_lock_count:
                transaction = self._transaction
                self._transaction = None
                transaction.finish()
        else:
            self.control_files.unlock()

        if not self.is_locked():
            for repo in self._fallback_repositories:
                repo.unlock()


class RepositoryFormatPack(MetaDirRepositoryFormat):
    """Format logic for pack structured repositories.

    This repository format has:
     - a list of packs in pack-names
     - packs in packs/NAME.pack
     - indices in indices/NAME.{iix,six,tix,rix}
     - knit deltas in the packs, knit indices mapped to the indices.
     - thunk objects to support the knits programming API.
     - a format marker of its own
     - an optional 'shared-storage' flag
     - an optional 'no-working-trees' flag
     - a LockDir lock
    """

    # Set this attribute in derived classes to control the repository class
    # created by open and initialize.
    repository_class = None
    # Set this attribute in derived classes to control the
    # _commit_builder_class that the repository objects will have passed to
    # their constructor.
    _commit_builder_class = None
    # Set this attribute in derived clases to control the _serializer that the
    # repository objects will have passed to their constructor.
    _serializer = None
    # Packs are not confused by ghosts.
    supports_ghosts = True
    # External references are not supported in pack repositories yet.
    supports_external_lookups = False
    # Most pack formats do not use chk lookups.
    supports_chks = False
    # What index classes to use
    index_builder_class = None
    index_class = None
    _fetch_uses_deltas = True
    fast_deltas = False
    supports_full_versioned_files = True
    supports_funky_characters = True

    def initialize(self, a_bzrdir, shared=False):
        """Create a pack based repository.

        :param a_bzrdir: bzrdir to contain the new repository; must already
            be initialized.
        :param shared: If true the repository will be initialized as a shared
                       repository.
        """
        mutter('creating repository in %s.', a_bzrdir.transport.base)
        dirs = ['indices', 'obsolete_packs', 'packs', 'upload']
        builder = self.index_builder_class()
        files = [('pack-names', builder.finish())]
        utf8_files = [('format', self.get_format_string())]

        self._upload_blank_content(a_bzrdir, dirs, files, utf8_files, shared)
        repository = self.open(a_bzrdir=a_bzrdir, _found=True)
        self._run_post_repo_init_hooks(repository, a_bzrdir, shared)
        return repository

    def open(self, a_bzrdir, _found=False, _override_transport=None):
        """See RepositoryFormat.open().

        :param _override_transport: INTERNAL USE ONLY. Allows opening the
                                    repository at a slightly different url
                                    than normal. I.e. during 'upgrade'.
        """
        if not _found:
            format = RepositoryFormat.find_format(a_bzrdir)
        if _override_transport is not None:
            repo_transport = _override_transport
        else:
            repo_transport = a_bzrdir.get_repository_transport(None)
        control_files = lockable_files.LockableFiles(repo_transport,
                                'lock', lockdir.LockDir)
        return self.repository_class(_format=self,
                              a_bzrdir=a_bzrdir,
                              control_files=control_files,
                              _commit_builder_class=self._commit_builder_class,
                              _serializer=self._serializer)


class RetryPackOperations(errors.RetryWithNewPacks):
    """Raised when we are packing and we find a missing file.

    Meant as a signaling exception, to tell the RepositoryPackCollection.pack
    code it should try again.
    """

    internal_error = True

    _fmt = ("Pack files have changed, reload and try pack again."
            " context: %(context)s %(orig_error)s")


class _DirectPackAccess(object):
    """Access to data in one or more packs with less translation."""

    def __init__(self, index_to_packs, reload_func=None, flush_func=None):
        """Create a _DirectPackAccess object.

        :param index_to_packs: A dict mapping index objects to the transport
            and file names for obtaining data.
        :param reload_func: A function to call if we determine that the pack
            files have moved and we need to reload our caches. See
            bzrlib.repo_fmt.pack_repo.AggregateIndex for more details.
        """
        self._container_writer = None
        self._write_index = None
        self._indices = index_to_packs
        self._reload_func = reload_func
        self._flush_func = flush_func

    def add_raw_records(self, key_sizes, raw_data):
        """Add raw knit bytes to a storage area.

        The data is spooled to the container writer in one bytes-record per
        raw data item.

        :param sizes: An iterable of tuples containing the key and size of each
            raw data segment.
        :param raw_data: A bytestring containing the data.
        :return: A list of memos to retrieve the record later. Each memo is an
            opaque index memo. For _DirectPackAccess the memo is (index, pos,
            length), where the index field is the write_index object supplied
            to the PackAccess object.
        """
        if type(raw_data) is not str:
            raise AssertionError(
                'data must be plain bytes was %s' % type(raw_data))
        result = []
        offset = 0
        for key, size in key_sizes:
            p_offset, p_length = self._container_writer.add_bytes_record(
                raw_data[offset:offset+size], [])
            offset += size
            result.append((self._write_index, p_offset, p_length))
        return result

    def flush(self):
        """Flush pending writes on this access object.

        This will flush any buffered writes to a NewPack.
        """
        if self._flush_func is not None:
            self._flush_func()

    def get_raw_records(self, memos_for_retrieval):
        """Get the raw bytes for a records.

        :param memos_for_retrieval: An iterable containing the (index, pos,
            length) memo for retrieving the bytes. The Pack access method
            looks up the pack to use for a given record in its index_to_pack
            map.
        :return: An iterator over the bytes of the records.
        """
        # first pass, group into same-index requests
        request_lists = []
        current_index = None
        for (index, offset, length) in memos_for_retrieval:
            if current_index == index:
                current_list.append((offset, length))
            else:
                if current_index is not None:
                    request_lists.append((current_index, current_list))
                current_index = index
                current_list = [(offset, length)]
        # handle the last entry
        if current_index is not None:
            request_lists.append((current_index, current_list))
        for index, offsets in request_lists:
            try:
                transport, path = self._indices[index]
            except KeyError:
                # A KeyError here indicates that someone has triggered an index
                # reload, and this index has gone missing, we need to start
                # over.
                if self._reload_func is None:
                    # If we don't have a _reload_func there is nothing that can
                    # be done
                    raise
                raise errors.RetryWithNewPacks(index,
                                               reload_occurred=True,
                                               exc_info=sys.exc_info())
            try:
                reader = pack.make_readv_reader(transport, path, offsets)
                for names, read_func in reader.iter_records():
                    yield read_func(None)
            except errors.NoSuchFile:
                # A NoSuchFile error indicates that a pack file has gone
                # missing on disk, we need to trigger a reload, and start over.
                if self._reload_func is None:
                    raise
                raise errors.RetryWithNewPacks(transport.abspath(path),
                                               reload_occurred=False,
                                               exc_info=sys.exc_info())

    def set_writer(self, writer, index, transport_packname):
        """Set a writer to use for adding data."""
        if index is not None:
            self._indices[index] = transport_packname
        self._container_writer = writer
        self._write_index = index

    def reload_or_raise(self, retry_exc):
        """Try calling the reload function, or re-raise the original exception.

        This should be called after _DirectPackAccess raises a
        RetryWithNewPacks exception. This function will handle the common logic
        of determining when the error is fatal versus being temporary.
        It will also make sure that the original exception is raised, rather
        than the RetryWithNewPacks exception.

        If this function returns, then the calling function should retry
        whatever operation was being performed. Otherwise an exception will
        be raised.

        :param retry_exc: A RetryWithNewPacks exception.
        """
        is_error = False
        if self._reload_func is None:
            is_error = True
        elif not self._reload_func():
            # The reload claimed that nothing changed
            if not retry_exc.reload_occurred:
                # If there wasn't an earlier reload, then we really were
                # expecting to find changes. We didn't find them, so this is a
                # hard error
                is_error = True
        if is_error:
            exc_class, exc_value, exc_traceback = retry_exc.exc_info
            raise exc_class, exc_value, exc_traceback


<|MERGE_RESOLUTION|>--- conflicted
+++ resolved
@@ -37,15 +37,6 @@
     CombinedGraphIndex,
     GraphIndexPrefixAdapter,
     )
-<<<<<<< HEAD
-=======
-from bzrlib.knit import (
-    KnitPlainFactory,
-    KnitVersionedFiles,
-    _KnitGraphIndex,
-    _DirectPackAccess,
-    )
->>>>>>> 6f28168d
 """)
 from bzrlib import (
     btree_index,
@@ -54,11 +45,11 @@
     lockdir,
     )
 
-<<<<<<< HEAD
-from bzrlib.decorators import needs_read_lock, needs_write_lock, only_raises
-=======
-from bzrlib.decorators import needs_write_lock, only_raises
->>>>>>> 6f28168d
+from bzrlib.decorators import (
+    needs_read_lock,
+    needs_write_lock,
+    only_raises,
+    )
 from bzrlib.lock import LogicalLockResult
 from bzrlib.repository import (
     CommitBuilder,
@@ -1628,11 +1619,7 @@
             self._resume_pack(token)
 
 
-<<<<<<< HEAD
 class PackRepository(MetaDirRepository):
-=======
-class PackRepository(KnitRepository):
->>>>>>> 6f28168d
     """Repository with knit objects stored inside pack containers.
 
     The layering for a KnitPackRepository is:
