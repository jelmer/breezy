--- conflicted
+++ resolved
@@ -751,194 +751,6 @@
         return new_pack.data_inserted()
 
 
-<<<<<<< HEAD
-class OptimisingPacker(Packer):
-    """A packer which spends more time to create better disk layouts."""
-
-    def _revision_node_readv(self, revision_nodes):
-        """Return the total revisions and the readv's to issue.
-
-        This sort places revisions in topological order with the ancestors
-        after the children.
-
-        :param revision_nodes: The revision index contents for the packs being
-            incorporated into the new pack.
-        :return: As per _least_readv_node_readv.
-        """
-        # build an ancestors dict
-        ancestors = {}
-        by_key = {}
-        for index, key, value, references in revision_nodes:
-            ancestors[key] = references[0]
-            by_key[key] = (index, value, references)
-        order = tsort.topo_sort(ancestors)
-        total = len(order)
-        # Single IO is pathological, but it will work as a starting point.
-        requests = []
-        for key in reversed(order):
-            index, value, references = by_key[key]
-            # ---- KnitGraphIndex.get_position
-            bits = value[1:].split(' ')
-            offset, length = int(bits[0]), int(bits[1])
-            requests.append(
-                (index, [(offset, length)], [(key, value[0], references)]))
-        # TODO: combine requests in the same index that are in ascending order.
-        return total, requests
-
-    def open_pack(self):
-        """Open a pack for the pack we are creating."""
-        new_pack = super(OptimisingPacker, self).open_pack()
-        # Turn on the optimization flags for all the index builders.
-        new_pack.revision_index.set_optimize(for_size=True)
-        new_pack.inventory_index.set_optimize(for_size=True)
-        new_pack.text_index.set_optimize(for_size=True)
-        new_pack.signature_index.set_optimize(for_size=True)
-        return new_pack
-
-
-class ReconcilePacker(Packer):
-    """A packer which regenerates indices etc as it copies.
-
-    This is used by ``bzr reconcile`` to cause parent text pointers to be
-    regenerated.
-    """
-
-    def _extra_init(self):
-        self._data_changed = False
-
-    def _process_inventory_lines(self, inv_lines):
-        """Generate a text key reference map rather for reconciling with."""
-        repo = self._pack_collection.repo
-        refs = repo._serializer._find_text_key_references(inv_lines)
-        self._text_refs = refs
-        # during reconcile we:
-        #  - convert unreferenced texts to full texts
-        #  - correct texts which reference a text not copied to be full texts
-        #  - copy all others as-is but with corrected parents.
-        #  - so at this point we don't know enough to decide what becomes a full
-        #    text.
-        self._text_filter = None
-
-    def _copy_text_texts(self):
-        """generate what texts we should have and then copy."""
-        self.pb.update("Copying content texts", 3)
-        # we have three major tasks here:
-        # 1) generate the ideal index
-        repo = self._pack_collection.repo
-        ancestors = dict([(key[0], tuple(ref[0] for ref in refs[0])) for
-            _1, key, _2, refs in
-            self.new_pack.revision_index.iter_all_entries()])
-        ideal_index = repo._generate_text_key_index(self._text_refs, ancestors)
-        # 2) generate a text_nodes list that contains all the deltas that can
-        #    be used as-is, with corrected parents.
-        ok_nodes = []
-        bad_texts = []
-        discarded_nodes = []
-        NULL_REVISION = _mod_revision.NULL_REVISION
-        text_index_map, text_nodes = self._get_text_nodes()
-        for node in text_nodes:
-            # 0 - index
-            # 1 - key
-            # 2 - value
-            # 3 - refs
-            try:
-                ideal_parents = tuple(ideal_index[node[1]])
-            except KeyError:
-                discarded_nodes.append(node)
-                self._data_changed = True
-            else:
-                if ideal_parents == (NULL_REVISION,):
-                    ideal_parents = ()
-                if ideal_parents == node[3][0]:
-                    # no change needed.
-                    ok_nodes.append(node)
-                elif ideal_parents[0:1] == node[3][0][0:1]:
-                    # the left most parent is the same, or there are no parents
-                    # today. Either way, we can preserve the representation as
-                    # long as we change the refs to be inserted.
-                    self._data_changed = True
-                    ok_nodes.append((node[0], node[1], node[2],
-                        (ideal_parents, node[3][1])))
-                    self._data_changed = True
-                else:
-                    # Reinsert this text completely
-                    bad_texts.append((node[1], ideal_parents))
-                    self._data_changed = True
-        # we're finished with some data.
-        del ideal_index
-        del text_nodes
-        # 3) bulk copy the ok data
-        total_items, readv_group_iter = self._least_readv_node_readv(ok_nodes)
-        list(self._copy_nodes_graph(text_index_map, self.new_pack._writer,
-            self.new_pack.text_index, readv_group_iter, total_items))
-        # 4) adhoc copy all the other texts.
-        # We have to topologically insert all texts otherwise we can fail to
-        # reconcile when parts of a single delta chain are preserved intact,
-        # and other parts are not. E.g. Discarded->d1->d2->d3. d1 will be
-        # reinserted, and if d3 has incorrect parents it will also be
-        # reinserted. If we insert d3 first, d2 is present (as it was bulk
-        # copied), so we will try to delta, but d2 is not currently able to be
-        # extracted because its basis d1 is not present. Topologically sorting
-        # addresses this. The following generates a sort for all the texts that
-        # are being inserted without having to reference the entire text key
-        # space (we only topo sort the revisions, which is smaller).
-        topo_order = tsort.topo_sort(ancestors)
-        rev_order = dict(zip(topo_order, range(len(topo_order))))
-        bad_texts.sort(key=lambda key:rev_order.get(key[0][1], 0))
-        transaction = repo.get_transaction()
-        file_id_index = GraphIndexPrefixAdapter(
-            self.new_pack.text_index,
-            ('blank', ), 1,
-            add_nodes_callback=self.new_pack.text_index.add_nodes)
-        data_access = _DirectPackAccess(
-                {self.new_pack.text_index:self.new_pack.access_tuple()})
-        data_access.set_writer(self.new_pack._writer, self.new_pack.text_index,
-            self.new_pack.access_tuple())
-        output_texts = KnitVersionedFiles(
-            _KnitGraphIndex(self.new_pack.text_index,
-                add_callback=self.new_pack.text_index.add_nodes,
-                deltas=True, parents=True, is_locked=repo.is_locked),
-            data_access=data_access, max_delta_chain=200)
-        for key, parent_keys in bad_texts:
-            # We refer to the new pack to delta data being output.
-            # A possible improvement would be to catch errors on short reads
-            # and only flush then.
-            self.new_pack.flush()
-            parents = []
-            for parent_key in parent_keys:
-                if parent_key[0] != key[0]:
-                    # Graph parents must match the fileid
-                    raise errors.BzrError('Mismatched key parent %r:%r' %
-                        (key, parent_keys))
-                parents.append(parent_key[1])
-            text_lines = osutils.split_lines(repo.texts.get_record_stream(
-                [key], 'unordered', True).next().get_bytes_as('fulltext'))
-            output_texts.add_lines(key, parent_keys, text_lines,
-                random_id=True, check_content=False)
-        # 5) check that nothing inserted has a reference outside the keyspace.
-        missing_text_keys = self.new_pack.text_index._external_references()
-        if missing_text_keys:
-            raise errors.BzrCheckError('Reference to missing compression parents %r'
-                % (missing_text_keys,))
-        self._log_copied_texts()
-
-    def _use_pack(self, new_pack):
-        """Override _use_pack to check for reconcile having changed content."""
-        # XXX: we might be better checking this at the copy time.
-        original_inventory_keys = set()
-        inv_index = self._pack_collection.inventory_index.combined_index
-        for entry in inv_index.iter_all_entries():
-            original_inventory_keys.add(entry[1])
-        new_inventory_keys = set()
-        for entry in new_pack.inventory_index.iter_all_entries():
-            new_inventory_keys.add(entry[1])
-        if new_inventory_keys != original_inventory_keys:
-            self._data_changed = True
-        return new_pack.data_inserted() and self._data_changed
-
-
-=======
->>>>>>> 7d335933
 class RepositoryPackCollection(object):
     """Management of packs within a repository.
 
@@ -1849,14 +1661,11 @@
         self._serializer = _serializer
         self._reconcile_fixes_text_parents = True
 
-<<<<<<< HEAD
-=======
     @needs_read_lock
     def _all_revision_ids(self):
         """See Repository.all_revision_ids()."""
         return [key[0] for key in self.revisions.keys()]
 
->>>>>>> 7d335933
     def _abort_write_group(self):
         self.revisions._index._key_dependencies.clear()
         self._pack_collection._abort_write_group()
@@ -1997,82 +1806,6 @@
                 repo.unlock()
 
 
-<<<<<<< HEAD
-class KnitPackStreamSource(StreamSource):
-    """A StreamSource used to transfer data between same-format KnitPack repos.
-
-    This source assumes:
-        1) Same serialization format for all objects
-        2) Same root information
-        3) XML format inventories
-        4) Atomic inserts (so we can stream inventory texts before text
-           content)
-        5) No chk_bytes
-    """
-
-    def __init__(self, from_repository, to_format):
-        super(KnitPackStreamSource, self).__init__(from_repository, to_format)
-        self._text_keys = None
-        self._text_fetch_order = 'unordered'
-
-    def _get_filtered_inv_stream(self, revision_ids):
-        from_repo = self.from_repository
-        parent_ids = from_repo._find_parent_ids_of_revisions(revision_ids)
-        parent_keys = [(p,) for p in parent_ids]
-        find_text_keys = from_repo._serializer._find_text_key_references
-        parent_text_keys = set(find_text_keys(
-            from_repo._inventory_xml_lines_for_keys(parent_keys)))
-        content_text_keys = set()
-        knit = KnitVersionedFiles(None, None)
-        factory = KnitPlainFactory()
-        def find_text_keys_from_content(record):
-            if record.storage_kind not in ('knit-delta-gz', 'knit-ft-gz'):
-                raise ValueError("Unknown content storage kind for"
-                    " inventory text: %s" % (record.storage_kind,))
-            # It's a knit record, it has a _raw_record field (even if it was
-            # reconstituted from a network stream).
-            raw_data = record._raw_record
-            # read the entire thing
-            revision_id = record.key[-1]
-            content, _ = knit._parse_record(revision_id, raw_data)
-            if record.storage_kind == 'knit-delta-gz':
-                line_iterator = factory.get_linedelta_content(content)
-            elif record.storage_kind == 'knit-ft-gz':
-                line_iterator = factory.get_fulltext_content(content)
-            content_text_keys.update(find_text_keys(
-                [(line, revision_id) for line in line_iterator]))
-        revision_keys = [(r,) for r in revision_ids]
-        def _filtered_inv_stream():
-            source_vf = from_repo.inventories
-            stream = source_vf.get_record_stream(revision_keys,
-                                                 'unordered', False)
-            for record in stream:
-                if record.storage_kind == 'absent':
-                    raise errors.NoSuchRevision(from_repo, record.key)
-                find_text_keys_from_content(record)
-                yield record
-            self._text_keys = content_text_keys - parent_text_keys
-        return ('inventories', _filtered_inv_stream())
-
-    def _get_text_stream(self):
-        # Note: We know we don't have to handle adding root keys, because both
-        # the source and target are the identical network name.
-        text_stream = self.from_repository.texts.get_record_stream(
-                        self._text_keys, self._text_fetch_order, False)
-        return ('texts', text_stream)
-
-    def get_stream(self, search):
-        revision_ids = search.get_keys()
-        for stream_info in self._fetch_revision_texts(revision_ids):
-            yield stream_info
-        self._revision_keys = [(rev_id,) for rev_id in revision_ids]
-        yield self._get_filtered_inv_stream(revision_ids)
-        yield self._get_text_stream()
-
-
-
-=======
->>>>>>> 7d335933
 class RepositoryFormatPack(MetaDirRepositoryFormat):
     """Format logic for pack structured repositories.
 
@@ -2111,10 +1844,7 @@
     fast_deltas = False
     supports_full_versioned_files = True
     supports_funky_characters = True
-<<<<<<< HEAD
-=======
     revision_graph_can_have_wrong_parents = True
->>>>>>> 7d335933
 
     def initialize(self, a_bzrdir, shared=False):
         """Create a pack based repository.
@@ -2157,285 +1887,8 @@
                               _serializer=self._serializer)
 
 
-<<<<<<< HEAD
-class RepositoryFormatKnitPack1(RepositoryFormatPack):
-    """A no-subtrees parameterized Pack repository.
-
-    This format was introduced in 0.92.
-    """
-
-    repository_class = KnitPackRepository
-    _commit_builder_class = PackCommitBuilder
-    @property
-    def _serializer(self):
-        return xml5.serializer_v5
-    # What index classes to use
-    index_builder_class = InMemoryGraphIndex
-    index_class = GraphIndex
-
-    def _get_matching_bzrdir(self):
-        return bzrdir.format_registry.make_bzrdir('pack-0.92')
-
-    def _ignore_setting_bzrdir(self, format):
-        pass
-
-    _matchingbzrdir = property(_get_matching_bzrdir, _ignore_setting_bzrdir)
-
-    def get_format_string(self):
-        """See RepositoryFormat.get_format_string()."""
-        return "Bazaar pack repository format 1 (needs bzr 0.92)\n"
-
-    def get_format_description(self):
-        """See RepositoryFormat.get_format_description()."""
-        return "Packs containing knits without subtree support"
-
-
-class RepositoryFormatKnitPack3(RepositoryFormatPack):
-    """A subtrees parameterized Pack repository.
-
-    This repository format uses the xml7 serializer to get:
-     - support for recording full info about the tree root
-     - support for recording tree-references
-
-    This format was introduced in 0.92.
-    """
-
-    repository_class = KnitPackRepository
-    _commit_builder_class = PackRootCommitBuilder
-    rich_root_data = True
-    experimental = True
-    supports_tree_reference = True
-    @property
-    def _serializer(self):
-        return xml7.serializer_v7
-    # What index classes to use
-    index_builder_class = InMemoryGraphIndex
-    index_class = GraphIndex
-
-    def _get_matching_bzrdir(self):
-        return bzrdir.format_registry.make_bzrdir(
-            'pack-0.92-subtree')
-
-    def _ignore_setting_bzrdir(self, format):
-        pass
-
-    _matchingbzrdir = property(_get_matching_bzrdir, _ignore_setting_bzrdir)
-
-    def get_format_string(self):
-        """See RepositoryFormat.get_format_string()."""
-        return "Bazaar pack repository format 1 with subtree support (needs bzr 0.92)\n"
-
-    def get_format_description(self):
-        """See RepositoryFormat.get_format_description()."""
-        return "Packs containing knits with subtree support\n"
-
-
-class RepositoryFormatKnitPack4(RepositoryFormatPack):
-    """A rich-root, no subtrees parameterized Pack repository.
-
-    This repository format uses the xml6 serializer to get:
-     - support for recording full info about the tree root
-
-    This format was introduced in 1.0.
-    """
-
-    repository_class = KnitPackRepository
-    _commit_builder_class = PackRootCommitBuilder
-    rich_root_data = True
-    supports_tree_reference = False
-    @property
-    def _serializer(self):
-        return xml6.serializer_v6
-    # What index classes to use
-    index_builder_class = InMemoryGraphIndex
-    index_class = GraphIndex
-
-    def _get_matching_bzrdir(self):
-        return bzrdir.format_registry.make_bzrdir(
-            'rich-root-pack')
-
-    def _ignore_setting_bzrdir(self, format):
-        pass
-
-    _matchingbzrdir = property(_get_matching_bzrdir, _ignore_setting_bzrdir)
-
-    def get_format_string(self):
-        """See RepositoryFormat.get_format_string()."""
-        return ("Bazaar pack repository format 1 with rich root"
-                " (needs bzr 1.0)\n")
-
-    def get_format_description(self):
-        """See RepositoryFormat.get_format_description()."""
-        return "Packs containing knits with rich root support\n"
-
-
-class RepositoryFormatKnitPack5(RepositoryFormatPack):
-    """Repository that supports external references to allow stacking.
-
-    New in release 1.6.
-
-    Supports external lookups, which results in non-truncated ghosts after
-    reconcile compared to pack-0.92 formats.
-    """
-
-    repository_class = KnitPackRepository
-    _commit_builder_class = PackCommitBuilder
-    supports_external_lookups = True
-    # What index classes to use
-    index_builder_class = InMemoryGraphIndex
-    index_class = GraphIndex
-
-    @property
-    def _serializer(self):
-        return xml5.serializer_v5
-
-    def _get_matching_bzrdir(self):
-        return bzrdir.format_registry.make_bzrdir('1.6')
-
-    def _ignore_setting_bzrdir(self, format):
-        pass
-
-    _matchingbzrdir = property(_get_matching_bzrdir, _ignore_setting_bzrdir)
-
-    def get_format_string(self):
-        """See RepositoryFormat.get_format_string()."""
-        return "Bazaar RepositoryFormatKnitPack5 (bzr 1.6)\n"
-
-    def get_format_description(self):
-        """See RepositoryFormat.get_format_description()."""
-        return "Packs 5 (adds stacking support, requires bzr 1.6)"
-
-
-class RepositoryFormatKnitPack5RichRoot(RepositoryFormatPack):
-    """A repository with rich roots and stacking.
-
-    New in release 1.6.1.
-
-    Supports stacking on other repositories, allowing data to be accessed
-    without being stored locally.
-    """
-
-    repository_class = KnitPackRepository
-    _commit_builder_class = PackRootCommitBuilder
-    rich_root_data = True
-    supports_tree_reference = False # no subtrees
-    supports_external_lookups = True
-    # What index classes to use
-    index_builder_class = InMemoryGraphIndex
-    index_class = GraphIndex
-
-    @property
-    def _serializer(self):
-        return xml6.serializer_v6
-
-    def _get_matching_bzrdir(self):
-        return bzrdir.format_registry.make_bzrdir(
-            '1.6.1-rich-root')
-
-    def _ignore_setting_bzrdir(self, format):
-        pass
-
-    _matchingbzrdir = property(_get_matching_bzrdir, _ignore_setting_bzrdir)
-
-    def get_format_string(self):
-        """See RepositoryFormat.get_format_string()."""
-        return "Bazaar RepositoryFormatKnitPack5RichRoot (bzr 1.6.1)\n"
-
-    def get_format_description(self):
-        return "Packs 5 rich-root (adds stacking support, requires bzr 1.6.1)"
-
-
-class RepositoryFormatKnitPack5RichRootBroken(RepositoryFormatPack):
-    """A repository with rich roots and external references.
-
-    New in release 1.6.
-
-    Supports external lookups, which results in non-truncated ghosts after
-    reconcile compared to pack-0.92 formats.
-
-    This format was deprecated because the serializer it uses accidentally
-    supported subtrees, when the format was not intended to. This meant that
-    someone could accidentally fetch from an incorrect repository.
-    """
-
-    repository_class = KnitPackRepository
-    _commit_builder_class = PackRootCommitBuilder
-    rich_root_data = True
-    supports_tree_reference = False # no subtrees
-
-    supports_external_lookups = True
-    # What index classes to use
-    index_builder_class = InMemoryGraphIndex
-    index_class = GraphIndex
-
-    @property
-    def _serializer(self):
-        return xml7.serializer_v7
-
-    def _get_matching_bzrdir(self):
-        matching = bzrdir.format_registry.make_bzrdir(
-            '1.6.1-rich-root')
-        matching.repository_format = self
-        return matching
-
-    def _ignore_setting_bzrdir(self, format):
-        pass
-
-    _matchingbzrdir = property(_get_matching_bzrdir, _ignore_setting_bzrdir)
-
-    def get_format_string(self):
-        """See RepositoryFormat.get_format_string()."""
-        return "Bazaar RepositoryFormatKnitPack5RichRoot (bzr 1.6)\n"
-
-    def get_format_description(self):
-        return ("Packs 5 rich-root (adds stacking support, requires bzr 1.6)"
-                " (deprecated)")
-
-    def is_deprecated(self):
-        return True
-
-
-class RepositoryFormatKnitPack6(RepositoryFormatPack):
-    """A repository with stacking and btree indexes,
-    without rich roots or subtrees.
-
-    This is equivalent to pack-1.6 with B+Tree indices.
-    """
-
-    repository_class = KnitPackRepository
-    _commit_builder_class = PackCommitBuilder
-    supports_external_lookups = True
-    # What index classes to use
-    index_builder_class = btree_index.BTreeBuilder
-    index_class = btree_index.BTreeGraphIndex
-
-    @property
-    def _serializer(self):
-        return xml5.serializer_v5
-
-    def _get_matching_bzrdir(self):
-        return bzrdir.format_registry.make_bzrdir('1.9')
-
-    def _ignore_setting_bzrdir(self, format):
-        pass
-
-    _matchingbzrdir = property(_get_matching_bzrdir, _ignore_setting_bzrdir)
-
-    def get_format_string(self):
-        """See RepositoryFormat.get_format_string()."""
-        return "Bazaar RepositoryFormatKnitPack6 (bzr 1.9)\n"
-
-    def get_format_description(self):
-        """See RepositoryFormat.get_format_description()."""
-        return "Packs 6 (uses btree indexes, requires bzr 1.9)"
-
-
-class RepositoryFormatKnitPack6RichRoot(RepositoryFormatPack):
-    """A repository with rich roots, no subtrees, stacking and btree indexes.
-=======
 class RetryPackOperations(errors.RetryWithNewPacks):
     """Raised when we are packing and we find a missing file.
->>>>>>> 7d335933
 
     Meant as a signaling exception, to tell the RepositoryPackCollection.pack
     code it should try again.
