# Copyright (C) 2007-2011 Canonical Ltd
#
# This program is free software; you can redistribute it and/or modify
# it under the terms of the GNU General Public License as published by
# the Free Software Foundation; either version 2 of the License, or
# (at your option) any later version.
#
# This program is distributed in the hope that it will be useful,
# but WITHOUT ANY WARRANTY; without even the implied warranty of
# MERCHANTABILITY or FITNESS FOR A PARTICULAR PURPOSE.  See the
# GNU General Public License for more details.
#
# You should have received a copy of the GNU General Public License
# along with this program; if not, write to the Free Software
# Foundation, Inc., 51 Franklin Street, Fifth Floor, Boston, MA 02110-1301 USA

import re
import sys

from bzrlib.lazy_import import lazy_import
lazy_import(globals(), """
from itertools import izip
import time

from bzrlib import (
    chk_map,
    cleanup,
    debug,
    graph,
    osutils,
    pack,
    transactions,
    tsort,
    ui,
    )
from bzrlib.index import (
    CombinedGraphIndex,
    GraphIndexPrefixAdapter,
    )
<<<<<<< HEAD
=======
from bzrlib.knit import (
    _DirectPackAccess,
    )
>>>>>>> 48bc7fa8
""")
from bzrlib import (
    btree_index,
    errors,
    lockable_files,
    lockdir,
    )

from bzrlib.decorators import (
    needs_read_lock,
    needs_write_lock,
    only_raises,
    )
from bzrlib.lock import LogicalLockResult
from bzrlib.repository import (
    CommitBuilder,
    MetaDirRepository,
    MetaDirRepositoryFormat,
    RepositoryFormat,
    RepositoryWriteLockResult,
    RootCommitBuilder,
    )
from bzrlib.trace import (
    mutter,
    note,
    warning,
    )


class PackCommitBuilder(CommitBuilder):
    """A subclass of CommitBuilder to add texts with pack semantics.

    Specifically this uses one knit object rather than one knit object per
    added text, reducing memory and object pressure.
    """

    def __init__(self, repository, parents, config, timestamp=None,
                 timezone=None, committer=None, revprops=None,
                 revision_id=None):
        CommitBuilder.__init__(self, repository, parents, config,
            timestamp=timestamp, timezone=timezone, committer=committer,
            revprops=revprops, revision_id=revision_id)
        self._file_graph = graph.Graph(
            repository._pack_collection.text_index.combined_index)

    def _heads(self, file_id, revision_ids):
        keys = [(file_id, revision_id) for revision_id in revision_ids]
        return set([key[1] for key in self._file_graph.heads(keys)])


class PackRootCommitBuilder(RootCommitBuilder):
    """A subclass of RootCommitBuilder to add texts with pack semantics.

    Specifically this uses one knit object rather than one knit object per
    added text, reducing memory and object pressure.
    """

    def __init__(self, repository, parents, config, timestamp=None,
                 timezone=None, committer=None, revprops=None,
                 revision_id=None):
        CommitBuilder.__init__(self, repository, parents, config,
            timestamp=timestamp, timezone=timezone, committer=committer,
            revprops=revprops, revision_id=revision_id)
        self._file_graph = graph.Graph(
            repository._pack_collection.text_index.combined_index)

    def _heads(self, file_id, revision_ids):
        keys = [(file_id, revision_id) for revision_id in revision_ids]
        return set([key[1] for key in self._file_graph.heads(keys)])


class Pack(object):
    """An in memory proxy for a pack and its indices.

    This is a base class that is not directly used, instead the classes
    ExistingPack and NewPack are used.
    """

    # A map of index 'type' to the file extension and position in the
    # index_sizes array.
    index_definitions = {
        'chk': ('.cix', 4),
        'revision': ('.rix', 0),
        'inventory': ('.iix', 1),
        'text': ('.tix', 2),
        'signature': ('.six', 3),
        }

    def __init__(self, revision_index, inventory_index, text_index,
        signature_index, chk_index=None):
        """Create a pack instance.

        :param revision_index: A GraphIndex for determining what revisions are
            present in the Pack and accessing the locations of their texts.
        :param inventory_index: A GraphIndex for determining what inventories are
            present in the Pack and accessing the locations of their
            texts/deltas.
        :param text_index: A GraphIndex for determining what file texts
            are present in the pack and accessing the locations of their
            texts/deltas (via (fileid, revisionid) tuples).
        :param signature_index: A GraphIndex for determining what signatures are
            present in the Pack and accessing the locations of their texts.
        :param chk_index: A GraphIndex for accessing content by CHK, if the
            pack has one.
        """
        self.revision_index = revision_index
        self.inventory_index = inventory_index
        self.text_index = text_index
        self.signature_index = signature_index
        self.chk_index = chk_index

    def access_tuple(self):
        """Return a tuple (transport, name) for the pack content."""
        return self.pack_transport, self.file_name()

    def _check_references(self):
        """Make sure our external references are present.

        Packs are allowed to have deltas whose base is not in the pack, but it
        must be present somewhere in this collection.  It is not allowed to
        have deltas based on a fallback repository.
        (See <https://bugs.launchpad.net/bzr/+bug/288751>)
        """
        missing_items = {}
        for (index_name, external_refs, index) in [
            ('texts',
                self._get_external_refs(self.text_index),
                self._pack_collection.text_index.combined_index),
            ('inventories',
                self._get_external_refs(self.inventory_index),
                self._pack_collection.inventory_index.combined_index),
            ]:
            missing = external_refs.difference(
                k for (idx, k, v, r) in
                index.iter_entries(external_refs))
            if missing:
                missing_items[index_name] = sorted(list(missing))
        if missing_items:
            from pprint import pformat
            raise errors.BzrCheckError(
                "Newly created pack file %r has delta references to "
                "items not in its repository:\n%s"
                % (self, pformat(missing_items)))

    def file_name(self):
        """Get the file name for the pack on disk."""
        return self.name + '.pack'

    def get_revision_count(self):
        return self.revision_index.key_count()

    def index_name(self, index_type, name):
        """Get the disk name of an index type for pack name 'name'."""
        return name + Pack.index_definitions[index_type][0]

    def index_offset(self, index_type):
        """Get the position in a index_size array for a given index type."""
        return Pack.index_definitions[index_type][1]

    def inventory_index_name(self, name):
        """The inv index is the name + .iix."""
        return self.index_name('inventory', name)

    def revision_index_name(self, name):
        """The revision index is the name + .rix."""
        return self.index_name('revision', name)

    def signature_index_name(self, name):
        """The signature index is the name + .six."""
        return self.index_name('signature', name)

    def text_index_name(self, name):
        """The text index is the name + .tix."""
        return self.index_name('text', name)

    def _replace_index_with_readonly(self, index_type):
        unlimited_cache = False
        if index_type == 'chk':
            unlimited_cache = True
        index = self.index_class(self.index_transport,
                    self.index_name(index_type, self.name),
                    self.index_sizes[self.index_offset(index_type)],
                    unlimited_cache=unlimited_cache)
        if index_type == 'chk':
            index._leaf_factory = btree_index._gcchk_factory
        setattr(self, index_type + '_index', index)


class ExistingPack(Pack):
    """An in memory proxy for an existing .pack and its disk indices."""

    def __init__(self, pack_transport, name, revision_index, inventory_index,
        text_index, signature_index, chk_index=None):
        """Create an ExistingPack object.

        :param pack_transport: The transport where the pack file resides.
        :param name: The name of the pack on disk in the pack_transport.
        """
        Pack.__init__(self, revision_index, inventory_index, text_index,
            signature_index, chk_index)
        self.name = name
        self.pack_transport = pack_transport
        if None in (revision_index, inventory_index, text_index,
                signature_index, name, pack_transport):
            raise AssertionError()

    def __eq__(self, other):
        return self.__dict__ == other.__dict__

    def __ne__(self, other):
        return not self.__eq__(other)

    def __repr__(self):
        return "<%s.%s object at 0x%x, %s, %s" % (
            self.__class__.__module__, self.__class__.__name__, id(self),
            self.pack_transport, self.name)


class ResumedPack(ExistingPack):

    def __init__(self, name, revision_index, inventory_index, text_index,
        signature_index, upload_transport, pack_transport, index_transport,
        pack_collection, chk_index=None):
        """Create a ResumedPack object."""
        ExistingPack.__init__(self, pack_transport, name, revision_index,
            inventory_index, text_index, signature_index,
            chk_index=chk_index)
        self.upload_transport = upload_transport
        self.index_transport = index_transport
        self.index_sizes = [None, None, None, None]
        indices = [
            ('revision', revision_index),
            ('inventory', inventory_index),
            ('text', text_index),
            ('signature', signature_index),
            ]
        if chk_index is not None:
            indices.append(('chk', chk_index))
            self.index_sizes.append(None)
        for index_type, index in indices:
            offset = self.index_offset(index_type)
            self.index_sizes[offset] = index._size
        self.index_class = pack_collection._index_class
        self._pack_collection = pack_collection
        self._state = 'resumed'
        # XXX: perhaps check that the .pack file exists?

    def access_tuple(self):
        if self._state == 'finished':
            return Pack.access_tuple(self)
        elif self._state == 'resumed':
            return self.upload_transport, self.file_name()
        else:
            raise AssertionError(self._state)

    def abort(self):
        self.upload_transport.delete(self.file_name())
        indices = [self.revision_index, self.inventory_index, self.text_index,
            self.signature_index]
        if self.chk_index is not None:
            indices.append(self.chk_index)
        for index in indices:
            index._transport.delete(index._name)

    def finish(self):
        self._check_references()
        index_types = ['revision', 'inventory', 'text', 'signature']
        if self.chk_index is not None:
            index_types.append('chk')
        for index_type in index_types:
            old_name = self.index_name(index_type, self.name)
            new_name = '../indices/' + old_name
            self.upload_transport.rename(old_name, new_name)
            self._replace_index_with_readonly(index_type)
        new_name = '../packs/' + self.file_name()
        self.upload_transport.rename(self.file_name(), new_name)
        self._state = 'finished'

    def _get_external_refs(self, index):
        """Return compression parents for this index that are not present.

        This returns any compression parents that are referenced by this index,
        which are not contained *in* this index. They may be present elsewhere.
        """
        return index.external_references(1)


class NewPack(Pack):
    """An in memory proxy for a pack which is being created."""

    def __init__(self, pack_collection, upload_suffix='', file_mode=None):
        """Create a NewPack instance.

        :param pack_collection: A PackCollection into which this is being inserted.
        :param upload_suffix: An optional suffix to be given to any temporary
            files created during the pack creation. e.g '.autopack'
        :param file_mode: Unix permissions for newly created file.
        """
        # The relative locations of the packs are constrained, but all are
        # passed in because the caller has them, so as to avoid object churn.
        index_builder_class = pack_collection._index_builder_class
        if pack_collection.chk_index is not None:
            chk_index = index_builder_class(reference_lists=0)
        else:
            chk_index = None
        Pack.__init__(self,
            # Revisions: parents list, no text compression.
            index_builder_class(reference_lists=1),
            # Inventory: We want to map compression only, but currently the
            # knit code hasn't been updated enough to understand that, so we
            # have a regular 2-list index giving parents and compression
            # source.
            index_builder_class(reference_lists=2),
            # Texts: compression and per file graph, for all fileids - so two
            # reference lists and two elements in the key tuple.
            index_builder_class(reference_lists=2, key_elements=2),
            # Signatures: Just blobs to store, no compression, no parents
            # listing.
            index_builder_class(reference_lists=0),
            # CHK based storage - just blobs, no compression or parents.
            chk_index=chk_index
            )
        self._pack_collection = pack_collection
        # When we make readonly indices, we need this.
        self.index_class = pack_collection._index_class
        # where should the new pack be opened
        self.upload_transport = pack_collection._upload_transport
        # where are indices written out to
        self.index_transport = pack_collection._index_transport
        # where is the pack renamed to when it is finished?
        self.pack_transport = pack_collection._pack_transport
        # What file mode to upload the pack and indices with.
        self._file_mode = file_mode
        # tracks the content written to the .pack file.
        self._hash = osutils.md5()
        # a tuple with the length in bytes of the indices, once the pack
        # is finalised. (rev, inv, text, sigs, chk_if_in_use)
        self.index_sizes = None
        # How much data to cache when writing packs. Note that this is not
        # synchronised with reads, because it's not in the transport layer, so
        # is not safe unless the client knows it won't be reading from the pack
        # under creation.
        self._cache_limit = 0
        # the temporary pack file name.
        self.random_name = osutils.rand_chars(20) + upload_suffix
        # when was this pack started ?
        self.start_time = time.time()
        # open an output stream for the data added to the pack.
        self.write_stream = self.upload_transport.open_write_stream(
            self.random_name, mode=self._file_mode)
        if 'pack' in debug.debug_flags:
            mutter('%s: create_pack: pack stream open: %s%s t+%6.3fs',
                time.ctime(), self.upload_transport.base, self.random_name,
                time.time() - self.start_time)
        # A list of byte sequences to be written to the new pack, and the
        # aggregate size of them.  Stored as a list rather than separate
        # variables so that the _write_data closure below can update them.
        self._buffer = [[], 0]
        # create a callable for adding data
        #
        # robertc says- this is a closure rather than a method on the object
        # so that the variables are locals, and faster than accessing object
        # members.
        def _write_data(bytes, flush=False, _buffer=self._buffer,
            _write=self.write_stream.write, _update=self._hash.update):
            _buffer[0].append(bytes)
            _buffer[1] += len(bytes)
            # buffer cap
            if _buffer[1] > self._cache_limit or flush:
                bytes = ''.join(_buffer[0])
                _write(bytes)
                _update(bytes)
                _buffer[:] = [[], 0]
        # expose this on self, for the occasion when clients want to add data.
        self._write_data = _write_data
        # a pack writer object to serialise pack records.
        self._writer = pack.ContainerWriter(self._write_data)
        self._writer.begin()
        # what state is the pack in? (open, finished, aborted)
        self._state = 'open'
        # no name until we finish writing the content
        self.name = None

    def abort(self):
        """Cancel creating this pack."""
        self._state = 'aborted'
        self.write_stream.close()
        # Remove the temporary pack file.
        self.upload_transport.delete(self.random_name)
        # The indices have no state on disk.

    def access_tuple(self):
        """Return a tuple (transport, name) for the pack content."""
        if self._state == 'finished':
            return Pack.access_tuple(self)
        elif self._state == 'open':
            return self.upload_transport, self.random_name
        else:
            raise AssertionError(self._state)

    def data_inserted(self):
        """True if data has been added to this pack."""
        return bool(self.get_revision_count() or
            self.inventory_index.key_count() or
            self.text_index.key_count() or
            self.signature_index.key_count() or
            (self.chk_index is not None and self.chk_index.key_count()))

    def finish_content(self):
        if self.name is not None:
            return
        self._writer.end()
        if self._buffer[1]:
            self._write_data('', flush=True)
        self.name = self._hash.hexdigest()

    def finish(self, suspend=False):
        """Finish the new pack.

        This:
         - finalises the content
         - assigns a name (the md5 of the content, currently)
         - writes out the associated indices
         - renames the pack into place.
         - stores the index size tuple for the pack in the index_sizes
           attribute.
        """
        self.finish_content()
        if not suspend:
            self._check_references()
        # write indices
        # XXX: It'd be better to write them all to temporary names, then
        # rename them all into place, so that the window when only some are
        # visible is smaller.  On the other hand none will be seen until
        # they're in the names list.
        self.index_sizes = [None, None, None, None]
        self._write_index('revision', self.revision_index, 'revision', suspend)
        self._write_index('inventory', self.inventory_index, 'inventory',
            suspend)
        self._write_index('text', self.text_index, 'file texts', suspend)
        self._write_index('signature', self.signature_index,
            'revision signatures', suspend)
        if self.chk_index is not None:
            self.index_sizes.append(None)
            self._write_index('chk', self.chk_index,
                'content hash bytes', suspend)
        self.write_stream.close()
        # Note that this will clobber an existing pack with the same name,
        # without checking for hash collisions. While this is undesirable this
        # is something that can be rectified in a subsequent release. One way
        # to rectify it may be to leave the pack at the original name, writing
        # its pack-names entry as something like 'HASH: index-sizes
        # temporary-name'. Allocate that and check for collisions, if it is
        # collision free then rename it into place. If clients know this scheme
        # they can handle missing-file errors by:
        #  - try for HASH.pack
        #  - try for temporary-name
        #  - refresh the pack-list to see if the pack is now absent
        new_name = self.name + '.pack'
        if not suspend:
            new_name = '../packs/' + new_name
        self.upload_transport.rename(self.random_name, new_name)
        self._state = 'finished'
        if 'pack' in debug.debug_flags:
            # XXX: size might be interesting?
            mutter('%s: create_pack: pack finished: %s%s->%s t+%6.3fs',
                time.ctime(), self.upload_transport.base, self.random_name,
                new_name, time.time() - self.start_time)

    def flush(self):
        """Flush any current data."""
        if self._buffer[1]:
            bytes = ''.join(self._buffer[0])
            self.write_stream.write(bytes)
            self._hash.update(bytes)
            self._buffer[:] = [[], 0]

    def _get_external_refs(self, index):
        return index._external_references()

    def set_write_cache_size(self, size):
        self._cache_limit = size

    def _write_index(self, index_type, index, label, suspend=False):
        """Write out an index.

        :param index_type: The type of index to write - e.g. 'revision'.
        :param index: The index object to serialise.
        :param label: What label to give the index e.g. 'revision'.
        """
        index_name = self.index_name(index_type, self.name)
        if suspend:
            transport = self.upload_transport
        else:
            transport = self.index_transport
        self.index_sizes[self.index_offset(index_type)] = transport.put_file(
            index_name, index.finish(), mode=self._file_mode)
        if 'pack' in debug.debug_flags:
            # XXX: size might be interesting?
            mutter('%s: create_pack: wrote %s index: %s%s t+%6.3fs',
                time.ctime(), label, self.upload_transport.base,
                self.random_name, time.time() - self.start_time)
        # Replace the writable index on this object with a readonly,
        # presently unloaded index. We should alter
        # the index layer to make its finish() error if add_node is
        # subsequently used. RBC
        self._replace_index_with_readonly(index_type)


class AggregateIndex(object):
    """An aggregated index for the RepositoryPackCollection.

    AggregateIndex is reponsible for managing the PackAccess object,
    Index-To-Pack mapping, and all indices list for a specific type of index
    such as 'revision index'.

    A CombinedIndex provides an index on a single key space built up
    from several on-disk indices.  The AggregateIndex builds on this
    to provide a knit access layer, and allows having up to one writable
    index within the collection.
    """
    # XXX: Probably 'can be written to' could/should be separated from 'acts
    # like a knit index' -- mbp 20071024

    def __init__(self, reload_func=None, flush_func=None):
        """Create an AggregateIndex.

        :param reload_func: A function to call if we find we are missing an
            index. Should have the form reload_func() => True if the list of
            active pack files has changed.
        """
        self._reload_func = reload_func
        self.index_to_pack = {}
        self.combined_index = CombinedGraphIndex([], reload_func=reload_func)
        self.data_access = _DirectPackAccess(self.index_to_pack,
                                             reload_func=reload_func,
                                             flush_func=flush_func)
        self.add_callback = None

    def add_index(self, index, pack):
        """Add index to the aggregate, which is an index for Pack pack.

        Future searches on the aggregate index will seach this new index
        before all previously inserted indices.

        :param index: An Index for the pack.
        :param pack: A Pack instance.
        """
        # expose it to the index map
        self.index_to_pack[index] = pack.access_tuple()
        # put it at the front of the linear index list
        self.combined_index.insert_index(0, index, pack.name)

    def add_writable_index(self, index, pack):
        """Add an index which is able to have data added to it.

        There can be at most one writable index at any time.  Any
        modifications made to the knit are put into this index.

        :param index: An index from the pack parameter.
        :param pack: A Pack instance.
        """
        if self.add_callback is not None:
            raise AssertionError(
                "%s already has a writable index through %s" % \
                (self, self.add_callback))
        # allow writing: queue writes to a new index
        self.add_index(index, pack)
        # Updates the index to packs mapping as a side effect,
        self.data_access.set_writer(pack._writer, index, pack.access_tuple())
        self.add_callback = index.add_nodes

    def clear(self):
        """Reset all the aggregate data to nothing."""
        self.data_access.set_writer(None, None, (None, None))
        self.index_to_pack.clear()
        del self.combined_index._indices[:]
        del self.combined_index._index_names[:]
        self.add_callback = None

    def remove_index(self, index):
        """Remove index from the indices used to answer queries.

        :param index: An index from the pack parameter.
        """
        del self.index_to_pack[index]
        pos = self.combined_index._indices.index(index)
        del self.combined_index._indices[pos]
        del self.combined_index._index_names[pos]
        if (self.add_callback is not None and
            getattr(index, 'add_nodes', None) == self.add_callback):
            self.add_callback = None
            self.data_access.set_writer(None, None, (None, None))


class Packer(object):
    """Create a pack from packs."""

    def __init__(self, pack_collection, packs, suffix, revision_ids=None,
                 reload_func=None):
        """Create a Packer.

        :param pack_collection: A RepositoryPackCollection object where the
            new pack is being written to.
        :param packs: The packs to combine.
        :param suffix: The suffix to use on the temporary files for the pack.
        :param revision_ids: Revision ids to limit the pack to.
        :param reload_func: A function to call if a pack file/index goes
            missing. The side effect of calling this function should be to
            update self.packs. See also AggregateIndex
        """
        self.packs = packs
        self.suffix = suffix
        self.revision_ids = revision_ids
        # The pack object we are creating.
        self.new_pack = None
        self._pack_collection = pack_collection
        self._reload_func = reload_func
        # The index layer keys for the revisions being copied. None for 'all
        # objects'.
        self._revision_keys = None
        # What text keys to copy. None for 'all texts'. This is set by
        # _copy_inventory_texts
        self._text_filter = None

    def pack(self, pb=None):
        """Create a new pack by reading data from other packs.

        This does little more than a bulk copy of data. One key difference
        is that data with the same item key across multiple packs is elided
        from the output. The new pack is written into the current pack store
        along with its indices, and the name added to the pack names. The
        source packs are not altered and are not required to be in the current
        pack collection.

        :param pb: An optional progress bar to use. A nested bar is created if
            this is None.
        :return: A Pack object, or None if nothing was copied.
        """
        # open a pack - using the same name as the last temporary file
        # - which has already been flushed, so it's safe.
        # XXX: - duplicate code warning with start_write_group; fix before
        #      considering 'done'.
        if self._pack_collection._new_pack is not None:
            raise errors.BzrError('call to %s.pack() while another pack is'
                                  ' being written.'
                                  % (self.__class__.__name__,))
        if self.revision_ids is not None:
            if len(self.revision_ids) == 0:
                # silly fetch request.
                return None
            else:
                self.revision_ids = frozenset(self.revision_ids)
                self.revision_keys = frozenset((revid,) for revid in
                    self.revision_ids)
        if pb is None:
            self.pb = ui.ui_factory.nested_progress_bar()
        else:
            self.pb = pb
        try:
            return self._create_pack_from_packs()
        finally:
            if pb is None:
                self.pb.finished()

    def open_pack(self):
        """Open a pack for the pack we are creating."""
        new_pack = self._pack_collection.pack_factory(self._pack_collection,
                upload_suffix=self.suffix,
                file_mode=self._pack_collection.repo.bzrdir._get_file_mode())
        # We know that we will process all nodes in order, and don't need to
        # query, so don't combine any indices spilled to disk until we are done
        new_pack.revision_index.set_optimize(combine_backing_indices=False)
        new_pack.inventory_index.set_optimize(combine_backing_indices=False)
        new_pack.text_index.set_optimize(combine_backing_indices=False)
        new_pack.signature_index.set_optimize(combine_backing_indices=False)
        return new_pack

    def _copy_revision_texts(self):
        """Copy revision data to the new pack."""
        raise NotImplementedError(self._copy_revision_texts)

    def _copy_inventory_texts(self):
        """Copy the inventory texts to the new pack.

        self._revision_keys is used to determine what inventories to copy.

        Sets self._text_filter appropriately.
        """
        raise NotImplementedError(self._copy_inventory_texts)

    def _copy_text_texts(self):
        raise NotImplementedError(self._copy_text_texts)

    def _create_pack_from_packs(self):
        raise NotImplementedError(self._create_pack_from_packs)

    def _log_copied_texts(self):
        if 'pack' in debug.debug_flags:
            mutter('%s: create_pack: file texts copied: %s%s %d items t+%6.3fs',
                time.ctime(), self._pack_collection._upload_transport.base,
                self.new_pack.random_name,
                self.new_pack.text_index.key_count(),
                time.time() - self.new_pack.start_time)

    def _use_pack(self, new_pack):
        """Return True if new_pack should be used.

        :param new_pack: The pack that has just been created.
        :return: True if the pack should be used.
        """
        return new_pack.data_inserted()


class RepositoryPackCollection(object):
    """Management of packs within a repository.

    :ivar _names: map of {pack_name: (index_size,)}
    """

    pack_factory = None
    resumed_pack_factory = None
    normal_packer_class = None
    optimising_packer_class = None

    def __init__(self, repo, transport, index_transport, upload_transport,
                 pack_transport, index_builder_class, index_class,
                 use_chk_index):
        """Create a new RepositoryPackCollection.

        :param transport: Addresses the repository base directory
            (typically .bzr/repository/).
        :param index_transport: Addresses the directory containing indices.
        :param upload_transport: Addresses the directory into which packs are written
            while they're being created.
        :param pack_transport: Addresses the directory of existing complete packs.
        :param index_builder_class: The index builder class to use.
        :param index_class: The index class to use.
        :param use_chk_index: Whether to setup and manage a CHK index.
        """
        # XXX: This should call self.reset()
        self.repo = repo
        self.transport = transport
        self._index_transport = index_transport
        self._upload_transport = upload_transport
        self._pack_transport = pack_transport
        self._index_builder_class = index_builder_class
        self._index_class = index_class
        self._suffix_offsets = {'.rix': 0, '.iix': 1, '.tix': 2, '.six': 3,
            '.cix': 4}
        self.packs = []
        # name:Pack mapping
        self._names = None
        self._packs_by_name = {}
        # the previous pack-names content
        self._packs_at_load = None
        # when a pack is being created by this object, the state of that pack.
        self._new_pack = None
        # aggregated revision index data
        flush = self._flush_new_pack
        self.revision_index = AggregateIndex(self.reload_pack_names, flush)
        self.inventory_index = AggregateIndex(self.reload_pack_names, flush)
        self.text_index = AggregateIndex(self.reload_pack_names, flush)
        self.signature_index = AggregateIndex(self.reload_pack_names, flush)
        all_indices = [self.revision_index, self.inventory_index,
                self.text_index, self.signature_index]
        if use_chk_index:
            self.chk_index = AggregateIndex(self.reload_pack_names, flush)
            all_indices.append(self.chk_index)
        else:
            # used to determine if we're using a chk_index elsewhere.
            self.chk_index = None
        # Tell all the CombinedGraphIndex objects about each other, so they can
        # share hints about which pack names to search first.
        all_combined = [agg_idx.combined_index for agg_idx in all_indices]
        for combined_idx in all_combined:
            combined_idx.set_sibling_indices(
                set(all_combined).difference([combined_idx]))
        # resumed packs
        self._resumed_packs = []

    def __repr__(self):
        return '%s(%r)' % (self.__class__.__name__, self.repo)

    def add_pack_to_memory(self, pack):
        """Make a Pack object available to the repository to satisfy queries.

        :param pack: A Pack object.
        """
        if pack.name in self._packs_by_name:
            raise AssertionError(
                'pack %s already in _packs_by_name' % (pack.name,))
        self.packs.append(pack)
        self._packs_by_name[pack.name] = pack
        self.revision_index.add_index(pack.revision_index, pack)
        self.inventory_index.add_index(pack.inventory_index, pack)
        self.text_index.add_index(pack.text_index, pack)
        self.signature_index.add_index(pack.signature_index, pack)
        if self.chk_index is not None:
            self.chk_index.add_index(pack.chk_index, pack)

    def all_packs(self):
        """Return a list of all the Pack objects this repository has.

        Note that an in-progress pack being created is not returned.

        :return: A list of Pack objects for all the packs in the repository.
        """
        result = []
        for name in self.names():
            result.append(self.get_pack_by_name(name))
        return result

    def autopack(self):
        """Pack the pack collection incrementally.

        This will not attempt global reorganisation or recompression,
        rather it will just ensure that the total number of packs does
        not grow without bound. It uses the _max_pack_count method to
        determine if autopacking is needed, and the pack_distribution
        method to determine the number of revisions in each pack.

        If autopacking takes place then the packs name collection will have
        been flushed to disk - packing requires updating the name collection
        in synchronisation with certain steps. Otherwise the names collection
        is not flushed.

        :return: Something evaluating true if packing took place.
        """
        while True:
            try:
                return self._do_autopack()
            except errors.RetryAutopack:
                # If we get a RetryAutopack exception, we should abort the
                # current action, and retry.
                pass

    def _do_autopack(self):
        # XXX: Should not be needed when the management of indices is sane.
        total_revisions = self.revision_index.combined_index.key_count()
        total_packs = len(self._names)
        if self._max_pack_count(total_revisions) >= total_packs:
            return None
        # determine which packs need changing
        pack_distribution = self.pack_distribution(total_revisions)
        existing_packs = []
        for pack in self.all_packs():
            revision_count = pack.get_revision_count()
            if revision_count == 0:
                # revision less packs are not generated by normal operation,
                # only by operations like sign-my-commits, and thus will not
                # tend to grow rapdily or without bound like commit containing
                # packs do - leave them alone as packing them really should
                # group their data with the relevant commit, and that may
                # involve rewriting ancient history - which autopack tries to
                # avoid. Alternatively we could not group the data but treat
                # each of these as having a single revision, and thus add
                # one revision for each to the total revision count, to get
                # a matching distribution.
                continue
            existing_packs.append((revision_count, pack))
        pack_operations = self.plan_autopack_combinations(
            existing_packs, pack_distribution)
        num_new_packs = len(pack_operations)
        num_old_packs = sum([len(po[1]) for po in pack_operations])
        num_revs_affected = sum([po[0] for po in pack_operations])
        mutter('Auto-packing repository %s, which has %d pack files, '
            'containing %d revisions. Packing %d files into %d affecting %d'
            ' revisions', self, total_packs, total_revisions, num_old_packs,
            num_new_packs, num_revs_affected)
        result = self._execute_pack_operations(pack_operations, packer_class=self.normal_packer_class,
                                      reload_func=self._restart_autopack)
        mutter('Auto-packing repository %s completed', self)
        return result

    def _execute_pack_operations(self, pack_operations, packer_class, reload_func=None):
        """Execute a series of pack operations.

        :param pack_operations: A list of [revision_count, packs_to_combine].
        :param _packer_class: The class of packer to use
        :return: The new pack names.
        """
        for revision_count, packs in pack_operations:
            # we may have no-ops from the setup logic
            if len(packs) == 0:
                continue
            packer = packer_class(self, packs, '.autopack',
                                   reload_func=reload_func)
            try:
                packer.pack()
            except errors.RetryWithNewPacks:
                # An exception is propagating out of this context, make sure
                # this packer has cleaned up. Packer() doesn't set its new_pack
                # state into the RepositoryPackCollection object, so we only
                # have access to it directly here.
                if packer.new_pack is not None:
                    packer.new_pack.abort()
                raise
            for pack in packs:
                self._remove_pack_from_memory(pack)
        # record the newly available packs and stop advertising the old
        # packs
        to_be_obsoleted = []
        for _, packs in pack_operations:
            to_be_obsoleted.extend(packs)
        result = self._save_pack_names(clear_obsolete_packs=True,
                                       obsolete_packs=to_be_obsoleted)
        return result

    def _flush_new_pack(self):
        if self._new_pack is not None:
            self._new_pack.flush()

    def lock_names(self):
        """Acquire the mutex around the pack-names index.

        This cannot be used in the middle of a read-only transaction on the
        repository.
        """
        self.repo.control_files.lock_write()

    def _already_packed(self):
        """Is the collection already packed?"""
        return not (self.repo._format.pack_compresses or (len(self._names) > 1))

    def pack(self, hint=None, clean_obsolete_packs=False):
        """Pack the pack collection totally."""
        self.ensure_loaded()
        total_packs = len(self._names)
        if self._already_packed():
            return
        total_revisions = self.revision_index.combined_index.key_count()
        # XXX: the following may want to be a class, to pack with a given
        # policy.
        mutter('Packing repository %s, which has %d pack files, '
            'containing %d revisions with hint %r.', self, total_packs,
            total_revisions, hint)
        while True:
            try:
                self._try_pack_operations(hint)
            except RetryPackOperations:
                continue
            break

        if clean_obsolete_packs:
            self._clear_obsolete_packs()

    def _try_pack_operations(self, hint):
        """Calculate the pack operations based on the hint (if any), and
        execute them.
        """
        # determine which packs need changing
        pack_operations = [[0, []]]
        for pack in self.all_packs():
            if hint is None or pack.name in hint:
                # Either no hint was provided (so we are packing everything),
                # or this pack was included in the hint.
                pack_operations[-1][0] += pack.get_revision_count()
                pack_operations[-1][1].append(pack)
        self._execute_pack_operations(pack_operations,
            packer_class=self.optimising_packer_class,
            reload_func=self._restart_pack_operations)

    def plan_autopack_combinations(self, existing_packs, pack_distribution):
        """Plan a pack operation.

        :param existing_packs: The packs to pack. (A list of (revcount, Pack)
            tuples).
        :param pack_distribution: A list with the number of revisions desired
            in each pack.
        """
        if len(existing_packs) <= len(pack_distribution):
            return []
        existing_packs.sort(reverse=True)
        pack_operations = [[0, []]]
        # plan out what packs to keep, and what to reorganise
        while len(existing_packs):
            # take the largest pack, and if it's less than the head of the
            # distribution chart we will include its contents in the new pack
            # for that position. If it's larger, we remove its size from the
            # distribution chart
            next_pack_rev_count, next_pack = existing_packs.pop(0)
            if next_pack_rev_count >= pack_distribution[0]:
                # this is already packed 'better' than this, so we can
                # not waste time packing it.
                while next_pack_rev_count > 0:
                    next_pack_rev_count -= pack_distribution[0]
                    if next_pack_rev_count >= 0:
                        # more to go
                        del pack_distribution[0]
                    else:
                        # didn't use that entire bucket up
                        pack_distribution[0] = -next_pack_rev_count
            else:
                # add the revisions we're going to add to the next output pack
                pack_operations[-1][0] += next_pack_rev_count
                # allocate this pack to the next pack sub operation
                pack_operations[-1][1].append(next_pack)
                if pack_operations[-1][0] >= pack_distribution[0]:
                    # this pack is used up, shift left.
                    del pack_distribution[0]
                    pack_operations.append([0, []])
        # Now that we know which pack files we want to move, shove them all
        # into a single pack file.
        final_rev_count = 0
        final_pack_list = []
        for num_revs, pack_files in pack_operations:
            final_rev_count += num_revs
            final_pack_list.extend(pack_files)
        if len(final_pack_list) == 1:
            raise AssertionError('We somehow generated an autopack with a'
                ' single pack file being moved.')
            return []
        return [[final_rev_count, final_pack_list]]

    def ensure_loaded(self):
        """Ensure we have read names from disk.

        :return: True if the disk names had not been previously read.
        """
        # NB: if you see an assertion error here, it's probably access against
        # an unlocked repo. Naughty.
        if not self.repo.is_locked():
            raise errors.ObjectNotLocked(self.repo)
        if self._names is None:
            self._names = {}
            self._packs_at_load = set()
            for index, key, value in self._iter_disk_pack_index():
                name = key[0]
                self._names[name] = self._parse_index_sizes(value)
                self._packs_at_load.add((key, value))
            result = True
        else:
            result = False
        # populate all the metadata.
        self.all_packs()
        return result

    def _parse_index_sizes(self, value):
        """Parse a string of index sizes."""
        return tuple([int(digits) for digits in value.split(' ')])

    def get_pack_by_name(self, name):
        """Get a Pack object by name.

        :param name: The name of the pack - e.g. '123456'
        :return: A Pack object.
        """
        try:
            return self._packs_by_name[name]
        except KeyError:
            rev_index = self._make_index(name, '.rix')
            inv_index = self._make_index(name, '.iix')
            txt_index = self._make_index(name, '.tix')
            sig_index = self._make_index(name, '.six')
            if self.chk_index is not None:
                chk_index = self._make_index(name, '.cix', is_chk=True)
            else:
                chk_index = None
            result = ExistingPack(self._pack_transport, name, rev_index,
                inv_index, txt_index, sig_index, chk_index)
            self.add_pack_to_memory(result)
            return result

    def _resume_pack(self, name):
        """Get a suspended Pack object by name.

        :param name: The name of the pack - e.g. '123456'
        :return: A Pack object.
        """
        if not re.match('[a-f0-9]{32}', name):
            # Tokens should be md5sums of the suspended pack file, i.e. 32 hex
            # digits.
            raise errors.UnresumableWriteGroup(
                self.repo, [name], 'Malformed write group token')
        try:
            rev_index = self._make_index(name, '.rix', resume=True)
            inv_index = self._make_index(name, '.iix', resume=True)
            txt_index = self._make_index(name, '.tix', resume=True)
            sig_index = self._make_index(name, '.six', resume=True)
            if self.chk_index is not None:
                chk_index = self._make_index(name, '.cix', resume=True,
                                             is_chk=True)
            else:
                chk_index = None
            result = self.resumed_pack_factory(name, rev_index, inv_index,
                txt_index, sig_index, self._upload_transport,
                self._pack_transport, self._index_transport, self,
                chk_index=chk_index)
        except errors.NoSuchFile, e:
            raise errors.UnresumableWriteGroup(self.repo, [name], str(e))
        self.add_pack_to_memory(result)
        self._resumed_packs.append(result)
        return result

    def allocate(self, a_new_pack):
        """Allocate name in the list of packs.

        :param a_new_pack: A NewPack instance to be added to the collection of
            packs for this repository.
        """
        self.ensure_loaded()
        if a_new_pack.name in self._names:
            raise errors.BzrError(
                'Pack %r already exists in %s' % (a_new_pack.name, self))
        self._names[a_new_pack.name] = tuple(a_new_pack.index_sizes)
        self.add_pack_to_memory(a_new_pack)

    def _iter_disk_pack_index(self):
        """Iterate over the contents of the pack-names index.

        This is used when loading the list from disk, and before writing to
        detect updates from others during our write operation.
        :return: An iterator of the index contents.
        """
        return self._index_class(self.transport, 'pack-names', None
                ).iter_all_entries()

    def _make_index(self, name, suffix, resume=False, is_chk=False):
        size_offset = self._suffix_offsets[suffix]
        index_name = name + suffix
        if resume:
            transport = self._upload_transport
            index_size = transport.stat(index_name).st_size
        else:
            transport = self._index_transport
            index_size = self._names[name][size_offset]
        index = self._index_class(transport, index_name, index_size,
                                  unlimited_cache=is_chk)
        if is_chk and self._index_class is btree_index.BTreeGraphIndex: 
            index._leaf_factory = btree_index._gcchk_factory
        return index

    def _max_pack_count(self, total_revisions):
        """Return the maximum number of packs to use for total revisions.

        :param total_revisions: The total number of revisions in the
            repository.
        """
        if not total_revisions:
            return 1
        digits = str(total_revisions)
        result = 0
        for digit in digits:
            result += int(digit)
        return result

    def names(self):
        """Provide an order to the underlying names."""
        return sorted(self._names.keys())

    def _obsolete_packs(self, packs):
        """Move a number of packs which have been obsoleted out of the way.

        Each pack and its associated indices are moved out of the way.

        Note: for correctness this function should only be called after a new
        pack names index has been written without these pack names, and with
        the names of packs that contain the data previously available via these
        packs.

        :param packs: The packs to obsolete.
        :param return: None.
        """
        for pack in packs:
            try:
                pack.pack_transport.rename(pack.file_name(),
                    '../obsolete_packs/' + pack.file_name())
            except (errors.PathError, errors.TransportError), e:
                # TODO: Should these be warnings or mutters?
                mutter("couldn't rename obsolete pack, skipping it:\n%s"
                       % (e,))
            # TODO: Probably needs to know all possible indices for this pack
            # - or maybe list the directory and move all indices matching this
            # name whether we recognize it or not?
            suffixes = ['.iix', '.six', '.tix', '.rix']
            if self.chk_index is not None:
                suffixes.append('.cix')
            for suffix in suffixes:
                try:
                    self._index_transport.rename(pack.name + suffix,
                        '../obsolete_packs/' + pack.name + suffix)
                except (errors.PathError, errors.TransportError), e:
                    mutter("couldn't rename obsolete index, skipping it:\n%s"
                           % (e,))

    def pack_distribution(self, total_revisions):
        """Generate a list of the number of revisions to put in each pack.

        :param total_revisions: The total number of revisions in the
            repository.
        """
        if total_revisions == 0:
            return [0]
        digits = reversed(str(total_revisions))
        result = []
        for exponent, count in enumerate(digits):
            size = 10 ** exponent
            for pos in range(int(count)):
                result.append(size)
        return list(reversed(result))

    def _pack_tuple(self, name):
        """Return a tuple with the transport and file name for a pack name."""
        return self._pack_transport, name + '.pack'

    def _remove_pack_from_memory(self, pack):
        """Remove pack from the packs accessed by this repository.

        Only affects memory state, until self._save_pack_names() is invoked.
        """
        self._names.pop(pack.name)
        self._packs_by_name.pop(pack.name)
        self._remove_pack_indices(pack)
        self.packs.remove(pack)

    def _remove_pack_indices(self, pack, ignore_missing=False):
        """Remove the indices for pack from the aggregated indices.
        
        :param ignore_missing: Suppress KeyErrors from calling remove_index.
        """
        for index_type in Pack.index_definitions.keys():
            attr_name = index_type + '_index'
            aggregate_index = getattr(self, attr_name)
            if aggregate_index is not None:
                pack_index = getattr(pack, attr_name)
                try:
                    aggregate_index.remove_index(pack_index)
                except KeyError:
                    if ignore_missing:
                        continue
                    raise

    def reset(self):
        """Clear all cached data."""
        # cached revision data
        self.revision_index.clear()
        # cached signature data
        self.signature_index.clear()
        # cached file text data
        self.text_index.clear()
        # cached inventory data
        self.inventory_index.clear()
        # cached chk data
        if self.chk_index is not None:
            self.chk_index.clear()
        # remove the open pack
        self._new_pack = None
        # information about packs.
        self._names = None
        self.packs = []
        self._packs_by_name = {}
        self._packs_at_load = None

    def _unlock_names(self):
        """Release the mutex around the pack-names index."""
        self.repo.control_files.unlock()

    def _diff_pack_names(self):
        """Read the pack names from disk, and compare it to the one in memory.

        :return: (disk_nodes, deleted_nodes, new_nodes)
            disk_nodes    The final set of nodes that should be referenced
            deleted_nodes Nodes which have been removed from when we started
            new_nodes     Nodes that are newly introduced
        """
        # load the disk nodes across
        disk_nodes = set()
        for index, key, value in self._iter_disk_pack_index():
            disk_nodes.add((key, value))
        orig_disk_nodes = set(disk_nodes)

        # do a two-way diff against our original content
        current_nodes = set()
        for name, sizes in self._names.iteritems():
            current_nodes.add(
                ((name, ), ' '.join(str(size) for size in sizes)))

        # Packs no longer present in the repository, which were present when we
        # locked the repository
        deleted_nodes = self._packs_at_load - current_nodes
        # Packs which this process is adding
        new_nodes = current_nodes - self._packs_at_load

        # Update the disk_nodes set to include the ones we are adding, and
        # remove the ones which were removed by someone else
        disk_nodes.difference_update(deleted_nodes)
        disk_nodes.update(new_nodes)

        return disk_nodes, deleted_nodes, new_nodes, orig_disk_nodes

    def _syncronize_pack_names_from_disk_nodes(self, disk_nodes):
        """Given the correct set of pack files, update our saved info.

        :return: (removed, added, modified)
            removed     pack names removed from self._names
            added       pack names added to self._names
            modified    pack names that had changed value
        """
        removed = []
        added = []
        modified = []
        ## self._packs_at_load = disk_nodes
        new_names = dict(disk_nodes)
        # drop no longer present nodes
        for pack in self.all_packs():
            if (pack.name,) not in new_names:
                removed.append(pack.name)
                self._remove_pack_from_memory(pack)
        # add new nodes/refresh existing ones
        for key, value in disk_nodes:
            name = key[0]
            sizes = self._parse_index_sizes(value)
            if name in self._names:
                # existing
                if sizes != self._names[name]:
                    # the pack for name has had its indices replaced - rare but
                    # important to handle. XXX: probably can never happen today
                    # because the three-way merge code above does not handle it
                    # - you may end up adding the same key twice to the new
                    # disk index because the set values are the same, unless
                    # the only index shows up as deleted by the set difference
                    # - which it may. Until there is a specific test for this,
                    # assume it's broken. RBC 20071017.
                    self._remove_pack_from_memory(self.get_pack_by_name(name))
                    self._names[name] = sizes
                    self.get_pack_by_name(name)
                    modified.append(name)
            else:
                # new
                self._names[name] = sizes
                self.get_pack_by_name(name)
                added.append(name)
        return removed, added, modified

    def _save_pack_names(self, clear_obsolete_packs=False, obsolete_packs=None):
        """Save the list of packs.

        This will take out the mutex around the pack names list for the
        duration of the method call. If concurrent updates have been made, a
        three-way merge between the current list and the current in memory list
        is performed.

        :param clear_obsolete_packs: If True, clear out the contents of the
            obsolete_packs directory.
        :param obsolete_packs: Packs that are obsolete once the new pack-names
            file has been written.
        :return: A list of the names saved that were not previously on disk.
        """
        already_obsolete = []
        self.lock_names()
        try:
            builder = self._index_builder_class()
            (disk_nodes, deleted_nodes, new_nodes,
             orig_disk_nodes) = self._diff_pack_names()
            # TODO: handle same-name, index-size-changes here -
            # e.g. use the value from disk, not ours, *unless* we're the one
            # changing it.
            for key, value in disk_nodes:
                builder.add_node(key, value)
            self.transport.put_file('pack-names', builder.finish(),
                mode=self.repo.bzrdir._get_file_mode())
            self._packs_at_load = disk_nodes
            if clear_obsolete_packs:
                to_preserve = None
                if obsolete_packs:
                    to_preserve = set([o.name for o in obsolete_packs])
                already_obsolete = self._clear_obsolete_packs(to_preserve)
        finally:
            self._unlock_names()
        # synchronise the memory packs list with what we just wrote:
        self._syncronize_pack_names_from_disk_nodes(disk_nodes)
        if obsolete_packs:
            # TODO: We could add one more condition here. "if o.name not in
            #       orig_disk_nodes and o != the new_pack we haven't written to
            #       disk yet. However, the new pack object is not easily
            #       accessible here (it would have to be passed through the
            #       autopacking code, etc.)
            obsolete_packs = [o for o in obsolete_packs
                              if o.name not in already_obsolete]
            self._obsolete_packs(obsolete_packs)
        return [new_node[0][0] for new_node in new_nodes]

    def reload_pack_names(self):
        """Sync our pack listing with what is present in the repository.

        This should be called when we find out that something we thought was
        present is now missing. This happens when another process re-packs the
        repository, etc.

        :return: True if the in-memory list of packs has been altered at all.
        """
        # The ensure_loaded call is to handle the case where the first call
        # made involving the collection was to reload_pack_names, where we 
        # don't have a view of disk contents. It's a bit of a bandaid, and
        # causes two reads of pack-names, but it's a rare corner case not
        # struck with regular push/pull etc.
        first_read = self.ensure_loaded()
        if first_read:
            return True
        # out the new value.
        (disk_nodes, deleted_nodes, new_nodes,
         orig_disk_nodes) = self._diff_pack_names()
        # _packs_at_load is meant to be the explicit list of names in
        # 'pack-names' at then start. As such, it should not contain any
        # pending names that haven't been written out yet.
        self._packs_at_load = orig_disk_nodes
        (removed, added,
         modified) = self._syncronize_pack_names_from_disk_nodes(disk_nodes)
        if removed or added or modified:
            return True
        return False

    def _restart_autopack(self):
        """Reload the pack names list, and restart the autopack code."""
        if not self.reload_pack_names():
            # Re-raise the original exception, because something went missing
            # and a restart didn't find it
            raise
        raise errors.RetryAutopack(self.repo, False, sys.exc_info())

    def _restart_pack_operations(self):
        """Reload the pack names list, and restart the autopack code."""
        if not self.reload_pack_names():
            # Re-raise the original exception, because something went missing
            # and a restart didn't find it
            raise
        raise RetryPackOperations(self.repo, False, sys.exc_info())

    def _clear_obsolete_packs(self, preserve=None):
        """Delete everything from the obsolete-packs directory.

        :return: A list of pack identifiers (the filename without '.pack') that
            were found in obsolete_packs.
        """
        found = []
        obsolete_pack_transport = self.transport.clone('obsolete_packs')
        if preserve is None:
            preserve = set()
        for filename in obsolete_pack_transport.list_dir('.'):
            name, ext = osutils.splitext(filename)
            if ext == '.pack':
                found.append(name)
            if name in preserve:
                continue
            try:
                obsolete_pack_transport.delete(filename)
            except (errors.PathError, errors.TransportError), e:
                warning("couldn't delete obsolete pack, skipping it:\n%s"
                        % (e,))
        return found

    def _start_write_group(self):
        # Do not permit preparation for writing if we're not in a 'write lock'.
        if not self.repo.is_write_locked():
            raise errors.NotWriteLocked(self)
        self._new_pack = self.pack_factory(self, upload_suffix='.pack',
            file_mode=self.repo.bzrdir._get_file_mode())
        # allow writing: queue writes to a new index
        self.revision_index.add_writable_index(self._new_pack.revision_index,
            self._new_pack)
        self.inventory_index.add_writable_index(self._new_pack.inventory_index,
            self._new_pack)
        self.text_index.add_writable_index(self._new_pack.text_index,
            self._new_pack)
        self._new_pack.text_index.set_optimize(combine_backing_indices=False)
        self.signature_index.add_writable_index(self._new_pack.signature_index,
            self._new_pack)
        if self.chk_index is not None:
            self.chk_index.add_writable_index(self._new_pack.chk_index,
                self._new_pack)
            self.repo.chk_bytes._index._add_callback = self.chk_index.add_callback
            self._new_pack.chk_index.set_optimize(combine_backing_indices=False)

        self.repo.inventories._index._add_callback = self.inventory_index.add_callback
        self.repo.revisions._index._add_callback = self.revision_index.add_callback
        self.repo.signatures._index._add_callback = self.signature_index.add_callback
        self.repo.texts._index._add_callback = self.text_index.add_callback

    def _abort_write_group(self):
        # FIXME: just drop the transient index.
        # forget what names there are
        if self._new_pack is not None:
            operation = cleanup.OperationWithCleanups(self._new_pack.abort)
            operation.add_cleanup(setattr, self, '_new_pack', None)
            # If we aborted while in the middle of finishing the write
            # group, _remove_pack_indices could fail because the indexes are
            # already gone.  But they're not there we shouldn't fail in this
            # case, so we pass ignore_missing=True.
            operation.add_cleanup(self._remove_pack_indices, self._new_pack,
                ignore_missing=True)
            operation.run_simple()
        for resumed_pack in self._resumed_packs:
            operation = cleanup.OperationWithCleanups(resumed_pack.abort)
            # See comment in previous finally block.
            operation.add_cleanup(self._remove_pack_indices, resumed_pack,
                ignore_missing=True)
            operation.run_simple()
        del self._resumed_packs[:]

    def _remove_resumed_pack_indices(self):
        for resumed_pack in self._resumed_packs:
            self._remove_pack_indices(resumed_pack)
        del self._resumed_packs[:]

    def _check_new_inventories(self):
        """Detect missing inventories in this write group.

        :returns: list of strs, summarising any problems found.  If the list is
            empty no problems were found.
        """
        # The base implementation does no checks.  GCRepositoryPackCollection
        # overrides this.
        return []
        
    def _commit_write_group(self):
        all_missing = set()
        for prefix, versioned_file in (
                ('revisions', self.repo.revisions),
                ('inventories', self.repo.inventories),
                ('texts', self.repo.texts),
                ('signatures', self.repo.signatures),
                ):
            missing = versioned_file.get_missing_compression_parent_keys()
            all_missing.update([(prefix,) + key for key in missing])
        if all_missing:
            raise errors.BzrCheckError(
                "Repository %s has missing compression parent(s) %r "
                 % (self.repo, sorted(all_missing)))
        problems = self._check_new_inventories()
        if problems:
            problems_summary = '\n'.join(problems)
            raise errors.BzrCheckError(
                "Cannot add revision(s) to repository: " + problems_summary)
        self._remove_pack_indices(self._new_pack)
        any_new_content = False
        if self._new_pack.data_inserted():
            # get all the data to disk and read to use
            self._new_pack.finish()
            self.allocate(self._new_pack)
            self._new_pack = None
            any_new_content = True
        else:
            self._new_pack.abort()
            self._new_pack = None
        for resumed_pack in self._resumed_packs:
            # XXX: this is a pretty ugly way to turn the resumed pack into a
            # properly committed pack.
            self._names[resumed_pack.name] = None
            self._remove_pack_from_memory(resumed_pack)
            resumed_pack.finish()
            self.allocate(resumed_pack)
            any_new_content = True
        del self._resumed_packs[:]
        if any_new_content:
            result = self.autopack()
            if not result:
                # when autopack takes no steps, the names list is still
                # unsaved.
                return self._save_pack_names()
            return result
        return []

    def _suspend_write_group(self):
        tokens = [pack.name for pack in self._resumed_packs]
        self._remove_pack_indices(self._new_pack)
        if self._new_pack.data_inserted():
            # get all the data to disk and read to use
            self._new_pack.finish(suspend=True)
            tokens.append(self._new_pack.name)
            self._new_pack = None
        else:
            self._new_pack.abort()
            self._new_pack = None
        self._remove_resumed_pack_indices()
        return tokens

    def _resume_write_group(self, tokens):
        for token in tokens:
            self._resume_pack(token)


class PackRepository(MetaDirRepository):
    """Repository with knit objects stored inside pack containers.

    The layering for a KnitPackRepository is:

    Graph        |  HPSS    | Repository public layer |
    ===================================================
    Tuple based apis below, string based, and key based apis above
    ---------------------------------------------------
    VersionedFiles
      Provides .texts, .revisions etc
      This adapts the N-tuple keys to physical knit records which only have a
      single string identifier (for historical reasons), which in older formats
      was always the revision_id, and in the mapped code for packs is always
      the last element of key tuples.
    ---------------------------------------------------
    GraphIndex
      A separate GraphIndex is used for each of the
      texts/inventories/revisions/signatures contained within each individual
      pack file. The GraphIndex layer works in N-tuples and is unaware of any
      semantic value.
    ===================================================

    """

    # These attributes are inherited from the Repository base class. Setting
    # them to None ensures that if the constructor is changed to not initialize
    # them, or a subclass fails to call the constructor, that an error will
    # occur rather than the system working but generating incorrect data.
    _commit_builder_class = None
    _serializer = None

    def __init__(self, _format, a_bzrdir, control_files, _commit_builder_class,
        _serializer):
        MetaDirRepository.__init__(self, _format, a_bzrdir, control_files)
        self._commit_builder_class = _commit_builder_class
        self._serializer = _serializer
        self._reconcile_fixes_text_parents = True

    @needs_read_lock
    def _all_revision_ids(self):
        """See Repository.all_revision_ids()."""
        return [key[0] for key in self.revisions.keys()]

    def _abort_write_group(self):
        self.revisions._index._key_dependencies.clear()
        self._pack_collection._abort_write_group()

    def _make_parents_provider(self):
        return graph.CachingParentsProvider(self)

    def _refresh_data(self):
        if not self.is_locked():
            return
        self._pack_collection.reload_pack_names()

    def _start_write_group(self):
        self._pack_collection._start_write_group()

    def _commit_write_group(self):
        hint = self._pack_collection._commit_write_group()
        self.revisions._index._key_dependencies.clear()
        return hint

    def suspend_write_group(self):
        # XXX check self._write_group is self.get_transaction()?
        tokens = self._pack_collection._suspend_write_group()
        self.revisions._index._key_dependencies.clear()
        self._write_group = None
        return tokens

    def _resume_write_group(self, tokens):
        self._start_write_group()
        try:
            self._pack_collection._resume_write_group(tokens)
        except errors.UnresumableWriteGroup:
            self._abort_write_group()
            raise
        for pack in self._pack_collection._resumed_packs:
            self.revisions._index.scan_unvalidated_index(pack.revision_index)

    def get_transaction(self):
        if self._write_lock_count:
            return self._transaction
        else:
            return self.control_files.get_transaction()

    def is_locked(self):
        return self._write_lock_count or self.control_files.is_locked()

    def is_write_locked(self):
        return self._write_lock_count

    def lock_write(self, token=None):
        """Lock the repository for writes.

        :return: A bzrlib.repository.RepositoryWriteLockResult.
        """
        locked = self.is_locked()
        if not self._write_lock_count and locked:
            raise errors.ReadOnlyError(self)
        self._write_lock_count += 1
        if self._write_lock_count == 1:
            self._transaction = transactions.WriteTransaction()
        if not locked:
            if 'relock' in debug.debug_flags and self._prev_lock == 'w':
                note('%r was write locked again', self)
            self._prev_lock = 'w'
            for repo in self._fallback_repositories:
                # Writes don't affect fallback repos
                repo.lock_read()
            self._refresh_data()
        return RepositoryWriteLockResult(self.unlock, None)

    def lock_read(self):
        """Lock the repository for reads.

        :return: A bzrlib.lock.LogicalLockResult.
        """
        locked = self.is_locked()
        if self._write_lock_count:
            self._write_lock_count += 1
        else:
            self.control_files.lock_read()
        if not locked:
            if 'relock' in debug.debug_flags and self._prev_lock == 'r':
                note('%r was read locked again', self)
            self._prev_lock = 'r'
            for repo in self._fallback_repositories:
                repo.lock_read()
            self._refresh_data()
        return LogicalLockResult(self.unlock)

    def leave_lock_in_place(self):
        # not supported - raise an error
        raise NotImplementedError(self.leave_lock_in_place)

    def dont_leave_lock_in_place(self):
        # not supported - raise an error
        raise NotImplementedError(self.dont_leave_lock_in_place)

    @needs_write_lock
    def pack(self, hint=None, clean_obsolete_packs=False):
        """Compress the data within the repository.

        This will pack all the data to a single pack. In future it may
        recompress deltas or do other such expensive operations.
        """
        self._pack_collection.pack(hint=hint, clean_obsolete_packs=clean_obsolete_packs)

    @needs_write_lock
    def reconcile(self, other=None, thorough=False):
        """Reconcile this repository."""
        from bzrlib.reconcile import PackReconciler
        reconciler = PackReconciler(self, thorough=thorough)
        reconciler.reconcile()
        return reconciler

    def _reconcile_pack(self, collection, packs, extension, revs, pb):
        raise NotImplementedError(self._reconcile_pack)

    @only_raises(errors.LockNotHeld, errors.LockBroken)
    def unlock(self):
        if self._write_lock_count == 1 and self._write_group is not None:
            self.abort_write_group()
            self._transaction = None
            self._write_lock_count = 0
            raise errors.BzrError(
                'Must end write group before releasing write lock on %s'
                % self)
        if self._write_lock_count:
            self._write_lock_count -= 1
            if not self._write_lock_count:
                transaction = self._transaction
                self._transaction = None
                transaction.finish()
        else:
            self.control_files.unlock()

        if not self.is_locked():
            for repo in self._fallback_repositories:
                repo.unlock()


class RepositoryFormatPack(MetaDirRepositoryFormat):
    """Format logic for pack structured repositories.

    This repository format has:
     - a list of packs in pack-names
     - packs in packs/NAME.pack
     - indices in indices/NAME.{iix,six,tix,rix}
     - knit deltas in the packs, knit indices mapped to the indices.
     - thunk objects to support the knits programming API.
     - a format marker of its own
     - an optional 'shared-storage' flag
     - an optional 'no-working-trees' flag
     - a LockDir lock
    """

    # Set this attribute in derived classes to control the repository class
    # created by open and initialize.
    repository_class = None
    # Set this attribute in derived classes to control the
    # _commit_builder_class that the repository objects will have passed to
    # their constructor.
    _commit_builder_class = None
    # Set this attribute in derived clases to control the _serializer that the
    # repository objects will have passed to their constructor.
    _serializer = None
    # Packs are not confused by ghosts.
    supports_ghosts = True
    # External references are not supported in pack repositories yet.
    supports_external_lookups = False
    # Most pack formats do not use chk lookups.
    supports_chks = False
    # What index classes to use
    index_builder_class = None
    index_class = None
    _fetch_uses_deltas = True
    fast_deltas = False
    supports_full_versioned_files = True
    supports_funky_characters = True
    revision_graph_can_have_wrong_parents = True

    def initialize(self, a_bzrdir, shared=False):
        """Create a pack based repository.

        :param a_bzrdir: bzrdir to contain the new repository; must already
            be initialized.
        :param shared: If true the repository will be initialized as a shared
                       repository.
        """
        mutter('creating repository in %s.', a_bzrdir.transport.base)
        dirs = ['indices', 'obsolete_packs', 'packs', 'upload']
        builder = self.index_builder_class()
        files = [('pack-names', builder.finish())]
        utf8_files = [('format', self.get_format_string())]

        self._upload_blank_content(a_bzrdir, dirs, files, utf8_files, shared)
        repository = self.open(a_bzrdir=a_bzrdir, _found=True)
        self._run_post_repo_init_hooks(repository, a_bzrdir, shared)
        return repository

    def open(self, a_bzrdir, _found=False, _override_transport=None):
        """See RepositoryFormat.open().

        :param _override_transport: INTERNAL USE ONLY. Allows opening the
                                    repository at a slightly different url
                                    than normal. I.e. during 'upgrade'.
        """
        if not _found:
            format = RepositoryFormat.find_format(a_bzrdir)
        if _override_transport is not None:
            repo_transport = _override_transport
        else:
            repo_transport = a_bzrdir.get_repository_transport(None)
        control_files = lockable_files.LockableFiles(repo_transport,
                                'lock', lockdir.LockDir)
        return self.repository_class(_format=self,
                              a_bzrdir=a_bzrdir,
                              control_files=control_files,
                              _commit_builder_class=self._commit_builder_class,
                              _serializer=self._serializer)


class RetryPackOperations(errors.RetryWithNewPacks):
    """Raised when we are packing and we find a missing file.

    Meant as a signaling exception, to tell the RepositoryPackCollection.pack
    code it should try again.
    """

    internal_error = True

    _fmt = ("Pack files have changed, reload and try pack again."
            " context: %(context)s %(orig_error)s")


class _DirectPackAccess(object):
    """Access to data in one or more packs with less translation."""

    def __init__(self, index_to_packs, reload_func=None, flush_func=None):
        """Create a _DirectPackAccess object.

        :param index_to_packs: A dict mapping index objects to the transport
            and file names for obtaining data.
        :param reload_func: A function to call if we determine that the pack
            files have moved and we need to reload our caches. See
            bzrlib.repo_fmt.pack_repo.AggregateIndex for more details.
        """
        self._container_writer = None
        self._write_index = None
        self._indices = index_to_packs
        self._reload_func = reload_func
        self._flush_func = flush_func

    def add_raw_records(self, key_sizes, raw_data):
        """Add raw knit bytes to a storage area.

        The data is spooled to the container writer in one bytes-record per
        raw data item.

        :param sizes: An iterable of tuples containing the key and size of each
            raw data segment.
        :param raw_data: A bytestring containing the data.
        :return: A list of memos to retrieve the record later. Each memo is an
            opaque index memo. For _DirectPackAccess the memo is (index, pos,
            length), where the index field is the write_index object supplied
            to the PackAccess object.
        """
        if type(raw_data) is not str:
            raise AssertionError(
                'data must be plain bytes was %s' % type(raw_data))
        result = []
        offset = 0
        for key, size in key_sizes:
            p_offset, p_length = self._container_writer.add_bytes_record(
                raw_data[offset:offset+size], [])
            offset += size
            result.append((self._write_index, p_offset, p_length))
        return result

    def flush(self):
        """Flush pending writes on this access object.

        This will flush any buffered writes to a NewPack.
        """
        if self._flush_func is not None:
            self._flush_func()

    def get_raw_records(self, memos_for_retrieval):
        """Get the raw bytes for a records.

        :param memos_for_retrieval: An iterable containing the (index, pos,
            length) memo for retrieving the bytes. The Pack access method
            looks up the pack to use for a given record in its index_to_pack
            map.
        :return: An iterator over the bytes of the records.
        """
        # first pass, group into same-index requests
        request_lists = []
        current_index = None
        for (index, offset, length) in memos_for_retrieval:
            if current_index == index:
                current_list.append((offset, length))
            else:
                if current_index is not None:
                    request_lists.append((current_index, current_list))
                current_index = index
                current_list = [(offset, length)]
        # handle the last entry
        if current_index is not None:
            request_lists.append((current_index, current_list))
        for index, offsets in request_lists:
            try:
                transport, path = self._indices[index]
            except KeyError:
                # A KeyError here indicates that someone has triggered an index
                # reload, and this index has gone missing, we need to start
                # over.
                if self._reload_func is None:
                    # If we don't have a _reload_func there is nothing that can
                    # be done
                    raise
                raise errors.RetryWithNewPacks(index,
                                               reload_occurred=True,
                                               exc_info=sys.exc_info())
            try:
                reader = pack.make_readv_reader(transport, path, offsets)
                for names, read_func in reader.iter_records():
                    yield read_func(None)
            except errors.NoSuchFile:
                # A NoSuchFile error indicates that a pack file has gone
                # missing on disk, we need to trigger a reload, and start over.
                if self._reload_func is None:
                    raise
                raise errors.RetryWithNewPacks(transport.abspath(path),
                                               reload_occurred=False,
                                               exc_info=sys.exc_info())

    def set_writer(self, writer, index, transport_packname):
        """Set a writer to use for adding data."""
        if index is not None:
            self._indices[index] = transport_packname
        self._container_writer = writer
        self._write_index = index

    def reload_or_raise(self, retry_exc):
        """Try calling the reload function, or re-raise the original exception.

        This should be called after _DirectPackAccess raises a
        RetryWithNewPacks exception. This function will handle the common logic
        of determining when the error is fatal versus being temporary.
        It will also make sure that the original exception is raised, rather
        than the RetryWithNewPacks exception.

        If this function returns, then the calling function should retry
        whatever operation was being performed. Otherwise an exception will
        be raised.

        :param retry_exc: A RetryWithNewPacks exception.
        """
        is_error = False
        if self._reload_func is None:
            is_error = True
        elif not self._reload_func():
            # The reload claimed that nothing changed
            if not retry_exc.reload_occurred:
                # If there wasn't an earlier reload, then we really were
                # expecting to find changes. We didn't find them, so this is a
                # hard error
                is_error = True
        if is_error:
            exc_class, exc_value, exc_traceback = retry_exc.exc_info
            raise exc_class, exc_value, exc_traceback


<|MERGE_RESOLUTION|>--- conflicted
+++ resolved
@@ -37,12 +37,6 @@
     CombinedGraphIndex,
     GraphIndexPrefixAdapter,
     )
-<<<<<<< HEAD
-=======
-from bzrlib.knit import (
-    _DirectPackAccess,
-    )
->>>>>>> 48bc7fa8
 """)
 from bzrlib import (
     btree_index,
