# Copyright (C) 2007-2010 Canonical Ltd
#
# This program is free software; you can redistribute it and/or modify
# it under the terms of the GNU General Public License as published by
# the Free Software Foundation; either version 2 of the License, or
# (at your option) any later version.
#
# This program is distributed in the hope that it will be useful,
# but WITHOUT ANY WARRANTY; without even the implied warranty of
# MERCHANTABILITY or FITNESS FOR A PARTICULAR PURPOSE.  See the
# GNU General Public License for more details.
#
# You should have received a copy of the GNU General Public License
# along with this program; if not, write to the Free Software
# Foundation, Inc., 51 Franklin Street, Fifth Floor, Boston, MA 02110-1301 USA

import re
import sys

from bzrlib.lazy_import import lazy_import
lazy_import(globals(), """
from itertools import izip
import time

from bzrlib import (
    chk_map,
    cleanup,
    debug,
    graph,
    osutils,
    pack,
    transactions,
    tsort,
    ui,
    )
from bzrlib.index import (
    CombinedGraphIndex,
    GraphIndexPrefixAdapter,
    )
""")
from bzrlib import (
    btree_index,
    errors,
    lockable_files,
    lockdir,
    )

from bzrlib.decorators import needs_read_lock, needs_write_lock, only_raises
from bzrlib.lock import LogicalLockResult
from bzrlib.repository import (
    CommitBuilder,
    MetaDirRepository,
    MetaDirRepositoryFormat,
    RepositoryFormat,
    RepositoryWriteLockResult,
    RootCommitBuilder,
    )
from bzrlib.trace import (
    mutter,
    note,
    warning,
    )


class PackCommitBuilder(CommitBuilder):
    """A subclass of CommitBuilder to add texts with pack semantics.

    Specifically this uses one knit object rather than one knit object per
    added text, reducing memory and object pressure.
    """

    def __init__(self, repository, parents, config, timestamp=None,
                 timezone=None, committer=None, revprops=None,
                 revision_id=None):
        CommitBuilder.__init__(self, repository, parents, config,
            timestamp=timestamp, timezone=timezone, committer=committer,
            revprops=revprops, revision_id=revision_id)
        self._file_graph = graph.Graph(
            repository._pack_collection.text_index.combined_index)

    def _heads(self, file_id, revision_ids):
        keys = [(file_id, revision_id) for revision_id in revision_ids]
        return set([key[1] for key in self._file_graph.heads(keys)])


class PackRootCommitBuilder(RootCommitBuilder):
    """A subclass of RootCommitBuilder to add texts with pack semantics.

    Specifically this uses one knit object rather than one knit object per
    added text, reducing memory and object pressure.
    """

    def __init__(self, repository, parents, config, timestamp=None,
                 timezone=None, committer=None, revprops=None,
                 revision_id=None):
        CommitBuilder.__init__(self, repository, parents, config,
            timestamp=timestamp, timezone=timezone, committer=committer,
            revprops=revprops, revision_id=revision_id)
        self._file_graph = graph.Graph(
            repository._pack_collection.text_index.combined_index)

    def _heads(self, file_id, revision_ids):
        keys = [(file_id, revision_id) for revision_id in revision_ids]
        return set([key[1] for key in self._file_graph.heads(keys)])


class Pack(object):
    """An in memory proxy for a pack and its indices.

    This is a base class that is not directly used, instead the classes
    ExistingPack and NewPack are used.
    """

    # A map of index 'type' to the file extension and position in the
    # index_sizes array.
    index_definitions = {
        'chk': ('.cix', 4),
        'revision': ('.rix', 0),
        'inventory': ('.iix', 1),
        'text': ('.tix', 2),
        'signature': ('.six', 3),
        }

    def __init__(self, revision_index, inventory_index, text_index,
        signature_index, chk_index=None):
        """Create a pack instance.

        :param revision_index: A GraphIndex for determining what revisions are
            present in the Pack and accessing the locations of their texts.
        :param inventory_index: A GraphIndex for determining what inventories are
            present in the Pack and accessing the locations of their
            texts/deltas.
        :param text_index: A GraphIndex for determining what file texts
            are present in the pack and accessing the locations of their
            texts/deltas (via (fileid, revisionid) tuples).
        :param signature_index: A GraphIndex for determining what signatures are
            present in the Pack and accessing the locations of their texts.
        :param chk_index: A GraphIndex for accessing content by CHK, if the
            pack has one.
        """
        self.revision_index = revision_index
        self.inventory_index = inventory_index
        self.text_index = text_index
        self.signature_index = signature_index
        self.chk_index = chk_index

    def access_tuple(self):
        """Return a tuple (transport, name) for the pack content."""
        return self.pack_transport, self.file_name()

    def _check_references(self):
        """Make sure our external references are present.

        Packs are allowed to have deltas whose base is not in the pack, but it
        must be present somewhere in this collection.  It is not allowed to
        have deltas based on a fallback repository.
        (See <https://bugs.launchpad.net/bzr/+bug/288751>)
        """
        missing_items = {}
        for (index_name, external_refs, index) in [
            ('texts',
                self._get_external_refs(self.text_index),
                self._pack_collection.text_index.combined_index),
            ('inventories',
                self._get_external_refs(self.inventory_index),
                self._pack_collection.inventory_index.combined_index),
            ]:
            missing = external_refs.difference(
                k for (idx, k, v, r) in
                index.iter_entries(external_refs))
            if missing:
                missing_items[index_name] = sorted(list(missing))
        if missing_items:
            from pprint import pformat
            raise errors.BzrCheckError(
                "Newly created pack file %r has delta references to "
                "items not in its repository:\n%s"
                % (self, pformat(missing_items)))

    def file_name(self):
        """Get the file name for the pack on disk."""
        return self.name + '.pack'

    def get_revision_count(self):
        return self.revision_index.key_count()

    def index_name(self, index_type, name):
        """Get the disk name of an index type for pack name 'name'."""
        return name + Pack.index_definitions[index_type][0]

    def index_offset(self, index_type):
        """Get the position in a index_size array for a given index type."""
        return Pack.index_definitions[index_type][1]

    def inventory_index_name(self, name):
        """The inv index is the name + .iix."""
        return self.index_name('inventory', name)

    def revision_index_name(self, name):
        """The revision index is the name + .rix."""
        return self.index_name('revision', name)

    def signature_index_name(self, name):
        """The signature index is the name + .six."""
        return self.index_name('signature', name)

    def text_index_name(self, name):
        """The text index is the name + .tix."""
        return self.index_name('text', name)

    def _replace_index_with_readonly(self, index_type):
        unlimited_cache = False
        if index_type == 'chk':
            unlimited_cache = True
        index = self.index_class(self.index_transport,
                    self.index_name(index_type, self.name),
                    self.index_sizes[self.index_offset(index_type)],
                    unlimited_cache=unlimited_cache)
        if index_type == 'chk':
            index._leaf_factory = btree_index._gcchk_factory
        setattr(self, index_type + '_index', index)


class ExistingPack(Pack):
    """An in memory proxy for an existing .pack and its disk indices."""

    def __init__(self, pack_transport, name, revision_index, inventory_index,
        text_index, signature_index, chk_index=None):
        """Create an ExistingPack object.

        :param pack_transport: The transport where the pack file resides.
        :param name: The name of the pack on disk in the pack_transport.
        """
        Pack.__init__(self, revision_index, inventory_index, text_index,
            signature_index, chk_index)
        self.name = name
        self.pack_transport = pack_transport
        if None in (revision_index, inventory_index, text_index,
                signature_index, name, pack_transport):
            raise AssertionError()

    def __eq__(self, other):
        return self.__dict__ == other.__dict__

    def __ne__(self, other):
        return not self.__eq__(other)

    def __repr__(self):
        return "<%s.%s object at 0x%x, %s, %s" % (
            self.__class__.__module__, self.__class__.__name__, id(self),
            self.pack_transport, self.name)


class ResumedPack(ExistingPack):

    def __init__(self, name, revision_index, inventory_index, text_index,
        signature_index, upload_transport, pack_transport, index_transport,
        pack_collection, chk_index=None):
        """Create a ResumedPack object."""
        ExistingPack.__init__(self, pack_transport, name, revision_index,
            inventory_index, text_index, signature_index,
            chk_index=chk_index)
        self.upload_transport = upload_transport
        self.index_transport = index_transport
        self.index_sizes = [None, None, None, None]
        indices = [
            ('revision', revision_index),
            ('inventory', inventory_index),
            ('text', text_index),
            ('signature', signature_index),
            ]
        if chk_index is not None:
            indices.append(('chk', chk_index))
            self.index_sizes.append(None)
        for index_type, index in indices:
            offset = self.index_offset(index_type)
            self.index_sizes[offset] = index._size
        self.index_class = pack_collection._index_class
        self._pack_collection = pack_collection
        self._state = 'resumed'
        # XXX: perhaps check that the .pack file exists?

    def access_tuple(self):
        if self._state == 'finished':
            return Pack.access_tuple(self)
        elif self._state == 'resumed':
            return self.upload_transport, self.file_name()
        else:
            raise AssertionError(self._state)

    def abort(self):
        self.upload_transport.delete(self.file_name())
        indices = [self.revision_index, self.inventory_index, self.text_index,
            self.signature_index]
        if self.chk_index is not None:
            indices.append(self.chk_index)
        for index in indices:
            index._transport.delete(index._name)

    def finish(self):
        self._check_references()
        index_types = ['revision', 'inventory', 'text', 'signature']
        if self.chk_index is not None:
            index_types.append('chk')
        for index_type in index_types:
            old_name = self.index_name(index_type, self.name)
            new_name = '../indices/' + old_name
            self.upload_transport.rename(old_name, new_name)
            self._replace_index_with_readonly(index_type)
        new_name = '../packs/' + self.file_name()
        self.upload_transport.rename(self.file_name(), new_name)
        self._state = 'finished'

    def _get_external_refs(self, index):
        """Return compression parents for this index that are not present.

        This returns any compression parents that are referenced by this index,
        which are not contained *in* this index. They may be present elsewhere.
        """
        return index.external_references(1)


class NewPack(Pack):
    """An in memory proxy for a pack which is being created."""

    def __init__(self, pack_collection, upload_suffix='', file_mode=None):
        """Create a NewPack instance.

        :param pack_collection: A PackCollection into which this is being inserted.
        :param upload_suffix: An optional suffix to be given to any temporary
            files created during the pack creation. e.g '.autopack'
        :param file_mode: Unix permissions for newly created file.
        """
        # The relative locations of the packs are constrained, but all are
        # passed in because the caller has them, so as to avoid object churn.
        index_builder_class = pack_collection._index_builder_class
        if pack_collection.chk_index is not None:
            chk_index = index_builder_class(reference_lists=0)
        else:
            chk_index = None
        Pack.__init__(self,
            # Revisions: parents list, no text compression.
            index_builder_class(reference_lists=1),
            # Inventory: We want to map compression only, but currently the
            # knit code hasn't been updated enough to understand that, so we
            # have a regular 2-list index giving parents and compression
            # source.
            index_builder_class(reference_lists=2),
            # Texts: compression and per file graph, for all fileids - so two
            # reference lists and two elements in the key tuple.
            index_builder_class(reference_lists=2, key_elements=2),
            # Signatures: Just blobs to store, no compression, no parents
            # listing.
            index_builder_class(reference_lists=0),
            # CHK based storage - just blobs, no compression or parents.
            chk_index=chk_index
            )
        self._pack_collection = pack_collection
        # When we make readonly indices, we need this.
        self.index_class = pack_collection._index_class
        # where should the new pack be opened
        self.upload_transport = pack_collection._upload_transport
        # where are indices written out to
        self.index_transport = pack_collection._index_transport
        # where is the pack renamed to when it is finished?
        self.pack_transport = pack_collection._pack_transport
        # What file mode to upload the pack and indices with.
        self._file_mode = file_mode
        # tracks the content written to the .pack file.
        self._hash = osutils.md5()
        # a tuple with the length in bytes of the indices, once the pack
        # is finalised. (rev, inv, text, sigs, chk_if_in_use)
        self.index_sizes = None
        # How much data to cache when writing packs. Note that this is not
        # synchronised with reads, because it's not in the transport layer, so
        # is not safe unless the client knows it won't be reading from the pack
        # under creation.
        self._cache_limit = 0
        # the temporary pack file name.
        self.random_name = osutils.rand_chars(20) + upload_suffix
        # when was this pack started ?
        self.start_time = time.time()
        # open an output stream for the data added to the pack.
        self.write_stream = self.upload_transport.open_write_stream(
            self.random_name, mode=self._file_mode)
        if 'pack' in debug.debug_flags:
            mutter('%s: create_pack: pack stream open: %s%s t+%6.3fs',
                time.ctime(), self.upload_transport.base, self.random_name,
                time.time() - self.start_time)
        # A list of byte sequences to be written to the new pack, and the
        # aggregate size of them.  Stored as a list rather than separate
        # variables so that the _write_data closure below can update them.
        self._buffer = [[], 0]
        # create a callable for adding data
        #
        # robertc says- this is a closure rather than a method on the object
        # so that the variables are locals, and faster than accessing object
        # members.
        def _write_data(bytes, flush=False, _buffer=self._buffer,
            _write=self.write_stream.write, _update=self._hash.update):
            _buffer[0].append(bytes)
            _buffer[1] += len(bytes)
            # buffer cap
            if _buffer[1] > self._cache_limit or flush:
                bytes = ''.join(_buffer[0])
                _write(bytes)
                _update(bytes)
                _buffer[:] = [[], 0]
        # expose this on self, for the occasion when clients want to add data.
        self._write_data = _write_data
        # a pack writer object to serialise pack records.
        self._writer = pack.ContainerWriter(self._write_data)
        self._writer.begin()
        # what state is the pack in? (open, finished, aborted)
        self._state = 'open'
        # no name until we finish writing the content
        self.name = None

    def abort(self):
        """Cancel creating this pack."""
        self._state = 'aborted'
        self.write_stream.close()
        # Remove the temporary pack file.
        self.upload_transport.delete(self.random_name)
        # The indices have no state on disk.

    def access_tuple(self):
        """Return a tuple (transport, name) for the pack content."""
        if self._state == 'finished':
            return Pack.access_tuple(self)
        elif self._state == 'open':
            return self.upload_transport, self.random_name
        else:
            raise AssertionError(self._state)

    def data_inserted(self):
        """True if data has been added to this pack."""
        return bool(self.get_revision_count() or
            self.inventory_index.key_count() or
            self.text_index.key_count() or
            self.signature_index.key_count() or
            (self.chk_index is not None and self.chk_index.key_count()))

    def finish_content(self):
        if self.name is not None:
            return
        self._writer.end()
        if self._buffer[1]:
            self._write_data('', flush=True)
        self.name = self._hash.hexdigest()

    def finish(self, suspend=False):
        """Finish the new pack.

        This:
         - finalises the content
         - assigns a name (the md5 of the content, currently)
         - writes out the associated indices
         - renames the pack into place.
         - stores the index size tuple for the pack in the index_sizes
           attribute.
        """
        self.finish_content()
        if not suspend:
            self._check_references()
        # write indices
        # XXX: It'd be better to write them all to temporary names, then
        # rename them all into place, so that the window when only some are
        # visible is smaller.  On the other hand none will be seen until
        # they're in the names list.
        self.index_sizes = [None, None, None, None]
        self._write_index('revision', self.revision_index, 'revision', suspend)
        self._write_index('inventory', self.inventory_index, 'inventory',
            suspend)
        self._write_index('text', self.text_index, 'file texts', suspend)
        self._write_index('signature', self.signature_index,
            'revision signatures', suspend)
        if self.chk_index is not None:
            self.index_sizes.append(None)
            self._write_index('chk', self.chk_index,
                'content hash bytes', suspend)
        self.write_stream.close()
        # Note that this will clobber an existing pack with the same name,
        # without checking for hash collisions. While this is undesirable this
        # is something that can be rectified in a subsequent release. One way
        # to rectify it may be to leave the pack at the original name, writing
        # its pack-names entry as something like 'HASH: index-sizes
        # temporary-name'. Allocate that and check for collisions, if it is
        # collision free then rename it into place. If clients know this scheme
        # they can handle missing-file errors by:
        #  - try for HASH.pack
        #  - try for temporary-name
        #  - refresh the pack-list to see if the pack is now absent
        new_name = self.name + '.pack'
        if not suspend:
            new_name = '../packs/' + new_name
        self.upload_transport.rename(self.random_name, new_name)
        self._state = 'finished'
        if 'pack' in debug.debug_flags:
            # XXX: size might be interesting?
            mutter('%s: create_pack: pack finished: %s%s->%s t+%6.3fs',
                time.ctime(), self.upload_transport.base, self.random_name,
                new_name, time.time() - self.start_time)

    def flush(self):
        """Flush any current data."""
        if self._buffer[1]:
            bytes = ''.join(self._buffer[0])
            self.write_stream.write(bytes)
            self._hash.update(bytes)
            self._buffer[:] = [[], 0]

    def _get_external_refs(self, index):
        return index._external_references()

    def set_write_cache_size(self, size):
        self._cache_limit = size

    def _write_index(self, index_type, index, label, suspend=False):
        """Write out an index.

        :param index_type: The type of index to write - e.g. 'revision'.
        :param index: The index object to serialise.
        :param label: What label to give the index e.g. 'revision'.
        """
        index_name = self.index_name(index_type, self.name)
        if suspend:
            transport = self.upload_transport
        else:
            transport = self.index_transport
        self.index_sizes[self.index_offset(index_type)] = transport.put_file(
            index_name, index.finish(), mode=self._file_mode)
        if 'pack' in debug.debug_flags:
            # XXX: size might be interesting?
            mutter('%s: create_pack: wrote %s index: %s%s t+%6.3fs',
                time.ctime(), label, self.upload_transport.base,
                self.random_name, time.time() - self.start_time)
        # Replace the writable index on this object with a readonly,
        # presently unloaded index. We should alter
        # the index layer to make its finish() error if add_node is
        # subsequently used. RBC
        self._replace_index_with_readonly(index_type)


class AggregateIndex(object):
    """An aggregated index for the RepositoryPackCollection.

    AggregateIndex is reponsible for managing the PackAccess object,
    Index-To-Pack mapping, and all indices list for a specific type of index
    such as 'revision index'.

    A CombinedIndex provides an index on a single key space built up
    from several on-disk indices.  The AggregateIndex builds on this
    to provide a knit access layer, and allows having up to one writable
    index within the collection.
    """
    # XXX: Probably 'can be written to' could/should be separated from 'acts
    # like a knit index' -- mbp 20071024

    def __init__(self, reload_func=None, flush_func=None):
        """Create an AggregateIndex.

        :param reload_func: A function to call if we find we are missing an
            index. Should have the form reload_func() => True if the list of
            active pack files has changed.
        """
        self._reload_func = reload_func
        self.index_to_pack = {}
        self.combined_index = CombinedGraphIndex([], reload_func=reload_func)
        self.data_access = _DirectPackAccess(self.index_to_pack,
                                             reload_func=reload_func,
                                             flush_func=flush_func)
        self.add_callback = None

    def add_index(self, index, pack):
        """Add index to the aggregate, which is an index for Pack pack.

        Future searches on the aggregate index will seach this new index
        before all previously inserted indices.

        :param index: An Index for the pack.
        :param pack: A Pack instance.
        """
        # expose it to the index map
        self.index_to_pack[index] = pack.access_tuple()
        # put it at the front of the linear index list
        self.combined_index.insert_index(0, index, pack.name)

    def add_writable_index(self, index, pack):
        """Add an index which is able to have data added to it.

        There can be at most one writable index at any time.  Any
        modifications made to the knit are put into this index.

        :param index: An index from the pack parameter.
        :param pack: A Pack instance.
        """
        if self.add_callback is not None:
            raise AssertionError(
                "%s already has a writable index through %s" % \
                (self, self.add_callback))
        # allow writing: queue writes to a new index
        self.add_index(index, pack)
        # Updates the index to packs mapping as a side effect,
        self.data_access.set_writer(pack._writer, index, pack.access_tuple())
        self.add_callback = index.add_nodes

    def clear(self):
        """Reset all the aggregate data to nothing."""
        self.data_access.set_writer(None, None, (None, None))
        self.index_to_pack.clear()
        del self.combined_index._indices[:]
        del self.combined_index._index_names[:]
        self.add_callback = None

    def remove_index(self, index):
        """Remove index from the indices used to answer queries.

        :param index: An index from the pack parameter.
        """
        del self.index_to_pack[index]
        pos = self.combined_index._indices.index(index)
        del self.combined_index._indices[pos]
        del self.combined_index._index_names[pos]
        if (self.add_callback is not None and
            getattr(index, 'add_nodes', None) == self.add_callback):
            self.add_callback = None
            self.data_access.set_writer(None, None, (None, None))


class Packer(object):
    """Create a pack from packs."""

    def __init__(self, pack_collection, packs, suffix, revision_ids=None,
                 reload_func=None):
        """Create a Packer.

        :param pack_collection: A RepositoryPackCollection object where the
            new pack is being written to.
        :param packs: The packs to combine.
        :param suffix: The suffix to use on the temporary files for the pack.
        :param revision_ids: Revision ids to limit the pack to.
        :param reload_func: A function to call if a pack file/index goes
            missing. The side effect of calling this function should be to
            update self.packs. See also AggregateIndex
        """
        self.packs = packs
        self.suffix = suffix
        self.revision_ids = revision_ids
        # The pack object we are creating.
        self.new_pack = None
        self._pack_collection = pack_collection
        self._reload_func = reload_func
        # The index layer keys for the revisions being copied. None for 'all
        # objects'.
        self._revision_keys = None
        # What text keys to copy. None for 'all texts'. This is set by
        # _copy_inventory_texts
        self._text_filter = None

    def pack(self, pb=None):
        """Create a new pack by reading data from other packs.

        This does little more than a bulk copy of data. One key difference
        is that data with the same item key across multiple packs is elided
        from the output. The new pack is written into the current pack store
        along with its indices, and the name added to the pack names. The
        source packs are not altered and are not required to be in the current
        pack collection.

        :param pb: An optional progress bar to use. A nested bar is created if
            this is None.
        :return: A Pack object, or None if nothing was copied.
        """
        # open a pack - using the same name as the last temporary file
        # - which has already been flushed, so it's safe.
        # XXX: - duplicate code warning with start_write_group; fix before
        #      considering 'done'.
        if self._pack_collection._new_pack is not None:
            raise errors.BzrError('call to %s.pack() while another pack is'
                                  ' being written.'
                                  % (self.__class__.__name__,))
        if self.revision_ids is not None:
            if len(self.revision_ids) == 0:
                # silly fetch request.
                return None
            else:
                self.revision_ids = frozenset(self.revision_ids)
                self.revision_keys = frozenset((revid,) for revid in
                    self.revision_ids)
        if pb is None:
            self.pb = ui.ui_factory.nested_progress_bar()
        else:
            self.pb = pb
        try:
            return self._create_pack_from_packs()
        finally:
            if pb is None:
                self.pb.finished()

    def open_pack(self):
        """Open a pack for the pack we are creating."""
        new_pack = self._pack_collection.pack_factory(self._pack_collection,
                upload_suffix=self.suffix,
                file_mode=self._pack_collection.repo.bzrdir._get_file_mode())
        # We know that we will process all nodes in order, and don't need to
        # query, so don't combine any indices spilled to disk until we are done
        new_pack.revision_index.set_optimize(combine_backing_indices=False)
        new_pack.inventory_index.set_optimize(combine_backing_indices=False)
        new_pack.text_index.set_optimize(combine_backing_indices=False)
        new_pack.signature_index.set_optimize(combine_backing_indices=False)
        return new_pack

    def _copy_revision_texts(self):
        """Copy revision data to the new pack."""
        raise NotImplementedError(self._copy_revision_texts)

    def _copy_inventory_texts(self):
        """Copy the inventory texts to the new pack.

        self._revision_keys is used to determine what inventories to copy.

        Sets self._text_filter appropriately.
        """
        raise NotImplementedError(self._copy_inventory_texts)

    def _copy_text_texts(self):
        raise NotImplementedError(self._copy_text_texts)

    def _create_pack_from_packs(self):
        raise NotImplementedError(self._create_pack_from_packs)

    def _log_copied_texts(self):
        if 'pack' in debug.debug_flags:
            mutter('%s: create_pack: file texts copied: %s%s %d items t+%6.3fs',
                time.ctime(), self._pack_collection._upload_transport.base,
                self.new_pack.random_name,
                self.new_pack.text_index.key_count(),
                time.time() - self.new_pack.start_time)

    def _use_pack(self, new_pack):
        """Return True if new_pack should be used.

        :param new_pack: The pack that has just been created.
        :return: True if the pack should be used.
        """
        return new_pack.data_inserted()


<<<<<<< HEAD
=======
class OptimisingPacker(Packer):
    """A packer which spends more time to create better disk layouts."""

    def _revision_node_readv(self, revision_nodes):
        """Return the total revisions and the readv's to issue.

        This sort places revisions in topological order with the ancestors
        after the children.

        :param revision_nodes: The revision index contents for the packs being
            incorporated into the new pack.
        :return: As per _least_readv_node_readv.
        """
        # build an ancestors dict
        ancestors = {}
        by_key = {}
        for index, key, value, references in revision_nodes:
            ancestors[key] = references[0]
            by_key[key] = (index, value, references)
        order = tsort.topo_sort(ancestors)
        total = len(order)
        # Single IO is pathological, but it will work as a starting point.
        requests = []
        for key in reversed(order):
            index, value, references = by_key[key]
            # ---- KnitGraphIndex.get_position
            bits = value[1:].split(' ')
            offset, length = int(bits[0]), int(bits[1])
            requests.append(
                (index, [(offset, length)], [(key, value[0], references)]))
        # TODO: combine requests in the same index that are in ascending order.
        return total, requests

    def open_pack(self):
        """Open a pack for the pack we are creating."""
        new_pack = super(OptimisingPacker, self).open_pack()
        # Turn on the optimization flags for all the index builders.
        new_pack.revision_index.set_optimize(for_size=True)
        new_pack.inventory_index.set_optimize(for_size=True)
        new_pack.text_index.set_optimize(for_size=True)
        new_pack.signature_index.set_optimize(for_size=True)
        return new_pack


class ReconcilePacker(Packer):
    """A packer which regenerates indices etc as it copies.

    This is used by ``bzr reconcile`` to cause parent text pointers to be
    regenerated.
    """

    def _extra_init(self):
        self._data_changed = False

    def _process_inventory_lines(self, inv_lines):
        """Generate a text key reference map rather for reconciling with."""
        repo = self._pack_collection.repo
        refs = repo._serializer._find_text_key_references(inv_lines)
        self._text_refs = refs
        # during reconcile we:
        #  - convert unreferenced texts to full texts
        #  - correct texts which reference a text not copied to be full texts
        #  - copy all others as-is but with corrected parents.
        #  - so at this point we don't know enough to decide what becomes a full
        #    text.
        self._text_filter = None

    def _copy_text_texts(self):
        """generate what texts we should have and then copy."""
        self.pb.update("Copying content texts", 3)
        # we have three major tasks here:
        # 1) generate the ideal index
        repo = self._pack_collection.repo
        ancestors = dict([(key[0], tuple(ref[0] for ref in refs[0])) for
            _1, key, _2, refs in
            self.new_pack.revision_index.iter_all_entries()])
        ideal_index = repo._generate_text_key_index(self._text_refs, ancestors)
        # 2) generate a text_nodes list that contains all the deltas that can
        #    be used as-is, with corrected parents.
        ok_nodes = []
        bad_texts = []
        discarded_nodes = []
        NULL_REVISION = _mod_revision.NULL_REVISION
        text_index_map, text_nodes = self._get_text_nodes()
        for node in text_nodes:
            # 0 - index
            # 1 - key
            # 2 - value
            # 3 - refs
            try:
                ideal_parents = tuple(ideal_index[node[1]])
            except KeyError:
                discarded_nodes.append(node)
                self._data_changed = True
            else:
                if ideal_parents == (NULL_REVISION,):
                    ideal_parents = ()
                if ideal_parents == node[3][0]:
                    # no change needed.
                    ok_nodes.append(node)
                elif ideal_parents[0:1] == node[3][0][0:1]:
                    # the left most parent is the same, or there are no parents
                    # today. Either way, we can preserve the representation as
                    # long as we change the refs to be inserted.
                    self._data_changed = True
                    ok_nodes.append((node[0], node[1], node[2],
                        (ideal_parents, node[3][1])))
                    self._data_changed = True
                else:
                    # Reinsert this text completely
                    bad_texts.append((node[1], ideal_parents))
                    self._data_changed = True
        # we're finished with some data.
        del ideal_index
        del text_nodes
        # 3) bulk copy the ok data
        total_items, readv_group_iter = self._least_readv_node_readv(ok_nodes)
        list(self._copy_nodes_graph(text_index_map, self.new_pack._writer,
            self.new_pack.text_index, readv_group_iter, total_items))
        # 4) adhoc copy all the other texts.
        # We have to topologically insert all texts otherwise we can fail to
        # reconcile when parts of a single delta chain are preserved intact,
        # and other parts are not. E.g. Discarded->d1->d2->d3. d1 will be
        # reinserted, and if d3 has incorrect parents it will also be
        # reinserted. If we insert d3 first, d2 is present (as it was bulk
        # copied), so we will try to delta, but d2 is not currently able to be
        # extracted because its basis d1 is not present. Topologically sorting
        # addresses this. The following generates a sort for all the texts that
        # are being inserted without having to reference the entire text key
        # space (we only topo sort the revisions, which is smaller).
        topo_order = tsort.topo_sort(ancestors)
        rev_order = dict(zip(topo_order, range(len(topo_order))))
        bad_texts.sort(key=lambda key:rev_order.get(key[0][1], 0))
        transaction = repo.get_transaction()
        file_id_index = GraphIndexPrefixAdapter(
            self.new_pack.text_index,
            ('blank', ), 1,
            add_nodes_callback=self.new_pack.text_index.add_nodes)
        data_access = _DirectPackAccess(
                {self.new_pack.text_index:self.new_pack.access_tuple()})
        data_access.set_writer(self.new_pack._writer, self.new_pack.text_index,
            self.new_pack.access_tuple())
        output_texts = KnitVersionedFiles(
            _KnitGraphIndex(self.new_pack.text_index,
                add_callback=self.new_pack.text_index.add_nodes,
                deltas=True, parents=True, is_locked=repo.is_locked),
            data_access=data_access, max_delta_chain=200)
        for key, parent_keys in bad_texts:
            # We refer to the new pack to delta data being output.
            # A possible improvement would be to catch errors on short reads
            # and only flush then.
            self.new_pack.flush()
            parents = []
            for parent_key in parent_keys:
                if parent_key[0] != key[0]:
                    # Graph parents must match the fileid
                    raise errors.BzrError('Mismatched key parent %r:%r' %
                        (key, parent_keys))
                parents.append(parent_key[1])
            text_lines = osutils.split_lines(repo.texts.get_record_stream(
                [key], 'unordered', True).next().get_bytes_as('fulltext'))
            output_texts.add_lines(key, parent_keys, text_lines,
                random_id=True, check_content=False)
        # 5) check that nothing inserted has a reference outside the keyspace.
        missing_text_keys = self.new_pack.text_index._external_references()
        if missing_text_keys:
            raise errors.BzrCheckError('Reference to missing compression parents %r'
                % (missing_text_keys,))
        self._log_copied_texts()

    def _use_pack(self, new_pack):
        """Override _use_pack to check for reconcile having changed content."""
        # XXX: we might be better checking this at the copy time.
        original_inventory_keys = set()
        inv_index = self._pack_collection.inventory_index.combined_index
        for entry in inv_index.iter_all_entries():
            original_inventory_keys.add(entry[1])
        new_inventory_keys = set()
        for entry in new_pack.inventory_index.iter_all_entries():
            new_inventory_keys.add(entry[1])
        if new_inventory_keys != original_inventory_keys:
            self._data_changed = True
        return new_pack.data_inserted() and self._data_changed


>>>>>>> fab57393
class RepositoryPackCollection(object):
    """Management of packs within a repository.

    :ivar _names: map of {pack_name: (index_size,)}
    """

    pack_factory = None
    resumed_pack_factory = None
    normal_packer_class = None
    optimising_packer_class = None

    def __init__(self, repo, transport, index_transport, upload_transport,
                 pack_transport, index_builder_class, index_class,
                 use_chk_index):
        """Create a new RepositoryPackCollection.

        :param transport: Addresses the repository base directory
            (typically .bzr/repository/).
        :param index_transport: Addresses the directory containing indices.
        :param upload_transport: Addresses the directory into which packs are written
            while they're being created.
        :param pack_transport: Addresses the directory of existing complete packs.
        :param index_builder_class: The index builder class to use.
        :param index_class: The index class to use.
        :param use_chk_index: Whether to setup and manage a CHK index.
        """
        # XXX: This should call self.reset()
        self.repo = repo
        self.transport = transport
        self._index_transport = index_transport
        self._upload_transport = upload_transport
        self._pack_transport = pack_transport
        self._index_builder_class = index_builder_class
        self._index_class = index_class
        self._suffix_offsets = {'.rix': 0, '.iix': 1, '.tix': 2, '.six': 3,
            '.cix': 4}
        self.packs = []
        # name:Pack mapping
        self._names = None
        self._packs_by_name = {}
        # the previous pack-names content
        self._packs_at_load = None
        # when a pack is being created by this object, the state of that pack.
        self._new_pack = None
        # aggregated revision index data
        flush = self._flush_new_pack
        self.revision_index = AggregateIndex(self.reload_pack_names, flush)
        self.inventory_index = AggregateIndex(self.reload_pack_names, flush)
        self.text_index = AggregateIndex(self.reload_pack_names, flush)
        self.signature_index = AggregateIndex(self.reload_pack_names, flush)
        all_indices = [self.revision_index, self.inventory_index,
                self.text_index, self.signature_index]
        if use_chk_index:
            self.chk_index = AggregateIndex(self.reload_pack_names, flush)
            all_indices.append(self.chk_index)
        else:
            # used to determine if we're using a chk_index elsewhere.
            self.chk_index = None
        # Tell all the CombinedGraphIndex objects about each other, so they can
        # share hints about which pack names to search first.
        all_combined = [agg_idx.combined_index for agg_idx in all_indices]
        for combined_idx in all_combined:
            combined_idx.set_sibling_indices(
                set(all_combined).difference([combined_idx]))
        # resumed packs
        self._resumed_packs = []

    def __repr__(self):
        return '%s(%r)' % (self.__class__.__name__, self.repo)

    def add_pack_to_memory(self, pack):
        """Make a Pack object available to the repository to satisfy queries.

        :param pack: A Pack object.
        """
        if pack.name in self._packs_by_name:
            raise AssertionError(
                'pack %s already in _packs_by_name' % (pack.name,))
        self.packs.append(pack)
        self._packs_by_name[pack.name] = pack
        self.revision_index.add_index(pack.revision_index, pack)
        self.inventory_index.add_index(pack.inventory_index, pack)
        self.text_index.add_index(pack.text_index, pack)
        self.signature_index.add_index(pack.signature_index, pack)
        if self.chk_index is not None:
            self.chk_index.add_index(pack.chk_index, pack)

    def all_packs(self):
        """Return a list of all the Pack objects this repository has.

        Note that an in-progress pack being created is not returned.

        :return: A list of Pack objects for all the packs in the repository.
        """
        result = []
        for name in self.names():
            result.append(self.get_pack_by_name(name))
        return result

    def autopack(self):
        """Pack the pack collection incrementally.

        This will not attempt global reorganisation or recompression,
        rather it will just ensure that the total number of packs does
        not grow without bound. It uses the _max_pack_count method to
        determine if autopacking is needed, and the pack_distribution
        method to determine the number of revisions in each pack.

        If autopacking takes place then the packs name collection will have
        been flushed to disk - packing requires updating the name collection
        in synchronisation with certain steps. Otherwise the names collection
        is not flushed.

        :return: Something evaluating true if packing took place.
        """
        while True:
            try:
                return self._do_autopack()
            except errors.RetryAutopack:
                # If we get a RetryAutopack exception, we should abort the
                # current action, and retry.
                pass

    def _do_autopack(self):
        # XXX: Should not be needed when the management of indices is sane.
        total_revisions = self.revision_index.combined_index.key_count()
        total_packs = len(self._names)
        if self._max_pack_count(total_revisions) >= total_packs:
            return None
        # determine which packs need changing
        pack_distribution = self.pack_distribution(total_revisions)
        existing_packs = []
        for pack in self.all_packs():
            revision_count = pack.get_revision_count()
            if revision_count == 0:
                # revision less packs are not generated by normal operation,
                # only by operations like sign-my-commits, and thus will not
                # tend to grow rapdily or without bound like commit containing
                # packs do - leave them alone as packing them really should
                # group their data with the relevant commit, and that may
                # involve rewriting ancient history - which autopack tries to
                # avoid. Alternatively we could not group the data but treat
                # each of these as having a single revision, and thus add
                # one revision for each to the total revision count, to get
                # a matching distribution.
                continue
            existing_packs.append((revision_count, pack))
        pack_operations = self.plan_autopack_combinations(
            existing_packs, pack_distribution)
        num_new_packs = len(pack_operations)
        num_old_packs = sum([len(po[1]) for po in pack_operations])
        num_revs_affected = sum([po[0] for po in pack_operations])
        mutter('Auto-packing repository %s, which has %d pack files, '
            'containing %d revisions. Packing %d files into %d affecting %d'
            ' revisions', self, total_packs, total_revisions, num_old_packs,
            num_new_packs, num_revs_affected)
        result = self._execute_pack_operations(pack_operations, packer_class=self.normal_packer_class,
                                      reload_func=self._restart_autopack)
        mutter('Auto-packing repository %s completed', self)
        return result

    def _execute_pack_operations(self, pack_operations, packer_class, reload_func=None):
        """Execute a series of pack operations.

        :param pack_operations: A list of [revision_count, packs_to_combine].
        :param _packer_class: The class of packer to use
        :return: The new pack names.
        """
        for revision_count, packs in pack_operations:
            # we may have no-ops from the setup logic
            if len(packs) == 0:
                continue
            packer = packer_class(self, packs, '.autopack',
                                   reload_func=reload_func)
            try:
                packer.pack()
            except errors.RetryWithNewPacks:
                # An exception is propagating out of this context, make sure
                # this packer has cleaned up. Packer() doesn't set its new_pack
                # state into the RepositoryPackCollection object, so we only
                # have access to it directly here.
                if packer.new_pack is not None:
                    packer.new_pack.abort()
                raise
            for pack in packs:
                self._remove_pack_from_memory(pack)
        # record the newly available packs and stop advertising the old
        # packs
        to_be_obsoleted = []
        for _, packs in pack_operations:
            to_be_obsoleted.extend(packs)
        result = self._save_pack_names(clear_obsolete_packs=True,
                                       obsolete_packs=to_be_obsoleted)
        return result

    def _flush_new_pack(self):
        if self._new_pack is not None:
            self._new_pack.flush()

    def lock_names(self):
        """Acquire the mutex around the pack-names index.

        This cannot be used in the middle of a read-only transaction on the
        repository.
        """
        self.repo.control_files.lock_write()

    def _already_packed(self):
        """Is the collection already packed?"""
        return not (self.repo._format.pack_compresses or (len(self._names) > 1))

    def pack(self, hint=None, clean_obsolete_packs=False):
        """Pack the pack collection totally."""
        self.ensure_loaded()
        total_packs = len(self._names)
        if self._already_packed():
            return
        total_revisions = self.revision_index.combined_index.key_count()
        # XXX: the following may want to be a class, to pack with a given
        # policy.
        mutter('Packing repository %s, which has %d pack files, '
            'containing %d revisions with hint %r.', self, total_packs,
            total_revisions, hint)
        while True:
            try:
                self._try_pack_operations(hint)
            except RetryPackOperations:
                continue
            break

        if clean_obsolete_packs:
            self._clear_obsolete_packs()

    def _try_pack_operations(self, hint):
        """Calculate the pack operations based on the hint (if any), and
        execute them.
        """
        # determine which packs need changing
        pack_operations = [[0, []]]
        for pack in self.all_packs():
            if hint is None or pack.name in hint:
                # Either no hint was provided (so we are packing everything),
                # or this pack was included in the hint.
                pack_operations[-1][0] += pack.get_revision_count()
                pack_operations[-1][1].append(pack)
        self._execute_pack_operations(pack_operations,
            packer_class=self.optimising_packer_class,
            reload_func=self._restart_pack_operations)

    def plan_autopack_combinations(self, existing_packs, pack_distribution):
        """Plan a pack operation.

        :param existing_packs: The packs to pack. (A list of (revcount, Pack)
            tuples).
        :param pack_distribution: A list with the number of revisions desired
            in each pack.
        """
        if len(existing_packs) <= len(pack_distribution):
            return []
        existing_packs.sort(reverse=True)
        pack_operations = [[0, []]]
        # plan out what packs to keep, and what to reorganise
        while len(existing_packs):
            # take the largest pack, and if it's less than the head of the
            # distribution chart we will include its contents in the new pack
            # for that position. If it's larger, we remove its size from the
            # distribution chart
            next_pack_rev_count, next_pack = existing_packs.pop(0)
            if next_pack_rev_count >= pack_distribution[0]:
                # this is already packed 'better' than this, so we can
                # not waste time packing it.
                while next_pack_rev_count > 0:
                    next_pack_rev_count -= pack_distribution[0]
                    if next_pack_rev_count >= 0:
                        # more to go
                        del pack_distribution[0]
                    else:
                        # didn't use that entire bucket up
                        pack_distribution[0] = -next_pack_rev_count
            else:
                # add the revisions we're going to add to the next output pack
                pack_operations[-1][0] += next_pack_rev_count
                # allocate this pack to the next pack sub operation
                pack_operations[-1][1].append(next_pack)
                if pack_operations[-1][0] >= pack_distribution[0]:
                    # this pack is used up, shift left.
                    del pack_distribution[0]
                    pack_operations.append([0, []])
        # Now that we know which pack files we want to move, shove them all
        # into a single pack file.
        final_rev_count = 0
        final_pack_list = []
        for num_revs, pack_files in pack_operations:
            final_rev_count += num_revs
            final_pack_list.extend(pack_files)
        if len(final_pack_list) == 1:
            raise AssertionError('We somehow generated an autopack with a'
                ' single pack file being moved.')
            return []
        return [[final_rev_count, final_pack_list]]

    def ensure_loaded(self):
        """Ensure we have read names from disk.

        :return: True if the disk names had not been previously read.
        """
        # NB: if you see an assertion error here, it's probably access against
        # an unlocked repo. Naughty.
        if not self.repo.is_locked():
            raise errors.ObjectNotLocked(self.repo)
        if self._names is None:
            self._names = {}
            self._packs_at_load = set()
            for index, key, value in self._iter_disk_pack_index():
                name = key[0]
                self._names[name] = self._parse_index_sizes(value)
                self._packs_at_load.add((key, value))
            result = True
        else:
            result = False
        # populate all the metadata.
        self.all_packs()
        return result

    def _parse_index_sizes(self, value):
        """Parse a string of index sizes."""
        return tuple([int(digits) for digits in value.split(' ')])

    def get_pack_by_name(self, name):
        """Get a Pack object by name.

        :param name: The name of the pack - e.g. '123456'
        :return: A Pack object.
        """
        try:
            return self._packs_by_name[name]
        except KeyError:
            rev_index = self._make_index(name, '.rix')
            inv_index = self._make_index(name, '.iix')
            txt_index = self._make_index(name, '.tix')
            sig_index = self._make_index(name, '.six')
            if self.chk_index is not None:
                chk_index = self._make_index(name, '.cix', is_chk=True)
            else:
                chk_index = None
            result = ExistingPack(self._pack_transport, name, rev_index,
                inv_index, txt_index, sig_index, chk_index)
            self.add_pack_to_memory(result)
            return result

    def _resume_pack(self, name):
        """Get a suspended Pack object by name.

        :param name: The name of the pack - e.g. '123456'
        :return: A Pack object.
        """
        if not re.match('[a-f0-9]{32}', name):
            # Tokens should be md5sums of the suspended pack file, i.e. 32 hex
            # digits.
            raise errors.UnresumableWriteGroup(
                self.repo, [name], 'Malformed write group token')
        try:
            rev_index = self._make_index(name, '.rix', resume=True)
            inv_index = self._make_index(name, '.iix', resume=True)
            txt_index = self._make_index(name, '.tix', resume=True)
            sig_index = self._make_index(name, '.six', resume=True)
            if self.chk_index is not None:
                chk_index = self._make_index(name, '.cix', resume=True,
                                             is_chk=True)
            else:
                chk_index = None
            result = self.resumed_pack_factory(name, rev_index, inv_index,
                txt_index, sig_index, self._upload_transport,
                self._pack_transport, self._index_transport, self,
                chk_index=chk_index)
        except errors.NoSuchFile, e:
            raise errors.UnresumableWriteGroup(self.repo, [name], str(e))
        self.add_pack_to_memory(result)
        self._resumed_packs.append(result)
        return result

    def allocate(self, a_new_pack):
        """Allocate name in the list of packs.

        :param a_new_pack: A NewPack instance to be added to the collection of
            packs for this repository.
        """
        self.ensure_loaded()
        if a_new_pack.name in self._names:
            raise errors.BzrError(
                'Pack %r already exists in %s' % (a_new_pack.name, self))
        self._names[a_new_pack.name] = tuple(a_new_pack.index_sizes)
        self.add_pack_to_memory(a_new_pack)

    def _iter_disk_pack_index(self):
        """Iterate over the contents of the pack-names index.

        This is used when loading the list from disk, and before writing to
        detect updates from others during our write operation.
        :return: An iterator of the index contents.
        """
        return self._index_class(self.transport, 'pack-names', None
                ).iter_all_entries()

    def _make_index(self, name, suffix, resume=False, is_chk=False):
        size_offset = self._suffix_offsets[suffix]
        index_name = name + suffix
        if resume:
            transport = self._upload_transport
            index_size = transport.stat(index_name).st_size
        else:
            transport = self._index_transport
            index_size = self._names[name][size_offset]
        index = self._index_class(transport, index_name, index_size,
                                  unlimited_cache=is_chk)
        if is_chk and self._index_class is btree_index.BTreeGraphIndex: 
            index._leaf_factory = btree_index._gcchk_factory
        return index

    def _max_pack_count(self, total_revisions):
        """Return the maximum number of packs to use for total revisions.

        :param total_revisions: The total number of revisions in the
            repository.
        """
        if not total_revisions:
            return 1
        digits = str(total_revisions)
        result = 0
        for digit in digits:
            result += int(digit)
        return result

    def names(self):
        """Provide an order to the underlying names."""
        return sorted(self._names.keys())

    def _obsolete_packs(self, packs):
        """Move a number of packs which have been obsoleted out of the way.

        Each pack and its associated indices are moved out of the way.

        Note: for correctness this function should only be called after a new
        pack names index has been written without these pack names, and with
        the names of packs that contain the data previously available via these
        packs.

        :param packs: The packs to obsolete.
        :param return: None.
        """
        for pack in packs:
            try:
                pack.pack_transport.rename(pack.file_name(),
                    '../obsolete_packs/' + pack.file_name())
            except (errors.PathError, errors.TransportError), e:
                # TODO: Should these be warnings or mutters?
                mutter("couldn't rename obsolete pack, skipping it:\n%s"
                       % (e,))
            # TODO: Probably needs to know all possible indices for this pack
            # - or maybe list the directory and move all indices matching this
            # name whether we recognize it or not?
            suffixes = ['.iix', '.six', '.tix', '.rix']
            if self.chk_index is not None:
                suffixes.append('.cix')
            for suffix in suffixes:
                try:
                    self._index_transport.rename(pack.name + suffix,
                        '../obsolete_packs/' + pack.name + suffix)
                except (errors.PathError, errors.TransportError), e:
                    mutter("couldn't rename obsolete index, skipping it:\n%s"
                           % (e,))

    def pack_distribution(self, total_revisions):
        """Generate a list of the number of revisions to put in each pack.

        :param total_revisions: The total number of revisions in the
            repository.
        """
        if total_revisions == 0:
            return [0]
        digits = reversed(str(total_revisions))
        result = []
        for exponent, count in enumerate(digits):
            size = 10 ** exponent
            for pos in range(int(count)):
                result.append(size)
        return list(reversed(result))

    def _pack_tuple(self, name):
        """Return a tuple with the transport and file name for a pack name."""
        return self._pack_transport, name + '.pack'

    def _remove_pack_from_memory(self, pack):
        """Remove pack from the packs accessed by this repository.

        Only affects memory state, until self._save_pack_names() is invoked.
        """
        self._names.pop(pack.name)
        self._packs_by_name.pop(pack.name)
        self._remove_pack_indices(pack)
        self.packs.remove(pack)

    def _remove_pack_indices(self, pack, ignore_missing=False):
        """Remove the indices for pack from the aggregated indices.
        
        :param ignore_missing: Suppress KeyErrors from calling remove_index.
        """
        for index_type in Pack.index_definitions.keys():
            attr_name = index_type + '_index'
            aggregate_index = getattr(self, attr_name)
            if aggregate_index is not None:
                pack_index = getattr(pack, attr_name)
                try:
                    aggregate_index.remove_index(pack_index)
                except KeyError:
                    if ignore_missing:
                        continue
                    raise

    def reset(self):
        """Clear all cached data."""
        # cached revision data
        self.revision_index.clear()
        # cached signature data
        self.signature_index.clear()
        # cached file text data
        self.text_index.clear()
        # cached inventory data
        self.inventory_index.clear()
        # cached chk data
        if self.chk_index is not None:
            self.chk_index.clear()
        # remove the open pack
        self._new_pack = None
        # information about packs.
        self._names = None
        self.packs = []
        self._packs_by_name = {}
        self._packs_at_load = None

    def _unlock_names(self):
        """Release the mutex around the pack-names index."""
        self.repo.control_files.unlock()

    def _diff_pack_names(self):
        """Read the pack names from disk, and compare it to the one in memory.

        :return: (disk_nodes, deleted_nodes, new_nodes)
            disk_nodes    The final set of nodes that should be referenced
            deleted_nodes Nodes which have been removed from when we started
            new_nodes     Nodes that are newly introduced
        """
        # load the disk nodes across
        disk_nodes = set()
        for index, key, value in self._iter_disk_pack_index():
            disk_nodes.add((key, value))
        orig_disk_nodes = set(disk_nodes)

        # do a two-way diff against our original content
        current_nodes = set()
        for name, sizes in self._names.iteritems():
            current_nodes.add(
                ((name, ), ' '.join(str(size) for size in sizes)))

        # Packs no longer present in the repository, which were present when we
        # locked the repository
        deleted_nodes = self._packs_at_load - current_nodes
        # Packs which this process is adding
        new_nodes = current_nodes - self._packs_at_load

        # Update the disk_nodes set to include the ones we are adding, and
        # remove the ones which were removed by someone else
        disk_nodes.difference_update(deleted_nodes)
        disk_nodes.update(new_nodes)

        return disk_nodes, deleted_nodes, new_nodes, orig_disk_nodes

    def _syncronize_pack_names_from_disk_nodes(self, disk_nodes):
        """Given the correct set of pack files, update our saved info.

        :return: (removed, added, modified)
            removed     pack names removed from self._names
            added       pack names added to self._names
            modified    pack names that had changed value
        """
        removed = []
        added = []
        modified = []
        ## self._packs_at_load = disk_nodes
        new_names = dict(disk_nodes)
        # drop no longer present nodes
        for pack in self.all_packs():
            if (pack.name,) not in new_names:
                removed.append(pack.name)
                self._remove_pack_from_memory(pack)
        # add new nodes/refresh existing ones
        for key, value in disk_nodes:
            name = key[0]
            sizes = self._parse_index_sizes(value)
            if name in self._names:
                # existing
                if sizes != self._names[name]:
                    # the pack for name has had its indices replaced - rare but
                    # important to handle. XXX: probably can never happen today
                    # because the three-way merge code above does not handle it
                    # - you may end up adding the same key twice to the new
                    # disk index because the set values are the same, unless
                    # the only index shows up as deleted by the set difference
                    # - which it may. Until there is a specific test for this,
                    # assume it's broken. RBC 20071017.
                    self._remove_pack_from_memory(self.get_pack_by_name(name))
                    self._names[name] = sizes
                    self.get_pack_by_name(name)
                    modified.append(name)
            else:
                # new
                self._names[name] = sizes
                self.get_pack_by_name(name)
                added.append(name)
        return removed, added, modified

    def _save_pack_names(self, clear_obsolete_packs=False, obsolete_packs=None):
        """Save the list of packs.

        This will take out the mutex around the pack names list for the
        duration of the method call. If concurrent updates have been made, a
        three-way merge between the current list and the current in memory list
        is performed.

        :param clear_obsolete_packs: If True, clear out the contents of the
            obsolete_packs directory.
        :param obsolete_packs: Packs that are obsolete once the new pack-names
            file has been written.
        :return: A list of the names saved that were not previously on disk.
        """
        already_obsolete = []
        self.lock_names()
        try:
            builder = self._index_builder_class()
            (disk_nodes, deleted_nodes, new_nodes,
             orig_disk_nodes) = self._diff_pack_names()
            # TODO: handle same-name, index-size-changes here -
            # e.g. use the value from disk, not ours, *unless* we're the one
            # changing it.
            for key, value in disk_nodes:
                builder.add_node(key, value)
            self.transport.put_file('pack-names', builder.finish(),
                mode=self.repo.bzrdir._get_file_mode())
            self._packs_at_load = disk_nodes
            if clear_obsolete_packs:
                to_preserve = None
                if obsolete_packs:
                    to_preserve = set([o.name for o in obsolete_packs])
                already_obsolete = self._clear_obsolete_packs(to_preserve)
        finally:
            self._unlock_names()
        # synchronise the memory packs list with what we just wrote:
        self._syncronize_pack_names_from_disk_nodes(disk_nodes)
        if obsolete_packs:
            # TODO: We could add one more condition here. "if o.name not in
            #       orig_disk_nodes and o != the new_pack we haven't written to
            #       disk yet. However, the new pack object is not easily
            #       accessible here (it would have to be passed through the
            #       autopacking code, etc.)
            obsolete_packs = [o for o in obsolete_packs
                              if o.name not in already_obsolete]
            self._obsolete_packs(obsolete_packs)
        return [new_node[0][0] for new_node in new_nodes]

    def reload_pack_names(self):
        """Sync our pack listing with what is present in the repository.

        This should be called when we find out that something we thought was
        present is now missing. This happens when another process re-packs the
        repository, etc.

        :return: True if the in-memory list of packs has been altered at all.
        """
        # The ensure_loaded call is to handle the case where the first call
        # made involving the collection was to reload_pack_names, where we 
        # don't have a view of disk contents. It's a bit of a bandaid, and
        # causes two reads of pack-names, but it's a rare corner case not
        # struck with regular push/pull etc.
        first_read = self.ensure_loaded()
        if first_read:
            return True
        # out the new value.
        (disk_nodes, deleted_nodes, new_nodes,
         orig_disk_nodes) = self._diff_pack_names()
        # _packs_at_load is meant to be the explicit list of names in
        # 'pack-names' at then start. As such, it should not contain any
        # pending names that haven't been written out yet.
        self._packs_at_load = orig_disk_nodes
        (removed, added,
         modified) = self._syncronize_pack_names_from_disk_nodes(disk_nodes)
        if removed or added or modified:
            return True
        return False

    def _restart_autopack(self):
        """Reload the pack names list, and restart the autopack code."""
        if not self.reload_pack_names():
            # Re-raise the original exception, because something went missing
            # and a restart didn't find it
            raise
        raise errors.RetryAutopack(self.repo, False, sys.exc_info())

    def _restart_pack_operations(self):
        """Reload the pack names list, and restart the autopack code."""
        if not self.reload_pack_names():
            # Re-raise the original exception, because something went missing
            # and a restart didn't find it
            raise
        raise RetryPackOperations(self.repo, False, sys.exc_info())

    def _clear_obsolete_packs(self, preserve=None):
        """Delete everything from the obsolete-packs directory.

        :return: A list of pack identifiers (the filename without '.pack') that
            were found in obsolete_packs.
        """
        found = []
        obsolete_pack_transport = self.transport.clone('obsolete_packs')
        if preserve is None:
            preserve = set()
        for filename in obsolete_pack_transport.list_dir('.'):
            name, ext = osutils.splitext(filename)
            if ext == '.pack':
                found.append(name)
            if name in preserve:
                continue
            try:
                obsolete_pack_transport.delete(filename)
            except (errors.PathError, errors.TransportError), e:
                warning("couldn't delete obsolete pack, skipping it:\n%s"
                        % (e,))
        return found

    def _start_write_group(self):
        # Do not permit preparation for writing if we're not in a 'write lock'.
        if not self.repo.is_write_locked():
            raise errors.NotWriteLocked(self)
        self._new_pack = self.pack_factory(self, upload_suffix='.pack',
            file_mode=self.repo.bzrdir._get_file_mode())
        # allow writing: queue writes to a new index
        self.revision_index.add_writable_index(self._new_pack.revision_index,
            self._new_pack)
        self.inventory_index.add_writable_index(self._new_pack.inventory_index,
            self._new_pack)
        self.text_index.add_writable_index(self._new_pack.text_index,
            self._new_pack)
        self._new_pack.text_index.set_optimize(combine_backing_indices=False)
        self.signature_index.add_writable_index(self._new_pack.signature_index,
            self._new_pack)
        if self.chk_index is not None:
            self.chk_index.add_writable_index(self._new_pack.chk_index,
                self._new_pack)
            self.repo.chk_bytes._index._add_callback = self.chk_index.add_callback
            self._new_pack.chk_index.set_optimize(combine_backing_indices=False)

        self.repo.inventories._index._add_callback = self.inventory_index.add_callback
        self.repo.revisions._index._add_callback = self.revision_index.add_callback
        self.repo.signatures._index._add_callback = self.signature_index.add_callback
        self.repo.texts._index._add_callback = self.text_index.add_callback

    def _abort_write_group(self):
        # FIXME: just drop the transient index.
        # forget what names there are
        if self._new_pack is not None:
            operation = cleanup.OperationWithCleanups(self._new_pack.abort)
            operation.add_cleanup(setattr, self, '_new_pack', None)
            # If we aborted while in the middle of finishing the write
            # group, _remove_pack_indices could fail because the indexes are
            # already gone.  But they're not there we shouldn't fail in this
            # case, so we pass ignore_missing=True.
            operation.add_cleanup(self._remove_pack_indices, self._new_pack,
                ignore_missing=True)
            operation.run_simple()
        for resumed_pack in self._resumed_packs:
            operation = cleanup.OperationWithCleanups(resumed_pack.abort)
            # See comment in previous finally block.
            operation.add_cleanup(self._remove_pack_indices, resumed_pack,
                ignore_missing=True)
            operation.run_simple()
        del self._resumed_packs[:]

    def _remove_resumed_pack_indices(self):
        for resumed_pack in self._resumed_packs:
            self._remove_pack_indices(resumed_pack)
        del self._resumed_packs[:]

    def _check_new_inventories(self):
        """Detect missing inventories in this write group.

        :returns: list of strs, summarising any problems found.  If the list is
            empty no problems were found.
        """
        # The base implementation does no checks.  GCRepositoryPackCollection
        # overrides this.
        return []
        
    def _commit_write_group(self):
        all_missing = set()
        for prefix, versioned_file in (
                ('revisions', self.repo.revisions),
                ('inventories', self.repo.inventories),
                ('texts', self.repo.texts),
                ('signatures', self.repo.signatures),
                ):
            missing = versioned_file.get_missing_compression_parent_keys()
            all_missing.update([(prefix,) + key for key in missing])
        if all_missing:
            raise errors.BzrCheckError(
                "Repository %s has missing compression parent(s) %r "
                 % (self.repo, sorted(all_missing)))
        problems = self._check_new_inventories()
        if problems:
            problems_summary = '\n'.join(problems)
            raise errors.BzrCheckError(
                "Cannot add revision(s) to repository: " + problems_summary)
        self._remove_pack_indices(self._new_pack)
        any_new_content = False
        if self._new_pack.data_inserted():
            # get all the data to disk and read to use
            self._new_pack.finish()
            self.allocate(self._new_pack)
            self._new_pack = None
            any_new_content = True
        else:
            self._new_pack.abort()
            self._new_pack = None
        for resumed_pack in self._resumed_packs:
            # XXX: this is a pretty ugly way to turn the resumed pack into a
            # properly committed pack.
            self._names[resumed_pack.name] = None
            self._remove_pack_from_memory(resumed_pack)
            resumed_pack.finish()
            self.allocate(resumed_pack)
            any_new_content = True
        del self._resumed_packs[:]
        if any_new_content:
            result = self.autopack()
            if not result:
                # when autopack takes no steps, the names list is still
                # unsaved.
                return self._save_pack_names()
            return result
        return []

    def _suspend_write_group(self):
        tokens = [pack.name for pack in self._resumed_packs]
        self._remove_pack_indices(self._new_pack)
        if self._new_pack.data_inserted():
            # get all the data to disk and read to use
            self._new_pack.finish(suspend=True)
            tokens.append(self._new_pack.name)
            self._new_pack = None
        else:
            self._new_pack.abort()
            self._new_pack = None
        self._remove_resumed_pack_indices()
        return tokens

    def _resume_write_group(self, tokens):
        for token in tokens:
            self._resume_pack(token)


class PackRepository(MetaDirRepository):
    """Repository with knit objects stored inside pack containers.

    The layering for a KnitPackRepository is:

    Graph        |  HPSS    | Repository public layer |
    ===================================================
    Tuple based apis below, string based, and key based apis above
    ---------------------------------------------------
    VersionedFiles
      Provides .texts, .revisions etc
      This adapts the N-tuple keys to physical knit records which only have a
      single string identifier (for historical reasons), which in older formats
      was always the revision_id, and in the mapped code for packs is always
      the last element of key tuples.
    ---------------------------------------------------
    GraphIndex
      A separate GraphIndex is used for each of the
      texts/inventories/revisions/signatures contained within each individual
      pack file. The GraphIndex layer works in N-tuples and is unaware of any
      semantic value.
    ===================================================

    """

    # These attributes are inherited from the Repository base class. Setting
    # them to None ensures that if the constructor is changed to not initialize
    # them, or a subclass fails to call the constructor, that an error will
    # occur rather than the system working but generating incorrect data.
    _commit_builder_class = None
    _serializer = None

    def __init__(self, _format, a_bzrdir, control_files, _commit_builder_class,
        _serializer):
        MetaDirRepository.__init__(self, _format, a_bzrdir, control_files)
        self._commit_builder_class = _commit_builder_class
        self._serializer = _serializer
        self._reconcile_fixes_text_parents = True

    @needs_read_lock
    def _all_revision_ids(self):
        """See Repository.all_revision_ids()."""
        return [key[0] for key in self.revisions.keys()]

    def _abort_write_group(self):
        self.revisions._index._key_dependencies.clear()
        self._pack_collection._abort_write_group()

    def _make_parents_provider(self):
        return graph.CachingParentsProvider(self)

    def _refresh_data(self):
        if not self.is_locked():
            return
        self._pack_collection.reload_pack_names()

    def _start_write_group(self):
        self._pack_collection._start_write_group()

    def _commit_write_group(self):
        hint = self._pack_collection._commit_write_group()
        self.revisions._index._key_dependencies.clear()
        return hint

    def suspend_write_group(self):
        # XXX check self._write_group is self.get_transaction()?
        tokens = self._pack_collection._suspend_write_group()
        self.revisions._index._key_dependencies.clear()
        self._write_group = None
        return tokens

    def _resume_write_group(self, tokens):
        self._start_write_group()
        try:
            self._pack_collection._resume_write_group(tokens)
        except errors.UnresumableWriteGroup:
            self._abort_write_group()
            raise
        for pack in self._pack_collection._resumed_packs:
            self.revisions._index.scan_unvalidated_index(pack.revision_index)

    def get_transaction(self):
        if self._write_lock_count:
            return self._transaction
        else:
            return self.control_files.get_transaction()

    def is_locked(self):
        return self._write_lock_count or self.control_files.is_locked()

    def is_write_locked(self):
        return self._write_lock_count

    def lock_write(self, token=None):
        """Lock the repository for writes.

        :return: A bzrlib.repository.RepositoryWriteLockResult.
        """
        locked = self.is_locked()
        if not self._write_lock_count and locked:
            raise errors.ReadOnlyError(self)
        self._write_lock_count += 1
        if self._write_lock_count == 1:
            self._transaction = transactions.WriteTransaction()
        if not locked:
            if 'relock' in debug.debug_flags and self._prev_lock == 'w':
                note('%r was write locked again', self)
            self._prev_lock = 'w'
            for repo in self._fallback_repositories:
                # Writes don't affect fallback repos
                repo.lock_read()
            self._refresh_data()
        return RepositoryWriteLockResult(self.unlock, None)

    def lock_read(self):
        """Lock the repository for reads.

        :return: A bzrlib.lock.LogicalLockResult.
        """
        locked = self.is_locked()
        if self._write_lock_count:
            self._write_lock_count += 1
        else:
            self.control_files.lock_read()
        if not locked:
            if 'relock' in debug.debug_flags and self._prev_lock == 'r':
                note('%r was read locked again', self)
            self._prev_lock = 'r'
            for repo in self._fallback_repositories:
                repo.lock_read()
            self._refresh_data()
        return LogicalLockResult(self.unlock)

    def leave_lock_in_place(self):
        # not supported - raise an error
        raise NotImplementedError(self.leave_lock_in_place)

    def dont_leave_lock_in_place(self):
        # not supported - raise an error
        raise NotImplementedError(self.dont_leave_lock_in_place)

    @needs_write_lock
    def pack(self, hint=None, clean_obsolete_packs=False):
        """Compress the data within the repository.

        This will pack all the data to a single pack. In future it may
        recompress deltas or do other such expensive operations.
        """
        self._pack_collection.pack(hint=hint, clean_obsolete_packs=clean_obsolete_packs)

    @needs_write_lock
    def reconcile(self, other=None, thorough=False):
        """Reconcile this repository."""
        from bzrlib.reconcile import PackReconciler
        reconciler = PackReconciler(self, thorough=thorough)
        reconciler.reconcile()
        return reconciler

    def _reconcile_pack(self, collection, packs, extension, revs, pb):
        raise NotImplementedError(self._reconcile_pack)

    @only_raises(errors.LockNotHeld, errors.LockBroken)
    def unlock(self):
        if self._write_lock_count == 1 and self._write_group is not None:
            self.abort_write_group()
            self._transaction = None
            self._write_lock_count = 0
            raise errors.BzrError(
                'Must end write group before releasing write lock on %s'
                % self)
        if self._write_lock_count:
            self._write_lock_count -= 1
            if not self._write_lock_count:
                transaction = self._transaction
                self._transaction = None
                transaction.finish()
        else:
            self.control_files.unlock()

        if not self.is_locked():
            for repo in self._fallback_repositories:
                repo.unlock()


class RepositoryFormatPack(MetaDirRepositoryFormat):
    """Format logic for pack structured repositories.

    This repository format has:
     - a list of packs in pack-names
     - packs in packs/NAME.pack
     - indices in indices/NAME.{iix,six,tix,rix}
     - knit deltas in the packs, knit indices mapped to the indices.
     - thunk objects to support the knits programming API.
     - a format marker of its own
     - an optional 'shared-storage' flag
     - an optional 'no-working-trees' flag
     - a LockDir lock
    """

    # Set this attribute in derived classes to control the repository class
    # created by open and initialize.
    repository_class = None
    # Set this attribute in derived classes to control the
    # _commit_builder_class that the repository objects will have passed to
    # their constructor.
    _commit_builder_class = None
    # Set this attribute in derived clases to control the _serializer that the
    # repository objects will have passed to their constructor.
    _serializer = None
    # Packs are not confused by ghosts.
    supports_ghosts = True
    # External references are not supported in pack repositories yet.
    supports_external_lookups = False
    # Most pack formats do not use chk lookups.
    supports_chks = False
    # What index classes to use
    index_builder_class = None
    index_class = None
    _fetch_uses_deltas = True
    fast_deltas = False
    supports_full_versioned_files = True
    supports_funky_characters = True

    def initialize(self, a_bzrdir, shared=False):
        """Create a pack based repository.

        :param a_bzrdir: bzrdir to contain the new repository; must already
            be initialized.
        :param shared: If true the repository will be initialized as a shared
                       repository.
        """
        mutter('creating repository in %s.', a_bzrdir.transport.base)
        dirs = ['indices', 'obsolete_packs', 'packs', 'upload']
        builder = self.index_builder_class()
        files = [('pack-names', builder.finish())]
        utf8_files = [('format', self.get_format_string())]

        self._upload_blank_content(a_bzrdir, dirs, files, utf8_files, shared)
        repository = self.open(a_bzrdir=a_bzrdir, _found=True)
        self._run_post_repo_init_hooks(repository, a_bzrdir, shared)
        return repository

    def open(self, a_bzrdir, _found=False, _override_transport=None):
        """See RepositoryFormat.open().

        :param _override_transport: INTERNAL USE ONLY. Allows opening the
                                    repository at a slightly different url
                                    than normal. I.e. during 'upgrade'.
        """
        if not _found:
            format = RepositoryFormat.find_format(a_bzrdir)
        if _override_transport is not None:
            repo_transport = _override_transport
        else:
            repo_transport = a_bzrdir.get_repository_transport(None)
        control_files = lockable_files.LockableFiles(repo_transport,
                                'lock', lockdir.LockDir)
        return self.repository_class(_format=self,
                              a_bzrdir=a_bzrdir,
                              control_files=control_files,
                              _commit_builder_class=self._commit_builder_class,
                              _serializer=self._serializer)


class RetryPackOperations(errors.RetryWithNewPacks):
    """Raised when we are packing and we find a missing file.

    Meant as a signaling exception, to tell the RepositoryPackCollection.pack
    code it should try again.
    """

    internal_error = True

    _fmt = ("Pack files have changed, reload and try pack again."
            " context: %(context)s %(orig_error)s")


class _DirectPackAccess(object):
    """Access to data in one or more packs with less translation."""

    def __init__(self, index_to_packs, reload_func=None, flush_func=None):
        """Create a _DirectPackAccess object.

        :param index_to_packs: A dict mapping index objects to the transport
            and file names for obtaining data.
        :param reload_func: A function to call if we determine that the pack
            files have moved and we need to reload our caches. See
            bzrlib.repo_fmt.pack_repo.AggregateIndex for more details.
        """
        self._container_writer = None
        self._write_index = None
        self._indices = index_to_packs
        self._reload_func = reload_func
        self._flush_func = flush_func

    def add_raw_records(self, key_sizes, raw_data):
        """Add raw knit bytes to a storage area.

        The data is spooled to the container writer in one bytes-record per
        raw data item.

        :param sizes: An iterable of tuples containing the key and size of each
            raw data segment.
        :param raw_data: A bytestring containing the data.
        :return: A list of memos to retrieve the record later. Each memo is an
            opaque index memo. For _DirectPackAccess the memo is (index, pos,
            length), where the index field is the write_index object supplied
            to the PackAccess object.
        """
        if type(raw_data) is not str:
            raise AssertionError(
                'data must be plain bytes was %s' % type(raw_data))
        result = []
        offset = 0
        for key, size in key_sizes:
            p_offset, p_length = self._container_writer.add_bytes_record(
                raw_data[offset:offset+size], [])
            offset += size
            result.append((self._write_index, p_offset, p_length))
        return result

    def flush(self):
        """Flush pending writes on this access object.

        This will flush any buffered writes to a NewPack.
        """
        if self._flush_func is not None:
            self._flush_func()

    def get_raw_records(self, memos_for_retrieval):
        """Get the raw bytes for a records.

        :param memos_for_retrieval: An iterable containing the (index, pos,
            length) memo for retrieving the bytes. The Pack access method
            looks up the pack to use for a given record in its index_to_pack
            map.
        :return: An iterator over the bytes of the records.
        """
        # first pass, group into same-index requests
        request_lists = []
        current_index = None
        for (index, offset, length) in memos_for_retrieval:
            if current_index == index:
                current_list.append((offset, length))
            else:
                if current_index is not None:
                    request_lists.append((current_index, current_list))
                current_index = index
                current_list = [(offset, length)]
        # handle the last entry
        if current_index is not None:
            request_lists.append((current_index, current_list))
        for index, offsets in request_lists:
            try:
                transport, path = self._indices[index]
            except KeyError:
                # A KeyError here indicates that someone has triggered an index
                # reload, and this index has gone missing, we need to start
                # over.
                if self._reload_func is None:
                    # If we don't have a _reload_func there is nothing that can
                    # be done
                    raise
                raise errors.RetryWithNewPacks(index,
                                               reload_occurred=True,
                                               exc_info=sys.exc_info())
            try:
                reader = pack.make_readv_reader(transport, path, offsets)
                for names, read_func in reader.iter_records():
                    yield read_func(None)
            except errors.NoSuchFile:
                # A NoSuchFile error indicates that a pack file has gone
                # missing on disk, we need to trigger a reload, and start over.
                if self._reload_func is None:
                    raise
                raise errors.RetryWithNewPacks(transport.abspath(path),
                                               reload_occurred=False,
                                               exc_info=sys.exc_info())

    def set_writer(self, writer, index, transport_packname):
        """Set a writer to use for adding data."""
        if index is not None:
            self._indices[index] = transport_packname
        self._container_writer = writer
        self._write_index = index

    def reload_or_raise(self, retry_exc):
        """Try calling the reload function, or re-raise the original exception.

        This should be called after _DirectPackAccess raises a
        RetryWithNewPacks exception. This function will handle the common logic
        of determining when the error is fatal versus being temporary.
        It will also make sure that the original exception is raised, rather
        than the RetryWithNewPacks exception.

        If this function returns, then the calling function should retry
        whatever operation was being performed. Otherwise an exception will
        be raised.

        :param retry_exc: A RetryWithNewPacks exception.
        """
        is_error = False
        if self._reload_func is None:
            is_error = True
        elif not self._reload_func():
            # The reload claimed that nothing changed
            if not retry_exc.reload_occurred:
                # If there wasn't an earlier reload, then we really were
                # expecting to find changes. We didn't find them, so this is a
                # hard error
                is_error = True
        if is_error:
            exc_class, exc_value, exc_traceback = retry_exc.exc_info
            raise exc_class, exc_value, exc_traceback


<|MERGE_RESOLUTION|>--- conflicted
+++ resolved
@@ -747,194 +747,6 @@
         return new_pack.data_inserted()
 
 
-<<<<<<< HEAD
-=======
-class OptimisingPacker(Packer):
-    """A packer which spends more time to create better disk layouts."""
-
-    def _revision_node_readv(self, revision_nodes):
-        """Return the total revisions and the readv's to issue.
-
-        This sort places revisions in topological order with the ancestors
-        after the children.
-
-        :param revision_nodes: The revision index contents for the packs being
-            incorporated into the new pack.
-        :return: As per _least_readv_node_readv.
-        """
-        # build an ancestors dict
-        ancestors = {}
-        by_key = {}
-        for index, key, value, references in revision_nodes:
-            ancestors[key] = references[0]
-            by_key[key] = (index, value, references)
-        order = tsort.topo_sort(ancestors)
-        total = len(order)
-        # Single IO is pathological, but it will work as a starting point.
-        requests = []
-        for key in reversed(order):
-            index, value, references = by_key[key]
-            # ---- KnitGraphIndex.get_position
-            bits = value[1:].split(' ')
-            offset, length = int(bits[0]), int(bits[1])
-            requests.append(
-                (index, [(offset, length)], [(key, value[0], references)]))
-        # TODO: combine requests in the same index that are in ascending order.
-        return total, requests
-
-    def open_pack(self):
-        """Open a pack for the pack we are creating."""
-        new_pack = super(OptimisingPacker, self).open_pack()
-        # Turn on the optimization flags for all the index builders.
-        new_pack.revision_index.set_optimize(for_size=True)
-        new_pack.inventory_index.set_optimize(for_size=True)
-        new_pack.text_index.set_optimize(for_size=True)
-        new_pack.signature_index.set_optimize(for_size=True)
-        return new_pack
-
-
-class ReconcilePacker(Packer):
-    """A packer which regenerates indices etc as it copies.
-
-    This is used by ``bzr reconcile`` to cause parent text pointers to be
-    regenerated.
-    """
-
-    def _extra_init(self):
-        self._data_changed = False
-
-    def _process_inventory_lines(self, inv_lines):
-        """Generate a text key reference map rather for reconciling with."""
-        repo = self._pack_collection.repo
-        refs = repo._serializer._find_text_key_references(inv_lines)
-        self._text_refs = refs
-        # during reconcile we:
-        #  - convert unreferenced texts to full texts
-        #  - correct texts which reference a text not copied to be full texts
-        #  - copy all others as-is but with corrected parents.
-        #  - so at this point we don't know enough to decide what becomes a full
-        #    text.
-        self._text_filter = None
-
-    def _copy_text_texts(self):
-        """generate what texts we should have and then copy."""
-        self.pb.update("Copying content texts", 3)
-        # we have three major tasks here:
-        # 1) generate the ideal index
-        repo = self._pack_collection.repo
-        ancestors = dict([(key[0], tuple(ref[0] for ref in refs[0])) for
-            _1, key, _2, refs in
-            self.new_pack.revision_index.iter_all_entries()])
-        ideal_index = repo._generate_text_key_index(self._text_refs, ancestors)
-        # 2) generate a text_nodes list that contains all the deltas that can
-        #    be used as-is, with corrected parents.
-        ok_nodes = []
-        bad_texts = []
-        discarded_nodes = []
-        NULL_REVISION = _mod_revision.NULL_REVISION
-        text_index_map, text_nodes = self._get_text_nodes()
-        for node in text_nodes:
-            # 0 - index
-            # 1 - key
-            # 2 - value
-            # 3 - refs
-            try:
-                ideal_parents = tuple(ideal_index[node[1]])
-            except KeyError:
-                discarded_nodes.append(node)
-                self._data_changed = True
-            else:
-                if ideal_parents == (NULL_REVISION,):
-                    ideal_parents = ()
-                if ideal_parents == node[3][0]:
-                    # no change needed.
-                    ok_nodes.append(node)
-                elif ideal_parents[0:1] == node[3][0][0:1]:
-                    # the left most parent is the same, or there are no parents
-                    # today. Either way, we can preserve the representation as
-                    # long as we change the refs to be inserted.
-                    self._data_changed = True
-                    ok_nodes.append((node[0], node[1], node[2],
-                        (ideal_parents, node[3][1])))
-                    self._data_changed = True
-                else:
-                    # Reinsert this text completely
-                    bad_texts.append((node[1], ideal_parents))
-                    self._data_changed = True
-        # we're finished with some data.
-        del ideal_index
-        del text_nodes
-        # 3) bulk copy the ok data
-        total_items, readv_group_iter = self._least_readv_node_readv(ok_nodes)
-        list(self._copy_nodes_graph(text_index_map, self.new_pack._writer,
-            self.new_pack.text_index, readv_group_iter, total_items))
-        # 4) adhoc copy all the other texts.
-        # We have to topologically insert all texts otherwise we can fail to
-        # reconcile when parts of a single delta chain are preserved intact,
-        # and other parts are not. E.g. Discarded->d1->d2->d3. d1 will be
-        # reinserted, and if d3 has incorrect parents it will also be
-        # reinserted. If we insert d3 first, d2 is present (as it was bulk
-        # copied), so we will try to delta, but d2 is not currently able to be
-        # extracted because its basis d1 is not present. Topologically sorting
-        # addresses this. The following generates a sort for all the texts that
-        # are being inserted without having to reference the entire text key
-        # space (we only topo sort the revisions, which is smaller).
-        topo_order = tsort.topo_sort(ancestors)
-        rev_order = dict(zip(topo_order, range(len(topo_order))))
-        bad_texts.sort(key=lambda key:rev_order.get(key[0][1], 0))
-        transaction = repo.get_transaction()
-        file_id_index = GraphIndexPrefixAdapter(
-            self.new_pack.text_index,
-            ('blank', ), 1,
-            add_nodes_callback=self.new_pack.text_index.add_nodes)
-        data_access = _DirectPackAccess(
-                {self.new_pack.text_index:self.new_pack.access_tuple()})
-        data_access.set_writer(self.new_pack._writer, self.new_pack.text_index,
-            self.new_pack.access_tuple())
-        output_texts = KnitVersionedFiles(
-            _KnitGraphIndex(self.new_pack.text_index,
-                add_callback=self.new_pack.text_index.add_nodes,
-                deltas=True, parents=True, is_locked=repo.is_locked),
-            data_access=data_access, max_delta_chain=200)
-        for key, parent_keys in bad_texts:
-            # We refer to the new pack to delta data being output.
-            # A possible improvement would be to catch errors on short reads
-            # and only flush then.
-            self.new_pack.flush()
-            parents = []
-            for parent_key in parent_keys:
-                if parent_key[0] != key[0]:
-                    # Graph parents must match the fileid
-                    raise errors.BzrError('Mismatched key parent %r:%r' %
-                        (key, parent_keys))
-                parents.append(parent_key[1])
-            text_lines = osutils.split_lines(repo.texts.get_record_stream(
-                [key], 'unordered', True).next().get_bytes_as('fulltext'))
-            output_texts.add_lines(key, parent_keys, text_lines,
-                random_id=True, check_content=False)
-        # 5) check that nothing inserted has a reference outside the keyspace.
-        missing_text_keys = self.new_pack.text_index._external_references()
-        if missing_text_keys:
-            raise errors.BzrCheckError('Reference to missing compression parents %r'
-                % (missing_text_keys,))
-        self._log_copied_texts()
-
-    def _use_pack(self, new_pack):
-        """Override _use_pack to check for reconcile having changed content."""
-        # XXX: we might be better checking this at the copy time.
-        original_inventory_keys = set()
-        inv_index = self._pack_collection.inventory_index.combined_index
-        for entry in inv_index.iter_all_entries():
-            original_inventory_keys.add(entry[1])
-        new_inventory_keys = set()
-        for entry in new_pack.inventory_index.iter_all_entries():
-            new_inventory_keys.add(entry[1])
-        if new_inventory_keys != original_inventory_keys:
-            self._data_changed = True
-        return new_pack.data_inserted() and self._data_changed
-
-
->>>>>>> fab57393
 class RepositoryPackCollection(object):
     """Management of packs within a repository.
 
