# Copyright (C) 2005, 2006, 2007, 2008 Canonical Ltd
#
# This program is free software; you can redistribute it and/or modify
# it under the terms of the GNU General Public License as published by
# the Free Software Foundation; either version 2 of the License, or
# (at your option) any later version.
#
# This program is distributed in the hope that it will be useful,
# but WITHOUT ANY WARRANTY; without even the implied warranty of
# MERCHANTABILITY or FITNESS FOR A PARTICULAR PURPOSE.  See the
# GNU General Public License for more details.
#
# You should have received a copy of the GNU General Public License
# along with this program; if not, write to the Free Software
# Foundation, Inc., 59 Temple Place, Suite 330, Boston, MA  02111-1307  USA

from bzrlib.lazy_import import lazy_import
lazy_import(globals(), """
from itertools import izip
import time

from bzrlib import (
    debug,
    graph,
    osutils,
    pack,
    transactions,
    ui,
    xml5,
    xml6,
    xml7,
    )
from bzrlib.index import (
    CombinedGraphIndex,
    GraphIndex,
    GraphIndexBuilder,
    GraphIndexPrefixAdapter,
    InMemoryGraphIndex,
    )
from bzrlib.knit import (
    KnitPlainFactory,
    KnitVersionedFiles,
    _KnitGraphIndex,
    _DirectPackAccess,
    )
from bzrlib import tsort
""")
from bzrlib import (
    bzrdir,
    errors,
    lockable_files,
    lockdir,
    symbol_versioning,
    )

from bzrlib.decorators import needs_write_lock
from bzrlib.btree_index import (
    BTreeGraphIndex,
    BTreeBuilder,
    )
from bzrlib.index import (
    GraphIndex,
    InMemoryGraphIndex,
    )
from bzrlib.repofmt.knitrepo import KnitRepository
from bzrlib.repository import (
    CommitBuilder,
    MetaDirRepositoryFormat,
    RepositoryFormat,
    RootCommitBuilder,
    )
import bzrlib.revision as _mod_revision
from bzrlib.trace import (
    mutter,
    warning,
    )


class PackCommitBuilder(CommitBuilder):
    """A subclass of CommitBuilder to add texts with pack semantics.
    
    Specifically this uses one knit object rather than one knit object per
    added text, reducing memory and object pressure.
    """

    def __init__(self, repository, parents, config, timestamp=None,
                 timezone=None, committer=None, revprops=None,
                 revision_id=None):
        CommitBuilder.__init__(self, repository, parents, config,
            timestamp=timestamp, timezone=timezone, committer=committer,
            revprops=revprops, revision_id=revision_id)
        self._file_graph = graph.Graph(
            repository._pack_collection.text_index.combined_index)

    def _heads(self, file_id, revision_ids):
        keys = [(file_id, revision_id) for revision_id in revision_ids]
        return set([key[1] for key in self._file_graph.heads(keys)])


class PackRootCommitBuilder(RootCommitBuilder):
    """A subclass of RootCommitBuilder to add texts with pack semantics.
    
    Specifically this uses one knit object rather than one knit object per
    added text, reducing memory and object pressure.
    """

    def __init__(self, repository, parents, config, timestamp=None,
                 timezone=None, committer=None, revprops=None,
                 revision_id=None):
        CommitBuilder.__init__(self, repository, parents, config,
            timestamp=timestamp, timezone=timezone, committer=committer,
            revprops=revprops, revision_id=revision_id)
        self._file_graph = graph.Graph(
            repository._pack_collection.text_index.combined_index)

    def _heads(self, file_id, revision_ids):
        keys = [(file_id, revision_id) for revision_id in revision_ids]
        return set([key[1] for key in self._file_graph.heads(keys)])


class Pack(object):
    """An in memory proxy for a pack and its indices.

    This is a base class that is not directly used, instead the classes
    ExistingPack and NewPack are used.
    """

    def __init__(self, revision_index, inventory_index, text_index,
        signature_index):
        """Create a pack instance.

        :param revision_index: A GraphIndex for determining what revisions are
            present in the Pack and accessing the locations of their texts.
        :param inventory_index: A GraphIndex for determining what inventories are
            present in the Pack and accessing the locations of their
            texts/deltas.
        :param text_index: A GraphIndex for determining what file texts
            are present in the pack and accessing the locations of their
            texts/deltas (via (fileid, revisionid) tuples).
        :param signature_index: A GraphIndex for determining what signatures are
            present in the Pack and accessing the locations of their texts.
        """
        self.revision_index = revision_index
        self.inventory_index = inventory_index
        self.text_index = text_index
        self.signature_index = signature_index

    def access_tuple(self):
        """Return a tuple (transport, name) for the pack content."""
        return self.pack_transport, self.file_name()

    def file_name(self):
        """Get the file name for the pack on disk."""
        return self.name + '.pack'

    def get_revision_count(self):
        return self.revision_index.key_count()

    def inventory_index_name(self, name):
        """The inv index is the name + .iix."""
        return self.index_name('inventory', name)

    def revision_index_name(self, name):
        """The revision index is the name + .rix."""
        return self.index_name('revision', name)

    def signature_index_name(self, name):
        """The signature index is the name + .six."""
        return self.index_name('signature', name)

    def text_index_name(self, name):
        """The text index is the name + .tix."""
        return self.index_name('text', name)


class ExistingPack(Pack):
    """An in memory proxy for an existing .pack and its disk indices."""

    def __init__(self, pack_transport, name, revision_index, inventory_index,
        text_index, signature_index):
        """Create an ExistingPack object.

        :param pack_transport: The transport where the pack file resides.
        :param name: The name of the pack on disk in the pack_transport.
        """
        Pack.__init__(self, revision_index, inventory_index, text_index,
            signature_index)
        self.name = name
        self.pack_transport = pack_transport
        if None in (revision_index, inventory_index, text_index,
                signature_index, name, pack_transport):
            raise AssertionError()

    def __eq__(self, other):
        return self.__dict__ == other.__dict__

    def __ne__(self, other):
        return not self.__eq__(other)

    def __repr__(self):
        return "<bzrlib.repofmt.pack_repo.Pack object at 0x%x, %s, %s" % (
            id(self), self.pack_transport, self.name)


class NewPack(Pack):
    """An in memory proxy for a pack which is being created."""

    # A map of index 'type' to the file extension and position in the
    # index_sizes array.
    index_definitions = {
        'revision': ('.rix', 0),
        'inventory': ('.iix', 1),
        'text': ('.tix', 2),
        'signature': ('.six', 3),
        }

    def __init__(self, pack_collection, upload_suffix='', file_mode=None):
        """Create a NewPack instance.

        :param pack_collection: A PackCollection into which this is being inserted.
        :param upload_suffix: An optional suffix to be given to any temporary
            files created during the pack creation. e.g '.autopack'
        :param file_mode: Unix permissions for newly created file.
        """
        # The relative locations of the packs are constrained, but all are
        # passed in because the caller has them, so as to avoid object churn.
        index_builder_class = pack_collection._index_builder_class
        Pack.__init__(self,
            # Revisions: parents list, no text compression.
            index_builder_class(reference_lists=1),
            # Inventory: We want to map compression only, but currently the
            # knit code hasn't been updated enough to understand that, so we
            # have a regular 2-list index giving parents and compression
            # source.
            index_builder_class(reference_lists=2),
            # Texts: compression and per file graph, for all fileids - so two
            # reference lists and two elements in the key tuple.
            index_builder_class(reference_lists=2, key_elements=2),
            # Signatures: Just blobs to store, no compression, no parents
            # listing.
            index_builder_class(reference_lists=0),
            )
        self._pack_collection = pack_collection
        # When we make readonly indices, we need this.
        self.index_class = pack_collection._index_class
        # where should the new pack be opened
        self.upload_transport = pack_collection._upload_transport
        # where are indices written out to
        self.index_transport = pack_collection._index_transport
        # where is the pack renamed to when it is finished?
        self.pack_transport = pack_collection._pack_transport
        # What file mode to upload the pack and indices with.
        self._file_mode = file_mode
        # tracks the content written to the .pack file.
        self._hash = osutils.md5()
        # a four-tuple with the length in bytes of the indices, once the pack
        # is finalised. (rev, inv, text, sigs)
        self.index_sizes = None
        # How much data to cache when writing packs. Note that this is not
        # synchronised with reads, because it's not in the transport layer, so
        # is not safe unless the client knows it won't be reading from the pack
        # under creation.
        self._cache_limit = 0
        # the temporary pack file name.
        self.random_name = osutils.rand_chars(20) + upload_suffix
        # when was this pack started ?
        self.start_time = time.time()
        # open an output stream for the data added to the pack.
        self.write_stream = self.upload_transport.open_write_stream(
            self.random_name, mode=self._file_mode)
        if 'pack' in debug.debug_flags:
            mutter('%s: create_pack: pack stream open: %s%s t+%6.3fs',
                time.ctime(), self.upload_transport.base, self.random_name,
                time.time() - self.start_time)
        # A list of byte sequences to be written to the new pack, and the 
        # aggregate size of them.  Stored as a list rather than separate 
        # variables so that the _write_data closure below can update them.
        self._buffer = [[], 0]
        # create a callable for adding data 
        #
        # robertc says- this is a closure rather than a method on the object
        # so that the variables are locals, and faster than accessing object
        # members.
        def _write_data(bytes, flush=False, _buffer=self._buffer,
            _write=self.write_stream.write, _update=self._hash.update):
            _buffer[0].append(bytes)
            _buffer[1] += len(bytes)
            # buffer cap
            if _buffer[1] > self._cache_limit or flush:
                bytes = ''.join(_buffer[0])
                _write(bytes)
                _update(bytes)
                _buffer[:] = [[], 0]
        # expose this on self, for the occasion when clients want to add data.
        self._write_data = _write_data
        # a pack writer object to serialise pack records.
        self._writer = pack.ContainerWriter(self._write_data)
        self._writer.begin()
        # what state is the pack in? (open, finished, aborted)
        self._state = 'open'

    def abort(self):
        """Cancel creating this pack."""
        self._state = 'aborted'
        self.write_stream.close()
        # Remove the temporary pack file.
        self.upload_transport.delete(self.random_name)
        # The indices have no state on disk.

    def access_tuple(self):
        """Return a tuple (transport, name) for the pack content."""
        if self._state == 'finished':
            return Pack.access_tuple(self)
        elif self._state == 'open':
            return self.upload_transport, self.random_name
        else:
            raise AssertionError(self._state)

    def _check_references(self):
        """Make sure our external references are present.
        
        Packs are allowed to have deltas whose base is not in the pack, but it
        must be present somewhere in this collection.  It is not allowed to
        have deltas based on a fallback repository. 
        (See <https://bugs.launchpad.net/bzr/+bug/288751>)
        """
        missing_items = {}
        for (index_name, external_refs, index) in [
            ('texts',
                self.text_index._external_references(),
                self._pack_collection.text_index.combined_index),
            ('inventories',
                self.inventory_index._external_references(),
                self._pack_collection.inventory_index.combined_index),
            ]:
            missing = external_refs.difference(
                k for (idx, k, v, r) in 
                index.iter_entries(external_refs))
            if missing:
                missing_items[index_name] = sorted(list(missing))
        if missing_items:
            from pprint import pformat
            raise errors.BzrCheckError(
                "Newly created pack file %r has delta references to "
                "items not in its repository:\n%s"
                % (self, pformat(missing_items)))

    def data_inserted(self):
        """True if data has been added to this pack."""
        return bool(self.get_revision_count() or
            self.inventory_index.key_count() or
            self.text_index.key_count() or
            self.signature_index.key_count())

    def finish(self):
        """Finish the new pack.

        This:
         - finalises the content
         - assigns a name (the md5 of the content, currently)
         - writes out the associated indices
         - renames the pack into place.
         - stores the index size tuple for the pack in the index_sizes
           attribute.
        """
        self._writer.end()
        if self._buffer[1]:
            self._write_data('', flush=True)
        self.name = self._hash.hexdigest()
        self._check_references()
        # write indices
        # XXX: It'd be better to write them all to temporary names, then
        # rename them all into place, so that the window when only some are
        # visible is smaller.  On the other hand none will be seen until
        # they're in the names list.
        self.index_sizes = [None, None, None, None]
        self._write_index('revision', self.revision_index, 'revision')
        self._write_index('inventory', self.inventory_index, 'inventory')
        self._write_index('text', self.text_index, 'file texts')
        self._write_index('signature', self.signature_index,
            'revision signatures')
        self.write_stream.close()
        # Note that this will clobber an existing pack with the same name,
        # without checking for hash collisions. While this is undesirable this
        # is something that can be rectified in a subsequent release. One way
        # to rectify it may be to leave the pack at the original name, writing
        # its pack-names entry as something like 'HASH: index-sizes
        # temporary-name'. Allocate that and check for collisions, if it is
        # collision free then rename it into place. If clients know this scheme
        # they can handle missing-file errors by:
        #  - try for HASH.pack
        #  - try for temporary-name
        #  - refresh the pack-list to see if the pack is now absent
        self.upload_transport.rename(self.random_name,
                '../packs/' + self.name + '.pack')
        self._state = 'finished'
        if 'pack' in debug.debug_flags:
            # XXX: size might be interesting?
            mutter('%s: create_pack: pack renamed into place: %s%s->%s%s t+%6.3fs',
                time.ctime(), self.upload_transport.base, self.random_name,
                self.pack_transport, self.name,
                time.time() - self.start_time)

    def flush(self):
        """Flush any current data."""
        if self._buffer[1]:
            bytes = ''.join(self._buffer[0])
            self.write_stream.write(bytes)
            self._hash.update(bytes)
            self._buffer[:] = [[], 0]

    def index_name(self, index_type, name):
        """Get the disk name of an index type for pack name 'name'."""
        return name + NewPack.index_definitions[index_type][0]

    def index_offset(self, index_type):
        """Get the position in a index_size array for a given index type."""
        return NewPack.index_definitions[index_type][1]

    def _replace_index_with_readonly(self, index_type):
        setattr(self, index_type + '_index',
            self.index_class(self.index_transport,
                self.index_name(index_type, self.name),
                self.index_sizes[self.index_offset(index_type)]))

    def set_write_cache_size(self, size):
        self._cache_limit = size

    def _write_index(self, index_type, index, label):
        """Write out an index.

        :param index_type: The type of index to write - e.g. 'revision'.
        :param index: The index object to serialise.
        :param label: What label to give the index e.g. 'revision'.
        """
        index_name = self.index_name(index_type, self.name)
        self.index_sizes[self.index_offset(index_type)] = \
            self.index_transport.put_file(index_name, index.finish(),
            mode=self._file_mode)
        if 'pack' in debug.debug_flags:
            # XXX: size might be interesting?
            mutter('%s: create_pack: wrote %s index: %s%s t+%6.3fs',
                time.ctime(), label, self.upload_transport.base,
                self.random_name, time.time() - self.start_time)
        # Replace the writable index on this object with a readonly, 
        # presently unloaded index. We should alter
        # the index layer to make its finish() error if add_node is
        # subsequently used. RBC
        self._replace_index_with_readonly(index_type)


class AggregateIndex(object):
    """An aggregated index for the RepositoryPackCollection.

    AggregateIndex is reponsible for managing the PackAccess object,
    Index-To-Pack mapping, and all indices list for a specific type of index
    such as 'revision index'.

    A CombinedIndex provides an index on a single key space built up
    from several on-disk indices.  The AggregateIndex builds on this 
    to provide a knit access layer, and allows having up to one writable
    index within the collection.
    """
    # XXX: Probably 'can be written to' could/should be separated from 'acts
    # like a knit index' -- mbp 20071024

    def __init__(self, reload_func=None):
        """Create an AggregateIndex.

        :param reload_func: A function to call if we find we are missing an
<<<<<<< HEAD
            index. Should have the form reload_func() => True if the list of
            active pack files has changed.
=======
            index. Should have the form reload_func() => True/False to indicate
            if reloading actually changed anything.
>>>>>>> 2aadc955
        """
        self._reload_func = reload_func
        self.index_to_pack = {}
        self.combined_index = CombinedGraphIndex([], reload_func=reload_func)
<<<<<<< HEAD
        self.data_access = _DirectPackAccess(self.index_to_pack)
=======
        self.data_access = _DirectPackAccess(self.index_to_pack,
                                             reload_func=reload_func)
>>>>>>> 2aadc955
        self.add_callback = None

    def replace_indices(self, index_to_pack, indices):
        """Replace the current mappings with fresh ones.

        This should probably not be used eventually, rather incremental add and
        removal of indices. It has been added during refactoring of existing
        code.

        :param index_to_pack: A mapping from index objects to
            (transport, name) tuples for the pack file data.
        :param indices: A list of indices.
        """
        # refresh the revision pack map dict without replacing the instance.
        self.index_to_pack.clear()
        self.index_to_pack.update(index_to_pack)
        # XXX: API break - clearly a 'replace' method would be good?
        self.combined_index._indices[:] = indices
        # the current add nodes callback for the current writable index if
        # there is one.
        self.add_callback = None

    def add_index(self, index, pack):
        """Add index to the aggregate, which is an index for Pack pack.

        Future searches on the aggregate index will seach this new index
        before all previously inserted indices.
        
        :param index: An Index for the pack.
        :param pack: A Pack instance.
        """
        # expose it to the index map
        self.index_to_pack[index] = pack.access_tuple()
        # put it at the front of the linear index list
        self.combined_index.insert_index(0, index)

    def add_writable_index(self, index, pack):
        """Add an index which is able to have data added to it.

        There can be at most one writable index at any time.  Any
        modifications made to the knit are put into this index.
        
        :param index: An index from the pack parameter.
        :param pack: A Pack instance.
        """
        if self.add_callback is not None:
            raise AssertionError(
                "%s already has a writable index through %s" % \
                (self, self.add_callback))
        # allow writing: queue writes to a new index
        self.add_index(index, pack)
        # Updates the index to packs mapping as a side effect,
        self.data_access.set_writer(pack._writer, index, pack.access_tuple())
        self.add_callback = index.add_nodes

    def clear(self):
        """Reset all the aggregate data to nothing."""
        self.data_access.set_writer(None, None, (None, None))
        self.index_to_pack.clear()
        del self.combined_index._indices[:]
        self.add_callback = None

    def remove_index(self, index, pack):
        """Remove index from the indices used to answer queries.
        
        :param index: An index from the pack parameter.
        :param pack: A Pack instance.
        """
        del self.index_to_pack[index]
        self.combined_index._indices.remove(index)
        if (self.add_callback is not None and
            getattr(index, 'add_nodes', None) == self.add_callback):
            self.add_callback = None
            self.data_access.set_writer(None, None, (None, None))


class Packer(object):
    """Create a pack from packs."""

    def __init__(self, pack_collection, packs, suffix, revision_ids=None):
        """Create a Packer.

        :param pack_collection: A RepositoryPackCollection object where the
            new pack is being written to.
        :param packs: The packs to combine.
        :param suffix: The suffix to use on the temporary files for the pack.
        :param revision_ids: Revision ids to limit the pack to.
        """
        self.packs = packs
        self.suffix = suffix
        self.revision_ids = revision_ids
        # The pack object we are creating.
        self.new_pack = None
        self._pack_collection = pack_collection
        # The index layer keys for the revisions being copied. None for 'all
        # objects'.
        self._revision_keys = None
        # What text keys to copy. None for 'all texts'. This is set by
        # _copy_inventory_texts
        self._text_filter = None
        self._extra_init()

    def _extra_init(self):
        """A template hook to allow extending the constructor trivially."""

    def pack(self, pb=None):
        """Create a new pack by reading data from other packs.

        This does little more than a bulk copy of data. One key difference
        is that data with the same item key across multiple packs is elided
        from the output. The new pack is written into the current pack store
        along with its indices, and the name added to the pack names. The 
        source packs are not altered and are not required to be in the current
        pack collection.

        :param pb: An optional progress bar to use. A nested bar is created if
            this is None.
        :return: A Pack object, or None if nothing was copied.
        """
        # open a pack - using the same name as the last temporary file
        # - which has already been flushed, so its safe.
        # XXX: - duplicate code warning with start_write_group; fix before
        #      considering 'done'.
        if self._pack_collection._new_pack is not None:
            raise errors.BzrError('call to create_pack_from_packs while '
                'another pack is being written.')
        if self.revision_ids is not None:
            if len(self.revision_ids) == 0:
                # silly fetch request.
                return None
            else:
                self.revision_ids = frozenset(self.revision_ids)
                self.revision_keys = frozenset((revid,) for revid in
                    self.revision_ids)
        if pb is None:
            self.pb = ui.ui_factory.nested_progress_bar()
        else:
            self.pb = pb
        try:
            return self._create_pack_from_packs()
        finally:
            if pb is None:
                self.pb.finished()

    def open_pack(self):
        """Open a pack for the pack we are creating."""
        return NewPack(self._pack_collection, upload_suffix=self.suffix,
                file_mode=self._pack_collection.repo.bzrdir._get_file_mode())

    def _copy_revision_texts(self):
        """Copy revision data to the new pack."""
        # select revisions
        if self.revision_ids:
            revision_keys = [(revision_id,) for revision_id in self.revision_ids]
        else:
            revision_keys = None
        # select revision keys
        revision_index_map = self._pack_collection._packs_list_to_pack_map_and_index_list(
            self.packs, 'revision_index')[0]
        revision_nodes = self._pack_collection._index_contents(revision_index_map, revision_keys)
        # copy revision keys and adjust values
        self.pb.update("Copying revision texts", 1)
        total_items, readv_group_iter = self._revision_node_readv(revision_nodes)
        list(self._copy_nodes_graph(revision_index_map, self.new_pack._writer,
            self.new_pack.revision_index, readv_group_iter, total_items))
        if 'pack' in debug.debug_flags:
            mutter('%s: create_pack: revisions copied: %s%s %d items t+%6.3fs',
                time.ctime(), self._pack_collection._upload_transport.base,
                self.new_pack.random_name,
                self.new_pack.revision_index.key_count(),
                time.time() - self.new_pack.start_time)
        self._revision_keys = revision_keys

    def _copy_inventory_texts(self):
        """Copy the inventory texts to the new pack.

        self._revision_keys is used to determine what inventories to copy.

        Sets self._text_filter appropriately.
        """
        # select inventory keys
        inv_keys = self._revision_keys # currently the same keyspace, and note that
        # querying for keys here could introduce a bug where an inventory item
        # is missed, so do not change it to query separately without cross
        # checking like the text key check below.
        inventory_index_map = self._pack_collection._packs_list_to_pack_map_and_index_list(
            self.packs, 'inventory_index')[0]
        inv_nodes = self._pack_collection._index_contents(inventory_index_map, inv_keys)
        # copy inventory keys and adjust values
        # XXX: Should be a helper function to allow different inv representation
        # at this point.
        self.pb.update("Copying inventory texts", 2)
        total_items, readv_group_iter = self._least_readv_node_readv(inv_nodes)
        # Only grab the output lines if we will be processing them
        output_lines = bool(self.revision_ids)
        inv_lines = self._copy_nodes_graph(inventory_index_map,
            self.new_pack._writer, self.new_pack.inventory_index,
            readv_group_iter, total_items, output_lines=output_lines)
        if self.revision_ids:
            self._process_inventory_lines(inv_lines)
        else:
            # eat the iterator to cause it to execute.
            list(inv_lines)
            self._text_filter = None
        if 'pack' in debug.debug_flags:
            mutter('%s: create_pack: inventories copied: %s%s %d items t+%6.3fs',
                time.ctime(), self._pack_collection._upload_transport.base,
                self.new_pack.random_name,
                self.new_pack.inventory_index.key_count(),
                time.time() - self.new_pack.start_time)

    def _copy_text_texts(self):
        # select text keys
        text_index_map, text_nodes = self._get_text_nodes()
        if self._text_filter is not None:
            # We could return the keys copied as part of the return value from
            # _copy_nodes_graph but this doesn't work all that well with the
            # need to get line output too, so we check separately, and as we're
            # going to buffer everything anyway, we check beforehand, which
            # saves reading knit data over the wire when we know there are
            # mising records.
            text_nodes = set(text_nodes)
            present_text_keys = set(_node[1] for _node in text_nodes)
            missing_text_keys = set(self._text_filter) - present_text_keys
            if missing_text_keys:
                # TODO: raise a specific error that can handle many missing
                # keys.
                a_missing_key = missing_text_keys.pop()
                raise errors.RevisionNotPresent(a_missing_key[1],
                    a_missing_key[0])
        # copy text keys and adjust values
        self.pb.update("Copying content texts", 3)
        total_items, readv_group_iter = self._least_readv_node_readv(text_nodes)
        list(self._copy_nodes_graph(text_index_map, self.new_pack._writer,
            self.new_pack.text_index, readv_group_iter, total_items))
        self._log_copied_texts()

    def _create_pack_from_packs(self):
        self.pb.update("Opening pack", 0, 5)
        self.new_pack = self.open_pack()
        new_pack = self.new_pack
        # buffer data - we won't be reading-back during the pack creation and
        # this makes a significant difference on sftp pushes.
        new_pack.set_write_cache_size(1024*1024)
        if 'pack' in debug.debug_flags:
            plain_pack_list = ['%s%s' % (a_pack.pack_transport.base, a_pack.name)
                for a_pack in self.packs]
            if self.revision_ids is not None:
                rev_count = len(self.revision_ids)
            else:
                rev_count = 'all'
            mutter('%s: create_pack: creating pack from source packs: '
                '%s%s %s revisions wanted %s t=0',
                time.ctime(), self._pack_collection._upload_transport.base, new_pack.random_name,
                plain_pack_list, rev_count)
        self._copy_revision_texts()
        self._copy_inventory_texts()
        self._copy_text_texts()
        # select signature keys
        signature_filter = self._revision_keys # same keyspace
        signature_index_map = self._pack_collection._packs_list_to_pack_map_and_index_list(
            self.packs, 'signature_index')[0]
        signature_nodes = self._pack_collection._index_contents(signature_index_map,
            signature_filter)
        # copy signature keys and adjust values
        self.pb.update("Copying signature texts", 4)
        self._copy_nodes(signature_nodes, signature_index_map, new_pack._writer,
            new_pack.signature_index)
        if 'pack' in debug.debug_flags:
            mutter('%s: create_pack: revision signatures copied: %s%s %d items t+%6.3fs',
                time.ctime(), self._pack_collection._upload_transport.base, new_pack.random_name,
                new_pack.signature_index.key_count(),
                time.time() - new_pack.start_time)
        new_pack._check_references()
        if not self._use_pack(new_pack):
            new_pack.abort()
            return None
        self.pb.update("Finishing pack", 5)
        new_pack.finish()
        self._pack_collection.allocate(new_pack)
        return new_pack

    def _copy_nodes(self, nodes, index_map, writer, write_index):
        """Copy knit nodes between packs with no graph references."""
        pb = ui.ui_factory.nested_progress_bar()
        try:
            return self._do_copy_nodes(nodes, index_map, writer,
                write_index, pb)
        finally:
            pb.finished()

    def _do_copy_nodes(self, nodes, index_map, writer, write_index, pb):
        # for record verification
        knit = KnitVersionedFiles(None, None)
        # plan a readv on each source pack:
        # group by pack
        nodes = sorted(nodes)
        # how to map this into knit.py - or knit.py into this?
        # we don't want the typical knit logic, we want grouping by pack
        # at this point - perhaps a helper library for the following code 
        # duplication points?
        request_groups = {}
        for index, key, value in nodes:
            if index not in request_groups:
                request_groups[index] = []
            request_groups[index].append((key, value))
        record_index = 0
        pb.update("Copied record", record_index, len(nodes))
        for index, items in request_groups.iteritems():
            pack_readv_requests = []
            for key, value in items:
                # ---- KnitGraphIndex.get_position
                bits = value[1:].split(' ')
                offset, length = int(bits[0]), int(bits[1])
                pack_readv_requests.append((offset, length, (key, value[0])))
            # linear scan up the pack
            pack_readv_requests.sort()
            # copy the data
            transport, path = index_map[index]
            reader = pack.make_readv_reader(transport, path,
                [offset[0:2] for offset in pack_readv_requests])
            for (names, read_func), (_1, _2, (key, eol_flag)) in \
                izip(reader.iter_records(), pack_readv_requests):
                raw_data = read_func(None)
                # check the header only
                df, _ = knit._parse_record_header(key, raw_data)
                df.close()
                pos, size = writer.add_bytes_record(raw_data, names)
                write_index.add_node(key, eol_flag + "%d %d" % (pos, size))
                pb.update("Copied record", record_index)
                record_index += 1

    def _copy_nodes_graph(self, index_map, writer, write_index,
        readv_group_iter, total_items, output_lines=False):
        """Copy knit nodes between packs.

        :param output_lines: Return lines present in the copied data as
            an iterator of line,version_id.
        """
        pb = ui.ui_factory.nested_progress_bar()
        try:
            for result in self._do_copy_nodes_graph(index_map, writer,
                write_index, output_lines, pb, readv_group_iter, total_items):
                yield result
        except Exception:
            # Python 2.4 does not permit try:finally: in a generator.
            pb.finished()
            raise
        else:
            pb.finished()

    def _do_copy_nodes_graph(self, index_map, writer, write_index,
        output_lines, pb, readv_group_iter, total_items):
        # for record verification
        knit = KnitVersionedFiles(None, None)
        # for line extraction when requested (inventories only)
        if output_lines:
            factory = KnitPlainFactory()
        record_index = 0
        pb.update("Copied record", record_index, total_items)
        for index, readv_vector, node_vector in readv_group_iter:
            # copy the data
            transport, path = index_map[index]
            reader = pack.make_readv_reader(transport, path, readv_vector)
            for (names, read_func), (key, eol_flag, references) in \
                izip(reader.iter_records(), node_vector):
                raw_data = read_func(None)
                if output_lines:
                    # read the entire thing
                    content, _ = knit._parse_record(key[-1], raw_data)
                    if len(references[-1]) == 0:
                        line_iterator = factory.get_fulltext_content(content)
                    else:
                        line_iterator = factory.get_linedelta_content(content)
                    for line in line_iterator:
                        yield line, key
                else:
                    # check the header only
                    df, _ = knit._parse_record_header(key, raw_data)
                    df.close()
                pos, size = writer.add_bytes_record(raw_data, names)
                write_index.add_node(key, eol_flag + "%d %d" % (pos, size), references)
                pb.update("Copied record", record_index)
                record_index += 1

    def _get_text_nodes(self):
        text_index_map = self._pack_collection._packs_list_to_pack_map_and_index_list(
            self.packs, 'text_index')[0]
        return text_index_map, self._pack_collection._index_contents(text_index_map,
            self._text_filter)

    def _least_readv_node_readv(self, nodes):
        """Generate request groups for nodes using the least readv's.
        
        :param nodes: An iterable of graph index nodes.
        :return: Total node count and an iterator of the data needed to perform
            readvs to obtain the data for nodes. Each item yielded by the
            iterator is a tuple with:
            index, readv_vector, node_vector. readv_vector is a list ready to
            hand to the transport readv method, and node_vector is a list of
            (key, eol_flag, references) for the the node retrieved by the
            matching readv_vector.
        """
        # group by pack so we do one readv per pack
        nodes = sorted(nodes)
        total = len(nodes)
        request_groups = {}
        for index, key, value, references in nodes:
            if index not in request_groups:
                request_groups[index] = []
            request_groups[index].append((key, value, references))
        result = []
        for index, items in request_groups.iteritems():
            pack_readv_requests = []
            for key, value, references in items:
                # ---- KnitGraphIndex.get_position
                bits = value[1:].split(' ')
                offset, length = int(bits[0]), int(bits[1])
                pack_readv_requests.append(
                    ((offset, length), (key, value[0], references)))
            # linear scan up the pack to maximum range combining.
            pack_readv_requests.sort()
            # split out the readv and the node data.
            pack_readv = [readv for readv, node in pack_readv_requests]
            node_vector = [node for readv, node in pack_readv_requests]
            result.append((index, pack_readv, node_vector))
        return total, result

    def _log_copied_texts(self):
        if 'pack' in debug.debug_flags:
            mutter('%s: create_pack: file texts copied: %s%s %d items t+%6.3fs',
                time.ctime(), self._pack_collection._upload_transport.base,
                self.new_pack.random_name,
                self.new_pack.text_index.key_count(),
                time.time() - self.new_pack.start_time)

    def _process_inventory_lines(self, inv_lines):
        """Use up the inv_lines generator and setup a text key filter."""
        repo = self._pack_collection.repo
        fileid_revisions = repo._find_file_ids_from_xml_inventory_lines(
            inv_lines, self.revision_keys)
        text_filter = []
        for fileid, file_revids in fileid_revisions.iteritems():
            text_filter.extend([(fileid, file_revid) for file_revid in file_revids])
        self._text_filter = text_filter

    def _revision_node_readv(self, revision_nodes):
        """Return the total revisions and the readv's to issue.

        :param revision_nodes: The revision index contents for the packs being
            incorporated into the new pack.
        :return: As per _least_readv_node_readv.
        """
        return self._least_readv_node_readv(revision_nodes)

    def _use_pack(self, new_pack):
        """Return True if new_pack should be used.

        :param new_pack: The pack that has just been created.
        :return: True if the pack should be used.
        """
        return new_pack.data_inserted()


class OptimisingPacker(Packer):
    """A packer which spends more time to create better disk layouts."""

    def _revision_node_readv(self, revision_nodes):
        """Return the total revisions and the readv's to issue.

        This sort places revisions in topological order with the ancestors
        after the children.

        :param revision_nodes: The revision index contents for the packs being
            incorporated into the new pack.
        :return: As per _least_readv_node_readv.
        """
        # build an ancestors dict
        ancestors = {}
        by_key = {}
        for index, key, value, references in revision_nodes:
            ancestors[key] = references[0]
            by_key[key] = (index, value, references)
        order = tsort.topo_sort(ancestors)
        total = len(order)
        # Single IO is pathological, but it will work as a starting point.
        requests = []
        for key in reversed(order):
            index, value, references = by_key[key]
            # ---- KnitGraphIndex.get_position
            bits = value[1:].split(' ')
            offset, length = int(bits[0]), int(bits[1])
            requests.append(
                (index, [(offset, length)], [(key, value[0], references)]))
        # TODO: combine requests in the same index that are in ascending order.
        return total, requests

    def open_pack(self):
        """Open a pack for the pack we are creating."""
        new_pack = super(OptimisingPacker, self).open_pack()
        # Turn on the optimization flags for all the index builders.
        new_pack.revision_index.set_optimize(for_size=True)
        new_pack.inventory_index.set_optimize(for_size=True)
        new_pack.text_index.set_optimize(for_size=True)
        new_pack.signature_index.set_optimize(for_size=True)
        return new_pack


class ReconcilePacker(Packer):
    """A packer which regenerates indices etc as it copies.
    
    This is used by ``bzr reconcile`` to cause parent text pointers to be
    regenerated.
    """

    def _extra_init(self):
        self._data_changed = False

    def _process_inventory_lines(self, inv_lines):
        """Generate a text key reference map rather for reconciling with."""
        repo = self._pack_collection.repo
        refs = repo._find_text_key_references_from_xml_inventory_lines(
            inv_lines)
        self._text_refs = refs
        # during reconcile we:
        #  - convert unreferenced texts to full texts
        #  - correct texts which reference a text not copied to be full texts
        #  - copy all others as-is but with corrected parents.
        #  - so at this point we don't know enough to decide what becomes a full
        #    text.
        self._text_filter = None

    def _copy_text_texts(self):
        """generate what texts we should have and then copy."""
        self.pb.update("Copying content texts", 3)
        # we have three major tasks here:
        # 1) generate the ideal index
        repo = self._pack_collection.repo
        ancestors = dict([(key[0], tuple(ref[0] for ref in refs[0])) for
            _1, key, _2, refs in 
            self.new_pack.revision_index.iter_all_entries()])
        ideal_index = repo._generate_text_key_index(self._text_refs, ancestors)
        # 2) generate a text_nodes list that contains all the deltas that can
        #    be used as-is, with corrected parents.
        ok_nodes = []
        bad_texts = []
        discarded_nodes = []
        NULL_REVISION = _mod_revision.NULL_REVISION
        text_index_map, text_nodes = self._get_text_nodes()
        for node in text_nodes:
            # 0 - index
            # 1 - key 
            # 2 - value
            # 3 - refs
            try:
                ideal_parents = tuple(ideal_index[node[1]])
            except KeyError:
                discarded_nodes.append(node)
                self._data_changed = True
            else:
                if ideal_parents == (NULL_REVISION,):
                    ideal_parents = ()
                if ideal_parents == node[3][0]:
                    # no change needed.
                    ok_nodes.append(node)
                elif ideal_parents[0:1] == node[3][0][0:1]:
                    # the left most parent is the same, or there are no parents
                    # today. Either way, we can preserve the representation as
                    # long as we change the refs to be inserted.
                    self._data_changed = True
                    ok_nodes.append((node[0], node[1], node[2],
                        (ideal_parents, node[3][1])))
                    self._data_changed = True
                else:
                    # Reinsert this text completely
                    bad_texts.append((node[1], ideal_parents))
                    self._data_changed = True
        # we're finished with some data.
        del ideal_index
        del text_nodes
        # 3) bulk copy the ok data
        total_items, readv_group_iter = self._least_readv_node_readv(ok_nodes)
        list(self._copy_nodes_graph(text_index_map, self.new_pack._writer,
            self.new_pack.text_index, readv_group_iter, total_items))
        # 4) adhoc copy all the other texts.
        # We have to topologically insert all texts otherwise we can fail to
        # reconcile when parts of a single delta chain are preserved intact,
        # and other parts are not. E.g. Discarded->d1->d2->d3. d1 will be
        # reinserted, and if d3 has incorrect parents it will also be
        # reinserted. If we insert d3 first, d2 is present (as it was bulk
        # copied), so we will try to delta, but d2 is not currently able to be
        # extracted because it's basis d1 is not present. Topologically sorting
        # addresses this. The following generates a sort for all the texts that
        # are being inserted without having to reference the entire text key
        # space (we only topo sort the revisions, which is smaller).
        topo_order = tsort.topo_sort(ancestors)
        rev_order = dict(zip(topo_order, range(len(topo_order))))
        bad_texts.sort(key=lambda key:rev_order[key[0][1]])
        transaction = repo.get_transaction()
        file_id_index = GraphIndexPrefixAdapter(
            self.new_pack.text_index,
            ('blank', ), 1,
            add_nodes_callback=self.new_pack.text_index.add_nodes)
        data_access = _DirectPackAccess(
                {self.new_pack.text_index:self.new_pack.access_tuple()})
        data_access.set_writer(self.new_pack._writer, self.new_pack.text_index,
            self.new_pack.access_tuple())
        output_texts = KnitVersionedFiles(
            _KnitGraphIndex(self.new_pack.text_index,
                add_callback=self.new_pack.text_index.add_nodes,
                deltas=True, parents=True, is_locked=repo.is_locked),
            data_access=data_access, max_delta_chain=200)
        for key, parent_keys in bad_texts:
            # We refer to the new pack to delta data being output.
            # A possible improvement would be to catch errors on short reads
            # and only flush then.
            self.new_pack.flush()
            parents = []
            for parent_key in parent_keys:
                if parent_key[0] != key[0]:
                    # Graph parents must match the fileid
                    raise errors.BzrError('Mismatched key parent %r:%r' %
                        (key, parent_keys))
                parents.append(parent_key[1])
            text_lines = osutils.split_lines(repo.texts.get_record_stream(
                [key], 'unordered', True).next().get_bytes_as('fulltext'))
            output_texts.add_lines(key, parent_keys, text_lines,
                random_id=True, check_content=False)
        # 5) check that nothing inserted has a reference outside the keyspace.
        missing_text_keys = self.new_pack.text_index._external_references()
        if missing_text_keys:
            raise errors.BzrCheckError('Reference to missing compression parents %r'
                % (missing_text_keys,))
        self._log_copied_texts()

    def _use_pack(self, new_pack):
        """Override _use_pack to check for reconcile having changed content."""
        # XXX: we might be better checking this at the copy time.
        original_inventory_keys = set()
        inv_index = self._pack_collection.inventory_index.combined_index
        for entry in inv_index.iter_all_entries():
            original_inventory_keys.add(entry[1])
        new_inventory_keys = set()
        for entry in new_pack.inventory_index.iter_all_entries():
            new_inventory_keys.add(entry[1])
        if new_inventory_keys != original_inventory_keys:
            self._data_changed = True
        return new_pack.data_inserted() and self._data_changed


class RepositoryPackCollection(object):
    """Management of packs within a repository.
    
    :ivar _names: map of {pack_name: (index_size,)}
    """

    def __init__(self, repo, transport, index_transport, upload_transport,
                 pack_transport, index_builder_class, index_class):
        """Create a new RepositoryPackCollection.

        :param transport: Addresses the repository base directory 
            (typically .bzr/repository/).
        :param index_transport: Addresses the directory containing indices.
        :param upload_transport: Addresses the directory into which packs are written
            while they're being created.
        :param pack_transport: Addresses the directory of existing complete packs.
        :param index_builder_class: The index builder class to use.
        :param index_class: The index class to use.
        """
        self.repo = repo
        self.transport = transport
        self._index_transport = index_transport
        self._upload_transport = upload_transport
        self._pack_transport = pack_transport
        self._index_builder_class = index_builder_class
        self._index_class = index_class
        self._suffix_offsets = {'.rix': 0, '.iix': 1, '.tix': 2, '.six': 3}
        self.packs = []
        # name:Pack mapping
        self._packs_by_name = {}
        # the previous pack-names content
        self._packs_at_load = None
        # when a pack is being created by this object, the state of that pack.
        self._new_pack = None
        # aggregated revision index data
        self.revision_index = AggregateIndex(self.reload_pack_names)
        self.inventory_index = AggregateIndex(self.reload_pack_names)
        self.text_index = AggregateIndex(self.reload_pack_names)
        self.signature_index = AggregateIndex(self.reload_pack_names)

    def add_pack_to_memory(self, pack):
        """Make a Pack object available to the repository to satisfy queries.
        
        :param pack: A Pack object.
        """
        if pack.name in self._packs_by_name:
            raise AssertionError()
        self.packs.append(pack)
        self._packs_by_name[pack.name] = pack
        self.revision_index.add_index(pack.revision_index, pack)
        self.inventory_index.add_index(pack.inventory_index, pack)
        self.text_index.add_index(pack.text_index, pack)
        self.signature_index.add_index(pack.signature_index, pack)
        
    def all_packs(self):
        """Return a list of all the Pack objects this repository has.

        Note that an in-progress pack being created is not returned.

        :return: A list of Pack objects for all the packs in the repository.
        """
        result = []
        for name in self.names():
            result.append(self.get_pack_by_name(name))
        return result

    def autopack(self):
        """Pack the pack collection incrementally.
        
        This will not attempt global reorganisation or recompression,
        rather it will just ensure that the total number of packs does
        not grow without bound. It uses the _max_pack_count method to
        determine if autopacking is needed, and the pack_distribution
        method to determine the number of revisions in each pack.

        If autopacking takes place then the packs name collection will have
        been flushed to disk - packing requires updating the name collection
        in synchronisation with certain steps. Otherwise the names collection
        is not flushed.

        :return: True if packing took place.
        """
        # XXX: Should not be needed when the management of indices is sane.
        total_revisions = self.revision_index.combined_index.key_count()
        total_packs = len(self._names)
        if self._max_pack_count(total_revisions) >= total_packs:
            return False
        # XXX: the following may want to be a class, to pack with a given
        # policy.
        mutter('Auto-packing repository %s, which has %d pack files, '
            'containing %d revisions into %d packs.', self, total_packs,
            total_revisions, self._max_pack_count(total_revisions))
        # determine which packs need changing
        pack_distribution = self.pack_distribution(total_revisions)
        existing_packs = []
        for pack in self.all_packs():
            revision_count = pack.get_revision_count()
            if revision_count == 0:
                # revision less packs are not generated by normal operation,
                # only by operations like sign-my-commits, and thus will not
                # tend to grow rapdily or without bound like commit containing
                # packs do - leave them alone as packing them really should
                # group their data with the relevant commit, and that may
                # involve rewriting ancient history - which autopack tries to
                # avoid. Alternatively we could not group the data but treat
                # each of these as having a single revision, and thus add 
                # one revision for each to the total revision count, to get
                # a matching distribution.
                continue
            existing_packs.append((revision_count, pack))
        pack_operations = self.plan_autopack_combinations(
            existing_packs, pack_distribution)
        self._execute_pack_operations(pack_operations)
        return True

    def _execute_pack_operations(self, pack_operations, _packer_class=Packer):
        """Execute a series of pack operations.

        :param pack_operations: A list of [revision_count, packs_to_combine].
        :param _packer_class: The class of packer to use (default: Packer).
        :return: None.
        """
        for revision_count, packs in pack_operations:
            # we may have no-ops from the setup logic
            if len(packs) == 0:
                continue
            _packer_class(self, packs, '.autopack').pack()
            for pack in packs:
                self._remove_pack_from_memory(pack)
        # record the newly available packs and stop advertising the old
        # packs
        self._save_pack_names(clear_obsolete_packs=True)
        # Move the old packs out of the way now they are no longer referenced.
        for revision_count, packs in pack_operations:
            self._obsolete_packs(packs)

    def lock_names(self):
        """Acquire the mutex around the pack-names index.
        
        This cannot be used in the middle of a read-only transaction on the
        repository.
        """
        self.repo.control_files.lock_write()

    def pack(self):
        """Pack the pack collection totally."""
        self.ensure_loaded()
        total_packs = len(self._names)
        if total_packs < 2:
            # This is arguably wrong because we might not be optimal, but for
            # now lets leave it in. (e.g. reconcile -> one pack. But not
            # optimal.
            return
        total_revisions = self.revision_index.combined_index.key_count()
        # XXX: the following may want to be a class, to pack with a given
        # policy.
        mutter('Packing repository %s, which has %d pack files, '
            'containing %d revisions into 1 packs.', self, total_packs,
            total_revisions)
        # determine which packs need changing
        pack_distribution = [1]
        pack_operations = [[0, []]]
        for pack in self.all_packs():
            pack_operations[-1][0] += pack.get_revision_count()
            pack_operations[-1][1].append(pack)
        self._execute_pack_operations(pack_operations, OptimisingPacker)

    def plan_autopack_combinations(self, existing_packs, pack_distribution):
        """Plan a pack operation.

        :param existing_packs: The packs to pack. (A list of (revcount, Pack)
            tuples).
        :param pack_distribution: A list with the number of revisions desired
            in each pack.
        """
        if len(existing_packs) <= len(pack_distribution):
            return []
        existing_packs.sort(reverse=True)
        pack_operations = [[0, []]]
        # plan out what packs to keep, and what to reorganise
        while len(existing_packs):
            # take the largest pack, and if its less than the head of the
            # distribution chart we will include its contents in the new pack
            # for that position. If its larger, we remove its size from the
            # distribution chart
            next_pack_rev_count, next_pack = existing_packs.pop(0)
            if next_pack_rev_count >= pack_distribution[0]:
                # this is already packed 'better' than this, so we can
                # not waste time packing it.
                while next_pack_rev_count > 0:
                    next_pack_rev_count -= pack_distribution[0]
                    if next_pack_rev_count >= 0:
                        # more to go
                        del pack_distribution[0]
                    else:
                        # didn't use that entire bucket up
                        pack_distribution[0] = -next_pack_rev_count
            else:
                # add the revisions we're going to add to the next output pack
                pack_operations[-1][0] += next_pack_rev_count
                # allocate this pack to the next pack sub operation
                pack_operations[-1][1].append(next_pack)
                if pack_operations[-1][0] >= pack_distribution[0]:
                    # this pack is used up, shift left.
                    del pack_distribution[0]
                    pack_operations.append([0, []])
        # Now that we know which pack files we want to move, shove them all
        # into a single pack file.
        final_rev_count = 0
        final_pack_list = []
        for num_revs, pack_files in pack_operations:
            final_rev_count += num_revs
            final_pack_list.extend(pack_files)
        if len(final_pack_list) == 1:
            raise AssertionError('We somehow generated an autopack with a'
                ' single pack file being moved.')
            return []
        return [[final_rev_count, final_pack_list]]

    def ensure_loaded(self):
        # NB: if you see an assertion error here, its probably access against
        # an unlocked repo. Naughty.
        if not self.repo.is_locked():
            raise errors.ObjectNotLocked(self.repo)
        if self._names is None:
            self._names = {}
            self._packs_at_load = set()
            for index, key, value in self._iter_disk_pack_index():
                name = key[0]
                self._names[name] = self._parse_index_sizes(value)
                self._packs_at_load.add((key, value))
        # populate all the metadata.
        self.all_packs()

    def _parse_index_sizes(self, value):
        """Parse a string of index sizes."""
        return tuple([int(digits) for digits in value.split(' ')])

    def get_pack_by_name(self, name):
        """Get a Pack object by name.

        :param name: The name of the pack - e.g. '123456'
        :return: A Pack object.
        """
        try:
            return self._packs_by_name[name]
        except KeyError:
            rev_index = self._make_index(name, '.rix')
            inv_index = self._make_index(name, '.iix')
            txt_index = self._make_index(name, '.tix')
            sig_index = self._make_index(name, '.six')
            result = ExistingPack(self._pack_transport, name, rev_index,
                inv_index, txt_index, sig_index)
            self.add_pack_to_memory(result)
            return result

    def allocate(self, a_new_pack):
        """Allocate name in the list of packs.

        :param a_new_pack: A NewPack instance to be added to the collection of
            packs for this repository.
        """
        self.ensure_loaded()
        if a_new_pack.name in self._names:
            raise errors.BzrError(
                'Pack %r already exists in %s' % (a_new_pack.name, self))
        self._names[a_new_pack.name] = tuple(a_new_pack.index_sizes)
        self.add_pack_to_memory(a_new_pack)

    def _iter_disk_pack_index(self):
        """Iterate over the contents of the pack-names index.
        
        This is used when loading the list from disk, and before writing to
        detect updates from others during our write operation.
        :return: An iterator of the index contents.
        """
        return self._index_class(self.transport, 'pack-names', None
                ).iter_all_entries()

    def _make_index(self, name, suffix):
        size_offset = self._suffix_offsets[suffix]
        index_name = name + suffix
        index_size = self._names[name][size_offset]
        return self._index_class(
            self._index_transport, index_name, index_size)

    def _max_pack_count(self, total_revisions):
        """Return the maximum number of packs to use for total revisions.
        
        :param total_revisions: The total number of revisions in the
            repository.
        """
        if not total_revisions:
            return 1
        digits = str(total_revisions)
        result = 0
        for digit in digits:
            result += int(digit)
        return result

    def names(self):
        """Provide an order to the underlying names."""
        return sorted(self._names.keys())

    def _obsolete_packs(self, packs):
        """Move a number of packs which have been obsoleted out of the way.

        Each pack and its associated indices are moved out of the way.

        Note: for correctness this function should only be called after a new
        pack names index has been written without these pack names, and with
        the names of packs that contain the data previously available via these
        packs.

        :param packs: The packs to obsolete.
        :param return: None.
        """
        for pack in packs:
            pack.pack_transport.rename(pack.file_name(),
                '../obsolete_packs/' + pack.file_name())
            # TODO: Probably needs to know all possible indices for this pack
            # - or maybe list the directory and move all indices matching this
            # name whether we recognize it or not?
            for suffix in ('.iix', '.six', '.tix', '.rix'):
                self._index_transport.rename(pack.name + suffix,
                    '../obsolete_packs/' + pack.name + suffix)

    def pack_distribution(self, total_revisions):
        """Generate a list of the number of revisions to put in each pack.

        :param total_revisions: The total number of revisions in the
            repository.
        """
        if total_revisions == 0:
            return [0]
        digits = reversed(str(total_revisions))
        result = []
        for exponent, count in enumerate(digits):
            size = 10 ** exponent
            for pos in range(int(count)):
                result.append(size)
        return list(reversed(result))

    def _pack_tuple(self, name):
        """Return a tuple with the transport and file name for a pack name."""
        return self._pack_transport, name + '.pack'

    def _remove_pack_from_memory(self, pack):
        """Remove pack from the packs accessed by this repository.
        
        Only affects memory state, until self._save_pack_names() is invoked.
        """
        self._names.pop(pack.name)
        self._packs_by_name.pop(pack.name)
        self._remove_pack_indices(pack)
        self.packs.remove(pack)

    def _remove_pack_indices(self, pack):
        """Remove the indices for pack from the aggregated indices."""
        self.revision_index.remove_index(pack.revision_index, pack)
        self.inventory_index.remove_index(pack.inventory_index, pack)
        self.text_index.remove_index(pack.text_index, pack)
        self.signature_index.remove_index(pack.signature_index, pack)

    def reset(self):
        """Clear all cached data."""
        # cached revision data
        self.repo._revision_knit = None
        self.revision_index.clear()
        # cached signature data
        self.repo._signature_knit = None
        self.signature_index.clear()
        # cached file text data
        self.text_index.clear()
        self.repo._text_knit = None
        # cached inventory data
        self.inventory_index.clear()
        # remove the open pack
        self._new_pack = None
        # information about packs.
        self._names = None
        self.packs = []
        self._packs_by_name = {}
        self._packs_at_load = None

    def _make_index_map(self, index_suffix):
        """Return information on existing indices.

        :param suffix: Index suffix added to pack name.

        :returns: (pack_map, indices) where indices is a list of GraphIndex 
        objects, and pack_map is a mapping from those objects to the 
        pack tuple they describe.
        """
        # TODO: stop using this; it creates new indices unnecessarily.
        self.ensure_loaded()
        suffix_map = {'.rix': 'revision_index',
            '.six': 'signature_index',
            '.iix': 'inventory_index',
            '.tix': 'text_index',
        }
        return self._packs_list_to_pack_map_and_index_list(self.all_packs(),
            suffix_map[index_suffix])

    def _packs_list_to_pack_map_and_index_list(self, packs, index_attribute):
        """Convert a list of packs to an index pack map and index list.

        :param packs: The packs list to process.
        :param index_attribute: The attribute that the desired index is found
            on.
        :return: A tuple (map, list) where map contains the dict from
            index:pack_tuple, and lsit contains the indices in the same order
            as the packs list.
        """
        indices = []
        pack_map = {}
        for pack in packs:
            index = getattr(pack, index_attribute)
            indices.append(index)
            pack_map[index] = (pack.pack_transport, pack.file_name())
        return pack_map, indices

    def _index_contents(self, pack_map, key_filter=None):
        """Get an iterable of the index contents from a pack_map.

        :param pack_map: A map from indices to pack details.
        :param key_filter: An optional filter to limit the
            keys returned.
        """
        indices = [index for index in pack_map.iterkeys()]
        all_index = CombinedGraphIndex(indices)
        if key_filter is None:
            return all_index.iter_all_entries()
        else:
            return all_index.iter_entries(key_filter)

    def _unlock_names(self):
        """Release the mutex around the pack-names index."""
        self.repo.control_files.unlock()

    def _diff_pack_names(self):
        """Read the pack names from disk, and compare it to the one in memory.

        :return: (disk_nodes, deleted_nodes, new_nodes)
            disk_nodes    The final set of nodes that should be referenced
            deleted_nodes Nodes which have been removed from when we started
            new_nodes     Nodes that are newly introduced
        """
        # load the disk nodes across
        disk_nodes = set()
        for index, key, value in self._iter_disk_pack_index():
            disk_nodes.add((key, value))

        # do a two-way diff against our original content
        current_nodes = set()
        for name, sizes in self._names.iteritems():
            current_nodes.add(
                ((name, ), ' '.join(str(size) for size in sizes)))

        # Packs no longer present in the repository, which were present when we
        # locked the repository
        deleted_nodes = self._packs_at_load - current_nodes
        # Packs which this process is adding
        new_nodes = current_nodes - self._packs_at_load

        # Update the disk_nodes set to include the ones we are adding, and
        # remove the ones which were removed by someone else
        disk_nodes.difference_update(deleted_nodes)
        disk_nodes.update(new_nodes)

        return disk_nodes, deleted_nodes, new_nodes

    def _syncronize_pack_names_from_disk_nodes(self, disk_nodes):
        """Given the correct set of pack files, update our saved info.

        :return: (removed, added, modified)
            removed     pack names removed from self._names
            added       pack names added to self._names
            modified    pack names that had changed value
        """
        removed = []
        added = []
        modified = []
        ## self._packs_at_load = disk_nodes
        new_names = dict(disk_nodes)
        # drop no longer present nodes
        for pack in self.all_packs():
            if (pack.name,) not in new_names:
                removed.append(pack.name)
                self._remove_pack_from_memory(pack)
        # add new nodes/refresh existing ones
        for key, value in disk_nodes:
            name = key[0]
            sizes = self._parse_index_sizes(value)
            if name in self._names:
                # existing
                if sizes != self._names[name]:
                    # the pack for name has had its indices replaced - rare but
                    # important to handle. XXX: probably can never happen today
                    # because the three-way merge code above does not handle it
                    # - you may end up adding the same key twice to the new
                    # disk index because the set values are the same, unless
                    # the only index shows up as deleted by the set difference
                    # - which it may. Until there is a specific test for this,
                    # assume its broken. RBC 20071017.
                    self._remove_pack_from_memory(self.get_pack_by_name(name))
                    self._names[name] = sizes
                    self.get_pack_by_name(name)
                    modified.append(name)
            else:
                # new
                self._names[name] = sizes
                self.get_pack_by_name(name)
                added.append(name)
        return removed, added, modified

    def _save_pack_names(self, clear_obsolete_packs=False):
        """Save the list of packs.

        This will take out the mutex around the pack names list for the
        duration of the method call. If concurrent updates have been made, a
        three-way merge between the current list and the current in memory list
        is performed.

        :param clear_obsolete_packs: If True, clear out the contents of the
            obsolete_packs directory.
        """
        self.lock_names()
        try:
            builder = self._index_builder_class()
            disk_nodes, deleted_nodes, new_nodes = self._diff_pack_names()
            # TODO: handle same-name, index-size-changes here - 
            # e.g. use the value from disk, not ours, *unless* we're the one
            # changing it.
            for key, value in disk_nodes:
                builder.add_node(key, value)
            self.transport.put_file('pack-names', builder.finish(),
                mode=self.repo.bzrdir._get_file_mode())
            # move the baseline forward
            self._packs_at_load = disk_nodes
            if clear_obsolete_packs:
                self._clear_obsolete_packs()
        finally:
            self._unlock_names()
        # synchronise the memory packs list with what we just wrote:
        self._syncronize_pack_names_from_disk_nodes(disk_nodes)

    def reload_pack_names(self):
        """Sync our pack listing with what is present in the repository.

        This should be called when we find out that something we thought was
        present is now missing. This happens when another process re-packs the
        repository, etc.
        """
        # This is functionally similar to _save_pack_names, but we don't write
        # out the new value.
        disk_nodes, _, _ = self._diff_pack_names()
        self._packs_at_load = disk_nodes
        (removed, added,
         modified) = self._syncronize_pack_names_from_disk_nodes(disk_nodes)
        if removed or added or modified:
            return True
        return False

    def _clear_obsolete_packs(self):
        """Delete everything from the obsolete-packs directory.
        """
        obsolete_pack_transport = self.transport.clone('obsolete_packs')
        for filename in obsolete_pack_transport.list_dir('.'):
            try:
                obsolete_pack_transport.delete(filename)
            except (errors.PathError, errors.TransportError), e:
                warning("couldn't delete obsolete pack, skipping it:\n%s" % (e,))

    def _start_write_group(self):
        # Do not permit preparation for writing if we're not in a 'write lock'.
        if not self.repo.is_write_locked():
            raise errors.NotWriteLocked(self)
        self._new_pack = NewPack(self, upload_suffix='.pack',
            file_mode=self.repo.bzrdir._get_file_mode())
        # allow writing: queue writes to a new index
        self.revision_index.add_writable_index(self._new_pack.revision_index,
            self._new_pack)
        self.inventory_index.add_writable_index(self._new_pack.inventory_index,
            self._new_pack)
        self.text_index.add_writable_index(self._new_pack.text_index,
            self._new_pack)
        self.signature_index.add_writable_index(self._new_pack.signature_index,
            self._new_pack)

        self.repo.inventories._index._add_callback = self.inventory_index.add_callback
        self.repo.revisions._index._add_callback = self.revision_index.add_callback
        self.repo.signatures._index._add_callback = self.signature_index.add_callback
        self.repo.texts._index._add_callback = self.text_index.add_callback

    def _abort_write_group(self):
        # FIXME: just drop the transient index.
        # forget what names there are
        if self._new_pack is not None:
            try:
                self._new_pack.abort()
            finally:
                # XXX: If we aborted while in the middle of finishing the write
                # group, _remove_pack_indices can fail because the indexes are
                # already gone.  If they're not there we shouldn't fail in this
                # case.  -- mbp 20081113
                self._remove_pack_indices(self._new_pack)
                self._new_pack = None
        self.repo._text_knit = None

    def _commit_write_group(self):
        self._remove_pack_indices(self._new_pack)
        if self._new_pack.data_inserted():
            # get all the data to disk and read to use
            self._new_pack.finish()
            self.allocate(self._new_pack)
            self._new_pack = None
            if not self.autopack():
                # when autopack takes no steps, the names list is still
                # unsaved.
                self._save_pack_names()
        else:
            self._new_pack.abort()
            self._new_pack = None
        self.repo._text_knit = None


class KnitPackRepository(KnitRepository):
    """Repository with knit objects stored inside pack containers.
    
    The layering for a KnitPackRepository is:

    Graph        |  HPSS    | Repository public layer |
    ===================================================
    Tuple based apis below, string based, and key based apis above
    ---------------------------------------------------
    KnitVersionedFiles
      Provides .texts, .revisions etc
      This adapts the N-tuple keys to physical knit records which only have a
      single string identifier (for historical reasons), which in older formats
      was always the revision_id, and in the mapped code for packs is always
      the last element of key tuples.
    ---------------------------------------------------
    GraphIndex
      A separate GraphIndex is used for each of the
      texts/inventories/revisions/signatures contained within each individual
      pack file. The GraphIndex layer works in N-tuples and is unaware of any
      semantic value.
    ===================================================
    
    """

    def __init__(self, _format, a_bzrdir, control_files, _commit_builder_class,
        _serializer):
        KnitRepository.__init__(self, _format, a_bzrdir, control_files,
            _commit_builder_class, _serializer)
        index_transport = self._transport.clone('indices')
        self._pack_collection = RepositoryPackCollection(self, self._transport,
            index_transport,
            self._transport.clone('upload'),
            self._transport.clone('packs'),
            _format.index_builder_class,
            _format.index_class)
        self.inventories = KnitVersionedFiles(
            _KnitGraphIndex(self._pack_collection.inventory_index.combined_index,
                add_callback=self._pack_collection.inventory_index.add_callback,
                deltas=True, parents=True, is_locked=self.is_locked),
            data_access=self._pack_collection.inventory_index.data_access,
            max_delta_chain=200)
        self.revisions = KnitVersionedFiles(
            _KnitGraphIndex(self._pack_collection.revision_index.combined_index,
                add_callback=self._pack_collection.revision_index.add_callback,
                deltas=False, parents=True, is_locked=self.is_locked),
            data_access=self._pack_collection.revision_index.data_access,
            max_delta_chain=0)
        self.signatures = KnitVersionedFiles(
            _KnitGraphIndex(self._pack_collection.signature_index.combined_index,
                add_callback=self._pack_collection.signature_index.add_callback,
                deltas=False, parents=False, is_locked=self.is_locked),
            data_access=self._pack_collection.signature_index.data_access,
            max_delta_chain=0)
        self.texts = KnitVersionedFiles(
            _KnitGraphIndex(self._pack_collection.text_index.combined_index,
                add_callback=self._pack_collection.text_index.add_callback,
                deltas=True, parents=True, is_locked=self.is_locked),
            data_access=self._pack_collection.text_index.data_access,
            max_delta_chain=200)
        # True when the repository object is 'write locked' (as opposed to the
        # physical lock only taken out around changes to the pack-names list.) 
        # Another way to represent this would be a decorator around the control
        # files object that presents logical locks as physical ones - if this
        # gets ugly consider that alternative design. RBC 20071011
        self._write_lock_count = 0
        self._transaction = None
        # for tests
        self._reconcile_does_inventory_gc = True
        self._reconcile_fixes_text_parents = True
        self._reconcile_backsup_inventory = False
        self._fetch_order = 'unordered'

    def _warn_if_deprecated(self):
        # This class isn't deprecated, but one sub-format is
        if isinstance(self._format, RepositoryFormatKnitPack5RichRootBroken):
            from bzrlib import repository
            if repository._deprecation_warning_done:
                return
            repository._deprecation_warning_done = True
            warning("Format %s for %s is deprecated - please use"
                    " 'bzr upgrade --1.6.1-rich-root'"
                    % (self._format, self.bzrdir.transport.base))

    def _abort_write_group(self):
        self._pack_collection._abort_write_group()

    def _find_inconsistent_revision_parents(self):
        """Find revisions with incorrectly cached parents.

        :returns: an iterator yielding tuples of (revison-id, parents-in-index,
            parents-in-revision).
        """
        if not self.is_locked():
            raise errors.ObjectNotLocked(self)
        pb = ui.ui_factory.nested_progress_bar()
        result = []
        try:
            revision_nodes = self._pack_collection.revision_index \
                .combined_index.iter_all_entries()
            index_positions = []
            # Get the cached index values for all revisions, and also the location
            # in each index of the revision text so we can perform linear IO.
            for index, key, value, refs in revision_nodes:
                pos, length = value[1:].split(' ')
                index_positions.append((index, int(pos), key[0],
                    tuple(parent[0] for parent in refs[0])))
                pb.update("Reading revision index.", 0, 0)
            index_positions.sort()
            batch_count = len(index_positions) / 1000 + 1
            pb.update("Checking cached revision graph.", 0, batch_count)
            for offset in xrange(batch_count):
                pb.update("Checking cached revision graph.", offset)
                to_query = index_positions[offset * 1000:(offset + 1) * 1000]
                if not to_query:
                    break
                rev_ids = [item[2] for item in to_query]
                revs = self.get_revisions(rev_ids)
                for revision, item in zip(revs, to_query):
                    index_parents = item[3]
                    rev_parents = tuple(revision.parent_ids)
                    if index_parents != rev_parents:
                        result.append((revision.revision_id, index_parents, rev_parents))
        finally:
            pb.finished()
        return result

    @symbol_versioning.deprecated_method(symbol_versioning.one_one)
    def get_parents(self, revision_ids):
        """See graph._StackedParentsProvider.get_parents."""
        parent_map = self.get_parent_map(revision_ids)
        return [parent_map.get(r, None) for r in revision_ids]

    def _make_parents_provider(self):
        return graph.CachingParentsProvider(self)

    def _refresh_data(self):
        if self._write_lock_count == 1 or (
            self.control_files._lock_count == 1 and
            self.control_files._lock_mode == 'r'):
            # forget what names there are
            self._pack_collection.reset()
            # XXX: Better to do an in-memory merge when acquiring a new lock -
            # factor out code from _save_pack_names.
            self._pack_collection.ensure_loaded()

    def _start_write_group(self):
        self._pack_collection._start_write_group()

    def _commit_write_group(self):
        return self._pack_collection._commit_write_group()

    def get_transaction(self):
        if self._write_lock_count:
            return self._transaction
        else:
            return self.control_files.get_transaction()

    def is_locked(self):
        return self._write_lock_count or self.control_files.is_locked()

    def is_write_locked(self):
        return self._write_lock_count

    def lock_write(self, token=None):
        if not self._write_lock_count and self.is_locked():
            raise errors.ReadOnlyError(self)
        self._write_lock_count += 1
        if self._write_lock_count == 1:
            self._transaction = transactions.WriteTransaction()
            for repo in self._fallback_repositories:
                # Writes don't affect fallback repos
                repo.lock_read()
        self._refresh_data()

    def lock_read(self):
        if self._write_lock_count:
            self._write_lock_count += 1
        else:
            self.control_files.lock_read()
            for repo in self._fallback_repositories:
                # Writes don't affect fallback repos
                repo.lock_read()
        self._refresh_data()

    def leave_lock_in_place(self):
        # not supported - raise an error
        raise NotImplementedError(self.leave_lock_in_place)

    def dont_leave_lock_in_place(self):
        # not supported - raise an error
        raise NotImplementedError(self.dont_leave_lock_in_place)

    @needs_write_lock
    def pack(self):
        """Compress the data within the repository.

        This will pack all the data to a single pack. In future it may
        recompress deltas or do other such expensive operations.
        """
        self._pack_collection.pack()

    @needs_write_lock
    def reconcile(self, other=None, thorough=False):
        """Reconcile this repository."""
        from bzrlib.reconcile import PackReconciler
        reconciler = PackReconciler(self, thorough=thorough)
        reconciler.reconcile()
        return reconciler

    def unlock(self):
        if self._write_lock_count == 1 and self._write_group is not None:
            self.abort_write_group()
            self._transaction = None
            self._write_lock_count = 0
            raise errors.BzrError(
                'Must end write group before releasing write lock on %s'
                % self)
        if self._write_lock_count:
            self._write_lock_count -= 1
            if not self._write_lock_count:
                transaction = self._transaction
                self._transaction = None
                transaction.finish()
                for repo in self._fallback_repositories:
                    repo.unlock()
        else:
            self.control_files.unlock()
            for repo in self._fallback_repositories:
                repo.unlock()


class RepositoryFormatPack(MetaDirRepositoryFormat):
    """Format logic for pack structured repositories.

    This repository format has:
     - a list of packs in pack-names
     - packs in packs/NAME.pack
     - indices in indices/NAME.{iix,six,tix,rix}
     - knit deltas in the packs, knit indices mapped to the indices.
     - thunk objects to support the knits programming API.
     - a format marker of its own
     - an optional 'shared-storage' flag
     - an optional 'no-working-trees' flag
     - a LockDir lock
    """

    # Set this attribute in derived classes to control the repository class
    # created by open and initialize.
    repository_class = None
    # Set this attribute in derived classes to control the
    # _commit_builder_class that the repository objects will have passed to
    # their constructor.
    _commit_builder_class = None
    # Set this attribute in derived clases to control the _serializer that the
    # repository objects will have passed to their constructor.
    _serializer = None
    # External references are not supported in pack repositories yet.
    supports_external_lookups = False
    # What index classes to use
    index_builder_class = None
    index_class = None

    def initialize(self, a_bzrdir, shared=False):
        """Create a pack based repository.

        :param a_bzrdir: bzrdir to contain the new repository; must already
            be initialized.
        :param shared: If true the repository will be initialized as a shared
                       repository.
        """
        mutter('creating repository in %s.', a_bzrdir.transport.base)
        dirs = ['indices', 'obsolete_packs', 'packs', 'upload']
        builder = self.index_builder_class()
        files = [('pack-names', builder.finish())]
        utf8_files = [('format', self.get_format_string())]
        
        self._upload_blank_content(a_bzrdir, dirs, files, utf8_files, shared)
        return self.open(a_bzrdir=a_bzrdir, _found=True)

    def open(self, a_bzrdir, _found=False, _override_transport=None):
        """See RepositoryFormat.open().
        
        :param _override_transport: INTERNAL USE ONLY. Allows opening the
                                    repository at a slightly different url
                                    than normal. I.e. during 'upgrade'.
        """
        if not _found:
            format = RepositoryFormat.find_format(a_bzrdir)
        if _override_transport is not None:
            repo_transport = _override_transport
        else:
            repo_transport = a_bzrdir.get_repository_transport(None)
        control_files = lockable_files.LockableFiles(repo_transport,
                                'lock', lockdir.LockDir)
        return self.repository_class(_format=self,
                              a_bzrdir=a_bzrdir,
                              control_files=control_files,
                              _commit_builder_class=self._commit_builder_class,
                              _serializer=self._serializer)


class RepositoryFormatKnitPack1(RepositoryFormatPack):
    """A no-subtrees parameterized Pack repository.

    This format was introduced in 0.92.
    """

    repository_class = KnitPackRepository
    _commit_builder_class = PackCommitBuilder
    @property
    def _serializer(self):
        return xml5.serializer_v5
    # What index classes to use
    index_builder_class = InMemoryGraphIndex
    index_class = GraphIndex

    def _get_matching_bzrdir(self):
        return bzrdir.format_registry.make_bzrdir('pack-0.92')

    def _ignore_setting_bzrdir(self, format):
        pass

    _matchingbzrdir = property(_get_matching_bzrdir, _ignore_setting_bzrdir)

    def get_format_string(self):
        """See RepositoryFormat.get_format_string()."""
        return "Bazaar pack repository format 1 (needs bzr 0.92)\n"

    def get_format_description(self):
        """See RepositoryFormat.get_format_description()."""
        return "Packs containing knits without subtree support"

    def check_conversion_target(self, target_format):
        pass


class RepositoryFormatKnitPack3(RepositoryFormatPack):
    """A subtrees parameterized Pack repository.

    This repository format uses the xml7 serializer to get:
     - support for recording full info about the tree root
     - support for recording tree-references

    This format was introduced in 0.92.
    """

    repository_class = KnitPackRepository
    _commit_builder_class = PackRootCommitBuilder
    rich_root_data = True
    supports_tree_reference = True
    @property
    def _serializer(self):
        return xml7.serializer_v7
    # What index classes to use
    index_builder_class = InMemoryGraphIndex
    index_class = GraphIndex

    def _get_matching_bzrdir(self):
        return bzrdir.format_registry.make_bzrdir(
            'pack-0.92-subtree')

    def _ignore_setting_bzrdir(self, format):
        pass

    _matchingbzrdir = property(_get_matching_bzrdir, _ignore_setting_bzrdir)

    def check_conversion_target(self, target_format):
        if not target_format.rich_root_data:
            raise errors.BadConversionTarget(
                'Does not support rich root data.', target_format)
        if not getattr(target_format, 'supports_tree_reference', False):
            raise errors.BadConversionTarget(
                'Does not support nested trees', target_format)
            
    def get_format_string(self):
        """See RepositoryFormat.get_format_string()."""
        return "Bazaar pack repository format 1 with subtree support (needs bzr 0.92)\n"

    def get_format_description(self):
        """See RepositoryFormat.get_format_description()."""
        return "Packs containing knits with subtree support\n"


class RepositoryFormatKnitPack4(RepositoryFormatPack):
    """A rich-root, no subtrees parameterized Pack repository.

    This repository format uses the xml6 serializer to get:
     - support for recording full info about the tree root

    This format was introduced in 1.0.
    """

    repository_class = KnitPackRepository
    _commit_builder_class = PackRootCommitBuilder
    rich_root_data = True
    supports_tree_reference = False
    @property
    def _serializer(self):
        return xml6.serializer_v6
    # What index classes to use
    index_builder_class = InMemoryGraphIndex
    index_class = GraphIndex

    def _get_matching_bzrdir(self):
        return bzrdir.format_registry.make_bzrdir(
            'rich-root-pack')

    def _ignore_setting_bzrdir(self, format):
        pass

    _matchingbzrdir = property(_get_matching_bzrdir, _ignore_setting_bzrdir)

    def check_conversion_target(self, target_format):
        if not target_format.rich_root_data:
            raise errors.BadConversionTarget(
                'Does not support rich root data.', target_format)

    def get_format_string(self):
        """See RepositoryFormat.get_format_string()."""
        return ("Bazaar pack repository format 1 with rich root"
                " (needs bzr 1.0)\n")

    def get_format_description(self):
        """See RepositoryFormat.get_format_description()."""
        return "Packs containing knits with rich root support\n"


class RepositoryFormatKnitPack5(RepositoryFormatPack):
    """Repository that supports external references to allow stacking.

    New in release 1.6.

    Supports external lookups, which results in non-truncated ghosts after
    reconcile compared to pack-0.92 formats.
    """

    repository_class = KnitPackRepository
    _commit_builder_class = PackCommitBuilder
    supports_external_lookups = True
    # What index classes to use
    index_builder_class = InMemoryGraphIndex
    index_class = GraphIndex

    @property
    def _serializer(self):
        return xml5.serializer_v5

    def _get_matching_bzrdir(self):
        return bzrdir.format_registry.make_bzrdir('1.6')

    def _ignore_setting_bzrdir(self, format):
        pass

    _matchingbzrdir = property(_get_matching_bzrdir, _ignore_setting_bzrdir)

    def get_format_string(self):
        """See RepositoryFormat.get_format_string()."""
        return "Bazaar RepositoryFormatKnitPack5 (bzr 1.6)\n"

    def get_format_description(self):
        """See RepositoryFormat.get_format_description()."""
        return "Packs 5 (adds stacking support, requires bzr 1.6)"

    def check_conversion_target(self, target_format):
        pass


class RepositoryFormatKnitPack5RichRoot(RepositoryFormatPack):
    """A repository with rich roots and stacking.

    New in release 1.6.1.

    Supports stacking on other repositories, allowing data to be accessed
    without being stored locally.
    """

    repository_class = KnitPackRepository
    _commit_builder_class = PackRootCommitBuilder
    rich_root_data = True
    supports_tree_reference = False # no subtrees
    supports_external_lookups = True
    # What index classes to use
    index_builder_class = InMemoryGraphIndex
    index_class = GraphIndex

    @property
    def _serializer(self):
        return xml6.serializer_v6

    def _get_matching_bzrdir(self):
        return bzrdir.format_registry.make_bzrdir(
            '1.6.1-rich-root')

    def _ignore_setting_bzrdir(self, format):
        pass

    _matchingbzrdir = property(_get_matching_bzrdir, _ignore_setting_bzrdir)

    def check_conversion_target(self, target_format):
        if not target_format.rich_root_data:
            raise errors.BadConversionTarget(
                'Does not support rich root data.', target_format)

    def get_format_string(self):
        """See RepositoryFormat.get_format_string()."""
        return "Bazaar RepositoryFormatKnitPack5RichRoot (bzr 1.6.1)\n"

    def get_format_description(self):
        return "Packs 5 rich-root (adds stacking support, requires bzr 1.6.1)"


class RepositoryFormatKnitPack5RichRootBroken(RepositoryFormatPack):
    """A repository with rich roots and external references.

    New in release 1.6.

    Supports external lookups, which results in non-truncated ghosts after
    reconcile compared to pack-0.92 formats.

    This format was deprecated because the serializer it uses accidentally
    supported subtrees, when the format was not intended to. This meant that
    someone could accidentally fetch from an incorrect repository.
    """

    repository_class = KnitPackRepository
    _commit_builder_class = PackRootCommitBuilder
    rich_root_data = True
    supports_tree_reference = False # no subtrees

    supports_external_lookups = True
    # What index classes to use
    index_builder_class = InMemoryGraphIndex
    index_class = GraphIndex

    @property
    def _serializer(self):
        return xml7.serializer_v7

    def _get_matching_bzrdir(self):
        return bzrdir.format_registry.make_bzrdir(
            '1.6.1-rich-root')

    def _ignore_setting_bzrdir(self, format):
        pass

    _matchingbzrdir = property(_get_matching_bzrdir, _ignore_setting_bzrdir)

    def check_conversion_target(self, target_format):
        if not target_format.rich_root_data:
            raise errors.BadConversionTarget(
                'Does not support rich root data.', target_format)

    def get_format_string(self):
        """See RepositoryFormat.get_format_string()."""
        return "Bazaar RepositoryFormatKnitPack5RichRoot (bzr 1.6)\n"

    def get_format_description(self):
        return ("Packs 5 rich-root (adds stacking support, requires bzr 1.6)"
                " (deprecated)")


class RepositoryFormatKnitPack6(RepositoryFormatPack):
    """A repository with stacking and btree indexes,
    without rich roots or subtrees.

    This is equivalent to pack-1.6 with B+Tree indices.
    """

    repository_class = KnitPackRepository
    _commit_builder_class = PackCommitBuilder
    supports_external_lookups = True
    # What index classes to use
    index_builder_class = BTreeBuilder
    index_class = BTreeGraphIndex

    @property
    def _serializer(self):
        return xml5.serializer_v5

    def _get_matching_bzrdir(self):
        return bzrdir.format_registry.make_bzrdir('1.9')

    def _ignore_setting_bzrdir(self, format):
        pass

    _matchingbzrdir = property(_get_matching_bzrdir, _ignore_setting_bzrdir)

    def get_format_string(self):
        """See RepositoryFormat.get_format_string()."""
        return "Bazaar RepositoryFormatKnitPack6 (bzr 1.9)\n"

    def get_format_description(self):
        """See RepositoryFormat.get_format_description()."""
        return "Packs 6 (uses btree indexes, requires bzr 1.9)"

    def check_conversion_target(self, target_format):
        pass


class RepositoryFormatKnitPack6RichRoot(RepositoryFormatPack):
    """A repository with rich roots, no subtrees, stacking and btree indexes.

    1.6-rich-root with B+Tree indices.
    """

    repository_class = KnitPackRepository
    _commit_builder_class = PackRootCommitBuilder
    rich_root_data = True
    supports_tree_reference = False # no subtrees
    supports_external_lookups = True
    # What index classes to use
    index_builder_class = BTreeBuilder
    index_class = BTreeGraphIndex

    @property
    def _serializer(self):
        return xml6.serializer_v6

    def _get_matching_bzrdir(self):
        return bzrdir.format_registry.make_bzrdir(
            '1.9-rich-root')

    def _ignore_setting_bzrdir(self, format):
        pass

    _matchingbzrdir = property(_get_matching_bzrdir, _ignore_setting_bzrdir)

    def check_conversion_target(self, target_format):
        if not target_format.rich_root_data:
            raise errors.BadConversionTarget(
                'Does not support rich root data.', target_format)

    def get_format_string(self):
        """See RepositoryFormat.get_format_string()."""
        return "Bazaar RepositoryFormatKnitPack6RichRoot (bzr 1.9)\n"

    def get_format_description(self):
        return "Packs 6 rich-root (uses btree indexes, requires bzr 1.9)"


class RepositoryFormatPackDevelopment2(RepositoryFormatPack):
    """A no-subtrees development repository.

    This format should be retained until the second release after bzr 1.7.

    This is pack-1.6.1 with B+Tree indices.
    """

    repository_class = KnitPackRepository
    _commit_builder_class = PackCommitBuilder
    supports_external_lookups = True
    # What index classes to use
    index_builder_class = BTreeBuilder
    index_class = BTreeGraphIndex

    @property
    def _serializer(self):
        return xml5.serializer_v5

    def _get_matching_bzrdir(self):
        return bzrdir.format_registry.make_bzrdir('development2')

    def _ignore_setting_bzrdir(self, format):
        pass

    _matchingbzrdir = property(_get_matching_bzrdir, _ignore_setting_bzrdir)

    def get_format_string(self):
        """See RepositoryFormat.get_format_string()."""
        return "Bazaar development format 2 (needs bzr.dev from before 1.8)\n"

    def get_format_description(self):
        """See RepositoryFormat.get_format_description()."""
        return ("Development repository format, currently the same as "
            "1.6.1 with B+Trees.\n")

    def check_conversion_target(self, target_format):
        pass


class RepositoryFormatPackDevelopment2Subtree(RepositoryFormatPack):
    """A subtrees development repository.

    This format should be retained until the second release after bzr 1.7.

    1.6.1-subtree[as it might have been] with B+Tree indices.
    """

    repository_class = KnitPackRepository
    _commit_builder_class = PackRootCommitBuilder
    rich_root_data = True
    supports_tree_reference = True
    supports_external_lookups = True
    # What index classes to use
    index_builder_class = BTreeBuilder
    index_class = BTreeGraphIndex

    @property
    def _serializer(self):
        return xml7.serializer_v7

    def _get_matching_bzrdir(self):
        return bzrdir.format_registry.make_bzrdir(
            'development2-subtree')

    def _ignore_setting_bzrdir(self, format):
        pass

    _matchingbzrdir = property(_get_matching_bzrdir, _ignore_setting_bzrdir)

    def check_conversion_target(self, target_format):
        if not target_format.rich_root_data:
            raise errors.BadConversionTarget(
                'Does not support rich root data.', target_format)
        if not getattr(target_format, 'supports_tree_reference', False):
            raise errors.BadConversionTarget(
                'Does not support nested trees', target_format)
            
    def get_format_string(self):
        """See RepositoryFormat.get_format_string()."""
        return ("Bazaar development format 2 with subtree support "
            "(needs bzr.dev from before 1.8)\n")

    def get_format_description(self):
        """See RepositoryFormat.get_format_description()."""
        return ("Development repository format, currently the same as "
            "1.6.1-subtree with B+Tree indices.\n")<|MERGE_RESOLUTION|>--- conflicted
+++ resolved
@@ -468,23 +468,14 @@
         """Create an AggregateIndex.
 
         :param reload_func: A function to call if we find we are missing an
-<<<<<<< HEAD
             index. Should have the form reload_func() => True if the list of
             active pack files has changed.
-=======
-            index. Should have the form reload_func() => True/False to indicate
-            if reloading actually changed anything.
->>>>>>> 2aadc955
         """
         self._reload_func = reload_func
         self.index_to_pack = {}
         self.combined_index = CombinedGraphIndex([], reload_func=reload_func)
-<<<<<<< HEAD
-        self.data_access = _DirectPackAccess(self.index_to_pack)
-=======
         self.data_access = _DirectPackAccess(self.index_to_pack,
                                              reload_func=reload_func)
->>>>>>> 2aadc955
         self.add_callback = None
 
     def replace_indices(self, index_to_pack, indices):
