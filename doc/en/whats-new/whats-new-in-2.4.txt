*************************
What's New in Bazaar 2.4?
*************************

Bazaar 2.4 is still under development, and will be released in August 2011.
This document accumulates a high level summary of what's changed.  See the
:doc:`../release-notes/index` for a full list.

Users are encouraged to upgrade from the other stable series.  This
document outlines the improvements in Bazaar 2.4 vs Bazaar 2.3. As well as
summarizing improvements made to the core product, it highlights
enhancements within the broader Bazaar world of potential interest to
those upgrading.

Bazaar 2.4.0 is fully compatible both locally and on the network with 2.0,
2.1, 2.2 and 2.3, and can read and write repositories generated by all
previous versions.

Dropping Python2.4 and Python2.5 support
****************************************

Bazaar 2.4.0 is the first version of bzr to drop support for python
versions before 2.6. The 2.3 series will still be maintained in bugfix
mode for people who need older versions of python. You can also use
Launchpad to nominate fixes for 2.3. We can't fix everything, but that can
help guide us to what people are running into. Upgrading to python2.6
allows us to clean up the syntax in our files, and makes it easier to work
on python3 compatibility.

External merge tools
********************

External merge tool configuration has been added to ``bzr`` core. The name
and commandline of one or more external merge tools can be defined in
bazaar.conf. See the help topic ``configuration`` for more details.

Tagged revisions are copied
***************************

When tags are copied from a branch, the associated revisions are now copied
too.  Previously operations like branching, merging or pulling might have
copied new tags visible in ``bzr tags``, but not copied the revisions.  Now
revisions from tags will always be present, so that operations like ``bzr
log -r tag:foo`` will always work.

Deprecated command synonyms
***************************

Two built-in synonyms for ``bzr branch`` have been deprecated: ``clone`` and
``get``.

Configuration files
*******************

Option values can now refer to other options in the same configuration file by
enclosing them in curly brackets (``{option}``). This is an opt-in feature
during the beta period controlled by the ``bzr.config.expand`` option that
should be declared in ``bazaar.conf`` and no other file.

Changelog merge plugin
**********************

The ``changelog_merge`` plugin has been added.  It provides a merge hook
to automate merging of changes to ``ChangeLog`` files in GNU's change log
format.  Refer to ``bzr help changelog_merge`` for documentation on how to
enable it and what it can do.

Faster operations on Large Trees
********************************

Many bzr commands used to run into pathological behavior on large trees
(>10k files), reading the inventory data in random order causing cache
thrashing. Various other tweaks have been applied with feedback from large
trees. A possibly incomplete list is as follows for running commands on a
70k file tree::

<<<<<<< HEAD
    bzr-2.3 bzr-2.4 action
    3m39s   1m03s   bzr co --lightweight
      38s      3s   bzr revert
    4m47s     27s   bzr merge
    4m58s     32s   bzr up
    9m33s     29s   bzr uncommit (including a merge)
    4m44s      3s   bzr uncommit (simple commit)
=======
    bzr-2.3.1 bzr-2.3.2 bzr-2.4 action
    3m39s                 1m03s   bzr co --lightweight
      38s                    6s   bzr revert
    4m47s                   27s   bzr merge
    4m45s           29s     17s   bzr pull
    4m58s                   32s   bzr up
>>>>>>> 09c76f2c
    

Faster stacked branches
***********************

Creating a stacked branch from a smart server with ``bzr branch
--stacked`` is a bit faster now.  For small branches it does 20% fewer
network roundtrips.  Other operations where a local branch is stacked on a
branch hosted on a smart server will also benefit.

Further information
*******************

For more detailed information on the changes made, see the the
:doc:`../release-notes/index` for:

* the interim bzr `milestones <https://launchpad.net/bzr/2.4>`_
* the plugins you use.

For a summary of changes made in earlier releases, see:

* :doc:`whats-new-in-2.1`
* :doc:`whats-new-in-2.2`
* :doc:`whats-new-in-2.3`

..
   vim: tw=74 ft=rst ff=unix<|MERGE_RESOLUTION|>--- conflicted
+++ resolved
@@ -74,22 +74,14 @@
 trees. A possibly incomplete list is as follows for running commands on a
 70k file tree::
 
-<<<<<<< HEAD
-    bzr-2.3 bzr-2.4 action
-    3m39s   1m03s   bzr co --lightweight
-      38s      3s   bzr revert
-    4m47s     27s   bzr merge
-    4m58s     32s   bzr up
-    9m33s     29s   bzr uncommit (including a merge)
-    4m44s      3s   bzr uncommit (simple commit)
-=======
     bzr-2.3.1 bzr-2.3.2 bzr-2.4 action
     3m39s                 1m03s   bzr co --lightweight
       38s                    6s   bzr revert
     4m47s                   27s   bzr merge
     4m45s           29s     17s   bzr pull
     4m58s                   32s   bzr up
->>>>>>> 09c76f2c
+    9m33s                   29s   bzr uncommit (including a merge)
+    4m44s           17s      3s   bzr uncommit (simple commit)
     
 
 Faster stacked branches
