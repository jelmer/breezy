--- conflicted
+++ resolved
@@ -35,7 +35,6 @@
 
 * Fix a nasty corner case merging changes into a tree with changed
   symlinks when pushing from bzr into git.
-<<<<<<< HEAD
   (Jelmer Vernooĳ)
 
 * Fix installation on Windows. (Raoul Snyman, #1818947)
@@ -43,11 +42,6 @@
 * Fix switching between branches while preserving uncommitted changes in git.
   (Jelmer Vernooĳ, #1820606)
 
-=======
-
-* Fix installation on Windows. (Raoul Snyman, #1818947)
-
->>>>>>> 5de7e5b2
 Documentation
 *************
 
@@ -73,11 +67,7 @@
 
 None.
 
-<<<<<<< HEAD
-
-
-=======
->>>>>>> 5de7e5b2
+
 brz 3.0.0
 #########
 
