--- conflicted
+++ resolved
@@ -32,13 +32,11 @@
 .. Fixes for situations where brz would previously crash or give incorrect
    or undesirable results.
 
-<<<<<<< HEAD
  * Don't throw an error attempting to read the parent of a ref.
    (Jelmer Vernooĳ)
-=======
+
  * Don't rely on private transport attribute in fast-import.
    (Jelmer Vernooĳ, #1854607)
->>>>>>> 38465615
 
 Documentation
 *************
