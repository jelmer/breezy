####################
Breezy Release Notes
####################

.. toctree::
   :maxdepth: 1

brz 3.0.0 is the first release of ``Breezy``, a fork of Bazaar. For more
information, see our release announcement on the Bazaar mailing list and
README.

brz 3.0.0
#########

:Codename: Pelican
:3.0.1: NOT RELEASED YET

External Compatibility Breaks
*****************************

 * The bzr command has been renamed to brz, to prevent
   clashes with upstream Bazaar.
   (Martin Packman, Jelmer Vernooĳ)

New Features
************

<<<<<<< HEAD
* The 'bisect' plugin is now shipped with bzr. (Jelmer Vernooĳ)
=======
 * The 'fastimport' plugin is now bundled with Bazaar.
   (Jelmer Vernooĳ)
>>>>>>> 60ceb2a8

Improvements
************

.. Improvements to existing commands, especially improved performance 
   or memory usage, or better results.

Bug Fixes
*********

.. Fixes for situations where brz would previously crash or give incorrect
   or undesirable results.

Documentation
*************

 * Various documents have been updated to explain that Breezy is a fork
   of Bazaar.

API Changes
***********

 * bzrlib has been renamed to bzrlib. (Martin Packman, Jelmer Vernooĳ)

 * Signature of ``load_tests`` used by ``TestLoader`` changed to be
   compatible with standard libarary unittest.  (Martin Packman)

Internals
*********

.. Major internal changes, unlikely to be visible to users or plugin 
   developers, but interesting for brz developers.

Testing
*******

.. Fixes and changes that are only relevant to brz's test framework and 
   suite.  This can include new facilities for writing tests, fixes to 
   spurious test failures and changes to the way things should be tested.


..
   vim: tw=74 ft=rst ff=unix<|MERGE_RESOLUTION|>--- conflicted
+++ resolved
@@ -25,12 +25,9 @@
 New Features
 ************
 
-<<<<<<< HEAD
-* The 'bisect' plugin is now shipped with bzr. (Jelmer Vernooĳ)
-=======
+ * The 'bisect' plugin is now shipped with bzr. (Jelmer Vernooĳ)
  * The 'fastimport' plugin is now bundled with Bazaar.
    (Jelmer Vernooĳ)
->>>>>>> 60ceb2a8
 
 Improvements
 ************
