####################
Breezy Release Notes
####################

.. toctree::
   :maxdepth: 1

brz 3.0.0 is the first release of ``Breezy``, a fork of Bazaar. For more
information, see our release announcement on the Bazaar mailing list and
README.

brz 3.0.0
#########

:Codename: Pelican
:3.0.0: NOT RELEASED YET

External Compatibility Breaks
*****************************

 * The bzr command has been renamed to brz, to prevent clashes with upstream
   Bazaar.
   (Martin Packman, Jelmer Vernooĳ)

 * The --prefix/-p argument for ``brz diff`` now defaults to -p1 rather
   than -p0. (Jelmer Vernooĳ, #1695126)

 * The ``brz register-branch`` command from the Launchpad plugin has been
   removed, because it has not worked for at least five years: it relies on
   password authentication rather than SSO, the relevant systems no longer
   have firewall-level access to the outside world, and in general the
   Mirrored branch type is deprecated.  Either just push the branch to
   Launchpad or use code imports instead
   (https://help.launchpad.net/VcsImports).
   (Colin Watson, #254567, #483689)

 * brz no longer supports building the C extensions using Pyrex.
   Only Cython is supported. (Jelmer Vernooĳ)

 * Support for HTTP support using "pycurl" and the associated
   URL schemes "http+pycurl://" and "https+pycurl://" has been dropped.
   (Jelmer Vernooij, #82086, #377389, #122258, #516222, #545776, #1696602)

 * Support for medusa for FTP tests has been dropped, only
   pyftpdlib is now supported. (Jelmer Vernooĳ)

 * The deprecated ``brz get`` and ``brz clone`` commands have been
   removed. (Jelmer Vernooĳ)

 * The setting to ignore missing C extensions has been changed from
   ``ignore_missing_extensions=True`` to
   ``suppress_warnings=missing_extensions``. (Jelmer Vernooĳ)

 * Remove format names as options to ``brz init`` and ``brz
   init-repository``.. Now you must use ``brz init --format=...``.
   This simplifies ``brz init --help``.
   (Neil Martinsen-Burrell, #330494)

 * ``python-gpg`` is now used for checking GPG signatures rather than
   ``python-gpgme``. (Jelmer Vernooĳ, #1702308)

 * ``python-gpg`` is now used for signing commits, rather than shelling
   out to the gnupg command. The ``gpg_signing_command`` option has been
   removed.  (Jelmer Vernooĳ, #847388)

 * The ``bzr.transform.orphan_policy`` configuration option
   has been renamed to ``transform.orphan_policy``.
   (Jelmer Vernooĳ)

<<<<<<< HEAD
 * Backslash (\) is no longer accepted as a path separator
   on platforms where it is not the default path separator,
   e.g. POSIX systems. This is so that filenames with backslashes
   in their name can be added explicitly. (#176263, #165151)
=======
 * One-letter shortcuts for Ubuntu releases are no
   longer supported after 'ubuntu:'. Bazaar's mapping for
   one-letter distroseries had not been updated since natty.
   (Jelmer Vernooĳ)
>>>>>>> 543e7a41

New Features
************

 * The 'bisect' plugin is now shipped with brz. (Jelmer Vernooĳ)

 * The 'fastimport' plugin is now bundled with Breezy.
   (Jelmer Vernooĳ)

 * The 'stats' plugin is now bundled with Breezy.
   (Jelmer Vernooĳ)

 * The 'upload' plugin is now bundled with Breezy.
   (Jelmer Vernooĳ)

 * The 'cvs' and 'mtn' plugins are now bundled with Breezy.
   (Jelmer Vernooĳ)

 * The 'email' plugin is now bundled with Breezy.
   (Jelmer Vernooĳ)

 * The 'import' command is now bundled with brz.
   Imported from bzrtools by Aaron Bentley. (Jelmer Vernooĳ, #773241)

 * The 'link-tree' command is now bundled with brz.
   Imported from bzrtools by Aaron Bentley. (Jelmer Vernooĳ)

 * The 'fetch-ghosts' command is now bundled with brz.
   Imported from bzrtools by Aaron Bentley. (Jelmer Vernooĳ)

 * The 'commitfromnews' plugin is now bundled and
   can be enabled by setting ``commit.template_from_files = NEWS``.
   (Jelmer Vernooĳ)

 * The 'darcs' plugin is now bundled.
   (Jelmer Vernooĳ)

 * The functionality from ``bzr-guess`` is now merged into Breezy.
   It will provide suggestions if the user typoes a command.
   (Jelmer Vernooĳ)

 * Support the creation of colocated branches in ``brz fast-import``.
   (Jelmer Vernooĳ, #1744626)

 * New ``lp-logout`` command to unset launchpad username.
   (Jelmer Vernooĳ, #349143)

Improvements
************

 * Doc generators now support the SOURCE_DATE_EPOCH environment
   variable (https://reproducible-builds.org/specs/source-date-epoch/).
   (Jelmer Vernooĳ)

 * The ``repodebug`` plugin is now bundled.
   (Jelmer Vernooĳ)

 * New ``brz cp`` command which copies files (but does not currently track
   history). (Jelmer Vernooĳ, start towards #269095)

 * HPSS calls for ``RevisionTree.archive`` and
   ``RevisionTree.annotate_iter`` have been added. (Jelmer Vernooĳ,
   #897781)

Bug Fixes
*********

* Support Server Name Indication (SNI) when talking to https servers.
  Cherry-picked from lp:~vila/bzr/1089352-sni-support
  (Vincent Ladeuil, #1089352)

* The ``bisect`` command now works in non-``.bzr`` directories.
  (Jelmer Vernooĳ)

* When creating ``authentication.conf``, umask is now set so only the
  current user can read the file. Breezy warns if the file is
  accessible for other users when it starts.
  (Joke de Buhr, Jelmer Vernooĳ, #475501)

* Support ``brz commit -x`` in combination with iter_changes.
  (Jelmer Vernooĳ, #796582, #403811, #694946, #268135, #299879)

* Print a proper error when encountering ghost revisions in
  mainline in ``brz log``. (Jelmer Vernooĳ, #726466)

* Security fix: hostnames starting with a dash in bzr+ssh URLs
  are now filtered out when using a subprocess SSH client.
  .
  Thanks to Augie Fackler for reporting.
  (Jelmer Vernooĳ, #1710979)

* Mark all options as unicode. Allows using non-ASCII values in most
  options. (Jelmer Vernooĳ, #563692)

* Support automatic rename tracking into new directories.
  (mnn, #373319)

* Avoid writing directly to sys.stdout, but use self.outf in
  Command implementations instead. (#268573, B. Clausius)

* It is now possible to version files with backslashes in their name
  on platforms that support it. (Jelmer Vernooij, #81844)

* Support '0' markers in fastimport plugin. (Jelmer Vernooĳ, #1744615)

<<<<<<< HEAD
* Support adding/removing filenames that consist of just
  backslashes in where backslash is not the path separator.
  (Jelmer Vernooĳ, #176263, #165151)
=======
* Report correct path in output of ``brz add``.
  (Brian de Alwis, Jelmer Vernooĳ, #1799482)
>>>>>>> 543e7a41

Documentation
*************

 * Various documents have been updated to explain that Breezy is a fork
   of Bazaar.

 * Documentation translations into Japanese, Spanish and Russian have been
   removed since there are no current translators to update them.
   (Jelmer Vernooĳ)

API Changes
***********

 * bzrlib has been renamed to breezy. (Martin Packman, Jelmer Vernooĳ)

 * Signature of ``load_tests`` used by ``TestLoader`` changed to be
   compatible with standard libarary unittest.  (Martin Packman)

 * All previously deprecated functionality has been removed.
   (Jelmer Vernooĳ)

 * ``CommitBuilder.record_entry_contents`` has been removed.
   (Jelmer Vernooĳ, #731433, #604953)

 * Renamed ``breezy.delta.report_delta`` parameter ``filter=`` to
   ``predicate=``. (Martin Packman)

 * ``Branch.bzrdir``, ``Repository.bzrdir`` and ``WorkingTree.bzrdir``
   have been renamed to ``Branch.controldir``, ``Repository.controldir``
   and ``WorkingTree.controldir``, respectively.
   (Jelmer Vernooĳ, #1695774)

 * ``BzrBranch`` and the various bzr branch format implementations
   have been moved to ``breezy.bzr``. (Jelmer Vernooĳ)

 * ``MetaDirBranchFormatFactory`` has been removed.
   Use lazy registration on ``breezy.branch.format_registry``
   instead. (Jelmer Vernooĳ)

 * ``breezy.bzrdir.format_registry`` has been removed; use
   ``breezy.controldir.format_registry`` instead.
   (Jelmer Vernooĳ)

 * ``breezy.api`` has been removed.  (Jelmer Vernooĳ, #742192)

 * ``ControlDir.find_bzrdirs`` has been renamed to
   ``ControlDir.find_controldirs``. (Jelmer Vernooĳ)

 * ``Repository.get_revisions`` no longer accepts ``None`` as
   argument. (Jelmer Vernooĳ)

 * A new ``Repository.iter_revisions`` method has been added.
   (Jelmer Vernooĳ)

 * A new ``WorkingTreeFormat.supports_setting_file_ids`` property
   has been added that can be set to False to indicate a working tree
   doesn't support e.g. passing a file_id into ``WorkingTree.mkdir``.
   (Jelmer Vernooĳ, #1707533)

 * A new ``RepositoryFormat.supports_setting_revision_ids`` property
   has been added that can be set to False to indicate a repository
   doesn't support passing revision ids to ``CommitBuilder.commit``.
   (Jelmer Vernooĳ)

 * A new ``RepositoryFormat.supports_overriding_transport`` property
   has been added that can be set to False to indicate a repository
   doesn't support passing an alternative transport to
   ``RepositoryFormat.open``.
   (Jelmer Vernooĳ)

 * ``Repository.print_file`` and ``Branch.print_file`` have been removed.
   (Jelmer Vernooĳ)

 * Various ``lock_write`` and ``lock_read`` functions now return a
   context manager. (Jelmer Vernooĳ)

 * The ``BranchWriteLockResult.branch_token`` (returned by
   ``Branch.lock_write``) has been renamed to
   ``BranchWriteLockResult.token``. (Jelmer Vernooĳ)

 * ``breezy.decorators.needs_write_lock``,
   ``breezy.decorators.needs_read_lock`` and
   ``breezy.mutabletree.needs_tree_write_lock`` have been deprecated.
   Instead, use the context managers returned by ``.lock_write``,
   ``.lock_read`` and ``.lock_tree_write`` respectively. (Jelmer Vernooĳ)

 * ``Tree`` methods now take a ``path`` as primary key argument, rather
   than a ``file_id``. ``file_id`` is still present as optional argument
   for most functions, and can be specified to speed up lookups.
   (Jelmer Vernooĳ)

Internals
*********

.. Major internal changes, unlikely to be visible to users or plugin 
   developers, but interesting for brz developers.

* Allow overriding of default HTTP headers by caller.
  (Jelmer Vernooĳ, #1753734)

Testing
*******

 * Allow /dev/null to be a symlink to a chardev. (Igo Pashev, #832257)

 * A test isolation issue in ``breezy.tests.test_ui`` was fixed,
   which caused ``output_encoding = iso-8859-1`` to be added to the
   users' bazaar.conf. (Jelmer Vernooĳ)

 * Newer versions of ``pyftpdlib`` are now supported for running FTP tests.
   (Jelmer Vernooĳ)

 * The ``--subunit`` argument for ``brz selftest`` has been renamed to
   ``--subunit1``, and a new argument ``--subunit2`` has been added that
   outputs subunit v2.
   (Jelmer Vernooĳ, #1699346, #661205)

 * Launchpad plugin tests no longer try to connect to production
   Launchpad. (Jelmer Vernooĳ, #723183)

 * Set the ``GPGHOME`` environment variable during testing, to prevent
   e.g. leaking keys into the users' GNUPG directory.
   (Jelmer Vernooĳ, #843885)

..
   vim: tw=74 ft=rst ff=unix<|MERGE_RESOLUTION|>--- conflicted
+++ resolved
@@ -67,17 +67,15 @@
    has been renamed to ``transform.orphan_policy``.
    (Jelmer Vernooĳ)
 
-<<<<<<< HEAD
  * Backslash (\) is no longer accepted as a path separator
    on platforms where it is not the default path separator,
    e.g. POSIX systems. This is so that filenames with backslashes
    in their name can be added explicitly. (#176263, #165151)
-=======
+
  * One-letter shortcuts for Ubuntu releases are no
    longer supported after 'ubuntu:'. Bazaar's mapping for
    one-letter distroseries had not been updated since natty.
    (Jelmer Vernooĳ)
->>>>>>> 543e7a41
 
 New Features
 ************
@@ -183,14 +181,12 @@
 
 * Support '0' markers in fastimport plugin. (Jelmer Vernooĳ, #1744615)
 
-<<<<<<< HEAD
 * Support adding/removing filenames that consist of just
   backslashes in where backslash is not the path separator.
   (Jelmer Vernooĳ, #176263, #165151)
-=======
+
 * Report correct path in output of ``brz add``.
   (Brian de Alwis, Jelmer Vernooĳ, #1799482)
->>>>>>> 543e7a41
 
 Documentation
 *************
