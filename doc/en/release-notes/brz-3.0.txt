--- conflicted
+++ resolved
@@ -91,18 +91,16 @@
  * Renamed ``breezy.delta.report_delta`` parameter ``filter=`` to
    ``predicate=``. (Martin Packman)
 
-<<<<<<< HEAD
  * ``BzrBranch`` and the various bzr branch format implementations
    have been moved to ``breezy.bzr``. (Jelmer Vernooĳ)
 
  * ``MetaDirBranchFormatFactory`` has been removed.
    Use lazy registration on ``breezy.branch.format_registry``
    instead. (Jelmer Vernooĳ)
-=======
+
  * ``breezy.bzrdir.format_registry`` has been removed; use
    ``breezy.controldir.format_registry`` instead.
    (Jelmer Vernooij)
->>>>>>> ddd94329
 
 Internals
 *********
