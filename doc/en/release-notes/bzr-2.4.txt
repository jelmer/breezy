####################
Bazaar Release Notes
####################

.. toctree::
   :maxdepth: 1

bzr 2.4b4
#########

:2.4b4: NOT RELEASED YET

External Compatibility Breaks
*****************************

.. These may require users to change the way they use Bazaar.

New Features
************

.. New commands, options, etc that users may wish to try out.

Improvements
************

.. Improvements to existing commands, especially improved performance 
   or memory usage, or better results.

Bug Fixes
*********

.. Fixes for situations where bzr would previously crash or give incorrect
   or undesirable results.

* Reports the original error when an InvalidHttpResponse exception is
  encountered to facilitate debug. (Vincent Ladeuil, #788530)

Documentation
*************

.. Improved or updated documentation.

API Changes
***********

.. Changes that may require updates in plugins or other code that uses
   bzrlib.

Internals
*********

.. Major internal changes, unlikely to be visible to users or plugin 
   developers, but interesting for bzr developers.

Testing
*******

.. Fixes and changes that are only relevant to bzr's test framework and 
   suite.  This can include new facilities for writing tests, fixes to 
   spurious test failures and changes to the way things should be tested.


bzr 2.4b3
#########

:2.4b3: 2011-05-26

This is the third beta of the 2.4 series, leading to a 2.4.0 release in
August 2011. Beta releases are suitable for everyday use but may cause some
incompatibilities with plugins.

This release includes all bug fixed in previous series known at the time of
this release.


External Compatibility Breaks
*****************************

.. These may require users to change the way they use Bazaar.

* ``bzr-2.4`` has officially dropped support for python2.4 and python2.5.
  We will continue to maintain ``bzr-2.3`` for people who still need to
  use those versions of python. (John Arbash Meinel)

New Features
************

.. New commands, options, etc that users may wish to try out.

* The text compressor used for 2a repositories now has a tweakable
  parameter that can be set in bazaar.conf.
  ``bzr.groupcompress.max_entries_per_source`` default of 65536.
  When doing compression, we build up an index of locations to match
  against. Setting this higher will result in slightly better compression,
  at a cost of more memory. Note that a value of 65k represents fully
  sampling a 1MB file. So this only has an effect when compressing texts
  larger than N*16 bytes. (John Arbash Meinel, #602614)

Improvements
************

.. Improvements to existing commands, especially improved performance 
   or memory usage, or better results.

* ``bzr branch --stacked`` from a smart server uses the network a little
  more efficiently.  For a simple branch it reduces the number of
  round-trips by about 20%.  (Andrew Bennetts)

* ``bzr log --line`` scales the width of the author field with the size of
  the line.  This means that the full author name is shown when the
  environment variable BZR_COLUMNS=0.  (Neil Martinsen-Burrell)

* ``bzr pull`` now properly triggers the fast
  ``CHKInventory.iter_changes`` rather than the slow generic
  inter-Inventory changes. It used to use a ``DirStateRevisionTree`` as
  one of the source trees, which is faster when we have to read the whole
  inventory anyway, but much slower when we can get just the delta out of
  the repository. On a 70k record tree, this changes ``bzr pull`` from 28s
  down to 17s. (John Arbash Meinel, #780677)

* Slightly reduced memory consumption when fetching into a 2a repository
  by reusing existing caching a little better.  (Andrew Bennetts)

* Speed up ``bzr status`` by a little bit when there are a couple of
  modified files. We now track how many files we have seen that need
  updating, and only rewrite the dirstate file if enough of them have
  changed. The default is 10, and can be overridden by setting the branch
  option "``bzr.workingtree.worth_saving_limit``".
  (Ian Clatworthy, John Arbash Meinel, #380202)

* Speed up ``bzr uncommit``. Instead of resetting the dirstate from
  scratch, use ``update_basis_by_delta``, computing the delta from the
  repository. (John Arbash Meinel, #780544)

Bug Fixes
*********

.. Fixes for situations where bzr would previously crash or give incorrect
   or undesirable results.

* All Tree types can now be exported as tar.*, zip or directories.
  (Aaron Bentley)
  
* ``bzr merge --no-remember location`` never sets ``submit_branch``.
  (Vincent Ladeuil, #782169)

* ``bzr pull --no-remember location`` never sets
  ``parent_location``.  ``bzr push --no-remember location`` never
  sets ``push_location``.  ``bzr send --no-remember
  submit_location public_location`` never sets ``submit_branch``
  nor ``public_branch``.  (Vincent Ladeuil)

* Conflicts involving non-ascii filenames are now properly reported rather
  than failing with a UnicodeEncodeError. (Martin [GZ], #686161)

* Correct parent is now set when using 'switch -b' with bound branches.
  (A. S. Budden, #513709)

<<<<<<< HEAD
* Fix `bzr plugins` regression in bzr 2.4 which resulted in a traceback
  from writelines on ckj terminals. (Martin [GZ], #754082)
=======
* ``UIFactory.prompt``, ``UIFactory.get_username``,
  ``UIFactory.get_password`` and ``UIFactory.get_boolean`` now require a
  unicode prompt to be passed in. (Jelmer Vernooij, #592083)
>>>>>>> e7a9f4a4

* ``WT.inventory`` and ``WT.iter_entries_by_dir()`` was not correctly
  reporting subdirectories that were tree references (in formats that
  supported them). (John Arbash Meinel, #764677)

* Merging into empty branches now gives an error as this is currently
  not supported. (Jonathan Riddell, #242175)

* Do not show exception to user on pointless commit error (Jonathan
  Riddell #317357)

* ``WT.update_basis_by_delta`` no longer requires that the deltas match
  the current WT state. This allows ``update_basis_by_delta`` to be used
  by more commands than just commit. Updating with a delta allows us to
  not load the whole inventory, which can take 10+s with large trees.
  (Jonathan Riddell, John Arbash Meinel, #781168)


Documentation
*************

.. Improved or updated documentation.

* Restore the workaround for option names including dots (--1.14) which was
  disabled when we stopped listing --1.9 as a format.
  (Vincent Ladeuil, #782289)

API Changes
***********

.. Changes that may require updates in plugins or other code that uses
   bzrlib.

* ``annotate_file`` has been deprecated in favor of
  ``annotate_file_revision_tree``. (Jelmer Vernooij, #775598)

* ``Branch.fetch`` now takes an optional ``limit`` argument.
  (Andrew Bennetts, Jelmer Vernooij, #750175)

* ``Inter.get`` now raises ``NoCompatibleInter`` if there are no
  compatible optimisers rather than an instance of the class it is called
  on. (Jelmer Vernooij)

* ``Branch.push`` now takes a ``lossy`` argument.
  ``Branch.lossy_push`` has been removed.
  (Jelmer Vernooij)

* New method ``Repository.get_file_graph`` which can return the
  per-file revision graph. (Jelmer Vernooij, #775578)

* The default implementation of ``Branch`` is now oriented to
  storing the branch tip. Branch implementations which store the full
  history should now subclass ``FullHistoryBzrBranch``.
  ``Branch._last_revision_info`` has been renamed to
  ``Branch._read_last_revision_info`` (Jelmer Vernooij)

* ``Tree.__iter__`` has been deprecated; use ``Tree.all_file_ids``
  instead.  (Jelmer Vernooij)

* ``Tree.get_symlink_target`` now takes an optional ``path``
  argument. (Jelmer Vernooij)

Internals
*********

.. Major internal changes, unlikely to be visible to users or plugin 
   developers, but interesting for bzr developers.

* Removed ``bzrlib.branch._run_with_write_locked_target`` as
  ``bzrlib.cleanup`` provides the same functionality in a more general
  way.  (Andrew Bennetts)

Testing
*******

.. Fixes and changes that are only relevant to bzr's test framework and 
   suite.  This can include new facilities for writing tests, fixes to 
   spurious test failures and changes to the way things should be tested.

* A test that was expected to fail but passes instead now counts as a failure
  catching up with new testtools and subunit handling. (Martin [GZ], #654474)

* Make it easier for plugins to reuse the per_workingtree scenarios by
  restoring the wt_scenarios helper that was accidentally deleted.
  (Vincent Ladeuil, #783472)

* Removed ``test_breakin`` tests that were excessively prone to hanging,
  did not work on Wine, and partly already disabled.
  (Martin Pool, #408814, #746985)

* Windows locations are different and should be tested accordingly.
  (Vincent Ladeuil, #788131)

bzr 2.4b2
#########

:2.4b2: 2011-04-28

This is the second beta of the 2.4 series, leading to a 2.4.0 release in
August 2011. Beta releases are suitable for everyday use but may cause some
incompatibilities with plugins.

This release includes all bug fixed in previous series known at the time of
this release.


External Compatibility Breaks
*****************************

.. These may require users to change the way they use Bazaar.

* Two command synonyms for ``bzr branch`` have been deprecated, to avoid
  confusion and to allow the names to later be reused.  The removed names
  are: ``get`` and ``clone``.   (Martin Pool, #506265)

New Features
************

.. New commands, options, etc that users may wish to try out.

* ``bzr commit`` now supports a ``--lossy`` argument that can be used
  to discard any data that can not be natively represented when committing
  to a foreign VCS. (Jelmer Vernooij, #587721)

Improvements
************

.. Improvements to existing commands, especially improved performance 
   or memory usage, or better results.

* ``bzr merge`` in large trees is now significantly faster. On a 70k entry
  tree, the time went from ~3min down to 30s. This also effects ``bzr pull``
  and ``bzr update`` since they use the same merge logic to update the
  WorkingTree.  (John Arbash Meinel, #759091)

* ``bzr revert`` now properly uses ``bzr status``'s optimized
  ``iter_changes``. This can be a significant performance difference (33s
  to 5s on large trees). (John Arbash Meinel, #759096)

* Resolve ``lp:FOO`` urls locally rather than doing an XMLRPC request if
  the user has done ``bzr launchpad-login``. The bzr+ssh URLs were already
  being handed off to the remote server anyway (xmlrpc has been mapping
  ``lp:bzr`` to ``bzr+ssh://bazaar.launchpad.net/+branch/bzr``, rather
  than ``bzr+ssh://bazaar.launchpad.net/~bzr-pqm/bzr/bzr.dev`` for a few
  months now.) By doing it ourselves, we can cut out substantial startup
  time. From Netherlands to London it was taking 368ms to do the XMLRPC
  call as much as 2s from Sydney. You can test the local logic by using
  ``-Dlaunchpad``.  (John Arbash Meinel, #397739)

* When building a new WorkingTree (such as during ``bzr co`` or
  ``bzr branch``) we now properly store the stat and hash of files that
  are old enough. This saves a fair amount of time on the first
  ``bzr status`` (on a 500MB tree, it saves about 30+s).
  (John Arbash Meinel, #740932)


Bug Fixes
*********

.. Fixes for situations where bzr would previously crash or give incorrect
   or undesirable results.

* Arguments that can't be decoded to unicode in the current posix locale give
  a clearer error message without a traceback. (Martin [gz], #745712)

* ``bzrlib.log._DEFAULT_REQUEST_PARAMS`` is no longer accidentally
  mutated by ``bzrlib.log._apply_log_request_defaults``.  In practice
  these default values aren't relied on very often so this probably
  wasn't causing any trouble.  (Andrew Bennetts)

* ``bzr log`` now works on revisions which are not in the current branch.
  (Matt Giuca, #241998)

* Don't rewrite the dirstate file when non-interesting changes have
  occurred. This can significantly improve 'bzr status' times when there
  are only small changes to a large tree.
  (Ian Clatworthy, John Arbash Meinel, #380202)

* Lazy hooks are now reset between test runs. (Jelmer Vernooij, #745566)

* ``bzrlib.merge.Merge`` now calls ``iter_changes`` without
  ``include_unversioned=True``. This makes it significantly faster in many
  cases, because it only looks at modified files, rather than building
  information about all files. This can cause failures in other
  TreeTransform code, because it had been expecting to know the names of
  things which had not changed (such as parent directories). All cases we
  know about so far have been fixed, but there may be fallout for edge
  cases that we are missing. (John Arbash Meinel, #759091)

* ``SFTPTransport`` is more pro-active about closing file-handles. This
  reduces the chance of having threads fail from async requests while
  running the test suite. (John Arbash Meinel, #656170)

* Standalone bzr.exe installation on Windows: user can put additional python 
  libraries into ``site-packages`` subdirectory of the installation directory,
  this might be required for "installing" extra dependencies for some plugins.
  (Alexander Belchenko, #743256)

* ``transform.revert()`` has been updated to use
  ``wt.iter_changes(basis_tree)`` rather than
  ``basis_tree.iter_changes(wt)``. This allows the optimized code path to
  kick in, improving ``bzr revert`` times significantly (33s to 4s on
  large trees, 0.7s to 0.3s on small trees.) (John Arbash Meinel, #759096)

* ``TreeTransform.create_file/new_file`` can now take an optional ``sha1``
  parameter. If supplied, when the transform is applied, it will then call
  ``self._tree._observed_sha1`` for those files. This lets us update the
  hash-cache for content that we create, preventing us from re-reading the
  content in the next ``bzr status``.  (John Arbash Meinel, #740932)

Documentation
*************

* Added a section about using a shared SSH account on a server for bzr+ssh
  access.  (Russell Smith)

* The documentation now recommends using SSH rather than SFTP in the
  tutorials and the examples, because that will generally be much faster
  and better in cases where it can be used.  SFTP is still available and
  mentioned as an alternative.  (Martin Pool, #636712)

API Changes
***********

.. Changes that may require updates in plugins or other code that uses
   bzrlib.

* ``Branch.update_revisions`` has been made private and should no
  longer be used by external users. Use ``Branch.pull`` or ``Branch.push``
  instead. (Jelmer Vernooij, #771765)

* Commands now have an `invoked_as` attribute, showing the name under
  which they were called before alias expansion.
  (Martin Pool)

* ``Hooks.create_hook`` is now deprecated in favour of ``Hooks.add_hook``.
  (Jelmer Vernooij)

* If you call `bzrlib.initialize` but forget to enter the resulting object
  as a context manager, bzrlib will now be initialized anyhow.
  (Previously simple programs calling bzrlib might find the library was
  mysteriously silent.)
  (Martin Pool)

* Inventory-specific functionality has been split out of ``Tree`` into
  a new ``InventoryTree`` class. Tree instances no longer
  necessarily provide an ``inventory`` attribute. (Jelmer Vernooij)

* Inventory-specific functionality has been split out of ``RevisionTree``
  into a new ``InventoryRevisionTree`` class. RevisionTree instances no
  longer necessarily provide an ``inventory`` attribute. (Jelmer Vernooij)

* New method ``Hooks.uninstall_named_hook``. (Jelmer Vernooij, #301472)

* ``revision_graph_can_have_wrong_parents`` is now an attribute
  on ``RepositoryFormat`` rather than a method on ``Repository``.
  (Jelmer Vernooij)

* ``Testament`` now takes a ``tree`` rather than an
  ``inventory``. (Jelmer Vernooij, #762608)

* ``TestCase.failUnlessExists`` and ``failIfExists`` are deprecated in
  favour of ``assertPathExists`` and ``assertPathDoesNotExist`` 
  respectively.
  (Martin Pool)

* The ``revno`` parameter of ``log.LogRevision`` may now be None,
  representing a revision which is not in the current branch.
  (Matt Giuca, #241998)

* The various knit pack repository format classes have been moved
  from ``bzrlib.repofmt.pack_repo`` to
  ``bzrlib.repofmt.knitpack_repo``. (Jelmer Vernooij)

* ``RevisionTree`` now has a new method ``get_file_revision``.
  (Jelmer Vernooij)

* ``WorkingTree`` no longer provides an ``inventory``. Instead,
  all inventory-related functionality is now on the subclass
  ``InventoryWorkingTree`` that all native Bazaar working tree
  implementations derive from. (Jelmer Vernooij)

Internals
*********

.. Major internal changes, unlikely to be visible to users or plugin 
   developers, but interesting for bzr developers.

* Added ``osutils.lstat`` and ``osutils.fstat``. These are just the ``os``
  functions on Linux, but they are wrapped on Windows so that fstat
  matches lstat results across all python versions.
  (John Arbash Meinel)

* ``WorkingTree._observed_sha1`` also updates the 'size' column. It
  happened to be updated as a side-effect of commit, but if we start using
  the function elsewhere we might as well do it directly.
  (John Arbash Meinel)

Testing
*******

.. Fixes and changes that are only relevant to bzr's test framework and 
   suite.  This can include new facilities for writing tests, fixes to 
   spurious test failures and changes to the way things should be tested.

* Stop using `failIf`, `failUnless`, `failIfEqual`, etc, that give
  `PendingDeprecationWarnings` on Python2.7. 
  (Martin Pool, #760435)


bzr 2.4b1
#########

:2.4b1: 2011-03-17

This is the first beta of the 2.4 series, leading up to a 2.4.0
release in August 2011.  Beta releases are suitable for everyday use
but may cause some incompatibilities with plugins.  Some plugins may need
small updates to work with 2.4b1.

External Compatibility Breaks
*****************************

(none)

New Features
************

* Added ``changelog_merge`` plugin for merging changes to ``Changelog`` files
  in GNU format.  See ``bzr help changelog_merge`` for details.
  (Andrew Bennetts)
  
* Configuration options can now use references to other options in the same
  file by enclosing them with curly brackets (``{other_opt}``). This makes it
  possible to use, for example,
  ``push_location=lp:~vila/bzr/config-{nickname}`` in ``branch.conf`` when
  using a loom. During the beta period, the default behaviour is to disable
  this feature. It can be activated by declaring ``bzr.config.expand = True``
  in ``bazaar.conf``. (Vincent Ladeuil)

* External merge tools can now be configured in bazaar.conf. See
  ``bzr help configuration`` for more information.  (Gordon Tyler, #489915)

* The ``lp:`` directory service now supports Launchpad's QA staging.
  (Jelmer Vernooij, #667483)

Improvements
************

* A new hidden command ``bzr repair-workingtree``. This is a way to force
  the dirstate file to be rebuilt, rather than using a ``bzr checkout``
  workaround. (John Arbash Meinel)

* Added a ``Branch.heads_to_fetch`` RPC to the smart server protocol.
  This allows formats from plugins (such as looms) to efficiently tell the
  client which revisions need to be fetched.  (Andrew Bennetts)

* Branching, merging and pulling a branch now copies revisions named in
  tags, not just the tag metadata.  (Andrew Bennetts, #309682)

* ``bzr cat-revision`` no longer requires a working tree.
  (Jelmer Vernooij, #704405)

* ``bzr export --per-file-timestamps`` for .tar.gz files will now
  override the mtime for trees exported on Python 2.7 and later, which
  expose the 'mtime' field in gzip files. This makes the output of
  ``bzr export --per-file-timestamps`` for a particular tree
  deterministic.  (Jelmer Vernooij, #711226)

* ``bzr export --format=zip`` can now export to standard output,
  like the other exporters can. (Jelmer Vernooij, #513752)

* ``bzr export`` can now create ``.tar.xz`` and ``.tar.lzma`` files.
  (Jelmer Vernooij, #551714)

* Getting all entries from ``CHKInventory.iter_entries_by_dir()`` has been
  sped up dramatically for large trees. Iterating by dir is not the best
  way to load data from a CHK inventory, so it preloads all the items in
  the correct order. (With the gcc-tree, this changes it (re)reading 8GB
  of CHK data, down to just 150MB.) This has noticeable affects for things
  like building checkouts, etc.  (John Arbash Meinel, #737234)

Bug Fixes
*********

* A MemoryError thrown on the server during a remote operation will now be
  usefully reported, and other unexpected errors will include the class name.
  (Martin [gz], #722416)

* ``bzr annotate -r-1 file`` will now properly annotate a deleted file.
  (Andrew King, #537442)

* ``bzr export`` to zip files will now set a mode on directories.
  (Jelmer Vernooij, #207253)

* ``bzr export`` to tgz files will only write out the basename of the
  tarfile to the gzip file. (Jelmer Vernooij, #102234)

* ``bzr push --overwrite`` with an older revision specified will now correctly
  roll back the target branch. (Jelmer Vernooij, #386576)

* ``bzr lp-propose`` can now propose merges against packaging branches on
  Launchpad without requiring the target branch to be specified.
  (Jelmer Vernooij, #704647)

* ``bzr lp-propose`` no longer requires a reviewer to be specified. It will
  instead leave setting the reviewer up to Launchpad if it was not specified.
  (Jelmer Vernooij, #583772)

* ``bzr pull`` will now exit with exit code 1 if there were tag conflicts.
  (Jelmer Vernooij, #213185)

* ``bzr mv`` user errors no longer throw UnicodeEncodeError with non-ascii
  paths, however they may still print junk if not on a UTF-8 terminal.
  (Martin [gz], #707954)

* ``bzr reconfigure --unstacked`` now copies revisions (and their
  ancestors) named in tags into the unstacked repository, not just the
  ancestry of the branch's tip.  (Andrew Bennetts, #401646)

* ``bzr serve`` no longer crashes when a server_started hook is installed and
  IPv6 support is available on the system. (Jelmer Vernooij, #293697)

* ``bzr status`` will not rewrite the dirstate file if it only has
  'trivial' changes. (Currently limited to dir updates and newly-added
  files changing state.) This saves a bit of time for regular operations.
  eg. ``bzr status`` in a 100k tree takes 1.4s to compute the status, but 1s
  to re-save the dirstate file. (John Arbash Meinel, #765881)

* ``bzr tags`` will no longer choke on branches with ghost revisions in
  their mainline and tags on revisions not in the branch ancestry. 
  (Jelmer Vernooij, #397556)

* ``bzr whoami`` will now display an error if both a new identity and
  ``--email`` were specified. (Jelmer Vernooij, #680449)

* ``launchpadlib`` doesn't provide the ``uris`` module in some old versions.
  (Vincent Ladeuil, #706835)

* Empty entries in the ``NO_PROXY`` variable are no longer treated as matching
  every host.
  (Martin Pool, #586341)

* Plugins incompatible with the current version of bzr no longer produce a
  warning on every command invocation.  Instead, a message is shown by
  ``bzr plugins`` and in crash reports.
  (#704195, Martin Pool)

* The "pretty" version of ``needs_read_lock`` and ``needs_write_lock`` now
  preserves the identity of default parameter values.
  (Andrew Bennetts, #718569)

* ``bzr dump-btree --raw`` no longer tracebacks on a B-Tree file
  containing no rows. (Eric Siegerman, #715508)

* Fix ``bzr lp-mirror`` to work on command line branch URLs and branches
  without an explicit public location. (Max Bowsher)

* On Python 2.6 and higher, use multiprocessing.cpu_count() to retrieve the
  number of available processors. (Jelmer Vernooij, #693140)

API Changes
***********

* Added ``Branch.heads_to_fetch`` method.  Implementations of the Branch API
  must now inherit or implement this method.  (Andrew Bennetts, #721328)
  
* Added ``bzrlib.mergetools`` module with helper functions for working with
  the list of external merge tools. (Gordon Tyler, #489915)

* All methods and arguments that were deprecated before 2.0
  have been removed. (Jelmer Vernooij)

* Branch formats should now be registered on the format registry
  (``bzrlib.branch.format_registry``) rather than using the class
  methods on ``BranchFormat``. (Jelmer Vernooij, #714729)

* ``Branch.set_revision_history`` is now deprecated.
  (Jelmer Vernooij)

* ``BranchFormat.supports_leaving_lock()`` and
  ``RepositoryFormat.supports_leaving_lock`` flags have been added.
  (Jelmer Vernooij)

* ``Branch.fetch`` implementations must now accept an optional
  ``fetch_tags`` keyword argument. (Andrew Bennetts)

* ``Branch.import_last_revision_info`` is deprecated.  Use the
  ``import_last_revision_info_and_tags`` method instead.
  (Andrew Bennetts)

* Because it was too specific to BzrDir implementations,
  ``ControlDir.sprout`` no longer has a default implementation; it now
  raises ``NotImplementedError``. (Jelmer Vernooij, #717937)

* ``bzrlib.deprecated_graph`` has been removed. ``bzrlib.graph``
  scales better tree and should be used instead.
  (Jelmer Vernooij, #733612)

* ``ControlDirFormat.register_format`` has been removed. Instead,
  ``Prober`` implementations should now implement a ``known_formats``
  method. (Jelmer Vernooij)

* ControlDirFormats can now provide a ``check_status`` method and
  raise a custom exception or warning when an unsupported or deprecated
  format is being opened.  (Jelmer Vernooij, #731311)

* ``bzrlib.revionspec.dwim_revspecs`` is deprecated.
  Use ``bzrlib.revisionspec.RevisionSpec_dwim.append_possible_revspec`` and
  ``bzrlib.revisionspec.RevisionSpec_dwim.append_possible_lazy_revspec``
  instead.  (Jelmer Vernooij, #721971)

* ``BzrDirFormat`` has a new attribute ``fixed_components`` that
  indicates whether the components of the bzrdir can be upgraded
  independent of the ``BzrDir``. (Jelmer Vernooij)

* ``BzrProber.register_format`` and ``BzrProber.unregister_format`` are
  now deprecated in favour of the ``BzrProber.formats`` format registry.
  (Jelmer Vernooij)

* ``ControlDir`` implementations no longer have to provide the
  ``get_branch_transport``, ``get_workingtree_transport`` and
  ``get_repository_transport`` methods.  (Jelmer Vernooij, #730325)

* ``Converter`` has been moved from ``bzrlib.bzrdir`` to
  ``bzrlib.controldir``. (Jelmer Vernooij)

* Repository formats can now provide
  ``_get_extra_interrepo_test_combinations`` in the same module 
  to provide extra test combinations for ``bzrlib.tests.per_repository``.
  (Jelmer Vernooij)

* Repository formats should now be registered on the format registry
  (``bzrlib.repository.format_registry``) rather than using the class
  methods on ``RepositoryFormat``. (Jelmer Vernooij)

* Repository formats can now indicate they do not support the full
  VersionedFiles API by setting the ``supports_full_versioned_files``
  attribute to False. A subset of the VersionedFiles API
  (signatures and text graphs) still needs to be supported.
  (Jelmer Vernooij)

* Repository formats have a new method ``is_deprecated`` that
  implementations can override to return True to trigger a deprecation
  warning. (Jelmer Vernooij)

* The ``revision_id`` parameter of
  ``Repository.search_missing_revision_ids`` and
  ``InterRepository.search_missing_revision_ids`` is deprecated.  It is
  replaced by the ``revision_ids`` parameter.  (Andrew Bennetts)

* Working tree formats should now be registered on the format registry
  (``bzrlib.working_tree.format_registry``) rather than using the class
  methods on ``WorkingTreeFormat``. (Jelmer Vernooij, #714730)

Internals
*********

* ``CatchingExceptionThread`` (formerly ThreadWithException) has been moved
  out of the ``bzrlib.tests`` hierarchy to make it clearer that it can be used
  outside of tests. This class makes it easier to track exceptions in threads
  by catching them so they can be re-raised in the controlling thread. It's
  available in the ``bzrlib.cethread`` module.  (Vincent Ladeuil)

* Correctly propogate malloc failures from diff-delta.c code as MemoryError
  so OOM conditions during groupcompress are clearly reported. This entailed a
  change to several function signatures. (Martin [gz], #633336)

* ``HookPoint.lazy_hook`` and ``Hooks.install_named_lazy_hook`` can install 
  hooks for which the callable is loaded lazily.  (Jelmer Vernooij)

Testing
*******

* The Range parsing for HTTP requests will correctly parse incomplete ranges.
  (Vincent Ladeuil, #731240)

..
   vim: tw=74 ft=rst ff=unix<|MERGE_RESOLUTION|>--- conflicted
+++ resolved
@@ -34,6 +34,10 @@
 
 * Reports the original error when an InvalidHttpResponse exception is
   encountered to facilitate debug. (Vincent Ladeuil, #788530)
+
+* ``UIFactory.prompt``, ``UIFactory.get_username``,
+  ``UIFactory.get_password`` and ``UIFactory.get_boolean`` now require a
+  unicode prompt to be passed in. (Jelmer Vernooij, #592083)
 
 Documentation
 *************
@@ -156,14 +160,8 @@
 * Correct parent is now set when using 'switch -b' with bound branches.
   (A. S. Budden, #513709)
 
-<<<<<<< HEAD
 * Fix `bzr plugins` regression in bzr 2.4 which resulted in a traceback
   from writelines on ckj terminals. (Martin [GZ], #754082)
-=======
-* ``UIFactory.prompt``, ``UIFactory.get_username``,
-  ``UIFactory.get_password`` and ``UIFactory.get_boolean`` now require a
-  unicode prompt to be passed in. (Jelmer Vernooij, #592083)
->>>>>>> e7a9f4a4
 
 * ``WT.inventory`` and ``WT.iter_entries_by_dir()`` was not correctly
   reporting subdirectories that were tree references (in formats that
