--- conflicted
+++ resolved
@@ -42,6 +42,10 @@
 * ``bzr branch --stacked`` from a smart server uses the network a little
   more efficiently.  For a simple branch it reduces the number of
   round-trips by about 20%.  (Andrew Bennetts)
+
+* ``bzr log --line`` scales the width of the author field with the size of
+  the line.  This means that the full author name is shown when the
+  environment variable BZR_COLUMNS=0.  (Neil Martinsen-Burrell)
 
 * ``bzr pull`` now properly triggers the fast
   ``CHKInventory.iter_changes`` rather than the slow generic
@@ -420,19 +424,12 @@
 * ``bzr export`` can now create ``.tar.xz`` and ``.tar.lzma`` files.
   (Jelmer Vernooij, #551714)
 
-<<<<<<< HEAD
-* ``bzr log --line`` scales the width of the author field with the size of
-  the line.  This means that the full author name is shown when the
-  environment variable BZR_COLUMNS=0.  (Neil Martinsen-Burrell)
-
-=======
 * Getting all entries from ``CHKInventory.iter_entries_by_dir()`` has been
   sped up dramatically for large trees. Iterating by dir is not the best
   way to load data from a CHK inventory, so it preloads all the items in
   the correct order. (With the gcc-tree, this changes it (re)reading 8GB
   of CHK data, down to just 150MB.) This has noticeable affects for things
   like building checkouts, etc.  (John Arbash Meinel, #737234)
->>>>>>> 09c76f2c
 
 Bug Fixes
 *********
