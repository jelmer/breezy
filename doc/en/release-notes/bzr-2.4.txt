####################
Bazaar Release Notes
####################

.. toctree::
   :maxdepth: 1

bzr 2.4b3
#########

:2.4b3: NOT RELEASED YET

External Compatibility Breaks
*****************************

.. These may require users to change the way they use Bazaar.

* ``bzr-2.4`` has officially dropped support for python2.4 and python2.5.
  We will continue to maintain ``bzr-2.3`` for people who still need to
  use those versions of python. (John Arbash Meinel)

New Features
************

.. New commands, options, etc that users may wish to try out.

* The text compressor used for 2a repositories now has a tweakable
  parameter that can be set in bazaar.conf.
  ``bzr.groupcompress.max_entries_per_source`` default of 65536.
  When doing compression, we build up an index of locations to match
  against. Setting this higher will result in slightly better compression,
  at a cost of more memory. Note that a value of 65k represents fully
  sampling a 1MB file. So this only has an effect when compressing texts
  larger than N*16 bytes. (John Arbash Meinel, #602614)

Improvements
************

.. Improvements to existing commands, especially improved performance 
   or memory usage, or better results.

* ``bzr branch --stacked`` from a smart server uses the network a little
  more efficiently.  For a simple branch it reduces the number of
  round-trips by about 20%.  (Andrew Bennetts)

* ``bzr log --line`` scales the width of the author field with the size of
  the line.  This means that the full author name is shown when the
  environment variable BZR_COLUMNS=0.  (Neil Martinsen-Burrell)

* ``bzr pull`` now properly triggers the fast
  ``CHKInventory.iter_changes`` rather than the slow generic
  inter-Inventory changes. It used to use a ``DirStateRevisionTree`` as
  one of the source trees, which is faster when we have to read the whole
  inventory anyway, but much slower when we can get just the delta out of
  the repository. On a 70k record tree, this changes ``bzr pull`` from 28s
  down to 17s. (John Arbash Meinel, #780677)

* Slightly reduced memory consumption when fetching into a 2a repository
  by reusing existing caching a little better.  (Andrew Bennetts)

* Speed up ``bzr status`` by a little bit when there are a couple of
  modified files. We now track how many files we have seen that need
  updating, and only rewrite the dirstate file if enough of them have
  changed. The default is 10, and can be overridden by setting the branch
  option "``bzr.workingtree.worth_saving_limit``".
  (Ian Clatworthy, John Arbash Meinel, #380202)

* Speed up ``bzr uncommit``. Instead of resetting the dirstate from
  scratch, use ``update_basis_by_delta``, computing the delta from the
  repository. (John Arbash Meinel, #780544)

Bug Fixes
*********

.. Fixes for situations where bzr would previously crash or give incorrect
   or undesirable results.

* All Tree types can now be exported as tar.*, zip or directories.
  (Aaron Bentley)
  
* ``bzr merge --no-remember location`` never sets ``submit_branch``.
  (Vincent Ladeuil, #782169)

* ``bzr pull --no-remember location`` never sets
  ``parent_location``.  ``bzr push --no-remember location`` never
  sets ``push_location``.  ``bzr send --no-remember
  submit_location public_location`` never sets ``submit_branch``
  nor ``public_branch``.  (Vincent Ladeuil)

* Conflicts involving non-ascii filenames are now properly reported rather
  than failing with a UnicodeEncodeError. (Martin [GZ], #686161)

* Correct parent is now set when using 'switch -b' with bound branches.
  (A. S. Budden, #513709)

* Fix `bzr plugins` regression in bzr 2.4 which resulted in a traceback
  from writelines on ckj terminals. (Martin [GZ], #754082)

* ``WT.inventory`` and ``WT.iter_entries_by_dir()`` was not correctly
  reporting subdirectories that were tree references (in formats that
  supported them). (John Arbash Meinel, #764677)

* Merging into empty branches now gives an error as this is currently
  not supported. (Jonathan Riddell, #242175)

* Do not show exception to user on pointless commit error (Jonathan
  Riddell #317357)

* ``WT.update_basis_by_delta`` no longer requires that the deltas match
  the current WT state. This allows ``update_basis_by_delta`` to be used
  by more commands than just commit. Updating with a delta allows us to
  not load the whole inventory, which can take 10+s with large trees.
  (Jonathan Riddell, John Arbash Meinel, #781168)


Documentation
*************

.. Improved or updated documentation.

* Restore the workaround for option names including dots (--1.14) which was
  disabled when we stopped listing --1.9 as a format.
  (Vincent Ladeuil, #782289)

API Changes
***********

.. Changes that may require updates in plugins or other code that uses
   bzrlib.

* ``annotate_file`` has been deprecated in favor of
  ``annotate_file_revision_tree``. (Jelmer Vernooij, #775598)

* ``Branch.fetch`` now takes an optional ``limit`` argument.
  (Andrew Bennetts, Jelmer Vernooij, #750175)

* ``Inter.get`` now raises ``NoCompatibleInter`` if there are no
  compatible optimisers rather than an instance of the class it is called
  on. (Jelmer Vernooij)

* ``Branch.push`` now takes a ``lossy`` argument.
  ``Branch.lossy_push`` has been removed.
  (Jelmer Vernooij)

* New method ``Repository.get_file_graph`` which can return the
  per-file revision graph. (Jelmer Vernooij, #775578)

* The default implementation of ``Branch`` is now oriented to
  storing the branch tip. Branch implementations which store the full
  history should now subclass ``FullHistoryBzrBranch``.
  ``Branch._last_revision_info`` has been renamed to
  ``Branch._read_last_revision_info`` (Jelmer Vernooij)

* ``Tree.__iter__`` has been deprecated; use ``Tree.all_file_ids``
  instead.  (Jelmer Vernooij)

* ``Tree.get_symlink_target`` now takes an optional ``path``
  argument. (Jelmer Vernooij)

Internals
*********

.. Major internal changes, unlikely to be visible to users or plugin 
   developers, but interesting for bzr developers.

Testing
*******

.. Fixes and changes that are only relevant to bzr's test framework and 
   suite.  This can include new facilities for writing tests, fixes to 
   spurious test failures and changes to the way things should be tested.

* A test that was expected to fail but passes instead now counts as a failure
  catching up with new testtools and subunit handling. (Martin [GZ], #654474)

* Make it easier for plugins to reuse the per_workingtree scenarios by
  restoring the wt_scenarios helper that was accidentally deleted.
  (Vincent Ladeuil, #783472)

<<<<<<< HEAD
* Removed ``test_breakin`` tests that were excessively prone to hanging,
  did not work on Wine, and partly already disabled.
  (Martin Pool, #408814, #746985)
=======
* Windows locations are different and should be tested accordingly.
  (Vincent Ladeuil, #788131)

>>>>>>> 379aa97b

bzr 2.4b2
#########

:2.4b2: 2011-04-28

This is the second beta of the 2.4 series, leading to a 2.4.0 release in
August 2011. Beta releases are suitable for everyday use but may cause some
incompatibilities with plugins.

This release includes all bug fixed in previous series known at the time of
this release.


External Compatibility Breaks
*****************************

.. These may require users to change the way they use Bazaar.

* Two command synonyms for ``bzr branch`` have been deprecated, to avoid
  confusion and to allow the names to later be reused.  The removed names
  are: ``get`` and ``clone``.   (Martin Pool, #506265)

New Features
************

.. New commands, options, etc that users may wish to try out.

* ``bzr commit`` now supports a ``--lossy`` argument that can be used
  to discard any data that can not be natively represented when committing
  to a foreign VCS. (Jelmer Vernooij, #587721)

Improvements
************

.. Improvements to existing commands, especially improved performance 
   or memory usage, or better results.

* ``bzr merge`` in large trees is now significantly faster. On a 70k entry
  tree, the time went from ~3min down to 30s. This also effects ``bzr pull``
  and ``bzr update`` since they use the same merge logic to update the
  WorkingTree.  (John Arbash Meinel, #759091)

* ``bzr revert`` now properly uses ``bzr status``'s optimized
  ``iter_changes``. This can be a significant performance difference (33s
  to 5s on large trees). (John Arbash Meinel, #759096)

* Resolve ``lp:FOO`` urls locally rather than doing an XMLRPC request if
  the user has done ``bzr launchpad-login``. The bzr+ssh URLs were already
  being handed off to the remote server anyway (xmlrpc has been mapping
  ``lp:bzr`` to ``bzr+ssh://bazaar.launchpad.net/+branch/bzr``, rather
  than ``bzr+ssh://bazaar.launchpad.net/~bzr-pqm/bzr/bzr.dev`` for a few
  months now.) By doing it ourselves, we can cut out substantial startup
  time. From Netherlands to London it was taking 368ms to do the XMLRPC
  call as much as 2s from Sydney. You can test the local logic by using
  ``-Dlaunchpad``.  (John Arbash Meinel, #397739)

* When building a new WorkingTree (such as during ``bzr co`` or
  ``bzr branch``) we now properly store the stat and hash of files that
  are old enough. This saves a fair amount of time on the first
  ``bzr status`` (on a 500MB tree, it saves about 30+s).
  (John Arbash Meinel, #740932)


Bug Fixes
*********

.. Fixes for situations where bzr would previously crash or give incorrect
   or undesirable results.

* Arguments that can't be decoded to unicode in the current posix locale give
  a clearer error message without a traceback. (Martin [gz], #745712)

* ``bzrlib.log._DEFAULT_REQUEST_PARAMS`` is no longer accidentally
  mutated by ``bzrlib.log._apply_log_request_defaults``.  In practice
  these default values aren't relied on very often so this probably
  wasn't causing any trouble.  (Andrew Bennetts)

* ``bzr log`` now works on revisions which are not in the current branch.
  (Matt Giuca, #241998)

* Don't rewrite the dirstate file when non-interesting changes have
  occurred. This can significantly improve 'bzr status' times when there
  are only small changes to a large tree.
  (Ian Clatworthy, John Arbash Meinel, #380202)

* Lazy hooks are now reset between test runs. (Jelmer Vernooij, #745566)

* ``bzrlib.merge.Merge`` now calls ``iter_changes`` without
  ``include_unversioned=True``. This makes it significantly faster in many
  cases, because it only looks at modified files, rather than building
  information about all files. This can cause failures in other
  TreeTransform code, because it had been expecting to know the names of
  things which had not changed (such as parent directories). All cases we
  know about so far have been fixed, but there may be fallout for edge
  cases that we are missing. (John Arbash Meinel, #759091)

* ``SFTPTransport`` is more pro-active about closing file-handles. This
  reduces the chance of having threads fail from async requests while
  running the test suite. (John Arbash Meinel, #656170)

* Standalone bzr.exe installation on Windows: user can put additional python 
  libraries into ``site-packages`` subdirectory of the installation directory,
  this might be required for "installing" extra dependencies for some plugins.
  (Alexander Belchenko, #743256)

* ``transform.revert()`` has been updated to use
  ``wt.iter_changes(basis_tree)`` rather than
  ``basis_tree.iter_changes(wt)``. This allows the optimized code path to
  kick in, improving ``bzr revert`` times significantly (33s to 4s on
  large trees, 0.7s to 0.3s on small trees.) (John Arbash Meinel, #759096)

* ``TreeTransform.create_file/new_file`` can now take an optional ``sha1``
  parameter. If supplied, when the transform is applied, it will then call
  ``self._tree._observed_sha1`` for those files. This lets us update the
  hash-cache for content that we create, preventing us from re-reading the
  content in the next ``bzr status``.  (John Arbash Meinel, #740932)

Documentation
*************

* Added a section about using a shared SSH account on a server for bzr+ssh
  access.  (Russell Smith)

* The documentation now recommends using SSH rather than SFTP in the
  tutorials and the examples, because that will generally be much faster
  and better in cases where it can be used.  SFTP is still available and
  mentioned as an alternative.  (Martin Pool, #636712)

API Changes
***********

.. Changes that may require updates in plugins or other code that uses
   bzrlib.

* ``Branch.update_revisions`` has been made private and should no
  longer be used by external users. Use ``Branch.pull`` or ``Branch.push``
  instead. (Jelmer Vernooij, #771765)

* Commands now have an `invoked_as` attribute, showing the name under
  which they were called before alias expansion.
  (Martin Pool)

* ``Hooks.create_hook`` is now deprecated in favour of ``Hooks.add_hook``.
  (Jelmer Vernooij)

* If you call `bzrlib.initialize` but forget to enter the resulting object
  as a context manager, bzrlib will now be initialized anyhow.
  (Previously simple programs calling bzrlib might find the library was
  mysteriously silent.)
  (Martin Pool)

* Inventory-specific functionality has been split out of ``Tree`` into
  a new ``InventoryTree`` class. Tree instances no longer
  necessarily provide an ``inventory`` attribute. (Jelmer Vernooij)

* Inventory-specific functionality has been split out of ``RevisionTree``
  into a new ``InventoryRevisionTree`` class. RevisionTree instances no
  longer necessarily provide an ``inventory`` attribute. (Jelmer Vernooij)

* New method ``Hooks.uninstall_named_hook``. (Jelmer Vernooij, #301472)

* ``revision_graph_can_have_wrong_parents`` is now an attribute
  on ``RepositoryFormat`` rather than a method on ``Repository``.
  (Jelmer Vernooij)

* ``Testament`` now takes a ``tree`` rather than an
  ``inventory``. (Jelmer Vernooij, #762608)

* ``TestCase.failUnlessExists`` and ``failIfExists`` are deprecated in
  favour of ``assertPathExists`` and ``assertPathDoesNotExist`` 
  respectively.
  (Martin Pool)

* The ``revno`` parameter of ``log.LogRevision`` may now be None,
  representing a revision which is not in the current branch.
  (Matt Giuca, #241998)

* The various knit pack repository format classes have been moved
  from ``bzrlib.repofmt.pack_repo`` to
  ``bzrlib.repofmt.knitpack_repo``. (Jelmer Vernooij)

* ``RevisionTree`` now has a new method ``get_file_revision``.
  (Jelmer Vernooij)

* ``WorkingTree`` no longer provides an ``inventory``. Instead,
  all inventory-related functionality is now on the subclass
  ``InventoryWorkingTree`` that all native Bazaar working tree
  implementations derive from. (Jelmer Vernooij)

Internals
*********

.. Major internal changes, unlikely to be visible to users or plugin 
   developers, but interesting for bzr developers.

* Added ``osutils.lstat`` and ``osutils.fstat``. These are just the ``os``
  functions on Linux, but they are wrapped on Windows so that fstat
  matches lstat results across all python versions.
  (John Arbash Meinel)

* ``WorkingTree._observed_sha1`` also updates the 'size' column. It
  happened to be updated as a side-effect of commit, but if we start using
  the function elsewhere we might as well do it directly.
  (John Arbash Meinel)

Testing
*******

.. Fixes and changes that are only relevant to bzr's test framework and 
   suite.  This can include new facilities for writing tests, fixes to 
   spurious test failures and changes to the way things should be tested.

* Stop using `failIf`, `failUnless`, `failIfEqual`, etc, that give
  `PendingDeprecationWarnings` on Python2.7. 
  (Martin Pool, #760435)


bzr 2.4b1
#########

:2.4b1: 2011-03-17

This is the first beta of the 2.4 series, leading up to a 2.4.0
release in August 2011.  Beta releases are suitable for everyday use
but may cause some incompatibilities with plugins.  Some plugins may need
small updates to work with 2.4b1.

External Compatibility Breaks
*****************************

(none)

New Features
************

* Added ``changelog_merge`` plugin for merging changes to ``Changelog`` files
  in GNU format.  See ``bzr help changelog_merge`` for details.
  (Andrew Bennetts)
  
* Configuration options can now use references to other options in the same
  file by enclosing them with curly brackets (``{other_opt}``). This makes it
  possible to use, for example,
  ``push_location=lp:~vila/bzr/config-{nickname}`` in ``branch.conf`` when
  using a loom. During the beta period, the default behaviour is to disable
  this feature. It can be activated by declaring ``bzr.config.expand = True``
  in ``bazaar.conf``. (Vincent Ladeuil)

* External merge tools can now be configured in bazaar.conf. See
  ``bzr help configuration`` for more information.  (Gordon Tyler, #489915)

* The ``lp:`` directory service now supports Launchpad's QA staging.
  (Jelmer Vernooij, #667483)

Improvements
************

* A new hidden command ``bzr repair-workingtree``. This is a way to force
  the dirstate file to be rebuilt, rather than using a ``bzr checkout``
  workaround. (John Arbash Meinel)

* Added a ``Branch.heads_to_fetch`` RPC to the smart server protocol.
  This allows formats from plugins (such as looms) to efficiently tell the
  client which revisions need to be fetched.  (Andrew Bennetts)

* Branching, merging and pulling a branch now copies revisions named in
  tags, not just the tag metadata.  (Andrew Bennetts, #309682)

* ``bzr cat-revision`` no longer requires a working tree.
  (Jelmer Vernooij, #704405)

* ``bzr export --per-file-timestamps`` for .tar.gz files will now
  override the mtime for trees exported on Python 2.7 and later, which
  expose the 'mtime' field in gzip files. This makes the output of
  ``bzr export --per-file-timestamps`` for a particular tree
  deterministic.  (Jelmer Vernooij, #711226)

* ``bzr export --format=zip`` can now export to standard output,
  like the other exporters can. (Jelmer Vernooij, #513752)

* ``bzr export`` can now create ``.tar.xz`` and ``.tar.lzma`` files.
  (Jelmer Vernooij, #551714)

* Getting all entries from ``CHKInventory.iter_entries_by_dir()`` has been
  sped up dramatically for large trees. Iterating by dir is not the best
  way to load data from a CHK inventory, so it preloads all the items in
  the correct order. (With the gcc-tree, this changes it (re)reading 8GB
  of CHK data, down to just 150MB.) This has noticeable affects for things
  like building checkouts, etc.  (John Arbash Meinel, #737234)

Bug Fixes
*********

* A MemoryError thrown on the server during a remote operation will now be
  usefully reported, and other unexpected errors will include the class name.
  (Martin [gz], #722416)

* ``bzr annotate -r-1 file`` will now properly annotate a deleted file.
  (Andrew King, #537442)

* ``bzr export`` to zip files will now set a mode on directories.
  (Jelmer Vernooij, #207253)

* ``bzr export`` to tgz files will only write out the basename of the
  tarfile to the gzip file. (Jelmer Vernooij, #102234)

* ``bzr push --overwrite`` with an older revision specified will now correctly
  roll back the target branch. (Jelmer Vernooij, #386576)

* ``bzr lp-propose`` can now propose merges against packaging branches on
  Launchpad without requiring the target branch to be specified.
  (Jelmer Vernooij, #704647)

* ``bzr lp-propose`` no longer requires a reviewer to be specified. It will
  instead leave setting the reviewer up to Launchpad if it was not specified.
  (Jelmer Vernooij, #583772)

* ``bzr pull`` will now exit with exit code 1 if there were tag conflicts.
  (Jelmer Vernooij, #213185)

* ``bzr mv`` user errors no longer throw UnicodeEncodeError with non-ascii
  paths, however they may still print junk if not on a UTF-8 terminal.
  (Martin [gz], #707954)

* ``bzr reconfigure --unstacked`` now copies revisions (and their
  ancestors) named in tags into the unstacked repository, not just the
  ancestry of the branch's tip.  (Andrew Bennetts, #401646)

* ``bzr serve`` no longer crashes when a server_started hook is installed and
  IPv6 support is available on the system. (Jelmer Vernooij, #293697)

* ``bzr status`` will not rewrite the dirstate file if it only has
  'trivial' changes. (Currently limited to dir updates and newly-added
  files changing state.) This saves a bit of time for regular operations.
  eg. ``bzr status`` in a 100k tree takes 1.4s to compute the status, but 1s
  to re-save the dirstate file. (John Arbash Meinel, #765881)

* ``bzr tags`` will no longer choke on branches with ghost revisions in
  their mainline and tags on revisions not in the branch ancestry. 
  (Jelmer Vernooij, #397556)

* ``bzr whoami`` will now display an error if both a new identity and
  ``--email`` were specified. (Jelmer Vernooij, #680449)

* ``launchpadlib`` doesn't provide the ``uris`` module in some old versions.
  (Vincent Ladeuil, #706835)

* Empty entries in the ``NO_PROXY`` variable are no longer treated as matching
  every host.
  (Martin Pool, #586341)

* Plugins incompatible with the current version of bzr no longer produce a
  warning on every command invocation.  Instead, a message is shown by
  ``bzr plugins`` and in crash reports.
  (#704195, Martin Pool)

* The "pretty" version of ``needs_read_lock`` and ``needs_write_lock`` now
  preserves the identity of default parameter values.
  (Andrew Bennetts, #718569)

* ``bzr dump-btree --raw`` no longer tracebacks on a B-Tree file
  containing no rows. (Eric Siegerman, #715508)

* Fix ``bzr lp-mirror`` to work on command line branch URLs and branches
  without an explicit public location. (Max Bowsher)

* On Python 2.6 and higher, use multiprocessing.cpu_count() to retrieve the
  number of available processors. (Jelmer Vernooij, #693140)

API Changes
***********

* Added ``Branch.heads_to_fetch`` method.  Implementations of the Branch API
  must now inherit or implement this method.  (Andrew Bennetts, #721328)
  
* Added ``bzrlib.mergetools`` module with helper functions for working with
  the list of external merge tools. (Gordon Tyler, #489915)

* All methods and arguments that were deprecated before 2.0
  have been removed. (Jelmer Vernooij)

* Branch formats should now be registered on the format registry
  (``bzrlib.branch.format_registry``) rather than using the class
  methods on ``BranchFormat``. (Jelmer Vernooij, #714729)

* ``Branch.set_revision_history`` is now deprecated.
  (Jelmer Vernooij)

* ``BranchFormat.supports_leaving_lock()`` and
  ``RepositoryFormat.supports_leaving_lock`` flags have been added.
  (Jelmer Vernooij)

* ``Branch.fetch`` implementations must now accept an optional
  ``fetch_tags`` keyword argument. (Andrew Bennetts)

* ``Branch.import_last_revision_info`` is deprecated.  Use the
  ``import_last_revision_info_and_tags`` method instead.
  (Andrew Bennetts)

* Because it was too specific to BzrDir implementations,
  ``ControlDir.sprout`` no longer has a default implementation; it now
  raises ``NotImplementedError``. (Jelmer Vernooij, #717937)

* ``bzrlib.deprecated_graph`` has been removed. ``bzrlib.graph``
  scales better tree and should be used instead.
  (Jelmer Vernooij, #733612)

* ``ControlDirFormat.register_format`` has been removed. Instead,
  ``Prober`` implementations should now implement a ``known_formats``
  method. (Jelmer Vernooij)

* ControlDirFormats can now provide a ``check_status`` method and
  raise a custom exception or warning when an unsupported or deprecated
  format is being opened.  (Jelmer Vernooij, #731311)

* ``bzrlib.revionspec.dwim_revspecs`` is deprecated.
  Use ``bzrlib.revisionspec.RevisionSpec_dwim.append_possible_revspec`` and
  ``bzrlib.revisionspec.RevisionSpec_dwim.append_possible_lazy_revspec``
  instead.  (Jelmer Vernooij, #721971)

* ``BzrDirFormat`` has a new attribute ``fixed_components`` that
  indicates whether the components of the bzrdir can be upgraded
  independent of the ``BzrDir``. (Jelmer Vernooij)

* ``BzrProber.register_format`` and ``BzrProber.unregister_format`` are
  now deprecated in favour of the ``BzrProber.formats`` format registry.
  (Jelmer Vernooij)

* ``ControlDir`` implementations no longer have to provide the
  ``get_branch_transport``, ``get_workingtree_transport`` and
  ``get_repository_transport`` methods.  (Jelmer Vernooij, #730325)

* ``Converter`` has been moved from ``bzrlib.bzrdir`` to
  ``bzrlib.controldir``. (Jelmer Vernooij)

* Repository formats can now provide
  ``_get_extra_interrepo_test_combinations`` in the same module 
  to provide extra test combinations for ``bzrlib.tests.per_repository``.
  (Jelmer Vernooij)

* Repository formats should now be registered on the format registry
  (``bzrlib.repository.format_registry``) rather than using the class
  methods on ``RepositoryFormat``. (Jelmer Vernooij)

* Repository formats can now indicate they do not support the full
  VersionedFiles API by setting the ``supports_full_versioned_files``
  attribute to False. A subset of the VersionedFiles API
  (signatures and text graphs) still needs to be supported.
  (Jelmer Vernooij)

* Repository formats have a new method ``is_deprecated`` that
  implementations can override to return True to trigger a deprecation
  warning. (Jelmer Vernooij)

* The ``revision_id`` parameter of
  ``Repository.search_missing_revision_ids`` and
  ``InterRepository.search_missing_revision_ids`` is deprecated.  It is
  replaced by the ``revision_ids`` parameter.  (Andrew Bennetts)

* Working tree formats should now be registered on the format registry
  (``bzrlib.working_tree.format_registry``) rather than using the class
  methods on ``WorkingTreeFormat``. (Jelmer Vernooij, #714730)

Internals
*********

* ``CatchingExceptionThread`` (formerly ThreadWithException) has been moved
  out of the ``bzrlib.tests`` hierarchy to make it clearer that it can be used
  outside of tests. This class makes it easier to track exceptions in threads
  by catching them so they can be re-raised in the controlling thread. It's
  available in the ``bzrlib.cethread`` module.  (Vincent Ladeuil)

* Correctly propogate malloc failures from diff-delta.c code as MemoryError
  so OOM conditions during groupcompress are clearly reported. This entailed a
  change to several function signatures. (Martin [gz], #633336)

* ``HookPoint.lazy_hook`` and ``Hooks.install_named_lazy_hook`` can install 
  hooks for which the callable is loaded lazily.  (Jelmer Vernooij)

Testing
*******

* The Range parsing for HTTP requests will correctly parse incomplete ranges.
  (Vincent Ladeuil, #731240)

..
   vim: tw=74 ft=rst ff=unix<|MERGE_RESOLUTION|>--- conflicted
+++ resolved
@@ -177,15 +177,12 @@
   restoring the wt_scenarios helper that was accidentally deleted.
   (Vincent Ladeuil, #783472)
 
-<<<<<<< HEAD
 * Removed ``test_breakin`` tests that were excessively prone to hanging,
   did not work on Wine, and partly already disabled.
   (Martin Pool, #408814, #746985)
-=======
+
 * Windows locations are different and should be tested accordingly.
   (Vincent Ladeuil, #788131)
-
->>>>>>> 379aa97b
 
 bzr 2.4b2
 #########
