####################
Bazaar Release Notes
####################

.. toctree::
   :maxdepth: 1

bzr 2.4b1
#########

:2.4b1: NOT RELEASED YET

External Compatibility Breaks
*****************************

.. These may require users to change the way they use Bazaar.

New Features
************

.. New commands, options, etc that users may wish to try out.

* The ``lp:`` directory service now supports Launchpad's QA staging.
  (Jelmer Vernooij, #667483)

* External merge tools can now be configured in bazaar.conf. See
  ``bzr help configuration`` for more information.  (Gordon Tyler, #489915)

* Configuration options can now use references to other options in the same
  file by enclosing them with curly brackets (``{other_opt}``). This makes it
  possible to use, for example,
  ``push_location=lp:~vila/bzr/config-{nickname}`` in ``branch.conf`` when
  using a loom. During the beta period, the default behaviour is to disable
  this feature. It can be activated by declaring ``bzr.config.expand = True``
  in ``bazaar.conf``. (Vincent Ladeuil)

Improvements
************

.. Improvements to existing commands, especially improved performance 
   or memory usage, or better results.

* A new hidden command ``bzr repair-workingtree``. This is a way to force
  the dirstate file to be rebuilt, rather than using a ``bzr checkout``
  workaround. (John Arbash Meinel)

* Branching, merging and pulling a branch now copies revisions named in
  tags, not just the tag metadata.  (Andrew Bennetts, #309682)
  
* ``bzr cat-revision`` no longer requires a working tree. (Jelmer Vernooij, #704405)

Bug Fixes
*********

.. Fixes for situations where bzr would previously crash or give incorrect
   or undesirable results.

* ``bzr annotate -r-1 file`` will now properly annotate a deleted file.
  (Andrew King, #537442)

* ``bzr export`` to zip files will now set a mode on directories.
  (Jelmer Vernooij, #207253)

* ``bzr push --overwrite`` with an older revision specified will now correctly
  roll back the target branch. (Jelmer Vernooij, #386576)

* ``bzr lp-propose`` can now propose merges against packaging branches on
  Launchpad without requiring the target branch to be specified.
  (Jelmer Vernooij, #704647)

* ``bzr lp-propose`` no longer requires a reviewer to be specified. It will
  instead leave setting the reviewer up to Launchpad if it was not specified.
  (Jelmer Vernooij, #583772)

* ``bzr pull`` will now exit with exit code 1 if there were tag conflicts.
  (Jelmer Vernooij, #213185)

* ``bzr mv`` user errors no longer throw UnicodeEncodeError with non-ascii
  paths, however they may still print junk if not on a UTF-8 terminal.
  (Martin [gz], #707954)

* ``bzr reconfigure --unstacked`` now copies revisions (and their
  ancestors) named in tags into the unstacked repository, not just the
  ancestry of the branch's tip.  (Andrew Bennetts, #401646)

* ``bzr serve`` no longer crashes when a server_started hook is installed and
  IPv6 support is available on the system. (Jelmer Vernooij, #293697)

* ``bzr whoami`` will now display an error if both a new identity and
  ``--email`` were specified. (Jelmer Vernooij, #680449)

* ``launchpadlib`` doesn't provide the ``uris`` module in some old versions.
  (Vincent Ladeuil, #706835)

* Empty entries in the ``NO_PROXY`` variable are no longer treated as matching
  every host.
  (Martin Pool, #586341)

* Plugins incompatible with the current version of bzr no longer produce a
  warning on every command invocation.  Instead, a message is shown by
  ``bzr plugins`` and in crash reports.
  (#704195, Martin Pool)

* The "pretty" version of ``needs_read_lock`` and ``needs_write_lock`` now
  preserves the identity of default parameter values.
  (Andrew Bennetts, #718569)

* ``bzr dump-btree --raw`` no longer tracebacks on a B-Tree file
  containing no rows. (Eric Siegerman, #715508)

* Fix ``bzr lp-mirror`` to work on command line branch URLs and branches
  without an explicit public location. (Max Bowsher)

* On Python 2.6 and higher, use multiprocessing.cpu_count() to retrieve the
  number of available processors. (Jelmer Vernooij, #693140)

Documentation
*************

.. Improved or updated documentation.

API Changes
***********

.. Changes that may require updates in plugins or other code that uses
   bzrlib.

* Added ``bzrlib.mergetools`` module with helper functions for working with
  the list of external merge tools. (Gordon Tyler, #489915)

* All methods and arguments that were deprecated before 2.0
  have been removed. (Jelmer Vernooij)

* Branch formats should now be registered on the format registry
  (``bzrlib.branch.format_registry``) rather than using the class
  methods on ``BranchFormat``. (Jelmer Vernooij, #714729)

* ``BranchFormat.supports_leaving_lock()`` and
  ``RepositoryFormat.supports_leaving_lock`` flags have been added.
  (Jelmer Vernooij)

* ``Branch.fetch`` implementations must now accept an optional
  ``fetch_spec`` keyword argument. (Andrew Bennetts)

* ``Branch.import_last_revision_info`` is deprecated.  Use the
  ``import_last_revision_info_and_tags`` method instead.
  (Andrew Bennetts)

<<<<<<< HEAD
* Repository formats can now override
  ``_get_extra_interrepo_test_combinations`` to provide extra test
  combinations for ``bzrlib.tests.per_repository``. (Jelmer Vernooij)

=======
>>>>>>> c1bf4e0b
* ``BzrDirFormat`` has a new attribute ``fixed_components`` that
  indicates whether the components of the bzrdir can be upgraded
  independent of the ``BzrDir``. (Jelmer Vernooij)

* Repository formats should now be registered on the format registry
  (``bzrlib.repository.format_registry``) rather than using the class
  methods on ``RepositoryFormat``. (Jelmer Vernooij)

* The ``revision_id`` parameter of
  ``Repository.search_missing_revision_ids`` and
  ``InterRepository.search_missing_revision_ids`` is deprecated.  It is
  replaced by the ``revision_ids`` parameter.  (Andrew Bennetts)

* Working tree formats should now be registered on the format registry
  (``bzrlib.working_tree.format_registry``) rather than using the class
  methods on ``WorkingTreeFormat``. (Jelmer Vernooij, #714730)

Internals
*********

.. Major internal changes, unlikely to be visible to users or plugin 
   developers, but interesting for bzr developers.

* ``CatchingExceptionThread`` (formerly ThreadWithException) has been moved
  out of the ``bzrlib.tests`` hierarchy to make it clearer that it can be used
  outside of tests. This class makes it easier to track exceptions in threads
  by cacthing them so they can be re-raised in the controlling thread. It's
  available in the ``bzrlib.cethread`` module.  (Vincent Ladeuil)

* ``HookPoint.lazy_hook`` and ``Hooks.install_named_lazy_hook`` can install 
  hooks for which the callable is loaded lazily.  (Jelmer Vernooij)

Testing
*******

.. Fixes and changes that are only relevant to bzr's test framework and 
   suite.  This can include new facilities for writing tests, fixes to 
   spurious test failures and changes to the way things should be tested.

..
   vim: tw=74 ft=rst ff=unix<|MERGE_RESOLUTION|>--- conflicted
+++ resolved
@@ -146,16 +146,14 @@
   ``import_last_revision_info_and_tags`` method instead.
   (Andrew Bennetts)
 
-<<<<<<< HEAD
-* Repository formats can now override
-  ``_get_extra_interrepo_test_combinations`` to provide extra test
-  combinations for ``bzrlib.tests.per_repository``. (Jelmer Vernooij)
-
-=======
->>>>>>> c1bf4e0b
 * ``BzrDirFormat`` has a new attribute ``fixed_components`` that
   indicates whether the components of the bzrdir can be upgraded
   independent of the ``BzrDir``. (Jelmer Vernooij)
+
+* Repository formats can now provide
+  ``_get_extra_interrepo_test_combinations`` in the same module 
+  to provide extra test combinations for ``bzrlib.tests.per_repository``.
+  (Jelmer Vernooij)
 
 * Repository formats should now be registered on the format registry
   (``bzrlib.repository.format_registry``) rather than using the class
