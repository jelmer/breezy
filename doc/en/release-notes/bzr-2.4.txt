--- conflicted
+++ resolved
@@ -56,6 +56,10 @@
 
   (John Arbash Meinel, #609187, #812928)
 
+* Cope with not all Python versions having a ``clear`` method on
+  ``TestCase._type_equality_funcs``.
+  (Martin [gz], Jelmer Vernooij, #809048)
+
 * Fetching tags when fetching the tip revision of a branch is now
   controlled by the config setting ``branch.fetch_tags``. The behavior has
   been reverted to 2.3's not-fetching tagged revisions by default.
@@ -67,12 +71,6 @@
   avoiding an extra SSH connection, etc.
   (John Arbash Meinel, #812285)
 
-<<<<<<< HEAD
-=======
-* Cope with not all Python versions having a ``clear`` method on
-  ``TestCase._type_equality_funcs``. (#809048, Martin [gz], Jelmer
-  Vernooij)
->>>>>>> e5b8a21a
 
 Documentation
 *************
