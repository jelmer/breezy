--- conflicted
+++ resolved
@@ -43,12 +43,6 @@
 * ``bzr serve`` no longer crashes when a server_started hook is installed and IPv6
   support is available on the system. (Jelmer Vernooij, #293697)
 
-<<<<<<< HEAD
-* Plugins incompatible with the current version of bzr no longer produce a
-  warning on every command invocation.  Instead, a message is shown by
-  ``bzr plugins`` and in crash reports.
-  (#704195, Martin Pool)
-=======
 * ``bzr lp-propose`` can now propose merges against packaging branches on
   Launhcpad without requiring the target branch to be specified. (Jelmer Vernooij,
   #704647)
@@ -59,7 +53,11 @@
 
 * ``bzr whoami`` will now display an error if both a new identity and ``--email``
   were specified. (Jelmer Vernooij, #680449)
->>>>>>> 5e2f74dd
+
+* Plugins incompatible with the current version of bzr no longer produce a
+  warning on every command invocation.  Instead, a message is shown by
+  ``bzr plugins`` and in crash reports.
+  (#704195, Martin Pool)
 
 Documentation
 *************
