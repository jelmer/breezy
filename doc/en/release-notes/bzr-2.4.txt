####################
Bazaar Release Notes
####################

.. toctree::
   :maxdepth: 1

bzr 2.4b4
#########

:2.4b4: NOT RELEASED YET

External Compatibility Breaks
*****************************

.. These may require users to change the way they use Bazaar.

New Features
************

.. New commands, options, etc that users may wish to try out.

* New hook server_exception in bzrlib.smart.server to catch any
  exception caused while running bzr serve.  (Jonathan Riddell,
  #274578)

Improvements
************

.. Improvements to existing commands, especially improved performance 
   or memory usage, or better results.

Bug Fixes
*********

.. Fixes for situations where bzr would previously crash or give incorrect
   or undesirable results.

* Fix a race condition for ``server_started`` hooks leading to a spurious
  test failure. (Vincent Ladeuil, #789167)

* Handle files that get created but don't get used during TreeTransform.
  ``open()`` can create a file, and still raise an exception before it
  returns. So anything we might have created, make sure we destroy during
  ``finalize()``. (Martin [gz], #597686)

* ``pack_repo`` now uses ``Transport.move`` instead of
  ``Transport.rename``, deleting any existing targets even on SFTP.
  (Martin von Gagern, #421776)

* Pass the ``build_mo`` command to the rest of the setup() calls in
  setup.py. The ``bdist_wininst`` and ``py2exe`` code paths were failing
  because ``build_mo`` became a required step that they didn't know about.
  (John Arbash Meinel, #787122)

* Reports the original error when an InvalidHttpResponse exception is
  encountered to facilitate debug. (Vincent Ladeuil, #788530)

* Reports a non-existant file error when trying to merge in a file
  that does not exist. (Jonathan Riddell, #330063)

* ``UIFactory.prompt``, ``UIFactory.get_username``,
  ``UIFactory.get_password`` and ``UIFactory.get_boolean`` now require a
  unicode prompt to be passed in. (Jelmer Vernooij, #592083)

Documentation
*************

.. Improved or updated documentation.

* Improve documentation of ``bzr merge --force``.
  (Neil Martinsen-Burrell, #767307)

API Changes
***********

.. Changes that may require updates in plugins or other code that uses
   bzrlib.

Internals
*********

.. Major internal changes, unlikely to be visible to users or plugin 
   developers, but interesting for bzr developers.

* ``tools/check-newsbugs.py`` accepts a ``--browser`` option to open
  corresponding launchpad pages in a browser. (Vincent Ladeuil)

Testing
*******

.. Fixes and changes that are only relevant to bzr's test framework and 
   suite.  This can include new facilities for writing tests, fixes to 
   spurious test failures and changes to the way things should be tested.

* A `ImportTariffTestCase` base class has been added in
  ``bzrlib.tests.test_import_tariff``, which can be used for import tariff
  tests in plugins. (Jelmer Vernooij, #793465)

* Fix deadlock in `TestImportTariffs.test_simple_serve` when stderr gets
  more output than fits in the default buffer.  This was happening on the
  Windows buildslave, and could easily happen in other circumstances where
  the default OS buffer size for pipes is small or the ``python -v``
  output is large.  (Andrew Bennetts, #784802)

* Fix spurious test failure on OSX for WorkingTreeFormat2.
  (Vincent Ladeuil, #787942)

* Show log file contents from subprocesses started by
  `start_bzr_subprocess` in test failure details.  This may help diagnose
  strange hangs and failures involving subprocesses.  (Andrew Bennetts)

* Skip ``utextwrap`` tests when ``sphinx`` breaks text_wrap by an hostile
  monkeypatch to textwrap.TextWrapper.wordsep_re.
  (Vincent Ladeuil, #785098)

* Multiple ``selftest --exclude`` options are now combined instead of
  overriding each other. (Vincent Ladeuil, #746991)

<<<<<<< HEAD
* Restore some ``FTPTransport`` test coverage by allowing ``pyftpdlib
  0.6.0`` to be used. Also restore ``medusa`` support while leaving it
  disabled to make it easier to use if/when we can in the future.
  (Vincent Ladeuil, #781140)
=======
* `TestImportTariffs` no longer uses the real ``$HOME``.  This prevents it
  from polluting ``$HOME/.bzr.log`` or being accidentally influenced by
  user configuration such as aliases.  It still runs with all the user's
  plugins enabled, as intended.
  (Vincent Ladeuil, Andrew Bennetts, #789505)

>>>>>>> 4a378109

bzr 2.4b3
#########

:2.4b3: 2011-05-26

This is the third beta of the 2.4 series, leading to a 2.4.0 release in
August 2011. Beta releases are suitable for everyday use but may cause some
incompatibilities with plugins.

This release includes all bug fixed in previous series known at the time of
this release.


External Compatibility Breaks
*****************************

.. These may require users to change the way they use Bazaar.

* ``bzr-2.4`` has officially dropped support for python2.4 and python2.5.
  We will continue to maintain ``bzr-2.3`` for people who still need to
  use those versions of python. (John Arbash Meinel)

New Features
************

.. New commands, options, etc that users may wish to try out.

* The text compressor used for 2a repositories now has a tweakable
  parameter that can be set in bazaar.conf.
  ``bzr.groupcompress.max_entries_per_source`` default of 65536.
  When doing compression, we build up an index of locations to match
  against. Setting this higher will result in slightly better compression,
  at a cost of more memory. Note that a value of 65k represents fully
  sampling a 1MB file. So this only has an effect when compressing texts
  larger than N*16 bytes. (John Arbash Meinel, #602614)

Improvements
************

.. Improvements to existing commands, especially improved performance 
   or memory usage, or better results.

* ``bzr branch --stacked`` from a smart server uses the network a little
  more efficiently.  For a simple branch it reduces the number of
  round-trips by about 20%.  (Andrew Bennetts)

* ``bzr log --line`` scales the width of the author field with the size of
  the line.  This means that the full author name is shown when the
  environment variable BZR_COLUMNS=0.  (Neil Martinsen-Burrell)

* ``bzr pull`` now properly triggers the fast
  ``CHKInventory.iter_changes`` rather than the slow generic
  inter-Inventory changes. It used to use a ``DirStateRevisionTree`` as
  one of the source trees, which is faster when we have to read the whole
  inventory anyway, but much slower when we can get just the delta out of
  the repository. On a 70k record tree, this changes ``bzr pull`` from 28s
  down to 17s. (John Arbash Meinel, #780677)

* Slightly reduced memory consumption when fetching into a 2a repository
  by reusing existing caching a little better.  (Andrew Bennetts)

* Speed up ``bzr status`` by a little bit when there are a couple of
  modified files. We now track how many files we have seen that need
  updating, and only rewrite the dirstate file if enough of them have
  changed. The default is 10, and can be overridden by setting the branch
  option "``bzr.workingtree.worth_saving_limit``".
  (Ian Clatworthy, John Arbash Meinel, #380202)

* Speed up ``bzr uncommit``. Instead of resetting the dirstate from
  scratch, use ``update_basis_by_delta``, computing the delta from the
  repository. (John Arbash Meinel, #780544)

Bug Fixes
*********

.. Fixes for situations where bzr would previously crash or give incorrect
   or undesirable results.

* All Tree types can now be exported as tar.*, zip or directories.
  (Aaron Bentley)
  
* ``bzr merge --no-remember location`` never sets ``submit_branch``.
  (Vincent Ladeuil, #782169)

* ``bzr pull --no-remember location`` never sets
  ``parent_location``.  ``bzr push --no-remember location`` never
  sets ``push_location``.  ``bzr send --no-remember
  submit_location public_location`` never sets ``submit_branch``
  nor ``public_branch``.  (Vincent Ladeuil)

* Conflicts involving non-ascii filenames are now properly reported rather
  than failing with a UnicodeEncodeError. (Martin [GZ], #686161)

* Correct parent is now set when using 'switch -b' with bound branches.
  (A. S. Budden, #513709)

* Fix `bzr plugins` regression in bzr 2.4 which resulted in a traceback
  from writelines on ckj terminals. (Martin [GZ], #754082)

* ``WT.inventory`` and ``WT.iter_entries_by_dir()`` was not correctly
  reporting subdirectories that were tree references (in formats that
  supported them). (John Arbash Meinel, #764677)

* Merging into empty branches now gives an error as this is currently
  not supported. (Jonathan Riddell, #242175)

* Do not show exception to user on pointless commit error (Jonathan
  Riddell #317357)

* ``WT.update_basis_by_delta`` no longer requires that the deltas match
  the current WT state. This allows ``update_basis_by_delta`` to be used
  by more commands than just commit. Updating with a delta allows us to
  not load the whole inventory, which can take 10+s with large trees.
  (Jonathan Riddell, John Arbash Meinel, #781168)


Documentation
*************

.. Improved or updated documentation.

* Restore the workaround for option names including dots (--1.14) which was
  disabled when we stopped listing --1.9 as a format.
  (Vincent Ladeuil, #782289)

API Changes
***********

.. Changes that may require updates in plugins or other code that uses
   bzrlib.

* ``annotate_file`` has been deprecated in favor of
  ``annotate_file_revision_tree``. (Jelmer Vernooij, #775598)

* ``Branch.fetch`` now takes an optional ``limit`` argument.
  (Andrew Bennetts, Jelmer Vernooij, #750175)

* ``Inter.get`` now raises ``NoCompatibleInter`` if there are no
  compatible optimisers rather than an instance of the class it is called
  on. (Jelmer Vernooij)

* ``Branch.push`` now takes a ``lossy`` argument.
  ``Branch.lossy_push`` has been removed.
  (Jelmer Vernooij)

* New method ``Repository.get_file_graph`` which can return the
  per-file revision graph. (Jelmer Vernooij, #775578)

* The default implementation of ``Branch`` is now oriented to
  storing the branch tip. Branch implementations which store the full
  history should now subclass ``FullHistoryBzrBranch``.
  ``Branch._last_revision_info`` has been renamed to
  ``Branch._read_last_revision_info`` (Jelmer Vernooij)

* ``Tree.__iter__`` has been deprecated; use ``Tree.all_file_ids``
  instead.  (Jelmer Vernooij)

* ``Tree.get_symlink_target`` now takes an optional ``path``
  argument. (Jelmer Vernooij)

Internals
*********

.. Major internal changes, unlikely to be visible to users or plugin 
   developers, but interesting for bzr developers.

* ``MutableTree.smart_add`` now uses inventory deltas.
  (Jelmer Vernooij, #146165)

* Removed ``bzrlib.branch._run_with_write_locked_target`` as
  ``bzrlib.cleanup`` provides the same functionality in a more general
  way.  (Andrew Bennetts)

Testing
*******

.. Fixes and changes that are only relevant to bzr's test framework and 
   suite.  This can include new facilities for writing tests, fixes to 
   spurious test failures and changes to the way things should be tested.

* A test that was expected to fail but passes instead now counts as a failure
  catching up with new testtools and subunit handling. (Martin [GZ], #654474)

* Make it easier for plugins to reuse the per_workingtree scenarios by
  restoring the wt_scenarios helper that was accidentally deleted.
  (Vincent Ladeuil, #783472)

* Removed ``test_breakin`` tests that were excessively prone to hanging,
  did not work on Wine, and partly already disabled.
  (Martin Pool, #408814, #746985)

* Windows locations are different and should be tested accordingly.
  (Vincent Ladeuil, #788131)

bzr 2.4b2
#########

:2.4b2: 2011-04-28

This is the second beta of the 2.4 series, leading to a 2.4.0 release in
August 2011. Beta releases are suitable for everyday use but may cause some
incompatibilities with plugins.

This release includes all bug fixed in previous series known at the time of
this release.


External Compatibility Breaks
*****************************

.. These may require users to change the way they use Bazaar.

* Two command synonyms for ``bzr branch`` have been deprecated, to avoid
  confusion and to allow the names to later be reused.  The removed names
  are: ``get`` and ``clone``.   (Martin Pool, #506265)

New Features
************

.. New commands, options, etc that users may wish to try out.

* ``bzr commit`` now supports a ``--lossy`` argument that can be used
  to discard any data that can not be natively represented when committing
  to a foreign VCS. (Jelmer Vernooij, #587721)

Improvements
************

.. Improvements to existing commands, especially improved performance 
   or memory usage, or better results.

* ``bzr merge`` in large trees is now significantly faster. On a 70k entry
  tree, the time went from ~3min down to 30s. This also effects ``bzr pull``
  and ``bzr update`` since they use the same merge logic to update the
  WorkingTree.  (John Arbash Meinel, #759091)

* ``bzr revert`` now properly uses ``bzr status``'s optimized
  ``iter_changes``. This can be a significant performance difference (33s
  to 5s on large trees). (John Arbash Meinel, #759096)

* Resolve ``lp:FOO`` urls locally rather than doing an XMLRPC request if
  the user has done ``bzr launchpad-login``. The bzr+ssh URLs were already
  being handed off to the remote server anyway (xmlrpc has been mapping
  ``lp:bzr`` to ``bzr+ssh://bazaar.launchpad.net/+branch/bzr``, rather
  than ``bzr+ssh://bazaar.launchpad.net/~bzr-pqm/bzr/bzr.dev`` for a few
  months now.) By doing it ourselves, we can cut out substantial startup
  time. From Netherlands to London it was taking 368ms to do the XMLRPC
  call as much as 2s from Sydney. You can test the local logic by using
  ``-Dlaunchpad``.  (John Arbash Meinel, #397739)

* When building a new WorkingTree (such as during ``bzr co`` or
  ``bzr branch``) we now properly store the stat and hash of files that
  are old enough. This saves a fair amount of time on the first
  ``bzr status`` (on a 500MB tree, it saves about 30+s).
  (John Arbash Meinel, #740932)


Bug Fixes
*********

.. Fixes for situations where bzr would previously crash or give incorrect
   or undesirable results.

* Arguments that can't be decoded to unicode in the current posix locale give
  a clearer error message without a traceback. (Martin [gz], #745712)

* ``bzrlib.log._DEFAULT_REQUEST_PARAMS`` is no longer accidentally
  mutated by ``bzrlib.log._apply_log_request_defaults``.  In practice
  these default values aren't relied on very often so this probably
  wasn't causing any trouble.  (Andrew Bennetts)

* ``bzr log`` now works on revisions which are not in the current branch.
  (Matt Giuca, #241998)

* Don't rewrite the dirstate file when non-interesting changes have
  occurred. This can significantly improve 'bzr status' times when there
  are only small changes to a large tree.
  (Ian Clatworthy, John Arbash Meinel, #380202)

* Lazy hooks are now reset between test runs. (Jelmer Vernooij, #745566)

* ``bzrlib.merge.Merge`` now calls ``iter_changes`` without
  ``include_unversioned=True``. This makes it significantly faster in many
  cases, because it only looks at modified files, rather than building
  information about all files. This can cause failures in other
  TreeTransform code, because it had been expecting to know the names of
  things which had not changed (such as parent directories). All cases we
  know about so far have been fixed, but there may be fallout for edge
  cases that we are missing. (John Arbash Meinel, #759091)

* ``SFTPTransport`` is more pro-active about closing file-handles. This
  reduces the chance of having threads fail from async requests while
  running the test suite. (John Arbash Meinel, #656170)

* Standalone bzr.exe installation on Windows: user can put additional python 
  libraries into ``site-packages`` subdirectory of the installation directory,
  this might be required for "installing" extra dependencies for some plugins.
  (Alexander Belchenko, #743256)

* ``transform.revert()`` has been updated to use
  ``wt.iter_changes(basis_tree)`` rather than
  ``basis_tree.iter_changes(wt)``. This allows the optimized code path to
  kick in, improving ``bzr revert`` times significantly (33s to 4s on
  large trees, 0.7s to 0.3s on small trees.) (John Arbash Meinel, #759096)

* ``TreeTransform.create_file/new_file`` can now take an optional ``sha1``
  parameter. If supplied, when the transform is applied, it will then call
  ``self._tree._observed_sha1`` for those files. This lets us update the
  hash-cache for content that we create, preventing us from re-reading the
  content in the next ``bzr status``.  (John Arbash Meinel, #740932)

Documentation
*************

* Added a section about using a shared SSH account on a server for bzr+ssh
  access.  (Russell Smith)

* The documentation now recommends using SSH rather than SFTP in the
  tutorials and the examples, because that will generally be much faster
  and better in cases where it can be used.  SFTP is still available and
  mentioned as an alternative.  (Martin Pool, #636712)

API Changes
***********

.. Changes that may require updates in plugins or other code that uses
   bzrlib.

* ``Branch.update_revisions`` has been made private and should no
  longer be used by external users. Use ``Branch.pull`` or ``Branch.push``
  instead. (Jelmer Vernooij, #771765)

* Commands now have an `invoked_as` attribute, showing the name under
  which they were called before alias expansion.
  (Martin Pool)

* ``Hooks.create_hook`` is now deprecated in favour of ``Hooks.add_hook``.
  (Jelmer Vernooij)

* If you call `bzrlib.initialize` but forget to enter the resulting object
  as a context manager, bzrlib will now be initialized anyhow.
  (Previously simple programs calling bzrlib might find the library was
  mysteriously silent.)
  (Martin Pool)

* Inventory-specific functionality has been split out of ``Tree`` into
  a new ``InventoryTree`` class. Tree instances no longer
  necessarily provide an ``inventory`` attribute. (Jelmer Vernooij)

* Inventory-specific functionality has been split out of ``RevisionTree``
  into a new ``InventoryRevisionTree`` class. RevisionTree instances no
  longer necessarily provide an ``inventory`` attribute. (Jelmer Vernooij)

* New method ``Hooks.uninstall_named_hook``. (Jelmer Vernooij, #301472)

* ``revision_graph_can_have_wrong_parents`` is now an attribute
  on ``RepositoryFormat`` rather than a method on ``Repository``.
  (Jelmer Vernooij)

* ``Testament`` now takes a ``tree`` rather than an
  ``inventory``. (Jelmer Vernooij, #762608)

* ``TestCase.failUnlessExists`` and ``failIfExists`` are deprecated in
  favour of ``assertPathExists`` and ``assertPathDoesNotExist`` 
  respectively.
  (Martin Pool)

* The ``revno`` parameter of ``log.LogRevision`` may now be None,
  representing a revision which is not in the current branch.
  (Matt Giuca, #241998)

* The various knit pack repository format classes have been moved
  from ``bzrlib.repofmt.pack_repo`` to
  ``bzrlib.repofmt.knitpack_repo``. (Jelmer Vernooij)

* ``RevisionTree`` now has a new method ``get_file_revision``.
  (Jelmer Vernooij)

* ``WorkingTree`` no longer provides an ``inventory``. Instead,
  all inventory-related functionality is now on the subclass
  ``InventoryWorkingTree`` that all native Bazaar working tree
  implementations derive from. (Jelmer Vernooij)

Internals
*********

.. Major internal changes, unlikely to be visible to users or plugin 
   developers, but interesting for bzr developers.

* Added ``osutils.lstat`` and ``osutils.fstat``. These are just the ``os``
  functions on Linux, but they are wrapped on Windows so that fstat
  matches lstat results across all python versions.
  (John Arbash Meinel)

* ``WorkingTree._observed_sha1`` also updates the 'size' column. It
  happened to be updated as a side-effect of commit, but if we start using
  the function elsewhere we might as well do it directly.
  (John Arbash Meinel)

Testing
*******

.. Fixes and changes that are only relevant to bzr's test framework and 
   suite.  This can include new facilities for writing tests, fixes to 
   spurious test failures and changes to the way things should be tested.

* Stop using `failIf`, `failUnless`, `failIfEqual`, etc, that give
  `PendingDeprecationWarnings` on Python2.7. 
  (Martin Pool, #760435)


bzr 2.4b1
#########

:2.4b1: 2011-03-17

This is the first beta of the 2.4 series, leading up to a 2.4.0
release in August 2011.  Beta releases are suitable for everyday use
but may cause some incompatibilities with plugins.  Some plugins may need
small updates to work with 2.4b1.

External Compatibility Breaks
*****************************

(none)

New Features
************

* Added ``changelog_merge`` plugin for merging changes to ``Changelog`` files
  in GNU format.  See ``bzr help changelog_merge`` for details.
  (Andrew Bennetts)
  
* Configuration options can now use references to other options in the same
  file by enclosing them with curly brackets (``{other_opt}``). This makes it
  possible to use, for example,
  ``push_location=lp:~vila/bzr/config-{nickname}`` in ``branch.conf`` when
  using a loom. During the beta period, the default behaviour is to disable
  this feature. It can be activated by declaring ``bzr.config.expand = True``
  in ``bazaar.conf``. (Vincent Ladeuil)

* External merge tools can now be configured in bazaar.conf. See
  ``bzr help configuration`` for more information.  (Gordon Tyler, #489915)

* The ``lp:`` directory service now supports Launchpad's QA staging.
  (Jelmer Vernooij, #667483)

Improvements
************

* A new hidden command ``bzr repair-workingtree``. This is a way to force
  the dirstate file to be rebuilt, rather than using a ``bzr checkout``
  workaround. (John Arbash Meinel)

* Added a ``Branch.heads_to_fetch`` RPC to the smart server protocol.
  This allows formats from plugins (such as looms) to efficiently tell the
  client which revisions need to be fetched.  (Andrew Bennetts)

* Branching, merging and pulling a branch now copies revisions named in
  tags, not just the tag metadata.  (Andrew Bennetts, #309682)

* ``bzr cat-revision`` no longer requires a working tree.
  (Jelmer Vernooij, #704405)

* ``bzr export --per-file-timestamps`` for .tar.gz files will now
  override the mtime for trees exported on Python 2.7 and later, which
  expose the 'mtime' field in gzip files. This makes the output of
  ``bzr export --per-file-timestamps`` for a particular tree
  deterministic.  (Jelmer Vernooij, #711226)

* ``bzr export --format=zip`` can now export to standard output,
  like the other exporters can. (Jelmer Vernooij, #513752)

* ``bzr export`` can now create ``.tar.xz`` and ``.tar.lzma`` files.
  (Jelmer Vernooij, #551714)

* Getting all entries from ``CHKInventory.iter_entries_by_dir()`` has been
  sped up dramatically for large trees. Iterating by dir is not the best
  way to load data from a CHK inventory, so it preloads all the items in
  the correct order. (With the gcc-tree, this changes it (re)reading 8GB
  of CHK data, down to just 150MB.) This has noticeable affects for things
  like building checkouts, etc.  (John Arbash Meinel, #737234)

Bug Fixes
*********

* A MemoryError thrown on the server during a remote operation will now be
  usefully reported, and other unexpected errors will include the class name.
  (Martin [gz], #722416)

* ``bzr annotate -r-1 file`` will now properly annotate a deleted file.
  (Andrew King, #537442)

* ``bzr export`` to zip files will now set a mode on directories.
  (Jelmer Vernooij, #207253)

* ``bzr export`` to tgz files will only write out the basename of the
  tarfile to the gzip file. (Jelmer Vernooij, #102234)

* ``bzr push --overwrite`` with an older revision specified will now correctly
  roll back the target branch. (Jelmer Vernooij, #386576)

* ``bzr lp-propose`` can now propose merges against packaging branches on
  Launchpad without requiring the target branch to be specified.
  (Jelmer Vernooij, #704647)

* ``bzr lp-propose`` no longer requires a reviewer to be specified. It will
  instead leave setting the reviewer up to Launchpad if it was not specified.
  (Jelmer Vernooij, #583772)

* ``bzr pull`` will now exit with exit code 1 if there were tag conflicts.
  (Jelmer Vernooij, #213185)

* ``bzr mv`` user errors no longer throw UnicodeEncodeError with non-ascii
  paths, however they may still print junk if not on a UTF-8 terminal.
  (Martin [gz], #707954)

* ``bzr reconfigure --unstacked`` now copies revisions (and their
  ancestors) named in tags into the unstacked repository, not just the
  ancestry of the branch's tip.  (Andrew Bennetts, #401646)

* ``bzr serve`` no longer crashes when a server_started hook is installed and
  IPv6 support is available on the system. (Jelmer Vernooij, #293697)

* ``bzr status`` will not rewrite the dirstate file if it only has
  'trivial' changes. (Currently limited to dir updates and newly-added
  files changing state.) This saves a bit of time for regular operations.
  eg. ``bzr status`` in a 100k tree takes 1.4s to compute the status, but 1s
  to re-save the dirstate file. (John Arbash Meinel, #765881)

* ``bzr tags`` will no longer choke on branches with ghost revisions in
  their mainline and tags on revisions not in the branch ancestry. 
  (Jelmer Vernooij, #397556)

* ``bzr whoami`` will now display an error if both a new identity and
  ``--email`` were specified. (Jelmer Vernooij, #680449)

* ``launchpadlib`` doesn't provide the ``uris`` module in some old versions.
  (Vincent Ladeuil, #706835)

* Empty entries in the ``NO_PROXY`` variable are no longer treated as matching
  every host.
  (Martin Pool, #586341)

* Plugins incompatible with the current version of bzr no longer produce a
  warning on every command invocation.  Instead, a message is shown by
  ``bzr plugins`` and in crash reports.
  (#704195, Martin Pool)

* The "pretty" version of ``needs_read_lock`` and ``needs_write_lock`` now
  preserves the identity of default parameter values.
  (Andrew Bennetts, #718569)

* ``bzr dump-btree --raw`` no longer tracebacks on a B-Tree file
  containing no rows. (Eric Siegerman, #715508)

* Fix ``bzr lp-mirror`` to work on command line branch URLs and branches
  without an explicit public location. (Max Bowsher)

* On Python 2.6 and higher, use multiprocessing.cpu_count() to retrieve the
  number of available processors. (Jelmer Vernooij, #693140)

API Changes
***********

* Added ``Branch.heads_to_fetch`` method.  Implementations of the Branch API
  must now inherit or implement this method.  (Andrew Bennetts, #721328)
  
* Added ``bzrlib.mergetools`` module with helper functions for working with
  the list of external merge tools. (Gordon Tyler, #489915)

* All methods and arguments that were deprecated before 2.0
  have been removed. (Jelmer Vernooij)

* Branch formats should now be registered on the format registry
  (``bzrlib.branch.format_registry``) rather than using the class
  methods on ``BranchFormat``. (Jelmer Vernooij, #714729)

* ``Branch.set_revision_history`` is now deprecated.
  (Jelmer Vernooij)

* ``BranchFormat.supports_leaving_lock()`` and
  ``RepositoryFormat.supports_leaving_lock`` flags have been added.
  (Jelmer Vernooij)

* ``Branch.fetch`` implementations must now accept an optional
  ``fetch_tags`` keyword argument. (Andrew Bennetts)

* ``Branch.import_last_revision_info`` is deprecated.  Use the
  ``import_last_revision_info_and_tags`` method instead.
  (Andrew Bennetts)

* Because it was too specific to BzrDir implementations,
  ``ControlDir.sprout`` no longer has a default implementation; it now
  raises ``NotImplementedError``. (Jelmer Vernooij, #717937)

* ``bzrlib.deprecated_graph`` has been removed. ``bzrlib.graph``
  scales better tree and should be used instead.
  (Jelmer Vernooij, #733612)

* ``ControlDirFormat.register_format`` has been removed. Instead,
  ``Prober`` implementations should now implement a ``known_formats``
  method. (Jelmer Vernooij)

* ControlDirFormats can now provide a ``check_status`` method and
  raise a custom exception or warning when an unsupported or deprecated
  format is being opened.  (Jelmer Vernooij, #731311)

* ``bzrlib.revionspec.dwim_revspecs`` is deprecated.
  Use ``bzrlib.revisionspec.RevisionSpec_dwim.append_possible_revspec`` and
  ``bzrlib.revisionspec.RevisionSpec_dwim.append_possible_lazy_revspec``
  instead.  (Jelmer Vernooij, #721971)

* ``BzrDirFormat`` has a new attribute ``fixed_components`` that
  indicates whether the components of the bzrdir can be upgraded
  independent of the ``BzrDir``. (Jelmer Vernooij)

* ``BzrProber.register_format`` and ``BzrProber.unregister_format`` are
  now deprecated in favour of the ``BzrProber.formats`` format registry.
  (Jelmer Vernooij)

* ``ControlDir`` implementations no longer have to provide the
  ``get_branch_transport``, ``get_workingtree_transport`` and
  ``get_repository_transport`` methods.  (Jelmer Vernooij, #730325)

* ``Converter`` has been moved from ``bzrlib.bzrdir`` to
  ``bzrlib.controldir``. (Jelmer Vernooij)

* Repository formats can now provide
  ``_get_extra_interrepo_test_combinations`` in the same module 
  to provide extra test combinations for ``bzrlib.tests.per_repository``.
  (Jelmer Vernooij)

* Repository formats should now be registered on the format registry
  (``bzrlib.repository.format_registry``) rather than using the class
  methods on ``RepositoryFormat``. (Jelmer Vernooij)

* Repository formats can now indicate they do not support the full
  VersionedFiles API by setting the ``supports_full_versioned_files``
  attribute to False. A subset of the VersionedFiles API
  (signatures and text graphs) still needs to be supported.
  (Jelmer Vernooij)

* Repository formats have a new method ``is_deprecated`` that
  implementations can override to return True to trigger a deprecation
  warning. (Jelmer Vernooij)

* The ``revision_id`` parameter of
  ``Repository.search_missing_revision_ids`` and
  ``InterRepository.search_missing_revision_ids`` is deprecated.  It is
  replaced by the ``revision_ids`` parameter.  (Andrew Bennetts)

* Working tree formats should now be registered on the format registry
  (``bzrlib.working_tree.format_registry``) rather than using the class
  methods on ``WorkingTreeFormat``. (Jelmer Vernooij, #714730)

Internals
*********

* ``CatchingExceptionThread`` (formerly ThreadWithException) has been moved
  out of the ``bzrlib.tests`` hierarchy to make it clearer that it can be used
  outside of tests. This class makes it easier to track exceptions in threads
  by catching them so they can be re-raised in the controlling thread. It's
  available in the ``bzrlib.cethread`` module.  (Vincent Ladeuil)

* Correctly propogate malloc failures from diff-delta.c code as MemoryError
  so OOM conditions during groupcompress are clearly reported. This entailed a
  change to several function signatures. (Martin [gz], #633336)

* ``HookPoint.lazy_hook`` and ``Hooks.install_named_lazy_hook`` can install 
  hooks for which the callable is loaded lazily.  (Jelmer Vernooij)

Testing
*******

* The Range parsing for HTTP requests will correctly parse incomplete ranges.
  (Vincent Ladeuil, #731240)

..
   vim: tw=74 ft=rst ff=unix<|MERGE_RESOLUTION|>--- conflicted
+++ resolved
@@ -117,19 +117,17 @@
 * Multiple ``selftest --exclude`` options are now combined instead of
   overriding each other. (Vincent Ladeuil, #746991)
 
-<<<<<<< HEAD
 * Restore some ``FTPTransport`` test coverage by allowing ``pyftpdlib
   0.6.0`` to be used. Also restore ``medusa`` support while leaving it
   disabled to make it easier to use if/when we can in the future.
   (Vincent Ladeuil, #781140)
-=======
+
 * `TestImportTariffs` no longer uses the real ``$HOME``.  This prevents it
   from polluting ``$HOME/.bzr.log`` or being accidentally influenced by
   user configuration such as aliases.  It still runs with all the user's
   plugins enabled, as intended.
   (Vincent Ladeuil, Andrew Bennetts, #789505)
 
->>>>>>> 4a378109
 
 bzr 2.4b3
 #########
