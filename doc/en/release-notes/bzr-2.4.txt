--- conflicted
+++ resolved
@@ -26,11 +26,10 @@
 .. Improvements to existing commands, especially improved performance 
    or memory usage, or better results.
 
-<<<<<<< HEAD
 * ``bzr branch --stacked`` from a smart server uses the network a little
   more efficiently.  For a simple branch it reduces the number of
   round-trips by about 20%.  (Andrew Bennetts)
-=======
+
 * Slightly reduced memory consumption when fetching into a 2a repository
   by reusing existing caching a little better.  (Andrew Bennetts)
 
@@ -40,7 +39,6 @@
   changed. The default is 10, and can be overridden by setting the branch
   option "``bzr.workingtree.worth_saving_limit``".
   (Ian Clatworthy, John Arbash Meinel, #380202)
->>>>>>> e20ca2ea
 
 Bug Fixes
 *********
