####################
Bazaar Release Notes
####################

.. toctree::
   :maxdepth: 1

<<<<<<< HEAD
Bug Fixes
*********

 * When reporting a crash without apport, don't print the full list of
   plugins because it's often too long.
   (Martin Pool, #716389)
=======
bzr 2.3.2
#########

:2.3.2: NOT RELEASED YET

External Compatibility Breaks
*****************************

.. These may require users to change the way they use Bazaar.

New Features
************

.. New commands, options, etc that users may wish to try out.

Improvements
************

.. Improvements to existing commands, especially improved performance 
   or memory usage, or better results.

* Getting all entries from ``CHKInventory.iter_entries_by_dir()`` has been
  sped up dramatically for large trees. Iterating by dir is not the best
  way to load data from a CHK inventory, so it preloads all the items in
  the correct order. (With the gcc-tree, this changes it (re)reading 8GB
  of CHK data, down to just 150MB.) This has noticeable affects for things
  like building checkouts, etc.  (John Arbash Meinel, #737234)

Bug Fixes
*********

.. Fixes for situations where bzr would previously crash or give incorrect
   or undesirable results.

* ``bzr push`` into a repository (that doesn't have a branch), will no
  longer copy all revisions in the repository. Only the ones in the
  ancestry of the source branch, like it does in all other cases.
  (John Arbash Meinel, #465517)

* Fix "Unable to obtain lock" error when pushing to a bound branch if tags
  had changed.  Bazaar was attempting to open and lock the master branch
  twice in this case.  (Andrew Bennetts, #733350)

Documentation
*************

.. Improved or updated documentation.

API Changes
***********

.. Changes that may require updates in plugins or other code that uses
   bzrlib.

Internals
*********

.. Major internal changes, unlikely to be visible to users or plugin 
   developers, but interesting for bzr developers.

Testing
*******

.. Fixes and changes that are only relevant to bzr's test framework and 
   suite.  This can include new facilities for writing tests, fixes to 
   spurious test failures and changes to the way things should be tested.

* FreeBSD8 has switched to python-2.7 which revealed a re-occurrence of a test
  failure in the launchpad plugin. ``xmlrpclib.py`` on natty carries a patch
  that is not in python-2.7 upstream and masked the issue. An additional fix
  has been added in the interim
  (<http://psf.upfronthosting.co.za/roundup/tracker/issue8194> should be fixed
  in python > 2.7.1).  (Vincent Ladeuil, #654733)

>>>>>>> d39f28fc

bzr 2.3.1
#########

:2.3.1: 2011-03-10

This is a bugfix release. Upgrading is recommended for all users of earlier
2.3 releases.

Bug Fixes
*********

.. Fixes for situations where bzr would previously crash or give incorrect
   or undesirable results.

* Correctly resolve text conflicts for files in subdirs.
  (Vincent Ladeuil, #715058)

* Fix "AssertionError: repository.user_url ... does not match URL from
  server response" when reusing a smart transport.
  (Andrew Bennetts, #726584)

* Restore proper logging of bytes transferred. We accidentally reset the
  counter when commands finished before we logged the total transferred.
  (John Arbash Meinel, #713258)

bzr 2.3.0
#########

:2.3.0: 2011-02-03

This release marks the start of another long-term-stable series. From here, we
will only make bugfix releases on the 2.3 series (2.3.1, etc, and support it
until August 2012), while 2.4 will become our new development series. The 2.1
and 2.2 series will also continue to get bugfixes. (Currently 2.0 is planned
to be EOLed circa September 2011 and will receive only critical bugfixes.)

This is a bugfix and polish release over the 2.2 series, with a large number
of bugs fixed (>130), and some performance improvements. Some features have
been enhanced including commits on stacked branches, upgrades of related
branches, shortcut URL schemes for ubuntu and debian on launchpad and better
conflict resolution.

Only bugfixes from other stables series have been included since 2.3b5 so all
known fixed bugs are included here.

Users are encouraged to upgrade from the other stable series.

bzr 2.3b5
#########

:2.3.b5: 2011-01-13

This is the fifth and **last** beta of the 2.3 series, leading up to a 2.3.0
release in February. Beta releases are suitable for everyday use but may cause
some incompatibilities with plugins.

2.3b5 includes bug fixes for committing to stacked branches, smoother upgrades
of multiple branches, compatibility with python-2.7, full test suite passing
on Ubuntu Natty and windows, less round-trips for several smart server
operations, better support text conflicts resolve actions and some more.

All known fixed bugs in other series (2.0, 2.1, 2.2) are also included here.

External Compatibility Breaks
*****************************

(none)

Improvements
************

* A redundant parent inventories calculation was removed from
  ``fetch.py``, as ``Repository.insert_stream`` already reports any
  missing inventories.  This removes at least one network roundtrip when
  pushing to a stacked branch.  (Andrew Bennetts)

* ``ControlDir.sprout`` no longer opens the target repository more than
  once.  This avoids some unnecessary IO, and removes a network roundtrip
  when doing ``bzr branch`` to a smart server URL.  (Andrew Bennetts)

* ``bzr modified`` now read-locks the working tree (and branch and
  repository) just once.  (Andrew Bennetts)
  
* ``bzr resolve`` now accepts ``--take-this`` and ``--take-other`` actions
  for text conflicts. This *replace* the whole file with the content
  designated by the action. This will *ignore* all differences that would
  have been merge cleanly otherwise. (Vincent Ladeuil, #638451)

* ``bzr tags``'s "sort" argument now allows registering custom sort
  methods using the ``bzrlib.tag.tag_sort_methods`` registry. 
  (Jelmer Vernooij, #701244)

* ``bt.test_http`` was breaking ``os.environ`` by erasing the values saved by
  ``TestCase`` leading to ``bt.test_import_tariff`` failures.
  (Vincent Ladeuil, #690563)

* ``upgrade`` now upgrades dependent branches when a shared repository is
  specified. It also supports new options: ``--dry-run`` for showing what
  will happen and ``--clean`` to remove the backup directory on successful
  completion. (Ian Clatworthy, Matthew Fuller, #89830, #374734, #422450)

Bug Fixes
*********

.. Fixes for situations where bzr would previously crash or give incorrect
   or undesirable results.

* Avoid leaking SSH subprocess communication socket into unrelated child
  processes, which could cause bzr to hang on exit. (Max Bowsher, #696285)

* ``bzr break-lock`` on a corrupted lock file works correctly, rather than
  raising a PermissionDenied error. We were accidentally holding open the
  file we were trying to delete. (John Arbash Meinel, #659978)

* ``bzr update`` in a checkout of a readonly branch works again, without
  trying to set the tags in the master branch. This had been broken by the
  bug fix for bug #603395.  (John Arbash Meinel, #701212)

* Per-transport tests now prefer to use ``Transport.get_bytes()`` rather
  than ``Transport.get().read()``. The SFTP code uses an async message to
  close the file handle if you let the handle die from refcounting, while
  it uses a synchronous message if you close it directly. This should help
  prevent random test suite failures from race conditions.
  (John Arbash Meinel, #681047)

* Stop using ``bzrlib.tuned_gzip.GzipFile``. It is incompatible with
  python-2.7 and was only used for Knit format repositories, which haven't
  been recommended since 2007. The file itself will be removed in the next
  release. (John Arbash Meinel)

* The BZR_COLUMNS environment variable can be set to 0 to indicate no
  limitation on the width of the terminal.  (Neil Martinsen-Burrell, #675652)

* Treat WSAECONNABORTED the same as WSAECONNRESET for the purposes of
  considering a smart data stream as being interrupted. This fixes a
  failure in the windows test suite, that was trying to ensure we cleanly
  handled a server disconnect.  (John Arbash Meinel, #581311, #686587)

* Unshelving changes that occur in a now-unversioned directory now restore
  the directory properly rather than crashing.
  (John Arbash Meinel, #389674)

* You are now able to commit directly to a stacked branch. Any needed
  parent inventories will be filled in as part of the commit process.
  (John Arbash Meinel, #375013)

Documentation
*************

* Better document the rules to update the bzr freshmeat page when
  doing a release. (Vincent Ladeuil, #690515)

API Changes
***********

* ``Branch.sprout``, ``BranchFormat.initalize`` and
  ``ControlDir.create_branch`` now take an optional ``repository`` keyword
  argument, and ``BranchFormat.open`` now takes an optional
  ``found_repository`` keyword argument.  These provide the repository
  object for new branch object to use (for cases when the caller has
  already opened that repository).  Implementations of these APIs will
  need to be updated to accept these arguments.  (Andrew Bennetts)

* ``bzrlib.tuned_gzip.GzipFile`` is now deprecated and will be removed in
  the bzr-2.4 series. Code that was using it can just use the python
  stdlib ``gzip.GzipFile``. (John Arbash Meinel)


Testing
*******

* ``bzrlib.tests`` defines ``isolated_environ`` with the definitions of all
  the environment variables the tests should care about. It also defines
  ``override_os_environ`` and ``restore_os_environ`` to properly implement
  isolation from ``os.environ`` for tests. ``bzrlib.tests`` now defines a
  ``DocTestSuite`` class using this facility for all ``bzrlib``
  doctests. (Vincent Ladeuil, #321320)

* Catch exceptions related to bug #637821 during test cleanup to avoid
  spurious failures. (Vincent Ladeuil, #686008).

* Check sphinx compatibility for tests requiring older sphinx versions.
  (Vincent Ladeuil, #688072)

* ``test_onto_transport`` in the Launchpad plugin can now run with Python
  2.7. (Vincent Ladeuil, #654733)

* ``TestCase._captureVar`` and ``TestCase._old_env`` have been deleted due to
  bug #690563. Test writers are encouraged to use ``TestCase.overrideEnv``
  instead. (Vincent Ladeuil)

* ``TestDebuntuExpansions`` was escaping the test isolation by calling the
  wrong base class ``setUp``. (Vincent Ladeuil, #684662)

bzr 2.3b4
#########

:2.3.b4: 2010-12-03

This is the fourth beta of the 2.3 series, leading up to a 2.3.0 release in
February. Beta releases are suitable for everyday use but may cause some
incompatibilities with plugins.

2.3b4 includes bug fixes for the ``config`` command and conflict
resolution. More changes were made for the test scripts handling to make it
easier to add reproducing recipes to bugs.

It also includes bug fixes from the 2.2.2 release as well as the bug fixes
in the upcoming 2.0.7, 2.1.4 and 2.2.3 releases. This means that all known
fixed bugs at the time of this release are included.


External Compatibility Breaks
*****************************

  (none)

Improvements
************

* Bazaar now caches a branch's tags while that branch is read-locked.
  This removes 1 network roundtrip from most interactions with a remote
  branch.  (Andrew Bennetts)

* ``bzr config <option>`` will now display only the value itself so scripts
  can use it to query the currently active configuration. Displaying several
  options matching a given regular expression is now controlled via the
  ``--all`` option.  (Vincent Ladeuil, bug #670251)

* ``bzr resolve`` now reports the number of conflicts resolved and the
  number of remaining conflicts. This provides a better feedback about the
  whole resolution process. (Vincent Ladeuil)

* Read configuration files in $XDG_CONFIG_HOME/bazaar on Unix if there is
  already a directory there.  (Neil Martinsen-Burrell, #195397)

Bug Fixes
*********

* Better message if there is an error while setting ownership of
  ``.bazaar`` directory. (Parth Malwankar, #657553)

* ``bzr config`` properly displays list values. (Vincent Ladeuil, #672382)

* ``bzr config`` will now respect option policies when displaying the value
  and display the definition sections when appropriate.
  (Vincent Ladeuil, #671050)

* Don't create commit message files in the current directory to avoid nasty
  interactions with emacs (which tries to establish the status of the file
  during the commit which breaks on windows). (Vincent Ladeuil, #673637)

* ``bzr resolve --take-other <file>`` will not crash anymore if ``<file>``
  is involved in a text conflict (but the conflict is still not
  resolved). (Vincent Ladeuil, #646961)

* Merge will now correctly locate a lca where there is a criss-cross merge
  of a new root. (Gary van der Merwe, #588698)

* Report error if non-ASCII command option given. (Rory Yorke, #140563)

* ``tools/check-newsbug.py`` is now based on ``lp:hydrazine`` and no longer
  crashes when encountering private bugs (they are just displayed as such).
  (Vincent Ladeuil, #354985)

Internals
*********

* ``BranchBuilder.build_snapshot`` now accepts parent_ids == [].
  This can be used to create a new root in the graph. (Gary van der Merwe)

* Old repository development formats
  RepositoryFormatCHK1 and RepositoryFormatCHK2 have been removed, and so
  have the corresponding metadir format options ``development-rich-root``,
  ``development6-rich-root``, and ``development7-rich-root``.

Testing
*******

* Add a null_output_matches_anything keyword argument with default False to
  bzrlib.tests.script.ScriptRunner.run_script to specify that the command
  output should not be checked (as opposed to expecting an empty output).
  (Neil Martinsen-Burrell, #662509)

* Blank output section in scriptrunner tests no longer match any output.
  Instead, use '...' as a wildcard if you don't care about the output.
  (Martin Pool, #637830)

* Bump minimum testtools version required to run ``bzr selftest`` from 0.9.2
  to 0.9.5 which will allow tests that need the fixed unicode handling to be
  written. (Martin [gz])

* Introduce an ``overrideEnv()`` helper for tests that needs to change the
  environment variables while respecting the isolation rules. Get rid of
  TestCase._restoreEnvironment which is now useless.
  (Vincent Ladeuil, #690563)

* Printing selftest results to a non-UTF-8 console will now escape characters
  that can't be encoded rather than aborting the test run with an exception.
  (Martin [gz], #633216)


bzr 2.3b3
#########

:2.3b3: 2010-11-05

External Compatibility Breaks
*****************************

(none)

New Features
************

* Add --no-tree option to 'bzr push' and 'bzr init' for creating a
  new or mirrored branch without working trees.
  (Matthew Gordon, #506730)

* ``bzr config`` is a new command that displays the configuration options for
  a given directory. It accepts a glob to match against multiple options at
  once. It can also be used to set or delete a configuration option in any
  configuration file. (Vincent Ladeuil)

* New shortcut URL schemes ``ubuntu:`` and ``debianlp:`` access source
  branches on Launchpad.  E.g. ``bzr branch ubuntu:foo`` gives you the source
  branch for project ``foo`` in the current distroseries for Ubuntu while
  ``bzr branch debianlp:lenny/foo`` gives you the source branch (on Launchpad)
  for project ``foo`` in Debian Lenny.
  (Barry Warsaw, #609186)

* Provide a configuration option "default_format" that controls the
  default format for new branches created with ``bzr init``.
  (Neil Martinsen-Burrell, #484101)

Bug Fixes
*********

* Always set PATH in start_bzr.bat on Windows. (Matthäus G. Chajdas, #470264)

* ``bzr status -r X..Y`` was failing because RevisionTree didn't implement
  ``get_shelf_manager``. (John Arbash Meinel, #662053)

* Correctly add directory contents when the name was previously added as a
  normal file, rather than throwing ``AttributeError: children`` during
  smart_add. (Martin [gz], #251864)

* Correctly handle the ``--directory`` option for all code paths of
  ``resolve`` and ``shelve``, this was previously ignored when paths were
  provided as parameters. When both are provided, ``--directory`` becomes
  the base directory for the other paths. (Vincent Ladeuil, #670851)

* Correctly set the Content-Type  header when HTTP POSTing to comply
  with stricter web frameworks. (Vincent Ladeuil, #665100)

* Don't force openssh to use protocol=2, since that is now the default.
  (Neil Martinsen-Burrell, #561061)

* Fix ``KeyError: 'port'`` when getting the stored password for an HTTP  URL.
  (Martin Pool, #654684)

* Make ``bzr tag --quiet`` really quiet. (Neil Martinsen-Burrell, #239523)

* Missing files (files bzr add'ed and then OS deleted) are now shown in ``bzr
  status`` output. (Rory Yorke, #134168)

* ``NotBranchError`` no longer allows errors from calling
  ``bzrdir.open_repository()`` to propagate.  This is unhelpful at best,
  and at worst can trigger infinite loops in callers.  (Andrew Bennetts)
  
* The ``branch.tags.merge_to(target_branch)`` API used by plugins such as
  ``bzr-builddeb`` now propagates changes to the master branch of the
  target branch (if there is one).  This makes it consistent with the
  other tag APIs.  (Andrew Bennetts, #603395)

* Windows installers no longer requires the Microsoft vcredist to be
  installed. (Martin [gz], Gary van der Merwe, #632465)

Documentation
*************

* Add documentation of the ability to edit hunks when shelving.
  (Neil Martinsen-Burrell, #517660)

* Be more specific about the meaning of revision ranges for ``bzr diff``.
  (Neil Martinsen-Burrell, #247282)

* Document the comment character in the .bzrignore file, including a
  workaround for ignore patterns that begin with #.
  (Neil Martinsen-Burrell, #631515)

API Changes
***********

* Add ``bzrlib.pyutils`` module with helper functions for some Python
  tasks such as resolving a dotted name to a Python object
  (``get_named_object``).  (Andrew Bennetts)

* ``bzrlib.tests.ForwardingResult`` no longer exists.  Use
  ``testtools.ExtendedToOriginalDecorator`` instead.  (Andrew Bennetts)

* ``known_hooks_key_to_parent_and_attribute`` in ``bzrlib.hooks`` has been
  deprecated in favour of ``known_hooks.key_to_parent_and_attribute`` in
  the same module.  (Andrew Bennetts)

Internals
*********

* ``tools/fixed-in.py`` find a bug in NEWS from its number or a regexp
  matching the news entry and display the corresponding release, date, fix
  authors and the news entry itself. (Vincent Ladeuil)

Testing
*******

* Blank output section in scriptrunner tests no longer match any output.
  Instead, use '...' as a wildcard if you don't care about the output.
  (Martin Pool, #637830)

* ``bzr test-script script`` is a new command that runs a shell-like script
  from an the ``script`` file. (Vincent Ladeuil)

* Fix spurious test failures on babune related to the http pipe cleanup and
  get rid of some 'bytes left on the HTTP socket' useless log messages.
  (Vincent Ladeuil, #655557)

* ``bzrlib.tests.per_workingtree.TestCaseWithWorkingTree.make_branch_builder``
  respects its ``relpath`` parameter. (Vincent Ladeuil)

bzr 2.3b2
#########

:2.3b2: 2010-10-08

External Compatibility Breaks
*****************************

* The ``bzr tags`` command sorts tag names using a natural sort by
  default (so tag2 sorts before tag10).  The previous default was
  strictly "asciibetical".  That behavior is still available as ``bzr tags
  --sort=alpha``. (Neil Martinsen-Burrell, #640760)

* ``BzrDir.generate_backup_name`` has been deprecated and replaced by a
  private method. ``osutils.available_backup_name`` provides an extensible
  replacement. This allowed the deprecation of
  ``bzrlib.transform.get_backup_name``,
  ``bzrlib.transform._get_backup_name`` and
  ``bzrlib.transform.TreeTransformBase.has_named_child``.
  (Vincent Ladeuil)

New Features
************

* Add ``mainline`` revision specifier, which selects the revision that
  merged a specified revision into the mainline.  (Aaron Bentley)

* Add ``annotate`` revision specifier, which selects the revision that
  introduced a specified line of a file.  (Aaron Bentley)

* Add ``-Dmem_dump`` debug flag, which uses meliae to dump memory to 
  a file upon an out of memory error.
  (Karl Bielefeldt, #551391)

* ``bzr status`` now displays a summary of existing shelves after
  the other status information. This is done using a ``post_status``
  hook.
  (Parth Malwankar, #403687)

* GNU lsh is now a supported lsh client; just set BZR_SSH to 'lsh'.
  Also, bzr will recognize if the 'ssh' comand is a symlink to lsh.
  (Matthew Gordon, #374700)

* The ``pull`` and ``update`` commands now take a ``--show-base``
  option that, in the case of conflicts, shows the base revision text.
  (Rory Yorke,  #202374)

Improvements
************

* ``bzr break-lock --force`` breaks the lock without prompting.  (Before
  using this, make sure the process holding the lock really is dead.)
  (Martin Pool, #397315)

* ``bzr remove`` now takes a ``--no-backup`` option for when you don't want it
  to backup anything, just delete it. This option used to be called ``--force``
  which is now deprecated.
  (Marius Kruger, #400554)

* When using the pycurl client module, Bazaar shows some of the text from
  HTTP server error messages.
  (Martin Pool, #656667)

Bug Fixes
*********

* Don't force openssh to use protocol=2, since that is now the default.
  (Neil Martinsen-Burrell, #561061)

* Fix signature of RemoteBzrDir.create_workingtree to match that of its
  superclass.  (Neil Martinsen-Burrell, Martin Pool, #524627)

* Fix traceback with python-2.7's xmlrpclib
  (Toshio Kuratomi, #612096)

* Print junk rather than throwing a UnicodeDecodeError from ``bzr version-info``
  when using the rio format (with non-ascii information) on a non-utf-8
  terminal.  (Andrej A Antonov, #518609)

* Treat all IO, OS, and socket errors consistently when establishing
  SSH/SFTP connections via a subprocess.  (Andrew Bennetts)

* ``unshelve --preview`` now can show diff in a non-ascii encoding.
  (Andrej A Antonov, #518916)

* Deleting a versioned directory can leave orphans: unversioned files that
  were present don't have a parent anymore. The
  ``bzr.transform.orphan_policy`` configuration option controls the ``bzr``
  behaviour: ``conflict`` (the default) leave the orphans in place and
  create a conflict for the directory, ``move`` create orphans named
  ``<file>.~#~`` in a ``bzr-orphans`` directory at the root of the working
  tree.  (Vincent Ladeuil, #323111)

Improvements
************

Documentation
*************

* Correct the documentation for setting up the smart server with Apache.
  (Neil Martinsen-Burrell, #311518)

* Fix rst typos in bzrlib/help_topics/en/conflict-types.txt.
  (Vincent Ladeuil, #660943)

* Provide more detailed help on the Launchpad plugin at "bzr help
  plugins/launchpad".  (Neil Martinsen-Burrell, #589379)

* Suggest ``bzr revert`` for restoring locally deleted files in help text
  for ``bzr update``.  (John C Barstow, #191466)

API Changes
***********

* ``WorkingTree`` methods ``pull``, ``update``, and ``_update_tree``
  now have an optional argument, ``show_base``, which is by default
  False.  This is flag is ultimately passed to ``merge.merge_inner``
  in each case. (Rory Yorke, #202374)

Internals
*********

* Small change to GroupCompressBlock to work more in terms of 'chunks'
  rather than 'content' for its compressed storage. (John Arbash Meinel)

* When running ``bzr selftest --subunit`` the subunit stream will no
  longer include the "log" information for tests which are considered to
  be 'successes' (success, xfail, skip, etc) (John Arbash Meinel)

Testing
*******

* Add a new simpler way to generate multiple test variations, by setting
  the `scenarios` attribute of a test class to a list of scenarios
  descriptions, then using `load_tests_apply_scenarios`.  (See the testing
  guide and `bzrlib.tests.scenarios`.) Simplify `test_http` using this.
  (Martin Pool, #597791)

* Add ``tests/ssl_certs/ca.crt`` to the required test files list. Test
  involving the pycurl https test server fail otherwise when running
  selftest from an installed version. (Vincent Ladeuil, #651706)

* Fix tests that failed when run under ``LANG=C``.
  (Andrew Bennetts, #632387)

* New assertion method `assertDoctestExampleMatches` allows easily reusing
  doctest string template matches against arbitrary strings.
  (Martin Pool)

* Skip tests that needs a bzr source tree when there isn't one. This is
  needed to successfully run the test suite for installed versions.
  (Vincent Ladeuil, #644855).

* Skip the tests that requires respecting the chmod bits when running as root.
  (Vincent Ladeuil, #646133)

* Suppress the "maximum recursion depth exceeded in __subclasscheck__"
  warning on stderr emitted during ``test_dict_deepnested`` in
  ``bzrlib/tests/test__bencode.py``.  (Andrew Bennetts)

* Use tests.TestCaseInTempDir for tests that requires disk resources.
  (Vincent Ladeuil, #650001)

bzr 2.3b1
#########

:2.3b1: 2010-09-20

This is the first beta of the 2.3 series, leading up to a 2.3.0
release in January or February.  Beta releases are suitable for everyday use
but may cause some incompatibilities with plugins.  Some plugins may need
small updates to work with 2.3b1.

2.3b1 includes some performance improvements in both speed and memory
consumption, some preliminary support for generating a texinfo version of
the doc and better support for launchpad.  Many changes were made to make
our test suite more robust as well as numerous documentation fixes.  It
improves the common infrastructure for dealing with colocated named
branches and foreign branches.  We plan to continue with these themes
through the 2.3 series.

It also includes bug fixes for 2.0.6, 2.1.3 and 2.2.1 and over 40 fixes of
its own.


External Compatibility Breaks
*****************************

(none)

New Features
************

* Added ``pre_status`` and ``post_status`` hooks. This allows plugins
  to register custom handlers which will be invoked before/after the
  standard status output is displayed. (Parth Malwankar)

* ``bzr break-lock --config [location]`` can now break config files
  locks. (Vincent Ladeuil, #525571)

* ``bzrlib.config.LockableConfig`` is a base class for config files that
  needs to be protected against multiple writers. All methods that
  change a configuration variable value must be decorated with
  @needs_write_lock (set_option() for example).
  (Vincent Ladeuil,  #525571)

* The ``lp:`` prefix will now use your known username (from
  ``bzr launchpad-login``) to expand ``~`` to your username.  For example:
  ``bzr launchpad-login user && bzr push lp:~/project/branch`` will now
  push to ``lp:~user/project/branch``.  (John Arbash Meinel)

* New development format ``development8-subtree`` which is similar to the 
  ``2a`` format and adds subtree support. (Jelmer Vernooij)

Improvements
************

* Allow using both ``--using`` and ``--diff-options``.
  (Matthäus G. Chajdas, #234708)

* Allow using non-integer bug ID with generic bug trackers.
  (Alexandre Garnier, #440472)

* ``bzr remove`` now just backs up changed files instead of exiting,
  forcing you to choose to either keep or delete them. Bazaar will now delete
  the files if they can easily be recovered using revert, otherwise they
  will be backed up (adding an extension of the form .~#~).
  (Marius Kruger, #400554)

* ``bzr revert`` and ``bzr status`` are up to 15% faster on large trees
  with many changes by not repeatedly building a list of all file-ids.
  (Andrew Bennetts)

* Decrease memory consumption when many chk index pages are loaded. (Such
  as during ``bzr co`` or ``bzr ls -R`` of a large tree.) Often we need to
  read many chk pages because the individual chk map nodes will be spread
  randomly. Peak memory for 'bzr ls -R' on a large tree dropped from 396MB
  down to 247MB, expect even more significant savings on 64-bit platforms.
  (John Arbash Meinel)

* Decrease peak memory during ``bzr send``. The old code was caching all
  text content and all inventory strings for all revisions before
  computing the diffs. Now we only cache as long as there is a child that
  will need them. Sending 2000 bzr revisions drops from 1.2GB peak to
  256MB peak. (John Arbash Meinel, #614576)

* ``DirState`` internals use a little bit less memory. For bzr.dev it
  drops the memory from 1MB down to about 800kB. And replaces a few
  thousand tuples and sets with StaticTuple.  (John Arbash Meinel)

* Inventory entries now consume less memory (on 32-bit Ubuntu file entries
  have dropped from 68 bytes to 40, and directory entries from 120 bytes
  to 48).  (Andrew Bennetts)

* Reduce peak memory by one copy of compressed text when writing to pack
  repositories.
  (John Arbash Meinel, #566940)

* When building new working trees, default to reading from the repository
  rather than the source tree unless explicitly requested. (via
  ``--files-from`` and ``--hardlink`` for ``bzr branch`` and
  ``bzr checkout``. Generally, 2a format repositories extract
  content faster than seeking and reading content from another tree,
  especially in cold-cache situations. (John Arbash Meinel, #607298)

* Add ``__pycache__`` to the default ``ignores`` file. Future releases of
  Python will use this directory to store bytecodes.
  (Andrea Corbellini, #626687)

Bug Fixes
*********

* Additional merges after an unrelated branch has been merged with its
  history no longer crash when deleted files are involved.
  (Vincent Ladeuil, John Arbash Meinel, #375898)

* ``bzr add SYMLINK/FILE`` now works properly when the symlink points to a
  previously-unversioned directory within the tree: the directory is
  marked versioned too.
  (Martin Pool, #192859)

* ``bzr clean-tree`` issues a warning if it is unable to delete a file
  due to ``errno.EACCES`` instead of exiting with an error on Windows.
  (Parth Malwankar, #430785)

* ``bzr commit SYMLINK`` now works, rather than trying to commit the
  target of the symlink.
  (Martin Pool, John Arbash Meinel, #128562)

* ``bzr ignore PATTERNS`` exits with error if a bad pattern is supplied.
  ``InvalidPattern`` exception error message now shows faulting
  regular expression.
  (Parth Malwankar #300062)

* ``bzr upgrade`` now creates the ``backup.bzr`` directory with the same
  permissions as ``.bzr`` directory on a POSIX OS.
  (Parth Malwankar, #262450)

* CommitBuilder now uses the committer instead of _config.username to generate
  the revision-id.  (Aaron Bentley, #614404)

* Configuration files in ``${BZR_HOME}`` are now written in an atomic
  way which should help avoid problems with concurrent writers.
  (Vincent Ladeuil, #525571)

* CommitBuilder now uses the committer instead of _config.username to generate
  the revision-id.  (Aaron Bentley, #614404)

* Configuration files in ``${BZR_HOME}`` are now protected against
  concurrent writers by using a lock. (Vincent Ladeuil, #525571)

* Cope with Microsoft FTP Server and VSFTPd that return reply '250
  Directory created' when mkdir succeeds.  (Martin Pool, #224373)

* `decode` parameter to get() method in FtpTransport and GioTransport classes
  is deprecated. (Alexander Belchenko)

* Don't print internal object name when print an invalid revision spec
  error.  (Neil Martinsen-Burrell, #598701)

* Don't traceback when a lockdir's ``held/info`` file is corrupt (e.g.
  contains only NUL bytes).  Instead warn the user, and allow ``bzr
  break-lock`` to remove it.  (Andrew Bennetts, #619872)
  
* ``EPIPE`` can be raised during test server shutdown. This happened on
  gentoo only so far. (Vincent Ladeuil, #627277)

* Errors occurring during HTTP(S) test server starts should now be
  handled cleanly. (Vincent Ladeuil, #392402)

* Fix ``AttributeError on parent.children`` when adding a file under a 
  directory that was a symlink in the previous commit.
  (Martin Pool, #192859)

* Fix ``AttributeError: 'NoneType' object has no attribute 'close'`` in
  ``_close_ssh_proc`` when using ``bzr+ssh://``.  This was causing
  connections to pre-1.6 bzr+ssh servers to fail, and causing warnings on
  stderr in some other circumstances.  (Andrew Bennetts, #633745)

* Fix spurious paramiko warning on hardy by ensuring that ``selftest``
  properly remove its warning filter. (Vincent Ladeuil, #625686)

* Fix ``AttributeError on parent.children`` when adding a file under a
  directory that was a symlink in the previous commit.
  (Martin Pool, #192859)

* Fix ``AttributeError: 'NoneType' object has no attribute 'close'`` in
  ``_close_ssh_proc`` when using ``bzr+ssh://``.  This was causing
  connections to pre-1.6 bzr+ssh servers to fail, and causing warnings on
  stderr in some other circumstances.  (Andrew Bennetts, #633745)

* Fix a problem in bzr's ``Makefile`` that meant syntax errors in some
  parts of bzr's source code could cause ``make check-nodocs`` to
  incorrectly return an exit code of 0.
  (Vincent Ladeuil, #626667)

* ``HTTP/1.1`` test servers now set a ``Content-Length`` header to comply
  with pedantic ``HTTP/1.1`` clients. (Vincent Ladeuil, #568421)

* Most of the leaked threads during selftest are now fixed, allowing the
  full test suite to pass on gentoo.
  (Vincent Ladeuil, #392127)

* Only call ``setlocale`` in the bzr startup script on posix systems. This
  avoids an issue with the newer windows C runtimes used by Python 2.6 and
  later which can mangle bytestrings printed to the console.
  (Martin [gz], #631350)

* `PathNotChild` should not give a traceback.
  (Martin Pool, #98735)

* Prevent ``CHKMap.apply_delta`` from generating non-canonical CHK maps,
  which can result in "missing referenced chk root keys" errors when
  fetching from repositories with affected revisions.
  (Andrew Bennetts, #522637)

* Raise ValueError instead of a string exception.
  (John Arbash Meinel, #586926)

* Repositories accessed via a smart server now reject being stacked on a
  repository in an incompatible format, as is the case when accessing them
  via other methods.  This was causing fetches from those repositories via
  a smart server (e.g. using ``bzr branch``) to receive invalid data.
  (Andrew Bennetts, #562380)

* Selftest with versions of subunit that support ``stopTestRun`` will no longer
  error. This error was caused by 2.0 not being updated when upstream
  python merged the end of run patch, which chose ``stopTestRun`` rather than
  ``done``. (Robert Collins, #571437)

* Stop ``AttributeError: 'module' object has no attribute 'ElementTree'``
  being thrown from ``xml_serializer`` on certain cElementTree setups.
  (Martin [gz], #254278)

* strace test-helper tests cope with the new Ubuntu policy of not allowing
  users to attach to their own processes by default.
  (Martin Pool, #626679)

* Test classes like ``TestCase``, ``TestLoader``, and ``TestSuite`` should
  be available from ``bzrlib.tests.*``. They used to be, but were
  accidentally removed. (John Arbash Meinel, #627438)

* ``Transport.stat`` on a symlink, including a transport pointing directly
  to a symlink, now returns information about the symlink.
  (Martin Pool)

* Upgrading or fetching from a non-rich-root repository to a rich-root
  repository (e.g. from pack-0.92 to 2a) no longer fails with
  ``'Inter1and2Helper' object has no attribute 'source_repo'``.  This was
  a regression from Bazaar 2.1.  (Andrew Bennetts, #636930)
  
Documentation
*************

* Added a builder/writer sphinx extension that can generate texinfo files. The
  generated files are syntactically correct but the info navigation nodes
  needs more work. (Vincent Ladeuil, #219334)

* First tests defined for sphinx, including a new bzrlib.tests.features.sphinx
  to make the tests conditional.
  (Vincent Ladeuil)

* Fix a lot of references in the docs to the old http://bazaar-vcs.org to
  the new http://bazaar.canonical.com or http://wiki.bazaar.canonical.com
  (John Arbash Meinel, #617503)

API Changes
***********

* When passing a file to ``UTF8DirReader`` make sure to close the current
  directory file handle after the chdir fails. Otherwise when passing many
  filenames into a command line ``bzr status`` we would leak descriptors.
  (John Arbash Meinel, #583486)

* `ControlDirFormat` and  `ControlDir` have been split out of `BzrDirFormat`
  and `BzrDir`, respectively. `ControlDirFormat`
  and `ControlDir` should be used as the base classes for new non-.bzr
  implementations.

  `BzrDirFormat.register_control_format` has been renamed to
  `ControlDirFormat.register_format`.

  `BzrDirFormat.register_server_control_format` has been removed.

  Probing for control directories is now done by separate objects derived
  from `bzrlib.controldir.Prober` and registered using
  `bzrlib.controldir.ControlDirFormat.register_prober` or
  `bzrlib.controldir.ControlDirFormat.register_server_prober`.
  `BzrDirFormat.probe_transport` has been moved onto `Prober`.

  `BzrDirFormat.register_format` has been renamed to
  `BzrProber.register_bzrdir_format`.

  `bzrlib.bzrdir.network_format_registry` has been moved to
  `bzrlib.controldir`.

  (Jelmer Vernooij)

* ``bzrlib.transform.TreeTransformBase.final_kind``,
  ``bzrlib.transform.TreeTransform.tree_kind`` and
  ``bzrlib.transform.TransformPreview.tree_kind`` now return None instead
  of raising NoSuchFile.  (Vincent Ladeuil)

* BzrError subclasses no longer support the name "message" to be used
  as an argument for __init__ or in _fmt format specification as this
  breaks in some Python versions. errors.LockError.__init__ argument
  is now named "msg" instead of earlier "message".
  (Parth Malwankar, #603461)

* Configuration files should now use the ``from_string`` constructor rather
  than the ``file`` parameter of the ``_get_parser`` method. The later has
  been deprecated. ``from_string`` also accept a ``save=True`` parameter to
  have the configuration file immediately written to disk. 
  (Vincent Ladeuil)

* Deprecate treating a `PushResult` and `PullResult` as an integer for the
  relative change in revno.
  (Martin Pool)

* `FileInWrongBranch` is deprecated in favour of `PathNotChild` and no
  longer raised.
  (Martin Pool)

* ``IniBaseConfig`` objects should now use the ``from_string`` constructor
  the rather than the ``file`` parameter of the ``_get_parser`` method. The
  later has been deprecated. (Vincent Ladeuil)

* InventoryEntry instances now raise AttributeError if you try to assign
  to attributes that are irrelevant to that kind of entry.  e.g. setting
  ``symlink_target`` on an InventoryFile will fail.  It is still okay to
  read those attributes on any kind of InventoryEntry.  The complete list
  of affected attributes is: ``executable``, ``text_id``, ``text_sha1``,
  ``text_size`` (only valid for kind == file); ``symlink_target`` (only
  valid for kind == link); and ``reference_revision`` (only valid for kind
  == tree-reference).  (Andrew Bennetts)

* InventoryEntry objects no longer have ``_put_in_tar`` or
  ``_put_on_disk`` methods.  (Andrew Bennetts)

* The ``get_filename`` parameter in the ``config.IniBaseConfig``
  constructor has been deprecated, use the ``file_name`` parameter instead.
  (Vincent Ladeuil)

* `tree_files` and `internal_tree_files` are now deprecated in favor of
  `WorkingTree.open_containing_paths`.
  (Martin Pool)

Internals
*********

* Remove used and broken code path in ``BranchInitHookParams.__repr__``.
  (Andrew Bennetts)

Testing
*******

* Avoid spurious failures in ssh tests: wait for the SSH server to
  actually finish, rather than just waiting for it to negotiate the key
  exchange. (John Arbash Meinel, #626876)

* ``build_tree_contents`` can create symlinks.
  (Martin Pool, John Arbash Meinel)

* Catch socket errors to avoid
  bt.test_sftp_transport.SSHVendorBadConnection.test_bad_connection_ssh
  random failures. (Vincent Ladeuil, #601804)

* HTTP test servers will leak less threads (and sockets) and will not hang on
  AIX anymore. (Vincent Ladeuil, #405745)

* On platforms that don't support forking give a nice error message saying so
  when ``bzr selftest --parallel=fork`` is used. (Martin [gz], #528730)

* Rearrange thread leak detection code to eliminate global state and make it
  possible to extend the reporting. (Martin [gz], #633462)

* The old ``bzr selftest --benchmark`` option has been removed.
  <https://launchpad.net/bzr-usertest> is an actively-maintained
  macrobenchmark suite.
  (Martin Pool)

* The test suite now simply holds log files in memory, rather than writing them
  out to disk and then reading them back in and deleting them.
  (Andrew Bennetts)

* The way ``bzr selftest --parallel`` generates N partitions of tests to
  run in parallel has changed.  Instead of splitting the list of tests at
  N-1 points, it distributes the tests one-by-one into the partitions in a
  round robin fashion.  This reduces the total time to run the tests in
  parallel because a series of slow tests in the test suite will be
  distributed evenly among the parallel test suites, rather than slowing
  down just one suite.  (Andrew Bennetts)

* Tracebacks from a parameterized test are no longer reported against every
  parameterization of that test.  This was done by adding a hack to
  ``bzrlib.tests.clone_test`` so that it no longer causes
  testtools.TestCase instances to share a details dict.
  (Andrew Bennetts, #625574)


..
   vim: tw=74 ft=rst ff=unix<|MERGE_RESOLUTION|>--- conflicted
+++ resolved
@@ -5,14 +5,6 @@
 .. toctree::
    :maxdepth: 1
 
-<<<<<<< HEAD
-Bug Fixes
-*********
-
- * When reporting a crash without apport, don't print the full list of
-   plugins because it's often too long.
-   (Martin Pool, #716389)
-=======
 bzr 2.3.2
 #########
 
@@ -47,6 +39,10 @@
 .. Fixes for situations where bzr would previously crash or give incorrect
    or undesirable results.
 
+* When reporting a crash without apport, don't print the full list of
+   plugins because it's often too long.
+   (Martin Pool, #716389)
+
 * ``bzr push`` into a repository (that doesn't have a branch), will no
   longer copy all revisions in the repository. Only the ones in the
   ancestry of the source branch, like it does in all other cases.
@@ -87,7 +83,10 @@
   (<http://psf.upfronthosting.co.za/roundup/tracker/issue8194> should be fixed
   in python > 2.7.1).  (Vincent Ladeuil, #654733)
 
->>>>>>> d39f28fc
+* New assertion method `assertDoctestExampleMatches` allows easily reusing
+  doctest string template matches against arbitrary strings.
+  (Martin Pool)
+
 
 bzr 2.3.1
 #########
@@ -663,10 +662,6 @@
 * Fix tests that failed when run under ``LANG=C``.
   (Andrew Bennetts, #632387)
 
-* New assertion method `assertDoctestExampleMatches` allows easily reusing
-  doctest string template matches against arbitrary strings.
-  (Martin Pool)
-
 * Skip tests that needs a bzr source tree when there isn't one. This is
   needed to successfully run the test suite for installed versions.
   (Vincent Ladeuil, #644855).
