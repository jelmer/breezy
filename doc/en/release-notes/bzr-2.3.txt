####################
Bazaar Release Notes
####################

.. toctree::
   :maxdepth: 1

bzr 2.3b5
#########

:2.3.b5: NOT RELEASED YET

External Compatibility Breaks
*****************************

.. These may require users to change the way they use Bazaar.

New Features
************

.. New commands, options, etc that users may wish to try out.

Improvements
************

.. Improvements to existing commands, especially improved performance 
   or memory usage, or better results.

* A redundant parent inventories calculation was removed from
  ``fetch.py``, as ``Repository.insert_stream`` already reports any
  missing inventories.  This removes at least one network roundtrip when
  pushing to a stacked branch.  (Andrew Bennetts)

* ``ControlDir.sprout`` no longer opens the target repository more than
  once.  This avoids some unnecessary IO, and removes a network roundtrip
  when doing ``bzr branch`` to a smart server URL.  (Andrew Bennetts)

* ``bzr modified`` now read-locks the working tree (and branch and
  repository) just once.  (Andrew Bennetts)
  
* ``bzr resolve`` now accepts ``--take-this`` and ``--take-other`` actions
  for text conflicts. This *replace* the whole file with the content
  designated by the action. This will *ignore* all differences that would
  have been merge cleanly otherwise. (Vincent Ladeuil, #638451)

* ``bzr tags``'s "sort" argument now allows registering custom sort
  methods using the ``bzrlib.tag.tag_sort_methods`` registry. 
  (Jelmer Vernooij, #701244)

* ``bt.test_http`` was breaking ``os.environ`` by erasing the values saved by
  ``TestCase`` leading to ``bt.test_import_tariff`` failures.
  (Vincent Ladeuil, #690563)

* ``upgrade`` now upgrades dependent branches when a shared repository is
  specified. It also supports new options: ``--dry-run`` for showing what
  will happen and ``--clean`` to remove the backup directory on successful
  completion. (Ian Clatworthy, Matthew Fuller, #89830, #374734, #422450)

Bug Fixes
*********

.. Fixes for situations where bzr would previously crash or give incorrect
   or undesirable results.

<<<<<<< HEAD
* Stop using ``bzrlib.tuned_gzip.GzipFile``. It is incompatible with
  python-2.7 and was only used for Knit format repositories, which haven't
  been recommended since 2007. The file itself will be removed in the next
  release. (John Arbash Meinel)
=======
* ``bzr update`` in a checkout of a readonly branch works again, without
  trying to set the tags in the master branch. This had been broken by the
  bug fix for bug #603395.  (John Arbash Meinel, #701212)
>>>>>>> e7c27714

Documentation
*************

.. Improved or updated documentation.

* Better document the rules to update the bzr freshmeat page when
  doing a release. (Vincent Ladeuil, #690515)

API Changes
***********

.. Changes that may require updates in plugins or other code that uses
   bzrlib.

* ``Branch.sprout``, ``BranchFormat.initalize`` and
  ``ControlDir.create_branch`` now take an optional ``repository`` keyword
  argument, and ``BranchFormat.open`` now takes an optional
  ``found_repository`` keyword argument.  These provide the repository
  object for new branch object to use (for cases when the caller has
  already opened that repository).  Implementations of these APIs will
  need to be updated to accept these arguments.  (Andrew Bennetts)

* ``bzrlib.tuned_gzip.GzipFile`` is now deprecated and will be removed in
  the bzr-2.4 series. Code that was using it can just use the python
  stdlib ``gzip.GzipFile``. (John Arbash Meinel)

Internals
*********

.. Major internal changes, unlikely to be visible to users or plugin 
   developers, but interesting for bzr developers.

Testing
*******

.. Fixes and changes that are only relevant to bzr's test framework and 
   suite.  This can include new facilities for writing tests, fixes to 
   spurious test failures and changes to the way things should be tested.

* ``bzrlib.tests`` defines ``isolated_environ`` with the definitions of all
  the environment variables the tests should care about. It also defines
  ``override_os_environ`` and ``restore_os_environ`` to properly implement
  isolation from ``os.environ`` for tests. ``bzrlib.tests`` now defines a
  ``DocTestSuite`` class using this facility for all ``bzrlib``
  doctests. (Vincent Ladeuil, #321320)

* Catch exceptions related to bug #637821 during test cleanup to avoid
  spurious failures. (Vincent Ladeuil, #686008).

* Check sphinx compatibility for tests requiring older sphinx versions.
  (Vincent Ladeuil, #688072)

* ``test_onto_transport`` in the Launchpad plugin can now run with Python
  2.7. (Vincent Ladeuil, #654733)

* ``TestCase._captureVar`` and ``TestCase._old_env`` have been deleted due to
  bug #690563. Test writers are encouraged to use ``TestCase.overrideEnv``
  instead. (Vincent Ladeuil)

* ``TestDebuntuExpansions`` was escaping the test isolation by calling the
  wrong base class ``setUp``. (Vincent Ladeuil, #684622)

bzr 2.3b4
#########

:2.3.b4: 2010-12-03

This is the fourth beta of the 2.3 series, leading up to a 2.3.0 release in
February. Beta releases are suitable for everyday use but may cause some
incompatibilities with plugins.

2.3b4 includes bug fixes for the ``config`` command and conflict
resolution. More changes were made for the test scripts handling to make it
easier to add reproducing recipes to bugs.

It also includes bug fixes from the 2.2.2 release as well as the bug fixes
in the upcoming 2.0.7, 2.1.4 and 2.2.3 releases. This means that all known
fixed bugs at the time of this release are included.


External Compatibility Breaks
*****************************

  (none)

Improvements
************

* Bazaar now caches a branch's tags while that branch is read-locked.
  This removes 1 network roundtrip from most interactions with a remote
  branch.  (Andrew Bennetts)

* ``bzr config <option>`` will now display only the value itself so scripts
  can use it to query the currently active configuration. Displaying several
  options matching a given regular expression is now controlled via the
  ``--all`` option.  (Vincent Ladeuil, bug #670251)

* ``bzr resolve`` now reports the number of conflicts resolved and the
  number of remaining conflicts. This provides a better feedback about the
  whole resolution process. (Vincent Ladeuil)

* Read configuration files in $XDG_CONFIG_HOME/bazaar on Unix if there is
  already a directory there.  (Neil Martinsen-Burrell, #195397)

Bug Fixes
*********

* Better message if there is an error while setting ownership of
  ``.bazaar`` directory. (Parth Malwankar, #657553)

* ``bzr config`` properly displays list values. (Vincent Ladeuil, #672382)

* ``bzr config`` will now respect option policies when displaying the value
  and display the definition sections when appropriate.
  (Vincent Ladeuil, #671050)

* Don't create commit message files in the current directory to avoid nasty
  interactions with emacs (which tries to establish the status of the file
  during the commit which breaks on windows). (Vincent Ladeuil, #673637)

* ``bzr resolve --take-other <file>`` will not crash anymore if ``<file>``
  is involved in a text conflict (but the conflict is still not
  resolved). (Vincent Ladeuil, #646961)

* Merge will now correctly locate a lca where there is a criss-cross merge
  of a new root. (Gary van der Merwe, #588698)

* Report error if non-ASCII command option given. (Rory Yorke, #140563)

* ``tools/check-newsbug.py`` is now based on ``lp:hydrazine`` and no longer
  crashes when encountering private bugs (they are just displayed as such).
  (Vincent Ladeuil, #354985)

Internals
*********

* ``BranchBuilder.build_snapshot`` now accepts parent_ids == [].
  This can be used to create a new root in the graph. (Gary van der Merwe)

* Old repository development formats
  RepositoryFormatCHK1 and RepositoryFormatCHK2 have been removed, and so
  have the corresponding metadir format options ``development-rich-root``,
  ``development6-rich-root``, and ``development7-rich-root``.

Testing
*******

* Add a null_output_matches_anything keyword argument with default False to
  bzrlib.tests.script.ScriptRunner.run_script to specify that the command
  output should not be checked (as opposed to expecting an empty output).
  (Neil Martinsen-Burrell, #662509)

* Blank output section in scriptrunner tests no longer match any output.
  Instead, use '...' as a wildcard if you don't care about the output.
  (Martin Pool, #637830)

* Bump minimum testtools version required to run ``bzr selftest`` from 0.9.2
  to 0.9.5 which will allow tests that need the fixed unicode handling to be
  written. (Martin [gz])

* Introduce an ``overrideEnv()`` helper for tests that needs to change the
  environment variables while respecting the isolation rules. Get rid of
  TestCase._restoreEnvironment which is now useless.
  (Vincent Ladeuil, #690563)

* Printing selftest results to a non-UTF-8 console will now escape characters
  that can't be encoded rather than aborting the test run with an exception.
  (Martin [gz], #633216)


bzr 2.3b3
#########

:2.3b3: 2010-11-05

External Compatibility Breaks
*****************************

(none)

New Features
************

* Add --no-tree option to 'bzr push' and 'bzr init' for creating a
  new or mirrored branch without working trees.
  (Matthew Gordon, #506730)

* ``bzr config`` is a new command that displays the configuration options for
  a given directory. It accepts a glob to match against multiple options at
  once. It can also be used to set or delete a configuration option in any
  configuration file. (Vincent Ladeuil)

* New shortcut URL schemes ``ubuntu:`` and ``debianlp:`` access source
  branches on Launchpad.  E.g. ``bzr branch ubuntu:foo`` gives you the source
  branch for project ``foo`` in the current distroseries for Ubuntu while
  ``bzr branch debianlp:lenny/foo`` gives you the source branch (on Launchpad)
  for project ``foo`` in Debian Lenny.
  (Barry Warsaw, #609186)

* Provide a configuration option "default_format" that controls the
  default format for new branches created with ``bzr init``.
  (Neil Martinsen-Burrell, #484101)

Bug Fixes
*********

* Always set PATH in start_bzr.bat on Windows. (Matthäus G. Chajdas, #470264)

* ``bzr status -r X..Y`` was failing because RevisionTree didn't implement
  ``get_shelf_manager``. (John Arbash Meinel, #662053)

* Correctly add directory contents when the name was previously added as a
  normal file, rather than throwing ``AttributeError: children`` during
  smart_add. (Martin [gz], #251864)

* Correctly handle the ``--directory`` option for all code paths of
  ``resolve`` and ``shelve``, this was previously ignored when paths were
  provided as parameters. When both are provided, ``--directory`` becomes
  the base directory for the other paths. (Vincent Ladeuil, #670851)

* Correctly set the Content-Type  header when HTTP POSTing to comply
  with stricter web frameworks. (Vincent Ladeuil, #665100)

* Don't force openssh to use protocol=2, since that is now the default.
  (Neil Martinsen-Burrell, #561061)

* Fix ``KeyError: 'port'`` when getting the stored password for an HTTP  URL.
  (Martin Pool, #654684)

* Make ``bzr tag --quiet`` really quiet. (Neil Martinsen-Burrell, #239523)

* Missing files (files bzr add'ed and then OS deleted) are now shown in ``bzr
  status`` output. (Rory Yorke, #134168)

* ``NotBranchError`` no longer allows errors from calling
  ``bzrdir.open_repository()`` to propagate.  This is unhelpful at best,
  and at worst can trigger infinite loops in callers.  (Andrew Bennetts)
  
* The ``branch.tags.merge_to(target_branch)`` API used by plugins such as
  ``bzr-builddeb`` now propagates changes to the master branch of the
  target branch (if there is one).  This makes it consistent with the
  other tag APIs.  (Andrew Bennetts, #603395)

* Windows installers no longer requires the Microsoft vcredist to be
  installed. (Martin [gz], Gary van der Merwe, #632465)

Documentation
*************

* Add documentation of the ability to edit hunks when shelving.
  (Neil Martinsen-Burrell, #517660)

* Be more specific about the meaning of revision ranges for ``bzr diff``.
  (Neil Martinsen-Burrell, #247282)

* Document the comment character in the .bzrignore file, including a
  workaround for ignore patterns that begin with #.
  (Neil Martinsen-Burrell, #631515)

API Changes
***********

* Add ``bzrlib.pyutils`` module with helper functions for some Python
  tasks such as resolving a dotted name to a Python object
  (``get_named_object``).  (Andrew Bennetts)

* ``bzrlib.tests.ForwardingResult`` no longer exists.  Use
  ``testtools.ExtendedToOriginalDecorator`` instead.  (Andrew Bennetts)

* ``known_hooks_key_to_parent_and_attribute`` in ``bzrlib.hooks`` has been
  deprecated in favour of ``known_hooks.key_to_parent_and_attribute`` in
  the same module.  (Andrew Bennetts)

Internals
*********

* ``tools/fixed-in.py`` find a bug in NEWS from its number or a regexp
  matching the news entry and display the corresponding release, date, fix
  authors and the news entry itself. (Vincent Ladeuil)

Testing
*******

* Blank output section in scriptrunner tests no longer match any output.
  Instead, use '...' as a wildcard if you don't care about the output.
  (Martin Pool, #637830)

* ``bzr test-script script`` is a new command that runs a shell-like script
  from an the ``script`` file. (Vincent Ladeuil)

* Fix spurious test failures on babune related to the http pipe cleanup and
  get rid of some 'bytes left on the HTTP socket' useless log messages.
  (Vincent Ladeuil, #655557)

* ``bzrlib.tests.per_workingtree.TestCaseWithWorkingTree.make_branch_builder``
  respects its ``relpath`` parameter. (Vincent Ladeuil)

bzr 2.3b2
#########

:2.3b2: 2010-10-08

External Compatibility Breaks
*****************************

* The ``bzr tags`` command sorts tag names using a natural sort by
  default (so tag2 sorts before tag10).  The previous default was
  strictly "asciibetical".  That behavior is still available as ``bzr tags
  --sort=alpha``. (Neil Martinsen-Burrell, #640760)

* ``BzrDir.generate_backup_name`` has been deprecated and replaced by a
  private method. ``osutils.available_backup_name`` provides an extensible
  replacement. This allowed the deprecation of
  ``bzrlib.transform.get_backup_name``,
  ``bzrlib.transform._get_backup_name`` and
  ``bzrlib.transform.TreeTransformBase.has_named_child``.
  (Vincent Ladeuil)

New Features
************

* Add ``mainline`` revision specifier, which selects the revision that
  merged a specified revision into the mainline.  (Aaron Bentley)

* Add ``annotate`` revision specifier, which selects the revision that
  introduced a specified line of a file.  (Aaron Bentley)

* Add ``-Dmem_dump`` debug flag, which uses meliae to dump memory to 
  a file upon an out of memory error.
  (Karl Bielefeldt, #551391)

* ``bzr status`` now displays a summary of existing shelves after
  the other status information. This is done using a ``post_status``
  hook.
  (Parth Malwankar, #403687)

* GNU lsh is now a supported lsh client; just set BZR_SSH to 'lsh'.
  Also, bzr will recognize if the 'ssh' comand is a symlink to lsh.
  (Matthew Gordon, #374700)

* The ``pull`` and ``update`` commands now take a ``--show-base``
  option that, in the case of conflicts, shows the base revision text.
  (Rory Yorke,  #202374)

Improvements
************

* ``bzr break-lock --force`` breaks the lock without prompting.  (Before
  using this, make sure the process holding the lock really is dead.)
  (Martin Pool, #397315)

* ``bzr remove`` now takes a ``--no-backup`` option for when you don't want it
  to backup anything, just delete it. This option used to be called ``--force``
  which is now deprecated.
  (Marius Kruger, #400554)

* When using the pycurl client module, Bazaar shows some of the text from
  HTTP server error messages.
  (Martin Pool, #656667)

Bug Fixes
*********

* Don't force openssh to use protocol=2, since that is now the default.
  (Neil Martinsen-Burrell, #561061)

* Fix signature of RemoteBzrDir.create_workingtree to match that of its
  superclass.  (Neil Martinsen-Burrell, Martin Pool, #524627)

* Fix traceback with python-2.7's xmlrpclib
  (Toshio Kuratomi, #612096)

* Print junk rather than throwing a UnicodeDecodeError from ``bzr version-info``
  when using the rio format (with non-ascii information) on a non-utf-8
  terminal.  (Andrej A Antonov, #518609)

* Treat all IO, OS, and socket errors consistently when establishing
  SSH/SFTP connections via a subprocess.  (Andrew Bennetts)

* ``unshelve --preview`` now can show diff in a non-ascii encoding.
  (Andrej A Antonov, #518916)

* Deleting a versioned directory can leave orphans: unversioned files that
  were present don't have a parent anymore. The
  ``bzr.transform.orphan_policy`` configuration option controls the ``bzr``
  behaviour: ``conflict`` (the default) leave the orphans in place and
  create a conflict for the directory, ``move`` create orphans named
  ``<file>.~#~`` in a ``bzr-orphans`` directory at the root of the working
  tree.  (Vincent Ladeuil, #323111)

Improvements
************

Documentation
*************

* Correct the documentation for setting up the smart server with Apache.
  (Neil Martinsen-Burrell, #311518)

* Fix rst typos in bzrlib/help_topics/en/conflict-types.txt.
  (Vincent Ladeuil, #660943)

* Provide more detailed help on the Launchpad plugin at "bzr help
  plugins/launchpad".  (Neil Martinsen-Burrell, #589379)

* Suggest ``bzr revert`` for restoring locally deleted files in help text
  for ``bzr update``.  (John C Barstow, #191466)

API Changes
***********

* ``WorkingTree`` methods ``pull``, ``update``, and ``_update_tree``
  now have an optional argument, ``show_base``, which is by default
  False.  This is flag is ultimately passed to ``merge.merge_inner``
  in each case. (Rory Yorke, #202374)

Internals
*********

* Small change to GroupCompressBlock to work more in terms of 'chunks'
  rather than 'content' for its compressed storage. (John Arbash Meinel)

* When running ``bzr selftest --subunit`` the subunit stream will no
  longer include the "log" information for tests which are considered to
  be 'successes' (success, xfail, skip, etc) (John Arbash Meinel)

Testing
*******

* Add a new simpler way to generate multiple test variations, by setting
  the `scenarios` attribute of a test class to a list of scenarios
  descriptions, then using `load_tests_apply_scenarios`.  (See the testing
  guide and `bzrlib.tests.scenarios`.) Simplify `test_http` using this.
  (Martin Pool, #597791)

* Add ``tests/ssl_certs/ca.crt`` to the required test files list. Test
  involving the pycurl https test server fail otherwise when running
  selftest from an installed version. (Vincent Ladeuil, #651706)

* Fix tests that failed when run under ``LANG=C``.
  (Andrew Bennetts, #632387)

* Skip tests that needs a bzr source tree when there isn't one. This is
  needed to successfully run the test suite for installed versions.
  (Vincent Ladeuil, #644855).

* Skip the tests that requires respecting the chmod bits when running as root.
  (Vincent Ladeuil, #646133)

* Suppress the "maximum recursion depth exceeded in __subclasscheck__"
  warning on stderr emitted during ``test_dict_deepnested`` in
  ``bzrlib/tests/test__bencode.py``.  (Andrew Bennetts)

* Use tests.TestCaseInTempDir for tests that requires disk resources.
  (Vincent Ladeuil, #650001)

bzr 2.3b1
#########

:2.3b1: 2010-09-20

This is the first beta of the 2.3 series, leading up to a 2.3.0
release in January or February.  Beta releases are suitable for everyday use
but may cause some incompatibilities with plugins.  Some plugins may need
small updates to work with 2.3b1.

2.3b1 includes some performance improvements in both speed and memory
consumption, some preliminary support for generating a texinfo version of
the doc and better support for launchpad.  Many changes were made to make
our test suite more robust as well as numerous documentation fixes.  It
improves the common infrastructure for dealing with colocated named
branches and foreign branches.  We plan to continue with these themes
through the 2.3 series.

It also includes bug fixes for 2.0.6, 2.1.3 and 2.2.1 and over 40 fixes of
its own.


External Compatibility Breaks
*****************************

(none)

New Features
************

* Added ``pre_status`` and ``post_status`` hooks. This allows plugins
  to register custom handlers which will be invoked before/after the
  standard status output is displayed. (Parth Malwankar)

* ``bzr break-lock --config [location]`` can now break config files
  locks. (Vincent Ladeuil, #525571)

* ``bzrlib.config.LockableConfig`` is a base class for config files that
  needs to be protected against multiple writers. All methods that
  change a configuration variable value must be decorated with
  @needs_write_lock (set_option() for example).
  (Vincent Ladeuil,  #525571)

* The ``lp:`` prefix will now use your known username (from
  ``bzr launchpad-login``) to expand ``~`` to your username.  For example:
  ``bzr launchpad-login user && bzr push lp:~/project/branch`` will now
  push to ``lp:~user/project/branch``.  (John Arbash Meinel)

* New development format ``development8-subtree`` which is similar to the 
  ``2a`` format and adds subtree support. (Jelmer Vernooij)

Improvements
************

* Allow using both ``--using`` and ``--diff-options``.
  (Matthäus G. Chajdas, #234708)

* Allow using non-integer bug ID with generic bug trackers.
  (Alexandre Garnier, #440472)

* ``bzr remove`` now just backs up changed files instead of exiting,
  forcing you to choose to either keep or delete them. Bazaar will now delete
  the files if they can easily be recovered using revert, otherwise they
  will be backed up (adding an extension of the form .~#~).
  (Marius Kruger, #400554)

* ``bzr revert`` and ``bzr status`` are up to 15% faster on large trees
  with many changes by not repeatedly building a list of all file-ids.
  (Andrew Bennetts)

* Decrease memory consumption when many chk index pages are loaded. (Such
  as during ``bzr co`` or ``bzr ls -R`` of a large tree.) Often we need to
  read many chk pages because the individual chk map nodes will be spread
  randomly. Peak memory for 'bzr ls -R' on a large tree dropped from 396MB
  down to 247MB, expect even more significant savings on 64-bit platforms.
  (John Arbash Meinel)

* Decrease peak memory during ``bzr send``. The old code was caching all
  text content and all inventory strings for all revisions before
  computing the diffs. Now we only cache as long as there is a child that
  will need them. Sending 2000 bzr revisions drops from 1.2GB peak to
  256MB peak. (John Arbash Meinel, #614576)

* ``DirState`` internals use a little bit less memory. For bzr.dev it
  drops the memory from 1MB down to about 800kB. And replaces a few
  thousand tuples and sets with StaticTuple.  (John Arbash Meinel)

* Inventory entries now consume less memory (on 32-bit Ubuntu file entries
  have dropped from 68 bytes to 40, and directory entries from 120 bytes
  to 48).  (Andrew Bennetts)

* Reduce peak memory by one copy of compressed text when writing to pack
  repositories.
  (John Arbash Meinel, #566940)

* When building new working trees, default to reading from the repository
  rather than the source tree unless explicitly requested. (via
  ``--files-from`` and ``--hardlink`` for ``bzr branch`` and
  ``bzr checkout``. Generally, 2a format repositories extract
  content faster than seeking and reading content from another tree,
  especially in cold-cache situations. (John Arbash Meinel, #607298)

* Add ``__pycache__`` to the default ``ignores`` file. Future releases of
  Python will use this directory to store bytecodes.
  (Andrea Corbellini, #626687)

Bug Fixes
*********

* Additional merges after an unrelated branch has been merged with its
  history no longer crash when deleted files are involved.
  (Vincent Ladeuil, John Arbash Meinel, #375898)

* ``bzr add SYMLINK/FILE`` now works properly when the symlink points to a
  previously-unversioned directory within the tree: the directory is
  marked versioned too.
  (Martin Pool, #192859)

* ``bzr clean-tree`` issues a warning if it is unable to delete a file
  due to ``errno.EACCES`` instead of exiting with an error on Windows.
  (Parth Malwankar, #430785)

* ``bzr commit SYMLINK`` now works, rather than trying to commit the
  target of the symlink.
  (Martin Pool, John Arbash Meinel, #128562)

* ``bzr ignore PATTERNS`` exits with error if a bad pattern is supplied.
  ``InvalidPattern`` exception error message now shows faulting
  regular expression.
  (Parth Malwankar #300062)

* ``bzr upgrade`` now creates the ``backup.bzr`` directory with the same
  permissions as ``.bzr`` directory on a POSIX OS.
  (Parth Malwankar, #262450)

* CommitBuilder now uses the committer instead of _config.username to generate
  the revision-id.  (Aaron Bentley, #614404)

* Configuration files in ``${BZR_HOME}`` are now written in an atomic
  way which should help avoid problems with concurrent writers.
  (Vincent Ladeuil, #525571)

* CommitBuilder now uses the committer instead of _config.username to generate
  the revision-id.  (Aaron Bentley, #614404)

* Configuration files in ``${BZR_HOME}`` are now protected against
  concurrent writers by using a lock. (Vincent Ladeuil, #525571)

* Cope with Microsoft FTP Server and VSFTPd that return reply '250
  Directory created' when mkdir succeeds.  (Martin Pool, #224373)

* `decode` parameter to get() method in FtpTransport and GioTransport classes
  is deprecated. (Alexander Belchenko)

* Don't print internal object name when print an invalid revision spec
  error.  (Neil Martinsen-Burrell, #598701)

* Don't traceback when a lockdir's ``held/info`` file is corrupt (e.g.
  contains only NUL bytes).  Instead warn the user, and allow ``bzr
  break-lock`` to remove it.  (Andrew Bennetts, #619872)
  
* ``EPIPE`` can be raised during test server shutdown. This happened on
  gentoo only so far. (Vincent Ladeuil, #627277)

* Errors occurring during HTTP(S) test server starts should now be
  handled cleanly. (Vincent Ladeuil, #392402)

* Fix ``AttributeError on parent.children`` when adding a file under a 
  directory that was a symlink in the previous commit.
  (Martin Pool, #192859)

* Fix ``AttributeError: 'NoneType' object has no attribute 'close'`` in
  ``_close_ssh_proc`` when using ``bzr+ssh://``.  This was causing
  connections to pre-1.6 bzr+ssh servers to fail, and causing warnings on
  stderr in some other circumstances.  (Andrew Bennetts, #633745)

* Fix spurious paramiko warning on hardy by ensuring that ``selftest``
  properly remove its warning filter. (Vincent Ladeuil, #625686)

* Fix ``AttributeError on parent.children`` when adding a file under a
  directory that was a symlink in the previous commit.
  (Martin Pool, #192859)

* Fix ``AttributeError: 'NoneType' object has no attribute 'close'`` in
  ``_close_ssh_proc`` when using ``bzr+ssh://``.  This was causing
  connections to pre-1.6 bzr+ssh servers to fail, and causing warnings on
  stderr in some other circumstances.  (Andrew Bennetts, #633745)

* Fix a problem in bzr's ``Makefile`` that meant syntax errors in some
  parts of bzr's source code could cause ``make check-nodocs`` to
  incorrectly return an exit code of 0.
  (Vincent Ladeuil, #626667)

* ``HTTP/1.1`` test servers now set a ``Content-Length`` header to comply
  with pedantic ``HTTP/1.1`` clients. (Vincent Ladeuil, #568421)

* Most of the leaked threads during selftest are now fixed, allowing the
  full test suite to pass on gentoo.
  (Vincent Ladeuil, #392127)

* Only call ``setlocale`` in the bzr startup script on posix systems. This
  avoids an issue with the newer windows C runtimes used by Python 2.6 and
  later which can mangle bytestrings printed to the console.
  (Martin [gz], #631350)

* `PathNotChild` should not give a traceback.
  (Martin Pool, #98735)

* Prevent ``CHKMap.apply_delta`` from generating non-canonical CHK maps,
  which can result in "missing referenced chk root keys" errors when
  fetching from repositories with affected revisions.
  (Andrew Bennetts, #522637)

* Raise ValueError instead of a string exception.
  (John Arbash Meinel, #586926)

* Repositories accessed via a smart server now reject being stacked on a
  repository in an incompatible format, as is the case when accessing them
  via other methods.  This was causing fetches from those repositories via
  a smart server (e.g. using ``bzr branch``) to receive invalid data.
  (Andrew Bennetts, #562380)

* Selftest with versions of subunit that support ``stopTestRun`` will no longer
  error. This error was caused by 2.0 not being updated when upstream
  python merged the end of run patch, which chose ``stopTestRun`` rather than
  ``done``. (Robert Collins, #571437)

* Stop ``AttributeError: 'module' object has no attribute 'ElementTree'``
  being thrown from ``xml_serializer`` on certain cElementTree setups.
  (Martin [gz], #254278)

* strace test-helper tests cope with the new Ubuntu policy of not allowing
  users to attach to their own processes by default.
  (Martin Pool, #626679)

* Test classes like ``TestCase``, ``TestLoader``, and ``TestSuite`` should
  be available from ``bzrlib.tests.*``. They used to be, but were
  accidentally removed. (John Arbash Meinel, #627438)

* ``Transport.stat`` on a symlink, including a transport pointing directly
  to a symlink, now returns information about the symlink.
  (Martin Pool)

* Upgrading or fetching from a non-rich-root repository to a rich-root
  repository (e.g. from pack-0.92 to 2a) no longer fails with
  ``'Inter1and2Helper' object has no attribute 'source_repo'``.  This was
  a regression from Bazaar 2.1.  (Andrew Bennetts, #636930)
  
Documentation
*************

* Added a builder/writer sphinx extension that can generate texinfo files. The
  generated files are syntactically correct but the info navigation nodes
  needs more work. (Vincent Ladeuil, #219334)

* First tests defined for sphinx, including a new bzrlib.tests.features.sphinx
  to make the tests conditional.
  (Vincent Ladeuil)

* Fix a lot of references in the docs to the old http://bazaar-vcs.org to
  the new http://bazaar.canonical.com or http://wiki.bazaar.canonical.com
  (John Arbash Meinel, #617503)

API Changes
***********

* When passing a file to ``UTF8DirReader`` make sure to close the current
  directory file handle after the chdir fails. Otherwise when passing many
  filenames into a command line ``bzr status`` we would leak descriptors.
  (John Arbash Meinel, #583486)

* `ControlDirFormat` and  `ControlDir` have been split out of `BzrDirFormat`
  and `BzrDir`, respectively. `ControlDirFormat`
  and `ControlDir` should be used as the base classes for new non-.bzr
  implementations.

  `BzrDirFormat.register_control_format` has been renamed to
  `ControlDirFormat.register_format`.

  `BzrDirFormat.register_server_control_format` has been removed.

  Probing for control directories is now done by separate objects derived
  from `bzrlib.controldir.Prober` and registered using
  `bzrlib.controldir.ControlDirFormat.register_prober` or
  `bzrlib.controldir.ControlDirFormat.register_server_prober`.
  `BzrDirFormat.probe_transport` has been moved onto `Prober`.

  `BzrDirFormat.register_format` has been renamed to
  `BzrProber.register_bzrdir_format`.

  `bzrlib.bzrdir.network_format_registry` has been moved to
  `bzrlib.controldir`.

  (Jelmer Vernooij)

* ``bzrlib.transform.TreeTransformBase.final_kind``,
  ``bzrlib.transform.TreeTransform.tree_kind`` and
  ``bzrlib.transform.TransformPreview.tree_kind`` now return None instead
  of raising NoSuchFile.  (Vincent Ladeuil)

* BzrError subclasses no longer support the name "message" to be used
  as an argument for __init__ or in _fmt format specification as this
  breaks in some Python versions. errors.LockError.__init__ argument
  is now named "msg" instead of earlier "message".
  (Parth Malwankar, #603461)

* Configuration files should now use the ``from_string`` constructor rather
  than the ``file`` parameter of the ``_get_parser`` method. The later has
  been deprecated. ``from_string`` also accept a ``save=True`` parameter to
  have the configuration file immediately written to disk. 
  (Vincent Ladeuil)

* Deprecate treating a `PushResult` and `PullResult` as an integer for the
  relative change in revno.
  (Martin Pool)

* `FileInWrongBranch` is deprecated in favour of `PathNotChild` and no
  longer raised.
  (Martin Pool)

* ``IniBaseConfig`` objects should now use the ``from_string`` constructor
  the rather than the ``file`` parameter of the ``_get_parser`` method. The
  later has been deprecated. (Vincent Ladeuil)

* InventoryEntry instances now raise AttributeError if you try to assign
  to attributes that are irrelevant to that kind of entry.  e.g. setting
  ``symlink_target`` on an InventoryFile will fail.  It is still okay to
  read those attributes on any kind of InventoryEntry.  The complete list
  of affected attributes is: ``executable``, ``text_id``, ``text_sha1``,
  ``text_size`` (only valid for kind == file); ``symlink_target`` (only
  valid for kind == link); and ``reference_revision`` (only valid for kind
  == tree-reference).  (Andrew Bennetts)

* InventoryEntry objects no longer have ``_put_in_tar`` or
  ``_put_on_disk`` methods.  (Andrew Bennetts)

* The ``get_filename`` parameter in the ``config.IniBaseConfig``
  constructor has been deprecated, use the ``file_name`` parameter instead.
  (Vincent Ladeuil)

* `tree_files` and `internal_tree_files` are now deprecated in favor of
  `WorkingTree.open_containing_paths`.
  (Martin Pool)

Internals
*********

* Remove used and broken code path in ``BranchInitHookParams.__repr__``.
  (Andrew Bennetts)

Testing
*******

* Avoid spurious failures in ssh tests: wait for the SSH server to
  actually finish, rather than just waiting for it to negotiate the key
  exchange. (John Arbash Meinel, #626876)

* ``build_tree_contents`` can create symlinks.
  (Martin Pool, John Arbash Meinel)

* Catch socket errors to avoid
  bt.test_sftp_transport.SSHVendorBadConnection.test_bad_connection_ssh
  random failures. (Vincent Ladeuil, #601804)

* HTTP test servers will leak less threads (and sockets) and will not hang on
  AIX anymore. (Vincent Ladeuil, #405745)

* On platforms that don't support forking give a nice error message saying so
  when ``bzr selftest --parallel=fork`` is used. (Martin [gz], #528730)

* Rearrange thread leak detection code to eliminate global state and make it
  possible to extend the reporting. (Martin [gz], #633462)

* The old ``bzr selftest --benchmark`` option has been removed.
  <https://launchpad.net/bzr-usertest> is an actively-maintained
  macrobenchmark suite.
  (Martin Pool)

* The test suite now simply holds log files in memory, rather than writing them
  out to disk and then reading them back in and deleting them.
  (Andrew Bennetts)

* The way ``bzr selftest --parallel`` generates N partitions of tests to
  run in parallel has changed.  Instead of splitting the list of tests at
  N-1 points, it distributes the tests one-by-one into the partitions in a
  round robin fashion.  This reduces the total time to run the tests in
  parallel because a series of slow tests in the test suite will be
  distributed evenly among the parallel test suites, rather than slowing
  down just one suite.  (Andrew Bennetts)

* Tracebacks from a parameterized test are no longer reported against every
  parameterization of that test.  This was done by adding a hack to
  ``bzrlib.tests.clone_test`` so that it no longer causes
  testtools.TestCase instances to share a details dict.
  (Andrew Bennetts, #625574)


..
   vim: tw=74 ft=rst ff=unix<|MERGE_RESOLUTION|>--- conflicted
+++ resolved
@@ -62,16 +62,14 @@
 .. Fixes for situations where bzr would previously crash or give incorrect
    or undesirable results.
 
-<<<<<<< HEAD
+* ``bzr update`` in a checkout of a readonly branch works again, without
+  trying to set the tags in the master branch. This had been broken by the
+  bug fix for bug #603395.  (John Arbash Meinel, #701212)
+
 * Stop using ``bzrlib.tuned_gzip.GzipFile``. It is incompatible with
   python-2.7 and was only used for Knit format repositories, which haven't
   been recommended since 2007. The file itself will be removed in the next
   release. (John Arbash Meinel)
-=======
-* ``bzr update`` in a checkout of a readonly branch works again, without
-  trying to set the tags in the master branch. This had been broken by the
-  bug fix for bug #603395.  (John Arbash Meinel, #701212)
->>>>>>> e7c27714
 
 Documentation
 *************
