--- conflicted
+++ resolved
@@ -8,7 +8,7 @@
 bzr 2.3.3
 #########
 
-:2.3.2: 2011-05-13
+:2.3.3: 2011-05-13
 
 This is a bugfix release. Upgrading is recommended for all users of earlier
 2.3 releases.
@@ -86,19 +86,11 @@
   this might be required for "installing" extra dependencies for some plugins.
   (Alexander Belchenko, #743256)
 
-<<<<<<< HEAD
 * When reporting a crash without apport, don't print the full list of
   plugins because it's often too long.
   (Martin Pool, #716389)
 
 
-Documentation
-*************
-
-.. Improved or updated documentation.
-
-=======
->>>>>>> 0437d3ca
 API Changes
 ***********
 
