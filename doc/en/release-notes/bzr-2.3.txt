####################
Bazaar Release Notes
####################

.. toctree::
   :maxdepth: 1

bzr 2.3b4
#########

:2.3.b4: NOT RELEASED YET

External Compatibility Breaks
*****************************

.. These may require users to change the way they use Bazaar.

New Features
************

.. New commands, options, etc that users may wish to try out.

Improvements
************

.. Improvements to existing commands, especially improved performance 
   or memory usage, or better results.

* Bazaar now caches a branch's tags while that branch is read-locked.
  This removes 1 network roundtrip from most interactions with a remote
  branch.  (Andrew Bennetts)

* ``bzr config <option>`` will now display only the value itself so scripts
  can use it to query the currently active configuration. Displaying several
  options matching a given regular expression is now controlled via the
  ``--all`` option.  (Vincent Ladeuil, bug #670251)

* ``bzr resolve`` now reports the number of conflicts resolved and the
  number of remaining conflicts. This provides a better feedback about the
  whole resolution process. (Vincent Ladeuil)

Bug Fixes
*********

.. Fixes for situations where bzr would previously crash or give incorrect
   or undesirable results.

<<<<<<< HEAD
* ``bzr config`` will now respect option policies when displaying the value
  and display the definition sections when appropriate.
  (Vincent Ladeuil, #671050)
=======
* Better message if there is an error while setting ownership of
  ``.bazaar`` directory. (Parth Malwankar, #657553)
>>>>>>> a187fbd7

* ``bzr resolve --take-other <file>`` will not crash anymore if ``<file>``
  is involved in a text conflict (but the conflict is still not
  resolved). (Vincent Ladeuil, #646961)

* Report error if non-ASCII command option given. (Rory Yorke, #140563)

Documentation
*************

.. Improved or updated documentation.

API Changes
***********

.. Changes that may require updates in plugins or other code that uses
   bzrlib.

Internals
*********

.. Major internal changes, unlikely to be visible to users or plugin 
   developers, but interesting for bzr developers.

Testing
*******

.. Fixes and changes that are only relevant to bzr's test framework and 
   suite.  This can include new facilities for writing tests, fixes to 
   spurious test failures and changes to the way things should be tested.

* Add a null_output_matches_anything keyword argument with default False to
  bzrlib.tests.script.ScriptRunner.run_script to specify that the command
  output should not be checked (as opposed to expecting an empty output).
  (Neil Martinsen-Burrell, #662509)

* Blank output section in scriptrunner tests no longer match any output.
  Instead, use '...' as a wildcard if you don't care about the output.
  (Martin Pool, #637830)


bzr 2.3b3
#########

:2.3b3: 2010-11-05

External Compatibility Breaks
*****************************

(none)

New Features
************

* Add --no-tree option to 'bzr push' and 'bzr init' for creating a
  new or mirrored branch without working trees.
  (Matthew Gordon, #506730)

* ``bzr config`` is a new command that displays the configuration options for
  a given directory. It accepts a glob to match against multiple options at
  once. It can also be used to set or delete a configuration option in any
  configuration file. (Vincent Ladeuil)

* New shortcut url schemes ``ubuntu:`` and ``debianlp:`` access source
  branches on Launchpad.  E.g. ``bzr branch ubuntu:foo`` gives you the source
  branch for project ``foo`` in the current distroseries for Ubuntu while
  ``bzr branch debianlp:lenny/foo`` gives you the source branch (on Launchpad)
  for project ``foo`` in Debian Lenny.
  (Barry Warsaw, #609186)

* Provide a configuration option "default_format" that controls the
  default format for new branches created with ``bzr init``.
  (Neil Martinsen-Burrell, #484101)

Bug Fixes
*********

* Always set PATH in start_bzr.bat on Windows. (Matthäus G. Chajdas, #470264)

* ``bzr status -r X..Y`` was failing because RevisionTree didn't implement
  ``get_shelf_manager``. (John Arbash Meinel, #662053)

* Correctly add directory contents when the name was previously added as a
  normal file, rather than throwing ``AttributeError: children`` during
  smart_add. (Martin [gz], #251864)

* Correctly handle the ``--directory`` option for all code paths of
  ``resolve`` and ``shelve``, this was previously ignored when paths were
  provided as parameters. When both are provided, ``--directory`` becomes
  the base directory for the other paths. (Vincent Ladeuil, #670851)

* Correctly set the Content-Type  header when http POSTing to comply
  with stricter web frameworks. (Vincent Ladeuil, #665100)

* Don't force openssh to use protocol=2, since that is now the default.
  (Neil Martinsen-Burrell, #561061)

* Fix ``KeyError: 'port'`` when getting the stored password for an http
  URL.
  (Martin Pool, #654684)

* Make ``bzr tag --quiet`` really quiet. (Neil Martinsen-Burrell, #239523)

* Missing files (files bzr add'ed and then OS deleted) are now shown in ``bzr
  status`` output. (Rory Yorke, #134168)

* ``NotBranchError`` no longer allows errors from calling
  ``bzrdir.open_repository()`` to propagate.  This is unhelpful at best,
  and at worst can trigger infinite loops in callers.  (Andrew Bennetts)
  
* Windows installers no longer requires the Microsoft vcredist to be
  installed. (Martin [gz], Gary van der Merwe, #632465)

Documentation
*************

* Add documentation of the ability to edit hunks when shelving.
  (Neil Martinsen-Burrell, #517660)

* Be more specific about the meaning of revision ranges for ``bzr diff``.
  (Neil Martinsen-Burrell, #247282)

* Document the comment character in the .bzrignore file, including a
  workaround for ignore patterns that begin with #.
  (Neil Martinsen-Burrell, #631515)

API Changes
***********

* Add ``bzrlib.pyutils`` module with helper functions for some Python
  tasks such as resolving a dotted name to a Python object
  (``get_named_object``).  (Andrew Bennetts)

* ``bzrlib.tests.ForwardingResult`` no longer exists.  Use
  ``testtools.ExtendedToOriginalDecorator`` instead.  (Andrew Bennetts)

* ``known_hooks_key_to_parent_and_attribute`` in ``bzrlib.hooks`` has been
  deprecated in favour of ``known_hooks.key_to_parent_and_attribute`` in
  the same module.  (Andrew Bennetts)

Internals
*********

* ``tools/fixed-in.py`` find a bug in NEWS from its number or a regexp
  matching the news entry and display the corresponding release, date, fix
  authors and the news entry itself. (Vincent Ladeuil)

Testing
*******

* Blank output section in scriptrunner tests no longer match any output.
  Instead, use '...' as a wildcard if you don't care about the output.
  (Martin Pool, #637830)

* ``bzr test-script script`` is a new command that runs a shell-like script
  from an the ``script`` file. (Vincent Ladeuil)

* Fix spurious test failures on babune related to the http pipe cleanup and
  get rid of some 'bytes left on the HTTP socket' useless log messages.
  (Vincent Ladeuil, #655557)

* ``bzrlib.tests.per_workingtree.TestCaseWithWorkingTree.make_branch_builder``
  respects its ``relpath`` parameter. (Vincent Ladeuil)

bzr 2.3b2
#########

:2.3b2: 2010-10-08

External Compatibility Breaks
*****************************

* The ``bzr tags`` command sorts tag names using a natural sort by
  default (so tag2 sorts before tag10).  The previous default was
  strictly "asciibetical".  That behavior is still available as ``bzr tags
  --sort=alpha``. (Neil Martinsen-Burrell, #640760)

* ``BzrDir.generate_backup_name`` has been deprecated and replaced by a
  private method. ``osutils.available_backup_name`` provides an extensible
  replacement. This allowed the deprecation of
  ``bzrlib.transform.get_backup_name``,
  ``bzrlib.transform._get_backup_name`` and
  ``bzrlib.transform.TreeTransformBase.has_named_child``.
  (Vincent Ladeuil)

New Features
************

* Add ``mainline`` revision specifier, which selects the revision that
  merged a specified revision into the mainline.  (Aaron Bentley)

* Add ``annotate`` revision specifier, which selects the revision that
  introduced a specified line of a file.  (Aaron Bentley)

* Add ``-Dmem_dump`` debug flag, which uses meliae to dump memory to 
  a file upon an out of memory error.
  (Karl Bielefeldt, #551391)

* ``bzr status`` now displays a summary of existing shelves after
  the other status information. This is done using a ``post_status``
  hook.
  (Parth Malwankar, #403687)

* GNU lsh is now a supported lsh client; just set BZR_SSH to 'lsh'.
  Also, bzr will recognize if the 'ssh' comand is a symlink to lsh.
  (Matthew Gordon, #374700)

* The ``pull`` and ``update`` commands now take a ``--show-base``
  option that, in the case of conflicts, shows the base revision text.
  (Rory Yorke,  #202374)

Improvements
************

* ``bzr break-lock --force`` breaks the lock without prompting.  (Before
  using this, make sure the process holding the lock really is dead.)
  (Martin Pool, #397315)

* ``bzr remove`` now takes a ``--no-backup`` option for when you don't want it
  to backup anything, just delete it. This option used to be called ``--force``
  which is now deprecated.
  (Marius Kruger, #400554)

* When using the pycurl client module, Bazaar shows some of the text from
  http server error messages.
  (Martin Pool, #656667)

Bug Fixes
*********

* Don't force openssh to use protocol=2, since that is now the default.
  (Neil Martinsen-Burrell, #561061)

* Fix signature of RemoteBzrDir.create_workingtree to match that of its
  superclass.  (Neil Martinsen-Burrell, Martin Pool, #524627)

* Fix traceback with python-2.7's xmlrpclib
  (Toshio Kuratomi, #612096)

* Print junk rather than throwing a UnicodeDecodeError from ``bzr version-info``
  when using the rio format (with non-ascii information) on a non-utf-8
  terminal.  (Andrej A Antonov, #518609)

* Treat all IO, OS, and socket errors consistently when establishing
  SSH/SFTP connections via a subprocess.  (Andrew Bennetts)

* ``unshelve --preview`` now can show diff in a non-ascii encoding.
  (Andrej A Antonov, #518916)

* Deleting a versioned directory can leave orphans: unversioned files that
  were present don't have a parent anymore. The
  ``bzr.transform.orphan_policy`` configuration option controls the ``bzr``
  behaviour: ``conflict`` (the default) leave the orphans in place and
  create a conflict for the directory, ``move`` create orphans named
  ``<file>.~#~`` in a ``bzr-orphans`` directory at the root of the working
  tree.  (Vincent Ladeuil, #323111)

Improvements
************

Documentation
*************

* Correct the documentation for setting up the smart server with Apache.
  (Neil Martinsen-Burrell, #311518)

* Fix rst typos in bzrlib/help_topics/en/conflict-types.txt.
  (Vincent Ladeuil, #660943)

* Provide more detailed help on the Launchpad plugin at "bzr help
  plugins/launchpad".  (Neil Martinsen-Burrell, #589379)

* Suggest ``bzr revert`` for restoring locally deleted files in help text
  for ``bzr update``.  (John C Barstow, #191466)

API Changes
***********

* ``WorkingTree`` methods ``pull``, ``update``, and ``_update_tree``
  now have an optional argument, ``show_base``, which is by default
  False.  This is flag is ultimately passed to ``merge.merge_inner``
  in each case. (Rory Yorke, #202374)

Internals
*********

* Small change to GroupCompressBlock to work more in terms of 'chunks'
  rather than 'content' for its compressed storage. (John Arbash Meinel)

* When running ``bzr selftest --subunit`` the subunit stream will no
  longer include the "log" information for tests which are considered to
  be 'successes' (success, xfail, skip, etc) (John Arbash Meinel)

Testing
*******

* Add a new simpler way to generate multiple test variations, by setting
  the `scenarios` attribute of a test class to a list of scenarios
  descriptions, then using `load_tests_apply_scenarios`.  (See the testing
  guide and `bzrlib.tests.scenarios`.) Simplify `test_http` using this.
  (Martin Pool, #597791)

* Add ``tests/ssl_certs/ca.crt`` to the required test files list. Test
  involving the pycurl https test server fail otherwise when running
  selftest from an installed version. (Vincent Ladeuil, #651706)

* Fix tests that failed when run under ``LANG=C``.
  (Andrew Bennetts, #632387)

* Skip tests that needs a bzr source tree when there isn't one. This is
  needed to succesfully run the test suite for installed versions.
  (Vincent Ladeuil, #644855).

* Skip the tests that requires respecting the chmod bits when running as root.
  (Vincent Ladeuil, #646133)

* Suppress the "maximum recursion depth exceeded in __subclasscheck__"
  warning on stderr emitted during ``test_dict_deepnested`` in
  ``bzrlib/tests/test__bencode.py``.  (Andrew Bennetts)

* Use tests.TestCaseInTempDir for tests that requires disk resources.
  (Vincent Ladeuil, #650001)

bzr 2.3b1
#########

:2.3b1: 2010-09-20

This is the first beta of the 2.3 series, leading up to a 2.3.0
release in January or February.  Beta releases are suitable for everyday use
but may cause some incompatibilities with plugins.  Some plugins may need
small updates to work with 2.3b1.

2.3b1 includes some performance improvements in both speed and memory
consumption, some preliminary support for generating a texinfo version of
the doc and better support for launchpad.  Many changes were made to make
our test suite more robust as well as numerous documentation fixes.  It
improves the common infrastructure for dealing with colocated named
branches and foreign branches.  We plan to continue with these themes
through the 2.3 series.

It also includes bug fixes for 2.0.6, 2.1.3 and 2.2.1 and over 40 fixes of
its own.


External Compatibility Breaks
*****************************

(none)

New Features
************

* Added ``pre_status`` and ``post_status`` hooks. This allows plugins
  to register custom handlers which will be invoked before/after the
  standard status output is displayed. (Parth Malwankar)

* ``bzr break-lock --config [location]`` can now break config files
  locks. (Vincent Ladeuil, #525571)

* ``bzrlib.config.LockableConfig`` is a base class for config files that
  needs to be protected against multiple writers. All methods that
  change a configuration variable value must be decorated with
  @needs_write_lock (set_option() for example).
  (Vincent Ladeuil,  #525571)

* The ``lp:`` prefix will now use your known username (from
  ``bzr launchpad-login``) to expand ``~`` to your username.  For example:
  ``bzr launchpad-login user && bzr push lp:~/project/branch`` will now
  push to ``lp:~user/project/branch``.  (John Arbash Meinel)

* New development format ``development8-subtree`` which is similar to the 
  ``2a`` format and adds subtree support. (Jelmer Vernooij)

Improvements
************

* Allow using both ``--using`` and ``--diff-options``.
  (Matthäus G. Chajdas, #234708)

* Allow using non-integer bug ID with generic bug trackers.
  (Alexandre Garnier, #440472)

* ``bzr remove`` now just backs up changed files instead of exiting,
  forcing you to choose to either keep or delete them. Bazaar will now delete
  the files if they can easily be recovered using revert, otherwise they
  will be backed up (adding an extention of the form .~#~).
  (Marius Kruger, #400554)

* ``bzr revert`` and ``bzr status`` are up to 15% faster on large trees
  with many changes by not repeatedly building a list of all file-ids.
  (Andrew Bennetts)

* Decrease memory consumption when many chk index pages are loaded. (Such
  as during ``bzr co`` or ``bzr ls -R`` of a large tree.) Often we need to
  read many chk pages because the individual chk map nodes will be spread
  randomly. Peak memory for 'bzr ls -R' on a large tree dropped from 396MB
  down to 247MB, expect even more significant savings on 64-bit platforms.
  (John Arbash Meinel)

* Decrease peak memory during ``bzr send``. The old code was caching all
  text content and all inventory strings for all revisions before
  computing the diffs. Now we only cache as long as there is a child that
  will need them. Sending 2000 bzr revisions drops from 1.2GB peak to
  256MB peak. (John Arbash Meinel, #614576)

* ``DirState`` internals use a little bit less memory. For bzr.dev it
  drops the memory from 1MB down to about 800kB. And replaces a few
  thousand tuples and sets with StaticTuple.  (John Arbash Meinel)

* Inventory entries now consume less memory (on 32-bit Ubuntu file entries
  have dropped from 68 bytes to 40, and directory entries from 120 bytes
  to 48).  (Andrew Bennetts)

* Reduce peak memory by one copy of compressed text when writing to pack
  repositories.
  (John Arbash Meinel, #566940)

* When building new working trees, default to reading from the repository
  rather than the source tree unless explicitly requested. (via
  ``--files-from`` and ``--hardlink`` for ``bzr branch`` and
  ``bzr checkout``. Generally, 2a format repositories extract
  content faster than seeking and reading content from another tree,
  especially in cold-cache situations. (John Arbash Meinel, #607298)

* Add ``__pycache__`` to the default ``ignores`` file. Future releases of
  Python will use this directory to store bytecodes.
  (Andrea Corbellini, #626687)

Bug Fixes
*********

* Additional merges after an unrelated branch has been merged with its
  history no longer crash when deleted files are involved.
  (Vincent Ladeuil, John Arbash Meinel, #375898)

* ``bzr add SYMLINK/FILE`` now works properly when the symlink points to a
  previously-unversioned directory within the tree: the directory is
  marked versioned too.
  (Martin Pool, #192859)

* ``bzr clean-tree`` issues a warning if it is unable to delete a file
  due to ``errno.EACCES`` instead of exiting with an error on Windows.
  (Parth Malwankar, #430785)

* ``bzr commit SYMLINK`` now works, rather than trying to commit the
  target of the symlink.
  (Martin Pool, John Arbash Meinel, #128562)

* ``bzr ignore PATTERNS`` exits with error if a bad pattern is supplied.
  ``InvalidPattern`` exception error message now shows faulting
  regular expression.
  (Parth Malwankar #300062)

* ``bzr upgrade`` now creates the ``backup.bzr`` directory with the same
  permissions as ``.bzr`` directory on a POSIX OS.
  (Parth Malwankar, #262450)

* CommitBuilder now uses the committer instead of _config.username to generate
  the revision-id.  (Aaron Bentley, #614404)

* Configuration files in ``${BZR_HOME}`` are now written in an atomic
  way which should help avoid problems with concurrent writers.
  (Vincent Ladeuil, #525571)

* CommitBuilder now uses the committer instead of _config.username to generate
  the revision-id.  (Aaron Bentley, #614404)

* Configuration files in ``${BZR_HOME}`` are now protected against
  concurrent writers by using a lock. (Vincent Ladeuil, #525571)

* Cope with Microsoft FTP Server and VSFTPd that return reply '250
  Directory created' when mkdir succeeds.  (Martin Pool, #224373)

* `decode` parameter to get() method in FtpTransport and GioTransport classes
  is deprecated. (Alexander Belchenko)

* Don't print internal object name when print an invalid revision spec
  error.  (Neil Martinsen-Burrell, #598701)

* Don't traceback when a lockdir's ``held/info`` file is corrupt (e.g.
  contains only NUL bytes).  Instead warn the user, and allow ``bzr
  break-lock`` to remove it.  (Andrew Bennetts, #619872)
  
* ``EPIPE`` can be raised during test server shutdown. This happened on
  gentoo only so far. (Vincent Ladeuil, #627277)

* Errors occurring during http(s) test server starts should now be
  handled cleanly. (Vincent Ladeuil, #392402)

* Fix ``AttributeError on parent.children`` when adding a file under a 
  directory that was a symlink in the previous commit.
  (Martin Pool, #192859)

* Fix ``AttributeError: 'NoneType' object has no attribute 'close'`` in
  ``_close_ssh_proc`` when using ``bzr+ssh://``.  This was causing
  connections to pre-1.6 bzr+ssh servers to fail, and causing warnings on
  stderr in some other circumstances.  (Andrew Bennetts, #633745)

* Fix spurious paramiko warning on hardy by ensuring that ``selftest``
  properly remove its warning filter. (Vincent Ladeuil, #625686)

* Fix ``AttributeError on parent.children`` when adding a file under a
  directory that was a symlink in the previous commit.
  (Martin Pool, #192859)

* Fix ``AttributeError: 'NoneType' object has no attribute 'close'`` in
  ``_close_ssh_proc`` when using ``bzr+ssh://``.  This was causing
  connections to pre-1.6 bzr+ssh servers to fail, and causing warnings on
  stderr in some other circumstances.  (Andrew Bennetts, #633745)

* Fix a problem in bzr's ``Makefile`` that meant syntax errors in some
  parts of bzr's source code could cause ``make check-nodocs`` to
  incorrectly return an exit code of 0.
  (Vincent Ladeuil, #626667)

* ``HTTP/1.1`` test servers now set a ``Content-Length`` header to comply
  with pedantic ``HTTP/1.1`` clients. (Vincent Ladeuil, #568421)

* Most of the leaked threads during selftest are now fixed, allowing the
  full test suite to pass on gentoo.
  (Vincent Ladeuil, #392127)

* Only call ``setlocale`` in the bzr startup script on posix systems. This
  avoids an issue with the newer windows C runtimes used by Python 2.6 and
  later which can mangle bytestrings printed to the console.
  (Martin [gz], #631350)

* `PathNotChild` should not give a traceback.
  (Martin Pool, #98735)

* Prevent ``CHKMap.apply_delta`` from generating non-canonical CHK maps,
  which can result in "missing referenced chk root keys" errors when
  fetching from repositories with affected revisions.
  (Andrew Bennetts, #522637)

* Raise ValueError instead of a string exception.
  (John Arbash Meinel, #586926)

* Repositories accessed via a smart server now reject being stacked on a
  repository in an incompatible format, as is the case when accessing them
  via other methods.  This was causing fetches from those repositories via
  a smart server (e.g. using ``bzr branch``) to receive invalid data.
  (Andrew Bennetts, #562380)

* Selftest with versions of subunit that support ``stopTestRun`` will no longer
  error. This error was caused by 2.0 not being updated when upstream
  python merged the end of run patch, which chose ``stopTestRun`` rather than
  ``done``. (Robert Collins, #571437)

* Stop ``AttributeError: 'module' object has no attribute 'ElementTree'``
  being thrown from ``xml_serializer`` on certain cElementTree setups.
  (Martin [gz], #254278)

* strace test-helper tests cope with the new Ubuntu policy of not allowing
  users to attach to their own processes by default.
  (Martin Pool, #626679)

* Test classes like ``TestCase``, ``TestLoader``, and ``TestSuite`` should
  be available from ``bzrlib.tests.*``. They used to be, but were
  accidentally removed. (John Arbash Meinel, #627438)

* ``Transport.stat`` on a symlink, including a transport pointing directly
  to a symlink, now returns information about the symlink.
  (Martin Pool)

* Upgrading or fetching from a non-rich-root repository to a rich-root
  repository (e.g. from pack-0.92 to 2a) no longer fails with
  ``'Inter1and2Helper' object has no attribute 'source_repo'``.  This was
  a regression from Bazaar 2.1.  (Andrew Bennetts, #636930)
  
Documentation
*************

* Added a builder/writer sphinx extension that can generate texinfo files. The
  generated files are syntactically correct but the info navigation nodes
  needs more work. (Vincent Ladeuil, #219334)

* First tests defined for sphinx, including a new bzrlib.tests.features.sphinx
  to make the tests conditional.
  (Vincent Ladeuil)

* Fix a lot of references in the docs to the old http://bazaar-vcs.org to
  the new http://bazaar.canonical.com or http://wiki.bazaar.canonical.com
  (John Arbash Meinel, #617503)

API Changes
***********

* When passing a file to ``UTF8DirReader`` make sure to close the current
  directory file handle after the chdir fails. Otherwise when passing many
  filenames into a command line ``bzr status`` we would leak descriptors.
  (John Arbash Meinel, #583486)

* `ControlDirFormat` and  `ControlDir` have been split out of `BzrDirFormat`
  and `BzrDir`, respectively. `ControlDirFormat`
  and `ControlDir` should be used as the base classes for new non-.bzr
  implementations.

  `BzrDirFormat.register_control_format` has been renamed to
  `ControlDirFormat.register_format`.

  `BzrDirFormat.register_server_control_format` has been removed.

  Probing for control directories is now done by separate objects derived
  from `bzrlib.controldir.Prober` and registered using
  `bzrlib.controldir.ControlDirFormat.register_prober` or
  `bzrlib.controldir.ControlDirFormat.register_server_prober`.
  `BzrDirFormat.probe_transport` has been moved onto `Prober`.

  `BzrDirFormat.register_format` has been renamed to
  `BzrProber.register_bzrdir_format`.

  `bzrlib.bzrdir.network_format_registry` has been moved to
  `bzrlib.controldir`.

  (Jelmer Vernooij)

* ``bzrlib.transform.TreeTransformBase.final_kind``,
  ``bzrlib.transform.TreeTransform.tree_kind`` and
  ``bzrlib.transform.TransformPreview.tree_kind`` now return None instead
  of raising NoSuchFile.  (Vincent Ladeuil)

* BzrError subclasses no longer support the name "message" to be used
  as an argument for __init__ or in _fmt format specification as this
  breaks in some Python versions. errors.LockError.__init__ argument
  is now named "msg" instead of earlier "message".
  (Parth Malwankar, #603461)

* Configuration files should now use the ``from_string`` constructor rather
  than the ``file`` parameter of the ``_get_parser`` method. The later has
  been deprecated. ``from_string`` also accept a ``save=True`` parameter to
  have the configuration file immediately written to disk. 
  (Vincent Ladeuil)

* Deprecate treating a `PushResult` and `PullResult` as an integer for the
  relative change in revno.
  (Martin Pool)

* `FileInWrongBranch` is deprecated in favour of `PathNotChild` and no
  longer raised.
  (Martin Pool)

* ``IniBaseConfig`` objects should now use the ``from_string`` constructor
  the rather than the ``file`` parameter of the ``_get_parser`` method. The
  later has been deprecated. (Vincent Ladeuil)

* InventoryEntry instances now raise AttributeError if you try to assign
  to attributes that are irrelevant to that kind of entry.  e.g. setting
  ``symlink_target`` on an InventoryFile will fail.  It is still okay to
  read those attributes on any kind of InventoryEntry.  The complete list
  of affected attributes is: ``executable``, ``text_id``, ``text_sha1``,
  ``text_size`` (only valid for kind == file); ``symlink_target`` (only
  valid for kind == link); and ``reference_revision`` (only valid for kind
  == tree-reference).  (Andrew Bennetts)

* InventoryEntry objects no longer have ``_put_in_tar`` or
  ``_put_on_disk`` methods.  (Andrew Bennetts)

* The ``get_filename`` parameter in the ``config.IniBaseConfig``
  constructor has been deprecated, use the ``file_name`` parameter instead.
  (Vincent Ladeuil)

* `tree_files` and `internal_tree_files` are now deprecated in favor of
  `WorkingTree.open_containing_paths`.
  (Martin Pool)

Internals
*********

* Remove used and broken code path in ``BranchInitHookParams.__repr__``.
  (Andrew Bennetts)

Testing
*******

* Avoid spurious failures in ssh tests: wait for the SSH server to
  actually finish, rather than just waiting for it to negotiate the key
  exchange. (John Arbash Meinel, #626876)

* ``build_tree_contents`` can create symlinks.
  (Martin Pool, John Arbash Meinel)

* Catch socket errors to avoid
  bt.test_sftp_transport.SSHVendorBadConnection.test_bad_connection_ssh
  random failures. (Vincent Ladeuil, #601804)

* HTTP test servers will leak less threads (and sockets) and will not hang on
  AIX anymore. (Vincent Ladeuil, #405745)

* On platforms that don't support forking give a nice error message saying so
  when ``bzr selftest --parallel=fork`` is used. (Martin [gz], #528730)

* Rearrange thread leak detection code to eliminate global state and make it
  possible to extend the reporting. (Martin [gz], #633462)

* The old ``bzr selftest --benchmark`` option has been removed.
  <https://launchpad.net/bzr-usertest> is an actively-maintained
  macrobenchmark suite.
  (Martin Pool)

* The test suite now simply holds log files in memory, rather than writing them
  out to disk and then reading them back in and deleting them.
  (Andrew Bennetts)

* The way ``bzr selftest --parallel`` generates N partitions of tests to
  run in parallel has changed.  Instead of splitting the list of tests at
  N-1 points, it distributes the tests one-by-one into the partitions in a
  round robin fashion.  This reduces the total time to run the tests in
  parallel because a series of slow tests in the test suite will be
  distributed evenly among the parallel test suites, rather than slowing
  down just one suite.  (Andrew Bennetts)

* Tracebacks from a parameterized test are no longer reported against every
  parameterization of that test.  This was done by adding a hack to
  ``bzrlib.tests.clone_test`` so that it no longer causes
  testtools.TestCase instances to share a details dict.
  (Andrew Bennetts, #625574)


..
   vim: tw=74 ft=rst ff=unix<|MERGE_RESOLUTION|>--- conflicted
+++ resolved
@@ -45,14 +45,12 @@
 .. Fixes for situations where bzr would previously crash or give incorrect
    or undesirable results.
 
-<<<<<<< HEAD
+* Better message if there is an error while setting ownership of
+  ``.bazaar`` directory. (Parth Malwankar, #657553)
+
 * ``bzr config`` will now respect option policies when displaying the value
   and display the definition sections when appropriate.
   (Vincent Ladeuil, #671050)
-=======
-* Better message if there is an error while setting ownership of
-  ``.bazaar`` directory. (Parth Malwankar, #657553)
->>>>>>> a187fbd7
 
 * ``bzr resolve --take-other <file>`` will not crash anymore if ``<file>``
   is involved in a text conflict (but the conflict is still not
