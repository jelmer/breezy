--- conflicted
+++ resolved
@@ -45,17 +45,10 @@
   normally not require running ``bzr whoami`` first.
   (Martin Pool, #616878)
 
-<<<<<<< HEAD
-=======
-* When reporting a crash without apport, don't print the full list of
-   plugins because it's often too long.
-   (Martin Pool, #716389)
-
 * ``bzr merge --preview --pull`` should respect the ``--preview`` option
   first, and not actually change the branch tip revision.
   (John Arbash Meinel, Dennis Duchier, #760152)
 
->>>>>>> 577ef377
 * ``bzr push`` into a repository (that doesn't have a branch), will no
   longer copy all revisions in the repository. Only the ones in the
   ancestry of the source branch, like it does in all other cases.
