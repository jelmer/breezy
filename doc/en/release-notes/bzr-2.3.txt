####################
Bazaar Release Notes
####################

.. toctree::
   :maxdepth: 1

bzr 2.3.5
#########

:2.3.5: NOT RELEASED YET

External Compatibility Breaks
*****************************

.. These may require users to change the way they use Bazaar.

New Features
************

.. New commands, options, etc that users may wish to try out.

Improvements
************

.. Improvements to existing commands, especially improved performance 
   or memory usage, or better results.

Bug Fixes
*********

.. Fixes for situations where bzr would previously crash or give incorrect
   or undesirable results.

* Cope cleanly with buggy HTTP proxies that close the socket in the middle
  of a multipart response.  (Martin Pool, #198646).

Documentation
*************

.. Improved or updated documentation.

API Changes
***********

.. Changes that may require updates in plugins or other code that uses
   bzrlib.

Internals
*********

.. Major internal changes, unlikely to be visible to users or plugin 
   developers, but interesting for bzr developers.

Testing
*******

.. Fixes and changes that are only relevant to bzr's test framework and 
   suite.  This can include new facilities for writing tests, fixes to 
   spurious test failures and changes to the way things should be tested.


bzr 2.3.4
#########

:Codename: One and counting
:2.3.4: 2011-07-14

This is a bugfix release. Upgrading is recommended for all users of earlier
2.3 releases.

This mainly fixes bug #786980 which blocked the SRU process for Ubuntu Natty.

External Compatibility Breaks
*****************************

.. These may require users to change the way they use Bazaar.

New Features
************

.. New commands, options, etc that users may wish to try out.

Improvements
************

.. Improvements to existing commands, especially improved performance 
   or memory usage, or better results.

* Tweak an RPC implementation for ``Repository.get_parent_map``, it was
  doing an inefficient ``small_set.difference_update(large_set)`` when we
  can do ``small_set = small_set.difference(large_set)``. This speeds up
  discovery time by about 10%. (John Arbash Meinel)

Bug Fixes
*********

.. Fixes for situations where bzr would previously crash or give incorrect
   or undesirable results.

<<<<<<< HEAD
* Accept some differences for ``bound_location`` from the config files that
  were leading to a 'ReadOnlyError: A write attempt was made in a read only
  transaction' error.  (Vincent Ladeuil, #786980)

* Don't fail with traceback if `bzr serve` is running as a service on Windows,
  and there is no USERNAME, nor BZR_EMAIL or other whoami-related environment
  variables set. (Alexander Belchenko, Bug #660174)
=======
* Fix "Unprintable exception" error when a RetryWithNewPacks error is
  displayed.  (Andrew Bennetts)
>>>>>>> bf44f4c6

Documentation
*************

.. Improved or updated documentation.

* Updated the "Using stacked branches" section of the user guide to
  describe committing to stacked branches and expanded its discussion of
  pushing a stacked branch.  (Andrew Bennetts)

API Changes
***********

.. Changes that may require updates in plugins or other code that uses
   bzrlib.

Internals
*********

.. Major internal changes, unlikely to be visible to users or plugin 
   developers, but interesting for bzr developers.

Testing
*******

.. Fixes and changes that are only relevant to bzr's test framework and 
   suite.  This can include new facilities for writing tests, fixes to 
   spurious test failures and changes to the way things should be tested.

* Remove the deprecation decorators for ``failUnlessExists`` and
  ``failIfExists``. The deprecation "will" occur in 2.4, not
  before. Providing the wrappers is enough as far as 2.3 is concerned.
  (Vincent Ladeuil #794960)

bzr 2.3.3
#########

:2.3.3: 2011-05-13

This is a bugfix release. Upgrading is recommended for all users of earlier
2.3 releases.

This fixed a bug in the test suite triggered by python-2.7 deprecating some
tests helpers.

Testing
*******

* Stop using `failIf`, `failUnless`, `failIfEqual`, etc, that give
  `PendingDeprecationWarnings` on Python2.7. 
  (Martin Pool, #760435)


bzr 2.3.2
#########

:2.3.2: 2011-05-12

This is a bugfix release. Upgrading is recommended for all users of earlier
2.3 releases.

This was never released due to bug #760435 interrupting the release process by
breaking the test suite under python-2.7 on natty.

External Compatibility Breaks
*****************************

None

New Features
************

None

Improvements
************

* Getting all entries from ``CHKInventory.iter_entries_by_dir()`` has been
  sped up dramatically for large trees. Iterating by dir is not the best
  way to load data from a CHK inventory, so it preloads all the items in
  the correct order. (With the gcc-tree, this changes it (re)reading 8GB
  of CHK data, down to just 150MB.) This has noticeable affects for things
  like building checkouts, etc.  (John Arbash Meinel, #737234)

Bug Fixes
*********

* Bazaar now infers the default user email address on Unix from the local
  account name plus the contents of ``/etc/mailname`` if that file exists.
  In particular, this means that committing as root through etckeeper will
  normally not require running ``bzr whoami`` first.
  (Martin Pool, #616878)

* ``bzr merge --preview --pull`` should respect the ``--preview`` option
  first, and not actually change the branch tip revision.
  (John Arbash Meinel, Dennis Duchier, #760152)

* ``bzr push`` into a repository (that doesn't have a branch), will no
  longer copy all revisions in the repository. Only the ones in the
  ancestry of the source branch, like it does in all other cases.
  (John Arbash Meinel, #465517)

* Fix ``UnboundLocalError: local variable 'lock_url' in wait_lock`` error,
  especially while trying to save configuration from QBzr.
  (Martin Pool, #733136)

* Fix "Unable to obtain lock" error when pushing to a bound branch if tags
  had changed.  Bazaar was attempting to open and lock the master branch
  twice in this case.  (Andrew Bennetts, #733350)

* Standalone bzr.exe installation on Windows: user can put additional python 
  libraries into ``site-packages`` subdirectory of the installation directory,
  this might be required for "installing" extra dependencies for some plugins.
  (Alexander Belchenko, #743256)

* When reporting a crash without apport, don't print the full list of
   plugins because it's often too long.
   (Martin Pool, #716389)

API Changes
***********

None.

Testing
*******

* FreeBSD8 has switched to python-2.7 which revealed a re-occurrence of a test
  failure in the launchpad plugin. ``xmlrpclib.py`` on natty carries a patch
  that is not in python-2.7 upstream and masked the issue. An additional fix
  has been added in the interim
  (<http://psf.upfronthosting.co.za/roundup/tracker/issue8194> should be fixed
  in python > 2.7.1).  (Vincent Ladeuil, #654733)

bzr 2.3.1
#########

:2.3.1: 2011-03-10

This is a bugfix release. Upgrading is recommended for all users of earlier
2.3 releases.

Bug Fixes
*********

.. Fixes for situations where bzr would previously crash or give incorrect
   or undesirable results.

* Correctly resolve text conflicts for files in subdirs.
  (Vincent Ladeuil, #715058)

* Fix "AssertionError: repository.user_url ... does not match URL from
  server response" when reusing a smart transport.
  (Andrew Bennetts, #726584)

* Restore proper logging of bytes transferred. We accidentally reset the
  counter when commands finished before we logged the total transferred.
  (John Arbash Meinel, #713258)

bzr 2.3.0
#########

:2.3.0: 2011-02-03

This release marks the start of another long-term-stable series. From here, we
will only make bugfix releases on the 2.3 series (2.3.1, etc, and support it
until August 2012), while 2.4 will become our new development series. The 2.1
and 2.2 series will also continue to get bugfixes. (Currently 2.0 is planned
to be EOLed circa September 2011 and will receive only critical bugfixes.)

This is a bugfix and polish release over the 2.2 series, with a large number
of bugs fixed (>130), and some performance improvements. Some features have
been enhanced including commits on stacked branches, upgrades of related
branches, shortcut URL schemes for ubuntu and debian on launchpad and better
conflict resolution.

Only bugfixes from other stables series have been included since 2.3b5 so all
known fixed bugs are included here.

Users are encouraged to upgrade from the other stable series.

bzr 2.3b5
#########

:2.3.b5: 2011-01-13

This is the fifth and **last** beta of the 2.3 series, leading up to a 2.3.0
release in February. Beta releases are suitable for everyday use but may cause
some incompatibilities with plugins.

2.3b5 includes bug fixes for committing to stacked branches, smoother upgrades
of multiple branches, compatibility with python-2.7, full test suite passing
on Ubuntu Natty and windows, less round-trips for several smart server
operations, better support text conflicts resolve actions and some more.

All known fixed bugs in other series (2.0, 2.1, 2.2) are also included here.

External Compatibility Breaks
*****************************

(none)

Improvements
************

* A redundant parent inventories calculation was removed from
  ``fetch.py``, as ``Repository.insert_stream`` already reports any
  missing inventories.  This removes at least one network roundtrip when
  pushing to a stacked branch.  (Andrew Bennetts)

* ``ControlDir.sprout`` no longer opens the target repository more than
  once.  This avoids some unnecessary IO, and removes a network roundtrip
  when doing ``bzr branch`` to a smart server URL.  (Andrew Bennetts)

* ``bzr modified`` now read-locks the working tree (and branch and
  repository) just once.  (Andrew Bennetts)
  
* ``bzr resolve`` now accepts ``--take-this`` and ``--take-other`` actions
  for text conflicts. This *replace* the whole file with the content
  designated by the action. This will *ignore* all differences that would
  have been merge cleanly otherwise. (Vincent Ladeuil, #638451)

* ``bzr tags``'s "sort" argument now allows registering custom sort
  methods using the ``bzrlib.tag.tag_sort_methods`` registry. 
  (Jelmer Vernooij, #701244)

* ``bt.test_http`` was breaking ``os.environ`` by erasing the values saved by
  ``TestCase`` leading to ``bt.test_import_tariff`` failures.
  (Vincent Ladeuil, #690563)

* ``upgrade`` now upgrades dependent branches when a shared repository is
  specified. It also supports new options: ``--dry-run`` for showing what
  will happen and ``--clean`` to remove the backup directory on successful
  completion. (Ian Clatworthy, Matthew Fuller, #89830, #374734, #422450)

Bug Fixes
*********

.. Fixes for situations where bzr would previously crash or give incorrect
   or undesirable results.

* Avoid leaking SSH subprocess communication socket into unrelated child
  processes, which could cause bzr to hang on exit. (Max Bowsher, #696285)

* ``bzr break-lock`` on a corrupted lock file works correctly, rather than
  raising a PermissionDenied error. We were accidentally holding open the
  file we were trying to delete. (John Arbash Meinel, #659978)

* ``bzr update`` in a checkout of a readonly branch works again, without
  trying to set the tags in the master branch. This had been broken by the
  bug fix for bug #603395.  (John Arbash Meinel, #701212)

* Per-transport tests now prefer to use ``Transport.get_bytes()`` rather
  than ``Transport.get().read()``. The SFTP code uses an async message to
  close the file handle if you let the handle die from refcounting, while
  it uses a synchronous message if you close it directly. This should help
  prevent random test suite failures from race conditions.
  (John Arbash Meinel, #681047)

* Stop using ``bzrlib.tuned_gzip.GzipFile``. It is incompatible with
  python-2.7 and was only used for Knit format repositories, which haven't
  been recommended since 2007. The file itself will be removed in the next
  release. (John Arbash Meinel)

* The BZR_COLUMNS environment variable can be set to 0 to indicate no
  limitation on the width of the terminal.  (Neil Martinsen-Burrell, #675652)

* Treat WSAECONNABORTED the same as WSAECONNRESET for the purposes of
  considering a smart data stream as being interrupted. This fixes a
  failure in the windows test suite, that was trying to ensure we cleanly
  handled a server disconnect.  (John Arbash Meinel, #581311, #686587)

* Unshelving changes that occur in a now-unversioned directory now restore
  the directory properly rather than crashing.
  (John Arbash Meinel, #389674)

* You are now able to commit directly to a stacked branch. Any needed
  parent inventories will be filled in as part of the commit process.
  (John Arbash Meinel, #375013)

Documentation
*************

* Better document the rules to update the bzr freshmeat page when
  doing a release. (Vincent Ladeuil, #690515)

API Changes
***********

* ``Branch.sprout``, ``BranchFormat.initalize`` and
  ``ControlDir.create_branch`` now take an optional ``repository`` keyword
  argument, and ``BranchFormat.open`` now takes an optional
  ``found_repository`` keyword argument.  These provide the repository
  object for new branch object to use (for cases when the caller has
  already opened that repository).  Implementations of these APIs will
  need to be updated to accept these arguments.  (Andrew Bennetts)

* ``bzrlib.tuned_gzip.GzipFile`` is now deprecated and will be removed in
  the bzr-2.4 series. Code that was using it can just use the python
  stdlib ``gzip.GzipFile``. (John Arbash Meinel)


Testing
*******

* ``bzrlib.tests`` defines ``isolated_environ`` with the definitions of all
  the environment variables the tests should care about. It also defines
  ``override_os_environ`` and ``restore_os_environ`` to properly implement
  isolation from ``os.environ`` for tests. ``bzrlib.tests`` now defines a
  ``DocTestSuite`` class using this facility for all ``bzrlib``
  doctests. (Vincent Ladeuil, #321320)

* Catch exceptions related to bug #637821 during test cleanup to avoid
  spurious failures. (Vincent Ladeuil, #686008).

* Check sphinx compatibility for tests requiring older sphinx versions.
  (Vincent Ladeuil, #688072)

* ``test_onto_transport`` in the Launchpad plugin can now run with Python
  2.7. (Vincent Ladeuil, #654733)

* ``TestCase._captureVar`` and ``TestCase._old_env`` have been deleted due to
  bug #690563. Test writers are encouraged to use ``TestCase.overrideEnv``
  instead. (Vincent Ladeuil)

* ``TestDebuntuExpansions`` was escaping the test isolation by calling the
  wrong base class ``setUp``. (Vincent Ladeuil, #684662)

bzr 2.3b4
#########

:2.3.b4: 2010-12-03

This is the fourth beta of the 2.3 series, leading up to a 2.3.0 release in
February. Beta releases are suitable for everyday use but may cause some
incompatibilities with plugins.

2.3b4 includes bug fixes for the ``config`` command and conflict
resolution. More changes were made for the test scripts handling to make it
easier to add reproducing recipes to bugs.

It also includes bug fixes from the 2.2.2 release as well as the bug fixes
in the upcoming 2.0.7, 2.1.4 and 2.2.3 releases. This means that all known
fixed bugs at the time of this release are included.


External Compatibility Breaks
*****************************

  (none)

Improvements
************

* Bazaar now caches a branch's tags while that branch is read-locked.
  This removes 1 network roundtrip from most interactions with a remote
  branch.  (Andrew Bennetts)

* ``bzr config <option>`` will now display only the value itself so scripts
  can use it to query the currently active configuration. Displaying several
  options matching a given regular expression is now controlled via the
  ``--all`` option.  (Vincent Ladeuil, bug #670251)

* ``bzr resolve`` now reports the number of conflicts resolved and the
  number of remaining conflicts. This provides a better feedback about the
  whole resolution process. (Vincent Ladeuil)

* Read configuration files in $XDG_CONFIG_HOME/bazaar on Unix if there is
  already a directory there.  (Neil Martinsen-Burrell, #195397)

Bug Fixes
*********

* Better message if there is an error while setting ownership of
  ``.bazaar`` directory. (Parth Malwankar, #657553)

* ``bzr config`` properly displays list values. (Vincent Ladeuil, #672382)

* ``bzr config`` will now respect option policies when displaying the value
  and display the definition sections when appropriate.
  (Vincent Ladeuil, #671050)

* Don't create commit message files in the current directory to avoid nasty
  interactions with emacs (which tries to establish the status of the file
  during the commit which breaks on windows). (Vincent Ladeuil, #673637)

* ``bzr resolve --take-other <file>`` will not crash anymore if ``<file>``
  is involved in a text conflict (but the conflict is still not
  resolved). (Vincent Ladeuil, #646961)

* Merge will now correctly locate a lca where there is a criss-cross merge
  of a new root. (Gary van der Merwe, #588698)

* Report error if non-ASCII command option given. (Rory Yorke, #140563)

* ``tools/check-newsbug.py`` is now based on ``lp:hydrazine`` and no longer
  crashes when encountering private bugs (they are just displayed as such).
  (Vincent Ladeuil, #354985)

Internals
*********

* ``BranchBuilder.build_snapshot`` now accepts parent_ids == [].
  This can be used to create a new root in the graph. (Gary van der Merwe)

* Old repository development formats
  RepositoryFormatCHK1 and RepositoryFormatCHK2 have been removed, and so
  have the corresponding metadir format options ``development-rich-root``,
  ``development6-rich-root``, and ``development7-rich-root``.

Testing
*******

* Add a null_output_matches_anything keyword argument with default False to
  bzrlib.tests.script.ScriptRunner.run_script to specify that the command
  output should not be checked (as opposed to expecting an empty output).
  (Neil Martinsen-Burrell, #662509)

* Blank output section in scriptrunner tests no longer match any output.
  Instead, use '...' as a wildcard if you don't care about the output.
  (Martin Pool, #637830)

* Bump minimum testtools version required to run ``bzr selftest`` from 0.9.2
  to 0.9.5 which will allow tests that need the fixed unicode handling to be
  written. (Martin [gz])

* Introduce an ``overrideEnv()`` helper for tests that needs to change the
  environment variables while respecting the isolation rules. Get rid of
  TestCase._restoreEnvironment which is now useless.
  (Vincent Ladeuil, #690563)

* Printing selftest results to a non-UTF-8 console will now escape characters
  that can't be encoded rather than aborting the test run with an exception.
  (Martin [gz], #633216)


bzr 2.3b3
#########

:2.3b3: 2010-11-05

External Compatibility Breaks
*****************************

(none)

New Features
************

* Add --no-tree option to 'bzr push' and 'bzr init' for creating a
  new or mirrored branch without working trees.
  (Matthew Gordon, #506730)

* ``bzr config`` is a new command that displays the configuration options for
  a given directory. It accepts a glob to match against multiple options at
  once. It can also be used to set or delete a configuration option in any
  configuration file. (Vincent Ladeuil)

* New shortcut URL schemes ``ubuntu:`` and ``debianlp:`` access source
  branches on Launchpad.  E.g. ``bzr branch ubuntu:foo`` gives you the source
  branch for project ``foo`` in the current distroseries for Ubuntu while
  ``bzr branch debianlp:lenny/foo`` gives you the source branch (on Launchpad)
  for project ``foo`` in Debian Lenny.
  (Barry Warsaw, #609186)

* Provide a configuration option "default_format" that controls the
  default format for new branches created with ``bzr init``.
  (Neil Martinsen-Burrell, #484101)

Bug Fixes
*********

* Always set PATH in start_bzr.bat on Windows. (Matthäus G. Chajdas, #470264)

* ``bzr status -r X..Y`` was failing because RevisionTree didn't implement
  ``get_shelf_manager``. (John Arbash Meinel, #662053)

* Correctly add directory contents when the name was previously added as a
  normal file, rather than throwing ``AttributeError: children`` during
  smart_add. (Martin [gz], #251864)

* Correctly handle the ``--directory`` option for all code paths of
  ``resolve`` and ``shelve``, this was previously ignored when paths were
  provided as parameters. When both are provided, ``--directory`` becomes
  the base directory for the other paths. (Vincent Ladeuil, #670851)

* Correctly set the Content-Type  header when HTTP POSTing to comply
  with stricter web frameworks. (Vincent Ladeuil, #665100)

* Don't force openssh to use protocol=2, since that is now the default.
  (Neil Martinsen-Burrell, #561061)

* Fix ``KeyError: 'port'`` when getting the stored password for an HTTP  URL.
  (Martin Pool, #654684)

* Make ``bzr tag --quiet`` really quiet. (Neil Martinsen-Burrell, #239523)

* Missing files (files bzr add'ed and then OS deleted) are now shown in ``bzr
  status`` output. (Rory Yorke, #134168)

* ``NotBranchError`` no longer allows errors from calling
  ``bzrdir.open_repository()`` to propagate.  This is unhelpful at best,
  and at worst can trigger infinite loops in callers.  (Andrew Bennetts)
  
* The ``branch.tags.merge_to(target_branch)`` API used by plugins such as
  ``bzr-builddeb`` now propagates changes to the master branch of the
  target branch (if there is one).  This makes it consistent with the
  other tag APIs.  (Andrew Bennetts, #603395)

* Windows installers no longer requires the Microsoft vcredist to be
  installed. (Martin [gz], Gary van der Merwe, #632465)

Documentation
*************

* Add documentation of the ability to edit hunks when shelving.
  (Neil Martinsen-Burrell, #517660)

* Be more specific about the meaning of revision ranges for ``bzr diff``.
  (Neil Martinsen-Burrell, #247282)

* Document the comment character in the .bzrignore file, including a
  workaround for ignore patterns that begin with #.
  (Neil Martinsen-Burrell, #631515)

API Changes
***********

* Add ``bzrlib.pyutils`` module with helper functions for some Python
  tasks such as resolving a dotted name to a Python object
  (``get_named_object``).  (Andrew Bennetts)

* ``bzrlib.tests.ForwardingResult`` no longer exists.  Use
  ``testtools.ExtendedToOriginalDecorator`` instead.  (Andrew Bennetts)

* ``known_hooks_key_to_parent_and_attribute`` in ``bzrlib.hooks`` has been
  deprecated in favour of ``known_hooks.key_to_parent_and_attribute`` in
  the same module.  (Andrew Bennetts)

Internals
*********

* ``tools/fixed-in.py`` find a bug in NEWS from its number or a regexp
  matching the news entry and display the corresponding release, date, fix
  authors and the news entry itself. (Vincent Ladeuil)

Testing
*******

* Blank output section in scriptrunner tests no longer match any output.
  Instead, use '...' as a wildcard if you don't care about the output.
  (Martin Pool, #637830)

* ``bzr test-script script`` is a new command that runs a shell-like script
  from an the ``script`` file. (Vincent Ladeuil)

* Fix spurious test failures on babune related to the http pipe cleanup and
  get rid of some 'bytes left on the HTTP socket' useless log messages.
  (Vincent Ladeuil, #655557)

* ``bzrlib.tests.per_workingtree.TestCaseWithWorkingTree.make_branch_builder``
  respects its ``relpath`` parameter. (Vincent Ladeuil)

bzr 2.3b2
#########

:2.3b2: 2010-10-08

External Compatibility Breaks
*****************************

* The ``bzr tags`` command sorts tag names using a natural sort by
  default (so tag2 sorts before tag10).  The previous default was
  strictly "asciibetical".  That behavior is still available as ``bzr tags
  --sort=alpha``. (Neil Martinsen-Burrell, #640760)

* ``BzrDir.generate_backup_name`` has been deprecated and replaced by a
  private method. ``osutils.available_backup_name`` provides an extensible
  replacement. This allowed the deprecation of
  ``bzrlib.transform.get_backup_name``,
  ``bzrlib.transform._get_backup_name`` and
  ``bzrlib.transform.TreeTransformBase.has_named_child``.
  (Vincent Ladeuil)

New Features
************

* Add ``mainline`` revision specifier, which selects the revision that
  merged a specified revision into the mainline.  (Aaron Bentley)

* Add ``annotate`` revision specifier, which selects the revision that
  introduced a specified line of a file.  (Aaron Bentley)

* Add ``-Dmem_dump`` debug flag, which uses meliae to dump memory to 
  a file upon an out of memory error.
  (Karl Bielefeldt, #551391)

* ``bzr status`` now displays a summary of existing shelves after
  the other status information. This is done using a ``post_status``
  hook.
  (Parth Malwankar, #403687)

* GNU lsh is now a supported lsh client; just set BZR_SSH to 'lsh'.
  Also, bzr will recognize if the 'ssh' comand is a symlink to lsh.
  (Matthew Gordon, #374700)

* The ``pull`` and ``update`` commands now take a ``--show-base``
  option that, in the case of conflicts, shows the base revision text.
  (Rory Yorke,  #202374)

Improvements
************

* ``bzr break-lock --force`` breaks the lock without prompting.  (Before
  using this, make sure the process holding the lock really is dead.)
  (Martin Pool, #397315)

* ``bzr remove`` now takes a ``--no-backup`` option for when you don't want it
  to backup anything, just delete it. This option used to be called ``--force``
  which is now deprecated.
  (Marius Kruger, #400554)

* When using the pycurl client module, Bazaar shows some of the text from
  HTTP server error messages.
  (Martin Pool, #656667)

Bug Fixes
*********

* Don't force openssh to use protocol=2, since that is now the default.
  (Neil Martinsen-Burrell, #561061)

* Fix signature of RemoteBzrDir.create_workingtree to match that of its
  superclass.  (Neil Martinsen-Burrell, Martin Pool, #524627)

* Fix traceback with python-2.7's xmlrpclib
  (Toshio Kuratomi, #612096)

* Print junk rather than throwing a UnicodeDecodeError from ``bzr version-info``
  when using the rio format (with non-ascii information) on a non-utf-8
  terminal.  (Andrej A Antonov, #518609)

* Treat all IO, OS, and socket errors consistently when establishing
  SSH/SFTP connections via a subprocess.  (Andrew Bennetts)

* ``unshelve --preview`` now can show diff in a non-ascii encoding.
  (Andrej A Antonov, #518916)

* Deleting a versioned directory can leave orphans: unversioned files that
  were present don't have a parent anymore. The
  ``bzr.transform.orphan_policy`` configuration option controls the ``bzr``
  behaviour: ``conflict`` (the default) leave the orphans in place and
  create a conflict for the directory, ``move`` create orphans named
  ``<file>.~#~`` in a ``bzr-orphans`` directory at the root of the working
  tree.  (Vincent Ladeuil, #323111)

Improvements
************

Documentation
*************

* Correct the documentation for setting up the smart server with Apache.
  (Neil Martinsen-Burrell, #311518)

* Fix rst typos in bzrlib/help_topics/en/conflict-types.txt.
  (Vincent Ladeuil, #660943)

* Provide more detailed help on the Launchpad plugin at "bzr help
  plugins/launchpad".  (Neil Martinsen-Burrell, #589379)

* Suggest ``bzr revert`` for restoring locally deleted files in help text
  for ``bzr update``.  (John C Barstow, #191466)

API Changes
***********

* ``WorkingTree`` methods ``pull``, ``update``, and ``_update_tree``
  now have an optional argument, ``show_base``, which is by default
  False.  This is flag is ultimately passed to ``merge.merge_inner``
  in each case. (Rory Yorke, #202374)

Internals
*********

* Small change to GroupCompressBlock to work more in terms of 'chunks'
  rather than 'content' for its compressed storage. (John Arbash Meinel)

* When running ``bzr selftest --subunit`` the subunit stream will no
  longer include the "log" information for tests which are considered to
  be 'successes' (success, xfail, skip, etc) (John Arbash Meinel)

Testing
*******

* Add a new simpler way to generate multiple test variations, by setting
  the `scenarios` attribute of a test class to a list of scenarios
  descriptions, then using `load_tests_apply_scenarios`.  (See the testing
  guide and `bzrlib.tests.scenarios`.) Simplify `test_http` using this.
  (Martin Pool, #597791)

* Add ``tests/ssl_certs/ca.crt`` to the required test files list. Test
  involving the pycurl https test server fail otherwise when running
  selftest from an installed version. (Vincent Ladeuil, #651706)

* Fix tests that failed when run under ``LANG=C``.
  (Andrew Bennetts, #632387)

* Skip tests that needs a bzr source tree when there isn't one. This is
  needed to successfully run the test suite for installed versions.
  (Vincent Ladeuil, #644855).

* Skip the tests that requires respecting the chmod bits when running as root.
  (Vincent Ladeuil, #646133)

* Suppress the "maximum recursion depth exceeded in __subclasscheck__"
  warning on stderr emitted during ``test_dict_deepnested`` in
  ``bzrlib/tests/test__bencode.py``.  (Andrew Bennetts)

* Use tests.TestCaseInTempDir for tests that requires disk resources.
  (Vincent Ladeuil, #650001)

bzr 2.3b1
#########

:2.3b1: 2010-09-20

This is the first beta of the 2.3 series, leading up to a 2.3.0
release in January or February.  Beta releases are suitable for everyday use
but may cause some incompatibilities with plugins.  Some plugins may need
small updates to work with 2.3b1.

2.3b1 includes some performance improvements in both speed and memory
consumption, some preliminary support for generating a texinfo version of
the doc and better support for launchpad.  Many changes were made to make
our test suite more robust as well as numerous documentation fixes.  It
improves the common infrastructure for dealing with colocated named
branches and foreign branches.  We plan to continue with these themes
through the 2.3 series.

It also includes bug fixes for 2.0.6, 2.1.3 and 2.2.1 and over 40 fixes of
its own.


External Compatibility Breaks
*****************************

(none)

New Features
************

* Added ``pre_status`` and ``post_status`` hooks. This allows plugins
  to register custom handlers which will be invoked before/after the
  standard status output is displayed. (Parth Malwankar)

* ``bzr break-lock --config [location]`` can now break config files
  locks. (Vincent Ladeuil, #525571)

* ``bzrlib.config.LockableConfig`` is a base class for config files that
  needs to be protected against multiple writers. All methods that
  change a configuration variable value must be decorated with
  @needs_write_lock (set_option() for example).
  (Vincent Ladeuil,  #525571)

* The ``lp:`` prefix will now use your known username (from
  ``bzr launchpad-login``) to expand ``~`` to your username.  For example:
  ``bzr launchpad-login user && bzr push lp:~/project/branch`` will now
  push to ``lp:~user/project/branch``.  (John Arbash Meinel)

* New development format ``development8-subtree`` which is similar to the 
  ``2a`` format and adds subtree support. (Jelmer Vernooij)

Improvements
************

* Allow using both ``--using`` and ``--diff-options``.
  (Matthäus G. Chajdas, #234708)

* Allow using non-integer bug ID with generic bug trackers.
  (Alexandre Garnier, #440472)

* ``bzr remove`` now just backs up changed files instead of exiting,
  forcing you to choose to either keep or delete them. Bazaar will now delete
  the files if they can easily be recovered using revert, otherwise they
  will be backed up (adding an extension of the form .~#~).
  (Marius Kruger, #400554)

* ``bzr revert`` and ``bzr status`` are up to 15% faster on large trees
  with many changes by not repeatedly building a list of all file-ids.
  (Andrew Bennetts)

* Decrease memory consumption when many chk index pages are loaded. (Such
  as during ``bzr co`` or ``bzr ls -R`` of a large tree.) Often we need to
  read many chk pages because the individual chk map nodes will be spread
  randomly. Peak memory for 'bzr ls -R' on a large tree dropped from 396MB
  down to 247MB, expect even more significant savings on 64-bit platforms.
  (John Arbash Meinel)

* Decrease peak memory during ``bzr send``. The old code was caching all
  text content and all inventory strings for all revisions before
  computing the diffs. Now we only cache as long as there is a child that
  will need them. Sending 2000 bzr revisions drops from 1.2GB peak to
  256MB peak. (John Arbash Meinel, #614576)

* ``DirState`` internals use a little bit less memory. For bzr.dev it
  drops the memory from 1MB down to about 800kB. And replaces a few
  thousand tuples and sets with StaticTuple.  (John Arbash Meinel)

* Inventory entries now consume less memory (on 32-bit Ubuntu file entries
  have dropped from 68 bytes to 40, and directory entries from 120 bytes
  to 48).  (Andrew Bennetts)

* Reduce peak memory by one copy of compressed text when writing to pack
  repositories.
  (John Arbash Meinel, #566940)

* When building new working trees, default to reading from the repository
  rather than the source tree unless explicitly requested. (via
  ``--files-from`` and ``--hardlink`` for ``bzr branch`` and
  ``bzr checkout``. Generally, 2a format repositories extract
  content faster than seeking and reading content from another tree,
  especially in cold-cache situations. (John Arbash Meinel, #607298)

* Add ``__pycache__`` to the default ``ignores`` file. Future releases of
  Python will use this directory to store bytecodes.
  (Andrea Corbellini, #626687)

Bug Fixes
*********

* Additional merges after an unrelated branch has been merged with its
  history no longer crash when deleted files are involved.
  (Vincent Ladeuil, John Arbash Meinel, #375898)

* ``bzr add SYMLINK/FILE`` now works properly when the symlink points to a
  previously-unversioned directory within the tree: the directory is
  marked versioned too.
  (Martin Pool, #192859)

* ``bzr clean-tree`` issues a warning if it is unable to delete a file
  due to ``errno.EACCES`` instead of exiting with an error on Windows.
  (Parth Malwankar, #430785)

* ``bzr commit SYMLINK`` now works, rather than trying to commit the
  target of the symlink.
  (Martin Pool, John Arbash Meinel, #128562)

* ``bzr ignore PATTERNS`` exits with error if a bad pattern is supplied.
  ``InvalidPattern`` exception error message now shows faulting
  regular expression.
  (Parth Malwankar #300062)

* ``bzr upgrade`` now creates the ``backup.bzr`` directory with the same
  permissions as ``.bzr`` directory on a POSIX OS.
  (Parth Malwankar, #262450)

* CommitBuilder now uses the committer instead of _config.username to generate
  the revision-id.  (Aaron Bentley, #614404)

* Configuration files in ``${BZR_HOME}`` are now written in an atomic
  way which should help avoid problems with concurrent writers.
  (Vincent Ladeuil, #525571)

* CommitBuilder now uses the committer instead of _config.username to generate
  the revision-id.  (Aaron Bentley, #614404)

* Configuration files in ``${BZR_HOME}`` are now protected against
  concurrent writers by using a lock. (Vincent Ladeuil, #525571)

* Cope with Microsoft FTP Server and VSFTPd that return reply '250
  Directory created' when mkdir succeeds.  (Martin Pool, #224373)

* `decode` parameter to get() method in FtpTransport and GioTransport classes
  is deprecated. (Alexander Belchenko)

* Don't print internal object name when print an invalid revision spec
  error.  (Neil Martinsen-Burrell, #598701)

* Don't traceback when a lockdir's ``held/info`` file is corrupt (e.g.
  contains only NUL bytes).  Instead warn the user, and allow ``bzr
  break-lock`` to remove it.  (Andrew Bennetts, #619872)
  
* ``EPIPE`` can be raised during test server shutdown. This happened on
  gentoo only so far. (Vincent Ladeuil, #627277)

* Errors occurring during HTTP(S) test server starts should now be
  handled cleanly. (Vincent Ladeuil, #392402)

* Fix ``AttributeError on parent.children`` when adding a file under a 
  directory that was a symlink in the previous commit.
  (Martin Pool, #192859)

* Fix ``AttributeError: 'NoneType' object has no attribute 'close'`` in
  ``_close_ssh_proc`` when using ``bzr+ssh://``.  This was causing
  connections to pre-1.6 bzr+ssh servers to fail, and causing warnings on
  stderr in some other circumstances.  (Andrew Bennetts, #633745)

* Fix spurious paramiko warning on hardy by ensuring that ``selftest``
  properly remove its warning filter. (Vincent Ladeuil, #625686)

* Fix ``AttributeError on parent.children`` when adding a file under a
  directory that was a symlink in the previous commit.
  (Martin Pool, #192859)

* Fix ``AttributeError: 'NoneType' object has no attribute 'close'`` in
  ``_close_ssh_proc`` when using ``bzr+ssh://``.  This was causing
  connections to pre-1.6 bzr+ssh servers to fail, and causing warnings on
  stderr in some other circumstances.  (Andrew Bennetts, #633745)

* Fix a problem in bzr's ``Makefile`` that meant syntax errors in some
  parts of bzr's source code could cause ``make check-nodocs`` to
  incorrectly return an exit code of 0.
  (Vincent Ladeuil, #626667)

* ``HTTP/1.1`` test servers now set a ``Content-Length`` header to comply
  with pedantic ``HTTP/1.1`` clients. (Vincent Ladeuil, #568421)

* Most of the leaked threads during selftest are now fixed, allowing the
  full test suite to pass on gentoo.
  (Vincent Ladeuil, #392127)

* Only call ``setlocale`` in the bzr startup script on posix systems. This
  avoids an issue with the newer windows C runtimes used by Python 2.6 and
  later which can mangle bytestrings printed to the console.
  (Martin [gz], #631350)

* `PathNotChild` should not give a traceback.
  (Martin Pool, #98735)

* Prevent ``CHKMap.apply_delta`` from generating non-canonical CHK maps,
  which can result in "missing referenced chk root keys" errors when
  fetching from repositories with affected revisions.
  (Andrew Bennetts, #522637)

* Raise ValueError instead of a string exception.
  (John Arbash Meinel, #586926)

* Repositories accessed via a smart server now reject being stacked on a
  repository in an incompatible format, as is the case when accessing them
  via other methods.  This was causing fetches from those repositories via
  a smart server (e.g. using ``bzr branch``) to receive invalid data.
  (Andrew Bennetts, #562380)

* Selftest with versions of subunit that support ``stopTestRun`` will no longer
  error. This error was caused by 2.0 not being updated when upstream
  python merged the end of run patch, which chose ``stopTestRun`` rather than
  ``done``. (Robert Collins, #571437)

* Stop ``AttributeError: 'module' object has no attribute 'ElementTree'``
  being thrown from ``xml_serializer`` on certain cElementTree setups.
  (Martin [gz], #254278)

* strace test-helper tests cope with the new Ubuntu policy of not allowing
  users to attach to their own processes by default.
  (Martin Pool, #626679)

* Test classes like ``TestCase``, ``TestLoader``, and ``TestSuite`` should
  be available from ``bzrlib.tests.*``. They used to be, but were
  accidentally removed. (John Arbash Meinel, #627438)

* ``Transport.stat`` on a symlink, including a transport pointing directly
  to a symlink, now returns information about the symlink.
  (Martin Pool)

* Upgrading or fetching from a non-rich-root repository to a rich-root
  repository (e.g. from pack-0.92 to 2a) no longer fails with
  ``'Inter1and2Helper' object has no attribute 'source_repo'``.  This was
  a regression from Bazaar 2.1.  (Andrew Bennetts, #636930)
  
Documentation
*************

* Added a builder/writer sphinx extension that can generate texinfo files. The
  generated files are syntactically correct but the info navigation nodes
  needs more work. (Vincent Ladeuil, #219334)

* First tests defined for sphinx, including a new bzrlib.tests.features.sphinx
  to make the tests conditional.
  (Vincent Ladeuil)

* Fix a lot of references in the docs to the old http://bazaar-vcs.org to
  the new http://bazaar.canonical.com or http://wiki.bazaar.canonical.com
  (John Arbash Meinel, #617503)

API Changes
***********

* When passing a file to ``UTF8DirReader`` make sure to close the current
  directory file handle after the chdir fails. Otherwise when passing many
  filenames into a command line ``bzr status`` we would leak descriptors.
  (John Arbash Meinel, #583486)

* `ControlDirFormat` and  `ControlDir` have been split out of `BzrDirFormat`
  and `BzrDir`, respectively. `ControlDirFormat`
  and `ControlDir` should be used as the base classes for new non-.bzr
  implementations.

  `BzrDirFormat.register_control_format` has been renamed to
  `ControlDirFormat.register_format`.

  `BzrDirFormat.register_server_control_format` has been removed.

  Probing for control directories is now done by separate objects derived
  from `bzrlib.controldir.Prober` and registered using
  `bzrlib.controldir.ControlDirFormat.register_prober` or
  `bzrlib.controldir.ControlDirFormat.register_server_prober`.
  `BzrDirFormat.probe_transport` has been moved onto `Prober`.

  `BzrDirFormat.register_format` has been renamed to
  `BzrProber.register_bzrdir_format`.

  `bzrlib.bzrdir.network_format_registry` has been moved to
  `bzrlib.controldir`.

  (Jelmer Vernooij)

* ``bzrlib.transform.TreeTransformBase.final_kind``,
  ``bzrlib.transform.TreeTransform.tree_kind`` and
  ``bzrlib.transform.TransformPreview.tree_kind`` now return None instead
  of raising NoSuchFile.  (Vincent Ladeuil)

* BzrError subclasses no longer support the name "message" to be used
  as an argument for __init__ or in _fmt format specification as this
  breaks in some Python versions. errors.LockError.__init__ argument
  is now named "msg" instead of earlier "message".
  (Parth Malwankar, #603461)

* Configuration files should now use the ``from_string`` constructor rather
  than the ``file`` parameter of the ``_get_parser`` method. The later has
  been deprecated. ``from_string`` also accept a ``save=True`` parameter to
  have the configuration file immediately written to disk. 
  (Vincent Ladeuil)

* Deprecate treating a `PushResult` and `PullResult` as an integer for the
  relative change in revno.
  (Martin Pool)

* `FileInWrongBranch` is deprecated in favour of `PathNotChild` and no
  longer raised.
  (Martin Pool)

* ``IniBaseConfig`` objects should now use the ``from_string`` constructor
  the rather than the ``file`` parameter of the ``_get_parser`` method. The
  later has been deprecated. (Vincent Ladeuil)

* InventoryEntry instances now raise AttributeError if you try to assign
  to attributes that are irrelevant to that kind of entry.  e.g. setting
  ``symlink_target`` on an InventoryFile will fail.  It is still okay to
  read those attributes on any kind of InventoryEntry.  The complete list
  of affected attributes is: ``executable``, ``text_id``, ``text_sha1``,
  ``text_size`` (only valid for kind == file); ``symlink_target`` (only
  valid for kind == link); and ``reference_revision`` (only valid for kind
  == tree-reference).  (Andrew Bennetts)

* InventoryEntry objects no longer have ``_put_in_tar`` or
  ``_put_on_disk`` methods.  (Andrew Bennetts)

* The ``get_filename`` parameter in the ``config.IniBaseConfig``
  constructor has been deprecated, use the ``file_name`` parameter instead.
  (Vincent Ladeuil)

* `tree_files` and `internal_tree_files` are now deprecated in favor of
  `WorkingTree.open_containing_paths`.
  (Martin Pool)

Internals
*********

* Remove used and broken code path in ``BranchInitHookParams.__repr__``.
  (Andrew Bennetts)

Testing
*******

* Avoid spurious failures in ssh tests: wait for the SSH server to
  actually finish, rather than just waiting for it to negotiate the key
  exchange. (John Arbash Meinel, #626876)

* ``build_tree_contents`` can create symlinks.
  (Martin Pool, John Arbash Meinel)

* Catch socket errors to avoid
  bt.test_sftp_transport.SSHVendorBadConnection.test_bad_connection_ssh
  random failures. (Vincent Ladeuil, #601804)

* HTTP test servers will leak less threads (and sockets) and will not hang on
  AIX anymore. (Vincent Ladeuil, #405745)

* On platforms that don't support forking give a nice error message saying so
  when ``bzr selftest --parallel=fork`` is used. (Martin [gz], #528730)

* Rearrange thread leak detection code to eliminate global state and make it
  possible to extend the reporting. (Martin [gz], #633462)

* The old ``bzr selftest --benchmark`` option has been removed.
  <https://launchpad.net/bzr-usertest> is an actively-maintained
  macrobenchmark suite.
  (Martin Pool)

* The test suite now simply holds log files in memory, rather than writing them
  out to disk and then reading them back in and deleting them.
  (Andrew Bennetts)

* The way ``bzr selftest --parallel`` generates N partitions of tests to
  run in parallel has changed.  Instead of splitting the list of tests at
  N-1 points, it distributes the tests one-by-one into the partitions in a
  round robin fashion.  This reduces the total time to run the tests in
  parallel because a series of slow tests in the test suite will be
  distributed evenly among the parallel test suites, rather than slowing
  down just one suite.  (Andrew Bennetts)

* Tracebacks from a parameterized test are no longer reported against every
  parameterization of that test.  This was done by adding a hack to
  ``bzrlib.tests.clone_test`` so that it no longer causes
  testtools.TestCase instances to share a details dict.
  (Andrew Bennetts, #625574)


..
   vim: tw=74 ft=rst ff=unix<|MERGE_RESOLUTION|>--- conflicted
+++ resolved
@@ -34,6 +34,9 @@
 
 * Cope cleanly with buggy HTTP proxies that close the socket in the middle
   of a multipart response.  (Martin Pool, #198646).
+
+* Fix "Unprintable exception" error when a RetryWithNewPacks error is
+  displayed.  (Andrew Bennetts)
 
 Documentation
 *************
@@ -98,7 +101,6 @@
 .. Fixes for situations where bzr would previously crash or give incorrect
    or undesirable results.
 
-<<<<<<< HEAD
 * Accept some differences for ``bound_location`` from the config files that
   were leading to a 'ReadOnlyError: A write attempt was made in a read only
   transaction' error.  (Vincent Ladeuil, #786980)
@@ -106,10 +108,6 @@
 * Don't fail with traceback if `bzr serve` is running as a service on Windows,
   and there is no USERNAME, nor BZR_EMAIL or other whoami-related environment
   variables set. (Alexander Belchenko, Bug #660174)
-=======
-* Fix "Unprintable exception" error when a RetryWithNewPacks error is
-  displayed.  (Andrew Bennetts)
->>>>>>> bf44f4c6
 
 Documentation
 *************
