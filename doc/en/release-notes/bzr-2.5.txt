--- conflicted
+++ resolved
@@ -41,16 +41,14 @@
 .. Fixes for situations where bzr would previously crash or give incorrect
    or undesirable results.
 
-<<<<<<< HEAD
-* TreeTransformBase.fixup_new_roots no longer forces trees to have a root, so
-  operations that use it, like merge, can now create trees without a root.
-  (Aaron Bentley)
-=======
 * A call to CHKInventory's filter-method will not result in a
   DuplicateFileId error, if you move a subfolder and change a file in
   that subfolder.
   (Bastian Bowe, #809901)
->>>>>>> 71ba4308
+
+* TreeTransformBase.fixup_new_roots no longer forces trees to have a root, so
+  operations that use it, like merge, can now create trees without a root.
+  (Aaron Bentley)
 
 Documentation
 *************
