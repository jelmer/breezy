####################
Bazaar Release Notes
####################

.. toctree::
   :maxdepth: 1

<<<<<<< HEAD
=======
bzr 2.5.1
#########

:2.5.1: NOT RELEASED YET

External Compatibility Breaks
*****************************

.. These may require users to change the way they use Bazaar.

New Features
************

.. New commands, options, etc that users may wish to try out.

Improvements
************

.. Improvements to existing commands, especially improved performance 
   or memory usage, or better results.

* ``bzr branches`` will now also list sibling branches when
  the current location is a lightweight checkout of a branch in
  a shared repository. (Jelmer Vernooij)

Bug Fixes
*********

.. Fixes for situations where bzr would previously crash or give incorrect
   or undesirable results.

* Make sure configuration options can provide their own help topic.
  (Jelmer Vernooij, #941672)

Documentation
*************

.. Improved or updated documentation.

API Changes
***********

.. Changes that may require updates in plugins or other code that uses
   bzrlib.

Internals
*********

.. Major internal changes, unlikely to be visible to users or plugin 
   developers, but interesting for bzr developers.

Testing
*******

.. Fixes and changes that are only relevant to bzr's test framework and 
   suite.  This can include new facilities for writing tests, fixes to 
   spurious test failures and changes to the way things should be tested.


>>>>>>> defa1eaa
bzr 2.5.0
#########

:Codename: Phillip
:2.5.0: 2012-02-24

This release marks the start of a new long-term-stable series. From here, we
will only make bugfix releases on the 2.5 series (2.5.1, etc, and support it
until April 2017), while 2.6 will become our new development series.

This is a bugfix and polish release over the 2.4 series, with a large number
of bugs fixed (~170 for the 2.5 series alone). The 2.5 series provides a
faster smart protocol implementation for many operations, basic support for
colocated branches. We have started translating bzr with the 2.5 series:
https://translations.launchpad.net/bzr, more than 20 languages have already
been registered but these are the early days, contributions welcome.

Only a few bugfixes have been included since 2.5b6 so all known fixed bugs
are included here.

Users are encouraged to upgrade from the other stable series.


External Compatibility Breaks
*****************************

None.

New Features
************

None.

Improvements
************

* The names of colocated branches are used as branch nicks if no nick is
  specified. (Aaron Bentley)

Bug Fixes
*********

* Show locks in ``bzr info`` on control directories without a
  repository. (Jelmer Vernooij, #936767)

* Disable ssl certificate verification on osx and windows until a native
  access to the the root certificates is provided there.
  (Vincent Ladeuil, #929179)

Testing
*******

* Stop depending on the particular CPython ordering of dictionary keys
  when testing the result of BzrDir.get_branches.
  (Wouter van Heyst)

bzr 2.5b6
#########

:2.5b6: 2012-02-02

This is the sixth (and last (really)) beta of the 2.5 series, leading to a
2.5.0 release in March 2012. Beta releases are suitable for everyday use
but may cause some incompatibilities with plugins.

This introduces the support for colocated branches into the '2a' format in a
backward compatible way, fix more glitches in the colocated UI, verify https
certificates for the urllib https client implementation, fix some more
unicode issues and more.

All bugs fixed in previous series known at the time of this release are
included.

External Compatibility Breaks
*****************************

None.

New Features
************

* Support for colocated branches is now available in the default
  format ("2a"). (Jelmer Vernooij)

Improvements
************

* ``bzr switch -b`` in a standalone tree will now create a colocated branch.
  (Jelmer Vernooij, #918197)

* ``bzr info`` now reports when there are present (but unused) colocated
  branches. (Jelmer Vernooij, #891646)

* Checkouts can now be into target directories that already have
  a control directory (but no branch or working tree).
  (Jelmer Vernooij, #913980)

* Colocated branches can now have names including forward slashes, to
  allow for namespaces. (Jelmer Vernooij, #907980)

* New HPSS call for ``BzrDir.get_branches``. (Jelmer Vernooij, #894460)

* Checkouts of colocated branches are now always lightweight.
  (Jelmer Vernooij, #918828)

Bug Fixes
*********

* ``bzr branch`` now fetches revisions when branching into an empty
  control directory. (Jelmer Vernooij, #905594)

* A sane default is provided for ``ssl.ca_certs`` which should points to the
  Certificate Authority bundle for supported platforms.
  (Vincent Ladeuil, #920455)

* ``bzr branch`` generates correct target branch locations again if not
  specified. (Jelmer Vernooij, #919218)

* ``bzr send`` works on treeless branches again.
  (Jelmer Vernooij, #921591)

* ``bzr version`` no longer throws a UnicodeDecodeError if the .bzr.log path
  contains non-ascii characters. (Martin Packman, #312841)

* Support scripts that don't call bzrlib.initialize() but still call run_bzr().
  (Vincent Ladeuil, #917733)

* Test for equality instead of object identity where ROOT_PARENT is concerned.
  (Wouter van Heyst, #881142)

* urllib-based HTTPS client connections now verify the server certificate
  validity as well as the hostname.
  (Jelmer Vernooij, Vincent Ladeuil, #651161)


API Changes
***********

* ``config.config_dir`` and related functions now always return paths as
  unicode. (Martin Packman, #825826)

* ``ControlDir`` now has a new method ``set_branch_reference`` which can
  be used for setting branch references. (Jelmer Vernooij)

* ``ControlDir.destroy_branch`` now raises ``NotBranchError`` rather than
  ``NoSuchFile`` if the branch didn't exist. (Jelmer Vernooij, #921693)

Internals
*********

* A new matcher ``RevisionHistoryMatches`` has been added. (Jelmer Vernooij)

* Add new module ``bzrlib.url_policy_open``. (Jelmer Vernooij, #850843)

* ``MutableTree`` has two new hooks ``pre_transform`` and
  ``post_transform`` that are called for tree transform operations.
  (Jelmer Vernooij, #912084)


Testing
*******

* Be more careful about closing open files for pypy interoperability.
  (Wouter van Heyst)

bzr 2.5b5
#########

:2.5b5: 2012-01-12

This is the fifth (and last) beta of the 2.5 series, leading to a 2.5.0
release in February 2012. Beta releases are suitable for everyday use but
may cause some incompatibilities with plugins.

This release includes many improvements in the smart server, UI polish for
the colocated branches, enhancements to the config framework and more
internal uses, bug fixes related to unicode and locale support and more.

All bug fixed in previous series known at the time of this release are
included.

External Compatibility Breaks
*****************************

* The '.bzr/branch/email' file is no longer read to determine the users'
  identity. Instead, the 'email' setting in '.bzr/branch/branch.conf'
  should be used. (Jelmer Vernooij, #903894)

New Features
************

* "bzr mkdir" now includes -p (--parents) option for recursively adding
  parent directories.
  (Jared Hance, Jelmer Vernooij, #253529)

* ``config.Option`` can now declare ``override_from_env``, a list of
  environment variables which, when set, that takes precedence over values
  defined in configuration files. (Vincent Ladeuil, #907279)

Improvements
************

* New HPSS call for ``Repository.reconcile``. (Jelmer Vernooij, #894455)

* Merge now has two new hooks ``pre_merge`` and ``post_merge``
  that are called before and after a merge and can make
  additional modifications to the trees involved.
  (Jelmer Vernooij, #906877)

* Override the value returned by ``sys.getfilesystemencoding()`` for the bzr
  script to utf-8 when it would otherwise be ascii on a posix system. This
  will mean bzr works with non-ascii files when no locale or an incorrect
  locale is set. (Martin Packman, #794353)

* ``bzr branches`` now indicates the active colocated branch.
  (Jelmer Vernooij, #891667)

* ``bzr push`` now suggests using :parent if there is a parent location
  set. (Jelmer Vernooij)

* ``bzr send`` now only opens a single connection, rather than two,
  to the target branch.  (Jelmer Vernooij)

Bug Fixes
*********

* Allow configuration option default value to be a python callable at
  registration. (Vincent Ladeuil, #832064)

* ``bzr config`` will now display the section ``[DEFAULT]`` used in
  ``bazaar.conf``. (Vincent Ladeuil, #907268)

* Configuration stores can now provides a specific quoting mechanism. This
  is required to workaround ``configobj`` conflating quoting and list values
  automatic conversion. (Vincent Ladeuil, #906897)

* Create obsolete_packs directory when repacking if it does not
  exist. (Jonathan Riddell, Jelmer Vernooij, #314314)

* Fallback to the slower ``bzr log`` implementation when displaying a range
  of revisions whose ancestry is not obviously on the same developement
  line. (Vincent Ladeuil, #904744)

* Make lazy imports resilient when resolved concurrently from multiple
  threads. Now the stand-in object will behave as a proxy for the real object
  after the initial access, rather than throwing. Assigning the object to
  multiple names should still be avoided. (Martin von Gagern, #396819)

* Not setting ``gpg_signing_key`` or setting it to ``default`` will use the
  user email (obtained from the ``email`` configuration option or its
  default value). (Vincent Ladeuil, Jelmer Vernooij, #904550)

* Prevent spurious InconsistentDelta error when committing a move of a
  non-ascii directory with contents. (Rory Yorke, #185211)

* Properly ignore '\n' in an option reference since this cannot be part of a
  config option identifier. (Vincent Ladeuil, #902125)

* Make sure that the bzr probers are always registered when
  bzrlib.workingtree is imported. (Jelmer Vernooij, #905218)

* Report mistake trying to move a removed file with a non-ascii name without
  UnicodeEncodeError being raised. (Martin Packman, #898541)

* Safely unquote configuration values in weird edge cases (a section seen as
  a dictionary which is not a supported use case for the configuration
  stacks). (Vincent Ladeuil, #908050)

* Stop altering ``sys.platform`` on OSX when initialising the locale.
  (Martin Packman, #570495)

* Uncommit no longer removes tags if they are part of the working
  trees pending merges. (Jelmer Vernooij, #905462)

API Changes
***********

* ``Config.signature_needed``, ``Config.signing_policy``,
  ``Config.gpg_signing_key``, ``Config.gpg_signing_command``,
  ``Config.checking_policy`` and ``Config.post_commit`` are now deprecated.
  (Jelmer Vernooij)

* ``Repository.get_commit_builder`` now takes a ``config_stack``
  rather than a ``config`` argument. (Jelmer Vernooij)

* Scripts using bzrlib should now ensure setlocale is called on posix
  platforms if they need a non-ascii user encoding. (Martin Packman)

* Send formats now accept a new optional argument ``submit_branch``,
  which can be None or a Branch object for the submit branch location.
  (Jelmer Vernooij)

* ``VersionedFileRepository.add_revision`` no longer takes a ``config``
  argument. (Jelmer Vernooij)

Internals
*********

* Add HPSS call for ``Branch.get_checkout_format``. (Jelmer Vernooij, #894459)

* Add HPSS call for ``Repository.pack``. (Jelmer Vernooij, #894461)

* Add HPSS calls for ``Repository.iter_files_bytes``, speeding up
  several commands including ``bzr export`` and ``bzr co --lightweight``.
  (Jelmer Vernooij, #608640)

* All bzr control directories, branch formats, repository formats and
  working tree formats now support feature flags, which are
  serialized in their respective format files. See
  ``doc/developers/feature-flags.txt`` for details.
  (Jelmer Vernooij)

* ``bzrlib.urlutils`` now includes ``quote`` and ``unquote`` functions,
  rather than importing them from ``urllib``. This prevents loading
  of the ``socket``, ``ssl`` and ``urllib`` modules for
  local bzr operations. (Jelmer Vernooij)

* Configuration options can be SI units by using ``int_SI_from_unicode`` as
  their ``convert_from_unicode`` helper. (Vincent Ladeuil)

* Configuration stacks can now use ``StartingPathMatcher`` to select the
  sections matching a location while respecting the order chosen by the user
  in the configuration file: from generic sections to specific
  sections. (Vincent Ladeuil, #832046).

* Configuration stores can now save incremental changes by using
  ``save_changes()`` instead of ``save()``. This reduces the number or
  required input/outputs and allows stores to be shared between
  stacks. (Vincent Ladeuil)

* ControlDir now has a get_branches method that returns a dictionary
  whose keys are the names of the branches and whose values are the
  branches themselves. The active branch uses the key None.
  (Neil Martinsen-Burrell)

* Helper ``osutils.path_from_environ`` added for extracting a unicode path
  from an environment variable. (Martin Packman, #832028)

* Helper ``win32utils.get_environ_unicode`` added for avoiding encoding
  problems with ``os.environ.get`` use. (Martin Packman, #262874) 

* Lazy imports can now only be absolute. (Jelmer Vernooij)

* Merge3Mergers now have an optional ``other_branch`` argument
  which contains the branch from which the ``other_tree``
  was obtained, if any. (Jelmer Vernooij)

* MutableTree now has a hook ``post_build_tree`` which is called after
  a new mutable tree has been created. (Jelmer Vernooij, #912765)

* New HPSS call ``BzrDir.checkout_metadir``. (Jelmer Vernooij, #894459)

* New HPSS call ``VersionedFileRepository.get_inventories``,
  speeding up various commands including ``bzr export``,
  ``bzr checkout`` and ``bzr cat``. (Jelmer Vernooij, #608640)

* The ``ConfigCommandLineStore`` is now supported by ``bzr config`` and is
  seen as single no-name section of configuration options. (Vincent Ladeuil)

Testing
*******

* New matcher ``ContainsNoVfsCalls`` which filters a list of HPSS
  calls for VFS requests. (Jelmer Vernooij)

* New ``MemoryStack`` class allows for diskless tests and locally injected
  configuration stacks.  Lower level tests for predefined set of options can
  be written without setting up configuration files. (Vincent Ladeuil)


bzr 2.5b4
#########

:2.5b4: 2011-12-08

This is the fourth beta of the 2.5 series, leading to a 2.5.0 release in
February 2012. Beta releases are suitable for everyday use but may cause
some incompatibilities with plugins.

This release includes many improvements in the smart server, UI polish for
the colocated branches, optimizations for revision specifiers to avoid
history sized operations, enhancements to the config framework, bug fixes
related to unicode paths and more.

All bug fixed in previous series known at the time of this release are
included.

External Compatibility Breaks
*****************************

None.

New Features
************

* Provides a ``po_merge`` plugin to automatically merge ``.po`` files with
  ``msgmerge``. See ``bzr help po_merge`` for details.
  (Vincent Ladeuil, #884270)

Improvements
************

* ``bzr branch --stacked`` now only makes a single connection to the remote
  server rather than three. (Jelmer Vernooij, #444293)

* ``bzr export --uncommitted`` will export the uncommitted tree.
  (Jelmer Vernooij, #555613)

* ``bzr rmbranch`` can now remove colocated branches.
  (Jelmer Vernooij, #831464)

* ``bzr status`` no longer shows shelves if files are specified.
  (Francis Devereux)

* ``bzr switch`` now accepts colocated branch names to switch to.
  (Jelmer Vernooij, #826814)

* Plugins can now register additional "location aliases".
  (Jelmer Vernooij)

* Revision specifiers will now only browse as much history as they
  need to, rather than grabbing the whole history unnecessarily in some
  cases. (Jelmer Vernooij)

* When using ``bzr switch`` to switch to a sibling of the current
  branch, the relative branch name should no longer be url-encoded.
  (Jelmer Vernooij)

Bug Fixes
*********

* A new section local option ``basename`` is available to help support some
  ``bzr-pipeline`` workflows and more generally help mapping local paths to
  remote ones. See ``bzr help configuration`` for more details.
  (Vincent Ladeuil, #843211)

* Add HPSS call for looking up revision numbers from revision ids on
  remote repositories. (Jelmer Vernooij, #640253)

* Add HPSS call for retrieving file contents from remote repositories.
  Should improve performance for lightweight checkouts and exports of
  from remote repositories.  (Jelmer Vernooij, #368717, #762330, #608640)

* Allow lazy compiled patterns from ``bzrlib.lazy_regex`` to be
  pickled. (Jelmer Vernooij, #893149)

* ``bzr info`` no longer shows empty output if only a control
  directory is present. (Jelmer Vernooij, #159098)

* Cope with missing revision ids being specified to
  ``Repository.gather_stats`` HPSS call. (Jelmer Vernooij, #411290)

* Fix test failures on windows related to locations.conf handling.
  (Vincent Ladeuil, #892992)

* Fixed parsing of the timestamp given to ``commit --commit-time``. Now
  prohibits several invalid strings, reads the correct number of seconds,
  and gives a better error message if the time zone offset is not given.
  (Matt Giuca, #892657)

* Give meaningful file/line references when reporting deprecation warnings
  for _CompatabilityThunkFeature based test features.
  (Vincent Ladeuil, #897718)

* Make reporting of mistakes involving unversioned files with non-ascii
  filenames work again without 'Unprintable exception' being shown.
  (Martin Packman, #898408)

* Provide names for lazily registered hooks. 
  (Neil Martinsen-Burrell, #894609)

* Raise BadIndexKey exception in btree_index when a key is too large, fixing 
  an infinite recursion issue. (Shannon Weyrick, #720853)

* Resolve regression from colocated branch path handling, by ensuring that
  unreserved characters are unquoted in URLs. (Martin Packman, #842223)

* Split segments from URLs for colocated branches without assuming the
  combined form is valid. (Martin Packman, #842233)

* Support looking up revision numbers by revision id in empty branches.
  (Jelmer Vernooij, #535031)

* Support verifying signatures on remote repositories.
  (Jelmer Vernooij, #889694)

* Teach the bzr client how to reconnect if we get ``ConnectionReset``
  while making an RPC request. This doesn't handle all possible network
  disconnects, but it should at least handle when the server is asked to
  shutdown gracefully. (John Arbash Meinel, #819604)

* When a remote format is unknown, bzr will now print a single-line error
  message rather than a backtrace. (Jelmer Vernooij, #687226)

API Changes
***********

* ``BzrDir.open_branch`` and ``BranchFormat.open`` now take an optional
  ``possible_transports`` argument. (Jelmer Vernooij)

* New method ``Transport.set_segment_parameter``.  (Jelmer Vernooij)

* ``Repository.verify_revision`` has been renamed to
  ``Repository.verify_revision_signature``. (Jelmer Vernooij)

* ``RevisionSpec.wants_revision_history`` now defaults to ``False`` and
  is deprecated. The ``revs`` argument of
  ``RevisionInfo.from_revision_id`` is now deprecated. (Jelmer Vernooij)

* ``Tree.get_file_by_path`` is now deprecated. Use ``Tree.get_file`` instead.
  (Jelmer Vernooij, #666897)

* Some global options for use with commands have been removed, construct
  an ``Option`` with the name instead. (Martin Packman)

* The unused exception ``HistoryMissing`` has been removed.
  (Jelmer Vernooij)

Internals
*********

* Add HPSS call for ``Repository.pack``. (Jelmer Vernooij, #894461)

* ``bzr config`` uses the new configuration implementation.
  (Vincent Ladeuil)

* Custom HPSS error handlers can now be installed in the smart server client
  using the ``error_translators`` and ``no_context_error_translators``
  registries. (Jelmer Vernooij)

* New HPSS calls ``Repository.has_signature_for_revision_id``,
  ``Repository.make_working_trees``, ``BzrDir.destroy_repository``,
  ``BzrDir.has_workingtree``, ``Repository.get_physical_lock_status``,
  ``Branch.get_physical_lock_status``,
  ``Branch.put_config_file``, ``Branch.break_lock``,
  ``BzrDir.destroy_branch``, ``Repository.break_lock``,
  ``VersionedFileRepository.get_serializer_format``,
  ``Repository.all_revision_ids``, ``Repository.start_write_group``,
  ``Repository.commit_write_group``, ``Repository.abort_write_group``
  ``Repository.check_write_group``, ``Repository.iter_revisions``,
  ``Repository.add_signature_revision_text`` and
  ``Repository.get_revision_signature_text``.
  (Jelmer Vernooij)

* ``RemoteBranch.get_config_stack`` and ``RemoteBzrDir.get_config_stack``
  will now use HPSS calls where possible. (Jelmer Vernooij)

* The registry of merge types has been moved to ``merge`` from ``option`` but
  ``merge.get_merge_type_registry`` remains as an accessor. (Martin Packman)

Testing
*******

* Avoid failures in test_transform when OS error messages are localised.
  (Martin Packman, #891582)

* Tests are now subject to a time limit: by default 300s, and 120s when
  run from 'make check', controlled by the `selftest.timeout`
  configuration option.  This is currently not supported on Windows.
  (Martin Pool)

bzr 2.5b3
#########

:2.5b3: 2011-11-10

This is the third beta of the 2.5 series, leading to a 2.5.0 release in
February 2012. Beta releases are suitable for everyday use but may cause
some incompatibilities with plugins.

This release includes log options for ``push`` and ``pull``, more UI polish
for colocated branches, a better and more coherent implementation for UI
dialogs, enhancements to the config framework and more.

This release includes all bug fixed in previous series known at the time of
this release.

External Compatibility Breaks
*****************************

None

New Features
************

* The ``log_format`` configuration can be used with ``-Olog_format=line`` to
  change the format ``push`` and ``pull`` use to display the
  revisions. I.e.: ``bzr pull -v -Olog_format=short`` will use the ``short``
  format instead of the default ``long`` one. (Vincent Ladeuil, #861472)

* The new config scheme allows an alternative syntax for the 'appenpath'
  policy relying on option expansion and defining a new 'relpath' option
  local to a section. Instead of using '<option>:policy=appendpath', the
  option value can de defined as 'option=xxxx/{relpath}'.
  (Vincent Ladeuil, #832013)

Improvements
************

* ``bzr info -v`` now shows the number of colocated branches
  for control directories that support them.
  (Jelmer Vernooij, #863285)

* ``bzr version-info`` now takes a ``--revision`` argument.
  (Jelmer Vernooij, #238705)

* ``bzr revno`` now takes a ``--revision`` argument.
  (Jelmer Vernooij, #870649)

* ``bzr serve`` now can serve from URLs rather than just from the
  file system. I.e.: ``bzr serve -d lp:bzr`` or
  ``bzr serve -d file:///data/bzr`` (Jelmer Vernooij)

* all input prompts are now char-based when possible, and can be forced to
  line-based mode by setting the ``BZR_TEXTUI_INPUT`` environment variable
  to 'line-based'. This replace the previous shelf UI only patch using
  ``INSIDE_EMACS``. (Benoît Pierre)

Bug Fixes
*********

* ``bzr info`` now shows the master branch location too for
  treeless local branches. (Jelmer Vernooij, #258355)

* ``bzr mkdir --quiet`` now does not print a line for every created
  directory. (Martin von Gagern, #869915)

* ``bzr mv`` does not crash when attempting to move the root of a
  branch. (Jonathan Riddell, #809728)

* ``bzr shelve`` now use ``UIFactory.choose`` for input handling, making
  it usable when creating a custom ``UIFactory`` implementation. (Benoît
  Pierre)

* ``bzr clean-tree`` now use ``UIFactory.get_boolean`` for confirmation
  prompt, making it usable when using a custom ``UIFactory``
  implementation. (Benoît Pierre)

* If sending a crash through Apport fails report the Apport failure to
  bzr.log rather than stderr. (Jonathan Riddell, #766735)

* ``bzr upgrade`` no longer treats 'already up-to-date' exceptions as
  errors. (Benoît Pierre, #716560).

* ``bzr version-info`` no longer populates the clean state for custom
  templates unless {clean} is explicitly asked for.
  (Lawrence Mitchell, #882541)

* Fix finding the CPU count when using Python >= 2.6 on BSD-based systems.
  (Jelmer Vernooij, #887151)

* ``WorkingTree.clone()`` now supports its ``revision_id`` being set
  to the null revision. (Jelmer Vernooij, #876423)

* ``WorkingTree.pull`` can now pull ``NULL_REVISION``.
  (Jelmer Vernooij, #887556)

API Changes
***********

* ``Branch.revision_history`` is now deprecated. (Jelmer Vernooij, #799519)

* Methods ``add`` and ``items`` of ``LRUCache`` and ``LRUSizeCache`` are
  deprecated. Use normal dict-style access instead. (Martin Packman)

* New flag ``RepositoryFormat.supports_unreferenced_revisions`` which
  indicates whether revisions can be present in a repository without
  being referenced from e.g. a branch history at the same time.
  (Jelmer Vernooij)

* ``UIFactory.choose`` has been added: prompt the user for a list of
  choices. (Benoît Pierre)

Internals
*********

* ``ControlDirFormat`` now has a new method ``supports_transport``
  which format implementations can use whether or not they can access
  a control dir over a particular transport. (Jelmer Vernooij)

* ``BranchBuilder.build_commit`` now take ``parent_ids`` and
  ``allow_leftmost_as_ghost`` arguments.  (Jelmer Vernooij)

Testing
*******

* Ensure TestCase instances are deallocated immediately after running where
  possible. This greatly reduces the peak resource needs of a full test suite
  run. The new ``-Euncollected_cases`` selftest flag will add failures if any
  case which persists pasts its expected lifetime. (Martin Packman, #613247)

* Report exceptions from child processes during fork instead of swallowing the
  error and reporting that everything went okay. (Martin Packman, #804130)


bzr 2.5b2
#########

This is the second beta of the 2.5 series, leading to a 2.5.0 release in
February 2012. Beta releases are suitable for everyday use but may cause some
incompatibilities with plugins.

This release includes more filtering options for ``bzr log``, idle
connections handling for ``bzr serve``, a ``development-colo`` experimental
format to flesh out the colocated branches UI, better support for foreign
formats, enhancements to the config framework and more.

This release includes all bug fixed in previous series known at the time of
this release.

:2.5b2: 2011-10-06

External Compatibility Breaks
*****************************

None

New Features
************

* A new ``-O`` standard option (common to all commands) have been added. It
  provides a value for a config option in the ``-Oname=value`` form that
  takes precedence over all definitions found in config files.  It can be
  used multiple times to override different options.
  (Vincent Ladeuil, #491196)

* ``bzr log`` now has an option called ``--omit-merges`` to omit
  those commits that merged branches, i.e. those having more than one
  parent.
  In order to avoid confusion, the previous command line option
  ``--include-merges`` has been renamed to ``--include-merged``.
  The old name of the command line option will still be accepted.
  The name change also affects ``bzr missing``.
  (Martin von Gagern)

* ``bzr serve`` will now disconnect clients if they have not issued an RPC
  request after 5minutes. On POSIX platforms, this will also happen for
  ``bzr serve --inet``. This can be overridden with the configuration
  variable ``serve.client_timeout`` or in the command line parameter
  ``bzr serve --client-timeout=X``. Further, it is possible to request
  ``bzr serve [--inet]`` to shutdown gracefully by sending SIGHUP. It will
  finish the current request, and then close the connection.
  (John Arbash Meinel, #824797, #795025)

* The new experimental format ``development-colo`` supports colocated
  branches. This format will eventually be merged back into the ``2a``
  format when it has stabilized and there is adequate UI support for
  colocated branches.
  (Jelmer Vernooij, #831481)

Improvements
************

* Fixed a bug where ``bzr tags -r x..y`` loaded the branch history once for
  every revision in the range; it's now much faster. (Vincent Ladeuil, #857335)

* ``bzr info -v`` can now be run against branches that don't support
  ``last_revision_info``, in which case the branch information will simply
  not be displayed. (Jelmer Vernooij)

Bug Fixes
*********

* ``bzr shelve`` can now be used in emacs shells as the input handling is
  turned into a line-based one when ``INSIDE_EMACS`` is set (which is the
  case for all recent emacs versions). (Vincent Ladeuil, #856261)

* ``bzr tags`` can now be used against remote repositories that do
  not provide access to the revision graph. (Jelmer Vernooij, #858942)

* ``bzr update PATH`` will stop if you seem to be asking it to update
  anything less than a whole tree, because that's not supported by ``bzr``'s
  concept that the whole tree has a single basis revision.  Previously, it
  would go ahead and update the whole tree, which was surprising.
  (Martin Pool, #557886)

* Don't crash if ``bzrlib.initialize()`` has not been called while accessing
  configs.  (Vincent Ladeuil, #863401)

* Redirects between http and https no longer discard path information
  in some cases. (Jelmer Vernooij, #853765)

* The ``--overwrite`` argument to ``bzr push`` and ``bzr pull`` no longer
  reports all tags as changed. (Jelmer Vernooij, #845396)

* ``WorkingTree.get_file_mtime`` now raises NoSuchId if a file id is
  specified that is unknown. (Jelmer Vernooij, #847435)


API Changes
***********

* ``Branch.get_revision_delta`` has been deprecated. Use
  ``Repository.get_revision_delta`` instead. (Jelmer Vernooij, #859712)

* Plugins that implement custom protocols for ``bzr serve`` should now
  also take an argument ``timeout``. This is used by the the bzr protocol
  to close a connection if a client has been idle for more than X seconds.
  (Default 5minutes). (John Arbash Meinel)

* ``Repository.fileids_altered_by_revision_ids`` has been moved to
  ``VersionedFileRepository`` and is no longer part of the standard
  ``Repository`` interface. (Jelmer Vernooij)

* The argument ``include_merges`` to ``missing.find_unmerged`` has
  been renamed to ``include_merged``. The old name is still supported
  for now but will cause a deprecation warning. (Martin von Gagern)

* The new method ``ControlDirFormat.is_initializable()`` returns a boolean
  indicating whether or not it is possible to use any of the
  initialization methods of that format to create a new control dir.
  (Jelmer Vernooij)

Internals
*********

* ``Branch`` objects can now use a config stack with the newly introduced
  ``get_config_stack()``. Both ``get_config`` and ``get_config_stack`` can
  be used for the same branch but it's recommended to stick to one for a
  given option.

Testing
*******

* Test scripts can now use ``bzr shelve`` and provide their input as
  complete lines. (Vincent Ladeuil, #856261)

* Really corrupt the pack file without depending on a special length or value.
  (Vincent Ladeuil, #807032)


bzr 2.5b1
#########

:2.5b1: 2011-09-15

This is the first beta of the 2.5 series, leading up to a 2.5.0
release in February 2012.

This release includes better support for gpg signing, better support for
i18n (mostly command help and error messages), more options to filter ``bzr
log`` output, more support for colocated branches ("location,branch=XXX"
syntax), better feedback on updated tags for various commands, faster
branching into an empty repository, enhancements to the config framework and
more.

Beta releases are suitable for everyday use but may cause some
incompatibilities with plugins.  Some plugins may need small updates to work
with 2.5b1.

External Compatibility Breaks
*****************************

None

New Features
************

* A ``from_unicode`` parameter can be specified when registering a config
  option. This implements boolean, integer and list config options when the
  provided ``bool_from_store``, ``int_from_store`` and ``list_from_store``
  are used for this parameter.  (Vincent Ladeuil)

* Accessing a packaging branch on Launchpad (eg, ``lp:ubuntu/bzr``) now
  checks to see if the most recent published source package version for
  that project is present in the branch tags. This should help developers
  trust whether the packaging branch is up-to-date and can be used for new
  changes. The level of verbosity is controlled by the config item
  ``launchpad.packaging_verbosity``. It can be set to one of

  off
    disable all checks


  minimal
    only display if the branch is out-of-date

  short
    also display single-line up-to-date and missing,


  all
    (default) display multi-line content for all states


  (John Arbash Meinel, #609187, #812928)

* Add a config option gpg_signing_key for setting which GPG key should
  be used to sign commits. Also default to using the gpg user identity
  which matches user_email() as set by whoami.
  (Jonathan Riddell, #68501)

* An ``invalid`` parameter can be specified when registering a config option
  to decide what should be done when invalid values are
  encountered. 'warning' and 'error' will respectively emit a warning and
  ignore the value or errors out. (Vincent Ladeuil)

* bzr add now skips large files in recursive mode. The default "large"
  size is 20MB, and is configurable via the add.maximum_file_size
  option. A value of 0 disables skipping. Named items passed to add are
  never skipped. (Shannon Weyrick, #54624)

* ``bzr help configuration/<option>`` display the help for ``option`` for
  all registered configuration options. (Vincent Ladeuil, #747050)

* ``bzr log -m`` now matches message, author, committer and bugs instead
  of just matching the message.  ``--message`` keeps its original meaning,
  while ``--match-message, --match-author, --match-committer`` and
  ``--match-bugs`` match each of those fields. (Jacek Sieka)

* ``config.Option`` can now declare ``default_from_env``, a list of
  environment variables to get a default value from. (Vincent Ladeuil)

* ``config.NameMatcher`` can be used to implement config stores and stacks
  that need to provide specific option values for arbitrary unique IDs (svn
  repository UUIDs, etc).  (Vincent Ladeuil, #843638)

* New builtin ``bzr branches`` command, which lists all colocated branches
  in a directory. (Jelmer Vernooij, #826820)

* Relative local paths can now be specified in URL syntax by using the
  "file:" prefix.  (Jelmer Vernooij)

* Report commits signed with expired keys in ``verify-signatures``.
  (Jonathan Riddell, #804254)

* Translations are now enabled for command help, errors and globally
  for any message using ``gettext`` given on output.  (Jonathan Riddell,
  INADA Naoki, #83941)

Improvements
************

* ``bzr add`` will now warn about nested subtrees that are skipped.
  (Jelmer Vernooij, #187342)

* ``bzr commit -m ''`` can now be used to force an empty commit message.
  Entering an empty commit message in the message editor still triggers
  an error. (Jelmer Vernooij)

* ``bzr pull`` will now mention how many tags it has updated.
  (Jelmer Vernooij, #164450)

* ``bzr tag`` no longer errors if a tag already exists but refers to the
  same revision, and will mention when a tag has been updated
  rather than created. (Jelmer Vernooij, #381203)

* ``bzr uncommit`` will now remove tags that refer to removed revisions.
  The ``--keep-tags`` option can be used to prevent this behaviour.
  (Jelmer Vernooij, #605814)

* Do not run i18n initialisation twice. (Jonathan Riddell)

* Install translation .mo files. (Jonathan Riddell)

* Locations printed by ``bzr upgrade`` are now formatted before display.
  (Jelmer Vernooij)

* ``Repository.get_parent_map`` now estimates the size of the returned
  content more accurately. This means that we get closer to the desired
  64kB/request. For repositories converted from svn, this can be an
  improvement of approx 5:1 in round trips to discover the whole history.
  (John Arbash Meinel)

* Support a ``bugtracker`` option which is used by ``bzr commit --fixes``
  if no bug tracker was specified on the command line.
  (Jelmer Vernooij, #334860)

* Use ``gettext.NullTranslations`` in i18n to allow use of i18n even when
  translations are not turned on. (Jonathan Riddell)

Bug Fixes
*********

* ``bzr commit`` now correctly reports missing files as "removed", not
  "modified". (Jelmer Vernooij, #553955)

* ``bzr reconfigure`` will now allow multiple non-conflicting requests
  in a single invocation, e.g. ``--branch`` and ``--use-shared``.
  (Martin von Gagern, #842993)

* A call to CHKInventory's filter-method will not result in a
  DuplicateFileId error, if you move a subfolder and change a file in
  that subfolder.
  (Bastian Bowe, #809901)

* Branching from a stacked branch no longer does a ``get_parent_map``
  request for each revisions that is in the stacked-on repository while
  determining what revisions need to be fetched. This mostly impacts
  branching initialy into an empty shared repository when the source is
  not the development focus.  (John Arbash Meinel, #388269)

* Decode ``BZR_HOME`` with fs encoding on posix platforms to avoid unicode
  errors.  (Vincent Ladeuil, #822571)

* Fix fallout from URL handling changes in 2.5 that caused an IndexError to be
  raised whenever a transport at the drive root was opened on windows.
  (Martin [gz], #841322)

* Fixed loading of external merge tools from config to properly decode
  command-lines which contain embedded quotes. (Gordon Tyler, #828803)

* Rather than an error being raised, a warning is now printed when the
  current user does not have permission to read a configuration file.
  (Jelmer Vernooij, #837324)

* The pull command will now always use separate connections for the
  case where the destination is a heavyweight checkout of some remote
  branch on the same host as the source branch.
  (Martin von Gagern, #483661)

* TreeTransformBase.fixup_new_roots no longer forces trees to have a root, so
  operations that use it, like merge, can now create trees without a root.
  (Aaron Bentley)

Documentation
*************

* Release instructions refreshed. (Vincent Ladeuil)

API Changes
***********

* ``BranchFormat.initialize`` now takes a ``append_revisions_only``
  argument. (Jelmer Vernooij)

* ``Branch._get_checkout_format`` now takes a ``lightweight`` argument
  which indicates if the format should be for a lightweight or a
  heavyweight checkout. (Jelmer Vernooij)

* ``ControlDir.create_branch`` now takes a ``append_revisions_only`` argument.
  (Jelmer Vernooij)

* New class ``URL`` in ``bzrlib.utils`` for managing parsed URLs.
  (Jelmer Vernooij)

* New method ``Config.get_user_option_as_int_from_SI`` added for expanding a
  value in SI format (i.e. "20MB", "1GB") into its integer equivalent. 
  (Shannon Weyrick)

* New method ``InterTree.file_content_matches`` which checks that
  two files in different trees have the same contents.
  (Jelmer Vernooij)

* New method ``Tree.get_file_verifier`` which allows tree implementations
  to return non-sha1 checksums to verify files.
  (Jelmer Vernooij, #720831)

* New methods ``get_transport_from_path`` and ``get_transport_from_url``
  have been added that only support opening from a path or a URL,
  unlike ``get_transport``. (Jelmer Vernooij)

* New registry ``OptionRegistry`` specialized for configuration options.
  (Vincent Ladeuil)

* Remove ``AtomicFile.closed`` which has been deprecated in bzr 0.10.
  (Vincent Ladeuil)

* Remove ``commands._builtin_commands``, ``commands.shlex_split_unicode``,
  ``Command._maybe_expand_globs`` and ``Command.run_direct`` deprecated in
  2.10 and 2.2.0. (Vincent Ladeuil)

* Remove ``diff.get_trees_and_branches_to_diff`` deprecated in 2.2.0.

* Remove ``log.calculate_view_revisions``, ``log._filter_revision_range``,
  ``log.get_view_revisions`` which have been deprecated in bzr 2.1.0. Also
  remove ``log.show_one_log`` which was never properly deprecated but wasn't
  used and is easy to inline if needed. (Vincent Ladeuil)

* Remove ``trace.info``, ``trace.error`` and ``trace.show_log_error``
  deprecated in 2.1.0. (Vincent Ladeuil)

* Remove ``TransportListRegistry.set_default_transport``, as the concept of
  a default transport is currently unused. (Jelmer Vernooij)

* Remove ``UIFactory.warn_cross_format_fetch`` and
  ``UIFactory.warn_experimental_format_fetch`` in favor of
  ``UIFactory.show_user_warning``. (Jelmer Vernooij)

* ``Tags`` containers can now declare whether they support versioned
  tags and whether tags can refer to ghost tags.
  (Jelmer Vernooij)

* ``Tags.merge_to`` now returns a dictionary with the updated tags
  and a set of conflicts, rather than just conflicts. (Jelmer Vernooij)

* There is a new class `ContentFilterTree` that provides a facade for 
  content filtering.  The `filtered` parameter to `export` is deprecated 
  in favor of passing a filtered tree, and the specific exporter plugins
  no longer support it.
  (Martin Pool)

* ``Transport`` now has a ``_parsed_url`` attribute instead of
  separate ``_user``, ``_password``, ``_port``, ``_scheme``, ``_host``
  and ``_path`` attributes. Proxies are provided for the moment but
  may be removed in the future. (Jelmer Vernooij)

Internals
*********

* A new debug flag ``hpss_client_no_vfs`` will now cause the HPSS client
  to raise a ``HpssVfsRequestNotAllowed`` exception when a VFS request
  is attempted. (Jelmer Vernooij)

* New method ``ControlDir._get_selected_branch`` which returns the
  colocated branch selected using path segment parameters.
  (Jelmer Vernooij, #380871)

Testing
*******

* Blackbox tests (including test scripts) can be debugged interactively (see
  bzrlib.debug.BzrPdb for details). (Vincent Ladeuil)

* `BranchBuilder.build_snapshot` now supports a "flush" action.  This
  cleanly and reliably allows tests using `BranchBuilder` to construct
  branches that e.g. rename files out of a directory and unversion that
  directory in the same revision.  Previously some changes were impossible
  due to the order that `build_snapshot` performs its actions.
  (Andrew Bennetts)

* Don't require ``os.fdatasync`` to be defined on all supported OSes
  (BSD-based OSes don't define it).  (Vincent Ladeuil, #822649)

* Fix compatibility with testtools 0.9.12. (Jelmer Vernooij, #815423)

* ``LockDir`` can now be run when the local hostname is ``localhost``.
  (Jelmer Vernooij, #825994)

* ``ModuleAvailableFeature`` won't try to import already imported modules,
  allowing it to be used for modules with side-effects.
  (Vincent Ladeuil, #712474)

* Output time stamps while running ``make check`` to get better timings from
  pqm.  (Vincent Ladeuil, #837926)

* `TestCaseWithMemoryTransport` is faster now: `_check_safety_net` now
  just compares the bytes in the dirstate file to its pristine state,
  rather than opening the WorkingTree and calling ``last_revision()``.
  This reduces the overall test suite time by about 10% on my laptop.
  (Andrew Bennetts)

* Update `TestCase.knownFailure` to the testtools way of handling expected
  failures to resolve Python 2.7 incompatibility. (Martin [gz], #607400)

..
   vim: tw=74 ft=rst ff=unix<|MERGE_RESOLUTION|>--- conflicted
+++ resolved
@@ -5,8 +5,6 @@
 .. toctree::
    :maxdepth: 1
 
-<<<<<<< HEAD
-=======
 bzr 2.5.1
 #########
 
@@ -66,7 +64,6 @@
    spurious test failures and changes to the way things should be tested.
 
 
->>>>>>> defa1eaa
 bzr 2.5.0
 #########
 
