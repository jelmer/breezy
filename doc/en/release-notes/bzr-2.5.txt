--- conflicted
+++ resolved
@@ -109,12 +109,10 @@
 * Locations printed by ``bzr upgrade`` are now formatted before display.
   (Jelmer Vernooij)
 
-<<<<<<< HEAD
 * Use gettext.NullTranslations in i18n to allow use of i18n even when
   translations are not turned on. (Jonathan Riddell)
-=======
+
 * Install translation .mo files. (Jonathan Riddell)
->>>>>>> aeebc3e2
 
 Bug Fixes
 *********
