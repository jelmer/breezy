####################
Bazaar Release Notes
####################

.. toctree::
   :maxdepth: 1

bzr 2.5b4
#########

:2.5b4: NOT RELEASED YET

External Compatibility Breaks
*****************************

.. These may require users to change the way they use Bazaar.

New Features
************

.. New commands, options, etc that users may wish to try out.

* Provides a ``po_merge`` plugin to automatically merge ``.po`` files with
  ``msgmerge``. See ``bzr help po_merge`` for details.
  (Vincent Ladeuil, #884270)

Improvements
************

.. Improvements to existing commands, especially improved performance 
   or memory usage, or better results.

* ``bzr export --uncommitted`` will export the uncommitted tree.
  (Jelmer Vernooij, #555613)

* ``bzr rmbranch`` can now remove colocated branches.
  (Jelmer Vernooij, #831464)

* ``bzr switch`` now accepts colocated branch names to switch to.
  (Jelmer Vernooij, #826814)

* ``bzr branch --stacked`` now only makes a single connection to the remote
  server rather than three. (Jelmer Vernooij, #444293)

* Plugins can now register additional "location aliases".
  (Jelmer Vernooij)

<<<<<<< HEAD
* ``bzr status`` no longer shows shelves if files are specified.
  (Francis Devereux)

* When using ``bzr switch`` to switch to a sibling of the current
  branch, the relative branch name should no longer be url-encoded.
  (Jelmer Vernooij)
=======
* Revision specifiers will now only browse as much history as they
  need to, rather than grabbing the whole history unnecessarily in some
  cases. (Jelmer Vernooij)
>>>>>>> 984e87db

Bug Fixes
*********

.. Fixes for situations where bzr would previously crash or give incorrect
   or undesirable results.

* Allow lazy compiled patterns from ``bzrlib.lazy_regex`` to be
  pickled. (Jelmer Vernooij, #893149)

* A new section local option ``basename`` is available to help support some
  ``bzr-pipeline`` workflows and more generally help mapping local paths to
  remote ones. See ``bzr help configuration`` for more details.
  (Vincent Ladeuil, #843211)

* Add HPSS call for looking up revision numbers from revision ids on
  remote repositories. (Jelmer Vernooij, #640253)

* Add HPSS call for retrieving file contents from remote repositories.
  Should improve performance for lightweight checkouts and exports of
  from remote repositories.  (Jelmer Vernooij, #368717, #762330,
  #608640)

* ``bzr info`` no longer shows empty output if only a control
  directory is present. (Jelmer Vernooij, #159098)

* Cope with missing revision ids being specified to
  ``Repository.gather_stats`` HPSS call. (Jelmer Vernooij, #411290)

* Fix test failures on windows related to locations.conf handling.
  (Vincent Ladeuil, #892992)

* Fixed parsing of the timestamp given to ``commit --commit-time``. Now
  prohibits several invalid strings, reads the correct number of seconds,
  and gives a better error message if the time zone offset is not given.
  (Matt Giuca, #892657)

* Give meaningful file/line references when reporting deprecation warnings
  for _CompatabilityThunkFeature based test features.
  (Vincent Ladeuil, #897718)

* Provide names for lazily registered hooks. 
  (Neil Martinsen-Burrell, #894609)

* Raise BadIndexKey exception in btree_index when a key is too large, fixing 
  an infinite recursion issue. (Shannon Weyrick, #720853)

* Resolve regression from colocated branch path handling, by ensuring that
  unreserved characters are unquoted in URLs. (Martin Packman, #842223)

* Split segments from URLs for colocated branches without assuming the
  combined form is a valid. (Martin Packman, #842233)

* Support looking up revision numbers by revision id in empty branches.
  (Jelmer Vernooij, #535031)

* Support verifying signatures on remote repositories.
  (Jelmer Vernooij, #889694)

* Teach the bzr client how to reconnect if we get ``ConnectionReset``
  while making an RPC request. This doesn't handle all possible network
  disconnects, but it should at least handle when the server is asked to
  shutdown gracefully. (John Arbash Meinel, #819604)

* When a remote format is unknown, bzr will now print a single-line error
  message rather than a backtrace. (Jelmer Vernooij, #687226)

Documentation
*************

.. Improved or updated documentation.

API Changes
***********

.. Changes that may require updates in plugins or other code that uses
   bzrlib.

* ``BzrDir.open_branch`` and ``BranchFormat.open`` now take an optional
  ``possible_transports`` argument. (Jelmer Vernooij)

* New method ``Transport.set_segment_parameter``.  (Jelmer Vernooij)

* ``Repository.verify_revision`` has been renamed to
  ``Repository.verify_revision_signature``. (Jelmer Vernooij)

* ``RevisionSpec.wants_revision_history`` now defaults to ``False`` and
  is deprecated. The ``revs`` argument of
  ``RevisionInfo.from_revision_id`` is now deprecated. (Jelmer Vernooij)

* ``Tree.get_file_by_path`` is now deprecated. Use ``Tree.get_file`` instead.
  (Jelmer Vernooij, #666897)

* Some global options for use with commands have been removed, construct
  an ``Option`` with the name instead. (Martin Packman)

Internals
*********

.. Major internal changes, unlikely to be visible to users or plugin 
   developers, but interesting for bzr developers.

* ``bzr config`` uses the new configuration implementation.
  (Vincent Ladeuil)

* Add HPSS call for ``Repository.pack``. (Jelmer Vernooij, #894461)

* Custom HPSS error handlers can now be installed in the smart server client
  using the ``error_translators`` and ``no_context_error_translators``
  registries. (Jelmer Vernooij)

* New HPSS calls ``Repository.has_signature_for_revision_id``,
  ``Repository.make_working_trees``, ``BzrDir.destroy_repository``,
  ``BzrDir.has_workingtree``, ``Repository.get_physical_lock_status``,
  ``Branch.get_physical_lock_status``,
  ``Branch.put_config_file``, ``Branch.break_lock``,
  ``BzrDir.destroy_branch``, ``Repository.break_lock``,
  ``VersionedFileRepository.get_serializer_format``,
  ``Repository.all_revision_ids``, ``Repository.start_write_group``,
  ``Repository.commit_write_group``, ``Repository.abort_write_group``
  ``Repository.check_write_group``, ``Repository.iter_revisions``,
  ``Repository.add_signature_revision_text`` and
  ``Repository.get_revision_signature_text``.
  (Jelmer Vernooij)

* ``RemoteBranch.get_config_stack`` and ``RemoteBzrDir.get_config_stack``
  will now use HPSS calls where possible. (Jelmer Vernooij)

* The registry of merge types has been moved to ``merge`` from ``option`` but
  ``merge.get_merge_type_registry`` remains as an accessor. (Martin Packman)

Testing
*******

.. Fixes and changes that are only relevant to bzr's test framework and 
   suite.  This can include new facilities for writing tests, fixes to 
   spurious test failures and changes to the way things should be tested.

* Avoid failures in test_transform when OS error messages are localised.
  (Martin Packman, #891582)

* Tests are now subject to a time limit: by default 300s, and 120s when
  run from 'make check', controlled by the `selftest.timeout`
  configuration option.  This is currently not supported on Windows.
  (Martin Pool)

bzr 2.5b3
#########

:2.5b3: 2011-11-10

This is the third beta of the 2.5 series, leading to a 2.5.0 release in
February 2012. Beta releases are suitable for everyday use but may cause
some incompatibilities with plugins.

This release includes log options for ``push`` and ``pull``, more UI polish
for colocated branches, a better and more coherent implementation for UI
dialogs, enhancements to the config framework and more.

This release includes all bug fixed in previous series known at the time of
this release.

External Compatibility Breaks
*****************************

None

New Features
************

* The ``log_format`` configuration can be used with ``-Olog_format=line`` to
  change the format ``push`` and ``pull`` use to display the
  revisions. I.e.: ``bzr pull -v -Olog_format=short`` will use the ``short``
  format instead of the default ``long`` one. (Vincent Ladeuil, #861472)

* The new config scheme allows an alternative syntax for the 'appenpath'
  policy relying on option expansion and defining a new 'relpath' option
  local to a section. Instead of using '<option>:policy=appendpath', the
  option value can de defined as 'option=xxxx/{relpath}'.
  (Vincent Ladeuil, #832013)

Improvements
************

* ``bzr info -v`` now shows the number of colocated branches
  for control directories that support them.
  (Jelmer Vernooij, #863285)

* ``bzr version-info`` now takes a ``--revision`` argument.
  (Jelmer Vernooij, #238705)

* ``bzr revno`` now takes a ``--revision`` argument.
  (Jelmer Vernooij, #870649)

* ``bzr serve`` now can serve from URLs rather than just from the
  file system. I.e.: ``bzr serve -d lp:bzr`` or
  ``bzr serve -d file:///data/bzr`` (Jelmer Vernooij)

* all input prompts are now char-based when possible, and can be forced to
  line-based mode by setting the ``BZR_TEXTUI_INPUT`` environment variable
  to 'line-based'. This replace the previous shelf UI only patch using
  ``INSIDE_EMACS``. (Benoît Pierre)

Bug Fixes
*********

* ``bzr info`` now shows the master branch location too for
  treeless local branches. (Jelmer Vernooij, #258355)

* ``bzr mkdir --quiet`` now does not print a line for every created
  directory. (Martin von Gagern, #869915)

* ``bzr mv`` does not crash when attempting to move the root of a
  branch. (Jonathan Riddell, #809728)

* ``bzr shelve`` now use ``UIFactory.choose`` for input handling, making
  it usable when creating a custom ``UIFactory`` implementation. (Benoît
  Pierre)

* ``bzr clean-tree`` now use ``UIFactory.get_boolean`` for confirmation
  prompt, making it usable when using a custom ``UIFactory``
  implementation. (Benoît Pierre)

* If sending a crash through Apport fails report the Apport failure to
  bzr.log rather than stderr. (Jonathan Riddell, #766735)

* ``bzr upgrade`` no longer treats 'already up-to-date' exceptions as
  errors. (Benoît Pierre, #716560).

* ``bzr version-info`` no longer populates the clean state for custom
  templates unless {clean} is explicitly asked for.
  (Lawrence Mitchell, #882541)

* Fix finding the CPU count when using Python >= 2.6 on BSD-based systems.
  (Jelmer Vernooij, #887151)

* ``WorkingTree.clone()`` now supports its ``revision_id`` being set
  to the null revision. (Jelmer Vernooij, #876423)

* ``WorkingTree.pull`` can now pull ``NULL_REVISION``.
  (Jelmer Vernooij, #887556)

API Changes
***********

* ``Branch.revision_history`` is now deprecated. (Jelmer Vernooij, #799519)

* Methods ``add`` and ``items`` of ``LRUCache`` and ``LRUSizeCache`` are
  deprecated. Use normal dict-style access instead. (Martin Packman)

* New flag ``RepositoryFormat.supports_unreferenced_revisions`` which
  indicates whether revisions can be present in a repository without
  being referenced from e.g. a branch history at the same time.
  (Jelmer Vernooij)

* ``UIFactory.choose`` has been added: prompt the user for a list of
  choices. (Benoît Pierre)

Internals
*********

* ``ControlDirFormat`` now has a new method ``supports_transport``
  which format implementations can use whether or not they can access
  a control dir over a particular transport. (Jelmer Vernooij)

* ``BranchBuilder.build_commit`` now take ``parent_ids`` and
  ``allow_leftmost_as_ghost`` arguments.  (Jelmer Vernooij)

Testing
*******

* Ensure TestCase instances are deallocated immediately after running where
  possible. This greatly reduces the peak resource needs of a full test suite
  run. The new ``-Euncollected_cases`` selftest flag will add failures if any
  case which persists pasts its expected lifetime. (Martin Packman, #613247)

* Report exceptions from child processes during fork instead of swallowing the
  error and reporting that everything went okay. (Martin Packman, #804130)


bzr 2.5b2
#########

This is the second beta of the 2.5 series, leading to a 2.5.0 release in
February 2012. Beta releases are suitable for everyday use but may cause some
incompatibilities with plugins.

This release includes more filtering options for ``bzr log``, idle
connections handling for ``bzr serve``, a ``development-colo`` experimental
format to flesh out the colocated branches UI, better support for foreign
formats, enhancements to the config framework and more.

This release includes all bug fixed in previous series known at the time of
this release.

:2.5b2: 2011-10-06

External Compatibility Breaks
*****************************

None

New Features
************

* A new ``-O`` standard option (common to all commands) have been added. It
  provides a value for a config option in the ``-Oname=value`` form that
  takes precedence over all definitions found in config files.  It can be
  used multiple times to override different options.
  (Vincent Ladeuil, #491196)

* ``bzr log`` now has an option called ``--omit-merges`` to omit
  those commits that merged branches, i.e. those having more than one
  parent.
  In order to avoid confusion, the previous command line option
  ``--include-merges`` has been renamed to ``--include-merged``.
  The old name of the command line option will still be accepted.
  The name change also affects ``bzr missing``.
  (Martin von Gagern)

* ``bzr serve`` will now disconnect clients if they have not issued an RPC
  request after 5minutes. On POSIX platforms, this will also happen for
  ``bzr serve --inet``. This can be overridden with the configuration
  variable ``serve.client_timeout`` or in the command line parameter
  ``bzr serve --client-timeout=X``. Further, it is possible to request
  ``bzr serve [--inet]`` to shutdown gracefully by sending SIGHUP. It will
  finish the current request, and then close the connection.
  (John Arbash Meinel, #824797, #795025)

* The new experimental format ``development-colo`` supports colocated
  branches. This format will eventually be merged back into the ``2a``
  format when it has stabilized and there is adequate UI support for
  colocated branches.
  (Jelmer Vernooij, #831481)

Improvements
************

* Fixed a bug where ``bzr tags -r x..y`` loaded the branch history once for
  every revision in the range; it's now much faster. (Vincent Ladeuil, #857335)

* ``bzr info -v`` can now be run against branches that don't support
  ``last_revision_info``, in which case the branch information will simply
  not be displayed. (Jelmer Vernooij)

Bug Fixes
*********

* ``bzr shelve`` can now be used in emacs shells as the input handling is
  turned into a line-based one when ``INSIDE_EMACS`` is set (which is the
  case for all recent emacs versions). (Vincent Ladeuil, #856261)

* ``bzr tags`` can now be used against remote repositories that do
  not provide access to the revision graph. (Jelmer Vernooij, #858942)

* ``bzr update PATH`` will stop if you seem to be asking it to update
  anything less than a whole tree, because that's not supported by ``bzr``'s
  concept that the whole tree has a single basis revision.  Previously, it
  would go ahead and update the whole tree, which was surprising.
  (Martin Pool, #557886)

* Don't crash if ``bzrlib.initialize()`` has not been called while accessing
  configs.  (Vincent Ladeuil, #863401)

* Redirects between http and https no longer discard path information
  in some cases. (Jelmer Vernooij, #853765)

* The ``--overwrite`` argument to ``bzr push`` and ``bzr pull`` no longer
  reports all tags as changed. (Jelmer Vernooij, #845396)

* ``WorkingTree.get_file_mtime`` now raises NoSuchId if a file id is
  specified that is unknown. (Jelmer Vernooij, #847435)


API Changes
***********

* ``Branch.get_revision_delta`` has been deprecated. Use
  ``Repository.get_revision_delta`` instead. (Jelmer Vernooij, #859712)

* Plugins that implement custom protocols for ``bzr serve`` should now
  also take an argument ``timeout``. This is used by the the bzr protocol
  to close a connection if a client has been idle for more than X seconds.
  (Default 5minutes). (John Arbash Meinel)

* ``Repository.fileids_altered_by_revision_ids`` has been moved to
  ``VersionedFileRepository`` and is no longer part of the standard
  ``Repository`` interface. (Jelmer Vernooij)

* The argument ``include_merges`` to ``missing.find_unmerged`` has
  been renamed to ``include_merged``. The old name is still supported
  for now but will cause a deprecation warning. (Martin von Gagern)

* The new method ``ControlDirFormat.is_initializable()`` returns a boolean
  indicating whether or not it is possible to use any of the
  initialization methods of that format to create a new control dir.
  (Jelmer Vernooij)

Internals
*********

* ``Branch`` objects can now use a config stack with the newly introduced
  ``get_config_stack()``. Both ``get_config`` and ``get_config_stack`` can
  be used for the same branch but it's recommended to stick to one for a
  given option.

Testing
*******

* Test scripts can now use ``bzr shelve`` and provide their input as
  complete lines. (Vincent Ladeuil, #856261)

* Really corrupt the pack file without depending on a special length or value.
  (Vincent Ladeuil, #807032)


bzr 2.5b1
#########

:2.5b1: 2011-09-15

This is the first beta of the 2.5 series, leading up to a 2.5.0
release in February 2012.

This release includes better support for gpg signing, better support for
i18n (mostly command help and error messages), more options to filter ``bzr
log`` output, more support for colocated branches ("location,branch=XXX"
syntax), better feedback on updated tags for various commands, faster
branching into an empty repository, enhancements to the config framework and
more.

Beta releases are suitable for everyday use but may cause some
incompatibilities with plugins.  Some plugins may need small updates to work
with 2.5b1.

External Compatibility Breaks
*****************************

None

New Features
************

* A ``from_unicode`` parameter can be specified when registering a config
  option. This implements boolean, integer and list config options when the
  provided ``bool_from_store``, ``int_from_store`` and ``list_from_store``
  are used for this parameter.  (Vincent Ladeuil)

* Accessing a packaging branch on Launchpad (eg, ``lp:ubuntu/bzr``) now
  checks to see if the most recent published source package version for
  that project is present in the branch tags. This should help developers
  trust whether the packaging branch is up-to-date and can be used for new
  changes. The level of verbosity is controlled by the config item
  ``launchpad.packaging_verbosity``. It can be set to one of

  off
    disable all checks


  minimal
    only display if the branch is out-of-date

  short
    also display single-line up-to-date and missing,


  all
    (default) display multi-line content for all states


  (John Arbash Meinel, #609187, #812928)

* Add a config option gpg_signing_key for setting which GPG key should
  be used to sign commits. Also default to using the gpg user identity
  which matches user_email() as set by whoami.
  (Jonathan Riddell, #68501)

* An ``invalid`` parameter can be specified when registering a config option
  to decide what should be done when invalid values are
  encountered. 'warning' and 'error' will respectively emit a warning and
  ignore the value or errors out. (Vincent Ladeuil)

* bzr add now skips large files in recursive mode. The default "large"
  size is 20MB, and is configurable via the add.maximum_file_size
  option. A value of 0 disables skipping. Named items passed to add are
  never skipped. (Shannon Weyrick, #54624)

* ``bzr help configuration/<option>`` display the help for ``option`` for
  all registered configuration options. (Vincent Ladeuil, #747050)

* ``bzr log -m`` now matches message, author, committer and bugs instead
  of just matching the message.  ``--message`` keeps its original meaning,
  while ``--match-message, --match-author, --match-committer`` and
  ``--match-bugs`` match each of those fields. (Jacek Sieka)

* ``config.Option`` can now declare ``default_from_env``, a list of
  environment variables to get a default value from. (Vincent Ladeuil)

* ``config.NameMatcher`` can be used to implement config stores and stacks
  that need to provide specific option values for arbitrary unique IDs (svn
  repository UUIDs, etc).  (Vincent Ladeuil, #843638)

* New builtin ``bzr branches`` command, which lists all colocated branches
  in a directory. (Jelmer Vernooij, #826820)

* Relative local paths can now be specified in URL syntax by using the
  "file:" prefix.  (Jelmer Vernooij)

* Report commits signed with expired keys in ``verify-signatures``.
  (Jonathan Riddell, #804254)

* Translations are now enabled for command help, errors and globally
  for any message using ``gettext`` given on output.  (Jonathan Riddell,
  INADA Naoki, #83941)

Improvements
************

* ``bzr add`` will now warn about nested subtrees that are skipped.
  (Jelmer Vernooij, #187342)

* ``bzr commit -m ''`` can now be used to force an empty commit message.
  Entering an empty commit message in the message editor still triggers
  an error. (Jelmer Vernooij)

* ``bzr pull`` will now mention how many tags it has updated.
  (Jelmer Vernooij, #164450)

* ``bzr tag`` no longer errors if a tag already exists but refers to the
  same revision, and will mention when a tag has been updated
  rather than created. (Jelmer Vernooij, #381203)

* ``bzr uncommit`` will now remove tags that refer to removed revisions.
  The ``--keep-tags`` option can be used to prevent this behaviour.
  (Jelmer Vernooij, #605814)

* Do not run i18n initialisation twice. (Jonathan Riddell)

* Install translation .mo files. (Jonathan Riddell)

* Locations printed by ``bzr upgrade`` are now formatted before display.
  (Jelmer Vernooij)

* ``Repository.get_parent_map`` now estimates the size of the returned
  content more accurately. This means that we get closer to the desired
  64kB/request. For repositories converted from svn, this can be an
  improvement of approx 5:1 in round trips to discover the whole history.
  (John Arbash Meinel)

* Support a ``bugtracker`` option which is used by ``bzr commit --fixes``
  if no bug tracker was specified on the command line.
  (Jelmer Vernooij, #334860)

* Use ``gettext.NullTranslations`` in i18n to allow use of i18n even when
  translations are not turned on. (Jonathan Riddell)

Bug Fixes
*********

* ``bzr commit`` now correctly reports missing files as "removed", not
  "modified". (Jelmer Vernooij, #553955)

* ``bzr reconfigure`` will now allow multiple non-conflicting requests
  in a single invocation, e.g. ``--branch`` and ``--use-shared``.
  (Martin von Gagern, #842993)

* A call to CHKInventory's filter-method will not result in a
  DuplicateFileId error, if you move a subfolder and change a file in
  that subfolder.
  (Bastian Bowe, #809901)

* Branching from a stacked branch no longer does a ``get_parent_map``
  request for each revisions that is in the stacked-on repository while
  determining what revisions need to be fetched. This mostly impacts
  branching initialy into an empty shared repository when the source is
  not the development focus.  (John Arbash Meinel, #388269)

* Decode ``BZR_HOME`` with fs encoding on posix platforms to avoid unicode
  errors.  (Vincent Ladeuil, #822571)

* Fix fallout from URL handling changes in 2.5 that caused an IndexError to be
  raised whenever a transport at the drive root was opened on windows.
  (Martin [gz], #841322)

* Fixed loading of external merge tools from config to properly decode
  command-lines which contain embedded quotes. (Gordon Tyler, #828803)

* Rather than an error being raised, a warning is now printed when the
  current user does not have permission to read a configuration file.
  (Jelmer Vernooij, #837324)

* The pull command will now always use separate connections for the
  case where the destination is a heavyweight checkout of some remote
  branch on the same host as the source branch.
  (Martin von Gagern, #483661)

* TreeTransformBase.fixup_new_roots no longer forces trees to have a root, so
  operations that use it, like merge, can now create trees without a root.
  (Aaron Bentley)

Documentation
*************

* Release instructions refreshed. (Vincent Ladeuil)

API Changes
***********

* ``BranchFormat.initialize`` now takes a ``append_revisions_only``
  argument. (Jelmer Vernooij)

* ``Branch._get_checkout_format`` now takes a ``lightweight`` argument
  which indicates if the format should be for a lightweight or a
  heavyweight checkout. (Jelmer Vernooij)

* ``ControlDir.create_branch`` now takes a ``append_revisions_only`` argument.
  (Jelmer Vernooij)

* New class ``URL`` in ``bzrlib.utils`` for managing parsed URLs.
  (Jelmer Vernooij)

* New method ``Config.get_user_option_as_int_from_SI`` added for expanding a
  value in SI format (i.e. "20MB", "1GB") into its integer equivalent. 
  (Shannon Weyrick)

* New method ``InterTree.file_content_matches`` which checks that
  two files in different trees have the same contents.
  (Jelmer Vernooij)

* New method ``Tree.get_file_verifier`` which allows tree implementations
  to return non-sha1 checksums to verify files.
  (Jelmer Vernooij, #720831)

* New methods ``get_transport_from_path`` and ``get_transport_from_url``
  have been added that only support opening from a path or a URL,
  unlike ``get_transport``. (Jelmer Vernooij)

* New registry ``OptionRegistry`` specialized for configuration options.
  (Vincent Ladeuil)

* Remove ``AtomicFile.closed`` which has been deprecated in bzr 0.10.
  (Vincent Ladeuil)

* Remove ``commands._builtin_commands``, ``commands.shlex_split_unicode``,
  ``Command._maybe_expand_globs`` and ``Command.run_direct`` deprecated in
  2.10 and 2.2.0. (Vincent Ladeuil)

* Remove ``diff.get_trees_and_branches_to_diff`` deprecated in 2.2.0.

* Remove ``log.calculate_view_revisions``, ``log._filter_revision_range``,
  ``log.get_view_revisions`` which have been deprecated in bzr 2.1.0. Also
  remove ``log.show_one_log`` which was never properly deprecated but wasn't
  used and is easy to inline if needed. (Vincent Ladeuil)

* Remove ``trace.info``, ``trace.error`` and ``trace.show_log_error``
  deprecated in 2.1.0. (Vincent Ladeuil)

* Remove ``TransportListRegistry.set_default_transport``, as the concept of
  a default transport is currently unused. (Jelmer Vernooij)

* Remove ``UIFactory.warn_cross_format_fetch`` and
  ``UIFactory.warn_experimental_format_fetch`` in favor of
  ``UIFactory.show_user_warning``. (Jelmer Vernooij)

* ``Tags`` containers can now declare whether they support versioned
  tags and whether tags can refer to ghost tags.
  (Jelmer Vernooij)

* ``Tags.merge_to`` now returns a dictionary with the updated tags
  and a set of conflicts, rather than just conflicts. (Jelmer Vernooij)

* There is a new class `ContentFilterTree` that provides a facade for 
  content filtering.  The `filtered` parameter to `export` is deprecated 
  in favor of passing a filtered tree, and the specific exporter plugins
  no longer support it.
  (Martin Pool)

* ``Transport`` now has a ``_parsed_url`` attribute instead of
  separate ``_user``, ``_password``, ``_port``, ``_scheme``, ``_host``
  and ``_path`` attributes. Proxies are provided for the moment but
  may be removed in the future. (Jelmer Vernooij)

Internals
*********

* A new debug flag ``hpss_client_no_vfs`` will now cause the HPSS client
  to raise a ``HpssVfsRequestNotAllowed`` exception when a VFS request
  is attempted. (Jelmer Vernooij)

* New method ``ControlDir._get_selected_branch`` which returns the
  colocated branch selected using path segment parameters.
  (Jelmer Vernooij, #380871)

Testing
*******

* Blackbox tests (including test scripts) can be debugged interactively (see
  bzrlib.debug.BzrPdb for details). (Vincent Ladeuil)

* `BranchBuilder.build_snapshot` now supports a "flush" action.  This
  cleanly and reliably allows tests using `BranchBuilder` to construct
  branches that e.g. rename files out of a directory and unversion that
  directory in the same revision.  Previously some changes were impossible
  due to the order that `build_snapshot` performs its actions.
  (Andrew Bennetts)

* Don't require ``os.fdatasync`` to be defined on all supported OSes
  (BSD-based OSes don't define it).  (Vincent Ladeuil, #822649)

* Fix compatibility with testtools 0.9.12. (Jelmer Vernooij, #815423)

* ``LockDir`` can now be run when the local hostname is ``localhost``.
  (Jelmer Vernooij, #825994)

* ``ModuleAvailableFeature`` won't try to import already imported modules,
  allowing it to be used for modules with side-effects.
  (Vincent Ladeuil, #712474)

* Output time stamps while running ``make check`` to get better timings from
  pqm.  (Vincent Ladeuil, #837926)

* `TestCaseWithMemoryTransport` is faster now: `_check_safety_net` now
  just compares the bytes in the dirstate file to its pristine state,
  rather than opening the WorkingTree and calling ``last_revision()``.
  This reduces the overall test suite time by about 10% on my laptop.
  (Andrew Bennetts)

* Update `TestCase.knownFailure` to the testtools way of handling expected
  failures to resolve Python 2.7 incompatibility. (Martin [gz], #607400)

..
   vim: tw=74 ft=rst ff=unix<|MERGE_RESOLUTION|>--- conflicted
+++ resolved
@@ -45,18 +45,16 @@
 * Plugins can now register additional "location aliases".
   (Jelmer Vernooij)
 
-<<<<<<< HEAD
 * ``bzr status`` no longer shows shelves if files are specified.
   (Francis Devereux)
 
-* When using ``bzr switch`` to switch to a sibling of the current
-  branch, the relative branch name should no longer be url-encoded.
-  (Jelmer Vernooij)
-=======
 * Revision specifiers will now only browse as much history as they
   need to, rather than grabbing the whole history unnecessarily in some
   cases. (Jelmer Vernooij)
->>>>>>> 984e87db
+
+* When using ``bzr switch`` to switch to a sibling of the current
+  branch, the relative branch name should no longer be url-encoded.
+  (Jelmer Vernooij)
 
 Bug Fixes
 *********
