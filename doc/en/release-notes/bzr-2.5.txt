--- conflicted
+++ resolved
@@ -50,6 +50,11 @@
 * Add HPSS call for looking up revision numbers from revision ids on
   remote repositories. (Jelmer Vernooij, #640253)
 
+* Add HPSS call for retrieving file contents from remote repositories.
+  Should improve performance for lightweight checkouts and exports of
+  from remote repositories.  (Jelmer Vernooij, #368717, #762330,
+  #608640)
+
 * Cope with missing revision ids being specified to
   ``Repository.gather_stats`` HPSS call. (Jelmer Vernooij, #411290)
 
@@ -108,14 +113,9 @@
 * New HPSS calls ``Repository.has_signature_for_revision_id``,
   ``Repository.make_working_trees``, ``BzrDir.destroy_repository``,
   ``BzrDir.has_workingtree``, ``Branch.put_config_file``,
-<<<<<<< HEAD
-  ``Branch.break_lock``, ``Repository.break_lock``,
-  ``Repository.iter_file_bytes`` and ``Repository.all_revision_ids``.
-=======
   ``Repository.all_revision_ids``, ``BzrDir.destroy_branch``.
   ``Branch.break_lock``, ``Repository.break_lock`` and
   ``VersionedFileRepository.get_serializer_format``.
->>>>>>> 1c80cb99
   (Jelmer Vernooij)
 
 * Custom HPSS error handlers can now be installed in the smart server client
