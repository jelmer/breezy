--- conflicted
+++ resolved
@@ -1072,15 +1072,9 @@
   operations that use it, like merge, can now create trees without a root.
   (Aaron Bentley)
 
-<<<<<<< HEAD
-=======
-* Fixed loading of external merge tools from config to properly decode
-  command-lines which contain embedded quotes. (Gordon Tyler, #828803)
-
 * Fixed problem with getting errors about failing to open /dev/tty when using
   Bazaar Explorer to sign commits. (Mark Grandi, #847388)
 
->>>>>>> 9dc3d5a4
 Documentation
 *************
 
