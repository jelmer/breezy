--- conflicted
+++ resolved
@@ -50,15 +50,12 @@
 * Resolve regression from colocated branch path handling, by ensuring that
   unreserved characters are unquoted in URLs. (Martin Packman, #842223)
 
-<<<<<<< HEAD
 * Split segments from URLs for colocated branches without assuming the
   combined form is a valid. (Martin Packman, #842233)
 
 * Support looking up revision numbers by revision id in empty branches.
   (Jelmer Vernooij, #535031)
 
-=======
->>>>>>> 7c7ef8d5
 * Support verifying signatures on remote repositories.
   (Jelmer Vernooij, #889694)
 
