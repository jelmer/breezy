####################
Bazaar Release Notes
####################

.. toctree::
   :maxdepth: 1

bzr 2.5b5
#########

:2.5b5: NOT RELEASED YET

External Compatibility Breaks
*****************************

.. These may require users to change the way they use Bazaar.

* The '.bzr/branch/email' file is no longer read to determine the users'
  identity. Instead, the 'email' setting in '.bzr/branch/branch.conf'
  should be used. (Jelmer Vernooij, #903894)

New Features
************

.. New commands, options, etc that users may wish to try out.

* "bzr mkdir" now includes -p (--parents) option for recursively adding
  parent directories.
  (Jared Hance, Jelmer Vernooij, #253529)

Improvements
************

.. Improvements to existing commands, especially improved performance 
   or memory usage, or better results.

* New HPSS call for ``Repository.reconcile``. (Jelmer Vernooij, #894455)

* Override the value returned by ``sys.getfilesystemencoding()`` for the bzr
  script to utf-8 when it would otherwise be ascii on a posix system. This
  will mean bzr works with non-ascii files when no locale or an incorrect
  locale is set. (Martin Packman, #794353)

Bug Fixes
*********

.. Fixes for situations where bzr would previously crash or give incorrect
   or undesirable results.

* Allow configuration option default value to be a python callable at
  registration. (Vincent Ladeuil, #832064)

* Create obsolete_packs directory when repacking if it does not
  exist. (Jonathan Riddell, Jelmer Vernooij, #314314)

* Properly ignore '\n' in an option reference since this cannot be part of a
  config option identifier. (Vincent Ladeuil, #902125)

Documentation
*************

.. Improved or updated documentation.

API Changes
***********

.. Changes that may require updates in plugins or other code that uses
   bzrlib.

Internals
*********

.. Major internal changes, unlikely to be visible to users or plugin 
   developers, but interesting for bzr developers.

* ControlDir now has a get_branches method that returns a dictionary
  whose keys are the names of the branches and whose values are the
  branches themselves. The active branch uses the key None.
  (Neil Martinsen-Burrell)

* New HPSS call ``BzrDir.checkout_metadir``. (Jelmer Vernooij, #894459)

<<<<<<< HEAD
* New HPSS call ``VersionedFileRepository.get_inventories``,
  speeding up various commands including ``bzr export``,
  ``bzr checkout`` and ``bzr cat``. (Jelmer Vernooij, #608640)

=======
>>>>>>> 15b78386
Testing
*******

.. Fixes and changes that are only relevant to bzr's test framework and 
   suite.  This can include new facilities for writing tests, fixes to 
   spurious test failures and changes to the way things should be tested.

* New matcher ``ContainsNoVfsCalls`` which filters a list of HPSS
  calls for VFS requests. (Jelmer Vernooij)


bzr 2.5b4
#########

:2.5b4: 2011-12-08

This is the fourth beta of the 2.5 series, leading to a 2.5.0 release in
February 2012. Beta releases are suitable for everyday use but may cause
some incompatibilities with plugins.

This release includes many improvements in the smart server, UI polish for
the colocated branches, optimizations for revision specifiers to avoid
history sized operations, enhancements to the config framework, bug fixes
related to unicode paths and more.

All bug fixed in previous series known at the time of this release are
included.

External Compatibility Breaks
*****************************

None.

New Features
************

* Provides a ``po_merge`` plugin to automatically merge ``.po`` files with
  ``msgmerge``. See ``bzr help po_merge`` for details.
  (Vincent Ladeuil, #884270)

Improvements
************

* ``bzr branch --stacked`` now only makes a single connection to the remote
  server rather than three. (Jelmer Vernooij, #444293)

* ``bzr export --uncommitted`` will export the uncommitted tree.
  (Jelmer Vernooij, #555613)

* ``bzr rmbranch`` can now remove colocated branches.
  (Jelmer Vernooij, #831464)

* ``bzr status`` no longer shows shelves if files are specified.
  (Francis Devereux)

* ``bzr switch`` now accepts colocated branch names to switch to.
  (Jelmer Vernooij, #826814)

* Plugins can now register additional "location aliases".
  (Jelmer Vernooij)

* ``bzr status`` no longer shows shelves if files are specified.
  (Francis Devereux)

* Revision specifiers will now only browse as much history as they
  need to, rather than grabbing the whole history unnecessarily in some
  cases. (Jelmer Vernooij)

* When using ``bzr switch`` to switch to a sibling of the current
  branch, the relative branch name should no longer be url-encoded.
  (Jelmer Vernooij)

Bug Fixes
*********

* A new section local option ``basename`` is available to help support some
  ``bzr-pipeline`` workflows and more generally help mapping local paths to
  remote ones. See ``bzr help configuration`` for more details.
  (Vincent Ladeuil, #843211)

* Add HPSS call for looking up revision numbers from revision ids on
  remote repositories. (Jelmer Vernooij, #640253)

* Add HPSS call for retrieving file contents from remote repositories.
  Should improve performance for lightweight checkouts and exports of
  from remote repositories.  (Jelmer Vernooij, #368717, #762330,
  #608640)

* Allow lazy compiled patterns from ``bzrlib.lazy_regex`` to be
  pickled. (Jelmer Vernooij, #893149)

* ``bzr info`` no longer shows empty output if only a control
  directory is present. (Jelmer Vernooij, #159098)

* Cope with missing revision ids being specified to
  ``Repository.gather_stats`` HPSS call. (Jelmer Vernooij, #411290)

* Fix test failures on windows related to locations.conf handling.
  (Vincent Ladeuil, #892992)

* Fixed parsing of the timestamp given to ``commit --commit-time``. Now
  prohibits several invalid strings, reads the correct number of seconds,
  and gives a better error message if the time zone offset is not given.
  (Matt Giuca, #892657)

* Give meaningful file/line references when reporting deprecation warnings
  for _CompatabilityThunkFeature based test features.
  (Vincent Ladeuil, #897718)

* Make reporting of mistakes involving unversioned files with non-ascii
  filenames work again without 'Unprintable exception' being shown.
  (Martin Packman, #898408)

* Provide names for lazily registered hooks. 
  (Neil Martinsen-Burrell, #894609)

* Raise BadIndexKey exception in btree_index when a key is too large, fixing 
  an infinite recursion issue. (Shannon Weyrick, #720853)

* Resolve regression from colocated branch path handling, by ensuring that
  unreserved characters are unquoted in URLs. (Martin Packman, #842223)

* Split segments from URLs for colocated branches without assuming the
  combined form is a valid. (Martin Packman, #842233)

* Support looking up revision numbers by revision id in empty branches.
  (Jelmer Vernooij, #535031)

* Support verifying signatures on remote repositories.
  (Jelmer Vernooij, #889694)

* Teach the bzr client how to reconnect if we get ``ConnectionReset``
  while making an RPC request. This doesn't handle all possible network
  disconnects, but it should at least handle when the server is asked to
  shutdown gracefully. (John Arbash Meinel, #819604)

* When a remote format is unknown, bzr will now print a single-line error
  message rather than a backtrace. (Jelmer Vernooij, #687226)

API Changes
***********

* ``BzrDir.open_branch`` and ``BranchFormat.open`` now take an optional
  ``possible_transports`` argument. (Jelmer Vernooij)

* New method ``Transport.set_segment_parameter``.  (Jelmer Vernooij)

* ``Repository.verify_revision`` has been renamed to
  ``Repository.verify_revision_signature``. (Jelmer Vernooij)

* ``RevisionSpec.wants_revision_history`` now defaults to ``False`` and
  is deprecated. The ``revs`` argument of
  ``RevisionInfo.from_revision_id`` is now deprecated. (Jelmer Vernooij)

* ``Tree.get_file_by_path`` is now deprecated. Use ``Tree.get_file`` instead.
  (Jelmer Vernooij, #666897)

* Some global options for use with commands have been removed, construct
  an ``Option`` with the name instead. (Martin Packman)

* The unused exception ``HistoryMissing`` has been removed.
  (Jelmer Vernooij)

Internals
*********

* Add HPSS call for ``Repository.pack``. (Jelmer Vernooij, #894461)

* ``bzr config`` uses the new configuration implementation.
  (Vincent Ladeuil)

* Custom HPSS error handlers can now be installed in the smart server client
  using the ``error_translators`` and ``no_context_error_translators``
  registries. (Jelmer Vernooij)

* New HPSS calls ``Repository.has_signature_for_revision_id``,
  ``Repository.make_working_trees``, ``BzrDir.destroy_repository``,
  ``BzrDir.has_workingtree``, ``Repository.get_physical_lock_status``,
  ``Branch.get_physical_lock_status``,
  ``Branch.put_config_file``, ``Branch.break_lock``,
  ``BzrDir.destroy_branch``, ``Repository.break_lock``,
  ``VersionedFileRepository.get_serializer_format``,
  ``Repository.all_revision_ids``, ``Repository.start_write_group``,
  ``Repository.commit_write_group``, ``Repository.abort_write_group``
  ``Repository.check_write_group``, ``Repository.iter_revisions``,
  ``Repository.add_signature_revision_text`` and
  ``Repository.get_revision_signature_text``.
  (Jelmer Vernooij)

<<<<<<< HEAD
* Add HPSS calls for ``Repository.iter_files_bytes``, speeding up
  several commands including ``bzr export`` and ``bzr co --lightweight``.
  (Jelmer Vernooij, #608640)

* Add HPSS call for ``Branch.get_checkout_format``. (Jelmer Vernooij, #894459)

=======
>>>>>>> 15b78386
* Add HPSS call for ``Repository.pack``. (Jelmer Vernooij, #894461)

* Custom HPSS error handlers can now be installed in the smart server client
  using the ``error_translators`` and ``no_context_error_translators``
  registries. (Jelmer Vernooij)

* ``RemoteBranch.get_config_stack`` and ``RemoteBzrDir.get_config_stack``
  will now use HPSS calls where possible. (Jelmer Vernooij)

* Custom HPSS error handlers can now be installed in the smart server client
  using the ``error_translators`` and ``no_context_error_translators``
  registries. (Jelmer Vernooij)

* The registry of merge types has been moved to ``merge`` from ``option`` but
  ``merge.get_merge_type_registry`` remains as an accessor. (Martin Packman)

Testing
*******

* Avoid failures in test_transform when OS error messages are localised.
  (Martin Packman, #891582)

* Tests are now subject to a time limit: by default 300s, and 120s when
  run from 'make check', controlled by the `selftest.timeout`
  configuration option.  This is currently not supported on Windows.
  (Martin Pool)

bzr 2.5b3
#########

:2.5b3: 2011-11-10

This is the third beta of the 2.5 series, leading to a 2.5.0 release in
February 2012. Beta releases are suitable for everyday use but may cause
some incompatibilities with plugins.

This release includes log options for ``push`` and ``pull``, more UI polish
for colocated branches, a better and more coherent implementation for UI
dialogs, enhancements to the config framework and more.

This release includes all bug fixed in previous series known at the time of
this release.

External Compatibility Breaks
*****************************

None

New Features
************

* The ``log_format`` configuration can be used with ``-Olog_format=line`` to
  change the format ``push`` and ``pull`` use to display the
  revisions. I.e.: ``bzr pull -v -Olog_format=short`` will use the ``short``
  format instead of the default ``long`` one. (Vincent Ladeuil, #861472)

* The new config scheme allows an alternative syntax for the 'appenpath'
  policy relying on option expansion and defining a new 'relpath' option
  local to a section. Instead of using '<option>:policy=appendpath', the
  option value can de defined as 'option=xxxx/{relpath}'.
  (Vincent Ladeuil, #832013)

Improvements
************

* ``bzr info -v`` now shows the number of colocated branches
  for control directories that support them.
  (Jelmer Vernooij, #863285)

* ``bzr version-info`` now takes a ``--revision`` argument.
  (Jelmer Vernooij, #238705)

* ``bzr revno`` now takes a ``--revision`` argument.
  (Jelmer Vernooij, #870649)

* ``bzr serve`` now can serve from URLs rather than just from the
  file system. I.e.: ``bzr serve -d lp:bzr`` or
  ``bzr serve -d file:///data/bzr`` (Jelmer Vernooij)

* all input prompts are now char-based when possible, and can be forced to
  line-based mode by setting the ``BZR_TEXTUI_INPUT`` environment variable
  to 'line-based'. This replace the previous shelf UI only patch using
  ``INSIDE_EMACS``. (Benoît Pierre)

Bug Fixes
*********

* ``bzr info`` now shows the master branch location too for
  treeless local branches. (Jelmer Vernooij, #258355)

* ``bzr mkdir --quiet`` now does not print a line for every created
  directory. (Martin von Gagern, #869915)

* ``bzr mv`` does not crash when attempting to move the root of a
  branch. (Jonathan Riddell, #809728)

* ``bzr shelve`` now use ``UIFactory.choose`` for input handling, making
  it usable when creating a custom ``UIFactory`` implementation. (Benoît
  Pierre)

* ``bzr clean-tree`` now use ``UIFactory.get_boolean`` for confirmation
  prompt, making it usable when using a custom ``UIFactory``
  implementation. (Benoît Pierre)

* If sending a crash through Apport fails report the Apport failure to
  bzr.log rather than stderr. (Jonathan Riddell, #766735)

* ``bzr upgrade`` no longer treats 'already up-to-date' exceptions as
  errors. (Benoît Pierre, #716560).

* ``bzr version-info`` no longer populates the clean state for custom
  templates unless {clean} is explicitly asked for.
  (Lawrence Mitchell, #882541)

* Fix finding the CPU count when using Python >= 2.6 on BSD-based systems.
  (Jelmer Vernooij, #887151)

* ``WorkingTree.clone()`` now supports its ``revision_id`` being set
  to the null revision. (Jelmer Vernooij, #876423)

* ``WorkingTree.pull`` can now pull ``NULL_REVISION``.
  (Jelmer Vernooij, #887556)

API Changes
***********

* ``Branch.revision_history`` is now deprecated. (Jelmer Vernooij, #799519)

* Methods ``add`` and ``items`` of ``LRUCache`` and ``LRUSizeCache`` are
  deprecated. Use normal dict-style access instead. (Martin Packman)

* New flag ``RepositoryFormat.supports_unreferenced_revisions`` which
  indicates whether revisions can be present in a repository without
  being referenced from e.g. a branch history at the same time.
  (Jelmer Vernooij)

* ``UIFactory.choose`` has been added: prompt the user for a list of
  choices. (Benoît Pierre)

Internals
*********

* ``ControlDirFormat`` now has a new method ``supports_transport``
  which format implementations can use whether or not they can access
  a control dir over a particular transport. (Jelmer Vernooij)

* ``BranchBuilder.build_commit`` now take ``parent_ids`` and
  ``allow_leftmost_as_ghost`` arguments.  (Jelmer Vernooij)

Testing
*******

* Ensure TestCase instances are deallocated immediately after running where
  possible. This greatly reduces the peak resource needs of a full test suite
  run. The new ``-Euncollected_cases`` selftest flag will add failures if any
  case which persists pasts its expected lifetime. (Martin Packman, #613247)

* Report exceptions from child processes during fork instead of swallowing the
  error and reporting that everything went okay. (Martin Packman, #804130)


bzr 2.5b2
#########

This is the second beta of the 2.5 series, leading to a 2.5.0 release in
February 2012. Beta releases are suitable for everyday use but may cause some
incompatibilities with plugins.

This release includes more filtering options for ``bzr log``, idle
connections handling for ``bzr serve``, a ``development-colo`` experimental
format to flesh out the colocated branches UI, better support for foreign
formats, enhancements to the config framework and more.

This release includes all bug fixed in previous series known at the time of
this release.

:2.5b2: 2011-10-06

External Compatibility Breaks
*****************************

None

New Features
************

* A new ``-O`` standard option (common to all commands) have been added. It
  provides a value for a config option in the ``-Oname=value`` form that
  takes precedence over all definitions found in config files.  It can be
  used multiple times to override different options.
  (Vincent Ladeuil, #491196)

* ``bzr log`` now has an option called ``--omit-merges`` to omit
  those commits that merged branches, i.e. those having more than one
  parent.
  In order to avoid confusion, the previous command line option
  ``--include-merges`` has been renamed to ``--include-merged``.
  The old name of the command line option will still be accepted.
  The name change also affects ``bzr missing``.
  (Martin von Gagern)

* ``bzr serve`` will now disconnect clients if they have not issued an RPC
  request after 5minutes. On POSIX platforms, this will also happen for
  ``bzr serve --inet``. This can be overridden with the configuration
  variable ``serve.client_timeout`` or in the command line parameter
  ``bzr serve --client-timeout=X``. Further, it is possible to request
  ``bzr serve [--inet]`` to shutdown gracefully by sending SIGHUP. It will
  finish the current request, and then close the connection.
  (John Arbash Meinel, #824797, #795025)

* The new experimental format ``development-colo`` supports colocated
  branches. This format will eventually be merged back into the ``2a``
  format when it has stabilized and there is adequate UI support for
  colocated branches.
  (Jelmer Vernooij, #831481)

Improvements
************

* Fixed a bug where ``bzr tags -r x..y`` loaded the branch history once for
  every revision in the range; it's now much faster. (Vincent Ladeuil, #857335)

* ``bzr info -v`` can now be run against branches that don't support
  ``last_revision_info``, in which case the branch information will simply
  not be displayed. (Jelmer Vernooij)

Bug Fixes
*********

* ``bzr shelve`` can now be used in emacs shells as the input handling is
  turned into a line-based one when ``INSIDE_EMACS`` is set (which is the
  case for all recent emacs versions). (Vincent Ladeuil, #856261)

* ``bzr tags`` can now be used against remote repositories that do
  not provide access to the revision graph. (Jelmer Vernooij, #858942)

* ``bzr update PATH`` will stop if you seem to be asking it to update
  anything less than a whole tree, because that's not supported by ``bzr``'s
  concept that the whole tree has a single basis revision.  Previously, it
  would go ahead and update the whole tree, which was surprising.
  (Martin Pool, #557886)

* Don't crash if ``bzrlib.initialize()`` has not been called while accessing
  configs.  (Vincent Ladeuil, #863401)

* Redirects between http and https no longer discard path information
  in some cases. (Jelmer Vernooij, #853765)

* The ``--overwrite`` argument to ``bzr push`` and ``bzr pull`` no longer
  reports all tags as changed. (Jelmer Vernooij, #845396)

* ``WorkingTree.get_file_mtime`` now raises NoSuchId if a file id is
  specified that is unknown. (Jelmer Vernooij, #847435)


API Changes
***********

* ``Branch.get_revision_delta`` has been deprecated. Use
  ``Repository.get_revision_delta`` instead. (Jelmer Vernooij, #859712)

* Plugins that implement custom protocols for ``bzr serve`` should now
  also take an argument ``timeout``. This is used by the the bzr protocol
  to close a connection if a client has been idle for more than X seconds.
  (Default 5minutes). (John Arbash Meinel)

* ``Repository.fileids_altered_by_revision_ids`` has been moved to
  ``VersionedFileRepository`` and is no longer part of the standard
  ``Repository`` interface. (Jelmer Vernooij)

* The argument ``include_merges`` to ``missing.find_unmerged`` has
  been renamed to ``include_merged``. The old name is still supported
  for now but will cause a deprecation warning. (Martin von Gagern)

* The new method ``ControlDirFormat.is_initializable()`` returns a boolean
  indicating whether or not it is possible to use any of the
  initialization methods of that format to create a new control dir.
  (Jelmer Vernooij)

Internals
*********

* ``Branch`` objects can now use a config stack with the newly introduced
  ``get_config_stack()``. Both ``get_config`` and ``get_config_stack`` can
  be used for the same branch but it's recommended to stick to one for a
  given option.

Testing
*******

* Test scripts can now use ``bzr shelve`` and provide their input as
  complete lines. (Vincent Ladeuil, #856261)

* Really corrupt the pack file without depending on a special length or value.
  (Vincent Ladeuil, #807032)


bzr 2.5b1
#########

:2.5b1: 2011-09-15

This is the first beta of the 2.5 series, leading up to a 2.5.0
release in February 2012.

This release includes better support for gpg signing, better support for
i18n (mostly command help and error messages), more options to filter ``bzr
log`` output, more support for colocated branches ("location,branch=XXX"
syntax), better feedback on updated tags for various commands, faster
branching into an empty repository, enhancements to the config framework and
more.

Beta releases are suitable for everyday use but may cause some
incompatibilities with plugins.  Some plugins may need small updates to work
with 2.5b1.

External Compatibility Breaks
*****************************

None

New Features
************

* A ``from_unicode`` parameter can be specified when registering a config
  option. This implements boolean, integer and list config options when the
  provided ``bool_from_store``, ``int_from_store`` and ``list_from_store``
  are used for this parameter.  (Vincent Ladeuil)

* Accessing a packaging branch on Launchpad (eg, ``lp:ubuntu/bzr``) now
  checks to see if the most recent published source package version for
  that project is present in the branch tags. This should help developers
  trust whether the packaging branch is up-to-date and can be used for new
  changes. The level of verbosity is controlled by the config item
  ``launchpad.packaging_verbosity``. It can be set to one of

  off
    disable all checks


  minimal
    only display if the branch is out-of-date

  short
    also display single-line up-to-date and missing,


  all
    (default) display multi-line content for all states


  (John Arbash Meinel, #609187, #812928)

* Add a config option gpg_signing_key for setting which GPG key should
  be used to sign commits. Also default to using the gpg user identity
  which matches user_email() as set by whoami.
  (Jonathan Riddell, #68501)

* An ``invalid`` parameter can be specified when registering a config option
  to decide what should be done when invalid values are
  encountered. 'warning' and 'error' will respectively emit a warning and
  ignore the value or errors out. (Vincent Ladeuil)

* bzr add now skips large files in recursive mode. The default "large"
  size is 20MB, and is configurable via the add.maximum_file_size
  option. A value of 0 disables skipping. Named items passed to add are
  never skipped. (Shannon Weyrick, #54624)

* ``bzr help configuration/<option>`` display the help for ``option`` for
  all registered configuration options. (Vincent Ladeuil, #747050)

* ``bzr log -m`` now matches message, author, committer and bugs instead
  of just matching the message.  ``--message`` keeps its original meaning,
  while ``--match-message, --match-author, --match-committer`` and
  ``--match-bugs`` match each of those fields. (Jacek Sieka)

* ``config.Option`` can now declare ``default_from_env``, a list of
  environment variables to get a default value from. (Vincent Ladeuil)

* ``config.NameMatcher`` can be used to implement config stores and stacks
  that need to provide specific option values for arbitrary unique IDs (svn
  repository UUIDs, etc).  (Vincent Ladeuil, #843638)

* New builtin ``bzr branches`` command, which lists all colocated branches
  in a directory. (Jelmer Vernooij, #826820)

* Relative local paths can now be specified in URL syntax by using the
  "file:" prefix.  (Jelmer Vernooij)

* Report commits signed with expired keys in ``verify-signatures``.
  (Jonathan Riddell, #804254)

* Translations are now enabled for command help, errors and globally
  for any message using ``gettext`` given on output.  (Jonathan Riddell,
  INADA Naoki, #83941)

Improvements
************

* ``bzr add`` will now warn about nested subtrees that are skipped.
  (Jelmer Vernooij, #187342)

* ``bzr commit -m ''`` can now be used to force an empty commit message.
  Entering an empty commit message in the message editor still triggers
  an error. (Jelmer Vernooij)

* ``bzr pull`` will now mention how many tags it has updated.
  (Jelmer Vernooij, #164450)

* ``bzr tag`` no longer errors if a tag already exists but refers to the
  same revision, and will mention when a tag has been updated
  rather than created. (Jelmer Vernooij, #381203)

* ``bzr uncommit`` will now remove tags that refer to removed revisions.
  The ``--keep-tags`` option can be used to prevent this behaviour.
  (Jelmer Vernooij, #605814)

* Do not run i18n initialisation twice. (Jonathan Riddell)

* Install translation .mo files. (Jonathan Riddell)

* Locations printed by ``bzr upgrade`` are now formatted before display.
  (Jelmer Vernooij)

* ``Repository.get_parent_map`` now estimates the size of the returned
  content more accurately. This means that we get closer to the desired
  64kB/request. For repositories converted from svn, this can be an
  improvement of approx 5:1 in round trips to discover the whole history.
  (John Arbash Meinel)

* Support a ``bugtracker`` option which is used by ``bzr commit --fixes``
  if no bug tracker was specified on the command line.
  (Jelmer Vernooij, #334860)

* Use ``gettext.NullTranslations`` in i18n to allow use of i18n even when
  translations are not turned on. (Jonathan Riddell)

Bug Fixes
*********

* ``bzr commit`` now correctly reports missing files as "removed", not
  "modified". (Jelmer Vernooij, #553955)

* ``bzr reconfigure`` will now allow multiple non-conflicting requests
  in a single invocation, e.g. ``--branch`` and ``--use-shared``.
  (Martin von Gagern, #842993)

* A call to CHKInventory's filter-method will not result in a
  DuplicateFileId error, if you move a subfolder and change a file in
  that subfolder.
  (Bastian Bowe, #809901)

* Branching from a stacked branch no longer does a ``get_parent_map``
  request for each revisions that is in the stacked-on repository while
  determining what revisions need to be fetched. This mostly impacts
  branching initialy into an empty shared repository when the source is
  not the development focus.  (John Arbash Meinel, #388269)

* Decode ``BZR_HOME`` with fs encoding on posix platforms to avoid unicode
  errors.  (Vincent Ladeuil, #822571)

* Fix fallout from URL handling changes in 2.5 that caused an IndexError to be
  raised whenever a transport at the drive root was opened on windows.
  (Martin [gz], #841322)

* Fixed loading of external merge tools from config to properly decode
  command-lines which contain embedded quotes. (Gordon Tyler, #828803)

* Rather than an error being raised, a warning is now printed when the
  current user does not have permission to read a configuration file.
  (Jelmer Vernooij, #837324)

* The pull command will now always use separate connections for the
  case where the destination is a heavyweight checkout of some remote
  branch on the same host as the source branch.
  (Martin von Gagern, #483661)

* TreeTransformBase.fixup_new_roots no longer forces trees to have a root, so
  operations that use it, like merge, can now create trees without a root.
  (Aaron Bentley)

Documentation
*************

* Release instructions refreshed. (Vincent Ladeuil)

API Changes
***********

* ``BranchFormat.initialize`` now takes a ``append_revisions_only``
  argument. (Jelmer Vernooij)

* ``Branch._get_checkout_format`` now takes a ``lightweight`` argument
  which indicates if the format should be for a lightweight or a
  heavyweight checkout. (Jelmer Vernooij)

* ``ControlDir.create_branch`` now takes a ``append_revisions_only`` argument.
  (Jelmer Vernooij)

* New class ``URL`` in ``bzrlib.utils`` for managing parsed URLs.
  (Jelmer Vernooij)

* New method ``Config.get_user_option_as_int_from_SI`` added for expanding a
  value in SI format (i.e. "20MB", "1GB") into its integer equivalent. 
  (Shannon Weyrick)

* New method ``InterTree.file_content_matches`` which checks that
  two files in different trees have the same contents.
  (Jelmer Vernooij)

* New method ``Tree.get_file_verifier`` which allows tree implementations
  to return non-sha1 checksums to verify files.
  (Jelmer Vernooij, #720831)

* New methods ``get_transport_from_path`` and ``get_transport_from_url``
  have been added that only support opening from a path or a URL,
  unlike ``get_transport``. (Jelmer Vernooij)

* New registry ``OptionRegistry`` specialized for configuration options.
  (Vincent Ladeuil)

* Remove ``AtomicFile.closed`` which has been deprecated in bzr 0.10.
  (Vincent Ladeuil)

* Remove ``commands._builtin_commands``, ``commands.shlex_split_unicode``,
  ``Command._maybe_expand_globs`` and ``Command.run_direct`` deprecated in
  2.10 and 2.2.0. (Vincent Ladeuil)

* Remove ``diff.get_trees_and_branches_to_diff`` deprecated in 2.2.0.

* Remove ``log.calculate_view_revisions``, ``log._filter_revision_range``,
  ``log.get_view_revisions`` which have been deprecated in bzr 2.1.0. Also
  remove ``log.show_one_log`` which was never properly deprecated but wasn't
  used and is easy to inline if needed. (Vincent Ladeuil)

* Remove ``trace.info``, ``trace.error`` and ``trace.show_log_error``
  deprecated in 2.1.0. (Vincent Ladeuil)

* Remove ``TransportListRegistry.set_default_transport``, as the concept of
  a default transport is currently unused. (Jelmer Vernooij)

* Remove ``UIFactory.warn_cross_format_fetch`` and
  ``UIFactory.warn_experimental_format_fetch`` in favor of
  ``UIFactory.show_user_warning``. (Jelmer Vernooij)

* ``Tags`` containers can now declare whether they support versioned
  tags and whether tags can refer to ghost tags.
  (Jelmer Vernooij)

* ``Tags.merge_to`` now returns a dictionary with the updated tags
  and a set of conflicts, rather than just conflicts. (Jelmer Vernooij)

* There is a new class `ContentFilterTree` that provides a facade for 
  content filtering.  The `filtered` parameter to `export` is deprecated 
  in favor of passing a filtered tree, and the specific exporter plugins
  no longer support it.
  (Martin Pool)

* ``Transport`` now has a ``_parsed_url`` attribute instead of
  separate ``_user``, ``_password``, ``_port``, ``_scheme``, ``_host``
  and ``_path`` attributes. Proxies are provided for the moment but
  may be removed in the future. (Jelmer Vernooij)

Internals
*********

* A new debug flag ``hpss_client_no_vfs`` will now cause the HPSS client
  to raise a ``HpssVfsRequestNotAllowed`` exception when a VFS request
  is attempted. (Jelmer Vernooij)

* New method ``ControlDir._get_selected_branch`` which returns the
  colocated branch selected using path segment parameters.
  (Jelmer Vernooij, #380871)

Testing
*******

* Blackbox tests (including test scripts) can be debugged interactively (see
  bzrlib.debug.BzrPdb for details). (Vincent Ladeuil)

* `BranchBuilder.build_snapshot` now supports a "flush" action.  This
  cleanly and reliably allows tests using `BranchBuilder` to construct
  branches that e.g. rename files out of a directory and unversion that
  directory in the same revision.  Previously some changes were impossible
  due to the order that `build_snapshot` performs its actions.
  (Andrew Bennetts)

* Don't require ``os.fdatasync`` to be defined on all supported OSes
  (BSD-based OSes don't define it).  (Vincent Ladeuil, #822649)

* Fix compatibility with testtools 0.9.12. (Jelmer Vernooij, #815423)

* ``LockDir`` can now be run when the local hostname is ``localhost``.
  (Jelmer Vernooij, #825994)

* ``ModuleAvailableFeature`` won't try to import already imported modules,
  allowing it to be used for modules with side-effects.
  (Vincent Ladeuil, #712474)

* Output time stamps while running ``make check`` to get better timings from
  pqm.  (Vincent Ladeuil, #837926)

* `TestCaseWithMemoryTransport` is faster now: `_check_safety_net` now
  just compares the bytes in the dirstate file to its pristine state,
  rather than opening the WorkingTree and calling ``last_revision()``.
  This reduces the overall test suite time by about 10% on my laptop.
  (Andrew Bennetts)

* Update `TestCase.knownFailure` to the testtools way of handling expected
  failures to resolve Python 2.7 incompatibility. (Martin [gz], #607400)

..
   vim: tw=74 ft=rst ff=unix<|MERGE_RESOLUTION|>--- conflicted
+++ resolved
@@ -80,13 +80,10 @@
 
 * New HPSS call ``BzrDir.checkout_metadir``. (Jelmer Vernooij, #894459)
 
-<<<<<<< HEAD
 * New HPSS call ``VersionedFileRepository.get_inventories``,
   speeding up various commands including ``bzr export``,
   ``bzr checkout`` and ``bzr cat``. (Jelmer Vernooij, #608640)
 
-=======
->>>>>>> 15b78386
 Testing
 *******
 
@@ -276,16 +273,13 @@
   ``Repository.get_revision_signature_text``.
   (Jelmer Vernooij)
 
-<<<<<<< HEAD
+* Add HPSS call for ``Branch.get_checkout_format``. (Jelmer Vernooij, #894459)
+
+* Add HPSS call for ``Repository.pack``. (Jelmer Vernooij, #894461)
+
 * Add HPSS calls for ``Repository.iter_files_bytes``, speeding up
   several commands including ``bzr export`` and ``bzr co --lightweight``.
   (Jelmer Vernooij, #608640)
-
-* Add HPSS call for ``Branch.get_checkout_format``. (Jelmer Vernooij, #894459)
-
-=======
->>>>>>> 15b78386
-* Add HPSS call for ``Repository.pack``. (Jelmer Vernooij, #894461)
 
 * Custom HPSS error handlers can now be installed in the smart server client
   using the ``error_translators`` and ``no_context_error_translators``
