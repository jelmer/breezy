####################
Breezy Release Notes
####################

.. toctree::
   :maxdepth: 1

brz 3.1.0
#########

:Codename: Nirvana
:3.1.0: NOT RELEASED YET

External Compatibility Breaks
*****************************

.. These may require users to change the way they use Breezy.

 * The ``brz init-repo`` command has been renamed to
   ``brz init-shared-repo`` to emphasize that it creates
   shared repositories rather than just any kind of repository.
   (Jelmer Vernooĳ)

New Features
************

.. New commands, options, etc that users may wish to try out.

 * A new ``brz land`` command can merge merge proposals on Launchpad,
   GitHub and GitLab sites. (Jelmer Vernooĳ, #1816213)

 * The 'patch' command is now bundled with brz.
   Imported from bzrtools by Aaron Bentley. (Jelmer Vernooĳ)

 * The 'quilt' plugin, extracted from brz-debian, is now
   bundled. (Jelmer Vernooĳ)

 * A new ``calculate_revnos`` configuration option (defaults to enabled)
   can be used to disable revno display for branch formats that
   do not natively store revnos. This speeds up ``brz log`` on
   the Samba git branch by 33%.
   (Jelmer Vernooĳ)

 * Directly read mtab rather than using psutil when trying to figure out
   filesystem types. This removes a dependency that not all users may
   have installed and speeds up import time since psutil brings in
   various other modules. (Jelmer Vernooĳ)

<<<<<<< HEAD
 * Warn the user when they attempt to use Breezy in a Subversion
   working copy. (Jelmer Vernooĳ)
=======
 * A new ``fossil`` plugin has been added that warns users when they
   attempt to access Fossil repositories.
   (Jelmer Vernooĳ, #1848821)
>>>>>>> 4663a1fc

Improvements
************

.. Improvements to existing commands, especially improved performance
   or memory usage, or better results.

* A new ``--commit-message`` option has been added to
  ``brz propose``, for hosting sites that support it.
  (Jelmer Vernooĳ)

* Automatically upgrade to branch format 8 when setting branch references.
  (Jelmer Vernooĳ)

* The ``ssh`` configuration variable can be used to set the default
  SSH implementation. (Jelmer Vernooĳ, #650757)

* ``locks.steal_dead`` is now enabled by default.
  (Jelmer Vernooĳ, #220464)

* The substitution variables for the ``change_editor`` configuration
  option are now "{old_path}" and "{new_path}" rather than "@old_path" and
  "@new_path". The former is more consistent with the way substitutions
  work in other configuration options. The old syntax is still supported.
  (Jelmer Vernooĳ, #708718)

* The ``brz inventory`` command now accepts a ``--include-root``
  argument to show the tree root. (Jelmer Vernooĳ)

* Fix support for reading Git repositories over HTTP without
  a smart server. (Jelmer Vernooĳ)

Bug Fixes
*********

.. Fixes for situations where brz would previously crash or give incorrect
   or undesirable results.

* Print a sensible error message when conversion for an option fails
  (i.e. when a non-int is specified as the value for an integer
  parameter) (#237844, Jelmer Vernooĳ)

* Don't include timestamps in filenames when reporting on binary
  files in diff. (Jelmer Vernooĳ, #71307)

* Ignore UnknownFormatErrors when scanning for control directories.
  (Jelmer Vernooĳ, #468332)

* Fix fetching from remote git repositories in ``brz git-import``.
  (Jelmer Vernooĳ, #1836238)

* A new ``TreeEntry.is_unmodified`` method has added, which allows
  merge to check for unmodified files without relying
  on the .revision attribute that is not available for Git trees.
  This fixes LCA merges for Git repositories.
  (Jelmer Vernooĳ, #1826663)

* Fix passing of directories in specific_files to
  GitWorkingTree.iter_entries_by_dir(). (Jelmer Vernooĳ, #1844054)

Documentation
*************

.. Improved or updated documentation.

API Changes
***********

.. Changes that may require updates in plugins or other code that uses
   breezy.

* New ``Tree.get_transform`` method for getting a ``TreeTransform``
  object. (Jelmer Vernooij)

* The ``Tree.get_root_id`` method has been removed. Use
  ``Tree.path2id('')`` instead. (Jelmer Vernooĳ)

* ``Repository.find_branches`` now returns an iterator rather than a
  list. (Jelmer Vernooĳ, #413970)

* New ``Tree.get_nested_tree`` method for retrieving a nested tree.
  (Jelmer Vernooĳ)

* The ``ControlDirFormat.register_server_prober`` method has been removed.
  Instead, probers can now have a ``priority`` method to influence
  when they are run. (Jelmer Vernooĳ)


Internals
*********

.. Major internal changes, unlikely to be visible to users or plugin 
   developers, but interesting for brz developers.

Testing
*******

.. Fixes and changes that are only relevant to brz's test framework and 
   suite.  This can include new facilities for writing tests, fixes to 
   spurious test failures and changes to the way things should be tested.


..
   vim: tw=74 ft=rst ff=unix<|MERGE_RESOLUTION|>--- conflicted
+++ resolved
@@ -46,14 +46,12 @@
    have installed and speeds up import time since psutil brings in
    various other modules. (Jelmer Vernooĳ)
 
-<<<<<<< HEAD
  * Warn the user when they attempt to use Breezy in a Subversion
    working copy. (Jelmer Vernooĳ)
-=======
+
  * A new ``fossil`` plugin has been added that warns users when they
    attempt to access Fossil repositories.
    (Jelmer Vernooĳ, #1848821)
->>>>>>> 4663a1fc
 
 Improvements
 ************
