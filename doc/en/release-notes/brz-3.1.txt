####################
Breezy Release Notes
####################

.. toctree::
   :maxdepth: 1

brz 3.1.0
#########

:Codename: Nirvana
:3.1.0: NOT RELEASED YET

External Compatibility Breaks
*****************************

.. These may require users to change the way they use Breezy.

 * The ``brz init-repo`` command has been renamed to
   ``brz init-shared-repo`` to emphasize that it creates
   shared repositories rather than just any kind of repository.
   (Jelmer Vernooĳ)

New Features
************

.. New commands, options, etc that users may wish to try out.

 * A new ``brz land`` command can merge merge proposals on Launchpad,
   GitHub and GitLab sites. (Jelmer Vernooĳ, #1816213)

 * The 'patch' command is now bundled with brz.
   Imported from bzrtools by Aaron Bentley. (Jelmer Vernooĳ)

 * The 'quilt' plugin, extracted from brz-debian, is now
   bundled. (Jelmer Vernooĳ)

 * A new ``calculate_revnos`` configuration option (defaults to enabled)
   can be used to disable revno display for branch formats that
   do not natively store revnos. This speeds up ``brz log`` on
   the Samba git branch by 33%.
   (Jelmer Vernooĳ)

 * Directly read mtab rather than using psutil when trying to figure out
   filesystem types. This removes a dependency that not all users may
   have installed and speeds up import time since psutil brings in
   various other modules. (Jelmer Vernooĳ)

<<<<<<< HEAD
 * Add a basic Mercurial plugin that mentions that .hg repositories
   are unsupported when the user attempts to access one.
   (Jelmer Vernooĳ)
=======
 * The ``2a`` format now officially supports storing tree references.
   It always partially supported storing tree reference data,
   and would happily pull in tree reference data from other repository
   formats. (Jelmer Vernooĳ)

 * A new ``fossil`` plugin has been added that warns users when they
   attempt to access Fossil repositories.
   (Jelmer Vernooĳ, #1848821)
>>>>>>> 656a3c0d

Improvements
************

.. Improvements to existing commands, especially improved performance
   or memory usage, or better results.

* A new ``--commit-message`` option has been added to
  ``brz propose``, for hosting sites that support it.
  (Jelmer Vernooĳ)

* Automatically upgrade to branch format 8 when setting branch references.
  (Jelmer Vernooĳ)

* The ``ssh`` configuration variable can be used to set the default
  SSH implementation. (Jelmer Vernooĳ, #650757)

* ``locks.steal_dead`` is now enabled by default.
  (Jelmer Vernooĳ, #220464)

* The substitution variables for the ``change_editor`` configuration
  option are now "{old_path}" and "{new_path}" rather than "@old_path" and
  "@new_path". The former is more consistent with the way substitutions
  work in other configuration options. The old syntax is still supported.
  (Jelmer Vernooĳ, #708718)

* The ``brz inventory`` command now accepts a ``--include-root``
  argument to show the tree root. (Jelmer Vernooĳ)

* Fix support for reading Git repositories over HTTP without
  a smart server. (Jelmer Vernooĳ)

* CVS pserver URLs now indicate that the pserver protocol is not
  supported. (Jelmer Vernooĳ)

Bug Fixes
*********

.. Fixes for situations where brz would previously crash or give incorrect
   or undesirable results.

* Print a sensible error message when conversion for an option fails
  (i.e. when a non-int is specified as the value for an integer
  parameter) (#237844, Jelmer Vernooĳ)

* Don't include timestamps in filenames when reporting on binary
  files in diff. (Jelmer Vernooĳ, #71307)

* Ignore UnknownFormatErrors when scanning for control directories.
  (Jelmer Vernooĳ, #468332)

* Fix fetching from remote git repositories in ``brz git-import``.
  (Jelmer Vernooĳ, #1836238)

* A new ``TreeEntry.is_unmodified`` method has added, which allows
  merge to check for unmodified files without relying
  on the .revision attribute that is not available for Git trees.
  This fixes LCA merges for Git repositories.
  (Jelmer Vernooĳ, #1826663)

* Fix passing of directories in specific_files to
  GitWorkingTree.iter_entries_by_dir(). (Jelmer Vernooĳ, #1844054)

* Fix ``brz diff --using`` when {old_path} and {new_path} are not
  specified in the template. (#1847915, Jelmer Vernooĳ)

* Ignore ghost tags when interacting with remote Git repositories.
  (Jelmer Vernooĳ)

Documentation
*************

.. Improved or updated documentation.

API Changes
***********

.. Changes that may require updates in plugins or other code that uses
   breezy.

* New ``Tree.get_transform`` method for getting a ``TreeTransform``
  object. (Jelmer Vernooij)

* The ``Tree.get_root_id`` method has been removed. Use
  ``Tree.path2id('')`` instead. (Jelmer Vernooĳ)

* ``Repository.find_branches`` now returns an iterator rather than a
  list. (Jelmer Vernooĳ, #413970)

* New ``Tree.get_nested_tree`` method for retrieving a nested tree.
  (Jelmer Vernooĳ)

* The ``ControlDirFormat.register_server_prober`` method has been removed.
  Instead, probers can now have a ``priority`` method to influence
  when they are run. (Jelmer Vernooĳ)


Internals
*********

.. Major internal changes, unlikely to be visible to users or plugin 
   developers, but interesting for brz developers.

Testing
*******

.. Fixes and changes that are only relevant to brz's test framework and 
   suite.  This can include new facilities for writing tests, fixes to 
   spurious test failures and changes to the way things should be tested.


..
   vim: tw=74 ft=rst ff=unix<|MERGE_RESOLUTION|>--- conflicted
+++ resolved
@@ -46,11 +46,10 @@
    have installed and speeds up import time since psutil brings in
    various other modules. (Jelmer Vernooĳ)
 
-<<<<<<< HEAD
  * Add a basic Mercurial plugin that mentions that .hg repositories
    are unsupported when the user attempts to access one.
    (Jelmer Vernooĳ)
-=======
+
  * The ``2a`` format now officially supports storing tree references.
    It always partially supported storing tree reference data,
    and would happily pull in tree reference data from other repository
@@ -59,7 +58,6 @@
  * A new ``fossil`` plugin has been added that warns users when they
    attempt to access Fossil repositories.
    (Jelmer Vernooĳ, #1848821)
->>>>>>> 656a3c0d
 
 Improvements
 ************
