####################
Breezy Release Notes
####################

.. toctree::
   :maxdepth: 1

brz 3.1.0
#########

:Codename: Nirvana
:3.1.0: NOT RELEASED YET

External Compatibility Breaks
*****************************

.. These may require users to change the way they use Breezy.

 * The ``brz init-repo`` command has been renamed to
   ``brz init-shared-repo`` to emphasize that it creates
   shared repositories rather than just any kind of repository.
   (Jelmer Vernooĳ)

New Features
************

.. New commands, options, etc that users may wish to try out.

 * A new ``brz land`` command can merge merge proposals on Launchpad,
   GitHub and GitLab sites. (Jelmer Vernooĳ, #1816213)

 * The 'patch' command is now bundled with brz.
   Imported from bzrtools by Aaron Bentley. (Jelmer Vernooĳ)

 * The 'quilt' plugin, extracted from brz-debian, is now
   bundled. (Jelmer Vernooĳ)

 * A new ``calculate_revnos`` configuration option (defaults to enabled)
   can be used to disable revno display for branch formats that
   do not natively store revnos. This speeds up ``brz log`` on
   the Samba git branch by 33%.
   (Jelmer Vernooĳ)

 * Directly read mtab rather than using psutil when trying to figure out
   filesystem types. This removes a dependency that not all users may
   have installed and speeds up import time since psutil brings in
   various other modules. (Jelmer Vernooĳ)

<<<<<<< HEAD
 * Warn the user when they attempt to use Breezy in a Subversion
   working copy. (Jelmer Vernooĳ)
=======
 * The ``2a`` format now officially supports storing tree references.
   It always partially supported storing tree reference data,
   and would happily pull in tree reference data from other repository
   formats. (Jelmer Vernooĳ)
>>>>>>> 284c9eeb

 * A new ``fossil`` plugin has been added that warns users when they
   attempt to access Fossil repositories.
   (Jelmer Vernooĳ, #1848821)

 * Add a basic Mercurial plugin that mentions that .hg repositories
   are unsupported when the user attempts to access one.
   (Jelmer Vernooĳ)

Improvements
************

.. Improvements to existing commands, especially improved performance
   or memory usage, or better results.

* A new ``--commit-message`` option has been added to
  ``brz propose``, for hosting sites that support it.
  (Jelmer Vernooĳ)

* Automatically upgrade to branch format 8 when setting branch references.
  (Jelmer Vernooĳ)

* The ``ssh`` configuration variable can be used to set the default
  SSH implementation. (Jelmer Vernooĳ, #650757)

* ``locks.steal_dead`` is now enabled by default.
  (Jelmer Vernooĳ, #220464)

* The substitution variables for the ``change_editor`` configuration
  option are now "{old_path}" and "{new_path}" rather than "@old_path" and
  "@new_path". The former is more consistent with the way substitutions
  work in other configuration options. The old syntax is still supported.
  (Jelmer Vernooĳ, #708718)

* The ``brz inventory`` command now accepts a ``--include-root``
  argument to show the tree root. (Jelmer Vernooĳ)

* Fix support for reading Git repositories over HTTP without
  a smart server. (Jelmer Vernooĳ)

* CVS pserver URLs now indicate that the pserver protocol is not
  supported. (Jelmer Vernooĳ)

Bug Fixes
*********

.. Fixes for situations where brz would previously crash or give incorrect
   or undesirable results.

* Print a sensible error message when conversion for an option fails
  (i.e. when a non-int is specified as the value for an integer
  parameter) (#237844, Jelmer Vernooĳ)

* Don't include timestamps in filenames when reporting on binary
  files in diff. (Jelmer Vernooĳ, #71307)

* Ignore UnknownFormatErrors when scanning for control directories.
  (Jelmer Vernooĳ, #468332)

* Fix fetching from remote git repositories in ``brz git-import``.
  (Jelmer Vernooĳ, #1836238)

* A new ``TreeEntry.is_unmodified`` method has added, which allows
  merge to check for unmodified files without relying
  on the .revision attribute that is not available for Git trees.
  This fixes LCA merges for Git repositories.
  (Jelmer Vernooĳ, #1826663)

* Fix passing of directories in specific_files to
  GitWorkingTree.iter_entries_by_dir(). (Jelmer Vernooĳ, #1844054)

* Fix ``brz diff --using`` when {old_path} and {new_path} are not
  specified in the template. (#1847915, Jelmer Vernooĳ)

Documentation
*************

.. Improved or updated documentation.

API Changes
***********

.. Changes that may require updates in plugins or other code that uses
   breezy.

* New ``Tree.get_transform`` method for getting a ``TreeTransform``
  object. (Jelmer Vernooij)

* The ``Tree.get_root_id`` method has been removed. Use
  ``Tree.path2id('')`` instead. (Jelmer Vernooĳ)

* ``Repository.find_branches`` now returns an iterator rather than a
  list. (Jelmer Vernooĳ, #413970)

* New ``Tree.get_nested_tree`` method for retrieving a nested tree.
  (Jelmer Vernooĳ)

* The ``ControlDirFormat.register_server_prober`` method has been removed.
  Instead, probers can now have a ``priority`` method to influence
  when they are run. (Jelmer Vernooĳ)


Internals
*********

.. Major internal changes, unlikely to be visible to users or plugin 
   developers, but interesting for brz developers.

Testing
*******

.. Fixes and changes that are only relevant to brz's test framework and 
   suite.  This can include new facilities for writing tests, fixes to 
   spurious test failures and changes to the way things should be tested.


..
   vim: tw=74 ft=rst ff=unix<|MERGE_RESOLUTION|>--- conflicted
+++ resolved
@@ -46,15 +46,13 @@
    have installed and speeds up import time since psutil brings in
    various other modules. (Jelmer Vernooĳ)
 
-<<<<<<< HEAD
  * Warn the user when they attempt to use Breezy in a Subversion
    working copy. (Jelmer Vernooĳ)
-=======
+
  * The ``2a`` format now officially supports storing tree references.
    It always partially supported storing tree reference data,
    and would happily pull in tree reference data from other repository
    formats. (Jelmer Vernooĳ)
->>>>>>> 284c9eeb
 
  * A new ``fossil`` plugin has been added that warns users when they
    attempt to access Fossil repositories.
