--- conflicted
+++ resolved
@@ -46,16 +46,14 @@
    have installed and speeds up import time since psutil brings in
    various other modules. (Jelmer Vernooĳ)
 
-<<<<<<< HEAD
  * The ``2a`` format now officially supports storing tree references.
    It always partially supported storing tree reference data,
    and would happily pull in tree reference data from other repository
    formats. (Jelmer Vernooĳ)
-=======
+
  * A new ``fossil`` plugin has been added that warns users when they
    attempt to access Fossil repositories.
    (Jelmer Vernooĳ, #1848821)
->>>>>>> 64beb3de
 
 Improvements
 ************
