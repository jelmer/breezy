--- conflicted
+++ resolved
@@ -44,11 +44,7 @@
 
 This document automatically created based on output of **bzr help**:
 
-* `Man page (help for bzr commands) <bzr_man.htm>`_
+* `Bazaar User Reference <bzr_man.htm>`_
 
 
-<<<<<<< HEAD
-.. |--| unicode:: U+2014
-=======
-* `Bazaar User Reference <bzr_man.htm>`_
->>>>>>> cd9cf1a3
+.. |--| unicode:: U+2014