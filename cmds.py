--- conflicted
+++ resolved
@@ -976,11 +976,7 @@
             raise BzrCommandError('bzr import-upstream --revision takes exactly'
                                   ' one revision specifier.')
         tarballs = [(location, md5sum_filename(location))]
-<<<<<<< HEAD
-        tag_name, _ = db.import_upstream_tarball(tarballs, version, parents,
-=======
         tag_name, _ = db.import_upstream_tarballs(tarballs, version, parents,
->>>>>>> 9da7b751
             upstream_branch=upstream, upstream_revision=upstream_revid)
         self.outf.write('Imported %s as tag:%s.\n' % (location, tag_name))
 
