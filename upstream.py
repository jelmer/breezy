--- conflicted
+++ resolved
@@ -73,29 +73,17 @@
         self.branch = branch
         self.tree = tree
 
-    def get_specific_version(self, package, upstream_version, target_dir):
-        target_filename = self._tarball_path(package, upstream_version, 
+    def get_specific_version(self, package, version, target_dir):
+        target_filename = self._tarball_path(package, version,
                                              target_dir)
         db = DistributionBranch(self.branch, None, tree=self.tree)
-<<<<<<< HEAD
-        if not db.has_upstream_version_in_packaging_branch(upstream_version):
-            return False
-        revid = db._revid_of_upstream_version_from_branch(upstream_version)
-=======
         if not db.has_upstream_version_in_packaging_branch(version):
-            raise PackageVersionNotPresent(package, upstream_version, self)
+            raise PackageVersionNotPresent(package, version, self)
         revid = db._revid_of_upstream_version_from_branch(version)
->>>>>>> 60986d70
         if not db.has_pristine_tar_delta(revid):
-            raise PackageVersionNotPresent(package, upstream_version, self)
+            raise PackageVersionNotPresent(package, version, self)
         info("Using pristine-tar to reconstruct the needed tarball.")
-<<<<<<< HEAD
-        db.reconstruct_pristine_tar(revid, package, upstream_version,
-                target_filename)
-        return True
-=======
         db.reconstruct_pristine_tar(revid, package, version, target_filename)
->>>>>>> 60986d70
 
 
 class AptSource(UpstreamSource):
@@ -208,15 +196,10 @@
                     os.mkdir(export_dir)
                     export_dir = os.path.join(export_dir, "debian")
                 export(self.tree, export_dir, format="dir")
-<<<<<<< HEAD
-                return self._get_orig_source(base_export_dir,
-                        desired_tarball_name, target_dir)
-=======
-                if not self._get_orig_source(base_export_dir, tmpdir,
+                if not self._get_orig_source(base_export_dir,
                         desired_tarball_name, target_dir):
                     raise PackageVersionNotPresent(package, version, self)
                 return
->>>>>>> 60986d70
             finally:
                 shutil.rmtree(tmpdir)
         info("No debian/rules file to try and use for a get-orig-source rule")
