#    util.py -- Utility functions
#    Copyright (C) 2006 James Westby <jw+debian@jameswestby.net>
#    
#    This file is part of bzr-builddeb.
#
#    bzr-builddeb is free software; you can redistribute it and/or modify
#    it under the terms of the GNU General Public License as published by
#    the Free Software Foundation; either version 2 of the License, or
#    (at your option) any later version.
#
#    bzr-builddeb is distributed in the hope that it will be useful,
#    but WITHOUT ANY WARRANTY; without even the implied warranty of
#    MERCHANTABILITY or FITNESS FOR A PARTICULAR PURPOSE.  See the
#    GNU General Public License for more details.
#
#    You should have received a copy of the GNU General Public License
#    along with bzr-builddeb; if not, write to the Free Software
#    Foundation, Inc., 51 Franklin St, Fifth Floor, Boston, MA  02110-1301  USA
#

import shutil
import os
import re

from bzrlib.trace import info, mutter

from debian_bundle.changelog import Changelog

from bzrlib.plugins.builddeb.errors import (MissingChangelogError,
                AddChangelogError,
                )


def recursive_copy(fromdir, todir):
  """Copy the contents of fromdir to todir. Like shutil.copytree, but the 
  destination directory must already exist with this method, rather than 
  not exists for shutil."""
  mutter("Copying %s to %s", fromdir, todir)
  for entry in os.listdir(fromdir):
    path = os.path.join(fromdir, entry)
    if os.path.isdir(path):
      tosubdir = os.path.join(todir, entry)
      if not os.path.exists(tosubdir):
        os.mkdir(tosubdir)
      recursive_copy(path, tosubdir)
    else:
      shutil.copy(path, todir)


def goto_branch(branch):
  """Changes to the specified branch dir if it is not None"""
  if branch is not None:
    info("Building using branch at %s", branch)
    os.chdir(branch)

def find_changelog(t, merge):
    changelog_file = 'debian/changelog'
    larstiq = False
    t.lock_read()
    try:
      if not t.has_filename(changelog_file):
        if merge:
          #Assume LarstiQ's layout (.bzr in debian/)
          changelog_file = 'changelog'
          larstiq = True
          if not t.has_filename(changelog_file):
            raise MissingChangelogError("debian/changelog or changelog")
        else:
          raise MissingChangelogError("debian/changelog")
      else:
        if merge and t.has_filename('changelog'):
          if os.path.islink('debian') and os.readlink('debian') == '.':
            changelog_file = 'changelog'
            larstiq = True
      mutter("Using '%s' to get package information", changelog_file)
      changelog_id = t.path2id(changelog_file)
      if changelog_id is None:
        raise AddChangelogError(changelog_file)
      contents = t.get_file_text(changelog_id)
    finally:
      t.unlock()
    changelog = Changelog()
    changelog.parse_changelog(contents, max_blocks=1, allow_empty_author=True)
    return changelog, larstiq

def tarball_name(package, version):
  """Return the name of the .orig.tar.gz for the given pakcage and version."""

  return "%s_%s.orig.tar.gz" % (package, str(version))

def get_snapshot_revision(upstream_version):
  """Return the upstream revision specifier if specified in the upstream version or None. """
<<<<<<< HEAD
  match = re.search("~bzr([0-9]+)$", upstream_version)
  if match is None:
    return None
  return match.groups()[0]
=======
  match = re.search("~bzr(.+)$", upstream_version)
  if match is not None:
    return match.groups()[0]
  match = re.search("~svn(.+)$", upstream_version)
  if match is not None:
    return "svn:%s" % match.groups()[0]
  return None
>>>>>>> 29eec9c6

# vim: ts=2 sts=2 sw=2<|MERGE_RESOLUTION|>--- conflicted
+++ resolved
@@ -90,19 +90,12 @@
 
 def get_snapshot_revision(upstream_version):
   """Return the upstream revision specifier if specified in the upstream version or None. """
-<<<<<<< HEAD
   match = re.search("~bzr([0-9]+)$", upstream_version)
-  if match is None:
-    return None
-  return match.groups()[0]
-=======
-  match = re.search("~bzr(.+)$", upstream_version)
   if match is not None:
     return match.groups()[0]
-  match = re.search("~svn(.+)$", upstream_version)
+  match = re.search("~svn([0-9]+)$", upstream_version)
   if match is not None:
     return "svn:%s" % match.groups()[0]
   return None
->>>>>>> 29eec9c6
 
 # vim: ts=2 sts=2 sw=2