--- conflicted
+++ resolved
@@ -150,21 +150,12 @@
   merge = _bool_property('merge', "Run in merge mode")
 
   quick_builder = _opt_property('quick-builder',
-<<<<<<< HEAD
-                          "A quick command to build with")
-
-  source_builder = _opt_property('source-builder',
-                          "The command to build source packages with")
-
-  ignore_unknows = _bool_property('ignore-unknowns',
-=======
                           "A quick command to build with", True)
 
   source_builder = _opt_property('source-builder',
                           "The command to build source packages with", True)
 
   ignore_unknowns = _bool_property('ignore-unknowns',
->>>>>>> 13fb5b92
                          "Build even when the tree has unknowns")
 
   native = _bool_property('native', "Build a native package")
