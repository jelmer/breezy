--- conflicted
+++ resolved
@@ -18,14 +18,9 @@
 #    Foundation, Inc., 51 Franklin St, Fifth Floor, Boston, MA  02110-1301  USA
 #
 
-<<<<<<< HEAD
-from bzrlib.config import ConfigObj, IniBasedConfig, TreeConfig
+from bzrlib.config import ConfigObj, TreeConfig
 from bzrlib.trace import mutter, warning
 from bzrlib.plugins.builddeb.util import get_snapshot_revision
-=======
-from bzrlib.config import ConfigObj, TreeConfig
-from bzrlib.trace import mutter
->>>>>>> b9139186
 
 
 class SvnBuildPackageMappedConfig(object):
