--- conflicted
+++ resolved
@@ -295,16 +295,14 @@
   commit_message_from_changelog = _bool_property('commit-message-from-changelog',
        "Whether the commit message should come from debian/changelog", default=False)
 
-<<<<<<< HEAD
   quilt_smart_merge = _bool_property('quilt-smart-merge',
     "Automatically unapply quilt patches during merge", default=True)
 
   quilt_tree_policy = _opt_property('quilt-tree-policy',
       "Whether to automatically apply/unapply quilt patches after tree operations")
-=======
-  commit_quilt_policy = _opt_property("quilt-commit-policy",
+
+  quilt_commit_policy = _opt_property("quilt-commit-policy",
         "Policy for committing quilt patches (applied / unapplied)")
->>>>>>> e13175b3
 
 
 def _test():
