# Copyright (C) 2005, 2006, 2007 Canonical Ltd
#
# This program is free software; you can redistribute it and/or modify
# it under the terms of the GNU General Public License as published by
# the Free Software Foundation; either version 2 of the License, or
# (at your option) any later version.
#
# This program is distributed in the hope that it will be useful,
# but WITHOUT ANY WARRANTY; without even the implied warranty of
# MERCHANTABILITY or FITNESS FOR A PARTICULAR PURPOSE.  See the
# GNU General Public License for more details.
#
# You should have received a copy of the GNU General Public License
# along with this program; if not, write to the Free Software
# Foundation, Inc., 59 Temple Place, Suite 330, Boston, MA  02111-1307  USA

# A relatively simple Makefile to assist in building parts of bzr. Mostly for
# building documentation, etc.

<<<<<<< HEAD
.PHONY: all clean pyflakes api-docs pydoctor-api-docs
=======
.PHONY: all clean pyflakes api-docs
>>>>>>> 4f41a0d6


all:

check:
	python -Werror ./bzr selftest -v $(tests)
	@echo "Running all tests with no locale."
	LC_CTYPE= LANG=C LC_ALL= ./bzr selftest -v $(tests)
	python -O -Werror ./bzr selftest -v $(tests)

check-msgeditor:
	./bzr --no-plugins selftest -v msgeditor

# Run Python style checker (apt-get install pyflakes)
pyflakes:
	pyflakes bzrlib

pyflakes-nounused:
	# There are many of these warnings at the moment and they're not a
	# high priority to fix
	pyflakes bzrlib | grep -v ' imported but unused'

clean:
	./setup.py clean
	-find . -name "*.pyc" -o -name "*.pyo" | xargs rm -f
	rm -rf test????.tmp

<<<<<<< HEAD
pydoctor-api-docs:
	mkdir -p api/pydoctor
	pydoctor -c pydoctor_bzrlib.cfg --make-html

docfiles = bzr bzrlib
api-docs:
	mkdir -p api/epydoc
	PYTHONPATH=$(PWD) python tools/bzr_epydoc --html -o api/epydoc --docformat 'restructuredtext en' $(docfiles)
=======
docfiles = bzr bzrlib
api-docs:
	mkdir -p api/html
	PYTHONPATH=$(PWD) python tools/bzr_epydoc --html -o api/html --docformat 'restructuredtext en' $(docfiles)
>>>>>>> 4f41a0d6

check-api-docs:
	PYTHONPATH=$(PWD) python tools/bzr_epydoc --check --docformat 'restructuredtext en' $(docfiles)


# build emacs cross-reference
tag_files=./bzr ./bzrlib/*py ./bzrlib/selftest/*.py
TAGS: $(tag_files)
	ctags-exuberant -e $(tag_files)


# Produce HTML docs to upload on Canonical server
HTMLDIR := html_docs
PRETTYDIR := pretty_docs

html-docs: docs
	python tools/win32/ostools.py copytodir $(htm_files) doc/default.css $(HTMLDIR)


# translate txt docs to html
doc_dir := doc 
txt_files := $(wildcard $(addsuffix /*.txt, $(doc_dir))) doc/bzr_man.txt
htm_files := $(patsubst %.txt, %.htm, $(txt_files)) 

pretty-html-docs: pretty_files

pretty_docs:
	python -c "import os; os.mkdir('$(PRETTYDIR)')"

pretty_files: $(patsubst doc/%.txt, $(PRETTYDIR)/%.htm, $(txt_files))

doc/HACKING.htm: HACKING
	python tools/rst2html.py --link-stylesheet --stylesheet=default.css HACKING doc/HACKING.htm

doc/%.htm: doc/%.txt 
	python tools/rst2html.py --link-stylesheet --stylesheet=default.css doc/$*.txt doc/$*.htm

$(PRETTYDIR)/%.htm: pretty_docs doc/%.txt
	python tools/rst2prettyhtml.py doc/bazaar-vcs.org.kid doc/$*.txt \
	$(PRETTYDIR)/$*.htm

doc/bzr_man.txt: bzrlib/builtins.py \
		 bzrlib/bundle/commands.py \
		 bzrlib/conflicts.py \
		 bzrlib/sign_my_commits.py \
		 generate_docs.py \
		 tools/doc_generate/__init__.py \
		 tools/doc_generate/autodoc_rstx.py
	python generate_docs.py -o doc/bzr_man.txt rstx

docs: $(htm_files) doc/HACKING.htm

copy-docs: docs
	python tools/win32/ostools.py copytodir $(htm_files) doc/default.css NEWS README  win32_bzr.exe/doc

# clean produced docs
clean-docs:
	python tools/win32/ostools.py remove doc/bzr_man.txt $(htm_files) \
	$(HTMLDIR) $(PRETTYDIR)


# make bzr.exe for win32 with py2exe
exe:
	@echo *** Make bzr.exe
	python setup.py py2exe > py2exe.log
	python tools/win32/ostools.py copytodir tools/win32/start_bzr.bat win32_bzr.exe
	python tools/win32/ostools.py copytodir tools/win32/bazaar.url win32_bzr.exe

# win32 installer for bzr.exe
installer: exe copy-docs
	@echo *** Make windows installer
	cog.py -d -o tools/win32/bzr.iss tools/win32/bzr.iss.cog
	iscc /Q tools/win32/bzr.iss

# win32 python's distutils-based installer
# require to have python interpreter installed on win32
python-installer: docs
	python setup.py bdist_wininst --install-script="bzr-win32-bdist-postinstall.py" -d .


# clean on win32 all installer-related files and directories
clean-win32:
	python tools/win32/ostools.py remove build
	python tools/win32/ostools.py remove win32_bzr.exe
	python tools/win32/ostools.py remove py2exe.log
	python tools/win32/ostools.py remove doc/*.htm
	python tools/win32/ostools.py remove doc/bzr_man.txt
	python tools/win32/ostools.py remove tools/win32/bzr.iss
	python tools/win32/ostools.py remove bzr-setup*.exe
	python tools/win32/ostools.py remove bzr-*win32.exe
	python tools/win32/ostools.py remove dist<|MERGE_RESOLUTION|>--- conflicted
+++ resolved
@@ -17,11 +17,7 @@
 # A relatively simple Makefile to assist in building parts of bzr. Mostly for
 # building documentation, etc.
 
-<<<<<<< HEAD
-.PHONY: all clean pyflakes api-docs pydoctor-api-docs
-=======
 .PHONY: all clean pyflakes api-docs
->>>>>>> 4f41a0d6
 
 
 all:
@@ -49,21 +45,10 @@
 	-find . -name "*.pyc" -o -name "*.pyo" | xargs rm -f
 	rm -rf test????.tmp
 
-<<<<<<< HEAD
-pydoctor-api-docs:
-	mkdir -p api/pydoctor
-	pydoctor -c pydoctor_bzrlib.cfg --make-html
-
-docfiles = bzr bzrlib
-api-docs:
-	mkdir -p api/epydoc
-	PYTHONPATH=$(PWD) python tools/bzr_epydoc --html -o api/epydoc --docformat 'restructuredtext en' $(docfiles)
-=======
 docfiles = bzr bzrlib
 api-docs:
 	mkdir -p api/html
 	PYTHONPATH=$(PWD) python tools/bzr_epydoc --html -o api/html --docformat 'restructuredtext en' $(docfiles)
->>>>>>> 4f41a0d6
 
 check-api-docs:
 	PYTHONPATH=$(PWD) python tools/bzr_epydoc --check --docformat 'restructuredtext en' $(docfiles)
