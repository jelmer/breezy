--- conflicted
+++ resolved
@@ -90,12 +90,9 @@
 	$(wildcard doc/*/user-guide/index.txt) \
 	$(derived_txt_files) \
 	doc/en/developer-guide/HACKING.txt \
-<<<<<<< HEAD
 	doc/en/upgrade-guide/index.txt \
 	$(wildcard doc/es/guia-usario/*.txt) \
 	doc/es/mini-tutorial/index.txt \
-=======
->>>>>>> eb59bd5d
 	doc/index.txt \
 	$(wildcard doc/index.*.txt)
 non_txt_files := \
