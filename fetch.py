--- conflicted
+++ resolved
@@ -30,24 +30,14 @@
 
 from bzrlib.plugins.svn.errors import InvalidFileName
 from fileids import generate_file_id
-<<<<<<< HEAD
-from repository import (SvnRepository, SVN_PROP_BZR_ANCESTRY, 
-                SVN_PROP_SVK_MERGE, SVN_PROP_BZR_MERGE,
-                SVN_PROP_BZR_PREFIX, SVN_PROP_BZR_REVISION_INFO, 
-                SVN_PROP_BZR_BRANCHING_SCHEME, SVN_PROP_BZR_REVISION_ID,
-                SVN_REVPROP_BZR_MAPPING_VERSION, MAPPING_VERSION,
-                SVN_PROP_BZR_FILEIDS, SvnRepositoryFormat, 
-                parse_revision_metadata, parse_merge_property,
-                revision_parse_svn_revprops)
-=======
 from mapping import (SVN_PROP_BZR_ANCESTRY, SVN_PROP_BZR_MERGE, 
                      SVN_PROP_BZR_PREFIX, SVN_PROP_BZR_REVISION_INFO, 
                      SVN_PROP_BZR_BRANCHING_SCHEME, SVN_PROP_BZR_REVISION_ID,
-                     SVN_PROP_BZR_FILEIDS)
+                     SVN_PROP_BZR_FILEIDS, SVN_REVPROP_BZR_MAPPING_VERSION, 
+                     MAPPING_VERSION)
 from repository import (SvnRepository, SvnRepositoryFormat, 
                         parse_revision_metadata, parse_merge_property, 
-                        SVN_PROP_SVK_MERGE)
->>>>>>> ef026af0
+                        SVN_PROP_SVK_MERGE, revision_parse_svn_revprops)
 from tree import apply_txdelta_handler
 
 
