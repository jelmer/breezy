--- conflicted
+++ resolved
@@ -44,22 +44,13 @@
 
 
 class RevisionBuildEditor(svn.delta.Editor):
-<<<<<<< HEAD
-    def __init__(self, source, target, branch_path, revnum, prev_inventory, 
-                 revid, svn_revprops, id_map, parent_branch, parent_id_map):
-=======
-    def __init__(self, source, target, branch_path, prev_inventory, revid, svn_revprops, id_map):
->>>>>>> 8833f864
+    def __init__(self, source, target, branch_path, prev_inventory, revid, 
+                 svn_revprops, id_map):
         self.branch_path = branch_path
         self.old_inventory = prev_inventory
         self.inventory = copy(prev_inventory)
         assert self.inventory.root is None or revnum > 0
         self.revid = revid
-<<<<<<< HEAD
-        self.revnum = revnum
-        mutter('idmap for %r %r' % (revid, id_map))
-=======
->>>>>>> 8833f864
         self.id_map = id_map
         self.source = source
         self.target = target
@@ -319,25 +310,10 @@
         else:
             (path, until_revnum) = self.source.parse_revision_id(revision_id)
 
-<<<<<<< HEAD
-        repos_root = self.source.transport.get_repos_root()
-        
-        # first, figure out what revisions need to be fetched
-        needed = []
-        parents = {}
-        prev_revid = None
-        if path is None:
-            it = self.source.follow_history(until_revnum)
-        else:
-            it = self.source.follow_branch_history(path, until_revnum)
-        for (branch, changes, revnum) in it:
-            revid = self.source.generate_revision_id(revnum, branch)
-=======
             prev_revid = None
             for (branch, revnum) in self.source.follow_branch(path, 
                                                               until_revnum):
                 revid = self.source.generate_revision_id(revnum, branch)
->>>>>>> 8833f864
 
                 if prev_revid is not None:
                     parents[prev_revid] = revid
@@ -355,72 +331,9 @@
             return
 
         repos_root = self.source.transport.get_repos_root()
-
         needed.reverse()
         prev_revid = None
         transport = self.source.transport
-<<<<<<< HEAD
-        for (branch, revnum, revid, changes) in needed:
-            if pb is not None:
-                pb.update('copying revision', num+1, len(needed)+1)
-            num += 1
-
-            parent_revid = parents[revid]
-
-            if parent_revid is not None:
-                (parent_branch, parent_revnum) = self.source.parse_revision_id(parent_revid)
-            else:
-                parent_revnum = 0
-                parent_branch = None
-
-            if parent_revid is None:
-                parent_inv = Inventory(root_id=None)
-            elif prev_revid != parent_revid:
-                parent_inv = self.target.get_inventory(parent_revid)
-            else:
-                parent_inv = prev_inv
-
-            id_map = self.source.transform_fileid_map(self.source.uuid, 
-                                        revnum, branch, changes)
-
-            editor = RevisionBuildEditor(self.source, self.target, branch, 
-                                         revnum, parent_inv, revid, 
-                                     self.source._log.get_revision_info(revnum),
-                                     id_map, parent_branch)
-
-            pool = Pool()
-            edit, edit_baton = svn.delta.make_editor(editor, pool)
-
-            if parent_branch is None:
-                transport.reparent(repos_root)
-            else:
-                transport.reparent("%s/%s" % (repos_root, parent_branch))
-            if parent_branch != branch:
-                switch_url = "%s/%s" % (repos_root, branch)
-                reporter, reporter_baton = transport.do_switch(
-                           revnum, "", True, 
-                           switch_url, edit, edit_baton, pool)
-            else:
-                reporter, reporter_baton = transport.do_update(
-                           revnum, "", True, edit, edit_baton, pool)
-
-            # Report status of existing paths
-            svn.ra.reporter2_invoke_set_path(reporter, reporter_baton, 
-                "", parent_revnum, False, None, pool)
-
-            transport.lock()
-            svn.ra.reporter2_invoke_finish_report(reporter, reporter_baton, pool)
-            transport.unlock()
-
-            prev_inv = editor.inventory
-            prev_revid = revid
-
-            pool.destroy()
-
-        if pb is not None:
-            pb.clear()
-
-=======
         pb = ui_factory.nested_progress_bar()
         num = 0
         try:
@@ -484,7 +397,6 @@
                 num += 1
         finally:
             pb.finished()
->>>>>>> 8833f864
         self.source.transport.reparent(repos_root)
 
     @needs_write_lock
