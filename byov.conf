vm.class = lxd
# Start with an up to date system by default
vm.update = True
# External sources dependencies, packages are not recent enough
subunit.clone = (git clone https://github.com/testing-cabal/subunit.git ../subunit)
sphinx_epytext.install = (pip3 install sphinx_epytext)
flake8.install3 = (pip3 install flake8)
brz.extras = fastimport,launchpad,workspace,git,cext,doc

[brz]
# because paramiko 2.0.0 is broken:
# breezy.tests.test_transport.TestSSHConnections.test_bzr_connect_to_bzr_ssh
# runs into a deprecation issue which is only fixed in 2.3.0 which is
# available nowhere in ubuntu/debian /o\
# https://github.com/paramiko/paramiko/issues/1030
# https://bugs.debian.org/cgi-bin/bugreport.cgi?bug=882322 -- vila 2018-05-16

# FIXME: Arguably this should be vm.build_deps=brz but it requires either an
# available package or at least a debian/ dir ? -- vila 2018-02-23
brz.build_deps = gcc, debhelper, python3, python3-all-dev, python3-configobj, python3-docutils, python3-paramiko, python3-subunit, python3-testtools, subunit, python3-pip, python3-setuptools, python3-flake8, python3-sphinx, python3-launchpadlib, python3-pyinotify, rustc, cargo
subunit.build_deps = python3-testscenarios, python3-testtools, cython, cython3, quilt
vm.packages = {brz.build_deps}, {subunit.build_deps}, bzr, git, python-junitxml
[brz-xenial]
vm.release = bionic
<<<<<<< HEAD
byoci.setup.command = (pip3 install --upgrade pip && pip3 install --upgrade cython setuptools-rust sphinx paramiko && {subunit.clone} && {flake8.install3} && python3 setup.py develop --user && pip3 install -e '.[{brz.extras}]')
=======
byoci.setup.command = (pip3 install --upgrade pip && pip3 install --upgrade cython sphinx paramiko && {subunit.clone} && {flake8.install3} && PATH="$HOME/.local/bin:$PATH" python3 setup.py develop --user && pip3 install -e '.[{brz.extras}]')
>>>>>>> 4b00eecd
# FIXME: bzr log -l2 should be by default -- vila 2018-03-09
byoci.tests.command = bash -o pipefail -c "bzr log -l2 && PYTHONPATH=../subunit/python:$PYTHONPATH PATH=../subunit/filters:$HOME/.local/bin:$PATH make check-ci | subunit2junitxml -o ../results.xml -f | subunit2pyunit"
[brz-cosmic]
vm.release = cosmic
[brz-disco]
vm.release = disco
vm.packages = {brz.build_deps}, {subunit.build_deps}, bzr, git, python3-dulwich, python-junitxml
byoci.setup.command = ({subunit.clone} && {sphinx_epytext.install} )
byoci.tests.command = bash -o pipefail -c "bzr log -l2 && (PYTHONPATH=../subunit/python:$PYTHONPATH PATH=../subunit/filters:$HOME/.local/bin:$PATH make check-ci | subunit2junitxml -o ../results.xml -f | subunit2pyunit)"
[brz-eoan]
vm.release = eoan
lxd.image = ubuntu-daily:{vm.release}/{vm.architecture}
[brz-buster]
vm.distribution = debian
vm.release = buster
vm.packages = {brz.build_deps}, {subunit.build_deps}, bzr, git, python3-dulwich, python-junitxml
byoci.setup.command = ({subunit.clone} && {sphinx_epytext.install} )
byoci.tests.command = bash -o pipefail -c "bzr log -l2 && (PYTHONPATH=../subunit/python:$PYTHONPATH PATH=../subunit/filters:$HOME/.local/bin:$PATH make check-ci | subunit2junitxml -o ../results.xml -f | subunit2pyunit)"
[brz-sid]
vm.distribution = debian
vm.release = sid<|MERGE_RESOLUTION|>--- conflicted
+++ resolved
@@ -22,11 +22,7 @@
 vm.packages = {brz.build_deps}, {subunit.build_deps}, bzr, git, python-junitxml
 [brz-xenial]
 vm.release = bionic
-<<<<<<< HEAD
-byoci.setup.command = (pip3 install --upgrade pip && pip3 install --upgrade cython setuptools-rust sphinx paramiko && {subunit.clone} && {flake8.install3} && python3 setup.py develop --user && pip3 install -e '.[{brz.extras}]')
-=======
-byoci.setup.command = (pip3 install --upgrade pip && pip3 install --upgrade cython sphinx paramiko && {subunit.clone} && {flake8.install3} && PATH="$HOME/.local/bin:$PATH" python3 setup.py develop --user && pip3 install -e '.[{brz.extras}]')
->>>>>>> 4b00eecd
+byoci.setup.command = (pip3 install --upgrade pip && pip3 install --upgrade cython setuptools-rust sphinx paramiko && {subunit.clone} && {flake8.install3} && PATH="$HOME/.local/bin:$PATH" python3 setup.py develop --user && pip3 install -e '.[{brz.extras}]')
 # FIXME: bzr log -l2 should be by default -- vila 2018-03-09
 byoci.tests.command = bash -o pipefail -c "bzr log -l2 && PYTHONPATH=../subunit/python:$PYTHONPATH PATH=../subunit/filters:$HOME/.local/bin:$PATH make check-ci | subunit2junitxml -o ../results.xml -f | subunit2pyunit"
 [brz-cosmic]
