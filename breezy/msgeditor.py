# Copyright (C) 2005-2011 Canonical Ltd
#
# This program is free software; you can redistribute it and/or modify
# it under the terms of the GNU General Public License as published by
# the Free Software Foundation; either version 2 of the License, or
# (at your option) any later version.
#
# This program is distributed in the hope that it will be useful,
# but WITHOUT ANY WARRANTY; without even the implied warranty of
# MERCHANTABILITY or FITNESS FOR A PARTICULAR PURPOSE.  See the
# GNU General Public License for more details.
#
# You should have received a copy of the GNU General Public License
# along with this program; if not, write to the Free Software
# Foundation, Inc., 51 Franklin Street, Fifth Floor, Boston, MA 02110-1301 USA

"""Commit message editor support."""

from __future__ import absolute_import

import codecs
import os
from subprocess import call
import sys

from . import (
    cmdline,
    config,
    osutils,
    trace,
    transport,
    ui,
    )
from .errors import (
    BzrError,
    NoSuchRevisionInTree,
    )
from .hooks import Hooks
from .sixish import (
    BytesIO,
    StringIO,
    )


class BadCommitMessageEncoding(BzrError):

    _fmt = 'The specified commit message contains characters unsupported by '\
        'the current encoding.'


def _get_editor():
    """Return sequence of possible editor binaries for the current platform"""
    try:
        yield os.environ["BRZ_EDITOR"], '$BRZ_EDITOR'
    except KeyError:
        pass

    e = config.GlobalStack().get('editor')
    if e is not None:
        yield e, config.config_filename()

    for varname in 'VISUAL', 'EDITOR':
        if varname in os.environ:
            yield os.environ[varname], '$' + varname

    if sys.platform == 'win32':
        for editor in 'wordpad.exe', 'notepad.exe':
            yield editor, None
    else:
        for editor in ['/usr/bin/editor', 'vi', 'pico', 'nano', 'joe']:
            yield editor, None


def _run_editor(filename):
    """Try to execute an editor to edit the commit message."""
    for candidate, candidate_source in _get_editor():
        edargs = cmdline.split(candidate)
        try:
            x = call(edargs + [filename])
        except OSError as e:
            if candidate_source is not None:
                # We tried this editor because some user configuration (an
                # environment variable or config file) said to try it.  Let
                # the user know their configuration is broken.
                trace.warning(
                    'Could not start editor "%s" (specified by %s): %s\n'
                    % (candidate, candidate_source, str(e)))
            continue
            raise
        if x == 0:
            return True
        elif x == 127:
            continue
        else:
            break
    raise BzrError("Could not start any editor.\nPlease specify one with:\n"
                   " - $BRZ_EDITOR\n - editor=/some/path in %s\n"
                   " - $VISUAL\n - $EDITOR" %
                   config.config_filename())


DEFAULT_IGNORE_LINE = "%(bar)s %(msg)s %(bar)s" % \
    {'bar': '-' * 14, 'msg': 'This line and the following will be ignored'}


def edit_commit_message(infotext, ignoreline=DEFAULT_IGNORE_LINE,
                        start_message=None):
    """Let the user edit a commit message in a temp file.

    This is run if they don't give a message or
    message-containing file on the command line.

    :param infotext:    Text to be displayed at bottom of message
                        for the user's reference;
                        currently similar to 'bzr status'.

    :param ignoreline:  The separator to use above the infotext.

    :param start_message:   The text to place above the separator, if any.
                            This will not be removed from the message
                            after the user has edited it.

    :return:    commit message or None.
    """

    if start_message is not None:
        start_message = start_message.encode(osutils.get_user_encoding())
    infotext = infotext.encode(osutils.get_user_encoding(), 'replace')
    return edit_commit_message_encoded(infotext, ignoreline, start_message)


def edit_commit_message_encoded(infotext, ignoreline=DEFAULT_IGNORE_LINE,
                                start_message=None):
    """Let the user edit a commit message in a temp file.

    This is run if they don't give a message or
    message-containing file on the command line.

    :param infotext:    Text to be displayed at bottom of message
                        for the user's reference;
                        currently similar to 'bzr status'.
                        The string is already encoded

    :param ignoreline:  The separator to use above the infotext.

    :param start_message:   The text to place above the separator, if any.
                            This will not be removed from the message
                            after the user has edited it.
                            The string is already encoded

    :return:    commit message or None.
    """
    msgfilename = None
    try:
        msgfilename, hasinfo = _create_temp_file_with_commit_template(
            infotext, ignoreline, start_message)
        if not msgfilename:
            return None
        basename = osutils.basename(msgfilename)
        msg_transport = transport.get_transport_from_path(
            osutils.dirname(msgfilename))
        reference_content = msg_transport.get_bytes(basename)
        if not _run_editor(msgfilename):
            return None
        edited_content = msg_transport.get_bytes(basename)
        if edited_content == reference_content:
            if not ui.ui_factory.confirm_action(
                u"Commit message was not edited, use anyway",
                "breezy.msgeditor.unchanged",
                    {}):
                # Returning "" makes cmd_commit raise 'empty commit message
                # specified' which is a reasonable error, given the user has
                # rejected using the unedited template.
                return ""
        started = False
        msg = []
        lastline, nlines = 0, 0
        with codecs.open(msgfilename, mode='rb', encoding=osutils.get_user_encoding()) as f:
            try:
                for line in f:
                    stripped_line = line.strip()
                    # strip empty line before the log message starts
                    if not started:
                        if stripped_line != "":
                            started = True
                        else:
                            continue
                    # check for the ignore line only if there
                    # is additional information at the end
                    if hasinfo and stripped_line == ignoreline:
                        break
                    nlines += 1
                    # keep track of the last line that had some content
                    if stripped_line != "":
                        lastline = nlines
                    msg.append(line)
            except UnicodeDecodeError:
                raise BadCommitMessageEncoding()

        if len(msg) == 0:
            return ""
        # delete empty lines at the end
        del msg[lastline:]
        # add a newline at the end, if needed
        if not msg[-1].endswith("\n"):
            return "%s%s" % ("".join(msg), "\n")
        else:
            return "".join(msg)
    finally:
        # delete the msg file in any case
        if msgfilename is not None:
            try:
                os.unlink(msgfilename)
            except IOError as e:
                trace.warning(
                    "failed to unlink %s: %s; ignored", msgfilename, e)


def _create_temp_file_with_commit_template(infotext,
                                           ignoreline=DEFAULT_IGNORE_LINE,
                                           start_message=None,
                                           tmpdir=None):
    """Create temp file and write commit template in it.

    :param infotext: Text to be displayed at bottom of message for the
        user's reference; currently similar to 'bzr status'.  The text is
        already encoded.

    :param ignoreline:  The separator to use above the infotext.

    :param start_message: The text to place above the separator, if any.
        This will not be removed from the message after the user has edited
        it.  The string is already encoded

    :return:    2-tuple (temp file name, hasinfo)
    """
    import tempfile
    tmp_fileno, msgfilename = tempfile.mkstemp(prefix='bzr_log.',
                                               dir=tmpdir, text=True)
    with os.fdopen(tmp_fileno, 'wb') as msgfile:
        if start_message is not None:
            msgfile.write(b"%s\n" % start_message)

        if infotext is not None and infotext != "":
            hasinfo = True
            trailer = b"\n\n%s\n\n%s" % (
                ignoreline.encode(osutils.get_user_encoding()), infotext)
            msgfile.write(trailer)
        else:
            hasinfo = False

    return (msgfilename, hasinfo)


def make_commit_message_template(working_tree, specific_files):
    """Prepare a template file for a commit into a branch.

    Returns a unicode string containing the template.
    """
    # TODO: make provision for this to be overridden or modified by a hook
    #
    # TODO: Rather than running the status command, should prepare a draft of
    # the revision to be committed, then pause and ask the user to
    # confirm/write a message.
    from .status import show_tree_status
    status_tmp = StringIO()
    show_tree_status(working_tree, specific_files=specific_files,
                     to_file=status_tmp, verbose=True)
    return status_tmp.getvalue()


def make_commit_message_template_encoded(working_tree, basis_revid, specific_files,
                                         diff=None, output_encoding='utf-8'):
    """Prepare a template file for a commit into a branch.

    Returns an encoded string.
    """
    try:
        basis_tree = working_tree.revision_tree(basis_revid)
    except NoSuchRevisionInTree:
        basis_tree = working_tree.branch.repository.revision_tree(basis_revid)

    # TODO: make provision for this to be overridden or modified by a hook
    #
    # TODO: Rather than running the status command, should prepare a draft of
    # the revision to be committed, then pause and ask the user to
    # confirm/write a message.
    from .diff import show_diff_trees

    template = make_commit_message_template(working_tree, specific_files)
    template = template.encode(output_encoding, "replace")

    if diff:
<<<<<<< HEAD
        stream = StringIO()
        show_diff_trees(basis_tree,
=======
        stream = BytesIO()
        show_diff_trees(working_tree.basis_tree(),
>>>>>>> ef89c7fa
                        working_tree, stream, specific_files,
                        path_encoding=output_encoding)
        template = template + b'\n' + stream.getvalue()

    return template


class MessageEditorHooks(Hooks):
    """A dictionary mapping hook name to a list of callables for message editor
    hooks.

    e.g. ['commit_message_template'] is the list of items to be called to
    generate a commit message template
    """

    def __init__(self):
        """Create the default hooks.

        These are all empty initially.
        """
        Hooks.__init__(self, "breezy.msgeditor", "hooks")
        self.add_hook(
            'set_commit_message',
            "Set a fixed commit message. "
            "set_commit_message is called with the "
            "breezy.commit.Commit object (so you can also change e.g. "
            "revision properties by editing commit.builder._revprops) and the "
            "message so far. set_commit_message must return the message to "
            "use or None if it should use the message editor as normal.",
            (2, 4))
        self.add_hook(
            'commit_message_template',
            "Called when a commit message is being generated. "
            "commit_message_template is called with the breezy.commit.Commit "
            "object and the message that is known so far. "
            "commit_message_template must return a new message to use (which "
            "could be the same as it was given). When there are multiple "
            "hooks registered for commit_message_template, they are chained "
            "with the result from the first passed into the second, and so "
            "on.", (1, 10))


hooks = MessageEditorHooks()


def set_commit_message(commit, start_message=None):
    """Sets the commit message.
    :param commit: Commit object for the active commit.
    :return: The commit message or None to continue using the message editor
    """
    start_message = None
    for hook in hooks['set_commit_message']:
        start_message = hook(commit, start_message)
    return start_message


def generate_commit_message_template(commit, start_message=None):
    """Generate a commit message template.

    :param commit: Commit object for the active commit.
    :param start_message: Message to start with.
    :return: A start commit message or None for an empty start commit message.
    """
    start_message = None
    for hook in hooks['commit_message_template']:
        start_message = hook(commit, start_message)
    return start_message<|MERGE_RESOLUTION|>--- conflicted
+++ resolved
@@ -291,13 +291,8 @@
     template = template.encode(output_encoding, "replace")
 
     if diff:
-<<<<<<< HEAD
-        stream = StringIO()
+        stream = BytesIO()
         show_diff_trees(basis_tree,
-=======
-        stream = BytesIO()
-        show_diff_trees(working_tree.basis_tree(),
->>>>>>> ef89c7fa
                         working_tree, stream, specific_files,
                         path_encoding=output_encoding)
         template = template + b'\n' + stream.getvalue()
