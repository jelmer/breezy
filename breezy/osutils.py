--- conflicted
+++ resolved
@@ -2634,7 +2634,6 @@
     return False
 
 
-<<<<<<< HEAD
 def cache_dir():
     """Return the cache directory to use."""
     if sys.platform in ("nt", "win32"):
@@ -2662,7 +2661,8 @@
         os.makedirs(cache_dir)
 
     return cache_dir
-=======
+
+
 def get_fs_type(path):
     """Return the filesystem type for the partition a path is in.
 
@@ -2689,5 +2689,4 @@
 if PY3:
     perf_counter = time.perf_counter
 else:
-    perf_counter = time.clock
->>>>>>> c0922da2
+    perf_counter = time.clock