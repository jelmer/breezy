# Copyright (C) 2006-2011 Canonical Ltd
#
# This program is free software; you can redistribute it and/or modify
# it under the terms of the GNU General Public License as published by
# the Free Software Foundation; either version 2 of the License, or
# (at your option) any later version.
#
# This program is distributed in the hope that it will be useful,
# but WITHOUT ANY WARRANTY; without even the implied warranty of
# MERCHANTABILITY or FITNESS FOR A PARTICULAR PURPOSE.  See the
# GNU General Public License for more details.
#
# You should have received a copy of the GNU General Public License
# along with this program; if not, write to the Free Software
# Foundation, Inc., 51 Franklin Street, Fifth Floor, Boston, MA 02110-1301 USA

"""Knit versionedfile implementation.

A knit is a versioned file implementation that supports efficient append only
updates.

Knit file layout:
lifeless: the data file is made up of "delta records".  each delta record has a delta header
that contains; (1) a version id, (2) the size of the delta (in lines), and (3)  the digest of
the -expanded data- (ie, the delta applied to the parent).  the delta also ends with a
end-marker; simply "end VERSION"

delta can be line or full contents.a
... the 8's there are the index number of the annotation.
version robertc@robertcollins.net-20051003014215-ee2990904cc4c7ad 7 c7d23b2a5bd6ca00e8e266cec0ec228158ee9f9e
59,59,3
8
8         if ie.executable:
8             e.set('executable', 'yes')
130,130,2
8         if elt.get('executable') == 'yes':
8             ie.executable = True
end robertc@robertcollins.net-20051003014215-ee2990904cc4c7ad


whats in an index:
09:33 < jrydberg> lifeless: each index is made up of a tuple of; version id, options, position, size, parents
09:33 < jrydberg> lifeless: the parents are currently dictionary compressed
09:33 < jrydberg> lifeless: (meaning it currently does not support ghosts)
09:33 < lifeless> right
09:33 < jrydberg> lifeless: the position and size is the range in the data file


so the index sequence is the dictionary compressed sequence number used
in the deltas to provide line annotation

"""

import operator
from io import BytesIO
import os

from ..lazy_import import lazy_import
lazy_import(globals(), """
import patiencediff
import gzip

from breezy import (
    debug,
    diff,
    trace,
    tsort,
    ui,
    )
from breezy.bzr import (
    index as _mod_index,
    pack,
    static_tuple,
    tuned_gzip,
    )

from breezy.bzr import pack_repo
from breezy.i18n import gettext
""")
from .. import (
    annotate,
    errors,
    osutils,
    transport as _mod_transport,
    )
from ..errors import (
    InternalBzrError,
    InvalidRevisionId,
    RevisionNotPresent,
    )
from ..osutils import (
    contains_whitespace,
    sha_string,
    sha_strings,
    split_lines,
    )
<<<<<<< HEAD
=======
from ..transport import (
    NoSuchFile,
    )
>>>>>>> 0931349c
from ..bzr.versionedfile import (
    _KeyRefs,
    AbsentContentFactory,
    adapter_registry,
    ConstantMapper,
    ContentFactory,
    ExistingContent,
    sort_groupcompress,
    UnavailableRepresentation,
    VersionedFilesWithFallbacks,
    )


# TODO: Split out code specific to this format into an associated object.

# TODO: Can we put in some kind of value to check that the index and data
# files belong together?

# TODO: accommodate binaries, perhaps by storing a byte count

# TODO: function to check whole file

# TODO: atomically append data, then measure backwards from the cursor
# position after writing to work out where it was located.  we may need to
# bypass python file buffering.

DATA_SUFFIX = '.knit'
INDEX_SUFFIX = '.kndx'
_STREAM_MIN_BUFFER_SIZE = 5 * 1024 * 1024


class KnitError(InternalBzrError):

    _fmt = "Knit error"


class KnitCorrupt(KnitError):

    _fmt = "Knit %(filename)s corrupt: %(how)s"

    def __init__(self, filename, how):
        KnitError.__init__(self)
        self.filename = filename
        self.how = how


class SHA1KnitCorrupt(KnitCorrupt):

    _fmt = ("Knit %(filename)s corrupt: sha-1 of reconstructed text does not "
            "match expected sha-1. key %(key)s expected sha %(expected)s actual "
            "sha %(actual)s")

    def __init__(self, filename, actual, expected, key, content):
        KnitError.__init__(self)
        self.filename = filename
        self.actual = actual
        self.expected = expected
        self.key = key
        self.content = content


class KnitDataStreamIncompatible(KnitError):
    # Not raised anymore, as we can convert data streams.  In future we may
    # need it again for more exotic cases, so we're keeping it around for now.

    _fmt = "Cannot insert knit data stream of format \"%(stream_format)s\" into knit of format \"%(target_format)s\"."

    def __init__(self, stream_format, target_format):
        self.stream_format = stream_format
        self.target_format = target_format


class KnitDataStreamUnknown(KnitError):
    # Indicates a data stream we don't know how to handle.

    _fmt = "Cannot parse knit data stream of format \"%(stream_format)s\"."

    def __init__(self, stream_format):
        self.stream_format = stream_format


class KnitHeaderError(KnitError):

    _fmt = 'Knit header error: %(badline)r unexpected for file "%(filename)s".'

    def __init__(self, badline, filename):
        KnitError.__init__(self)
        self.badline = badline
        self.filename = filename


class KnitIndexUnknownMethod(KnitError):
    """Raised when we don't understand the storage method.

    Currently only 'fulltext' and 'line-delta' are supported.
    """

    _fmt = ("Knit index %(filename)s does not have a known method"
            " in options: %(options)r")

    def __init__(self, filename, options):
        KnitError.__init__(self)
        self.filename = filename
        self.options = options


class KnitAdapter(object):
    """Base class for knit record adaption."""

    def __init__(self, basis_vf):
        """Create an adapter which accesses full texts from basis_vf.

        :param basis_vf: A versioned file to access basis texts of deltas from.
            May be None for adapters that do not need to access basis texts.
        """
        self._data = KnitVersionedFiles(None, None)
        self._annotate_factory = KnitAnnotateFactory()
        self._plain_factory = KnitPlainFactory()
        self._basis_vf = basis_vf


class FTAnnotatedToUnannotated(KnitAdapter):
    """An adapter from FT annotated knits to unannotated ones."""

    def get_bytes(self, factory, target_storage_kind):
        if target_storage_kind != 'knit-ft-gz':
            raise UnavailableRepresentation(
                factory.key, target_storage_kind, factory.storage_kind)
        annotated_compressed_bytes = factory._raw_record
        rec, contents = \
            self._data._parse_record_unchecked(annotated_compressed_bytes)
        content = self._annotate_factory.parse_fulltext(contents, rec[1])
        size, chunks = self._data._record_to_data(
            (rec[1],), rec[3], content.text())
        return b''.join(chunks)


class DeltaAnnotatedToUnannotated(KnitAdapter):
    """An adapter for deltas from annotated to unannotated."""

    def get_bytes(self, factory, target_storage_kind):
        if target_storage_kind != 'knit-delta-gz':
            raise UnavailableRepresentation(
                factory.key, target_storage_kind, factory.storage_kind)
        annotated_compressed_bytes = factory._raw_record
        rec, contents = \
            self._data._parse_record_unchecked(annotated_compressed_bytes)
        delta = self._annotate_factory.parse_line_delta(contents, rec[1],
                                                        plain=True)
        contents = self._plain_factory.lower_line_delta(delta)
        size, chunks = self._data._record_to_data((rec[1],), rec[3], contents)
        return b''.join(chunks)


class FTAnnotatedToFullText(KnitAdapter):
    """An adapter from FT annotated knits to unannotated ones."""

    def get_bytes(self, factory, target_storage_kind):
        annotated_compressed_bytes = factory._raw_record
        rec, contents = \
            self._data._parse_record_unchecked(annotated_compressed_bytes)
        content, delta = self._annotate_factory.parse_record(factory.key[-1],
                                                             contents, factory._build_details, None)
        if target_storage_kind == 'fulltext':
            return b''.join(content.text())
        elif target_storage_kind in ('chunked', 'lines'):
            return content.text()
        raise UnavailableRepresentation(
            factory.key, target_storage_kind, factory.storage_kind)


class DeltaAnnotatedToFullText(KnitAdapter):
    """An adapter for deltas from annotated to unannotated."""

    def get_bytes(self, factory, target_storage_kind):
        annotated_compressed_bytes = factory._raw_record
        rec, contents = \
            self._data._parse_record_unchecked(annotated_compressed_bytes)
        delta = self._annotate_factory.parse_line_delta(contents, rec[1],
                                                        plain=True)
        compression_parent = factory.parents[0]
        basis_entry = next(self._basis_vf.get_record_stream(
            [compression_parent], 'unordered', True))
        if basis_entry.storage_kind == 'absent':
            raise errors.RevisionNotPresent(compression_parent, self._basis_vf)
        basis_lines = basis_entry.get_bytes_as('lines')
        # Manually apply the delta because we have one annotated content and
        # one plain.
        basis_content = PlainKnitContent(basis_lines, compression_parent)
        basis_content.apply_delta(delta, rec[1])
        basis_content._should_strip_eol = factory._build_details[1]

        if target_storage_kind == 'fulltext':
            return b''.join(basis_content.text())
        elif target_storage_kind in ('chunked', 'lines'):
            return basis_content.text()
        raise UnavailableRepresentation(
            factory.key, target_storage_kind, factory.storage_kind)


class FTPlainToFullText(KnitAdapter):
    """An adapter from FT plain knits to unannotated ones."""

    def get_bytes(self, factory, target_storage_kind):
        compressed_bytes = factory._raw_record
        rec, contents = \
            self._data._parse_record_unchecked(compressed_bytes)
        content, delta = self._plain_factory.parse_record(factory.key[-1],
                                                          contents, factory._build_details, None)
        if target_storage_kind == 'fulltext':
            return b''.join(content.text())
        elif target_storage_kind in ('chunked', 'lines'):
            return content.text()
        raise UnavailableRepresentation(
            factory.key, target_storage_kind, factory.storage_kind)


class DeltaPlainToFullText(KnitAdapter):
    """An adapter for deltas from annotated to unannotated."""

    def get_bytes(self, factory, target_storage_kind):
        compressed_bytes = factory._raw_record
        rec, contents = \
            self._data._parse_record_unchecked(compressed_bytes)
        delta = self._plain_factory.parse_line_delta(contents, rec[1])
        compression_parent = factory.parents[0]
        # XXX: string splitting overhead.
        basis_entry = next(self._basis_vf.get_record_stream(
            [compression_parent], 'unordered', True))
        if basis_entry.storage_kind == 'absent':
            raise errors.RevisionNotPresent(compression_parent, self._basis_vf)
        basis_lines = basis_entry.get_bytes_as('lines')
        basis_content = PlainKnitContent(basis_lines, compression_parent)
        # Manually apply the delta because we have one annotated content and
        # one plain.
        content, _ = self._plain_factory.parse_record(rec[1], contents,
                                                      factory._build_details, basis_content)
        if target_storage_kind == 'fulltext':
            return b''.join(content.text())
        elif target_storage_kind in ('chunked', 'lines'):
            return content.text()
        raise UnavailableRepresentation(
            factory.key, target_storage_kind, factory.storage_kind)


class KnitContentFactory(ContentFactory):
    """Content factory for streaming from knits.

    :seealso ContentFactory:
    """

    def __init__(self, key, parents, build_details, sha1, raw_record,
                 annotated, knit=None, network_bytes=None):
        """Create a KnitContentFactory for key.

        :param key: The key.
        :param parents: The parents.
        :param build_details: The build details as returned from
            get_build_details.
        :param sha1: The sha1 expected from the full text of this object.
        :param raw_record: The bytes of the knit data from disk.
        :param annotated: True if the raw data is annotated.
        :param network_bytes: None to calculate the network bytes on demand,
            not-none if they are already known.
        """
        ContentFactory.__init__(self)
        self.sha1 = sha1
        self.key = key
        self.parents = parents
        if build_details[0] == 'line-delta':
            kind = 'delta'
        else:
            kind = 'ft'
        if annotated:
            annotated_kind = 'annotated-'
        else:
            annotated_kind = ''
        self.storage_kind = 'knit-%s%s-gz' % (annotated_kind, kind)
        self._raw_record = raw_record
        self._network_bytes = network_bytes
        self._build_details = build_details
        self._knit = knit

    def _create_network_bytes(self):
        """Create a fully serialised network version for transmission."""
        # storage_kind, key, parents, Noeol, raw_record
        key_bytes = b'\x00'.join(self.key)
        if self.parents is None:
            parent_bytes = b'None:'
        else:
            parent_bytes = b'\t'.join(b'\x00'.join(key)
                                      for key in self.parents)
        if self._build_details[1]:
            noeol = b'N'
        else:
            noeol = b' '
        network_bytes = b"%s\n%s\n%s\n%s%s" % (
            self.storage_kind.encode('ascii'), key_bytes,
            parent_bytes, noeol, self._raw_record)
        self._network_bytes = network_bytes

    def get_bytes_as(self, storage_kind):
        if storage_kind == self.storage_kind:
            if self._network_bytes is None:
                self._create_network_bytes()
            return self._network_bytes
        if ('-ft-' in self.storage_kind
                and storage_kind in ('chunked', 'fulltext', 'lines')):
            adapter_key = (self.storage_kind, storage_kind)
            adapter_factory = adapter_registry.get(adapter_key)
            adapter = adapter_factory(None)
            return adapter.get_bytes(self, storage_kind)
        if self._knit is not None:
            # Not redundant with direct conversion above - that only handles
            # fulltext cases.
            if storage_kind in ('chunked', 'lines'):
                return self._knit.get_lines(self.key[0])
            elif storage_kind == 'fulltext':
                return self._knit.get_text(self.key[0])
        raise UnavailableRepresentation(self.key, storage_kind,
                                        self.storage_kind)

    def iter_bytes_as(self, storage_kind):
        return iter(self.get_bytes_as(storage_kind))


class LazyKnitContentFactory(ContentFactory):
    """A ContentFactory which can either generate full text or a wire form.

    :seealso ContentFactory:
    """

    def __init__(self, key, parents, generator, first):
        """Create a LazyKnitContentFactory.

        :param key: The key of the record.
        :param parents: The parents of the record.
        :param generator: A _ContentMapGenerator containing the record for this
            key.
        :param first: Is this the first content object returned from generator?
            if it is, its storage kind is knit-delta-closure, otherwise it is
            knit-delta-closure-ref
        """
        self.key = key
        self.parents = parents
        self.sha1 = None
        self.size = None
        self._generator = generator
        self.storage_kind = "knit-delta-closure"
        if not first:
            self.storage_kind = self.storage_kind + "-ref"
        self._first = first

    def get_bytes_as(self, storage_kind):
        if storage_kind == self.storage_kind:
            if self._first:
                return self._generator._wire_bytes()
            else:
                # all the keys etc are contained in the bytes returned in the
                # first record.
                return b''
        if storage_kind in ('chunked', 'fulltext', 'lines'):
            chunks = self._generator._get_one_work(self.key).text()
            if storage_kind in ('chunked', 'lines'):
                return chunks
            else:
                return b''.join(chunks)
        raise UnavailableRepresentation(self.key, storage_kind,
                                        self.storage_kind)

    def iter_bytes_as(self, storage_kind):
        if storage_kind in ('chunked', 'lines'):
            chunks = self._generator._get_one_work(self.key).text()
            return iter(chunks)
        raise errors.UnavailableRepresentation(self.key, storage_kind,
                                               self.storage_kind)


def knit_delta_closure_to_records(storage_kind, bytes, line_end):
    """Convert a network record to a iterator over stream records.

    :param storage_kind: The storage kind of the record.
        Must be 'knit-delta-closure'.
    :param bytes: The bytes of the record on the network.
    """
    generator = _NetworkContentMapGenerator(bytes, line_end)
    return generator.get_record_stream()


def knit_network_to_record(storage_kind, bytes, line_end):
    """Convert a network record to a record object.

    :param storage_kind: The storage kind of the record.
    :param bytes: The bytes of the record on the network.
    """
    start = line_end
    line_end = bytes.find(b'\n', start)
    key = tuple(bytes[start:line_end].split(b'\x00'))
    start = line_end + 1
    line_end = bytes.find(b'\n', start)
    parent_line = bytes[start:line_end]
    if parent_line == b'None:':
        parents = None
    else:
        parents = tuple(
            [tuple(segment.split(b'\x00')) for segment in parent_line.split(b'\t')
             if segment])
    start = line_end + 1
    noeol = bytes[start:start + 1] == b'N'
    if 'ft' in storage_kind:
        method = 'fulltext'
    else:
        method = 'line-delta'
    build_details = (method, noeol)
    start = start + 1
    raw_record = bytes[start:]
    annotated = 'annotated' in storage_kind
    return [KnitContentFactory(key, parents, build_details, None, raw_record,
                               annotated, network_bytes=bytes)]


class KnitContent(object):
    """Content of a knit version to which deltas can be applied.

    This is always stored in memory as a list of lines with \\n at the end,
    plus a flag saying if the final ending is really there or not, because that
    corresponds to the on-disk knit representation.
    """

    def __init__(self):
        self._should_strip_eol = False

    def apply_delta(self, delta, new_version_id):
        """Apply delta to this object to become new_version_id."""
        raise NotImplementedError(self.apply_delta)

    def line_delta_iter(self, new_lines):
        """Generate line-based delta from this content to new_lines."""
        new_texts = new_lines.text()
        old_texts = self.text()
        s = patiencediff.PatienceSequenceMatcher(None, old_texts, new_texts)
        for tag, i1, i2, j1, j2 in s.get_opcodes():
            if tag == 'equal':
                continue
            # ofrom, oto, length, data
            yield i1, i2, j2 - j1, new_lines._lines[j1:j2]

    def line_delta(self, new_lines):
        return list(self.line_delta_iter(new_lines))

    @staticmethod
    def get_line_delta_blocks(knit_delta, source, target):
        """Extract SequenceMatcher.get_matching_blocks() from a knit delta"""
        target_len = len(target)
        s_pos = 0
        t_pos = 0
        for s_begin, s_end, t_len, new_text in knit_delta:
            true_n = s_begin - s_pos
            n = true_n
            if n > 0:
                # knit deltas do not provide reliable info about whether the
                # last line of a file matches, due to eol handling.
                if source[s_pos + n - 1] != target[t_pos + n - 1]:
                    n -= 1
                if n > 0:
                    yield s_pos, t_pos, n
            t_pos += t_len + true_n
            s_pos = s_end
        n = target_len - t_pos
        if n > 0:
            if source[s_pos + n - 1] != target[t_pos + n - 1]:
                n -= 1
            if n > 0:
                yield s_pos, t_pos, n
        yield s_pos + (target_len - t_pos), target_len, 0


class AnnotatedKnitContent(KnitContent):
    """Annotated content."""

    def __init__(self, lines):
        KnitContent.__init__(self)
        self._lines = list(lines)

    def annotate(self):
        """Return a list of (origin, text) for each content line."""
        lines = self._lines[:]
        if self._should_strip_eol:
            origin, last_line = lines[-1]
            lines[-1] = (origin, last_line.rstrip(b'\n'))
        return lines

    def apply_delta(self, delta, new_version_id):
        """Apply delta to this object to become new_version_id."""
        offset = 0
        lines = self._lines
        for start, end, count, delta_lines in delta:
            lines[offset + start:offset + end] = delta_lines
            offset = offset + (start - end) + count

    def text(self):
        try:
            lines = [text for origin, text in self._lines]
        except ValueError as e:
            # most commonly (only?) caused by the internal form of the knit
            # missing annotation information because of a bug - see thread
            # around 20071015
            raise KnitCorrupt(self,
                              "line in annotated knit missing annotation information: %s"
                              % (e,))
        if self._should_strip_eol:
            lines[-1] = lines[-1].rstrip(b'\n')
        return lines

    def copy(self):
        return AnnotatedKnitContent(self._lines)


class PlainKnitContent(KnitContent):
    """Unannotated content.

    When annotate[_iter] is called on this content, the same version is reported
    for all lines. Generally, annotate[_iter] is not useful on PlainKnitContent
    objects.
    """

    def __init__(self, lines, version_id):
        KnitContent.__init__(self)
        self._lines = lines
        self._version_id = version_id

    def annotate(self):
        """Return a list of (origin, text) for each content line."""
        return [(self._version_id, line) for line in self._lines]

    def apply_delta(self, delta, new_version_id):
        """Apply delta to this object to become new_version_id."""
        offset = 0
        lines = self._lines
        for start, end, count, delta_lines in delta:
            lines[offset + start:offset + end] = delta_lines
            offset = offset + (start - end) + count
        self._version_id = new_version_id

    def copy(self):
        return PlainKnitContent(self._lines[:], self._version_id)

    def text(self):
        lines = self._lines
        if self._should_strip_eol:
            lines = lines[:]
            lines[-1] = lines[-1].rstrip(b'\n')
        return lines


class _KnitFactory(object):
    """Base class for common Factory functions."""

    def parse_record(self, version_id, record, record_details,
                     base_content, copy_base_content=True):
        """Parse a record into a full content object.

        :param version_id: The official version id for this content
        :param record: The data returned by read_records_iter()
        :param record_details: Details about the record returned by
            get_build_details
        :param base_content: If get_build_details returns a compression_parent,
            you must return a base_content here, else use None
        :param copy_base_content: When building from the base_content, decide
            you can either copy it and return a new object, or modify it in
            place.
        :return: (content, delta) A Content object and possibly a line-delta,
            delta may be None
        """
        method, noeol = record_details
        if method == 'line-delta':
            if copy_base_content:
                content = base_content.copy()
            else:
                content = base_content
            delta = self.parse_line_delta(record, version_id)
            content.apply_delta(delta, version_id)
        else:
            content = self.parse_fulltext(record, version_id)
            delta = None
        content._should_strip_eol = noeol
        return (content, delta)


class KnitAnnotateFactory(_KnitFactory):
    """Factory for creating annotated Content objects."""

    annotated = True

    def make(self, lines, version_id):
        num_lines = len(lines)
        return AnnotatedKnitContent(zip([version_id] * num_lines, lines))

    def parse_fulltext(self, content, version_id):
        """Convert fulltext to internal representation

        fulltext content is of the format
        revid(utf8) plaintext\n
        internal representation is of the format:
        (revid, plaintext)
        """
        # TODO: jam 20070209 The tests expect this to be returned as tuples,
        #       but the code itself doesn't really depend on that.
        #       Figure out a way to not require the overhead of turning the
        #       list back into tuples.
        lines = (tuple(line.split(b' ', 1)) for line in content)
        return AnnotatedKnitContent(lines)

    def parse_line_delta(self, lines, version_id, plain=False):
        """Convert a line based delta into internal representation.

        line delta is in the form of:
        intstart intend intcount
        1..count lines:
        revid(utf8) newline\n
        internal representation is
        (start, end, count, [1..count tuples (revid, newline)])

        :param plain: If True, the lines are returned as a plain
            list without annotations, not as a list of (origin, content) tuples, i.e.
            (start, end, count, [1..count newline])
        """
        result = []
        lines = iter(lines)

        cache = {}

        def cache_and_return(line):
            origin, text = line.split(b' ', 1)
            return cache.setdefault(origin, origin), text

        # walk through the lines parsing.
        # Note that the plain test is explicitly pulled out of the
        # loop to minimise any performance impact
        if plain:
            for header in lines:
                start, end, count = [int(n) for n in header.split(b',')]
                contents = [next(lines).split(b' ', 1)[1]
                            for _ in range(count)]
                result.append((start, end, count, contents))
        else:
            for header in lines:
                start, end, count = [int(n) for n in header.split(b',')]
                contents = [tuple(next(lines).split(b' ', 1))
                            for _ in range(count)]
                result.append((start, end, count, contents))
        return result

    def get_fulltext_content(self, lines):
        """Extract just the content lines from a fulltext."""
        return (line.split(b' ', 1)[1] for line in lines)

    def get_linedelta_content(self, lines):
        """Extract just the content from a line delta.

        This doesn't return all of the extra information stored in a delta.
        Only the actual content lines.
        """
        lines = iter(lines)
        for header in lines:
            header = header.split(b',')
            count = int(header[2])
            for _ in range(count):
                origin, text = next(lines).split(b' ', 1)
                yield text

    def lower_fulltext(self, content):
        """convert a fulltext content record into a serializable form.

        see parse_fulltext which this inverts.
        """
        return [b'%s %s' % (o, t) for o, t in content._lines]

    def lower_line_delta(self, delta):
        """convert a delta into a serializable form.

        See parse_line_delta which this inverts.
        """
        # TODO: jam 20070209 We only do the caching thing to make sure that
        #       the origin is a valid utf-8 line, eventually we could remove it
        out = []
        for start, end, c, lines in delta:
            out.append(b'%d,%d,%d\n' % (start, end, c))
            out.extend(origin + b' ' + text
                       for origin, text in lines)
        return out

    def annotate(self, knit, key):
        content = knit._get_content(key)
        # adjust for the fact that serialised annotations are only key suffixes
        # for this factory.
        if isinstance(key, tuple):
            prefix = key[:-1]
            origins = content.annotate()
            result = []
            for origin, line in origins:
                result.append((prefix + (origin,), line))
            return result
        else:
            # XXX: This smells a bit.  Why would key ever be a non-tuple here?
            # Aren't keys defined to be tuples?  -- spiv 20080618
            return content.annotate()


class KnitPlainFactory(_KnitFactory):
    """Factory for creating plain Content objects."""

    annotated = False

    def make(self, lines, version_id):
        return PlainKnitContent(lines, version_id)

    def parse_fulltext(self, content, version_id):
        """This parses an unannotated fulltext.

        Note that this is not a noop - the internal representation
        has (versionid, line) - its just a constant versionid.
        """
        return self.make(content, version_id)

    def parse_line_delta_iter(self, lines, version_id):
        cur = 0
        num_lines = len(lines)
        while cur < num_lines:
            header = lines[cur]
            cur += 1
            start, end, c = [int(n) for n in header.split(b',')]
            yield start, end, c, lines[cur:cur + c]
            cur += c

    def parse_line_delta(self, lines, version_id):
        return list(self.parse_line_delta_iter(lines, version_id))

    def get_fulltext_content(self, lines):
        """Extract just the content lines from a fulltext."""
        return iter(lines)

    def get_linedelta_content(self, lines):
        """Extract just the content from a line delta.

        This doesn't return all of the extra information stored in a delta.
        Only the actual content lines.
        """
        lines = iter(lines)
        for header in lines:
            header = header.split(b',')
            count = int(header[2])
            for _ in range(count):
                yield next(lines)

    def lower_fulltext(self, content):
        return content.text()

    def lower_line_delta(self, delta):
        out = []
        for start, end, c, lines in delta:
            out.append(b'%d,%d,%d\n' % (start, end, c))
            out.extend(lines)
        return out

    def annotate(self, knit, key):
        annotator = _KnitAnnotator(knit)
        return annotator.annotate_flat(key)


def make_file_factory(annotated, mapper):
    """Create a factory for creating a file based KnitVersionedFiles.

    This is only functional enough to run interface tests, it doesn't try to
    provide a full pack environment.

    :param annotated: knit annotations are wanted.
    :param mapper: The mapper from keys to paths.
    """
    def factory(transport):
        index = _KndxIndex(transport, mapper, lambda: None,
                           lambda: True, lambda: True)
        access = _KnitKeyAccess(transport, mapper)
        return KnitVersionedFiles(index, access, annotated=annotated)
    return factory


def make_pack_factory(graph, delta, keylength):
    """Create a factory for creating a pack based VersionedFiles.

    This is only functional enough to run interface tests, it doesn't try to
    provide a full pack environment.

    :param graph: Store a graph.
    :param delta: Delta compress contents.
    :param keylength: How long should keys be.
    """
    def factory(transport):
        parents = graph or delta
        ref_length = 0
        if graph:
            ref_length += 1
        if delta:
            ref_length += 1
            max_delta_chain = 200
        else:
            max_delta_chain = 0
        graph_index = _mod_index.InMemoryGraphIndex(reference_lists=ref_length,
                                                    key_elements=keylength)
        stream = transport.open_write_stream('newpack')
        writer = pack.ContainerWriter(stream.write)
        writer.begin()
        index = _KnitGraphIndex(graph_index, lambda: True, parents=parents,
                                deltas=delta, add_callback=graph_index.add_nodes)
        access = pack_repo._DirectPackAccess({})
        access.set_writer(writer, graph_index, (transport, 'newpack'))
        result = KnitVersionedFiles(index, access,
                                    max_delta_chain=max_delta_chain)
        result.stream = stream
        result.writer = writer
        return result
    return factory


def cleanup_pack_knit(versioned_files):
    versioned_files.stream.close()
    versioned_files.writer.end()


def _get_total_build_size(self, keys, positions):
    """Determine the total bytes to build these keys.

    (helper function because _KnitGraphIndex and _KndxIndex work the same, but
    don't inherit from a common base.)

    :param keys: Keys that we want to build
    :param positions: dict of {key, (info, index_memo, comp_parent)} (such
        as returned by _get_components_positions)
    :return: Number of bytes to build those keys
    """
    all_build_index_memos = {}
    build_keys = keys
    while build_keys:
        next_keys = set()
        for key in build_keys:
            # This is mostly for the 'stacked' case
            # Where we will be getting the data from a fallback
            if key not in positions:
                continue
            _, index_memo, compression_parent = positions[key]
            all_build_index_memos[key] = index_memo
            if compression_parent not in all_build_index_memos:
                next_keys.add(compression_parent)
        build_keys = next_keys
    return sum(index_memo[2]
               for index_memo in all_build_index_memos.values())


class KnitVersionedFiles(VersionedFilesWithFallbacks):
    """Storage for many versioned files using knit compression.

    Backend storage is managed by indices and data objects.

    :ivar _index: A _KnitGraphIndex or similar that can describe the
        parents, graph, compression and data location of entries in this
        KnitVersionedFiles.  Note that this is only the index for
        *this* vfs; if there are fallbacks they must be queried separately.
    """

    def __init__(self, index, data_access, max_delta_chain=200,
                 annotated=False, reload_func=None):
        """Create a KnitVersionedFiles with index and data_access.

        :param index: The index for the knit data.
        :param data_access: The access object to store and retrieve knit
            records.
        :param max_delta_chain: The maximum number of deltas to permit during
            insertion. Set to 0 to prohibit the use of deltas.
        :param annotated: Set to True to cause annotations to be calculated and
            stored during insertion.
        :param reload_func: An function that can be called if we think we need
            to reload the pack listing and try again. See
            'breezy.bzr.pack_repo.AggregateIndex' for the signature.
        """
        self._index = index
        self._access = data_access
        self._max_delta_chain = max_delta_chain
        if annotated:
            self._factory = KnitAnnotateFactory()
        else:
            self._factory = KnitPlainFactory()
        self._immediate_fallback_vfs = []
        self._reload_func = reload_func

    def __repr__(self):
        return "%s(%r, %r)" % (
            self.__class__.__name__,
            self._index,
            self._access)

    def without_fallbacks(self):
        """Return a clone of this object without any fallbacks configured."""
        return KnitVersionedFiles(self._index, self._access,
                                  self._max_delta_chain, self._factory.annotated,
                                  self._reload_func)

    def add_fallback_versioned_files(self, a_versioned_files):
        """Add a source of texts for texts not present in this knit.

        :param a_versioned_files: A VersionedFiles object.
        """
        self._immediate_fallback_vfs.append(a_versioned_files)

    def add_lines(self, key, parents, lines, parent_texts=None,
                  left_matching_blocks=None, nostore_sha=None, random_id=False,
                  check_content=True):
        """See VersionedFiles.add_lines()."""
        self._index._check_write_ok()
        self._check_add(key, lines, random_id, check_content)
        if parents is None:
            # The caller might pass None if there is no graph data, but kndx
            # indexes can't directly store that, so we give them
            # an empty tuple instead.
            parents = ()
        line_bytes = b''.join(lines)
        return self._add(key, lines, parents,
                         parent_texts, left_matching_blocks, nostore_sha, random_id,
                         line_bytes=line_bytes)

    def add_content(self, content_factory, parent_texts=None,
                    left_matching_blocks=None, nostore_sha=None,
                    random_id=False):
        """See VersionedFiles.add_content()."""
        self._index._check_write_ok()
        key = content_factory.key
        parents = content_factory.parents
        self._check_add(key, None, random_id, check_content=False)
        if parents is None:
            # The caller might pass None if there is no graph data, but kndx
            # indexes can't directly store that, so we give them
            # an empty tuple instead.
            parents = ()
        lines = content_factory.get_bytes_as('lines')
        line_bytes = content_factory.get_bytes_as('fulltext')
        return self._add(key, lines, parents,
                         parent_texts, left_matching_blocks, nostore_sha, random_id,
                         line_bytes=line_bytes)

    def _add(self, key, lines, parents, parent_texts,
             left_matching_blocks, nostore_sha, random_id,
             line_bytes):
        """Add a set of lines on top of version specified by parents.

        Any versions not present will be converted into ghosts.

        :param lines: A list of strings where each one is a single line (has a
            single newline at the end of the string) This is now optional
            (callers can pass None). It is left in its location for backwards
            compatibility. It should ''.join(lines) must == line_bytes
        :param line_bytes: A single string containing the content

        We pass both lines and line_bytes because different routes bring the
        values to this function. And for memory efficiency, we don't want to
        have to split/join on-demand.
        """
        # first thing, if the content is something we don't need to store, find
        # that out.
        digest = sha_string(line_bytes)
        if nostore_sha == digest:
            raise ExistingContent

        present_parents = []
        if parent_texts is None:
            parent_texts = {}
        # Do a single query to ascertain parent presence; we only compress
        # against parents in the same kvf.
        present_parent_map = self._index.get_parent_map(parents)
        for parent in parents:
            if parent in present_parent_map:
                present_parents.append(parent)

        # Currently we can only compress against the left most present parent.
        if (len(present_parents) == 0
                or present_parents[0] != parents[0]):
            delta = False
        else:
            # To speed the extract of texts the delta chain is limited
            # to a fixed number of deltas.  This should minimize both
            # I/O and the time spend applying deltas.
            delta = self._check_should_delta(present_parents[0])

        text_length = len(line_bytes)
        options = []
        no_eol = False
        # Note: line_bytes is not modified to add a newline, that is tracked
        #       via the no_eol flag. 'lines' *is* modified, because that is the
        #       general values needed by the Content code.
        if line_bytes and not line_bytes.endswith(b'\n'):
            options.append(b'no-eol')
            no_eol = True
            # Copy the existing list, or create a new one
            if lines is None:
                lines = osutils.split_lines(line_bytes)
            else:
                lines = lines[:]
            # Replace the last line with one that ends in a final newline
            lines[-1] = lines[-1] + b'\n'
        if lines is None:
            lines = osutils.split_lines(line_bytes)

        for element in key[:-1]:
            if not isinstance(element, bytes):
                raise TypeError("key contains non-bytestrings: %r" % (key,))
        if key[-1] is None:
            key = key[:-1] + (b'sha1:' + digest,)
        elif not isinstance(key[-1], bytes):
            raise TypeError("key contains non-bytestrings: %r" % (key,))
        # Knit hunks are still last-element only
        version_id = key[-1]
        content = self._factory.make(lines, version_id)
        if no_eol:
            # Hint to the content object that its text() call should strip the
            # EOL.
            content._should_strip_eol = True
        if delta or (self._factory.annotated and len(present_parents) > 0):
            # Merge annotations from parent texts if needed.
            delta_hunks = self._merge_annotations(content, present_parents,
                                                  parent_texts, delta, self._factory.annotated,
                                                  left_matching_blocks)

        if delta:
            options.append(b'line-delta')
            store_lines = self._factory.lower_line_delta(delta_hunks)
            size, data = self._record_to_data(key, digest, store_lines)
        else:
            options.append(b'fulltext')
            # isinstance is slower and we have no hierarchy.
            if self._factory.__class__ is KnitPlainFactory:
                # Use the already joined bytes saving iteration time in
                # _record_to_data.
                dense_lines = [line_bytes]
                if no_eol:
                    dense_lines.append(b'\n')
                size, data = self._record_to_data(key, digest,
                                                  lines, dense_lines)
            else:
                # get mixed annotation + content and feed it into the
                # serialiser.
                store_lines = self._factory.lower_fulltext(content)
                size, data = self._record_to_data(key, digest, store_lines)

        access_memo = self._access.add_raw_record(key, size, data)
        self._index.add_records(
            ((key, options, access_memo, parents),),
            random_id=random_id)
        return digest, text_length, content

    def annotate(self, key):
        """See VersionedFiles.annotate."""
        return self._factory.annotate(self, key)

    def get_annotator(self):
        return _KnitAnnotator(self)

    def check(self, progress_bar=None, keys=None):
        """See VersionedFiles.check()."""
        if keys is None:
            return self._logical_check()
        else:
            # At the moment, check does not extra work over get_record_stream
            return self.get_record_stream(keys, 'unordered', True)

    def _logical_check(self):
        # This doesn't actually test extraction of everything, but that will
        # impact 'bzr check' substantially, and needs to be integrated with
        # care. However, it does check for the obvious problem of a delta with
        # no basis.
        keys = self._index.keys()
        parent_map = self.get_parent_map(keys)
        for key in keys:
            if self._index.get_method(key) != 'fulltext':
                compression_parent = parent_map[key][0]
                if compression_parent not in parent_map:
                    raise KnitCorrupt(self,
                                      "Missing basis parent %s for %s" % (
                                          compression_parent, key))
        for fallback_vfs in self._immediate_fallback_vfs:
            fallback_vfs.check()

    def _check_add(self, key, lines, random_id, check_content):
        """check that version_id and lines are safe to add."""
        if not all(isinstance(x, bytes) or x is None for x in key):
            raise TypeError(key)
        version_id = key[-1]
        if version_id is not None:
            if contains_whitespace(version_id):
                raise InvalidRevisionId(version_id, self)
            self.check_not_reserved_id(version_id)
        # TODO: If random_id==False and the key is already present, we should
        # probably check that the existing content is identical to what is
        # being inserted, and otherwise raise an exception.  This would make
        # the bundle code simpler.
        if check_content:
            self._check_lines_not_unicode(lines)
            self._check_lines_are_lines(lines)

    def _check_header(self, key, line):
        rec = self._split_header(line)
        self._check_header_version(rec, key[-1])
        return rec

    def _check_header_version(self, rec, version_id):
        """Checks the header version on original format knit records.

        These have the last component of the key embedded in the record.
        """
        if rec[1] != version_id:
            raise KnitCorrupt(self,
                              'unexpected version, wanted %r, got %r' % (version_id, rec[1]))

    def _check_should_delta(self, parent):
        """Iterate back through the parent listing, looking for a fulltext.

        This is used when we want to decide whether to add a delta or a new
        fulltext. It searches for _max_delta_chain parents. When it finds a
        fulltext parent, it sees if the total size of the deltas leading up to
        it is large enough to indicate that we want a new full text anyway.

        Return True if we should create a new delta, False if we should use a
        full text.
        """
        delta_size = 0
        fulltext_size = None
        for count in range(self._max_delta_chain):
            try:
                # Note that this only looks in the index of this particular
                # KnitVersionedFiles, not in the fallbacks.  This ensures that
                # we won't store a delta spanning physical repository
                # boundaries.
                build_details = self._index.get_build_details([parent])
                parent_details = build_details[parent]
            except (RevisionNotPresent, KeyError) as e:
                # Some basis is not locally present: always fulltext
                return False
            index_memo, compression_parent, _, _ = parent_details
            _, _, size = index_memo
            if compression_parent is None:
                fulltext_size = size
                break
            delta_size += size
            # We don't explicitly check for presence because this is in an
            # inner loop, and if it's missing it'll fail anyhow.
            parent = compression_parent
        else:
            # We couldn't find a fulltext, so we must create a new one
            return False
        # Simple heuristic - if the total I/O wold be greater as a delta than
        # the originally installed fulltext, we create a new fulltext.
        return fulltext_size > delta_size

    def _build_details_to_components(self, build_details):
        """Convert a build_details tuple to a position tuple."""
        # record_details, access_memo, compression_parent
        return build_details[3], build_details[0], build_details[1]

    def _get_components_positions(self, keys, allow_missing=False):
        """Produce a map of position data for the components of keys.

        This data is intended to be used for retrieving the knit records.

        A dict of key to (record_details, index_memo, next, parents) is
        returned.

        * method is the way referenced data should be applied.
        * index_memo is the handle to pass to the data access to actually get
          the data
        * next is the build-parent of the version, or None for fulltexts.
        * parents is the version_ids of the parents of this version

        :param allow_missing: If True do not raise an error on a missing
            component, just ignore it.
        """
        component_data = {}
        pending_components = keys
        while pending_components:
            build_details = self._index.get_build_details(pending_components)
            current_components = set(pending_components)
            pending_components = set()
            for key, details in build_details.items():
                (index_memo, compression_parent, parents,
                 record_details) = details
                if compression_parent is not None:
                    pending_components.add(compression_parent)
                component_data[key] = self._build_details_to_components(
                    details)
            missing = current_components.difference(build_details)
            if missing and not allow_missing:
                raise errors.RevisionNotPresent(missing.pop(), self)
        return component_data

    def _get_content(self, key, parent_texts={}):
        """Returns a content object that makes up the specified
        version."""
        cached_version = parent_texts.get(key, None)
        if cached_version is not None:
            # Ensure the cache dict is valid.
            if not self.get_parent_map([key]):
                raise RevisionNotPresent(key, self)
            return cached_version
        generator = _VFContentMapGenerator(self, [key])
        return generator._get_content(key)

    def get_parent_map(self, keys):
        """Get a map of the graph parents of keys.

        :param keys: The keys to look up parents for.
        :return: A mapping from keys to parents. Absent keys are absent from
            the mapping.
        """
        return self._get_parent_map_with_sources(keys)[0]

    def _get_parent_map_with_sources(self, keys):
        """Get a map of the parents of keys.

        :param keys: The keys to look up parents for.
        :return: A tuple. The first element is a mapping from keys to parents.
            Absent keys are absent from the mapping. The second element is a
            list with the locations each key was found in. The first element
            is the in-this-knit parents, the second the first fallback source,
            and so on.
        """
        result = {}
        sources = [self._index] + self._immediate_fallback_vfs
        source_results = []
        missing = set(keys)
        for source in sources:
            if not missing:
                break
            new_result = source.get_parent_map(missing)
            source_results.append(new_result)
            result.update(new_result)
            missing.difference_update(set(new_result))
        return result, source_results

    def _get_record_map(self, keys, allow_missing=False):
        """Produce a dictionary of knit records.

        :return: {key:(record, record_details, digest, next)}

            * record: data returned from read_records (a KnitContentobject)
            * record_details: opaque information to pass to parse_record
            * digest: SHA1 digest of the full text after all steps are done
            * next: build-parent of the version, i.e. the leftmost ancestor.
                Will be None if the record is not a delta.

        :param keys: The keys to build a map for
        :param allow_missing: If some records are missing, rather than
            error, just return the data that could be generated.
        """
        raw_map = self._get_record_map_unparsed(keys,
                                                allow_missing=allow_missing)
        return self._raw_map_to_record_map(raw_map)

    def _raw_map_to_record_map(self, raw_map):
        """Parse the contents of _get_record_map_unparsed.

        :return: see _get_record_map.
        """
        result = {}
        for key in raw_map:
            data, record_details, next = raw_map[key]
            content, digest = self._parse_record(key[-1], data)
            result[key] = content, record_details, digest, next
        return result

    def _get_record_map_unparsed(self, keys, allow_missing=False):
        """Get the raw data for reconstructing keys without parsing it.

        :return: A dict suitable for parsing via _raw_map_to_record_map.
            key-> raw_bytes, (method, noeol), compression_parent
        """
        # This retries the whole request if anything fails. Potentially we
        # could be a bit more selective. We could track the keys whose records
        # we have successfully found, and then only request the new records
        # from there. However, _get_components_positions grabs the whole build
        # chain, which means we'll likely try to grab the same records again
        # anyway. Also, can the build chains change as part of a pack
        # operation? We wouldn't want to end up with a broken chain.
        while True:
            try:
                position_map = self._get_components_positions(keys,
                                                              allow_missing=allow_missing)
                # key = component_id, r = record_details, i_m = index_memo,
                # n = next
                records = [(key, i_m) for key, (r, i_m, n)
                           in position_map.items()]
                # Sort by the index memo, so that we request records from the
                # same pack file together, and in forward-sorted order
                records.sort(key=operator.itemgetter(1))
                raw_record_map = {}
                for key, data in self._read_records_iter_unchecked(records):
                    (record_details, index_memo, next) = position_map[key]
                    raw_record_map[key] = data, record_details, next
                return raw_record_map
            except pack_repo.RetryWithNewPacks as e:
                self._access.reload_or_raise(e)

    @classmethod
    def _split_by_prefix(cls, keys):
        """For the given keys, split them up based on their prefix.

        To keep memory pressure somewhat under control, split the
        requests back into per-file-id requests, otherwise "bzr co"
        extracts the full tree into memory before writing it to disk.
        This should be revisited if _get_content_maps() can ever cross
        file-id boundaries.

        The keys for a given file_id are kept in the same relative order.
        Ordering between file_ids is not, though prefix_order will return the
        order that the key was first seen.

        :param keys: An iterable of key tuples
        :return: (split_map, prefix_order)
            split_map       A dictionary mapping prefix => keys
            prefix_order    The order that we saw the various prefixes
        """
        split_by_prefix = {}
        prefix_order = []
        for key in keys:
            if len(key) == 1:
                prefix = b''
            else:
                prefix = key[0]

            if prefix in split_by_prefix:
                split_by_prefix[prefix].append(key)
            else:
                split_by_prefix[prefix] = [key]
                prefix_order.append(prefix)
        return split_by_prefix, prefix_order

    def _group_keys_for_io(self, keys, non_local_keys, positions,
                           _min_buffer_size=_STREAM_MIN_BUFFER_SIZE):
        """For the given keys, group them into 'best-sized' requests.

        The idea is to avoid making 1 request per file, but to never try to
        unpack an entire 1.5GB source tree in a single pass. Also when
        possible, we should try to group requests to the same pack file
        together.

        :return: list of (keys, non_local) tuples that indicate what keys
            should be fetched next.
        """
        # TODO: Ideally we would group on 2 factors. We want to extract texts
        #       from the same pack file together, and we want to extract all
        #       the texts for a given build-chain together. Ultimately it
        #       probably needs a better global view.
        total_keys = len(keys)
        prefix_split_keys, prefix_order = self._split_by_prefix(keys)
        prefix_split_non_local_keys, _ = self._split_by_prefix(non_local_keys)
        cur_keys = []
        cur_non_local = set()
        cur_size = 0
        result = []
        sizes = []
        for prefix in prefix_order:
            keys = prefix_split_keys[prefix]
            non_local = prefix_split_non_local_keys.get(prefix, [])

            this_size = self._index._get_total_build_size(keys, positions)
            cur_size += this_size
            cur_keys.extend(keys)
            cur_non_local.update(non_local)
            if cur_size > _min_buffer_size:
                result.append((cur_keys, cur_non_local))
                sizes.append(cur_size)
                cur_keys = []
                cur_non_local = set()
                cur_size = 0
        if cur_keys:
            result.append((cur_keys, cur_non_local))
            sizes.append(cur_size)
        return result

    def get_record_stream(self, keys, ordering, include_delta_closure):
        """Get a stream of records for keys.

        :param keys: The keys to include.
        :param ordering: Either 'unordered' or 'topological'. A topologically
            sorted stream has compression parents strictly before their
            children.
        :param include_delta_closure: If True then the closure across any
            compression parents will be included (in the opaque data).
        :return: An iterator of ContentFactory objects, each of which is only
            valid until the iterator is advanced.
        """
        # keys might be a generator
        keys = set(keys)
        if not keys:
            return
        if not self._index.has_graph:
            # Cannot sort when no graph has been stored.
            ordering = 'unordered'

        remaining_keys = keys
        while True:
            try:
                keys = set(remaining_keys)
                for content_factory in self._get_remaining_record_stream(keys,
                                                                         ordering, include_delta_closure):
                    remaining_keys.discard(content_factory.key)
                    yield content_factory
                return
            except pack_repo.RetryWithNewPacks as e:
                self._access.reload_or_raise(e)

    def _get_remaining_record_stream(self, keys, ordering,
                                     include_delta_closure):
        """This function is the 'retry' portion for get_record_stream."""
        if include_delta_closure:
            positions = self._get_components_positions(
                keys, allow_missing=True)
        else:
            build_details = self._index.get_build_details(keys)
            # map from key to
            # (record_details, access_memo, compression_parent_key)
            positions = dict((key, self._build_details_to_components(details))
                             for key, details in build_details.items())
        absent_keys = keys.difference(set(positions))
        # There may be more absent keys : if we're missing the basis component
        # and are trying to include the delta closure.
        # XXX: We should not ever need to examine remote sources because we do
        # not permit deltas across versioned files boundaries.
        if include_delta_closure:
            needed_from_fallback = set()
            # Build up reconstructable_keys dict.  key:True in this dict means
            # the key can be reconstructed.
            reconstructable_keys = {}
            for key in keys:
                # the delta chain
                try:
                    chain = [key, positions[key][2]]
                except KeyError:
                    needed_from_fallback.add(key)
                    continue
                result = True
                while chain[-1] is not None:
                    if chain[-1] in reconstructable_keys:
                        result = reconstructable_keys[chain[-1]]
                        break
                    else:
                        try:
                            chain.append(positions[chain[-1]][2])
                        except KeyError:
                            # missing basis component
                            needed_from_fallback.add(chain[-1])
                            result = True
                            break
                for chain_key in chain[:-1]:
                    reconstructable_keys[chain_key] = result
                if not result:
                    needed_from_fallback.add(key)
        # Double index lookups here : need a unified api ?
        global_map, parent_maps = self._get_parent_map_with_sources(keys)
        if ordering in ('topological', 'groupcompress'):
            if ordering == 'topological':
                # Global topological sort
                present_keys = tsort.topo_sort(global_map)
            else:
                present_keys = sort_groupcompress(global_map)
            # Now group by source:
            source_keys = []
            current_source = None
            for key in present_keys:
                for parent_map in parent_maps:
                    if key in parent_map:
                        key_source = parent_map
                        break
                if current_source is not key_source:
                    source_keys.append((key_source, []))
                    current_source = key_source
                source_keys[-1][1].append(key)
        else:
            if ordering != 'unordered':
                raise AssertionError('valid values for ordering are:'
                                     ' "unordered", "groupcompress" or "topological" not: %r'
                                     % (ordering,))
            # Just group by source; remote sources first.
            present_keys = []
            source_keys = []
            for parent_map in reversed(parent_maps):
                source_keys.append((parent_map, []))
                for key in parent_map:
                    present_keys.append(key)
                    source_keys[-1][1].append(key)
            # We have been requested to return these records in an order that
            # suits us. So we ask the index to give us an optimally sorted
            # order.
            for source, sub_keys in source_keys:
                if source is parent_maps[0]:
                    # Only sort the keys for this VF
                    self._index._sort_keys_by_io(sub_keys, positions)
        absent_keys = keys - set(global_map)
        for key in absent_keys:
            yield AbsentContentFactory(key)
        # restrict our view to the keys we can answer.
        # XXX: Memory: TODO: batch data here to cap buffered data at (say) 1MB.
        # XXX: At that point we need to consider the impact of double reads by
        # utilising components multiple times.
        if include_delta_closure:
            # XXX: get_content_maps performs its own index queries; allow state
            # to be passed in.
            non_local_keys = needed_from_fallback - absent_keys
            for keys, non_local_keys in self._group_keys_for_io(present_keys,
                                                                non_local_keys,
                                                                positions):
                generator = _VFContentMapGenerator(self, keys, non_local_keys,
                                                   global_map,
                                                   ordering=ordering)
                for record in generator.get_record_stream():
                    yield record
        else:
            for source, keys in source_keys:
                if source is parent_maps[0]:
                    # this KnitVersionedFiles
                    records = [(key, positions[key][1]) for key in keys]
                    for key, raw_data in self._read_records_iter_unchecked(records):
                        (record_details, index_memo, _) = positions[key]
                        yield KnitContentFactory(key, global_map[key],
                                                 record_details, None, raw_data, self._factory.annotated, None)
                else:
                    vf = self._immediate_fallback_vfs[parent_maps.index(
                        source) - 1]
                    for record in vf.get_record_stream(keys, ordering,
                                                       include_delta_closure):
                        yield record

    def get_sha1s(self, keys):
        """See VersionedFiles.get_sha1s()."""
        missing = set(keys)
        record_map = self._get_record_map(missing, allow_missing=True)
        result = {}
        for key, details in record_map.items():
            if key not in missing:
                continue
            # record entry 2 is the 'digest'.
            result[key] = details[2]
        missing.difference_update(set(result))
        for source in self._immediate_fallback_vfs:
            if not missing:
                break
            new_result = source.get_sha1s(missing)
            result.update(new_result)
            missing.difference_update(set(new_result))
        return result

    def insert_record_stream(self, stream):
        """Insert a record stream into this container.

        :param stream: A stream of records to insert.
        :return: None
        :seealso VersionedFiles.get_record_stream:
        """
        def get_adapter(adapter_key):
            try:
                return adapters[adapter_key]
            except KeyError:
                adapter_factory = adapter_registry.get(adapter_key)
                adapter = adapter_factory(self)
                adapters[adapter_key] = adapter
                return adapter
        delta_types = set()
        if self._factory.annotated:
            # self is annotated, we need annotated knits to use directly.
            annotated = "annotated-"
            convertibles = []
        else:
            # self is not annotated, but we can strip annotations cheaply.
            annotated = ""
            convertibles = {"knit-annotated-ft-gz"}
            if self._max_delta_chain:
                delta_types.add("knit-annotated-delta-gz")
                convertibles.add("knit-annotated-delta-gz")
        # The set of types we can cheaply adapt without needing basis texts.
        native_types = set()
        if self._max_delta_chain:
            native_types.add("knit-%sdelta-gz" % annotated)
            delta_types.add("knit-%sdelta-gz" % annotated)
        native_types.add("knit-%sft-gz" % annotated)
        knit_types = native_types.union(convertibles)
        adapters = {}
        # Buffer all index entries that we can't add immediately because their
        # basis parent is missing. We don't buffer all because generating
        # annotations may require access to some of the new records. However we
        # can't generate annotations from new deltas until their basis parent
        # is present anyway, so we get away with not needing an index that
        # includes the new keys.
        #
        # See <http://launchpad.net/bugs/300177> about ordering of compression
        # parents in the records - to be conservative, we insist that all
        # parents must be present to avoid expanding to a fulltext.
        #
        # key = basis_parent, value = index entry to add
        buffered_index_entries = {}
        for record in stream:
            kind = record.storage_kind
            if kind.startswith('knit-') and kind.endswith('-gz'):
                # Check that the ID in the header of the raw knit bytes matches
                # the record metadata.
                raw_data = record._raw_record
                df, rec = self._parse_record_header(record.key, raw_data)
                df.close()
            buffered = False
            parents = record.parents
            if record.storage_kind in delta_types:
                # TODO: eventually the record itself should track
                #       compression_parent
                compression_parent = parents[0]
            else:
                compression_parent = None
            # Raise an error when a record is missing.
            if record.storage_kind == 'absent':
                raise RevisionNotPresent([record.key], self)
            elif ((record.storage_kind in knit_types) and
                  (compression_parent is None or
                   not self._immediate_fallback_vfs or
                   compression_parent in self._index or
                   compression_parent not in self)):
                # we can insert the knit record literally if either it has no
                # compression parent OR we already have its basis in this kvf
                # OR the basis is not present even in the fallbacks.  In the
                # last case it will either turn up later in the stream and all
                # will be well, or it won't turn up at all and we'll raise an
                # error at the end.
                #
                # TODO: self.__contains__ is somewhat redundant with
                # self._index.__contains__; we really want something that directly
                # asks if it's only present in the fallbacks. -- mbp 20081119
                if record.storage_kind not in native_types:
                    try:
                        adapter_key = (record.storage_kind, "knit-delta-gz")
                        adapter = get_adapter(adapter_key)
                    except KeyError:
                        adapter_key = (record.storage_kind, "knit-ft-gz")
                        adapter = get_adapter(adapter_key)
                    bytes = adapter.get_bytes(record, adapter_key[1])
                else:
                    # It's a knit record, it has a _raw_record field (even if
                    # it was reconstituted from a network stream).
                    bytes = record._raw_record
                options = [record._build_details[0].encode('ascii')]
                if record._build_details[1]:
                    options.append(b'no-eol')
                # Just blat it across.
                # Note: This does end up adding data on duplicate keys. As
                # modern repositories use atomic insertions this should not
                # lead to excessive growth in the event of interrupted fetches.
                # 'knit' repositories may suffer excessive growth, but as a
                # deprecated format this is tolerable. It can be fixed if
                # needed by in the kndx index support raising on a duplicate
                # add with identical parents and options.
                access_memo = self._access.add_raw_record(
                    record.key, len(bytes), [bytes])
                index_entry = (record.key, options, access_memo, parents)
                if b'fulltext' not in options:
                    # Not a fulltext, so we need to make sure the compression
                    # parent will also be present.
                    # Note that pack backed knits don't need to buffer here
                    # because they buffer all writes to the transaction level,
                    # but we don't expose that difference at the index level. If
                    # the query here has sufficient cost to show up in
                    # profiling we should do that.
                    #
                    # They're required to be physically in this
                    # KnitVersionedFiles, not in a fallback.
                    if compression_parent not in self._index:
                        pending = buffered_index_entries.setdefault(
                            compression_parent, [])
                        pending.append(index_entry)
                        buffered = True
                if not buffered:
                    self._index.add_records([index_entry])
            elif record.storage_kind in ('chunked', 'file'):
                self.add_lines(record.key, parents, record.get_bytes_as('lines'))
            else:
                # Not suitable for direct insertion as a
                # delta, either because it's not the right format, or this
                # KnitVersionedFiles doesn't permit deltas (_max_delta_chain ==
                # 0) or because it depends on a base only present in the
                # fallback kvfs.
                self._access.flush()
                try:
                    # Try getting a fulltext directly from the record.
                    lines = record.get_bytes_as('lines')
                except UnavailableRepresentation:
                    adapter_key = record.storage_kind, 'lines'
                    adapter = get_adapter(adapter_key)
                    lines = adapter.get_bytes(record, 'lines')
                try:
                    self.add_lines(record.key, parents, lines)
                except errors.RevisionAlreadyPresent:
                    pass
            # Add any records whose basis parent is now available.
            if not buffered:
                added_keys = [record.key]
                while added_keys:
                    key = added_keys.pop(0)
                    if key in buffered_index_entries:
                        index_entries = buffered_index_entries[key]
                        self._index.add_records(index_entries)
                        added_keys.extend(
                            [index_entry[0] for index_entry in index_entries])
                        del buffered_index_entries[key]
        if buffered_index_entries:
            # There were index entries buffered at the end of the stream,
            # So these need to be added (if the index supports holding such
            # entries for later insertion)
            all_entries = []
            for key in buffered_index_entries:
                index_entries = buffered_index_entries[key]
                all_entries.extend(index_entries)
            self._index.add_records(
                all_entries, missing_compression_parents=True)

    def get_missing_compression_parent_keys(self):
        """Return an iterable of keys of missing compression parents.

        Check this after calling insert_record_stream to find out if there are
        any missing compression parents.  If there are, the records that
        depend on them are not able to be inserted safely. For atomic
        KnitVersionedFiles built on packs, the transaction should be aborted or
        suspended - commit will fail at this point. Nonatomic knits will error
        earlier because they have no staging area to put pending entries into.
        """
        return self._index.get_missing_compression_parents()

    def iter_lines_added_or_present_in_keys(self, keys, pb=None):
        """Iterate over the lines in the versioned files from keys.

        This may return lines from other keys. Each item the returned
        iterator yields is a tuple of a line and a text version that that line
        is present in (not introduced in).

        Ordering of results is in whatever order is most suitable for the
        underlying storage format.

        If a progress bar is supplied, it may be used to indicate progress.
        The caller is responsible for cleaning up progress bars (because this
        is an iterator).

        NOTES:
         * Lines are normalised by the underlying store: they will all have \\n
           terminators.
         * Lines are returned in arbitrary order.
         * If a requested key did not change any lines (or didn't have any
           lines), it may not be mentioned at all in the result.

        :param pb: Progress bar supplied by caller.
        :return: An iterator over (line, key).
        """
        if pb is None:
            pb = ui.ui_factory.nested_progress_bar()
        keys = set(keys)
        total = len(keys)
        done = False
        while not done:
            try:
                # we don't care about inclusions, the caller cares.
                # but we need to setup a list of records to visit.
                # we need key, position, length
                key_records = []
                build_details = self._index.get_build_details(keys)
                for key, details in build_details.items():
                    if key in keys:
                        key_records.append((key, details[0]))
                records_iter = enumerate(self._read_records_iter(key_records))
                for (key_idx, (key, data, sha_value)) in records_iter:
                    pb.update(gettext('Walking content'), key_idx, total)
                    compression_parent = build_details[key][1]
                    if compression_parent is None:
                        # fulltext
                        line_iterator = self._factory.get_fulltext_content(
                            data)
                    else:
                        # Delta
                        line_iterator = self._factory.get_linedelta_content(
                            data)
                    # Now that we are yielding the data for this key, remove it
                    # from the list
                    keys.remove(key)
                    # XXX: It might be more efficient to yield (key,
                    # line_iterator) in the future. However for now, this is a
                    # simpler change to integrate into the rest of the
                    # codebase. RBC 20071110
                    for line in line_iterator:
                        yield line, key
                done = True
            except pack_repo.RetryWithNewPacks as e:
                self._access.reload_or_raise(e)
        # If there are still keys we've not yet found, we look in the fallback
        # vfs, and hope to find them there.  Note that if the keys are found
        # but had no changes or no content, the fallback may not return
        # anything.
        if keys and not self._immediate_fallback_vfs:
            # XXX: strictly the second parameter is meant to be the file id
            # but it's not easily accessible here.
            raise RevisionNotPresent(keys, repr(self))
        for source in self._immediate_fallback_vfs:
            if not keys:
                break
            source_keys = set()
            for line, key in source.iter_lines_added_or_present_in_keys(keys):
                source_keys.add(key)
                yield line, key
            keys.difference_update(source_keys)
        pb.update(gettext('Walking content'), total, total)

    def _make_line_delta(self, delta_seq, new_content):
        """Generate a line delta from delta_seq and new_content."""
        diff_hunks = []
        for op in delta_seq.get_opcodes():
            if op[0] == 'equal':
                continue
            diff_hunks.append(
                (op[1], op[2], op[4] - op[3], new_content._lines[op[3]:op[4]]))
        return diff_hunks

    def _merge_annotations(self, content, parents, parent_texts={},
                           delta=None, annotated=None,
                           left_matching_blocks=None):
        """Merge annotations for content and generate deltas.

        This is done by comparing the annotations based on changes to the text
        and generating a delta on the resulting full texts. If annotations are
        not being created then a simple delta is created.
        """
        if left_matching_blocks is not None:
            delta_seq = diff._PrematchedMatcher(left_matching_blocks)
        else:
            delta_seq = None
        if annotated:
            for parent_key in parents:
                merge_content = self._get_content(parent_key, parent_texts)
                if (parent_key == parents[0] and delta_seq is not None):
                    seq = delta_seq
                else:
                    seq = patiencediff.PatienceSequenceMatcher(
                        None, merge_content.text(), content.text())
                for i, j, n in seq.get_matching_blocks():
                    if n == 0:
                        continue
                    # this copies (origin, text) pairs across to the new
                    # content for any line that matches the last-checked
                    # parent.
                    content._lines[j:j + n] = merge_content._lines[i:i + n]
            # XXX: Robert says the following block is a workaround for a
            # now-fixed bug and it can probably be deleted. -- mbp 20080618
            if content._lines and not content._lines[-1][1].endswith(b'\n'):
                # The copied annotation was from a line without a trailing EOL,
                # reinstate one for the content object, to ensure correct
                # serialization.
                line = content._lines[-1][1] + b'\n'
                content._lines[-1] = (content._lines[-1][0], line)
        if delta:
            if delta_seq is None:
                reference_content = self._get_content(parents[0], parent_texts)
                new_texts = content.text()
                old_texts = reference_content.text()
                delta_seq = patiencediff.PatienceSequenceMatcher(
                    None, old_texts, new_texts)
            return self._make_line_delta(delta_seq, content)

    def _parse_record(self, version_id, data):
        """Parse an original format knit record.

        These have the last element of the key only present in the stored data.
        """
        rec, record_contents = self._parse_record_unchecked(data)
        self._check_header_version(rec, version_id)
        return record_contents, rec[3]

    def _parse_record_header(self, key, raw_data):
        """Parse a record header for consistency.

        :return: the header and the decompressor stream.
                 as (stream, header_record)
        """
        df = gzip.GzipFile(mode='rb', fileobj=BytesIO(raw_data))
        try:
            # Current serialise
            rec = self._check_header(key, df.readline())
        except Exception as e:
            raise KnitCorrupt(self,
                              "While reading {%s} got %s(%s)"
                              % (key, e.__class__.__name__, str(e)))
        return df, rec

    def _parse_record_unchecked(self, data):
        # profiling notes:
        # 4168 calls in 2880 217 internal
        # 4168 calls to _parse_record_header in 2121
        # 4168 calls to readlines in 330
        with gzip.GzipFile(mode='rb', fileobj=BytesIO(data)) as df:
            try:
                record_contents = df.readlines()
            except Exception as e:
                raise KnitCorrupt(self, "Corrupt compressed record %r, got %s(%s)" %
                                  (data, e.__class__.__name__, str(e)))
            header = record_contents.pop(0)
            rec = self._split_header(header)
            last_line = record_contents.pop()
            if len(record_contents) != int(rec[2]):
                raise KnitCorrupt(self,
                                  'incorrect number of lines %s != %s'
                                  ' for version {%s} %s'
                                  % (len(record_contents), int(rec[2]),
                                     rec[1], record_contents))
            if last_line != b'end %s\n' % rec[1]:
                raise KnitCorrupt(self,
                                  'unexpected version end line %r, wanted %r'
                                  % (last_line, rec[1]))
        return rec, record_contents

    def _read_records_iter(self, records):
        """Read text records from data file and yield result.

        The result will be returned in whatever is the fastest to read.
        Not by the order requested. Also, multiple requests for the same
        record will only yield 1 response.

        :param records: A list of (key, access_memo) entries
        :return: Yields (key, contents, digest) in the order
                 read, not the order requested
        """
        if not records:
            return

        # XXX: This smells wrong, IO may not be getting ordered right.
        needed_records = sorted(set(records), key=operator.itemgetter(1))
        if not needed_records:
            return

        # The transport optimizes the fetching as well
        # (ie, reads continuous ranges.)
        raw_data = self._access.get_raw_records(
            [index_memo for key, index_memo in needed_records])

        for (key, index_memo), data in zip(needed_records, raw_data):
            content, digest = self._parse_record(key[-1], data)
            yield key, content, digest

    def _read_records_iter_raw(self, records):
        """Read text records from data file and yield raw data.

        This unpacks enough of the text record to validate the id is
        as expected but thats all.

        Each item the iterator yields is (key, bytes,
            expected_sha1_of_full_text).
        """
        for key, data in self._read_records_iter_unchecked(records):
            # validate the header (note that we can only use the suffix in
            # current knit records).
            df, rec = self._parse_record_header(key, data)
            df.close()
            yield key, data, rec[3]

    def _read_records_iter_unchecked(self, records):
        """Read text records from data file and yield raw data.

        No validation is done.

        Yields tuples of (key, data).
        """
        # setup an iterator of the external records:
        # uses readv so nice and fast we hope.
        if len(records):
            # grab the disk data needed.
            needed_offsets = [index_memo for key, index_memo
                              in records]
            raw_records = self._access.get_raw_records(needed_offsets)

        for key, index_memo in records:
            data = next(raw_records)
            yield key, data

    def _record_to_data(self, key, digest, lines, dense_lines=None):
        """Convert key, digest, lines into a raw data block.

        :param key: The key of the record. Currently keys are always serialised
            using just the trailing component.
        :param dense_lines: The bytes of lines but in a denser form. For
            instance, if lines is a list of 1000 bytestrings each ending in
            \\n, dense_lines may be a list with one line in it, containing all
            the 1000's lines and their \\n's. Using dense_lines if it is
            already known is a win because the string join to create bytes in
            this function spends less time resizing the final string.
        :return: (len, chunked bytestring with compressed data)
        """
        chunks = [b"version %s %d %s\n" % (key[-1], len(lines), digest)]
        chunks.extend(dense_lines or lines)
        chunks.append(b"end " + key[-1] + b"\n")
        for chunk in chunks:
            if not isinstance(chunk, bytes):
                raise AssertionError(
                    'data must be plain bytes was %s' % type(chunk))
        if lines and not lines[-1].endswith(b'\n'):
            raise ValueError('corrupt lines value %r' % lines)
        compressed_chunks = tuned_gzip.chunks_to_gzip(chunks)
        return sum(map(len, compressed_chunks)), compressed_chunks

    def _split_header(self, line):
        rec = line.split()
        if len(rec) != 4:
            raise KnitCorrupt(self,
                              'unexpected number of elements in record header')
        return rec

    def keys(self):
        """See VersionedFiles.keys."""
        if 'evil' in debug.debug_flags:
            trace.mutter_callsite(2, "keys scales with size of history")
        sources = [self._index] + self._immediate_fallback_vfs
        result = set()
        for source in sources:
            result.update(source.keys())
        return result


class _ContentMapGenerator(object):
    """Generate texts or expose raw deltas for a set of texts."""

    def __init__(self, ordering='unordered'):
        self._ordering = ordering

    def _get_content(self, key):
        """Get the content object for key."""
        # Note that _get_content is only called when the _ContentMapGenerator
        # has been constructed with just one key requested for reconstruction.
        if key in self.nonlocal_keys:
            record = next(self.get_record_stream())
            # Create a content object on the fly
            lines = record.get_bytes_as('lines')
            return PlainKnitContent(lines, record.key)
        else:
            # local keys we can ask for directly
            return self._get_one_work(key)

    def get_record_stream(self):
        """Get a record stream for the keys requested during __init__."""
        for record in self._work():
            yield record

    def _work(self):
        """Produce maps of text and KnitContents as dicts.

        :return: (text_map, content_map) where text_map contains the texts for
            the requested versions and content_map contains the KnitContents.
        """
        # NB: By definition we never need to read remote sources unless texts
        # are requested from them: we don't delta across stores - and we
        # explicitly do not want to to prevent data loss situations.
        if self.global_map is None:
            self.global_map = self.vf.get_parent_map(self.keys)
        nonlocal_keys = self.nonlocal_keys

        missing_keys = set(nonlocal_keys)
        # Read from remote versioned file instances and provide to our caller.
        for source in self.vf._immediate_fallback_vfs:
            if not missing_keys:
                break
            # Loop over fallback repositories asking them for texts - ignore
            # any missing from a particular fallback.
            for record in source.get_record_stream(missing_keys,
                                                   self._ordering, True):
                if record.storage_kind == 'absent':
                    # Not in thie particular stream, may be in one of the
                    # other fallback vfs objects.
                    continue
                missing_keys.remove(record.key)
                yield record

        if self._raw_record_map is None:
            raise AssertionError('_raw_record_map should have been filled')
        first = True
        for key in self.keys:
            if key in self.nonlocal_keys:
                continue
            yield LazyKnitContentFactory(key, self.global_map[key], self, first)
            first = False

    def _get_one_work(self, requested_key):
        # Now, if we have calculated everything already, just return the
        # desired text.
        if requested_key in self._contents_map:
            return self._contents_map[requested_key]
        # To simplify things, parse everything at once - code that wants one text
        # probably wants them all.
        # FUTURE: This function could be improved for the 'extract many' case
        # by tracking each component and only doing the copy when the number of
        # children than need to apply delta's to it is > 1 or it is part of the
        # final output.
        multiple_versions = len(self.keys) != 1
        if self._record_map is None:
            self._record_map = self.vf._raw_map_to_record_map(
                self._raw_record_map)
        record_map = self._record_map
        # raw_record_map is key:
        # Have read and parsed records at this point.
        for key in self.keys:
            if key in self.nonlocal_keys:
                # already handled
                continue
            components = []
            cursor = key
            while cursor is not None:
                try:
                    record, record_details, digest, next = record_map[cursor]
                except KeyError:
                    raise RevisionNotPresent(cursor, self)
                components.append((cursor, record, record_details, digest))
                cursor = next
                if cursor in self._contents_map:
                    # no need to plan further back
                    components.append((cursor, None, None, None))
                    break

            content = None
            for (component_id, record, record_details,
                 digest) in reversed(components):
                if component_id in self._contents_map:
                    content = self._contents_map[component_id]
                else:
                    content, delta = self._factory.parse_record(
                        key[-1], record, record_details, content,
                        copy_base_content=multiple_versions)
                    if multiple_versions:
                        self._contents_map[component_id] = content

            # digest here is the digest from the last applied component.
            text = content.text()
            actual_sha = sha_strings(text)
            if actual_sha != digest:
                raise SHA1KnitCorrupt(self, actual_sha, digest, key, text)
        if multiple_versions:
            return self._contents_map[requested_key]
        else:
            return content

    def _wire_bytes(self):
        """Get the bytes to put on the wire for 'key'.

        The first collection of bytes asked for returns the serialised
        raw_record_map and the additional details (key, parent) for key.
        Subsequent calls return just the additional details (key, parent).
        The wire storage_kind given for the first key is 'knit-delta-closure',
        For subsequent keys it is 'knit-delta-closure-ref'.

        :param key: A key from the content generator.
        :return: Bytes to put on the wire.
        """
        lines = []
        # kind marker for dispatch on the far side,
        lines.append(b'knit-delta-closure')
        # Annotated or not
        if self.vf._factory.annotated:
            lines.append(b'annotated')
        else:
            lines.append(b'')
        # then the list of keys
        lines.append(b'\t'.join(b'\x00'.join(key) for key in self.keys
                                if key not in self.nonlocal_keys))
        # then the _raw_record_map in serialised form:
        map_byte_list = []
        # for each item in the map:
        # 1 line with key
        # 1 line with parents if the key is to be yielded (None: for None, '' for ())
        # one line with method
        # one line with noeol
        # one line with next ('' for None)
        # one line with byte count of the record bytes
        # the record bytes
        for key, (record_bytes, (method, noeol), next) in (
                self._raw_record_map.items()):
            key_bytes = b'\x00'.join(key)
            parents = self.global_map.get(key, None)
            if parents is None:
                parent_bytes = b'None:'
            else:
                parent_bytes = b'\t'.join(b'\x00'.join(key) for key in parents)
            method_bytes = method.encode('ascii')
            if noeol:
                noeol_bytes = b"T"
            else:
                noeol_bytes = b"F"
            if next:
                next_bytes = b'\x00'.join(next)
            else:
                next_bytes = b''
            map_byte_list.append(b'\n'.join(
                [key_bytes, parent_bytes, method_bytes, noeol_bytes, next_bytes,
                 b'%d' % len(record_bytes), record_bytes]))
        map_bytes = b''.join(map_byte_list)
        lines.append(map_bytes)
        bytes = b'\n'.join(lines)
        return bytes


class _VFContentMapGenerator(_ContentMapGenerator):
    """Content map generator reading from a VersionedFiles object."""

    def __init__(self, versioned_files, keys, nonlocal_keys=None,
                 global_map=None, raw_record_map=None, ordering='unordered'):
        """Create a _ContentMapGenerator.

        :param versioned_files: The versioned files that the texts are being
            extracted from.
        :param keys: The keys to produce content maps for.
        :param nonlocal_keys: An iterable of keys(possibly intersecting keys)
            which are known to not be in this knit, but rather in one of the
            fallback knits.
        :param global_map: The result of get_parent_map(keys) (or a supermap).
            This is required if get_record_stream() is to be used.
        :param raw_record_map: A unparsed raw record map to use for answering
            contents.
        """
        _ContentMapGenerator.__init__(self, ordering=ordering)
        # The vf to source data from
        self.vf = versioned_files
        # The keys desired
        self.keys = list(keys)
        # Keys known to be in fallback vfs objects
        if nonlocal_keys is None:
            self.nonlocal_keys = set()
        else:
            self.nonlocal_keys = frozenset(nonlocal_keys)
        # Parents data for keys to be returned in get_record_stream
        self.global_map = global_map
        # The chunked lists for self.keys in text form
        self._text_map = {}
        # A cache of KnitContent objects used in extracting texts.
        self._contents_map = {}
        # All the knit records needed to assemble the requested keys as full
        # texts.
        self._record_map = None
        if raw_record_map is None:
            self._raw_record_map = self.vf._get_record_map_unparsed(keys,
                                                                    allow_missing=True)
        else:
            self._raw_record_map = raw_record_map
        # the factory for parsing records
        self._factory = self.vf._factory


class _NetworkContentMapGenerator(_ContentMapGenerator):
    """Content map generator sourced from a network stream."""

    def __init__(self, bytes, line_end):
        """Construct a _NetworkContentMapGenerator from a bytes block."""
        self._bytes = bytes
        self.global_map = {}
        self._raw_record_map = {}
        self._contents_map = {}
        self._record_map = None
        self.nonlocal_keys = []
        # Get access to record parsing facilities
        self.vf = KnitVersionedFiles(None, None)
        start = line_end
        # Annotated or not
        line_end = bytes.find(b'\n', start)
        line = bytes[start:line_end]
        start = line_end + 1
        if line == b'annotated':
            self._factory = KnitAnnotateFactory()
        else:
            self._factory = KnitPlainFactory()
        # list of keys to emit in get_record_stream
        line_end = bytes.find(b'\n', start)
        line = bytes[start:line_end]
        start = line_end + 1
        self.keys = [
            tuple(segment.split(b'\x00')) for segment in line.split(b'\t')
            if segment]
        # now a loop until the end. XXX: It would be nice if this was just a
        # bunch of the same records as get_record_stream(..., False) gives, but
        # there is a decent sized gap stopping that at the moment.
        end = len(bytes)
        while start < end:
            # 1 line with key
            line_end = bytes.find(b'\n', start)
            key = tuple(bytes[start:line_end].split(b'\x00'))
            start = line_end + 1
            # 1 line with parents (None: for None, '' for ())
            line_end = bytes.find(b'\n', start)
            line = bytes[start:line_end]
            if line == b'None:':
                parents = None
            else:
                parents = tuple(
                    tuple(segment.split(b'\x00')) for segment in line.split(b'\t')
                    if segment)
            self.global_map[key] = parents
            start = line_end + 1
            # one line with method
            line_end = bytes.find(b'\n', start)
            line = bytes[start:line_end]
            method = line.decode('ascii')
            start = line_end + 1
            # one line with noeol
            line_end = bytes.find(b'\n', start)
            line = bytes[start:line_end]
            noeol = line == b"T"
            start = line_end + 1
            # one line with next (b'' for None)
            line_end = bytes.find(b'\n', start)
            line = bytes[start:line_end]
            if not line:
                next = None
            else:
                next = tuple(bytes[start:line_end].split(b'\x00'))
            start = line_end + 1
            # one line with byte count of the record bytes
            line_end = bytes.find(b'\n', start)
            line = bytes[start:line_end]
            count = int(line)
            start = line_end + 1
            # the record bytes
            record_bytes = bytes[start:start + count]
            start = start + count
            # put it in the map
            self._raw_record_map[key] = (record_bytes, (method, noeol), next)

    def get_record_stream(self):
        """Get a record stream for for keys requested by the bytestream."""
        first = True
        for key in self.keys:
            yield LazyKnitContentFactory(key, self.global_map[key], self, first)
            first = False

    def _wire_bytes(self):
        return self._bytes


class _KndxIndex(object):
    """Manages knit index files

    The index is kept in memory and read on startup, to enable
    fast lookups of revision information.  The cursor of the index
    file is always pointing to the end, making it easy to append
    entries.

    _cache is a cache for fast mapping from version id to a Index
    object.

    _history is a cache for fast mapping from indexes to version ids.

    The index data format is dictionary compressed when it comes to
    parent references; a index entry may only have parents that with a
    lover index number.  As a result, the index is topological sorted.

    Duplicate entries may be written to the index for a single version id
    if this is done then the latter one completely replaces the former:
    this allows updates to correct version and parent information.
    Note that the two entries may share the delta, and that successive
    annotations and references MUST point to the first entry.

    The index file on disc contains a header, followed by one line per knit
    record. The same revision can be present in an index file more than once.
    The first occurrence gets assigned a sequence number starting from 0.

    The format of a single line is
    REVISION_ID FLAGS BYTE_OFFSET LENGTH( PARENT_ID|PARENT_SEQUENCE_ID)* :\n
    REVISION_ID is a utf8-encoded revision id
    FLAGS is a comma separated list of flags about the record. Values include
        no-eol, line-delta, fulltext.
    BYTE_OFFSET is the ascii representation of the byte offset in the data file
        that the compressed data starts at.
    LENGTH is the ascii representation of the length of the data file.
    PARENT_ID a utf-8 revision id prefixed by a '.' that is a parent of
        REVISION_ID.
    PARENT_SEQUENCE_ID the ascii representation of the sequence number of a
        revision id already in the knit that is a parent of REVISION_ID.
    The ' :' marker is the end of record marker.

    partial writes:
    when a write is interrupted to the index file, it will result in a line
    that does not end in ' :'. If the ' :' is not present at the end of a line,
    or at the end of the file, then the record that is missing it will be
    ignored by the parser.

    When writing new records to the index file, the data is preceded by '\n'
    to ensure that records always start on new lines even if the last write was
    interrupted. As a result its normal for the last line in the index to be
    missing a trailing newline. One can be added with no harmful effects.

    :ivar _kndx_cache: dict from prefix to the old state of KnitIndex objects,
        where prefix is e.g. the (fileid,) for .texts instances or () for
        constant-mapped things like .revisions, and the old state is
        tuple(history_vector, cache_dict).  This is used to prevent having an
        ABI change with the C extension that reads .kndx files.
    """

    HEADER = b"# bzr knit index 8\n"

    def __init__(self, transport, mapper, get_scope, allow_writes, is_locked):
        """Create a _KndxIndex on transport using mapper."""
        self._transport = transport
        self._mapper = mapper
        self._get_scope = get_scope
        self._allow_writes = allow_writes
        self._is_locked = is_locked
        self._reset_cache()
        self.has_graph = True

    def add_records(self, records, random_id=False, missing_compression_parents=False):
        """Add multiple records to the index.

        :param records: a list of tuples:
                         (key, options, access_memo, parents).
        :param random_id: If True the ids being added were randomly generated
            and no check for existence will be performed.
        :param missing_compression_parents: If True the records being added are
            only compressed against texts already in the index (or inside
            records). If False the records all refer to unavailable texts (or
            texts inside records) as compression parents.
        """
        if missing_compression_parents:
            # It might be nice to get the edge of the records. But keys isn't
            # _wrong_.
            keys = sorted(record[0] for record in records)
            raise errors.RevisionNotPresent(keys, self)
        paths = {}
        for record in records:
            key = record[0]
            prefix = key[:-1]
            path = self._mapper.map(key) + '.kndx'
            path_keys = paths.setdefault(path, (prefix, []))
            path_keys[1].append(record)
        for path in sorted(paths):
            prefix, path_keys = paths[path]
            self._load_prefixes([prefix])
            lines = []
            orig_history = self._kndx_cache[prefix][1][:]
            orig_cache = self._kndx_cache[prefix][0].copy()

            try:
                for key, options, (_, pos, size), parents in path_keys:
                    if not all(isinstance(option, bytes) for option in options):
                        raise TypeError(options)
                    if parents is None:
                        # kndx indices cannot be parentless.
                        parents = ()
                    line = b' '.join([
                        b'\n'
                        + key[-1], b','.join(options), b'%d' % pos, b'%d' % size,
                        self._dictionary_compress(parents), b':'])
                    if not isinstance(line, bytes):
                        raise AssertionError(
                            'data must be utf8 was %s' % type(line))
                    lines.append(line)
                    self._cache_key(key, options, pos, size, parents)
                if len(orig_history):
                    self._transport.append_bytes(path, b''.join(lines))
                else:
                    self._init_index(path, lines)
            except:
                # If any problems happen, restore the original values and re-raise
                self._kndx_cache[prefix] = (orig_cache, orig_history)
                raise

    def scan_unvalidated_index(self, graph_index):
        """See _KnitGraphIndex.scan_unvalidated_index."""
        # Because kndx files do not support atomic insertion via separate index
        # files, they do not support this method.
        raise NotImplementedError(self.scan_unvalidated_index)

    def get_missing_compression_parents(self):
        """See _KnitGraphIndex.get_missing_compression_parents."""
        # Because kndx files do not support atomic insertion via separate index
        # files, they do not support this method.
        raise NotImplementedError(self.get_missing_compression_parents)

    def _cache_key(self, key, options, pos, size, parent_keys):
        """Cache a version record in the history array and index cache.

        This is inlined into _load_data for performance. KEEP IN SYNC.
        (It saves 60ms, 25% of the __init__ overhead on local 4000 record
         indexes).
        """
        prefix = key[:-1]
        version_id = key[-1]
        # last-element only for compatibilty with the C load_data.
        parents = tuple(parent[-1] for parent in parent_keys)
        for parent in parent_keys:
            if parent[:-1] != prefix:
                raise ValueError("mismatched prefixes for %r, %r" % (
                    key, parent_keys))
        cache, history = self._kndx_cache[prefix]
        # only want the _history index to reference the 1st index entry
        # for version_id
        if version_id not in cache:
            index = len(history)
            history.append(version_id)
        else:
            index = cache[version_id][5]
        cache[version_id] = (version_id,
                             options,
                             pos,
                             size,
                             parents,
                             index)

    def check_header(self, fp):
        line = fp.readline()
        if line == b'':
            # An empty file can actually be treated as though the file doesn't
            # exist yet.
            raise _mod_transport.NoSuchFile(self)
        if line != self.HEADER:
            raise KnitHeaderError(badline=line, filename=self)

    def _check_read(self):
        if not self._is_locked():
            raise errors.ObjectNotLocked(self)
        if self._get_scope() != self._scope:
            self._reset_cache()

    def _check_write_ok(self):
        """Assert if not writes are permitted."""
        if not self._is_locked():
            raise errors.ObjectNotLocked(self)
        if self._get_scope() != self._scope:
            self._reset_cache()
        if self._mode != 'w':
            raise errors.ReadOnlyObjectDirtiedError(self)

    def get_build_details(self, keys):
        """Get the method, index_memo and compression parent for keys.

        Ghosts are omitted from the result.

        :param keys: An iterable of keys.
        :return: A dict of key:(index_memo, compression_parent, parents,
            record_details).
            index_memo
                opaque structure to pass to read_records to extract the raw
                data
            compression_parent
                Content that this record is built upon, may be None
            parents
                Logical parents of this node
            record_details
                extra information about the content which needs to be passed to
                Factory.parse_record
        """
        parent_map = self.get_parent_map(keys)
        result = {}
        for key in keys:
            if key not in parent_map:
                continue  # Ghost
            method = self.get_method(key)
            if not isinstance(method, str):
                raise TypeError(method)
            parents = parent_map[key]
            if method == 'fulltext':
                compression_parent = None
            else:
                compression_parent = parents[0]
            noeol = b'no-eol' in self.get_options(key)
            index_memo = self.get_position(key)
            result[key] = (index_memo, compression_parent,
                           parents, (method, noeol))
        return result

    def get_method(self, key):
        """Return compression method of specified key."""
        options = self.get_options(key)
        if b'fulltext' in options:
            return 'fulltext'
        elif b'line-delta' in options:
            return 'line-delta'
        else:
            raise KnitIndexUnknownMethod(self, options)

    def get_options(self, key):
        """Return a list representing options.

        e.g. ['foo', 'bar']
        """
        prefix, suffix = self._split_key(key)
        self._load_prefixes([prefix])
        try:
            return self._kndx_cache[prefix][0][suffix][1]
        except KeyError:
            raise RevisionNotPresent(key, self)

    def find_ancestry(self, keys):
        """See CombinedGraphIndex.find_ancestry()"""
        prefixes = set(key[:-1] for key in keys)
        self._load_prefixes(prefixes)
        result = {}
        parent_map = {}
        missing_keys = set()
        pending_keys = list(keys)
        # This assumes that keys will not reference parents in a different
        # prefix, which is accurate so far.
        while pending_keys:
            key = pending_keys.pop()
            if key in parent_map:
                continue
            prefix = key[:-1]
            try:
                suffix_parents = self._kndx_cache[prefix][0][key[-1]][4]
            except KeyError:
                missing_keys.add(key)
            else:
                parent_keys = tuple([prefix + (suffix,)
                                     for suffix in suffix_parents])
                parent_map[key] = parent_keys
                pending_keys.extend([p for p in parent_keys
                                     if p not in parent_map])
        return parent_map, missing_keys

    def get_parent_map(self, keys):
        """Get a map of the parents of keys.

        :param keys: The keys to look up parents for.
        :return: A mapping from keys to parents. Absent keys are absent from
            the mapping.
        """
        # Parse what we need to up front, this potentially trades off I/O
        # locality (.kndx and .knit in the same block group for the same file
        # id) for less checking in inner loops.
        prefixes = set(key[:-1] for key in keys)
        self._load_prefixes(prefixes)
        result = {}
        for key in keys:
            prefix = key[:-1]
            try:
                suffix_parents = self._kndx_cache[prefix][0][key[-1]][4]
            except KeyError:
                pass
            else:
                result[key] = tuple(prefix + (suffix,) for
                                    suffix in suffix_parents)
        return result

    def get_position(self, key):
        """Return details needed to access the version.

        :return: a tuple (key, data position, size) to hand to the access
            logic to get the record.
        """
        prefix, suffix = self._split_key(key)
        self._load_prefixes([prefix])
        entry = self._kndx_cache[prefix][0][suffix]
        return key, entry[2], entry[3]

    __contains__ = _mod_index._has_key_from_parent_map

    def _init_index(self, path, extra_lines=[]):
        """Initialize an index."""
        sio = BytesIO()
        sio.write(self.HEADER)
        sio.writelines(extra_lines)
        sio.seek(0)
        self._transport.put_file_non_atomic(path, sio,
                                            create_parent_dir=True)
        # self._create_parent_dir)
        # mode=self._file_mode,
        # dir_mode=self._dir_mode)

    def keys(self):
        """Get all the keys in the collection.

        The keys are not ordered.
        """
        result = set()
        # Identify all key prefixes.
        # XXX: A bit hacky, needs polish.
        if isinstance(self._mapper, ConstantMapper):
            prefixes = [()]
        else:
            relpaths = set()
            for quoted_relpath in self._transport.iter_files_recursive():
                path, ext = os.path.splitext(quoted_relpath)
                relpaths.add(path)
            prefixes = [self._mapper.unmap(path) for path in relpaths]
        self._load_prefixes(prefixes)
        for prefix in prefixes:
            for suffix in self._kndx_cache[prefix][1]:
                result.add(prefix + (suffix,))
        return result

    def _load_prefixes(self, prefixes):
        """Load the indices for prefixes."""
        self._check_read()
        for prefix in prefixes:
            if prefix not in self._kndx_cache:
                # the load_data interface writes to these variables.
                self._cache = {}
                self._history = []
                self._filename = prefix
                try:
                    path = self._mapper.map(prefix) + '.kndx'
                    with self._transport.get(path) as fp:
                        # _load_data may raise NoSuchFile if the target knit is
                        # completely empty.
                        _load_data(self, fp)
                    self._kndx_cache[prefix] = (self._cache, self._history)
                    del self._cache
                    del self._filename
                    del self._history
                except NoSuchFile:
                    self._kndx_cache[prefix] = ({}, [])
                    if isinstance(self._mapper, ConstantMapper):
                        # preserve behaviour for revisions.kndx etc.
                        self._init_index(path)
                    del self._cache
                    del self._filename
                    del self._history

    missing_keys = _mod_index._missing_keys_from_parent_map

    def _partition_keys(self, keys):
        """Turn keys into a dict of prefix:suffix_list."""
        result = {}
        for key in keys:
            prefix_keys = result.setdefault(key[:-1], [])
            prefix_keys.append(key[-1])
        return result

    def _dictionary_compress(self, keys):
        """Dictionary compress keys.

        :param keys: The keys to generate references to.
        :return: A string representation of keys. keys which are present are
            dictionary compressed, and others are emitted as fulltext with a
            '.' prefix.
        """
        if not keys:
            return b''
        result_list = []
        prefix = keys[0][:-1]
        cache = self._kndx_cache[prefix][0]
        for key in keys:
            if key[:-1] != prefix:
                # kndx indices cannot refer across partitioned storage.
                raise ValueError("mismatched prefixes for %r" % keys)
            if key[-1] in cache:
                # -- inlined lookup() --
                result_list.append(b'%d' % cache[key[-1]][5])
                # -- end lookup () --
            else:
                result_list.append(b'.' + key[-1])
        return b' '.join(result_list)

    def _reset_cache(self):
        # Possibly this should be a LRU cache. A dictionary from key_prefix to
        # (cache_dict, history_vector) for parsed kndx files.
        self._kndx_cache = {}
        self._scope = self._get_scope()
        allow_writes = self._allow_writes()
        if allow_writes:
            self._mode = 'w'
        else:
            self._mode = 'r'

    def _sort_keys_by_io(self, keys, positions):
        """Figure out an optimal order to read the records for the given keys.

        Sort keys, grouped by index and sorted by position.

        :param keys: A list of keys whose records we want to read. This will be
            sorted 'in-place'.
        :param positions: A dict, such as the one returned by
            _get_components_positions()
        :return: None
        """
        def get_sort_key(key):
            index_memo = positions[key][1]
            # Group by prefix and position. index_memo[0] is the key, so it is
            # (file_id, revision_id) and we don't want to sort on revision_id,
            # index_memo[1] is the position, and index_memo[2] is the size,
            # which doesn't matter for the sort
            return index_memo[0][:-1], index_memo[1]
        return keys.sort(key=get_sort_key)

    _get_total_build_size = _get_total_build_size

    def _split_key(self, key):
        """Split key into a prefix and suffix."""
        # GZ 2018-07-03: This is intentionally either a sequence or bytes?
        if isinstance(key, bytes):
            return key[:-1], key[-1:]
        return key[:-1], key[-1]


class _KnitGraphIndex(object):
    """A KnitVersionedFiles index layered on GraphIndex."""

    def __init__(self, graph_index, is_locked, deltas=False, parents=True,
                 add_callback=None, track_external_parent_refs=False):
        """Construct a KnitGraphIndex on a graph_index.

        :param graph_index: An implementation of breezy.index.GraphIndex.
        :param is_locked: A callback to check whether the object should answer
            queries.
        :param deltas: Allow delta-compressed records.
        :param parents: If True, record knits parents, if not do not record
            parents.
        :param add_callback: If not None, allow additions to the index and call
            this callback with a list of added GraphIndex nodes:
            [(node, value, node_refs), ...]
        :param is_locked: A callback, returns True if the index is locked and
            thus usable.
        :param track_external_parent_refs: If True, record all external parent
            references parents from added records.  These can be retrieved
            later by calling get_missing_parents().
        """
        self._add_callback = add_callback
        self._graph_index = graph_index
        self._deltas = deltas
        self._parents = parents
        if deltas and not parents:
            # XXX: TODO: Delta tree and parent graph should be conceptually
            # separate.
            raise KnitCorrupt(self, "Cannot do delta compression without "
                              "parent tracking.")
        self.has_graph = parents
        self._is_locked = is_locked
        self._missing_compression_parents = set()
        if track_external_parent_refs:
            self._key_dependencies = _KeyRefs()
        else:
            self._key_dependencies = None

    def __repr__(self):
        return "%s(%r)" % (self.__class__.__name__, self._graph_index)

    def add_records(self, records, random_id=False,
                    missing_compression_parents=False):
        """Add multiple records to the index.

        This function does not insert data into the Immutable GraphIndex
        backing the KnitGraphIndex, instead it prepares data for insertion by
        the caller and checks that it is safe to insert then calls
        self._add_callback with the prepared GraphIndex nodes.

        :param records: a list of tuples:
                         (key, options, access_memo, parents).
        :param random_id: If True the ids being added were randomly generated
            and no check for existence will be performed.
        :param missing_compression_parents: If True the records being added are
            only compressed against texts already in the index (or inside
            records). If False the records all refer to unavailable texts (or
            texts inside records) as compression parents.
        """
        if not self._add_callback:
            raise errors.ReadOnlyError(self)
        # we hope there are no repositories with inconsistent parentage
        # anymore.

        keys = {}
        compression_parents = set()
        key_dependencies = self._key_dependencies
        for (key, options, access_memo, parents) in records:
            if self._parents:
                parents = tuple(parents)
                if key_dependencies is not None:
                    key_dependencies.add_references(key, parents)
            index, pos, size = access_memo
            if b'no-eol' in options:
                value = b'N'
            else:
                value = b' '
            value += b"%d %d" % (pos, size)
            if not self._deltas:
                if b'line-delta' in options:
                    raise KnitCorrupt(
                        self, "attempt to add line-delta in non-delta knit")
            if self._parents:
                if self._deltas:
                    if b'line-delta' in options:
                        node_refs = (parents, (parents[0],))
                        if missing_compression_parents:
                            compression_parents.add(parents[0])
                    else:
                        node_refs = (parents, ())
                else:
                    node_refs = (parents, )
            else:
                if parents:
                    raise KnitCorrupt(self, "attempt to add node with parents "
                                      "in parentless index.")
                node_refs = ()
            keys[key] = (value, node_refs)
        # check for dups
        if not random_id:
            present_nodes = self._get_entries(keys)
            for (index, key, value, node_refs) in present_nodes:
                parents = node_refs[:1]
                # Sometimes these are passed as a list rather than a tuple
                passed = static_tuple.as_tuples(keys[key])
                passed_parents = passed[1][:1]
                if (value[0:1] != keys[key][0][0:1]
                        or parents != passed_parents):
                    node_refs = static_tuple.as_tuples(node_refs)
                    raise KnitCorrupt(self, "inconsistent details in add_records"
                                      ": %s %s" % ((value, node_refs), passed))
                del keys[key]
        result = []
        if self._parents:
            for key, (value, node_refs) in keys.items():
                result.append((key, value, node_refs))
        else:
            for key, (value, node_refs) in keys.items():
                result.append((key, value))
        self._add_callback(result)
        if missing_compression_parents:
            # This may appear to be incorrect (it does not check for
            # compression parents that are in the existing graph index),
            # but such records won't have been buffered, so this is
            # actually correct: every entry when
            # missing_compression_parents==True either has a missing parent, or
            # a parent that is one of the keys in records.
            compression_parents.difference_update(keys)
            self._missing_compression_parents.update(compression_parents)
        # Adding records may have satisfied missing compression parents.
        self._missing_compression_parents.difference_update(keys)

    def scan_unvalidated_index(self, graph_index):
        """Inform this _KnitGraphIndex that there is an unvalidated index.

        This allows this _KnitGraphIndex to keep track of any missing
        compression parents we may want to have filled in to make those
        indices valid.

        :param graph_index: A GraphIndex
        """
        if self._deltas:
            new_missing = graph_index.external_references(ref_list_num=1)
            new_missing.difference_update(self.get_parent_map(new_missing))
            self._missing_compression_parents.update(new_missing)
        if self._key_dependencies is not None:
            # Add parent refs from graph_index (and discard parent refs that
            # the graph_index has).
            for node in graph_index.iter_all_entries():
                self._key_dependencies.add_references(node[1], node[3][0])

    def get_missing_compression_parents(self):
        """Return the keys of missing compression parents.

        Missing compression parents occur when a record stream was missing
        basis texts, or a index was scanned that had missing basis texts.
        """
        return frozenset(self._missing_compression_parents)

    def get_missing_parents(self):
        """Return the keys of missing parents."""
        # If updating this, you should also update
        # groupcompress._GCGraphIndex.get_missing_parents
        # We may have false positives, so filter those out.
        self._key_dependencies.satisfy_refs_for_keys(
            self.get_parent_map(self._key_dependencies.get_unsatisfied_refs()))
        return frozenset(self._key_dependencies.get_unsatisfied_refs())

    def _check_read(self):
        """raise if reads are not permitted."""
        if not self._is_locked():
            raise errors.ObjectNotLocked(self)

    def _check_write_ok(self):
        """Assert if writes are not permitted."""
        if not self._is_locked():
            raise errors.ObjectNotLocked(self)

    def _compression_parent(self, an_entry):
        # return the key that an_entry is compressed against, or None
        # Grab the second parent list (as deltas implies parents currently)
        compression_parents = an_entry[3][1]
        if not compression_parents:
            return None
        if len(compression_parents) != 1:
            raise AssertionError(
                "Too many compression parents: %r" % compression_parents)
        return compression_parents[0]

    def get_build_details(self, keys):
        """Get the method, index_memo and compression parent for version_ids.

        Ghosts are omitted from the result.

        :param keys: An iterable of keys.
        :return: A dict of key:
            (index_memo, compression_parent, parents, record_details).
            index_memo
                opaque structure to pass to read_records to extract the raw
                data
            compression_parent
                Content that this record is built upon, may be None
            parents
                Logical parents of this node
            record_details
                extra information about the content which needs to be passed to
                Factory.parse_record
        """
        self._check_read()
        result = {}
        entries = self._get_entries(keys, False)
        for entry in entries:
            key = entry[1]
            if not self._parents:
                parents = ()
            else:
                parents = entry[3][0]
            if not self._deltas:
                compression_parent_key = None
            else:
                compression_parent_key = self._compression_parent(entry)
            noeol = (entry[2][0:1] == b'N')
            if compression_parent_key:
                method = 'line-delta'
            else:
                method = 'fulltext'
            result[key] = (self._node_to_position(entry),
                           compression_parent_key, parents,
                           (method, noeol))
        return result

    def _get_entries(self, keys, check_present=False):
        """Get the entries for keys.

        :param keys: An iterable of index key tuples.
        """
        keys = set(keys)
        found_keys = set()
        if self._parents:
            for node in self._graph_index.iter_entries(keys):
                yield node
                found_keys.add(node[1])
        else:
            # adapt parentless index to the rest of the code.
            for node in self._graph_index.iter_entries(keys):
                yield node[0], node[1], node[2], ()
                found_keys.add(node[1])
        if check_present:
            missing_keys = keys.difference(found_keys)
            if missing_keys:
                raise RevisionNotPresent(missing_keys.pop(), self)

    def get_method(self, key):
        """Return compression method of specified key."""
        return self._get_method(self._get_node(key))

    def _get_method(self, node):
        if not self._deltas:
            return 'fulltext'
        if self._compression_parent(node):
            return 'line-delta'
        else:
            return 'fulltext'

    def _get_node(self, key):
        try:
            return list(self._get_entries([key]))[0]
        except IndexError:
            raise RevisionNotPresent(key, self)

    def get_options(self, key):
        """Return a list representing options.

        e.g. ['foo', 'bar']
        """
        node = self._get_node(key)
        options = [self._get_method(node).encode('ascii')]
        if node[2][0:1] == b'N':
            options.append(b'no-eol')
        return options

    def find_ancestry(self, keys):
        """See CombinedGraphIndex.find_ancestry()"""
        return self._graph_index.find_ancestry(keys, 0)

    def get_parent_map(self, keys):
        """Get a map of the parents of keys.

        :param keys: The keys to look up parents for.
        :return: A mapping from keys to parents. Absent keys are absent from
            the mapping.
        """
        self._check_read()
        nodes = self._get_entries(keys)
        result = {}
        if self._parents:
            for node in nodes:
                result[node[1]] = node[3][0]
        else:
            for node in nodes:
                result[node[1]] = None
        return result

    def get_position(self, key):
        """Return details needed to access the version.

        :return: a tuple (index, data position, size) to hand to the access
            logic to get the record.
        """
        node = self._get_node(key)
        return self._node_to_position(node)

    __contains__ = _mod_index._has_key_from_parent_map

    def keys(self):
        """Get all the keys in the collection.

        The keys are not ordered.
        """
        self._check_read()
        return [node[1] for node in self._graph_index.iter_all_entries()]

    missing_keys = _mod_index._missing_keys_from_parent_map

    def _node_to_position(self, node):
        """Convert an index value to position details."""
        bits = node[2][1:].split(b' ')
        return node[0], int(bits[0]), int(bits[1])

    def _sort_keys_by_io(self, keys, positions):
        """Figure out an optimal order to read the records for the given keys.

        Sort keys, grouped by index and sorted by position.

        :param keys: A list of keys whose records we want to read. This will be
            sorted 'in-place'.
        :param positions: A dict, such as the one returned by
            _get_components_positions()
        :return: None
        """
        def get_index_memo(key):
            # index_memo is at offset [1]. It is made up of (GraphIndex,
            # position, size). GI is an object, which will be unique for each
            # pack file. This causes us to group by pack file, then sort by
            # position. Size doesn't matter, but it isn't worth breaking up the
            # tuple.
            return positions[key][1]
        return keys.sort(key=get_index_memo)

    _get_total_build_size = _get_total_build_size


class _KnitKeyAccess(object):
    """Access to records in .knit files."""

    def __init__(self, transport, mapper):
        """Create a _KnitKeyAccess with transport and mapper.

        :param transport: The transport the access object is rooted at.
        :param mapper: The mapper used to map keys to .knit files.
        """
        self._transport = transport
        self._mapper = mapper

    def add_raw_record(self, key, size, raw_data):
        """Add raw knit bytes to a storage area.

        The data is spooled to the container writer in one bytes-record per
        raw data item.

        :param key: The key of the raw data segment
        :param size: The size of the raw data segment
        :param raw_data: A chunked bytestring containing the data.
        :return: opaque index memo to retrieve the record later.
            For _KnitKeyAccess the memo is (key, pos, length), where the key is
            the record key.
        """
        path = self._mapper.map(key)
        try:
            base = self._transport.append_bytes(path + '.knit', b''.join(raw_data))
        except _mod_transport.NoSuchFile:
            self._transport.mkdir(osutils.dirname(path))
            base = self._transport.append_bytes(path + '.knit', b''.join(raw_data))
        # if base == 0:
        # chmod.
        return (key, base, size)

    def add_raw_records(self, key_sizes, raw_data):
        """Add raw knit bytes to a storage area.

        The data is spooled to the container writer in one bytes-record per
        raw data item.

        :param sizes: An iterable of tuples containing the key and size of each
            raw data segment.
        :param raw_data: A chunked bytestring containing the data.
        :return: A list of memos to retrieve the record later. Each memo is an
            opaque index memo. For _KnitKeyAccess the memo is (key, pos,
            length), where the key is the record key.
        """
        raw_data = b''.join(raw_data)
        if not isinstance(raw_data, bytes):
            raise AssertionError(
                'data must be plain bytes was %s' % type(raw_data))
        result = []
        offset = 0
        # TODO: This can be tuned for writing to sftp and other servers where
        # append() is relatively expensive by grouping the writes to each key
        # prefix.
        for key, size in key_sizes:
            record_bytes = [raw_data[offset:offset + size]]
            result.append(self.add_raw_record(key, size, record_bytes))
            offset += size
        return result

    def flush(self):
        """Flush pending writes on this access object.

        For .knit files this is a no-op.
        """
        pass

    def get_raw_records(self, memos_for_retrieval):
        """Get the raw bytes for a records.

        :param memos_for_retrieval: An iterable containing the access memo for
            retrieving the bytes.
        :return: An iterator over the bytes of the records.
        """
        # first pass, group into same-index request to minimise readv's issued.
        request_lists = []
        current_prefix = None
        for (key, offset, length) in memos_for_retrieval:
            if current_prefix == key[:-1]:
                current_list.append((offset, length))
            else:
                if current_prefix is not None:
                    request_lists.append((current_prefix, current_list))
                current_prefix = key[:-1]
                current_list = [(offset, length)]
        # handle the last entry
        if current_prefix is not None:
            request_lists.append((current_prefix, current_list))
        for prefix, read_vector in request_lists:
            path = self._mapper.map(prefix) + '.knit'
            for pos, data in self._transport.readv(path, read_vector):
                yield data


def annotate_knit(knit, revision_id):
    """Annotate a knit with no cached annotations.

    This implementation is for knits with no cached annotations.
    It will work for knits with cached annotations, but this is not
    recommended.
    """
    annotator = _KnitAnnotator(knit)
    return iter(annotator.annotate_flat(revision_id))


class _KnitAnnotator(annotate.Annotator):
    """Build up the annotations for a text."""

    def __init__(self, vf):
        annotate.Annotator.__init__(self, vf)

        # TODO: handle Nodes which cannot be extracted
        # self._ghosts = set()

        # Map from (key, parent_key) => matching_blocks, should be 'use once'
        self._matching_blocks = {}

        # KnitContent objects
        self._content_objects = {}
        # The number of children that depend on this fulltext content object
        self._num_compression_children = {}
        # Delta records that need their compression parent before they can be
        # expanded
        self._pending_deltas = {}
        # Fulltext records that are waiting for their parents fulltexts before
        # they can be yielded for annotation
        self._pending_annotation = {}

        self._all_build_details = {}

    def _get_build_graph(self, key):
        """Get the graphs for building texts and annotations.

        The data you need for creating a full text may be different than the
        data you need to annotate that text. (At a minimum, you need both
        parents to create an annotation, but only need 1 parent to generate the
        fulltext.)

        :return: A list of (key, index_memo) records, suitable for
            passing to read_records_iter to start reading in the raw data from
            the pack file.
        """
        pending = {key}
        records = []
        ann_keys = set()
        self._num_needed_children[key] = 1
        while pending:
            # get all pending nodes
            this_iteration = pending
            build_details = self._vf._index.get_build_details(this_iteration)
            self._all_build_details.update(build_details)
            # new_nodes = self._vf._index._get_entries(this_iteration)
            pending = set()
            for key, details in build_details.items():
                (index_memo, compression_parent, parent_keys,
                 record_details) = details
                self._parent_map[key] = parent_keys
                self._heads_provider = None
                records.append((key, index_memo))
                # Do we actually need to check _annotated_lines?
                pending.update([p for p in parent_keys
                                if p not in self._all_build_details])
                if parent_keys:
                    for parent_key in parent_keys:
                        if parent_key in self._num_needed_children:
                            self._num_needed_children[parent_key] += 1
                        else:
                            self._num_needed_children[parent_key] = 1
                if compression_parent:
                    if compression_parent in self._num_compression_children:
                        self._num_compression_children[compression_parent] += 1
                    else:
                        self._num_compression_children[compression_parent] = 1

            missing_versions = this_iteration.difference(build_details)
            if missing_versions:
                for key in missing_versions:
                    if key in self._parent_map and key in self._text_cache:
                        # We already have this text ready, we just need to
                        # yield it later so we get it annotated
                        ann_keys.add(key)
                        parent_keys = self._parent_map[key]
                        for parent_key in parent_keys:
                            if parent_key in self._num_needed_children:
                                self._num_needed_children[parent_key] += 1
                            else:
                                self._num_needed_children[parent_key] = 1
                        pending.update([p for p in parent_keys
                                        if p not in self._all_build_details])
                    else:
                        raise errors.RevisionNotPresent(key, self._vf)
        # Generally we will want to read the records in reverse order, because
        # we find the parent nodes after the children
        records.reverse()
        return records, ann_keys

    def _get_needed_texts(self, key, pb=None):
        # if True or len(self._vf._immediate_fallback_vfs) > 0:
        if len(self._vf._immediate_fallback_vfs) > 0:
            # If we have fallbacks, go to the generic path
            for v in annotate.Annotator._get_needed_texts(self, key, pb=pb):
                yield v
            return
        while True:
            try:
                records, ann_keys = self._get_build_graph(key)
                for idx, (sub_key, text, num_lines) in enumerate(
                        self._extract_texts(records)):
                    if pb is not None:
                        pb.update(gettext('annotating'), idx, len(records))
                    yield sub_key, text, num_lines
                for sub_key in ann_keys:
                    text = self._text_cache[sub_key]
                    num_lines = len(text)  # bad assumption
                    yield sub_key, text, num_lines
                return
            except pack_repo.RetryWithNewPacks as e:
                self._vf._access.reload_or_raise(e)
                # The cached build_details are no longer valid
                self._all_build_details.clear()

    def _cache_delta_blocks(self, key, compression_parent, delta, lines):
        parent_lines = self._text_cache[compression_parent]
        blocks = list(KnitContent.get_line_delta_blocks(
            delta, parent_lines, lines))
        self._matching_blocks[(key, compression_parent)] = blocks

    def _expand_record(self, key, parent_keys, compression_parent, record,
                       record_details):
        delta = None
        if compression_parent:
            if compression_parent not in self._content_objects:
                # Waiting for the parent
                self._pending_deltas.setdefault(compression_parent, []).append(
                    (key, parent_keys, record, record_details))
                return None
            # We have the basis parent, so expand the delta
            num = self._num_compression_children[compression_parent]
            num -= 1
            if num == 0:
                base_content = self._content_objects.pop(compression_parent)
                self._num_compression_children.pop(compression_parent)
            else:
                self._num_compression_children[compression_parent] = num
                base_content = self._content_objects[compression_parent]
            # It is tempting to want to copy_base_content=False for the last
            # child object. However, whenever noeol=False,
            # self._text_cache[parent_key] is content._lines. So mutating it
            # gives very bad results.
            # The alternative is to copy the lines into text cache, but then we
            # are copying anyway, so just do it here.
            content, delta = self._vf._factory.parse_record(
                key, record, record_details, base_content,
                copy_base_content=True)
        else:
            # Fulltext record
            content, _ = self._vf._factory.parse_record(
                key, record, record_details, None)
        if self._num_compression_children.get(key, 0) > 0:
            self._content_objects[key] = content
        lines = content.text()
        self._text_cache[key] = lines
        if delta is not None:
            self._cache_delta_blocks(key, compression_parent, delta, lines)
        return lines

    def _get_parent_annotations_and_matches(self, key, text, parent_key):
        """Get the list of annotations for the parent, and the matching lines.

        :param text: The opaque value given by _get_needed_texts
        :param parent_key: The key for the parent text
        :return: (parent_annotations, matching_blocks)
            parent_annotations is a list as long as the number of lines in
                parent
            matching_blocks is a list of (parent_idx, text_idx, len) tuples
                indicating which lines match between the two texts
        """
        block_key = (key, parent_key)
        if block_key in self._matching_blocks:
            blocks = self._matching_blocks.pop(block_key)
            parent_annotations = self._annotations_cache[parent_key]
            return parent_annotations, blocks
        return annotate.Annotator._get_parent_annotations_and_matches(self,
                                                                      key, text, parent_key)

    def _process_pending(self, key):
        """The content for 'key' was just processed.

        Determine if there is any more pending work to be processed.
        """
        to_return = []
        if key in self._pending_deltas:
            compression_parent = key
            children = self._pending_deltas.pop(key)
            for child_key, parent_keys, record, record_details in children:
                lines = self._expand_record(child_key, parent_keys,
                                            compression_parent,
                                            record, record_details)
                if self._check_ready_for_annotations(child_key, parent_keys):
                    to_return.append(child_key)
        # Also check any children that are waiting for this parent to be
        # annotation ready
        if key in self._pending_annotation:
            children = self._pending_annotation.pop(key)
            to_return.extend([c for c, p_keys in children
                              if self._check_ready_for_annotations(c, p_keys)])
        return to_return

    def _check_ready_for_annotations(self, key, parent_keys):
        """return true if this text is ready to be yielded.

        Otherwise, this will return False, and queue the text into
        self._pending_annotation
        """
        for parent_key in parent_keys:
            if parent_key not in self._annotations_cache:
                # still waiting on at least one parent text, so queue it up
                # Note that if there are multiple parents, we need to wait
                # for all of them.
                self._pending_annotation.setdefault(parent_key,
                                                    []).append((key, parent_keys))
                return False
        return True

    def _extract_texts(self, records):
        """Extract the various texts needed based on records"""
        # We iterate in the order read, rather than a strict order requested
        # However, process what we can, and put off to the side things that
        # still need parents, cleaning them up when those parents are
        # processed.
        # Basic data flow:
        #   1) As 'records' are read, see if we can expand these records into
        #      Content objects (and thus lines)
        #   2) If a given line-delta is waiting on its compression parent, it
        #      gets queued up into self._pending_deltas, otherwise we expand
        #      it, and put it into self._text_cache and self._content_objects
        #   3) If we expanded the text, we will then check to see if all
        #      parents have also been processed. If so, this text gets yielded,
        #      else this record gets set aside into pending_annotation
        #   4) Further, if we expanded the text in (2), we will then check to
        #      see if there are any children in self._pending_deltas waiting to
        #      also be processed. If so, we go back to (2) for those
        #   5) Further again, if we yielded the text, we can then check if that
        #      'unlocks' any of the texts in pending_annotations, which should
        #      then get yielded as well
        # Note that both steps 4 and 5 are 'recursive' in that unlocking one
        # compression child could unlock yet another, and yielding a fulltext
        # will also 'unlock' the children that are waiting on that annotation.
        # (Though also, unlocking 1 parent's fulltext, does not unlock a child
        # if other parents are also waiting.)
        # We want to yield content before expanding child content objects, so
        # that we know when we can re-use the content lines, and the annotation
        # code can know when it can stop caching fulltexts, as well.

        # Children that are missing their compression parent
        pending_deltas = {}
        for (key, record, digest) in self._vf._read_records_iter(records):
            # ghosts?
            details = self._all_build_details[key]
            (_, compression_parent, parent_keys, record_details) = details
            lines = self._expand_record(key, parent_keys, compression_parent,
                                        record, record_details)
            if lines is None:
                # Pending delta should be queued up
                continue
            # At this point, we may be able to yield this content, if all
            # parents are also finished
            yield_this_text = self._check_ready_for_annotations(key,
                                                                parent_keys)
            if yield_this_text:
                # All parents present
                yield key, lines, len(lines)
            to_process = self._process_pending(key)
            while to_process:
                this_process = to_process
                to_process = []
                for key in this_process:
                    lines = self._text_cache[key]
                    yield key, lines, len(lines)
                    to_process.extend(self._process_pending(key))


try:
    from ._knit_load_data_pyx import _load_data_c as _load_data
except ImportError as e:
    osutils.failed_to_load_extension(e)
    from ._knit_load_data_py import _load_data_py as _load_data<|MERGE_RESOLUTION|>--- conflicted
+++ resolved
@@ -94,12 +94,9 @@
     sha_strings,
     split_lines,
     )
-<<<<<<< HEAD
-=======
 from ..transport import (
     NoSuchFile,
     )
->>>>>>> 0931349c
 from ..bzr.versionedfile import (
     _KeyRefs,
     AbsentContentFactory,
