--- conflicted
+++ resolved
@@ -52,30 +52,11 @@
         #   avoiding attributes     2.46s
         #   adding assertions       2.50s
         #   last_parent cache       2.52s (worse, removed)
+
         for e in elt:
             ie = unpack_inventory_entry(e, entry_cache=entry_cache,
                                         return_from_cache=return_from_cache, root_id=root_id)
-<<<<<<< HEAD
-        if revision_id is not None:
-            inv.root.revision = revision_id
-=======
-            try:
-                parent = byid[ie.parent_id]
-            except KeyError as err:
-                raise errors.BzrError(f"parent_id {{{ie.parent_id}}} not in inventory") from err
-            if ie.file_id in byid:
-                raise inventory.DuplicateFileId(ie.file_id, byid[ie.file_id])
-            siblings = children[parent.file_id]
-            if ie.name in siblings:
-                raise errors.BzrError(
-                    "{} is already versioned".format(
-                        osutils.pathjoin(
-                            inv.id2path(ie.parent_id), ie.name).encode('utf-8')))
-            siblings[ie.name] = ie
-            byid[ie.file_id] = ie
-            if ie.kind == 'directory':
-                children[ie.file_id] = {}
->>>>>>> 8136a921
+            inv.add(ie)
         self._check_cache_size(len(inv), entry_cache)
         return inv
 
