--- conflicted
+++ resolved
@@ -19,11 +19,7 @@
 import zlib
 import struct
 
-<<<<<<< HEAD
-from ..static_tuple import StaticTuple
-=======
 from .static_tuple import StaticTuple
->>>>>>> 0931349c
 
 _LeafNode = None
 _InternalNode = None
