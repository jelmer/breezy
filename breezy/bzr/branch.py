--- conflicted
+++ resolved
@@ -464,8 +464,10 @@
         :param path: The path of the nested tree in the tree
         :return: A branch associated with the nested tree
         """
-<<<<<<< HEAD
-        branch_location = self.get_reference_info(path)[0]
+        try:
+            branch_location = self.get_reference_info(file_id)[0]
+        except errors.UnsupportedOperation:
+            branch_location = None
         if branch_location is None:
             try:
                 return Branch.open_from_transport(
@@ -475,17 +477,8 @@
                 return None
         return Branch.open(
             urlutils.join(
-                urlutils.strip_segment_parameters(self.user_url), self.get_reference_info(path)[0]),
+                urlutils.strip_segment_parameters(self.user_url), branch_location),
             possible_transports=possible_transports)
-
-=======
-        try:
-            return Branch.open_from_transport(
-                self.controldir.root_transport.clone(path),
-                possible_transports=possible_transports)
-        except errors.NotBranchError:
-            return None
->>>>>>> a1662ee2
 
 
 class BzrBranch8(BzrBranch):
@@ -581,7 +574,7 @@
                 with self._transport.get('references') as rio_file:
                     stanzas = rio.read_stanzas(rio_file)
                     info_dict = {
-                        s['file_id'].encode('ascii'): (
+                        s['file_id'].encode('utf-8'): (
                             s['branch_location'],
                             s['tree_path'] if 'tree_path' in s else None)
                         for s in stanzas}
@@ -610,25 +603,6 @@
         :return: a tuple of (branch_location, tree_path)
         """
         return self._get_all_reference_info().get(file_id, (None, None))
-
-    def reference_parent(self, file_id, path, possible_transports=None):
-        """Return the parent branch for a tree-reference.
-
-        :param path: The path of the nested tree in the tree
-        :return: A branch associated with the nested tree
-        """
-        branch_location = self.get_reference_info(file_id)[0]
-        if branch_location is None:
-            try:
-                return Branch.open_from_transport(
-                    self.controldir.root_transport.clone(path),
-                    possible_transports=possible_transports)
-            except errors.NotBranchError:
-                return None
-        else:
-            branch_location = urlutils.join(self.user_url, branch_location)
-            return Branch.open(
-                branch_location, possible_transports=possible_transports)
 
     def set_push_location(self, location):
         """See Branch.set_push_location."""
