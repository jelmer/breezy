# Copyright (C) 2007-2011 Canonical Ltd
#
# This program is free software; you can redistribute it and/or modify
# it under the terms of the GNU General Public License as published by
# the Free Software Foundation; either version 2 of the License, or
# (at your option) any later version.
#
# This program is distributed in the hope that it will be useful,
# but WITHOUT ANY WARRANTY; without even the implied warranty of
# MERCHANTABILITY or FITNESS FOR A PARTICULAR PURPOSE.  See the
# GNU General Public License for more details.
#
# You should have received a copy of the GNU General Public License
# along with this program; if not, write to the Free Software
# Foundation, Inc., 51 Franklin Street, Fifth Floor, Boston, MA 02110-1301 USA

"""Indexing facilities."""

__all__ = [
    'CombinedGraphIndex',
    'GraphIndex',
    'GraphIndexBuilder',
    'GraphIndexPrefixAdapter',
    'InMemoryGraphIndex',
    ]

from bisect import bisect_right
from io import BytesIO
import re

from ..lazy_import import lazy_import
lazy_import(globals(), """
from breezy import (
    bisect_multi,
    revision as _mod_revision,
    trace,
    )
""")
from .. import (
    debug,
    errors,
    transport as _mod_transport,
    )
<<<<<<< HEAD
from ..static_tuple import StaticTuple
=======
from .static_tuple import StaticTuple
>>>>>>> 0931349c

_HEADER_READV = (0, 200)
_OPTION_KEY_ELEMENTS = b"key_elements="
_OPTION_LEN = b"len="
_OPTION_NODE_REFS = b"node_ref_lists="
_SIGNATURE = b"Bazaar Graph Index 1\n"


class BadIndexFormatSignature(errors.BzrError):

    _fmt = "%(value)s is not an index of type %(_type)s."

    def __init__(self, value, _type):
        errors.BzrError.__init__(self)
        self.value = value
        self._type = _type


class BadIndexData(errors.BzrError):

    _fmt = "Error in data for index %(value)s."

    def __init__(self, value):
        errors.BzrError.__init__(self)
        self.value = value


class BadIndexDuplicateKey(errors.BzrError):

    _fmt = "The key '%(key)s' is already in index '%(index)s'."

    def __init__(self, key, index):
        errors.BzrError.__init__(self)
        self.key = key
        self.index = index


class BadIndexKey(errors.BzrError):

    _fmt = "The key '%(key)s' is not a valid key."

    def __init__(self, key):
        errors.BzrError.__init__(self)
        self.key = key


class BadIndexOptions(errors.BzrError):

    _fmt = "Could not parse options for index %(value)s."

    def __init__(self, value):
        errors.BzrError.__init__(self)
        self.value = value


class BadIndexValue(errors.BzrError):

    _fmt = "The value '%(value)s' is not a valid value."

    def __init__(self, value):
        errors.BzrError.__init__(self)
        self.value = value


_whitespace_re = re.compile(b'[\t\n\x0b\x0c\r\x00 ]')
_newline_null_re = re.compile(b'[\n\0]')


def _has_key_from_parent_map(self, key):
    """Check if this index has one key.

    If it's possible to check for multiple keys at once through
    calling get_parent_map that should be faster.
    """
    return (key in self.get_parent_map([key]))


def _missing_keys_from_parent_map(self, keys):
    return set(keys) - set(self.get_parent_map(keys))


class GraphIndexBuilder(object):
    """A builder that can build a GraphIndex.

    The resulting graph has the structure::

      _SIGNATURE OPTIONS NODES NEWLINE
      _SIGNATURE     := 'Bazaar Graph Index 1' NEWLINE
      OPTIONS        := 'node_ref_lists=' DIGITS NEWLINE
      NODES          := NODE*
      NODE           := KEY NULL ABSENT? NULL REFERENCES NULL VALUE NEWLINE
      KEY            := Not-whitespace-utf8
      ABSENT         := 'a'
      REFERENCES     := REFERENCE_LIST (TAB REFERENCE_LIST){node_ref_lists - 1}
      REFERENCE_LIST := (REFERENCE (CR REFERENCE)*)?
      REFERENCE      := DIGITS  ; digits is the byte offset in the index of the
                                ; referenced key.
      VALUE          := no-newline-no-null-bytes
    """

    def __init__(self, reference_lists=0, key_elements=1):
        """Create a GraphIndex builder.

        :param reference_lists: The number of node references lists for each
            entry.
        :param key_elements: The number of bytestrings in each key.
        """
        self.reference_lists = reference_lists
        # A dict of {key: (absent, ref_lists, value)}
        self._nodes = {}
        # Keys that are referenced but not actually present in this index
        self._absent_keys = set()
        self._nodes_by_key = None
        self._key_length = key_elements
        self._optimize_for_size = False
        self._combine_backing_indices = True

    def _check_key(self, key):
        """Raise BadIndexKey if key is not a valid key for this index."""
        if type(key) not in (tuple, StaticTuple):
            raise BadIndexKey(key)
        if self._key_length != len(key):
            raise BadIndexKey(key)
        for element in key:
            if not element or type(element) != bytes or _whitespace_re.search(element) is not None:
                raise BadIndexKey(key)

    def _external_references(self):
        """Return references that are not present in this index.
        """
        keys = set()
        refs = set()
        # TODO: JAM 2008-11-21 This makes an assumption about how the reference
        #       lists are used. It is currently correct for pack-0.92 through
        #       1.9, which use the node references (3rd column) second
        #       reference list as the compression parent. Perhaps this should
        #       be moved into something higher up the stack, since it
        #       makes assumptions about how the index is used.
        if self.reference_lists > 1:
            for node in self.iter_all_entries():
                keys.add(node[1])
                refs.update(node[3][1])
            return refs - keys
        else:
            # If reference_lists == 0 there can be no external references, and
            # if reference_lists == 1, then there isn't a place to store the
            # compression parent
            return set()

    def _get_nodes_by_key(self):
        if self._nodes_by_key is None:
            nodes_by_key = {}
            if self.reference_lists:
                for key, (absent, references, value) in self._nodes.items():
                    if absent:
                        continue
                    key_dict = nodes_by_key
                    for subkey in key[:-1]:
                        key_dict = key_dict.setdefault(subkey, {})
                    key_dict[key[-1]] = key, value, references
            else:
                for key, (absent, references, value) in self._nodes.items():
                    if absent:
                        continue
                    key_dict = nodes_by_key
                    for subkey in key[:-1]:
                        key_dict = key_dict.setdefault(subkey, {})
                    key_dict[key[-1]] = key, value
            self._nodes_by_key = nodes_by_key
        return self._nodes_by_key

    def _update_nodes_by_key(self, key, value, node_refs):
        """Update the _nodes_by_key dict with a new key.

        For a key of (foo, bar, baz) create
        _nodes_by_key[foo][bar][baz] = key_value
        """
        if self._nodes_by_key is None:
            return
        key_dict = self._nodes_by_key
        if self.reference_lists:
            key_value = StaticTuple(key, value, node_refs)
        else:
            key_value = StaticTuple(key, value)
        for subkey in key[:-1]:
            key_dict = key_dict.setdefault(subkey, {})
        key_dict[key[-1]] = key_value

    def _check_key_ref_value(self, key, references, value):
        """Check that 'key' and 'references' are all valid.

        :param key: A key tuple. Must conform to the key interface (be a tuple,
            be of the right length, not have any whitespace or nulls in any key
            element.)
        :param references: An iterable of reference lists. Something like
            [[(ref, key)], [(ref, key), (other, key)]]
        :param value: The value associate with this key. Must not contain
            newlines or null characters.
        :return: (node_refs, absent_references)

            * node_refs: basically a packed form of 'references' where all
              iterables are tuples
            * absent_references: reference keys that are not in self._nodes.
              This may contain duplicates if the same key is referenced in
              multiple lists.
        """
        as_st = StaticTuple.from_sequence
        self._check_key(key)
        if _newline_null_re.search(value) is not None:
            raise BadIndexValue(value)
        if len(references) != self.reference_lists:
            raise BadIndexValue(references)
        node_refs = []
        absent_references = []
        for reference_list in references:
            for reference in reference_list:
                # If reference *is* in self._nodes, then we know it has already
                # been checked.
                if reference not in self._nodes:
                    self._check_key(reference)
                    absent_references.append(reference)
            reference_list = as_st([as_st(ref).intern()
                                    for ref in reference_list])
            node_refs.append(reference_list)
        return as_st(node_refs), absent_references

    def add_node(self, key, value, references=()):
        """Add a node to the index.

        :param key: The key. keys are non-empty tuples containing
            as many whitespace-free utf8 bytestrings as the key length
            defined for this index.
        :param references: An iterable of iterables of keys. Each is a
            reference to another key.
        :param value: The value to associate with the key. It may be any
            bytes as long as it does not contain \\0 or \\n.
        """
        (node_refs,
         absent_references) = self._check_key_ref_value(key, references, value)
        if key in self._nodes and self._nodes[key][0] != b'a':
            raise BadIndexDuplicateKey(key, self)
        for reference in absent_references:
            # There may be duplicates, but I don't think it is worth worrying
            # about
            self._nodes[reference] = (b'a', (), b'')
        self._absent_keys.update(absent_references)
        self._absent_keys.discard(key)
        self._nodes[key] = (b'', node_refs, value)
        if self._nodes_by_key is not None and self._key_length > 1:
            self._update_nodes_by_key(key, value, node_refs)

    def clear_cache(self):
        """See GraphIndex.clear_cache()

        This is a no-op, but we need the api to conform to a generic 'Index'
        abstraction.
        """

    def finish(self):
        """Finish the index.

        :returns: cBytesIO holding the full context of the index as it
        should be written to disk.
        """
        lines = [_SIGNATURE]
        lines.append(b'%s%d\n' % (_OPTION_NODE_REFS, self.reference_lists))
        lines.append(b'%s%d\n' % (_OPTION_KEY_ELEMENTS, self._key_length))
        key_count = len(self._nodes) - len(self._absent_keys)
        lines.append(b'%s%d\n' % (_OPTION_LEN, key_count))
        prefix_length = sum(len(x) for x in lines)
        # references are byte offsets. To avoid having to do nasty
        # polynomial work to resolve offsets (references to later in the
        # file cannot be determined until all the inbetween references have
        # been calculated too) we pad the offsets with 0's to make them be
        # of consistent length. Using binary offsets would break the trivial
        # file parsing.
        # to calculate the width of zero's needed we do three passes:
        # one to gather all the non-reference data and the number of references.
        # one to pad all the data with reference-length and determine entry
        # addresses.
        # One to serialise.

        # forward sorted by key. In future we may consider topological sorting,
        # at the cost of table scans for direct lookup, or a second index for
        # direct lookup
        nodes = sorted(self._nodes.items())
        # if we do not prepass, we don't know how long it will be up front.
        expected_bytes = None
        # we only need to pre-pass if we have reference lists at all.
        if self.reference_lists:
            key_offset_info = []
            non_ref_bytes = prefix_length
            total_references = 0
            # TODO use simple multiplication for the constants in this loop.
            for key, (absent, references, value) in nodes:
                # record the offset known *so far* for this key:
                # the non reference bytes to date, and the total references to
                # date - saves reaccumulating on the second pass
                key_offset_info.append((key, non_ref_bytes, total_references))
                # key is literal, value is literal, there are 3 null's, 1 NL
                # key is variable length tuple, \x00 between elements
                non_ref_bytes += sum(len(element) for element in key)
                if self._key_length > 1:
                    non_ref_bytes += self._key_length - 1
                # value is literal bytes, there are 3 null's, 1 NL.
                non_ref_bytes += len(value) + 3 + 1
                # one byte for absent if set.
                if absent:
                    non_ref_bytes += 1
                elif self.reference_lists:
                    # (ref_lists -1) tabs
                    non_ref_bytes += self.reference_lists - 1
                    # (ref-1 cr's per ref_list)
                    for ref_list in references:
                        # how many references across the whole file?
                        total_references += len(ref_list)
                        # accrue reference separators
                        if ref_list:
                            non_ref_bytes += len(ref_list) - 1
            # how many digits are needed to represent the total byte count?
            digits = 1
            possible_total_bytes = non_ref_bytes + total_references * digits
            while 10 ** digits < possible_total_bytes:
                digits += 1
                possible_total_bytes = non_ref_bytes + total_references * digits
            expected_bytes = possible_total_bytes + 1  # terminating newline
            # resolve key addresses.
            key_addresses = {}
            for key, non_ref_bytes, total_references in key_offset_info:
                key_addresses[key] = non_ref_bytes + total_references * digits
            # serialise
            format_string = b'%%0%dd' % digits
        for key, (absent, references, value) in nodes:
            flattened_references = []
            for ref_list in references:
                ref_addresses = []
                for reference in ref_list:
                    ref_addresses.append(format_string %
                                         key_addresses[reference])
                flattened_references.append(b'\r'.join(ref_addresses))
            string_key = b'\x00'.join(key)
            lines.append(b"%s\x00%s\x00%s\x00%s\n" % (string_key, absent,
                                                      b'\t'.join(flattened_references), value))
        lines.append(b'\n')
        result = BytesIO(b''.join(lines))
        if expected_bytes and len(result.getvalue()) != expected_bytes:
            raise errors.BzrError('Failed index creation. Internal error:'
                                  ' mismatched output length and expected length: %d %d' %
                                  (len(result.getvalue()), expected_bytes))
        return result

    def set_optimize(self, for_size=None, combine_backing_indices=None):
        """Change how the builder tries to optimize the result.

        :param for_size: Tell the builder to try and make the index as small as
            possible.
        :param combine_backing_indices: If the builder spills to disk to save
            memory, should the on-disk indices be combined. Set to True if you
            are going to be probing the index, but to False if you are not. (If
            you are not querying, then the time spent combining is wasted.)
        :return: None
        """
        # GraphIndexBuilder itself doesn't pay attention to the flag yet, but
        # other builders do.
        if for_size is not None:
            self._optimize_for_size = for_size
        if combine_backing_indices is not None:
            self._combine_backing_indices = combine_backing_indices

    def find_ancestry(self, keys, ref_list_num):
        """See CombinedGraphIndex.find_ancestry()"""
        pending = set(keys)
        parent_map = {}
        missing_keys = set()
        while pending:
            next_pending = set()
            for _, key, value, ref_lists in self.iter_entries(pending):
                parent_keys = ref_lists[ref_list_num]
                parent_map[key] = parent_keys
                next_pending.update([p for p in parent_keys if p not in
                                     parent_map])
                missing_keys.update(pending.difference(parent_map))
            pending = next_pending
        return parent_map, missing_keys


class GraphIndex(object):
    """An index for data with embedded graphs.

    The index maps keys to a list of key reference lists, and a value.
    Each node has the same number of key reference lists. Each key reference
    list can be empty or an arbitrary length. The value is an opaque NULL
    terminated string without any newlines. The storage of the index is
    hidden in the interface: keys and key references are always tuples of
    bytestrings, never the internal representation (e.g. dictionary offsets).

    It is presumed that the index will not be mutated - it is static data.

    Successive iter_all_entries calls will read the entire index each time.
    Additionally, iter_entries calls will read the index linearly until the
    desired keys are found. XXX: This must be fixed before the index is
    suitable for production use. :XXX
    """

    def __init__(self, transport, name, size, unlimited_cache=False, offset=0):
        """Open an index called name on transport.

        :param transport: A breezy.transport.Transport.
        :param name: A path to provide to transport API calls.
        :param size: The size of the index in bytes. This is used for bisection
            logic to perform partial index reads. While the size could be
            obtained by statting the file this introduced an additional round
            trip as well as requiring stat'able transports, both of which are
            avoided by having it supplied. If size is None, then bisection
            support will be disabled and accessing the index will just stream
            all the data.
        :param offset: Instead of starting the index data at offset 0, start it
            at an arbitrary offset.
        """
        self._transport = transport
        self._name = name
        # Becomes a dict of key:(value, reference-list-byte-locations) used by
        # the bisection interface to store parsed but not resolved keys.
        self._bisect_nodes = None
        # Becomes a dict of key:(value, reference-list-keys) which are ready to
        # be returned directly to callers.
        self._nodes = None
        # a sorted list of slice-addresses for the parsed bytes of the file.
        # e.g. (0,1) would mean that byte 0 is parsed.
        self._parsed_byte_map = []
        # a sorted list of keys matching each slice address for parsed bytes
        # e.g. (None, 'foo@bar') would mean that the first byte contained no
        # key, and the end byte of the slice is the of the data for 'foo@bar'
        self._parsed_key_map = []
        self._key_count = None
        self._keys_by_offset = None
        self._nodes_by_key = None
        self._size = size
        # The number of bytes we've read so far in trying to process this file
        self._bytes_read = 0
        self._base_offset = offset

    def __eq__(self, other):
        """Equal when self and other were created with the same parameters."""
        return (
            isinstance(self, type(other)) and
            self._transport == other._transport and
            self._name == other._name and
            self._size == other._size)

    def __ne__(self, other):
        return not self.__eq__(other)

    def __lt__(self, other):
        # We don't really care about the order, just that there is an order.
        if (not isinstance(other, GraphIndex) and
                not isinstance(other, InMemoryGraphIndex)):
            raise TypeError(other)
        return hash(self) < hash(other)

    def __hash__(self):
        return hash((type(self), self._transport, self._name, self._size))

    def __repr__(self):
        return "%s(%r)" % (self.__class__.__name__,
                           self._transport.abspath(self._name))

    def _buffer_all(self, stream=None):
        """Buffer all the index data.

        Mutates self._nodes and self.keys_by_offset.
        """
        if self._nodes is not None:
            # We already did this
            return
        if 'index' in debug.debug_flags:
            trace.mutter('Reading entire index %s',
                         self._transport.abspath(self._name))
        if stream is None:
            stream = self._transport.get(self._name)
            if self._base_offset != 0:
                # This is wasteful, but it is better than dealing with
                # adjusting all the offsets, etc.
                stream = BytesIO(stream.read()[self._base_offset:])
        try:
            self._read_prefix(stream)
            self._expected_elements = 3 + self._key_length
            line_count = 0
            # raw data keyed by offset
            self._keys_by_offset = {}
            # ready-to-return key:value or key:value, node_ref_lists
            self._nodes = {}
            self._nodes_by_key = None
            trailers = 0
            pos = stream.tell()
            lines = stream.read().split(b'\n')
        finally:
            stream.close()
        del lines[-1]
        _, _, _, trailers = self._parse_lines(lines, pos)
        for key, absent, references, value in self._keys_by_offset.values():
            if absent:
                continue
            # resolve references:
            if self.node_ref_lists:
                node_value = (value, self._resolve_references(references))
            else:
                node_value = value
            self._nodes[key] = node_value
        # cache the keys for quick set intersections
        if trailers != 1:
            # there must be one line - the empty trailer line.
            raise BadIndexData(self)

    def clear_cache(self):
        """Clear out any cached/memoized values.

        This can be called at any time, but generally it is used when we have
        extracted some information, but don't expect to be requesting any more
        from this index.
        """

    def external_references(self, ref_list_num):
        """Return references that are not present in this index.
        """
        self._buffer_all()
        if ref_list_num + 1 > self.node_ref_lists:
            raise ValueError('No ref list %d, index has %d ref lists'
                             % (ref_list_num, self.node_ref_lists))
        refs = set()
        nodes = self._nodes
        for key, (value, ref_lists) in nodes.items():
            ref_list = ref_lists[ref_list_num]
            refs.update([ref for ref in ref_list if ref not in nodes])
        return refs

    def _get_nodes_by_key(self):
        if self._nodes_by_key is None:
            nodes_by_key = {}
            if self.node_ref_lists:
                for key, (value, references) in self._nodes.items():
                    key_dict = nodes_by_key
                    for subkey in key[:-1]:
                        key_dict = key_dict.setdefault(subkey, {})
                    key_dict[key[-1]] = key, value, references
            else:
                for key, value in self._nodes.items():
                    key_dict = nodes_by_key
                    for subkey in key[:-1]:
                        key_dict = key_dict.setdefault(subkey, {})
                    key_dict[key[-1]] = key, value
            self._nodes_by_key = nodes_by_key
        return self._nodes_by_key

    def iter_all_entries(self):
        """Iterate over all keys within the index.

        :return: An iterable of (index, key, value) or (index, key, value, reference_lists).
            The former tuple is used when there are no reference lists in the
            index, making the API compatible with simple key:value index types.
            There is no defined order for the result iteration - it will be in
            the most efficient order for the index.
        """
        if 'evil' in debug.debug_flags:
            trace.mutter_callsite(3,
                                  "iter_all_entries scales with size of history.")
        if self._nodes is None:
            self._buffer_all()
        if self.node_ref_lists:
            for key, (value, node_ref_lists) in self._nodes.items():
                yield self, key, value, node_ref_lists
        else:
            for key, value in self._nodes.items():
                yield self, key, value

    def _read_prefix(self, stream):
        signature = stream.read(len(self._signature()))
        if not signature == self._signature():
            raise BadIndexFormatSignature(self._name, GraphIndex)
        options_line = stream.readline()
        if not options_line.startswith(_OPTION_NODE_REFS):
            raise BadIndexOptions(self)
        try:
            self.node_ref_lists = int(options_line[len(_OPTION_NODE_REFS):-1])
        except ValueError:
            raise BadIndexOptions(self)
        options_line = stream.readline()
        if not options_line.startswith(_OPTION_KEY_ELEMENTS):
            raise BadIndexOptions(self)
        try:
            self._key_length = int(options_line[len(_OPTION_KEY_ELEMENTS):-1])
        except ValueError:
            raise BadIndexOptions(self)
        options_line = stream.readline()
        if not options_line.startswith(_OPTION_LEN):
            raise BadIndexOptions(self)
        try:
            self._key_count = int(options_line[len(_OPTION_LEN):-1])
        except ValueError:
            raise BadIndexOptions(self)

    def _resolve_references(self, references):
        """Return the resolved key references for references.

        References are resolved by looking up the location of the key in the
        _keys_by_offset map and substituting the key name, preserving ordering.

        :param references: An iterable of iterables of key locations. e.g.
            [[123, 456], [123]]
        :return: A tuple of tuples of keys.
        """
        node_refs = []
        for ref_list in references:
            node_refs.append(
                tuple([self._keys_by_offset[ref][0] for ref in ref_list]))
        return tuple(node_refs)

    @staticmethod
    def _find_index(range_map, key):
        """Helper for the _parsed_*_index calls.

        Given a range map - [(start, end), ...], finds the index of the range
        in the map for key if it is in the map, and if it is not there, the
        immediately preceeding range in the map.
        """
        result = bisect_right(range_map, key) - 1
        if result + 1 < len(range_map):
            # check the border condition, it may be in result + 1
            if range_map[result + 1][0] == key[0]:
                return result + 1
        return result

    def _parsed_byte_index(self, offset):
        """Return the index of the entry immediately before offset.

        e.g. if the parsed map has regions 0,10 and 11,12 parsed, meaning that
        there is one unparsed byte (the 11th, addressed as[10]). then:
        asking for 0 will return 0
        asking for 10 will return 0
        asking for 11 will return 1
        asking for 12 will return 1
        """
        key = (offset, 0)
        return self._find_index(self._parsed_byte_map, key)

    def _parsed_key_index(self, key):
        """Return the index of the entry immediately before key.

        e.g. if the parsed map has regions (None, 'a') and ('b','c') parsed,
        meaning that keys from None to 'a' inclusive, and 'b' to 'c' inclusive
        have been parsed, then:
        asking for '' will return 0
        asking for 'a' will return 0
        asking for 'b' will return 1
        asking for 'e' will return 1
        """
        search_key = (key, b'')
        return self._find_index(self._parsed_key_map, search_key)

    def _is_parsed(self, offset):
        """Returns True if offset has been parsed."""
        index = self._parsed_byte_index(offset)
        if index == len(self._parsed_byte_map):
            return offset < self._parsed_byte_map[index - 1][1]
        start, end = self._parsed_byte_map[index]
        return offset >= start and offset < end

    def _iter_entries_from_total_buffer(self, keys):
        """Iterate over keys when the entire index is parsed."""
        # Note: See the note in BTreeBuilder.iter_entries for why we don't use
        #       .intersection() here
        nodes = self._nodes
        keys = [key for key in keys if key in nodes]
        if self.node_ref_lists:
            for key in keys:
                value, node_refs = nodes[key]
                yield self, key, value, node_refs
        else:
            for key in keys:
                yield self, key, nodes[key]

    def iter_entries(self, keys):
        """Iterate over keys within the index.

        :param keys: An iterable providing the keys to be retrieved.
        :return: An iterable as per iter_all_entries, but restricted to the
            keys supplied. No additional keys will be returned, and every
            key supplied that is in the index will be returned.
        """
        keys = set(keys)
        if not keys:
            return []
        if self._size is None and self._nodes is None:
            self._buffer_all()

        # We fit about 20 keys per minimum-read (4K), so if we are looking for
        # more than 1/20th of the index its likely (assuming homogenous key
        # spread) that we'll read the entire index. If we're going to do that,
        # buffer the whole thing. A better analysis might take key spread into
        # account - but B+Tree indices are better anyway.
        # We could look at all data read, and use a threshold there, which will
        # trigger on ancestry walks, but that is not yet fully mapped out.
        if self._nodes is None and len(keys) * 20 > self.key_count():
            self._buffer_all()
        if self._nodes is not None:
            return self._iter_entries_from_total_buffer(keys)
        else:
            return (result[1] for result in bisect_multi.bisect_multi_bytes(
                self._lookup_keys_via_location, self._size, keys))

    def iter_entries_prefix(self, keys):
        """Iterate over keys within the index using prefix matching.

        Prefix matching is applied within the tuple of a key, not to within
        the bytestring of each key element. e.g. if you have the keys ('foo',
        'bar'), ('foobar', 'gam') and do a prefix search for ('foo', None) then
        only the former key is returned.

        WARNING: Note that this method currently causes a full index parse
        unconditionally (which is reasonably appropriate as it is a means for
        thunking many small indices into one larger one and still supplies
        iter_all_entries at the thunk layer).

        :param keys: An iterable providing the key prefixes to be retrieved.
            Each key prefix takes the form of a tuple the length of a key, but
            with the last N elements 'None' rather than a regular bytestring.
            The first element cannot be 'None'.
        :return: An iterable as per iter_all_entries, but restricted to the
            keys with a matching prefix to those supplied. No additional keys
            will be returned, and every match that is in the index will be
            returned.
        """
        keys = set(keys)
        if not keys:
            return
        # load data - also finds key lengths
        if self._nodes is None:
            self._buffer_all()
        if self._key_length == 1:
            for key in keys:
                _sanity_check_key(self, key)
                if self.node_ref_lists:
                    value, node_refs = self._nodes[key]
                    yield self, key, value, node_refs
                else:
                    yield self, key, self._nodes[key]
            return
        nodes_by_key = self._get_nodes_by_key()
        for entry in _iter_entries_prefix(self, nodes_by_key, keys):
            yield entry

    def _find_ancestors(self, keys, ref_list_num, parent_map, missing_keys):
        """See BTreeIndex._find_ancestors."""
        # The api can be implemented as a trivial overlay on top of
        # iter_entries, it is not an efficient implementation, but it at least
        # gets the job done.
        found_keys = set()
        search_keys = set()
        for index, key, value, refs in self.iter_entries(keys):
            parent_keys = refs[ref_list_num]
            found_keys.add(key)
            parent_map[key] = parent_keys
            search_keys.update(parent_keys)
        # Figure out what, if anything, was missing
        missing_keys.update(set(keys).difference(found_keys))
        search_keys = search_keys.difference(parent_map)
        return search_keys

    def key_count(self):
        """Return an estimate of the number of keys in this index.

        For GraphIndex the estimate is exact.
        """
        if self._key_count is None:
            self._read_and_parse([_HEADER_READV])
        return self._key_count

    def _lookup_keys_via_location(self, location_keys):
        """Public interface for implementing bisection.

        If _buffer_all has been called, then all the data for the index is in
        memory, and this method should not be called, as it uses a separate
        cache because it cannot pre-resolve all indices, which buffer_all does
        for performance.

        :param location_keys: A list of location(byte offset), key tuples.
        :return: A list of (location_key, result) tuples as expected by
            breezy.bisect_multi.bisect_multi_bytes.
        """
        # Possible improvements:
        #  - only bisect lookup each key once
        #  - sort the keys first, and use that to reduce the bisection window
        # -----
        # this progresses in three parts:
        # read data
        # parse it
        # attempt to answer the question from the now in memory data.
        # build the readv request
        # for each location, ask for 800 bytes - much more than rows we've seen
        # anywhere.
        readv_ranges = []
        for location, key in location_keys:
            # can we answer from cache?
            if self._bisect_nodes and key in self._bisect_nodes:
                # We have the key parsed.
                continue
            index = self._parsed_key_index(key)
            if (len(self._parsed_key_map) and
                self._parsed_key_map[index][0] <= key and
                (self._parsed_key_map[index][1] >= key or
                 # end of the file has been parsed
                 self._parsed_byte_map[index][1] == self._size)):
                # the key has been parsed, so no lookup is needed even if its
                # not present.
                continue
            # - if we have examined this part of the file already - yes
            index = self._parsed_byte_index(location)
            if (len(self._parsed_byte_map) and
                self._parsed_byte_map[index][0] <= location and
                    self._parsed_byte_map[index][1] > location):
                # the byte region has been parsed, so no read is needed.
                continue
            length = 800
            if location + length > self._size:
                length = self._size - location
            # todo, trim out parsed locations.
            if length > 0:
                readv_ranges.append((location, length))
        # read the header if needed
        if self._bisect_nodes is None:
            readv_ranges.append(_HEADER_READV)
        self._read_and_parse(readv_ranges)
        result = []
        if self._nodes is not None:
            # _read_and_parse triggered a _buffer_all because we requested the
            # whole data range
            for location, key in location_keys:
                if key not in self._nodes:  # not present
                    result.append(((location, key), False))
                elif self.node_ref_lists:
                    value, refs = self._nodes[key]
                    result.append(((location, key),
                                   (self, key, value, refs)))
                else:
                    result.append(((location, key),
                                   (self, key, self._nodes[key])))
            return result
        # generate results:
        #  - figure out <, >, missing, present
        #  - result present references so we can return them.
        # keys that we cannot answer until we resolve references
        pending_references = []
        pending_locations = set()
        for location, key in location_keys:
            # can we answer from cache?
            if key in self._bisect_nodes:
                # the key has been parsed, so no lookup is needed
                if self.node_ref_lists:
                    # the references may not have been all parsed.
                    value, refs = self._bisect_nodes[key]
                    wanted_locations = []
                    for ref_list in refs:
                        for ref in ref_list:
                            if ref not in self._keys_by_offset:
                                wanted_locations.append(ref)
                    if wanted_locations:
                        pending_locations.update(wanted_locations)
                        pending_references.append((location, key))
                        continue
                    result.append(((location, key), (self, key,
                                                     value, self._resolve_references(refs))))
                else:
                    result.append(((location, key),
                                   (self, key, self._bisect_nodes[key])))
                continue
            else:
                # has the region the key should be in, been parsed?
                index = self._parsed_key_index(key)
                if (self._parsed_key_map[index][0] <= key and
                    (self._parsed_key_map[index][1] >= key or
                     # end of the file has been parsed
                     self._parsed_byte_map[index][1] == self._size)):
                    result.append(((location, key), False))
                    continue
            # no, is the key above or below the probed location:
            # get the range of the probed & parsed location
            index = self._parsed_byte_index(location)
            # if the key is below the start of the range, its below
            if key < self._parsed_key_map[index][0]:
                direction = -1
            else:
                direction = +1
            result.append(((location, key), direction))
        readv_ranges = []
        # lookup data to resolve references
        for location in pending_locations:
            length = 800
            if location + length > self._size:
                length = self._size - location
            # TODO: trim out parsed locations (e.g. if the 800 is into the
            # parsed region trim it, and dont use the adjust_for_latency
            # facility)
            if length > 0:
                readv_ranges.append((location, length))
        self._read_and_parse(readv_ranges)
        if self._nodes is not None:
            # The _read_and_parse triggered a _buffer_all, grab the data and
            # return it
            for location, key in pending_references:
                value, refs = self._nodes[key]
                result.append(((location, key), (self, key, value, refs)))
            return result
        for location, key in pending_references:
            # answer key references we had to look-up-late.
            value, refs = self._bisect_nodes[key]
            result.append(((location, key), (self, key,
                                             value, self._resolve_references(refs))))
        return result

    def _parse_header_from_bytes(self, bytes):
        """Parse the header from a region of bytes.

        :param bytes: The data to parse.
        :return: An offset, data tuple such as readv yields, for the unparsed
            data. (which may length 0).
        """
        signature = bytes[0:len(self._signature())]
        if not signature == self._signature():
            raise BadIndexFormatSignature(self._name, GraphIndex)
        lines = bytes[len(self._signature()):].splitlines()
        options_line = lines[0]
        if not options_line.startswith(_OPTION_NODE_REFS):
            raise BadIndexOptions(self)
        try:
            self.node_ref_lists = int(options_line[len(_OPTION_NODE_REFS):])
        except ValueError:
            raise BadIndexOptions(self)
        options_line = lines[1]
        if not options_line.startswith(_OPTION_KEY_ELEMENTS):
            raise BadIndexOptions(self)
        try:
            self._key_length = int(options_line[len(_OPTION_KEY_ELEMENTS):])
        except ValueError:
            raise BadIndexOptions(self)
        options_line = lines[2]
        if not options_line.startswith(_OPTION_LEN):
            raise BadIndexOptions(self)
        try:
            self._key_count = int(options_line[len(_OPTION_LEN):])
        except ValueError:
            raise BadIndexOptions(self)
        # calculate the bytes we have processed
        header_end = (len(signature) + len(lines[0]) + len(lines[1]) +
                      len(lines[2]) + 3)
        self._parsed_bytes(0, (), header_end, ())
        # setup parsing state
        self._expected_elements = 3 + self._key_length
        # raw data keyed by offset
        self._keys_by_offset = {}
        # keys with the value and node references
        self._bisect_nodes = {}
        return header_end, bytes[header_end:]

    def _parse_region(self, offset, data):
        """Parse node data returned from a readv operation.

        :param offset: The byte offset the data starts at.
        :param data: The data to parse.
        """
        # trim the data.
        # end first:
        end = offset + len(data)
        high_parsed = offset
        while True:
            # Trivial test - if the current index's end is within the
            # low-matching parsed range, we're done.
            index = self._parsed_byte_index(high_parsed)
            if end < self._parsed_byte_map[index][1]:
                return
            # print "[%d:%d]" % (offset, end), \
            #     self._parsed_byte_map[index:index + 2]
            high_parsed, last_segment = self._parse_segment(
                offset, data, end, index)
            if last_segment:
                return

    def _parse_segment(self, offset, data, end, index):
        """Parse one segment of data.

        :param offset: Where 'data' begins in the file.
        :param data: Some data to parse a segment of.
        :param end: Where data ends
        :param index: The current index into the parsed bytes map.
        :return: True if the parsed segment is the last possible one in the
            range of data.
        :return: high_parsed_byte, last_segment.
            high_parsed_byte is the location of the highest parsed byte in this
            segment, last_segment is True if the parsed segment is the last
            possible one in the data block.
        """
        # default is to use all data
        trim_end = None
        # accomodate overlap with data before this.
        if offset < self._parsed_byte_map[index][1]:
            # overlaps the lower parsed region
            # skip the parsed data
            trim_start = self._parsed_byte_map[index][1] - offset
            # don't trim the start for \n
            start_adjacent = True
        elif offset == self._parsed_byte_map[index][1]:
            # abuts the lower parsed region
            # use all data
            trim_start = None
            # do not trim anything
            start_adjacent = True
        else:
            # does not overlap the lower parsed region
            # use all data
            trim_start = None
            # but trim the leading \n
            start_adjacent = False
        if end == self._size:
            # lines up to the end of all data:
            # use it all
            trim_end = None
            # do not strip to the last \n
            end_adjacent = True
            last_segment = True
        elif index + 1 == len(self._parsed_byte_map):
            # at the end of the parsed data
            # use it all
            trim_end = None
            # but strip to the last \n
            end_adjacent = False
            last_segment = True
        elif end == self._parsed_byte_map[index + 1][0]:
            # buts up against the next parsed region
            # use it all
            trim_end = None
            # do not strip to the last \n
            end_adjacent = True
            last_segment = True
        elif end > self._parsed_byte_map[index + 1][0]:
            # overlaps into the next parsed region
            # only consider the unparsed data
            trim_end = self._parsed_byte_map[index + 1][0] - offset
            # do not strip to the last \n as we know its an entire record
            end_adjacent = True
            last_segment = end < self._parsed_byte_map[index + 1][1]
        else:
            # does not overlap into the next region
            # use it all
            trim_end = None
            # but strip to the last \n
            end_adjacent = False
            last_segment = True
        # now find bytes to discard if needed
        if not start_adjacent:
            # work around python bug in rfind
            if trim_start is None:
                trim_start = data.find(b'\n') + 1
            else:
                trim_start = data.find(b'\n', trim_start) + 1
            if not (trim_start != 0):
                raise AssertionError('no \n was present')
            # print 'removing start', offset, trim_start, repr(data[:trim_start])
        if not end_adjacent:
            # work around python bug in rfind
            if trim_end is None:
                trim_end = data.rfind(b'\n') + 1
            else:
                trim_end = data.rfind(b'\n', None, trim_end) + 1
            if not (trim_end != 0):
                raise AssertionError('no \n was present')
            # print 'removing end', offset, trim_end, repr(data[trim_end:])
        # adjust offset and data to the parseable data.
        trimmed_data = data[trim_start:trim_end]
        if not (trimmed_data):
            raise AssertionError('read unneeded data [%d:%d] from [%d:%d]'
                                 % (trim_start, trim_end, offset, offset + len(data)))
        if trim_start:
            offset += trim_start
        # print "parsing", repr(trimmed_data)
        # splitlines mangles the \r delimiters.. don't use it.
        lines = trimmed_data.split(b'\n')
        del lines[-1]
        pos = offset
        first_key, last_key, nodes, _ = self._parse_lines(lines, pos)
        for key, value in nodes:
            self._bisect_nodes[key] = value
        self._parsed_bytes(offset, first_key,
                           offset + len(trimmed_data), last_key)
        return offset + len(trimmed_data), last_segment

    def _parse_lines(self, lines, pos):
        key = None
        first_key = None
        trailers = 0
        nodes = []
        for line in lines:
            if line == b'':
                # must be at the end
                if self._size:
                    if not (self._size == pos + 1):
                        raise AssertionError("%s %s" % (self._size, pos))
                trailers += 1
                continue
            elements = line.split(b'\0')
            if len(elements) != self._expected_elements:
                raise BadIndexData(self)
            # keys are tuples. Each element is a string that may occur many
            # times, so we intern them to save space. AB, RC, 200807
            key = tuple([element for element in elements[:self._key_length]])
            if first_key is None:
                first_key = key
            absent, references, value = elements[-3:]
            ref_lists = []
            for ref_string in references.split(b'\t'):
                ref_lists.append(tuple([
                    int(ref) for ref in ref_string.split(b'\r') if ref
                    ]))
            ref_lists = tuple(ref_lists)
            self._keys_by_offset[pos] = (key, absent, ref_lists, value)
            pos += len(line) + 1  # +1 for the \n
            if absent:
                continue
            if self.node_ref_lists:
                node_value = (value, ref_lists)
            else:
                node_value = value
            nodes.append((key, node_value))
            # print "parsed ", key
        return first_key, key, nodes, trailers

    def _parsed_bytes(self, start, start_key, end, end_key):
        """Mark the bytes from start to end as parsed.

        Calling self._parsed_bytes(1,2) will mark one byte (the one at offset
        1) as parsed.

        :param start: The start of the parsed region.
        :param end: The end of the parsed region.
        """
        index = self._parsed_byte_index(start)
        new_value = (start, end)
        new_key = (start_key, end_key)
        if index == -1:
            # first range parsed is always the beginning.
            self._parsed_byte_map.insert(index, new_value)
            self._parsed_key_map.insert(index, new_key)
            return
        # four cases:
        # new region
        # extend lower region
        # extend higher region
        # combine two regions
        if (index + 1 < len(self._parsed_byte_map) and
            self._parsed_byte_map[index][1] == start and
                self._parsed_byte_map[index + 1][0] == end):
            # combine two regions
            self._parsed_byte_map[index] = (self._parsed_byte_map[index][0],
                                            self._parsed_byte_map[index + 1][1])
            self._parsed_key_map[index] = (self._parsed_key_map[index][0],
                                           self._parsed_key_map[index + 1][1])
            del self._parsed_byte_map[index + 1]
            del self._parsed_key_map[index + 1]
        elif self._parsed_byte_map[index][1] == start:
            # extend the lower entry
            self._parsed_byte_map[index] = (
                self._parsed_byte_map[index][0], end)
            self._parsed_key_map[index] = (
                self._parsed_key_map[index][0], end_key)
        elif (index + 1 < len(self._parsed_byte_map) and
              self._parsed_byte_map[index + 1][0] == end):
            # extend the higher entry
            self._parsed_byte_map[index + 1] = (
                start, self._parsed_byte_map[index + 1][1])
            self._parsed_key_map[index + 1] = (
                start_key, self._parsed_key_map[index + 1][1])
        else:
            # new entry
            self._parsed_byte_map.insert(index + 1, new_value)
            self._parsed_key_map.insert(index + 1, new_key)

    def _read_and_parse(self, readv_ranges):
        """Read the ranges and parse the resulting data.

        :param readv_ranges: A prepared readv range list.
        """
        if not readv_ranges:
            return
        if self._nodes is None and self._bytes_read * 2 >= self._size:
            # We've already read more than 50% of the file and we are about to
            # request more data, just _buffer_all() and be done
            self._buffer_all()
            return

        base_offset = self._base_offset
        if base_offset != 0:
            # Rewrite the ranges for the offset
            readv_ranges = [(start + base_offset, size)
                            for start, size in readv_ranges]
        readv_data = self._transport.readv(self._name, readv_ranges, True,
                                           self._size + self._base_offset)
        # parse
        for offset, data in readv_data:
            offset -= base_offset
            self._bytes_read += len(data)
            if offset < 0:
                # transport.readv() expanded to extra data which isn't part of
                # this index
                data = data[-offset:]
                offset = 0
            if offset == 0 and len(data) == self._size:
                # We read the whole range, most likely because the
                # Transport upcast our readv ranges into one long request
                # for enough total data to grab the whole index.
                self._buffer_all(BytesIO(data))
                return
            if self._bisect_nodes is None:
                # this must be the start
                if not (offset == 0):
                    raise AssertionError()
                offset, data = self._parse_header_from_bytes(data)
            # print readv_ranges, "[%d:%d]" % (offset, offset + len(data))
            self._parse_region(offset, data)

    def _signature(self):
        """The file signature for this index type."""
        return _SIGNATURE

    def validate(self):
        """Validate that everything in the index can be accessed."""
        # iter_all validates completely at the moment, so just do that.
        for node in self.iter_all_entries():
            pass


class CombinedGraphIndex(object):
    """A GraphIndex made up from smaller GraphIndices.

    The backing indices must implement GraphIndex, and are presumed to be
    static data.

    Queries against the combined index will be made against the first index,
    and then the second and so on. The order of indices can thus influence
    performance significantly. For example, if one index is on local disk and a
    second on a remote server, the local disk index should be before the other
    in the index list.

    Also, queries tend to need results from the same indices as previous
    queries.  So the indices will be reordered after every query to put the
    indices that had the result(s) of that query first (while otherwise
    preserving the relative ordering).
    """

    def __init__(self, indices, reload_func=None):
        """Create a CombinedGraphIndex backed by indices.

        :param indices: An ordered list of indices to query for data.
        :param reload_func: A function to call if we find we are missing an
            index. Should have the form reload_func() => True/False to indicate
            if reloading actually changed anything.
        """
        self._indices = indices
        self._reload_func = reload_func
        # Sibling indices are other CombinedGraphIndex that we should call
        # _move_to_front_by_name on when we auto-reorder ourself.
        self._sibling_indices = []
        # A list of names that corresponds to the instances in self._indices,
        # so _index_names[0] is always the name for _indices[0], etc.  Sibling
        # indices must all use the same set of names as each other.
        self._index_names = [None] * len(self._indices)

    def __repr__(self):
        return "%s(%s)" % (
            self.__class__.__name__,
            ', '.join(map(repr, self._indices)))

    def clear_cache(self):
        """See GraphIndex.clear_cache()"""
        for index in self._indices:
            index.clear_cache()

    def get_parent_map(self, keys):
        """See graph.StackedParentsProvider.get_parent_map"""
        search_keys = set(keys)
        if _mod_revision.NULL_REVISION in search_keys:
            search_keys.discard(_mod_revision.NULL_REVISION)
            found_parents = {_mod_revision.NULL_REVISION: []}
        else:
            found_parents = {}
        for index, key, value, refs in self.iter_entries(search_keys):
            parents = refs[0]
            if not parents:
                parents = (_mod_revision.NULL_REVISION,)
            found_parents[key] = parents
        return found_parents

    __contains__ = _has_key_from_parent_map

    def insert_index(self, pos, index, name=None):
        """Insert a new index in the list of indices to query.

        :param pos: The position to insert the index.
        :param index: The index to insert.
        :param name: a name for this index, e.g. a pack name.  These names can
            be used to reflect index reorderings to related CombinedGraphIndex
            instances that use the same names.  (see set_sibling_indices)
        """
        self._indices.insert(pos, index)
        self._index_names.insert(pos, name)

    def iter_all_entries(self):
        """Iterate over all keys within the index

        Duplicate keys across child indices are presumed to have the same
        value and are only reported once.

        :return: An iterable of (index, key, reference_lists, value).
            There is no defined order for the result iteration - it will be in
            the most efficient order for the index.
        """
        seen_keys = set()
        while True:
            try:
                for index in self._indices:
                    for node in index.iter_all_entries():
                        if node[1] not in seen_keys:
                            yield node
                            seen_keys.add(node[1])
                return
            except _mod_transport.NoSuchFile as e:
                if not self._try_reload(e):
                    raise

    def iter_entries(self, keys):
        """Iterate over keys within the index.

        Duplicate keys across child indices are presumed to have the same
        value and are only reported once.

        :param keys: An iterable providing the keys to be retrieved.
        :return: An iterable of (index, key, reference_lists, value). There is
            no defined order for the result iteration - it will be in the most
            efficient order for the index.
        """
        keys = set(keys)
        hit_indices = []
        while True:
            try:
                for index in self._indices:
                    if not keys:
                        break
                    index_hit = False
                    for node in index.iter_entries(keys):
                        keys.remove(node[1])
                        yield node
                        index_hit = True
                    if index_hit:
                        hit_indices.append(index)
                break
            except _mod_transport.NoSuchFile as e:
                if not self._try_reload(e):
                    raise
        self._move_to_front(hit_indices)

    def iter_entries_prefix(self, keys):
        """Iterate over keys within the index using prefix matching.

        Duplicate keys across child indices are presumed to have the same
        value and are only reported once.

        Prefix matching is applied within the tuple of a key, not to within
        the bytestring of each key element. e.g. if you have the keys ('foo',
        'bar'), ('foobar', 'gam') and do a prefix search for ('foo', None) then
        only the former key is returned.

        :param keys: An iterable providing the key prefixes to be retrieved.
            Each key prefix takes the form of a tuple the length of a key, but
            with the last N elements 'None' rather than a regular bytestring.
            The first element cannot be 'None'.
        :return: An iterable as per iter_all_entries, but restricted to the
            keys with a matching prefix to those supplied. No additional keys
            will be returned, and every match that is in the index will be
            returned.
        """
        keys = set(keys)
        if not keys:
            return
        seen_keys = set()
        hit_indices = []
        while True:
            try:
                for index in self._indices:
                    index_hit = False
                    for node in index.iter_entries_prefix(keys):
                        if node[1] in seen_keys:
                            continue
                        seen_keys.add(node[1])
                        yield node
                        index_hit = True
                    if index_hit:
                        hit_indices.append(index)
                break
            except _mod_transport.NoSuchFile as e:
                if not self._try_reload(e):
                    raise
        self._move_to_front(hit_indices)

    def _move_to_front(self, hit_indices):
        """Rearrange self._indices so that hit_indices are first.

        Order is maintained as much as possible, e.g. the first unhit index
        will be the first index in _indices after the hit_indices, and the
        hit_indices will be present in exactly the order they are passed to
        _move_to_front.

        _move_to_front propagates to all objects in self._sibling_indices by
        calling _move_to_front_by_name.
        """
        if self._indices[:len(hit_indices)] == hit_indices:
            # The 'hit_indices' are already at the front (and in the same
            # order), no need to re-order
            return
        hit_names = self._move_to_front_by_index(hit_indices)
        for sibling_idx in self._sibling_indices:
            sibling_idx._move_to_front_by_name(hit_names)

    def _move_to_front_by_index(self, hit_indices):
        """Core logic for _move_to_front.

        Returns a list of names corresponding to the hit_indices param.
        """
        indices_info = zip(self._index_names, self._indices)
        if 'index' in debug.debug_flags:
            indices_info = list(indices_info)
            trace.mutter('CombinedGraphIndex reordering: currently %r, '
                         'promoting %r', indices_info, hit_indices)
        hit_names = []
        unhit_names = []
        new_hit_indices = []
        unhit_indices = []

        for offset, (name, idx) in enumerate(indices_info):
            if idx in hit_indices:
                hit_names.append(name)
                new_hit_indices.append(idx)
                if len(new_hit_indices) == len(hit_indices):
                    # We've found all of the hit entries, everything else is
                    # unhit
                    unhit_names.extend(self._index_names[offset + 1:])
                    unhit_indices.extend(self._indices[offset + 1:])
                    break
            else:
                unhit_names.append(name)
                unhit_indices.append(idx)

        self._indices = new_hit_indices + unhit_indices
        self._index_names = hit_names + unhit_names
        if 'index' in debug.debug_flags:
            trace.mutter('CombinedGraphIndex reordered: %r', self._indices)
        return hit_names

    def _move_to_front_by_name(self, hit_names):
        """Moves indices named by 'hit_names' to front of the search order, as
        described in _move_to_front.
        """
        # Translate names to index instances, and then call
        # _move_to_front_by_index.
        indices_info = zip(self._index_names, self._indices)
        hit_indices = []
        for name, idx in indices_info:
            if name in hit_names:
                hit_indices.append(idx)
        self._move_to_front_by_index(hit_indices)

    def find_ancestry(self, keys, ref_list_num):
        """Find the complete ancestry for the given set of keys.

        Note that this is a whole-ancestry request, so it should be used
        sparingly.

        :param keys: An iterable of keys to look for
        :param ref_list_num: The reference list which references the parents
            we care about.
        :return: (parent_map, missing_keys)
        """
        # XXX: make this call _move_to_front?
        missing_keys = set()
        parent_map = {}
        keys_to_lookup = set(keys)
        generation = 0
        while keys_to_lookup:
            # keys that *all* indexes claim are missing, stop searching them
            generation += 1
            all_index_missing = None
            # print 'gen\tidx\tsub\tn_keys\tn_pmap\tn_miss'
            # print '%4d\t\t\t%4d\t%5d\t%5d' % (generation, len(keys_to_lookup),
            #                                   len(parent_map),
            #                                   len(missing_keys))
            for index_idx, index in enumerate(self._indices):
                # TODO: we should probably be doing something with
                #       'missing_keys' since we've already determined that
                #       those revisions have not been found anywhere
                index_missing_keys = set()
                # Find all of the ancestry we can from this index
                # keep looking until the search_keys set is empty, which means
                # things we didn't find should be in index_missing_keys
                search_keys = keys_to_lookup
                sub_generation = 0
                # print '    \t%2d\t\t%4d\t%5d\t%5d' % (
                #     index_idx, len(search_keys),
                #     len(parent_map), len(index_missing_keys))
                while search_keys:
                    sub_generation += 1
                    # TODO: ref_list_num should really be a parameter, since
                    #       CombinedGraphIndex does not know what the ref lists
                    #       mean.
                    search_keys = index._find_ancestors(search_keys,
                                                        ref_list_num, parent_map, index_missing_keys)
                    # print '    \t  \t%2d\t%4d\t%5d\t%5d' % (
                    #     sub_generation, len(search_keys),
                    #     len(parent_map), len(index_missing_keys))
                # Now set whatever was missing to be searched in the next index
                keys_to_lookup = index_missing_keys
                if all_index_missing is None:
                    all_index_missing = set(index_missing_keys)
                else:
                    all_index_missing.intersection_update(index_missing_keys)
                if not keys_to_lookup:
                    break
            if all_index_missing is None:
                # There were no indexes, so all search keys are 'missing'
                missing_keys.update(keys_to_lookup)
                keys_to_lookup = None
            else:
                missing_keys.update(all_index_missing)
                keys_to_lookup.difference_update(all_index_missing)
        return parent_map, missing_keys

    def key_count(self):
        """Return an estimate of the number of keys in this index.

        For CombinedGraphIndex this is approximated by the sum of the keys of
        the child indices. As child indices may have duplicate keys this can
        have a maximum error of the number of child indices * largest number of
        keys in any index.
        """
        while True:
            try:
                return sum((index.key_count() for index in self._indices), 0)
            except _mod_transport.NoSuchFile as e:
                if not self._try_reload(e):
                    raise

    missing_keys = _missing_keys_from_parent_map

    def _try_reload(self, error):
        """We just got a NoSuchFile exception.

        Try to reload the indices, if it fails, just raise the current
        exception.
        """
        if self._reload_func is None:
            return False
        trace.mutter(
            'Trying to reload after getting exception: %s', str(error))
        if not self._reload_func():
            # We tried to reload, but nothing changed, so we fail anyway
            trace.mutter('_reload_func indicated nothing has changed.'
                         ' Raising original exception.')
            return False
        return True

    def set_sibling_indices(self, sibling_combined_graph_indices):
        """Set the CombinedGraphIndex objects to reorder after reordering self.
        """
        self._sibling_indices = sibling_combined_graph_indices

    def validate(self):
        """Validate that everything in the index can be accessed."""
        while True:
            try:
                for index in self._indices:
                    index.validate()
                return
            except _mod_transport.NoSuchFile as e:
                if not self._try_reload(e):
                    raise


class InMemoryGraphIndex(GraphIndexBuilder):
    """A GraphIndex which operates entirely out of memory and is mutable.

    This is designed to allow the accumulation of GraphIndex entries during a
    single write operation, where the accumulated entries need to be immediately
    available - for example via a CombinedGraphIndex.
    """

    def add_nodes(self, nodes):
        """Add nodes to the index.

        :param nodes: An iterable of (key, node_refs, value) entries to add.
        """
        if self.reference_lists:
            for (key, value, node_refs) in nodes:
                self.add_node(key, value, node_refs)
        else:
            for (key, value) in nodes:
                self.add_node(key, value)

    def iter_all_entries(self):
        """Iterate over all keys within the index

        :return: An iterable of (index, key, reference_lists, value). There is no
            defined order for the result iteration - it will be in the most
            efficient order for the index (in this case dictionary hash order).
        """
        if 'evil' in debug.debug_flags:
            trace.mutter_callsite(3,
                                  "iter_all_entries scales with size of history.")
        if self.reference_lists:
            for key, (absent, references, value) in self._nodes.items():
                if not absent:
                    yield self, key, value, references
        else:
            for key, (absent, references, value) in self._nodes.items():
                if not absent:
                    yield self, key, value

    def iter_entries(self, keys):
        """Iterate over keys within the index.

        :param keys: An iterable providing the keys to be retrieved.
        :return: An iterable of (index, key, value, reference_lists). There is no
            defined order for the result iteration - it will be in the most
            efficient order for the index (keys iteration order in this case).
        """
        # Note: See BTreeBuilder.iter_entries for an explanation of why we
        #       aren't using set().intersection() here
        nodes = self._nodes
        keys = [key for key in keys if key in nodes]
        if self.reference_lists:
            for key in keys:
                node = nodes[key]
                if not node[0]:
                    yield self, key, node[2], node[1]
        else:
            for key in keys:
                node = nodes[key]
                if not node[0]:
                    yield self, key, node[2]

    def iter_entries_prefix(self, keys):
        """Iterate over keys within the index using prefix matching.

        Prefix matching is applied within the tuple of a key, not to within
        the bytestring of each key element. e.g. if you have the keys ('foo',
        'bar'), ('foobar', 'gam') and do a prefix search for ('foo', None) then
        only the former key is returned.

        :param keys: An iterable providing the key prefixes to be retrieved.
            Each key prefix takes the form of a tuple the length of a key, but
            with the last N elements 'None' rather than a regular bytestring.
            The first element cannot be 'None'.
        :return: An iterable as per iter_all_entries, but restricted to the
            keys with a matching prefix to those supplied. No additional keys
            will be returned, and every match that is in the index will be
            returned.
        """
        keys = set(keys)
        if not keys:
            return
        if self._key_length == 1:
            for key in keys:
                _sanity_check_key(self, key)
                node = self._nodes[key]
                if node[0]:
                    continue
                if self.reference_lists:
                    yield self, key, node[2], node[1]
                else:
                    yield self, key, node[2]
            return
        nodes_by_key = self._get_nodes_by_key()
        for entry in _iter_entries_prefix(self, nodes_by_key, keys):
            yield entry

    def key_count(self):
        """Return an estimate of the number of keys in this index.

        For InMemoryGraphIndex the estimate is exact.
        """
        return len(self._nodes) - len(self._absent_keys)

    def validate(self):
        """In memory index's have no known corruption at the moment."""

    def __lt__(self, other):
        # We don't really care about the order, just that there is an order.
        if (not isinstance(other, GraphIndex) and
                not isinstance(other, InMemoryGraphIndex)):
            raise TypeError(other)
        return hash(self) < hash(other)


class GraphIndexPrefixAdapter(object):
    """An adapter between GraphIndex with different key lengths.

    Queries against this will emit queries against the adapted Graph with the
    prefix added, queries for all items use iter_entries_prefix. The returned
    nodes will have their keys and node references adjusted to remove the
    prefix. Finally, an add_nodes_callback can be supplied - when called the
    nodes and references being added will have prefix prepended.
    """

    def __init__(self, adapted, prefix, missing_key_length,
                 add_nodes_callback=None):
        """Construct an adapter against adapted with prefix."""
        self.adapted = adapted
        self.prefix_key = prefix + (None,) * missing_key_length
        self.prefix = prefix
        self.prefix_len = len(prefix)
        self.add_nodes_callback = add_nodes_callback

    def add_nodes(self, nodes):
        """Add nodes to the index.

        :param nodes: An iterable of (key, node_refs, value) entries to add.
        """
        # save nodes in case its an iterator
        nodes = tuple(nodes)
        translated_nodes = []
        try:
            # Add prefix_key to each reference node_refs is a tuple of tuples,
            # so split it apart, and add prefix_key to the internal reference
            for (key, value, node_refs) in nodes:
                adjusted_references = (
                    tuple(tuple(self.prefix + ref_node for ref_node in ref_list)
                          for ref_list in node_refs))
                translated_nodes.append((self.prefix + key, value,
                                         adjusted_references))
        except ValueError:
            # XXX: TODO add an explicit interface for getting the reference list
            # status, to handle this bit of user-friendliness in the API more
            # explicitly.
            for (key, value) in nodes:
                translated_nodes.append((self.prefix + key, value))
        self.add_nodes_callback(translated_nodes)

    def add_node(self, key, value, references=()):
        """Add a node to the index.

        :param key: The key. keys are non-empty tuples containing
            as many whitespace-free utf8 bytestrings as the key length
            defined for this index.
        :param references: An iterable of iterables of keys. Each is a
            reference to another key.
        :param value: The value to associate with the key. It may be any
            bytes as long as it does not contain \0 or \n.
        """
        self.add_nodes(((key, value, references), ))

    def _strip_prefix(self, an_iter):
        """Strip prefix data from nodes and return it."""
        for node in an_iter:
            # cross checks
            if node[1][:self.prefix_len] != self.prefix:
                raise BadIndexData(self)
            for ref_list in node[3]:
                for ref_node in ref_list:
                    if ref_node[:self.prefix_len] != self.prefix:
                        raise BadIndexData(self)
            yield node[0], node[1][self.prefix_len:], node[2], (
                tuple(tuple(ref_node[self.prefix_len:] for ref_node in ref_list)
                      for ref_list in node[3]))

    def iter_all_entries(self):
        """Iterate over all keys within the index

        iter_all_entries is implemented against the adapted index using
        iter_entries_prefix.

        :return: An iterable of (index, key, reference_lists, value). There is no
            defined order for the result iteration - it will be in the most
            efficient order for the index (in this case dictionary hash order).
        """
        return self._strip_prefix(self.adapted.iter_entries_prefix([self.prefix_key]))

    def iter_entries(self, keys):
        """Iterate over keys within the index.

        :param keys: An iterable providing the keys to be retrieved.
        :return: An iterable of (index, key, value, reference_lists). There is no
            defined order for the result iteration - it will be in the most
            efficient order for the index (keys iteration order in this case).
        """
        return self._strip_prefix(self.adapted.iter_entries(
            self.prefix + key for key in keys))

    def iter_entries_prefix(self, keys):
        """Iterate over keys within the index using prefix matching.

        Prefix matching is applied within the tuple of a key, not to within
        the bytestring of each key element. e.g. if you have the keys ('foo',
        'bar'), ('foobar', 'gam') and do a prefix search for ('foo', None) then
        only the former key is returned.

        :param keys: An iterable providing the key prefixes to be retrieved.
            Each key prefix takes the form of a tuple the length of a key, but
            with the last N elements 'None' rather than a regular bytestring.
            The first element cannot be 'None'.
        :return: An iterable as per iter_all_entries, but restricted to the
            keys with a matching prefix to those supplied. No additional keys
            will be returned, and every match that is in the index will be
            returned.
        """
        return self._strip_prefix(self.adapted.iter_entries_prefix(
            self.prefix + key for key in keys))

    def key_count(self):
        """Return an estimate of the number of keys in this index.

        For GraphIndexPrefixAdapter this is relatively expensive - key
        iteration with the prefix is done.
        """
        return len(list(self.iter_all_entries()))

    def validate(self):
        """Call the adapted's validate."""
        self.adapted.validate()


def _sanity_check_key(index_or_builder, key):
    """Raise BadIndexKey if key cannot be used for prefix matching."""
    if key[0] is None:
        raise BadIndexKey(key)
    if len(key) != index_or_builder._key_length:
        raise BadIndexKey(key)


def _iter_entries_prefix(index_or_builder, nodes_by_key, keys):
    """Helper for implementing prefix matching iterators."""
    for key in keys:
        _sanity_check_key(index_or_builder, key)
        # find what it refers to:
        key_dict = nodes_by_key
        elements = list(key)
        # find the subdict whose contents should be returned.
        try:
            while len(elements) and elements[0] is not None:
                key_dict = key_dict[elements[0]]
                elements.pop(0)
        except KeyError:
            # a non-existant lookup.
            continue
        if len(elements):
            dicts = [key_dict]
            while dicts:
                values_view = dicts.pop().values()
                # can't be empty or would not exist
                value = next(iter(values_view))
                if isinstance(value, dict):
                    # still descending, push values
                    dicts.extend(values_view)
                else:
                    # at leaf tuples, yield values
                    for value in values_view:
                        # each value is the key:value:node refs tuple
                        # ready to yield.
                        yield (index_or_builder, ) + value
        else:
            # the last thing looked up was a terminal element
            yield (index_or_builder, ) + key_dict<|MERGE_RESOLUTION|>--- conflicted
+++ resolved
@@ -41,11 +41,7 @@
     errors,
     transport as _mod_transport,
     )
-<<<<<<< HEAD
-from ..static_tuple import StaticTuple
-=======
 from .static_tuple import StaticTuple
->>>>>>> 0931349c
 
 _HEADER_READV = (0, 200)
 _OPTION_KEY_ELEMENTS = b"key_elements="
