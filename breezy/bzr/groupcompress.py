# Copyright (C) 2008-2011 Canonical Ltd
#
# This program is free software; you can redistribute it and/or modify
# it under the terms of the GNU General Public License as published by
# the Free Software Foundation; either version 2 of the License, or
# (at your option) any later version.
#
# This program is distributed in the hope that it will be useful,
# but WITHOUT ANY WARRANTY; without even the implied warranty of
# MERCHANTABILITY or FITNESS FOR A PARTICULAR PURPOSE.  See the
# GNU General Public License for more details.
#
# You should have received a copy of the GNU General Public License
# along with this program; if not, write to the Free Software
# Foundation, Inc., 51 Franklin Street, Fifth Floor, Boston, MA 02110-1301 USA

"""Core compression logic for compressing streams of related files."""

import time
from typing import Type
import zlib

from ..lazy_import import lazy_import
lazy_import(globals(), """
from breezy import (
    debug,
<<<<<<< HEAD
    osutils,
    static_tuple,
=======
>>>>>>> f0cb4e6f
    tsort,
    )
from breezy.bzr import (
    knit,
<<<<<<< HEAD
=======
    pack,
    pack_repo,
    static_tuple,
>>>>>>> f0cb4e6f
    )

from breezy.i18n import gettext
""")

from .. import (
    errors,
<<<<<<< HEAD
    trace,
    )
=======
    osutils,
    trace,
)
>>>>>>> f0cb4e6f
from .btree_index import BTreeBuilder
from ..lru_cache import LRUSizeCache
from .versionedfile import (
    _KeyRefs,
    adapter_registry,
    AbsentContentFactory,
    ChunkedContentFactory,
    ExistingContent,
    FulltextContentFactory,
    VersionedFilesWithFallbacks,
    UnavailableRepresentation,
)

# Minimum number of uncompressed bytes to try fetch at once when retrieving
# groupcompress blocks.
BATCH_SIZE = 2**16

# osutils.sha_string(b'')
_null_sha1 = b'da39a3ee5e6b4b0d3255bfef95601890afd80709'


def sort_gc_optimal(parent_map):
    """Sort and group the keys in parent_map into groupcompress order.

    groupcompress is defined (currently) as reverse-topological order, grouped
    by the key prefix.

    :return: A sorted-list of keys
    """
    # groupcompress ordering is approximately reverse topological,
    # properly grouped by file-id.
    per_prefix_map = {}
    for key, value in parent_map.items():
        if isinstance(key, bytes) or len(key) == 1:
            prefix = b''
        else:
            prefix = key[0]
        try:
            per_prefix_map[prefix][key] = value
        except KeyError:
            per_prefix_map[prefix] = {key: value}

    present_keys = []
    for prefix in sorted(per_prefix_map):
        present_keys.extend(reversed(tsort.topo_sort(per_prefix_map[prefix])))
    return present_keys


class DecompressCorruption(errors.BzrError):

    _fmt = "Corruption while decompressing repository file%(orig_error)s"

    def __init__(self, orig_error=None):
        if orig_error is not None:
            self.orig_error = ", %s" % (orig_error,)
        else:
            self.orig_error = ""
        errors.BzrError.__init__(self)


# The max zlib window size is 32kB, so if we set 'max_size' output of the
# decompressor to the requested bytes + 32kB, then we should guarantee
# num_bytes coming out.
_ZLIB_DECOMP_WINDOW = 32 * 1024


class GroupCompressBlock(object):
    """An object which maintains the internal structure of the compressed data.

    This tracks the meta info (start of text, length, type, etc.)
    """

    # Group Compress Block v1 Zlib
    GCB_HEADER = b'gcb1z\n'
    # Group Compress Block v1 Lzma
    GCB_LZ_HEADER = b'gcb1l\n'
    GCB_KNOWN_HEADERS = (GCB_HEADER, GCB_LZ_HEADER)

    def __init__(self):
        # map by key? or just order in file?
        self._compressor_name = None
        self._z_content_chunks = None
        self._z_content_decompressor = None
        self._z_content_length = None
        self._content_length = None
        self._content = None
        self._content_chunks = None

    def __len__(self):
        # This is the maximum number of bytes this object will reference if
        # everything is decompressed. However, if we decompress less than
        # everything... (this would cause some problems for LRUSizeCache)
        return self._content_length + self._z_content_length

    def _ensure_content(self, num_bytes=None):
        """Make sure that content has been expanded enough.

        :param num_bytes: Ensure that we have extracted at least num_bytes of
            content. If None, consume everything
        """
        if self._content_length is None:
            raise AssertionError('self._content_length should never be None')
        if num_bytes is None:
            num_bytes = self._content_length
        elif (self._content_length is not None
              and num_bytes > self._content_length):
            raise AssertionError(
                'requested num_bytes (%d) > content length (%d)'
                % (num_bytes, self._content_length))
        # Expand the content if required
        if self._content is None:
            if self._content_chunks is not None:
                self._content = b''.join(self._content_chunks)
                self._content_chunks = None
        if self._content is None:
            # We join self._z_content_chunks here, because if we are
            # decompressing, then it is *very* likely that we have a single
            # chunk
            if self._z_content_chunks is None:
                raise AssertionError('No content to decompress')
            z_content = b''.join(self._z_content_chunks)
            if z_content == b'':
                self._content = b''
            elif self._compressor_name == 'lzma':
                # We don't do partial lzma decomp yet
                import pylzma
                self._content = pylzma.decompress(z_content)
            elif self._compressor_name == 'zlib':
                # Start a zlib decompressor
                if num_bytes * 4 > self._content_length * 3:
                    # If we are requesting more that 3/4ths of the content,
                    # just extract the whole thing in a single pass
                    num_bytes = self._content_length
                    self._content = zlib.decompress(z_content)
                else:
                    self._z_content_decompressor = zlib.decompressobj()
                    # Seed the decompressor with the uncompressed bytes, so
                    # that the rest of the code is simplified
                    self._content = self._z_content_decompressor.decompress(
                        z_content, num_bytes + _ZLIB_DECOMP_WINDOW)
                    if not self._z_content_decompressor.unconsumed_tail:
                        self._z_content_decompressor = None
            else:
                raise AssertionError('Unknown compressor: %r'
                                     % self._compressor_name)
        # Any bytes remaining to be decompressed will be in the decompressors
        # 'unconsumed_tail'

        # Do we have enough bytes already?
        if len(self._content) >= num_bytes:
            return
        # If we got this far, and don't have a decompressor, something is wrong
        if self._z_content_decompressor is None:
            raise AssertionError(
                'No decompressor to decompress %d bytes' % num_bytes)
        remaining_decomp = self._z_content_decompressor.unconsumed_tail
        if not remaining_decomp:
            raise AssertionError('Nothing left to decompress')
        needed_bytes = num_bytes - len(self._content)
        # We always set max_size to 32kB over the minimum needed, so that
        # zlib will give us as much as we really want.
        # TODO: If this isn't good enough, we could make a loop here,
        #       that keeps expanding the request until we get enough
        self._content += self._z_content_decompressor.decompress(
            remaining_decomp, needed_bytes + _ZLIB_DECOMP_WINDOW)
        if len(self._content) < num_bytes:
            raise AssertionError('%d bytes wanted, only %d available'
                                 % (num_bytes, len(self._content)))
        if not self._z_content_decompressor.unconsumed_tail:
            # The stream is finished
            self._z_content_decompressor = None

    def _parse_bytes(self, data, pos):
        """Read the various lengths from the header.

        This also populates the various 'compressed' buffers.

        :return: The position in bytes just after the last newline
        """
        # At present, we have 2 integers for the compressed and uncompressed
        # content. In base10 (ascii) 14 bytes can represent > 1TB, so to avoid
        # checking too far, cap the search to 14 bytes.
        pos2 = data.index(b'\n', pos, pos + 14)
        self._z_content_length = int(data[pos:pos2])
        pos = pos2 + 1
        pos2 = data.index(b'\n', pos, pos + 14)
        self._content_length = int(data[pos:pos2])
        pos = pos2 + 1
        if len(data) != (pos + self._z_content_length):
            # XXX: Define some GCCorrupt error ?
            raise AssertionError('Invalid bytes: (%d) != %d + %d' %
                                 (len(data), pos, self._z_content_length))
        self._z_content_chunks = (data[pos:],)

    @property
    def _z_content(self):
        """Return z_content_chunks as a simple string.

        Meant only to be used by the test suite.
        """
        if self._z_content_chunks is not None:
            return b''.join(self._z_content_chunks)
        return None

    @classmethod
    def from_bytes(cls, bytes):
        out = cls()
        header = bytes[:6]
        if header not in cls.GCB_KNOWN_HEADERS:
            raise ValueError('bytes did not start with any of %r'
                             % (cls.GCB_KNOWN_HEADERS,))
        if header == cls.GCB_HEADER:
            out._compressor_name = 'zlib'
        elif header == cls.GCB_LZ_HEADER:
            out._compressor_name = 'lzma'
        else:
            raise ValueError('unknown compressor: %r' % (header,))
        out._parse_bytes(bytes, 6)
        return out

    def extract(self, key, start, end, sha1=None):
        """Extract the text for a specific key.

        :param key: The label used for this content
        :param sha1: TODO (should we validate only when sha1 is supplied?)
        :return: The bytes for the content
        """
        if start == end == 0:
            return []
        self._ensure_content(end)
        # The bytes are 'f' or 'd' for the type, then a variable-length
        # base128 integer for the content size, then the actual content
        # We know that the variable-length integer won't be longer than 5
        # bytes (it takes 5 bytes to encode 2^32)
        c = self._content[start:start + 1]
        if c == b'f':
            type = 'fulltext'
        else:
            if c != b'd':
                raise ValueError('Unknown content control code: %s'
                                 % (c,))
            type = 'delta'
        content_len, len_len = decode_base128_int(
            self._content[start + 1:start + 6])
        content_start = start + 1 + len_len
        if end != content_start + content_len:
            raise ValueError('end != len according to field header'
                             ' %s != %s' % (end, content_start + content_len))
        if c == b'f':
            return [self._content[content_start:end]]
        # Must be type delta as checked above
        return [apply_delta_to_source(self._content, content_start, end)]

    def set_chunked_content(self, content_chunks, length):
        """Set the content of this block to the given chunks."""
        # If we have lots of short lines, it is may be more efficient to join
        # the content ahead of time. If the content is <10MiB, we don't really
        # care about the extra memory consumption, so we can just pack it and
        # be done. However, timing showed 18s => 17.9s for repacking 1k revs of
        # mysql, which is below the noise margin
        self._content_length = length
        self._content_chunks = content_chunks
        self._content = None
        self._z_content_chunks = None

    def set_content(self, content):
        """Set the content of this block."""
        self._content_length = len(content)
        self._content = content
        self._z_content_chunks = None

    def _create_z_content_from_chunks(self, chunks):
        compressor = zlib.compressobj(zlib.Z_DEFAULT_COMPRESSION)
        # Peak in this point is 1 fulltext, 1 compressed text, + zlib overhead
        # (measured peak is maybe 30MB over the above...)
        compressed_chunks = list(map(compressor.compress, chunks))
        compressed_chunks.append(compressor.flush())
        # Ignore empty chunks
        self._z_content_chunks = [c for c in compressed_chunks if c]
        self._z_content_length = sum(map(len, self._z_content_chunks))

    def _create_z_content(self):
        if self._z_content_chunks is not None:
            return
        if self._content_chunks is not None:
            chunks = self._content_chunks
        else:
            chunks = (self._content,)
        self._create_z_content_from_chunks(chunks)

    def to_chunks(self):
        """Create the byte stream as a series of 'chunks'"""
        self._create_z_content()
        header = self.GCB_HEADER
        chunks = [b'%s%d\n%d\n'
                  % (header, self._z_content_length, self._content_length),
                  ]
        chunks.extend(self._z_content_chunks)
        total_len = sum(map(len, chunks))
        return total_len, chunks

    def to_bytes(self):
        """Encode the information into a byte stream."""
        total_len, chunks = self.to_chunks()
        return b''.join(chunks)

    def _dump(self, include_text=False):
        """Take this block, and spit out a human-readable structure.

        :param include_text: Inserts also include text bits, chose whether you
            want this displayed in the dump or not.
        :return: A dump of the given block. The layout is something like:
            [('f', length), ('d', delta_length, text_length, [delta_info])]
            delta_info := [('i', num_bytes, text), ('c', offset, num_bytes),
            ...]
        """
        self._ensure_content()
        result = []
        pos = 0
        while pos < self._content_length:
            kind = self._content[pos:pos + 1]
            pos += 1
            if kind not in (b'f', b'd'):
                raise ValueError('invalid kind character: %r' % (kind,))
            content_len, len_len = decode_base128_int(
                self._content[pos:pos + 5])
            pos += len_len
            if content_len + pos > self._content_length:
                raise ValueError('invalid content_len %d for record @ pos %d'
                                 % (content_len, pos - len_len - 1))
            if kind == b'f':  # Fulltext
                if include_text:
                    text = self._content[pos:pos + content_len]
                    result.append((b'f', content_len, text))
                else:
                    result.append((b'f', content_len))
            elif kind == b'd':  # Delta
                delta_content = self._content[pos:pos + content_len]
                delta_info = []
                # The first entry in a delta is the decompressed length
                decomp_len, delta_pos = decode_base128_int(delta_content)
                result.append((b'd', content_len, decomp_len, delta_info))
                measured_len = 0
                while delta_pos < content_len:
                    c = delta_content[delta_pos]
                    delta_pos += 1
                    if c & 0x80:  # Copy
                        (offset, length,
                         delta_pos) = decode_copy_instruction(delta_content, c,
                                                              delta_pos)
                        if include_text:
                            text = self._content[offset:offset + length]
                            delta_info.append((b'c', offset, length, text))
                        else:
                            delta_info.append((b'c', offset, length))
                        measured_len += length
                    else:  # Insert
                        if include_text:
                            txt = delta_content[delta_pos:delta_pos + c]
                        else:
                            txt = b''
                        delta_info.append((b'i', c, txt))
                        measured_len += c
                        delta_pos += c
                if delta_pos != content_len:
                    raise ValueError('Delta consumed a bad number of bytes:'
                                     ' %d != %d' % (delta_pos, content_len))
                if measured_len != decomp_len:
                    raise ValueError('Delta claimed fulltext was %d bytes, but'
                                     ' extraction resulted in %d bytes'
                                     % (decomp_len, measured_len))
            pos += content_len
        return result


class _LazyGroupCompressFactory(object):
    """Yield content from a GroupCompressBlock on demand."""

    def __init__(self, key, parents, manager, start, end, first):
        """Create a _LazyGroupCompressFactory

        :param key: The key of just this record
        :param parents: The parents of this key (possibly None)
        :param gc_block: A GroupCompressBlock object
        :param start: Offset of the first byte for this record in the
            uncompressd content
        :param end: Offset of the byte just after the end of this record
            (ie, bytes = content[start:end])
        :param first: Is this the first Factory for the given block?
        """
        self.key = key
        self.parents = parents
        self.sha1 = None
        self.size = None
        # Note: This attribute coupled with Manager._factories creates a
        #       reference cycle. Perhaps we would rather use a weakref(), or
        #       find an appropriate time to release the ref. After the first
        #       get_bytes_as call? After Manager.get_record_stream() returns
        #       the object?
        self._manager = manager
        self._chunks = None
        self.storage_kind = 'groupcompress-block'
        if not first:
            self.storage_kind = 'groupcompress-block-ref'
        self._first = first
        self._start = start
        self._end = end

    def __repr__(self):
        return '%s(%s, first=%s)' % (self.__class__.__name__,
                                     self.key, self._first)

    def _extract_bytes(self):
        # Grab and cache the raw bytes for this entry
        # and break the ref-cycle with _manager since we don't need it
        # anymore
        try:
            self._manager._prepare_for_extract()
        except zlib.error as value:
            raise DecompressCorruption("zlib: " + str(value))
        block = self._manager._block
        self._chunks = block.extract(self.key, self._start, self._end)
        # There are code paths that first extract as fulltext, and then
        # extract as storage_kind (smart fetch). So we don't break the
        # refcycle here, but instead in manager.get_record_stream()

    def get_bytes_as(self, storage_kind):
        if storage_kind == self.storage_kind:
            if self._first:
                # wire bytes, something...
                return self._manager._wire_bytes()
            else:
                return b''
        if storage_kind in ('fulltext', 'chunked', 'lines'):
            if self._chunks is None:
                self._extract_bytes()
            if storage_kind == 'fulltext':
                return b''.join(self._chunks)
            elif storage_kind == 'chunked':
                return self._chunks
            else:
                return osutils.chunks_to_lines(self._chunks)
        raise UnavailableRepresentation(self.key, storage_kind,
                                        self.storage_kind)

    def iter_bytes_as(self, storage_kind):
        if self._chunks is None:
            self._extract_bytes()
        if storage_kind == 'chunked':
            return iter(self._chunks)
        elif storage_kind == 'lines':
            return iter(osutils.chunks_to_lines(self._chunks))
        raise UnavailableRepresentation(self.key, storage_kind,
                                        self.storage_kind)


class _LazyGroupContentManager(object):
    """This manages a group of _LazyGroupCompressFactory objects."""

    _max_cut_fraction = 0.75  # We allow a block to be trimmed to 75% of
    # current size, and still be considered
    # resuable
    _full_block_size = 4 * 1024 * 1024
    _full_mixed_block_size = 2 * 1024 * 1024
    _full_enough_block_size = 3 * 1024 * 1024  # size at which we won't repack
    _full_enough_mixed_block_size = 2 * 768 * 1024  # 1.5MB

    def __init__(self, block, get_compressor_settings=None):
        self._block = block
        # We need to preserve the ordering
        self._factories = []
        self._last_byte = 0
        self._get_settings = get_compressor_settings
        self._compressor_settings = None

    def _get_compressor_settings(self):
        if self._compressor_settings is not None:
            return self._compressor_settings
        settings = None
        if self._get_settings is not None:
            settings = self._get_settings()
        if settings is None:
            vf = GroupCompressVersionedFiles
            settings = vf._DEFAULT_COMPRESSOR_SETTINGS
        self._compressor_settings = settings
        return self._compressor_settings

    def add_factory(self, key, parents, start, end):
        if not self._factories:
            first = True
        else:
            first = False
        # Note that this creates a reference cycle....
        factory = _LazyGroupCompressFactory(key, parents, self,
                                            start, end, first=first)
        # max() works here, but as a function call, doing a compare seems to be
        # significantly faster, timeit says 250ms for max() and 100ms for the
        # comparison
        if end > self._last_byte:
            self._last_byte = end
        self._factories.append(factory)

    def get_record_stream(self):
        """Get a record for all keys added so far."""
        for factory in self._factories:
            yield factory
            # Break the ref-cycle
            factory._bytes = None
            factory._manager = None
        # TODO: Consider setting self._factories = None after the above loop,
        #       as it will break the reference cycle

    def _trim_block(self, last_byte):
        """Create a new GroupCompressBlock, with just some of the content."""
        # None of the factories need to be adjusted, because the content is
        # located in an identical place. Just that some of the unreferenced
        # trailing bytes are stripped
        trace.mutter('stripping trailing bytes from groupcompress block'
                     ' %d => %d', self._block._content_length, last_byte)
        new_block = GroupCompressBlock()
        self._block._ensure_content(last_byte)
        new_block.set_content(self._block._content[:last_byte])
        self._block = new_block

    def _make_group_compressor(self):
        return GroupCompressor(self._get_compressor_settings())

    def _rebuild_block(self):
        """Create a new GroupCompressBlock with only the referenced texts."""
        compressor = self._make_group_compressor()
        tstart = time.time()
        old_length = self._block._content_length
        end_point = 0
        for factory in self._factories:
            chunks = factory.get_bytes_as('chunked')
            chunks_len = factory.size
            if chunks_len is None:
                chunks_len = sum(map(len, chunks))
            (found_sha1, start_point, end_point,
             type) = compressor.compress(
                 factory.key, chunks, chunks_len, factory.sha1)
            # Now update this factory with the new offsets, etc
            factory.sha1 = found_sha1
            factory._start = start_point
            factory._end = end_point
        self._last_byte = end_point
        new_block = compressor.flush()
        # TODO: Should we check that new_block really *is* smaller than the old
        #       block? It seems hard to come up with a method that it would
        #       expand, since we do full compression again. Perhaps based on a
        #       request that ends up poorly ordered?
        # TODO: If the content would have expanded, then we would want to
        #       handle a case where we need to split the block.
        #       Now that we have a user-tweakable option
        #       (max_bytes_to_index), it is possible that one person set it
        #       to a very low value, causing poor compression.
        delta = time.time() - tstart
        self._block = new_block
        trace.mutter('creating new compressed block on-the-fly in %.3fs'
                     ' %d bytes => %d bytes', delta, old_length,
                     self._block._content_length)

    def _prepare_for_extract(self):
        """A _LazyGroupCompressFactory is about to extract to fulltext."""
        # We expect that if one child is going to fulltext, all will be. This
        # helps prevent all of them from extracting a small amount at a time.
        # Which in itself isn't terribly expensive, but resizing 2MB 32kB at a
        # time (self._block._content) is a little expensive.
        self._block._ensure_content(self._last_byte)

    def _check_rebuild_action(self):
        """Check to see if our block should be repacked."""
        total_bytes_used = 0
        last_byte_used = 0
        for factory in self._factories:
            total_bytes_used += factory._end - factory._start
            if last_byte_used < factory._end:
                last_byte_used = factory._end
        # If we are using more than half of the bytes from the block, we have
        # nothing else to check
        if total_bytes_used * 2 >= self._block._content_length:
            return None, last_byte_used, total_bytes_used
        # We are using less than 50% of the content. Is the content we are
        # using at the beginning of the block? If so, we can just trim the
        # tail, rather than rebuilding from scratch.
        if total_bytes_used * 2 > last_byte_used:
            return 'trim', last_byte_used, total_bytes_used

        # We are using a small amount of the data, and it isn't just packed
        # nicely at the front, so rebuild the content.
        # Note: This would be *nicer* as a strip-data-from-group, rather than
        #       building it up again from scratch
        #       It might be reasonable to consider the fulltext sizes for
        #       different bits when deciding this, too. As you may have a small
        #       fulltext, and a trivial delta, and you are just trading around
        #       for another fulltext. If we do a simple 'prune' you may end up
        #       expanding many deltas into fulltexts, as well.
        #       If we build a cheap enough 'strip', then we could try a strip,
        #       if that expands the content, we then rebuild.
        return 'rebuild', last_byte_used, total_bytes_used

    def check_is_well_utilized(self):
        """Is the current block considered 'well utilized'?

        This heuristic asks if the current block considers itself to be a fully
        developed group, rather than just a loose collection of data.
        """
        if len(self._factories) == 1:
            # A block of length 1 could be improved by combining with other
            # groups - don't look deeper. Even larger than max size groups
            # could compress well with adjacent versions of the same thing.
            return False
        action, last_byte_used, total_bytes_used = self._check_rebuild_action()
        block_size = self._block._content_length
        if total_bytes_used < block_size * self._max_cut_fraction:
            # This block wants to trim itself small enough that we want to
            # consider it under-utilized.
            return False
        # TODO: This code is meant to be the twin of _insert_record_stream's
        #       'start_new_block' logic. It would probably be better to factor
        #       out that logic into a shared location, so that it stays
        #       together better
        # We currently assume a block is properly utilized whenever it is >75%
        # of the size of a 'full' block. In normal operation, a block is
        # considered full when it hits 4MB of same-file content. So any block
        # >3MB is 'full enough'.
        # The only time this isn't true is when a given block has large-object
        # content. (a single file >4MB, etc.)
        # Under these circumstances, we allow a block to grow to
        # 2 x largest_content.  Which means that if a given block had a large
        # object, it may actually be under-utilized. However, given that this
        # is 'pack-on-the-fly' it is probably reasonable to not repack large
        # content blobs on-the-fly. Note that because we return False for all
        # 1-item blobs, we will repack them; we may wish to reevaluate our
        # treatment of large object blobs in the future.
        if block_size >= self._full_enough_block_size:
            return True
        # If a block is <3MB, it still may be considered 'full' if it contains
        # mixed content. The current rule is 2MB of mixed content is considered
        # full. So check to see if this block contains mixed content, and
        # set the threshold appropriately.
        common_prefix = None
        for factory in self._factories:
            prefix = factory.key[:-1]
            if common_prefix is None:
                common_prefix = prefix
            elif prefix != common_prefix:
                # Mixed content, check the size appropriately
                if block_size >= self._full_enough_mixed_block_size:
                    return True
                break
        # The content failed both the mixed check and the single-content check
        # so obviously it is not fully utilized
        # TODO: there is one other constraint that isn't being checked
        #       namely, that the entries in the block are in the appropriate
        #       order. For example, you could insert the entries in exactly
        #       reverse groupcompress order, and we would think that is ok.
        #       (all the right objects are in one group, and it is fully
        #       utilized, etc.) For now, we assume that case is rare,
        #       especially since we should always fetch in 'groupcompress'
        #       order.
        return False

    def _check_rebuild_block(self):
        action, last_byte_used, total_bytes_used = self._check_rebuild_action()
        if action is None:
            return
        if action == 'trim':
            self._trim_block(last_byte_used)
        elif action == 'rebuild':
            self._rebuild_block()
        else:
            raise ValueError('unknown rebuild action: %r' % (action,))

    def _wire_bytes(self):
        """Return a byte stream suitable for transmitting over the wire."""
        self._check_rebuild_block()
        # The outer block starts with:
        #   'groupcompress-block\n'
        #   <length of compressed key info>\n
        #   <length of uncompressed info>\n
        #   <length of gc block>\n
        #   <header bytes>
        #   <gc-block>
        lines = [b'groupcompress-block\n']
        # The minimal info we need is the key, the start offset, and the
        # parents. The length and type are encoded in the record itself.
        # However, passing in the other bits makes it easier.  The list of
        # keys, and the start offset, the length
        # 1 line key
        # 1 line with parents, '' for ()
        # 1 line for start offset
        # 1 line for end byte
        header_lines = []
        for factory in self._factories:
            key_bytes = b'\x00'.join(factory.key)
            parents = factory.parents
            if parents is None:
                parent_bytes = b'None:'
            else:
                parent_bytes = b'\t'.join(b'\x00'.join(key) for key in parents)
            record_header = b'%s\n%s\n%d\n%d\n' % (
                key_bytes, parent_bytes, factory._start, factory._end)
            header_lines.append(record_header)
            # TODO: Can we break the refcycle at this point and set
            #       factory._manager = None?
        header_bytes = b''.join(header_lines)
        del header_lines
        header_bytes_len = len(header_bytes)
        z_header_bytes = zlib.compress(header_bytes)
        del header_bytes
        z_header_bytes_len = len(z_header_bytes)
        block_bytes_len, block_chunks = self._block.to_chunks()
        lines.append(b'%d\n%d\n%d\n' % (
            z_header_bytes_len, header_bytes_len, block_bytes_len))
        lines.append(z_header_bytes)
        lines.extend(block_chunks)
        del z_header_bytes, block_chunks
        # TODO: This is a point where we will double the memory consumption. To
        #       avoid this, we probably have to switch to a 'chunked' api
        return b''.join(lines)

    @classmethod
    def from_bytes(cls, bytes):
        # TODO: This does extra string copying, probably better to do it a
        #       different way. At a minimum this creates 2 copies of the
        #       compressed content
        (storage_kind, z_header_len, header_len,
         block_len, rest) = bytes.split(b'\n', 4)
        del bytes
        if storage_kind != b'groupcompress-block':
            raise ValueError('Unknown storage kind: %s' % (storage_kind,))
        z_header_len = int(z_header_len)
        if len(rest) < z_header_len:
            raise ValueError('Compressed header len shorter than all bytes')
        z_header = rest[:z_header_len]
        header_len = int(header_len)
        header = zlib.decompress(z_header)
        if len(header) != header_len:
            raise ValueError('invalid length for decompressed bytes')
        del z_header
        block_len = int(block_len)
        if len(rest) != z_header_len + block_len:
            raise ValueError('Invalid length for block')
        block_bytes = rest[z_header_len:]
        del rest
        # So now we have a valid GCB, we just need to parse the factories that
        # were sent to us
        header_lines = header.split(b'\n')
        del header
        last = header_lines.pop()
        if last != b'':
            raise ValueError('header lines did not end with a trailing'
                             ' newline')
        if len(header_lines) % 4 != 0:
            raise ValueError('The header was not an even multiple of 4 lines')
        block = GroupCompressBlock.from_bytes(block_bytes)
        del block_bytes
        result = cls(block)
        for start in range(0, len(header_lines), 4):
            # intern()?
            key = tuple(header_lines[start].split(b'\x00'))
            parents_line = header_lines[start + 1]
            if parents_line == b'None:':
                parents = None
            else:
                parents = tuple([tuple(segment.split(b'\x00'))
                                 for segment in parents_line.split(b'\t')
                                 if segment])
            start_offset = int(header_lines[start + 2])
            end_offset = int(header_lines[start + 3])
            result.add_factory(key, parents, start_offset, end_offset)
        return result


def network_block_to_records(storage_kind, bytes, line_end):
    if storage_kind != 'groupcompress-block':
        raise ValueError('Unknown storage kind: %s' % (storage_kind,))
    manager = _LazyGroupContentManager.from_bytes(bytes)
    return manager.get_record_stream()


class _CommonGroupCompressor(object):

    def __init__(self, settings=None):
        """Create a GroupCompressor."""
        self.chunks = []
        self._last = None
        self.endpoint = 0
        self.input_bytes = 0
        self.labels_deltas = {}
        self._delta_index = None  # Set by the children
        self._block = GroupCompressBlock()
        if settings is None:
            self._settings = {}
        else:
            self._settings = settings

    def compress(self, key, chunks, length, expected_sha, nostore_sha=None,
                 soft=False):
        """Compress lines with label key.

        :param key: A key tuple. It is stored in the output
            for identification of the text during decompression. If the last
            element is b'None' it is replaced with the sha1 of the text -
            e.g. sha1:xxxxxxx.
        :param chunks: Chunks of bytes to be compressed
        :param length: Length of chunks
        :param expected_sha: If non-None, the sha the lines are believed to
            have. During compression the sha is calculated; a mismatch will
            cause an error.
        :param nostore_sha: If the computed sha1 sum matches, we will raise
            ExistingContent rather than adding the text.
        :param soft: Do a 'soft' compression. This means that we require larger
            ranges to match to be considered for a copy command.

        :return: The sha1 of lines, the start and end offsets in the delta, and
            the type ('fulltext' or 'delta').

        :seealso VersionedFiles.add_lines:
        """
        if length == 0:  # empty, like a dir entry, etc
            if nostore_sha == _null_sha1:
                raise ExistingContent()
            return _null_sha1, 0, 0, 'fulltext'
        # we assume someone knew what they were doing when they passed it in
        if expected_sha is not None:
            sha1 = expected_sha
        else:
            sha1 = osutils.sha_strings(chunks)
        if nostore_sha is not None:
            if sha1 == nostore_sha:
                raise ExistingContent()
        if key[-1] is None:
            key = key[:-1] + (b'sha1:' + sha1,)

        start, end, type = self._compress(key, chunks, length, length / 2, soft)
        return sha1, start, end, type

    def _compress(self, key, chunks, input_len, max_delta_size, soft=False):
        """Compress lines with label key.

        :param key: A key tuple. It is stored in the output for identification
            of the text during decompression.

        :param chunks: The chunks of bytes to be compressed

        :param input_len: The length of the chunks

        :param max_delta_size: The size above which we issue a fulltext instead
            of a delta.

        :param soft: Do a 'soft' compression. This means that we require larger
            ranges to match to be considered for a copy command.

        :return: The sha1 of lines, the start and end offsets in the delta, and
            the type ('fulltext' or 'delta').
        """
        raise NotImplementedError(self._compress)

    def extract(self, key):
        """Extract a key previously added to the compressor.

        :param key: The key to extract.
        :return: An iterable over chunks and the sha1.
        """
        (start_byte, start_chunk, end_byte,
         end_chunk) = self.labels_deltas[key]
        delta_chunks = self.chunks[start_chunk:end_chunk]
        stored_bytes = b''.join(delta_chunks)
        kind = stored_bytes[:1]
        if kind == b'f':
            fulltext_len, offset = decode_base128_int(stored_bytes[1:10])
            data_len = fulltext_len + 1 + offset
            if data_len != len(stored_bytes):
                raise ValueError('Index claimed fulltext len, but stored bytes'
                                 ' claim %s != %s'
                                 % (len(stored_bytes), data_len))
            data = [stored_bytes[offset + 1:]]
        else:
            if kind != b'd':
                raise ValueError('Unknown content kind, bytes claim %s' % kind)
            # XXX: This is inefficient at best
            source = b''.join(self.chunks[:start_chunk])
            delta_len, offset = decode_base128_int(stored_bytes[1:10])
            data_len = delta_len + 1 + offset
            if data_len != len(stored_bytes):
                raise ValueError('Index claimed delta len, but stored bytes'
                                 ' claim %s != %s'
                                 % (len(stored_bytes), data_len))
            data = [apply_delta(source, stored_bytes[offset + 1:])]
        data_sha1 = osutils.sha_strings(data)
        return data, data_sha1

    def flush(self):
        """Finish this group, creating a formatted stream.

        After calling this, the compressor should no longer be used
        """
        self._block.set_chunked_content(self.chunks, self.endpoint)
        self.chunks = None
        self._delta_index = None
        return self._block

    def pop_last(self):
        """Call this if you want to 'revoke' the last compression.

        After this, the data structures will be rolled back, but you cannot do
        more compression.
        """
        self._delta_index = None
        del self.chunks[self._last[0]:]
        self.endpoint = self._last[1]
        self._last = None

    def ratio(self):
        """Return the overall compression ratio."""
        return float(self.input_bytes) / float(self.endpoint)


class PythonGroupCompressor(_CommonGroupCompressor):

    def __init__(self, settings=None):
        """Create a GroupCompressor.

        Used only if the pyrex version is not available.
        """
        super(PythonGroupCompressor, self).__init__(settings)
        self._delta_index = LinesDeltaIndex([])
        # The actual content is managed by LinesDeltaIndex
        self.chunks = self._delta_index.lines

    def _compress(self, key, chunks, input_len, max_delta_size, soft=False):
        """see _CommonGroupCompressor._compress"""
        new_lines = osutils.chunks_to_lines(chunks)
        out_lines, index_lines = self._delta_index.make_delta(
            new_lines, bytes_length=input_len, soft=soft)
        delta_length = sum(map(len, out_lines))
        if delta_length > max_delta_size:
            # The delta is longer than the fulltext, insert a fulltext
            type = 'fulltext'
            out_lines = [b'f', encode_base128_int(input_len)]
            out_lines.extend(new_lines)
            index_lines = [False, False]
            index_lines.extend([True] * len(new_lines))
        else:
            # this is a worthy delta, output it
            type = 'delta'
            out_lines[0] = b'd'
            # Update the delta_length to include those two encoded integers
            out_lines[1] = encode_base128_int(delta_length)
        # Before insertion
        start = self.endpoint
        chunk_start = len(self.chunks)
        self._last = (chunk_start, self.endpoint)
        self._delta_index.extend_lines(out_lines, index_lines)
        self.endpoint = self._delta_index.endpoint
        self.input_bytes += input_len
        chunk_end = len(self.chunks)
        self.labels_deltas[key] = (start, chunk_start,
                                   self.endpoint, chunk_end)
        return start, self.endpoint, type


class PyrexGroupCompressor(_CommonGroupCompressor):
    """Produce a serialised group of compressed texts.

    It contains code very similar to SequenceMatcher because of having a similar
    task. However some key differences apply:

    * there is no junk, we want a minimal edit not a human readable diff.
    * we don't filter very common lines (because we don't know where a good
      range will start, and after the first text we want to be emitting minmal
      edits only.
    * we chain the left side, not the right side
    * we incrementally update the adjacency matrix as new lines are provided.
    * we look for matches in all of the left side, so the routine which does
      the analagous task of find_longest_match does not need to filter on the
      left side.
    """

    def __init__(self, settings=None):
        super(PyrexGroupCompressor, self).__init__(settings)
        max_bytes_to_index = self._settings.get('max_bytes_to_index', 0)
        self._delta_index = DeltaIndex(max_bytes_to_index=max_bytes_to_index)

    def _compress(self, key, chunks, input_len, max_delta_size, soft=False):
        """see _CommonGroupCompressor._compress"""
        # By having action/label/sha1/len, we can parse the group if the index
        # was ever destroyed, we have the key in 'label', we know the final
        # bytes are valid from sha1, and we know where to find the end of this
        # record because of 'len'. (the delta record itself will store the
        # total length for the expanded record)
        # 'len: %d\n' costs approximately 1% increase in total data
        # Having the labels at all costs us 9-10% increase, 38% increase for
        # inventory pages, and 5.8% increase for text pages
        # new_chunks = ['label:%s\nsha1:%s\n' % (label, sha1)]
        if self._delta_index._source_offset != self.endpoint:
            raise AssertionError('_source_offset != endpoint'
                                 ' somehow the DeltaIndex got out of sync with'
                                 ' the output lines')
        bytes = b''.join(chunks)
        delta = self._delta_index.make_delta(bytes, max_delta_size)
        if delta is None:
            type = 'fulltext'
            enc_length = encode_base128_int(input_len)
            len_mini_header = 1 + len(enc_length)
            self._delta_index.add_source(bytes, len_mini_header)
            new_chunks = [b'f', enc_length] + chunks
        else:
            type = 'delta'
            enc_length = encode_base128_int(len(delta))
            len_mini_header = 1 + len(enc_length)
            new_chunks = [b'd', enc_length, delta]
            self._delta_index.add_delta_source(delta, len_mini_header)
        # Before insertion
        start = self.endpoint
        chunk_start = len(self.chunks)
        # Now output these bytes
        self._output_chunks(new_chunks)
        self.input_bytes += input_len
        chunk_end = len(self.chunks)
        self.labels_deltas[key] = (start, chunk_start,
                                   self.endpoint, chunk_end)
        if not self._delta_index._source_offset == self.endpoint:
            raise AssertionError('the delta index is out of sync'
                                 'with the output lines %s != %s'
                                 % (self._delta_index._source_offset, self.endpoint))
        return start, self.endpoint, type

    def _output_chunks(self, new_chunks):
        """Output some chunks.

        :param new_chunks: The chunks to output.
        """
        self._last = (len(self.chunks), self.endpoint)
        endpoint = self.endpoint
        self.chunks.extend(new_chunks)
        endpoint += sum(map(len, new_chunks))
        self.endpoint = endpoint


def make_pack_factory(graph, delta, keylength, inconsistency_fatal=True):
    """Create a factory for creating a pack based groupcompress.

    This is only functional enough to run interface tests, it doesn't try to
    provide a full pack environment.

    :param graph: Store a graph.
    :param delta: Delta compress contents.
    :param keylength: How long should keys be.
    """
    from .pack import ContainerWriter
    from .pack_repo import _DirectPackAccess
    def factory(transport):
        parents = graph
        ref_length = 0
        if graph:
            ref_length = 1
        graph_index = BTreeBuilder(reference_lists=ref_length,
                                   key_elements=keylength)
        stream = transport.open_write_stream('newpack')
        writer = ContainerWriter(stream.write)
        writer.begin()
        index = _GCGraphIndex(graph_index, lambda: True, parents=parents,
                              add_callback=graph_index.add_nodes,
                              inconsistency_fatal=inconsistency_fatal)
        access = _DirectPackAccess({})
        access.set_writer(writer, graph_index, (transport, 'newpack'))
        result = GroupCompressVersionedFiles(index, access, delta)
        result.stream = stream
        result.writer = writer
        return result
    return factory


def cleanup_pack_group(versioned_files):
    versioned_files.writer.end()
    versioned_files.stream.close()


class _BatchingBlockFetcher(object):
    """Fetch group compress blocks in batches.

    :ivar total_bytes: int of expected number of bytes needed to fetch the
        currently pending batch.
    """

    def __init__(self, gcvf, locations, get_compressor_settings=None):
        self.gcvf = gcvf
        self.locations = locations
        self.keys = []
        self.batch_memos = {}
        self.memos_to_get = []
        self.total_bytes = 0
        self.last_read_memo = None
        self.manager = None
        self._get_compressor_settings = get_compressor_settings

    def add_key(self, key):
        """Add another to key to fetch.

        :return: The estimated number of bytes needed to fetch the batch so
            far.
        """
        self.keys.append(key)
        index_memo, _, _, _ = self.locations[key]
        read_memo = index_memo[0:3]
        # Three possibilities for this read_memo:
        #  - it's already part of this batch; or
        #  - it's not yet part of this batch, but is already cached; or
        #  - it's not yet part of this batch and will need to be fetched.
        if read_memo in self.batch_memos:
            # This read memo is already in this batch.
            return self.total_bytes
        try:
            cached_block = self.gcvf._group_cache[read_memo]
        except KeyError:
            # This read memo is new to this batch, and the data isn't cached
            # either.
            self.batch_memos[read_memo] = None
            self.memos_to_get.append(read_memo)
            byte_length = read_memo[2]
            self.total_bytes += byte_length
        else:
            # This read memo is new to this batch, but cached.
            # Keep a reference to the cached block in batch_memos because it's
            # certain that we'll use it when this batch is processed, but
            # there's a risk that it would fall out of _group_cache between now
            # and then.
            self.batch_memos[read_memo] = cached_block
        return self.total_bytes

    def _flush_manager(self):
        if self.manager is not None:
            for factory in self.manager.get_record_stream():
                yield factory
            self.manager = None
            self.last_read_memo = None

    def yield_factories(self, full_flush=False):
        """Yield factories for keys added since the last yield.  They will be
        returned in the order they were added via add_key.

        :param full_flush: by default, some results may not be returned in case
            they can be part of the next batch.  If full_flush is True, then
            all results are returned.
        """
        if self.manager is None and not self.keys:
            return
        # Fetch all memos in this batch.
        blocks = self.gcvf._get_blocks(self.memos_to_get)
        # Turn blocks into factories and yield them.
        memos_to_get_stack = list(self.memos_to_get)
        memos_to_get_stack.reverse()
        for key in self.keys:
            index_memo, _, parents, _ = self.locations[key]
            read_memo = index_memo[:3]
            if self.last_read_memo != read_memo:
                # We are starting a new block. If we have a
                # manager, we have found everything that fits for
                # now, so yield records
                for factory in self._flush_manager():
                    yield factory
                # Now start a new manager.
                if memos_to_get_stack and memos_to_get_stack[-1] == read_memo:
                    # The next block from _get_blocks will be the block we
                    # need.
                    block_read_memo, block = next(blocks)
                    if block_read_memo != read_memo:
                        raise AssertionError(
                            "block_read_memo out of sync with read_memo"
                            "(%r != %r)" % (block_read_memo, read_memo))
                    self.batch_memos[read_memo] = block
                    memos_to_get_stack.pop()
                else:
                    block = self.batch_memos[read_memo]
                self.manager = _LazyGroupContentManager(block,
                                                        get_compressor_settings=self._get_compressor_settings)
                self.last_read_memo = read_memo
            start, end = index_memo[3:5]
            self.manager.add_factory(key, parents, start, end)
        if full_flush:
            for factory in self._flush_manager():
                yield factory
        del self.keys[:]
        self.batch_memos.clear()
        del self.memos_to_get[:]
        self.total_bytes = 0


class GroupCompressVersionedFiles(VersionedFilesWithFallbacks):
    """A group-compress based VersionedFiles implementation."""

    # This controls how the GroupCompress DeltaIndex works. Basically, we
    # compute hash pointers into the source blocks (so hash(text) => text).
    # However each of these references costs some memory in trade against a
    # more accurate match result. For very large files, they either are
    # pre-compressed and change in bulk whenever they change, or change in just
    # local blocks. Either way, 'improved resolution' is not very helpful,
    # versus running out of memory trying to track everything. The default max
    # gives 100% sampling of a 1MB file.
    _DEFAULT_MAX_BYTES_TO_INDEX = 1024 * 1024
    _DEFAULT_COMPRESSOR_SETTINGS = {'max_bytes_to_index':
                                    _DEFAULT_MAX_BYTES_TO_INDEX}

    def __init__(self, index, access, delta=True, _unadded_refs=None,
                 _group_cache=None):
        """Create a GroupCompressVersionedFiles object.

        :param index: The index object storing access and graph data.
        :param access: The access object storing raw data.
        :param delta: Whether to delta compress or just entropy compress.
        :param _unadded_refs: private parameter, don't use.
        :param _group_cache: private parameter, don't use.
        """
        self._index = index
        self._access = access
        self._delta = delta
        if _unadded_refs is None:
            _unadded_refs = {}
        self._unadded_refs = _unadded_refs
        if _group_cache is None:
            _group_cache = LRUSizeCache(max_size=50 * 1024 * 1024)
        self._group_cache = _group_cache
        self._immediate_fallback_vfs = []
        self._max_bytes_to_index = None

    def without_fallbacks(self):
        """Return a clone of this object without any fallbacks configured."""
        return GroupCompressVersionedFiles(self._index, self._access,
                                           self._delta, _unadded_refs=dict(
                                               self._unadded_refs),
                                           _group_cache=self._group_cache)

    def add_lines(self, key, parents, lines, parent_texts=None,
                  left_matching_blocks=None, nostore_sha=None, random_id=False,
                  check_content=True):
        """Add a text to the store.

        :param key: The key tuple of the text to add.
        :param parents: The parents key tuples of the text to add.
        :param lines: A list of lines. Each line must be a bytestring. And all
            of them except the last must be terminated with \\n and contain no
            other \\n's. The last line may either contain no \\n's or a single
            terminating \\n. If the lines list does meet this constraint the
            add routine may error or may succeed - but you will be unable to
            read the data back accurately. (Checking the lines have been split
            correctly is expensive and extremely unlikely to catch bugs so it
            is not done at runtime unless check_content is True.)
        :param parent_texts: An optional dictionary containing the opaque
            representations of some or all of the parents of version_id to
            allow delta optimisations.  VERY IMPORTANT: the texts must be those
            returned by add_lines or data corruption can be caused.
        :param left_matching_blocks: a hint about which areas are common
            between the text and its left-hand-parent.  The format is
            the SequenceMatcher.get_matching_blocks format.
        :param nostore_sha: Raise ExistingContent and do not add the lines to
            the versioned file if the digest of the lines matches this.
        :param random_id: If True a random id has been selected rather than
            an id determined by some deterministic process such as a converter
            from a foreign VCS. When True the backend may choose not to check
            for uniqueness of the resulting key within the versioned file, so
            this should only be done when the result is expected to be unique
            anyway.
        :param check_content: If True, the lines supplied are verified to be
            bytestrings that are correctly formed lines.
        :return: The text sha1, the number of bytes in the text, and an opaque
                 representation of the inserted version which can be provided
                 back to future add_lines calls in the parent_texts dictionary.
        """
        self._index._check_write_ok()
        if check_content:
            self._check_lines_not_unicode(lines)
            self._check_lines_are_lines(lines)
        return self.add_content(
            ChunkedContentFactory(
                key, parents, osutils.sha_strings(lines), lines, chunks_are_lines=True),
            parent_texts, left_matching_blocks, nostore_sha, random_id)

    def add_content(self, factory, parent_texts=None,
                    left_matching_blocks=None, nostore_sha=None,
                    random_id=False):
        """Add a text to the store.

        :param factory: A ContentFactory that can be used to retrieve the key,
            parents and contents.
        :param parent_texts: An optional dictionary containing the opaque
            representations of some or all of the parents of version_id to
            allow delta optimisations.  VERY IMPORTANT: the texts must be those
            returned by add_lines or data corruption can be caused.
        :param left_matching_blocks: a hint about which areas are common
            between the text and its left-hand-parent.  The format is
            the SequenceMatcher.get_matching_blocks format.
        :param nostore_sha: Raise ExistingContent and do not add the lines to
            the versioned file if the digest of the lines matches this.
        :param random_id: If True a random id has been selected rather than
            an id determined by some deterministic process such as a converter
            from a foreign VCS. When True the backend may choose not to check
            for uniqueness of the resulting key within the versioned file, so
            this should only be done when the result is expected to be unique
            anyway.
        :return: The text sha1, the number of bytes in the text, and an opaque
                 representation of the inserted version which can be provided
                 back to future add_lines calls in the parent_texts dictionary.
        """
        self._index._check_write_ok()
        parents = factory.parents
        self._check_add(factory.key, random_id)
        if parents is None:
            # The caller might pass None if there is no graph data, but kndx
            # indexes can't directly store that, so we give them
            # an empty tuple instead.
            parents = ()
        # double handling for now. Make it work until then.
        sha1, length = list(self._insert_record_stream(
            [factory], random_id=random_id, nostore_sha=nostore_sha))[0]
        return sha1, length, None

    def add_fallback_versioned_files(self, a_versioned_files):
        """Add a source of texts for texts not present in this knit.

        :param a_versioned_files: A VersionedFiles object.
        """
        self._immediate_fallback_vfs.append(a_versioned_files)

    def annotate(self, key):
        """See VersionedFiles.annotate."""
        ann = self.get_annotator()
        return ann.annotate_flat(key)

    def get_annotator(self):
        from ..annotate import Annotator
        return Annotator(self)

    def check(self, progress_bar=None, keys=None):
        """See VersionedFiles.check()."""
        if keys is None:
            keys = self.keys()
            for record in self.get_record_stream(keys, 'unordered', True):
                for chunk in record.iter_bytes_as('chunked'):
                    pass
        else:
            return self.get_record_stream(keys, 'unordered', True)

    def clear_cache(self):
        """See VersionedFiles.clear_cache()"""
        self._group_cache.clear()
        self._index._graph_index.clear_cache()
        self._index._int_cache.clear()

    def _check_add(self, key, random_id):
        """check that version_id and lines are safe to add."""
        version_id = key[-1]
        if version_id is not None:
            if osutils.contains_whitespace(version_id):
                raise errors.InvalidRevisionId(version_id, self)
        self.check_not_reserved_id(version_id)
        # TODO: If random_id==False and the key is already present, we should
        # probably check that the existing content is identical to what is
        # being inserted, and otherwise raise an exception.  This would make
        # the bundle code simpler.

    def get_parent_map(self, keys):
        """Get a map of the graph parents of keys.

        :param keys: The keys to look up parents for.
        :return: A mapping from keys to parents. Absent keys are absent from
            the mapping.
        """
        return self._get_parent_map_with_sources(keys)[0]

    def _get_parent_map_with_sources(self, keys):
        """Get a map of the parents of keys.

        :param keys: The keys to look up parents for.
        :return: A tuple. The first element is a mapping from keys to parents.
            Absent keys are absent from the mapping. The second element is a
            list with the locations each key was found in. The first element
            is the in-this-knit parents, the second the first fallback source,
            and so on.
        """
        result = {}
        sources = [self._index] + self._immediate_fallback_vfs
        source_results = []
        missing = set(keys)
        for source in sources:
            if not missing:
                break
            new_result = source.get_parent_map(missing)
            source_results.append(new_result)
            result.update(new_result)
            missing.difference_update(set(new_result))
        return result, source_results

    def _get_blocks(self, read_memos):
        """Get GroupCompressBlocks for the given read_memos.

        :returns: a series of (read_memo, block) pairs, in the order they were
            originally passed.
        """
        cached = {}
        for read_memo in read_memos:
            try:
                block = self._group_cache[read_memo]
            except KeyError:
                pass
            else:
                cached[read_memo] = block
        not_cached = []
        not_cached_seen = set()
        for read_memo in read_memos:
            if read_memo in cached:
                # Don't fetch what we already have
                continue
            if read_memo in not_cached_seen:
                # Don't try to fetch the same data twice
                continue
            not_cached.append(read_memo)
            not_cached_seen.add(read_memo)
        raw_records = self._access.get_raw_records(not_cached)
        for read_memo in read_memos:
            try:
                yield read_memo, cached[read_memo]
            except KeyError:
                # Read the block, and cache it.
                zdata = next(raw_records)
                block = GroupCompressBlock.from_bytes(zdata)
                self._group_cache[read_memo] = block
                cached[read_memo] = block
                yield read_memo, block

    def get_missing_compression_parent_keys(self):
        """Return the keys of missing compression parents.

        Missing compression parents occur when a record stream was missing
        basis texts, or a index was scanned that had missing basis texts.
        """
        # GroupCompress cannot currently reference texts that are not in the
        # group, so this is valid for now
        return frozenset()

    def get_record_stream(self, keys, ordering, include_delta_closure):
        """Get a stream of records for keys.

        :param keys: The keys to include.
        :param ordering: Either 'unordered' or 'topological'. A topologically
            sorted stream has compression parents strictly before their
            children.
        :param include_delta_closure: If True then the closure across any
            compression parents will be included (in the opaque data).
        :return: An iterator of ContentFactory objects, each of which is only
            valid until the iterator is advanced.
        """
        # keys might be a generator
        orig_keys = list(keys)
        keys = set(keys)
        if not keys:
            return
        if (not self._index.has_graph
                and ordering in ('topological', 'groupcompress')):
            # Cannot topological order when no graph has been stored.
            # but we allow 'as-requested' or 'unordered'
            ordering = 'unordered'

        remaining_keys = keys
        while True:
            try:
                keys = set(remaining_keys)
                for content_factory in self._get_remaining_record_stream(keys,
                                                                         orig_keys, ordering, include_delta_closure):
                    remaining_keys.discard(content_factory.key)
                    yield content_factory
                return
            except pack_repo.RetryWithNewPacks as e:
                self._access.reload_or_raise(e)

    def _find_from_fallback(self, missing):
        """Find whatever keys you can from the fallbacks.

        :param missing: A set of missing keys. This set will be mutated as keys
            are found from a fallback_vfs
        :return: (parent_map, key_to_source_map, source_results)
            parent_map  the overall key => parent_keys
            key_to_source_map   a dict from {key: source}
            source_results      a list of (source: keys)
        """
        parent_map = {}
        key_to_source_map = {}
        source_results = []
        for source in self._immediate_fallback_vfs:
            if not missing:
                break
            source_parents = source.get_parent_map(missing)
            parent_map.update(source_parents)
            source_parents = list(source_parents)
            source_results.append((source, source_parents))
            key_to_source_map.update((key, source) for key in source_parents)
            missing.difference_update(source_parents)
        return parent_map, key_to_source_map, source_results

    def _get_ordered_source_keys(self, ordering, parent_map, key_to_source_map):
        """Get the (source, [keys]) list.

        The returned objects should be in the order defined by 'ordering',
        which can weave between different sources.

        :param ordering: Must be one of 'topological' or 'groupcompress'
        :return: List of [(source, [keys])] tuples, such that all keys are in
            the defined order, regardless of source.
        """
        if ordering == 'topological':
            present_keys = tsort.topo_sort(parent_map)
        else:
            # ordering == 'groupcompress'
            # XXX: This only optimizes for the target ordering. We may need
            #      to balance that with the time it takes to extract
            #      ordering, by somehow grouping based on
            #      locations[key][0:3]
            present_keys = sort_gc_optimal(parent_map)
        # Now group by source:
        source_keys = []
        current_source = None
        for key in present_keys:
            source = key_to_source_map.get(key, self)
            if source is not current_source:
                source_keys.append((source, []))
                current_source = source
            source_keys[-1][1].append(key)
        return source_keys

    def _get_as_requested_source_keys(self, orig_keys, locations, unadded_keys,
                                      key_to_source_map):
        source_keys = []
        current_source = None
        for key in orig_keys:
            if key in locations or key in unadded_keys:
                source = self
            elif key in key_to_source_map:
                source = key_to_source_map[key]
            else:  # absent
                continue
            if source is not current_source:
                source_keys.append((source, []))
                current_source = source
            source_keys[-1][1].append(key)
        return source_keys

    def _get_io_ordered_source_keys(self, locations, unadded_keys,
                                    source_result):
        def get_group(key):
            # This is the group the bytes are stored in, followed by the
            # location in the group
            return locations[key][0]
        # We don't have an ordering for keys in the in-memory object, but
        # lets process the in-memory ones first.
        present_keys = list(unadded_keys)
        present_keys.extend(sorted(locations, key=get_group))
        # Now grab all of the ones from other sources
        source_keys = [(self, present_keys)]
        source_keys.extend(source_result)
        return source_keys

    def _get_remaining_record_stream(self, keys, orig_keys, ordering,
                                     include_delta_closure):
        """Get a stream of records for keys.

        :param keys: The keys to include.
        :param ordering: one of 'unordered', 'topological', 'groupcompress' or
            'as-requested'
        :param include_delta_closure: If True then the closure across any
            compression parents will be included (in the opaque data).
        :return: An iterator of ContentFactory objects, each of which is only
            valid until the iterator is advanced.
        """
        # Cheap: iterate
        locations = self._index.get_build_details(keys)
        unadded_keys = set(self._unadded_refs).intersection(keys)
        missing = keys.difference(locations)
        missing.difference_update(unadded_keys)
        (fallback_parent_map, key_to_source_map,
         source_result) = self._find_from_fallback(missing)
        if ordering in ('topological', 'groupcompress'):
            # would be better to not globally sort initially but instead
            # start with one key, recurse to its oldest parent, then grab
            # everything in the same group, etc.
            parent_map = dict((key, details[2]) for key, details in
                              locations.items())
            for key in unadded_keys:
                parent_map[key] = self._unadded_refs[key]
            parent_map.update(fallback_parent_map)
            source_keys = self._get_ordered_source_keys(ordering, parent_map,
                                                        key_to_source_map)
        elif ordering == 'as-requested':
            source_keys = self._get_as_requested_source_keys(orig_keys,
                                                             locations, unadded_keys, key_to_source_map)
        else:
            # We want to yield the keys in a semi-optimal (read-wise) ordering.
            # Otherwise we thrash the _group_cache and destroy performance
            source_keys = self._get_io_ordered_source_keys(locations,
                                                           unadded_keys, source_result)
        for key in missing:
            yield AbsentContentFactory(key)
        # Batch up as many keys as we can until either:
        #  - we encounter an unadded ref, or
        #  - we run out of keys, or
        #  - the total bytes to retrieve for this batch > BATCH_SIZE
        batcher = _BatchingBlockFetcher(self, locations,
                                        get_compressor_settings=self._get_compressor_settings)
        for source, keys in source_keys:
            if source is self:
                for key in keys:
                    if key in self._unadded_refs:
                        # Flush batch, then yield unadded ref from
                        # self._compressor.
                        for factory in batcher.yield_factories(full_flush=True):
                            yield factory
                        chunks, sha1 = self._compressor.extract(key)
                        parents = self._unadded_refs[key]
                        yield ChunkedContentFactory(key, parents, sha1, chunks)
                        continue
                    if batcher.add_key(key) > BATCH_SIZE:
                        # Ok, this batch is big enough.  Yield some results.
                        for factory in batcher.yield_factories():
                            yield factory
            else:
                for factory in batcher.yield_factories(full_flush=True):
                    yield factory
                for record in source.get_record_stream(keys, ordering,
                                                       include_delta_closure):
                    yield record
        for factory in batcher.yield_factories(full_flush=True):
            yield factory

    def get_sha1s(self, keys):
        """See VersionedFiles.get_sha1s()."""
        result = {}
        for record in self.get_record_stream(keys, 'unordered', True):
            if record.sha1 is not None:
                result[record.key] = record.sha1
            else:
                if record.storage_kind != 'absent':
                    result[record.key] = osutils.sha_strings(
                        record.iter_bytes_as('chunked'))
        return result

    def insert_record_stream(self, stream):
        """Insert a record stream into this container.

        :param stream: A stream of records to insert.
        :return: None
        :seealso VersionedFiles.get_record_stream:
        """
        # XXX: Setting random_id=True makes
        # test_insert_record_stream_existing_keys fail for groupcompress and
        # groupcompress-nograph, this needs to be revisited while addressing
        # 'bzr branch' performance issues.
        for _, _ in self._insert_record_stream(stream, random_id=False):
            pass

    def _get_compressor_settings(self):
        from ..config import GlobalConfig
        if self._max_bytes_to_index is None:
            # TODO: VersionedFiles don't know about their containing
            #       repository, so they don't have much of an idea about their
            #       location. So for now, this is only a global option.
            c = GlobalConfig()
            val = c.get_user_option('bzr.groupcompress.max_bytes_to_index')
            if val is not None:
                try:
                    val = int(val)
                except ValueError as e:
                    trace.warning('Value for '
                                  '"bzr.groupcompress.max_bytes_to_index"'
                                  ' %r is not an integer'
                                  % (val,))
                    val = None
            if val is None:
                val = self._DEFAULT_MAX_BYTES_TO_INDEX
            self._max_bytes_to_index = val
        return {'max_bytes_to_index': self._max_bytes_to_index}

    def _make_group_compressor(self):
        return GroupCompressor(self._get_compressor_settings())

    def _insert_record_stream(self, stream, random_id=False, nostore_sha=None,
                              reuse_blocks=True):
        """Internal core to insert a record stream into this container.

        This helper function has a different interface than insert_record_stream
        to allow add_lines to be minimal, but still return the needed data.

        :param stream: A stream of records to insert.
        :param nostore_sha: If the sha1 of a given text matches nostore_sha,
            raise ExistingContent, rather than committing the new text.
        :param reuse_blocks: If the source is streaming from
            groupcompress-blocks, just insert the blocks as-is, rather than
            expanding the texts and inserting again.
        :return: An iterator over (sha1, length) of the inserted records.
        :seealso insert_record_stream:
        :seealso add_lines:
        """
        adapters = {}

        def get_adapter(adapter_key):
            try:
                return adapters[adapter_key]
            except KeyError:
                adapter_factory = adapter_registry.get(adapter_key)
                adapter = adapter_factory(self)
                adapters[adapter_key] = adapter
                return adapter
        # This will go up to fulltexts for gc to gc fetching, which isn't
        # ideal.
        self._compressor = self._make_group_compressor()
        self._unadded_refs = {}
        keys_to_add = []

        def flush():
            bytes_len, chunks = self._compressor.flush().to_chunks()
            self._compressor = self._make_group_compressor()
            # Note: At this point we still have 1 copy of the fulltext (in
            #       record and the var 'bytes'), and this generates 2 copies of
            #       the compressed text (one for bytes, one in chunks)
            # TODO: Figure out how to indicate that we would be happy to free
            #       the fulltext content at this point. Note that sometimes we
            #       will want it later (streaming CHK pages), but most of the
            #       time we won't (everything else)
            index, start, length = self._access.add_raw_record(
                None, bytes_len, chunks)
            nodes = []
            for key, reads, refs in keys_to_add:
                nodes.append((key, b"%d %d %s" % (start, length, reads), refs))
            self._index.add_records(nodes, random_id=random_id)
            self._unadded_refs = {}
            del keys_to_add[:]

        last_prefix = None
        max_fulltext_len = 0
        max_fulltext_prefix = None
        insert_manager = None
        block_start = None
        block_length = None
        # XXX: TODO: remove this, it is just for safety checking for now
        inserted_keys = set()
        reuse_this_block = reuse_blocks
        for record in stream:
            # Raise an error when a record is missing.
            if record.storage_kind == 'absent':
                raise errors.RevisionNotPresent(record.key, self)
            if random_id:
                if record.key in inserted_keys:
                    trace.note(gettext('Insert claimed random_id=True,'
                                       ' but then inserted %r two times'), record.key)
                    continue
                inserted_keys.add(record.key)
            if reuse_blocks:
                # If the reuse_blocks flag is set, check to see if we can just
                # copy a groupcompress block as-is.
                # We only check on the first record (groupcompress-block) not
                # on all of the (groupcompress-block-ref) entries.
                # The reuse_this_block flag is then kept for as long as
                if record.storage_kind == 'groupcompress-block':
                    # Check to see if we really want to re-use this block
                    insert_manager = record._manager
                    reuse_this_block = insert_manager.check_is_well_utilized()
            else:
                reuse_this_block = False
            if reuse_this_block:
                # We still want to reuse this block
                if record.storage_kind == 'groupcompress-block':
                    # Insert the raw block into the target repo
                    insert_manager = record._manager
                    bytes_len, chunks = record._manager._block.to_chunks()
                    _, start, length = self._access.add_raw_record(
                        None, bytes_len, chunks)
                    block_start = start
                    block_length = length
                if record.storage_kind in ('groupcompress-block',
                                           'groupcompress-block-ref'):
                    if insert_manager is None:
                        raise AssertionError('No insert_manager set')
                    if insert_manager is not record._manager:
                        raise AssertionError('insert_manager does not match'
                                             ' the current record, we cannot be positive'
                                             ' that the appropriate content was inserted.'
                                             )
                    value = b"%d %d %d %d" % (block_start, block_length,
                                              record._start, record._end)
                    nodes = [(record.key, value, (record.parents,))]
                    # TODO: Consider buffering up many nodes to be added, not
                    #       sure how much overhead this has, but we're seeing
                    #       ~23s / 120s in add_records calls
                    self._index.add_records(nodes, random_id=random_id)
                    continue
            try:
                chunks = record.get_bytes_as('chunked')
            except UnavailableRepresentation:
                adapter_key = record.storage_kind, 'chunked'
                adapter = get_adapter(adapter_key)
                chunks = adapter.get_bytes(record, 'chunked')
            chunks_len = record.size
            if chunks_len is None:
                chunks_len = sum(map(len, chunks))
            if len(record.key) > 1:
                prefix = record.key[0]
                soft = (prefix == last_prefix)
            else:
                prefix = None
                soft = False
            if max_fulltext_len < chunks_len:
                max_fulltext_len = chunks_len
                max_fulltext_prefix = prefix
            (found_sha1, start_point, end_point,
             type) = self._compressor.compress(
                 record.key, chunks, chunks_len, record.sha1, soft=soft,
                 nostore_sha=nostore_sha)
            # delta_ratio = float(chunks_len) / (end_point - start_point)
            # Check if we want to continue to include that text
            if (prefix == max_fulltext_prefix
                    and end_point < 2 * max_fulltext_len):
                # As long as we are on the same file_id, we will fill at least
                # 2 * max_fulltext_len
                start_new_block = False
            elif end_point > 4 * 1024 * 1024:
                start_new_block = True
            elif (prefix is not None and prefix != last_prefix
                  and end_point > 2 * 1024 * 1024):
                start_new_block = True
            else:
                start_new_block = False
            last_prefix = prefix
            if start_new_block:
                self._compressor.pop_last()
                flush()
                max_fulltext_len = chunks_len
                (found_sha1, start_point, end_point,
                 type) = self._compressor.compress(
                     record.key, chunks, chunks_len, record.sha1)
            if record.key[-1] is None:
                key = record.key[:-1] + (b'sha1:' + found_sha1,)
            else:
                key = record.key
            self._unadded_refs[key] = record.parents
            yield found_sha1, chunks_len
            as_st = static_tuple.StaticTuple.from_sequence
            if record.parents is not None:
                parents = as_st([as_st(p) for p in record.parents])
            else:
                parents = None
            refs = static_tuple.StaticTuple(parents)
            keys_to_add.append(
                (key, b'%d %d' % (start_point, end_point), refs))
        if len(keys_to_add):
            flush()
        self._compressor = None

    def iter_lines_added_or_present_in_keys(self, keys, pb=None):
        """Iterate over the lines in the versioned files from keys.

        This may return lines from other keys. Each item the returned
        iterator yields is a tuple of a line and a text version that that line
        is present in (not introduced in).

        Ordering of results is in whatever order is most suitable for the
        underlying storage format.

        If a progress bar is supplied, it may be used to indicate progress.
        The caller is responsible for cleaning up progress bars (because this
        is an iterator).

        NOTES:
         * Lines are normalised by the underlying store: they will all have \n
           terminators.
         * Lines are returned in arbitrary order.

        :return: An iterator over (line, key).
        """
        keys = set(keys)
        total = len(keys)
        # we don't care about inclusions, the caller cares.
        # but we need to setup a list of records to visit.
        # we need key, position, length
        for key_idx, record in enumerate(self.get_record_stream(keys,
                                                                'unordered', True)):
            # XXX: todo - optimise to use less than full texts.
            key = record.key
            if pb is not None:
                pb.update('Walking content', key_idx, total)
            if record.storage_kind == 'absent':
                raise errors.RevisionNotPresent(key, self)
            for line in record.iter_bytes_as('lines'):
                yield line, key
        if pb is not None:
            pb.update('Walking content', total, total)

    def keys(self):
        """See VersionedFiles.keys."""
        if 'evil' in debug.debug_flags:
            trace.mutter_callsite(2, "keys scales with size of history")
        sources = [self._index] + self._immediate_fallback_vfs
        result = set()
        for source in sources:
            result.update(source.keys())
        return result


class _GCBuildDetails(object):
    """A blob of data about the build details.

    This stores the minimal data, which then allows compatibility with the old
    api, without taking as much memory.
    """

    __slots__ = ('_index', '_group_start', '_group_end', '_basis_end',
                 '_delta_end', '_parents')

    method = 'group'
    compression_parent = None

    def __init__(self, parents, position_info):
        self._parents = parents
        (self._index, self._group_start, self._group_end, self._basis_end,
         self._delta_end) = position_info

    def __repr__(self):
        return '%s(%s, %s)' % (self.__class__.__name__,
                               self.index_memo, self._parents)

    @property
    def index_memo(self):
        return (self._index, self._group_start, self._group_end,
                self._basis_end, self._delta_end)

    @property
    def record_details(self):
        return static_tuple.StaticTuple(self.method, None)

    def __getitem__(self, offset):
        """Compatibility thunk to act like a tuple."""
        if offset == 0:
            return self.index_memo
        elif offset == 1:
            return self.compression_parent  # Always None
        elif offset == 2:
            return self._parents
        elif offset == 3:
            return self.record_details
        else:
            raise IndexError('offset out of range')

    def __len__(self):
        return 4


class _GCGraphIndex(object):
    """Mapper from GroupCompressVersionedFiles needs into GraphIndex storage."""

    def __init__(self, graph_index, is_locked, parents=True,
                 add_callback=None, track_external_parent_refs=False,
                 inconsistency_fatal=True, track_new_keys=False):
        """Construct a _GCGraphIndex on a graph_index.

        :param graph_index: An implementation of breezy.index.GraphIndex.
        :param is_locked: A callback, returns True if the index is locked and
            thus usable.
        :param parents: If True, record knits parents, if not do not record
            parents.
        :param add_callback: If not None, allow additions to the index and call
            this callback with a list of added GraphIndex nodes:
            [(node, value, node_refs), ...]
        :param track_external_parent_refs: As keys are added, keep track of the
            keys they reference, so that we can query get_missing_parents(),
            etc.
        :param inconsistency_fatal: When asked to add records that are already
            present, and the details are inconsistent with the existing
            record, raise an exception instead of warning (and skipping the
            record).
        """
        self._add_callback = add_callback
        self._graph_index = graph_index
        self._parents = parents
        self.has_graph = parents
        self._is_locked = is_locked
        self._inconsistency_fatal = inconsistency_fatal
        # GroupCompress records tend to have the same 'group' start + offset
        # repeated over and over, this creates a surplus of ints
        self._int_cache = {}
        if track_external_parent_refs:
            self._key_dependencies = _KeyRefs(
                track_new_keys=track_new_keys)
        else:
            self._key_dependencies = None

    def add_records(self, records, random_id=False):
        """Add multiple records to the index.

        This function does not insert data into the Immutable GraphIndex
        backing the KnitGraphIndex, instead it prepares data for insertion by
        the caller and checks that it is safe to insert then calls
        self._add_callback with the prepared GraphIndex nodes.

        :param records: a list of tuples:
                         (key, options, access_memo, parents).
        :param random_id: If True the ids being added were randomly generated
            and no check for existence will be performed.
        """
        if not self._add_callback:
            raise errors.ReadOnlyError(self)
        # we hope there are no repositories with inconsistent parentage
        # anymore.

        changed = False
        keys = {}
        for (key, value, refs) in records:
            if not self._parents:
                if refs:
                    for ref in refs:
                        if ref:
                            raise knit.KnitCorrupt(self,
                                                   "attempt to add node with parents "
                                                   "in parentless index.")
                    refs = ()
                    changed = True
            keys[key] = (value, refs)
        # check for dups
        if not random_id:
            present_nodes = self._get_entries(keys)
            for (index, key, value, node_refs) in present_nodes:
                # Sometimes these are passed as a list rather than a tuple
                node_refs = static_tuple.as_tuples(node_refs)
                passed = static_tuple.as_tuples(keys[key])
                if node_refs != passed[1]:
                    details = '%s %s %s' % (key, (value, node_refs), passed)
                    if self._inconsistency_fatal:
                        raise knit.KnitCorrupt(self, "inconsistent details"
                                               " in add_records: %s" %
                                               details)
                    else:
                        trace.warning("inconsistent details in skipped"
                                      " record: %s", details)
                del keys[key]
                changed = True
        if changed:
            result = []
            if self._parents:
                for key, (value, node_refs) in keys.items():
                    result.append((key, value, node_refs))
            else:
                for key, (value, node_refs) in keys.items():
                    result.append((key, value))
            records = result
        key_dependencies = self._key_dependencies
        if key_dependencies is not None:
            if self._parents:
                for key, value, refs in records:
                    parents = refs[0]
                    key_dependencies.add_references(key, parents)
            else:
                for key, value, refs in records:
                    new_keys.add_key(key)
        self._add_callback(records)

    def _check_read(self):
        """Raise an exception if reads are not permitted."""
        if not self._is_locked():
            raise errors.ObjectNotLocked(self)

    def _check_write_ok(self):
        """Raise an exception if writes are not permitted."""
        if not self._is_locked():
            raise errors.ObjectNotLocked(self)

    def _get_entries(self, keys, check_present=False):
        """Get the entries for keys.

        Note: Callers are responsible for checking that the index is locked
        before calling this method.

        :param keys: An iterable of index key tuples.
        """
        keys = set(keys)
        found_keys = set()
        if self._parents:
            for node in self._graph_index.iter_entries(keys):
                yield node
                found_keys.add(node[1])
        else:
            # adapt parentless index to the rest of the code.
            for node in self._graph_index.iter_entries(keys):
                yield node[0], node[1], node[2], ()
                found_keys.add(node[1])
        if check_present:
            missing_keys = keys.difference(found_keys)
            if missing_keys:
                raise errors.RevisionNotPresent(missing_keys.pop(), self)

    def find_ancestry(self, keys):
        """See CombinedGraphIndex.find_ancestry"""
        return self._graph_index.find_ancestry(keys, 0)

    def get_parent_map(self, keys):
        """Get a map of the parents of keys.

        :param keys: The keys to look up parents for.
        :return: A mapping from keys to parents. Absent keys are absent from
            the mapping.
        """
        self._check_read()
        nodes = self._get_entries(keys)
        result = {}
        if self._parents:
            for node in nodes:
                result[node[1]] = node[3][0]
        else:
            for node in nodes:
                result[node[1]] = None
        return result

    def get_missing_parents(self):
        """Return the keys of missing parents."""
        # Copied from _KnitGraphIndex.get_missing_parents
        # We may have false positives, so filter those out.
        self._key_dependencies.satisfy_refs_for_keys(
            self.get_parent_map(self._key_dependencies.get_unsatisfied_refs()))
        return frozenset(self._key_dependencies.get_unsatisfied_refs())

    def get_build_details(self, keys):
        """Get the various build details for keys.

        Ghosts are omitted from the result.

        :param keys: An iterable of keys.
        :return: A dict of key:
            (index_memo, compression_parent, parents, record_details).

            * index_memo: opaque structure to pass to read_records to extract
              the raw data
            * compression_parent: Content that this record is built upon, may
              be None
            * parents: Logical parents of this node
            * record_details: extra information about the content which needs
              to be passed to Factory.parse_record
        """
        self._check_read()
        result = {}
        entries = self._get_entries(keys)
        for entry in entries:
            key = entry[1]
            if not self._parents:
                parents = None
            else:
                parents = entry[3][0]
            details = _GCBuildDetails(parents, self._node_to_position(entry))
            result[key] = details
        return result

    def keys(self):
        """Get all the keys in the collection.

        The keys are not ordered.
        """
        self._check_read()
        return [node[1] for node in self._graph_index.iter_all_entries()]

    def _node_to_position(self, node):
        """Convert an index value to position details."""
        bits = node[2].split(b' ')
        # It would be nice not to read the entire gzip.
        # start and stop are put into _int_cache because they are very common.
        # They define the 'group' that an entry is in, and many groups can have
        # thousands of objects.
        # Branching Launchpad, for example, saves ~600k integers, at 12 bytes
        # each, or about 7MB. Note that it might be even more when you consider
        # how PyInt is allocated in separate slabs. And you can't return a slab
        # to the OS if even 1 int on it is in use. Note though that Python uses
        # a LIFO when re-using PyInt slots, which might cause more
        # fragmentation.
        start = int(bits[0])
        start = self._int_cache.setdefault(start, start)
        stop = int(bits[1])
        stop = self._int_cache.setdefault(stop, stop)
        basis_end = int(bits[2])
        delta_end = int(bits[3])
        # We can't use StaticTuple here, because node[0] is a BTreeGraphIndex
        # instance...
        return (node[0], start, stop, basis_end, delta_end)

    def scan_unvalidated_index(self, graph_index):
        """Inform this _GCGraphIndex that there is an unvalidated index.

        This allows this _GCGraphIndex to keep track of any missing
        compression parents we may want to have filled in to make those
        indices valid.  It also allows _GCGraphIndex to track any new keys.

        :param graph_index: A GraphIndex
        """
        key_dependencies = self._key_dependencies
        if key_dependencies is None:
            return
        for node in graph_index.iter_all_entries():
            # Add parent refs from graph_index (and discard parent refs
            # that the graph_index has).
            key_dependencies.add_references(node[1], node[3][0])


GroupCompressor: Type[_CommonGroupCompressor]


from ._groupcompress_py import (
    apply_delta,
    apply_delta_to_source,
    encode_base128_int,
    decode_base128_int,
    decode_copy_instruction,
    LinesDeltaIndex,
    )
try:
    from ._groupcompress_pyx import (  # type: ignore
        apply_delta,
        apply_delta_to_source,
        DeltaIndex,
        encode_base128_int,
        decode_base128_int,
        )
    GroupCompressor = PyrexGroupCompressor
except ImportError as e:
    osutils.failed_to_load_extension(e)
    GroupCompressor = PythonGroupCompressor<|MERGE_RESOLUTION|>--- conflicted
+++ resolved
@@ -24,21 +24,13 @@
 lazy_import(globals(), """
 from breezy import (
     debug,
-<<<<<<< HEAD
-    osutils,
-    static_tuple,
-=======
->>>>>>> f0cb4e6f
     tsort,
     )
 from breezy.bzr import (
     knit,
-<<<<<<< HEAD
-=======
     pack,
     pack_repo,
     static_tuple,
->>>>>>> f0cb4e6f
     )
 
 from breezy.i18n import gettext
@@ -46,14 +38,9 @@
 
 from .. import (
     errors,
-<<<<<<< HEAD
-    trace,
-    )
-=======
     osutils,
     trace,
 )
->>>>>>> f0cb4e6f
 from .btree_index import BTreeBuilder
 from ..lru_cache import LRUSizeCache
 from .versionedfile import (
