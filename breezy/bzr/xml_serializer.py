# Copyright (C) 2005-2010 Canonical Ltd
#
# This program is free software; you can redistribute it and/or modify
# it under the terms of the GNU General Public License as published by
# the Free Software Foundation; either version 2 of the License, or
# (at your option) any later version.
#
# This program is distributed in the hope that it will be useful,
# but WITHOUT ANY WARRANTY; without even the implied warranty of
# MERCHANTABILITY or FITNESS FOR A PARTICULAR PURPOSE.  See the
# GNU General Public License for more details.
#
# You should have received a copy of the GNU General Public License
# along with this program; if not, write to the Free Software
# Foundation, Inc., 51 Franklin Street, Fifth Floor, Boston, MA 02110-1301 USA

"""XML externalization support."""

# "XML is like violence: if it doesn't solve your problem, you aren't
# using enough of it." -- various

# importing this module is fairly slow because it has to load several
# ElementTree bits

<<<<<<< HEAD
import re
from typing import Dict, Optional, Union
from xml.etree.ElementTree import (Element, ElementTree,  # noqa: F401
                                   ParseError, SubElement, fromstring,
                                   fromstringlist, tostring, tostringlist)
=======
from typing import Optional, Union
from xml.etree.ElementTree import (Element, ElementTree, ParseError,
                                   SubElement, fromstring, fromstringlist)
>>>>>>> 69917a45

from . import inventory, serializer


class XMLRevisionSerializer(serializer.RevisionSerializer):
    """Abstract XML object serialize/deserialize"""

    squashes_xml_invalid_characters = True

    def _unpack_revision(self, element):
        raise NotImplementedError(self._unpack_revision)

    def write_revision_to_string(self, rev):
        return b''.join(self.write_revision_to_lines(rev))

    def read_revision(self, f):
        return self._unpack_revision(self._read_element(f))

    def read_revision_from_string(self, xml_string):
        return self._unpack_revision(fromstring(xml_string))

    def _read_element(self, f):
        return ElementTree().parse(f)


class XMLInventorySerializer(serializer.InventorySerializer):
    """Abstract XML object serialize/deserialize"""

    def read_inventory_from_lines(self, lines, revision_id=None,
                                  entry_cache=None, return_from_cache=False):
        """Read xml_string into an inventory object.

        :param chunks: The xml to read.
        :param revision_id: If not-None, the expected revision id of the
            inventory. Some serialisers use this to set the results' root
            revision. This should be supplied for deserialising all
            from-repository inventories so that xml5 inventories that were
            serialised without a revision identifier can be given the right
            revision id (but not for working tree inventories where users can
            edit the data without triggering checksum errors or anything).
        :param entry_cache: An optional cache of InventoryEntry objects. If
            supplied we will look up entries via (file_id, revision_id) which
            should map to a valid InventoryEntry (File/Directory/etc) object.
        :param return_from_cache: Return entries directly from the cache,
            rather than copying them first. This is only safe if the caller
            promises not to mutate the returned inventory entries, but it can
            make some operations significantly faster.
        """
        try:
            return self._unpack_inventory(fromstringlist(lines), revision_id,
                                          entry_cache=entry_cache,
                                          return_from_cache=return_from_cache)
        except ParseError as e:
            raise serializer.UnexpectedInventoryFormat(str(e))

    def _unpack_inventory(self, element, revision_id: Optional[bytes] = None, entry_cache=None, return_from_cache=False):
        raise NotImplementedError(self._unpack_inventory)

    def read_inventory(self, f, revision_id=None):
        try:
            try:
                return self._unpack_inventory(self._read_element(f),
                                              revision_id=None)
            finally:
                f.close()
        except ParseError as e:
            raise serializer.UnexpectedInventoryFormat(str(e))

    def _read_element(self, f):
        return ElementTree().parse(f)


def get_utf8_or_ascii(a_str):
    """Return a cached version of the string.

    cElementTree will return a plain string if the XML is plain ascii. It only
    returns Unicode when it needs to. We want to work in utf-8 strings. So if
    cElementTree returns a plain string, we can just return the cached version.
    If it is Unicode, then we need to encode it.

    :param a_str: An 8-bit string or Unicode as returned by
                  cElementTree.Element.get()
    :return: A utf-8 encoded 8-bit string.
    """
    # This is fairly optimized because we know what cElementTree does, this is
    # not meant as a generic function for all cases. Because it is possible for
    # an 8-bit string to not be ascii or valid utf8.
    if a_str.__class__ is str:
        return a_str.encode('utf-8')
    else:
        return a_str


from .._bzr_rs import encode_and_escape, escape_invalid_chars  # noqa: F401


def unpack_inventory_entry(elt, entry_cache=None, return_from_cache=False):
    elt_get = elt.get
    file_id = elt_get('file_id')
    revision = elt_get('revision')
    # Check and see if we have already unpacked this exact entry
    # Some timings for "repo.revision_trees(last_100_revs)"
    #               bzr     mysql
    #   unmodified  4.1s    40.8s
    #   using lru   3.5s
    #   using fifo  2.83s   29.1s
    #   lru._cache  2.8s
    #   dict        2.75s   26.8s
    #   inv.add     2.5s    26.0s
    #   no_copy     2.00s   20.5s
    #   no_c,dict   1.95s   18.0s
    # Note that a cache of 10k nodes is more than sufficient to hold all of
    # the inventory for the last 100 revs for bzr, but not for mysql (20k
    # is enough for mysql, which saves the same 2s as using a dict)

    # Breakdown of mysql using time.clock()
    #   4.1s    2 calls to element.get for file_id, revision_id
    #   4.5s    cache_hit lookup
    #   7.1s    InventoryFile.copy()
    #   2.4s    InventoryDirectory.copy()
    #   0.4s    decoding unique entries
    #   1.6s    decoding entries after FIFO fills up
    #   0.8s    Adding nodes to FIFO (including flushes)
    #   0.1s    cache miss lookups
    # Using an LRU cache
    #   4.1s    2 calls to element.get for file_id, revision_id
    #   9.9s    cache_hit lookup
    #   10.8s   InventoryEntry.copy()
    #   0.3s    cache miss lookus
    #   1.2s    decoding entries
    #   1.0s    adding nodes to LRU
    if entry_cache is not None and revision is not None:
        key = (file_id, revision)
        try:
            # We copy it, because some operations may mutate it
            cached_ie = entry_cache[key]
        except KeyError:
            pass
        else:
            # Only copying directory entries drops us 2.85s => 2.35s
            if return_from_cache:
                if cached_ie.kind == 'directory':
                    return cached_ie.copy()
                return cached_ie
            return cached_ie.copy()

    kind = elt.tag
    if not inventory.InventoryEntry.versionable_kind(kind):
        raise AssertionError(f'unsupported entry kind {kind}')

    file_id = get_utf8_or_ascii(file_id)
    if revision is not None:
        revision = get_utf8_or_ascii(revision)
    parent_id = elt_get('parent_id')
    if parent_id is not None:
        parent_id = get_utf8_or_ascii(parent_id)

    if kind == 'directory':
        ie = inventory.InventoryDirectory(file_id,
                                          elt_get('name'),
                                          parent_id)
    elif kind == 'file':
        ie = inventory.InventoryFile(file_id,
                                     elt_get('name'),
                                     parent_id)
        ie.text_sha1 = elt_get('text_sha1')
        if ie.text_sha1 is not None:
            ie.text_sha1 = ie.text_sha1.encode('ascii')
        if elt_get('executable') == 'yes':
            ie.executable = True
        v = elt_get('text_size')
        ie.text_size = v and int(v)
    elif kind == 'symlink':
        ie = inventory.InventoryLink(file_id,
                                     elt_get('name'),
                                     parent_id)
        ie.symlink_target = elt_get('symlink_target')
    elif kind == 'tree-reference':
        file_id = get_utf8_or_ascii(elt.attrib['file_id'])
        name = elt.attrib['name']
        parent_id = get_utf8_or_ascii(elt.attrib['parent_id'])
        revision = get_utf8_or_ascii(elt.get('revision'))
        reference_revision = get_utf8_or_ascii(elt.get('reference_revision'))
        ie = inventory.TreeReference(file_id, name, parent_id, revision,
                                     reference_revision)
    else:
        raise serializer.UnsupportedInventoryKind(kind)
    ie.revision = revision
    if revision is not None and entry_cache is not None:
        # We cache a copy() because callers like to mutate objects, and
        # that would cause the item in cache to mutate as well.
        # This has a small effect on many-inventory performance, because
        # the majority fraction is spent in cache hits, not misses.
        entry_cache[key] = ie.copy()

    return ie


def unpack_inventory_flat(elt, format_num, unpack_entry,
                          entry_cache=None, return_from_cache=False):
    """Unpack a flat XML inventory.

    :param elt: XML element for the inventory
    :param format_num: Expected format number
    :param unpack_entry: Function for unpacking inventory entries
    :return: An inventory
    :raise UnexpectedInventoryFormat: When unexpected elements or data is
        encountered
    """
    if elt.tag != 'inventory':
        raise serializer.UnexpectedInventoryFormat(f'Root tag is {elt.tag!r}')
    format = elt.get('format')
    if ((format is None and format_num is not None) or
            format.encode() != format_num):
        raise serializer.UnexpectedInventoryFormat(f'Invalid format version {format!r}')
    revision_id = elt.get('revision_id')
    if revision_id is not None:
        revision_id = revision_id.encode('utf-8')
    inv = inventory.Inventory(root_id=None, revision_id=revision_id)
    for e in elt:
        ie = unpack_entry(e, entry_cache, return_from_cache)
        inv.add(ie)
    return inv


def serialize_inventory_flat(inv, append, root_id, supported_kinds, working):
    """Serialize an inventory to a flat XML file.

    :param inv: Inventory to serialize
    :param append: Function for writing a line of output
    :param working: If True skip history data - text_sha1, text_size,
        reference_revision, symlink_target.    self._check_revisions(inv)
    """
    entries = inv.iter_entries()
    # Skip the root
    root_path, root_ie = next(entries)
    for path, ie in entries:
        if ie.parent_id != root_id:
            parent_str = b''.join(
                [b' parent_id="', encode_and_escape(ie.parent_id), b'"'])
        else:
            parent_str = b''
        if ie.kind == 'file':
            if ie.executable:
                executable = b' executable="yes"'
            else:
                executable = b''
            if not working:
                append(b'<file%s file_id="%s" name="%s"%s revision="%s" '
                       b'text_sha1="%s" text_size="%d" />\n' % (
                           executable, encode_and_escape(ie.file_id),
                           encode_and_escape(ie.name), parent_str,
                           encode_and_escape(ie.revision), ie.text_sha1,
                           ie.text_size))
            else:
                append(b'<file%s file_id="%s" name="%s"%s />\n' % (
                    executable, encode_and_escape(ie.file_id),
                    encode_and_escape(ie.name), parent_str))
        elif ie.kind == 'directory':
            if not working:
                append(b'<directory file_id="%s" name="%s"%s revision="%s" '
                       b'/>\n' % (
                           encode_and_escape(ie.file_id),
                           encode_and_escape(ie.name),
                           parent_str,
                           encode_and_escape(ie.revision)))
            else:
                append(b'<directory file_id="%s" name="%s"%s />\n' % (
                    encode_and_escape(ie.file_id),
                    encode_and_escape(ie.name),
                    parent_str))
        elif ie.kind == 'symlink':
            if not working:
                append(b'<symlink file_id="%s" name="%s"%s revision="%s" '
                       b'symlink_target="%s" />\n' % (
                           encode_and_escape(ie.file_id),
                           encode_and_escape(ie.name),
                           parent_str,
                           encode_and_escape(ie.revision),
                           encode_and_escape(ie.symlink_target)))
            else:
                append(b'<symlink file_id="%s" name="%s"%s />\n' % (
                    encode_and_escape(ie.file_id),
                    encode_and_escape(ie.name),
                    parent_str))
        elif ie.kind == 'tree-reference':
            if ie.kind not in supported_kinds:
                raise serializer.UnsupportedInventoryKind(ie.kind)
            if not working:
                append(b'<tree-reference file_id="%s" name="%s"%s '
                       b'revision="%s" reference_revision="%s" />\n' % (
                           encode_and_escape(ie.file_id),
                           encode_and_escape(ie.name),
                           parent_str,
                           encode_and_escape(ie.revision),
                           encode_and_escape(ie.reference_revision)))
            else:
                append(b'<tree-reference file_id="%s" name="%s"%s />\n' % (
                    encode_and_escape(ie.file_id),
                    encode_and_escape(ie.name),
                    parent_str))
        else:
            raise serializer.UnsupportedInventoryKind(ie.kind)
    append(b'</inventory>\n')<|MERGE_RESOLUTION|>--- conflicted
+++ resolved
@@ -22,17 +22,9 @@
 # importing this module is fairly slow because it has to load several
 # ElementTree bits
 
-<<<<<<< HEAD
-import re
-from typing import Dict, Optional, Union
-from xml.etree.ElementTree import (Element, ElementTree,  # noqa: F401
-                                   ParseError, SubElement, fromstring,
-                                   fromstringlist, tostring, tostringlist)
-=======
-from typing import Optional, Union
-from xml.etree.ElementTree import (Element, ElementTree, ParseError,
+from typing import Optional
+from xml.etree.ElementTree import (Element, ElementTree, ParseError,  # noqa: F401
                                    SubElement, fromstring, fromstringlist)
->>>>>>> 69917a45
 
 from . import inventory, serializer
 
