--- conflicted
+++ resolved
@@ -4270,22 +4270,12 @@
         arg.
         """
         try:
-<<<<<<< HEAD
             return context['path']
-        except KeyError as key_err:
-            try:
-                return err.error_args[0].decode('utf-8')
-            except IndexError as idx_err:
-                mutter(
-                    "Missing key '%s' in context %r", key_err.args[0].encode('ascii'), context)
-=======
-            return context['path'].decode('utf-8')
         except KeyError:
             try:
                 return err.error_args[0].decode('utf-8')
             except IndexError:
                 mutter('Missing key \'path\' in context %r', context)
->>>>>>> 2ca38ff1
                 raise err
     if not isinstance(err.error_verb, bytes):
         raise TypeError(err.error_verb)
