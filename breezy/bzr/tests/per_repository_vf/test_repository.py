# Copyright (C) 2011, 2012, 2016 Canonical Ltd
#
# This program is free software; you can redistribute it and/or modify
# it under the terms of the GNU General Public License as published by
# the Free Software Foundation; either version 2 of the License, or
# (at your option) any later version.
#
# This program is distributed in the hope that it will be useful,
# but WITHOUT ANY WARRANTY; without even the implied warranty of
# MERCHANTABILITY or FITNESS FOR A PARTICULAR PURPOSE.  See the
# GNU General Public License for more details.
#
# You should have received a copy of the GNU General Public License
# along with this program; if not, write to the Free Software
# Foundation, Inc., 51 Franklin Street, Fifth Floor, Boston, MA 02110-1301 USA

"""Tests for repository implementations - tests a repository format."""

from breezy import errors, gpg, tests
from breezy import repository as _mod_repository
from breezy import revision as _mod_revision
from breezy.bzr import inventory, versionedfile, vf_repository
from breezy.bzr.tests.per_repository_vf import (
    TestCaseWithRepository,
    all_repository_vf_format_scenarios,
)

from ....tests.matchers import MatchesAncestry
from ....tests.scenarios import load_tests_apply_scenarios

load_tests = load_tests_apply_scenarios


class TestRepository(TestCaseWithRepository):
    scenarios = all_repository_vf_format_scenarios()

    def assertFormatAttribute(self, attribute, allowed_values):
        """Assert that the format has an attribute 'attribute'."""
        repo = self.make_repository("repo")
        self.assertSubset([getattr(repo._format, attribute)], allowed_values)

    def test_attribute__fetch_order(self):
        """Test the _fetch_order attribute."""
        self.assertFormatAttribute("_fetch_order", ("topological", "unordered"))

    def test_attribute__fetch_uses_deltas(self):
        """Test the _fetch_uses_deltas attribute."""
        self.assertFormatAttribute("_fetch_uses_deltas", (True, False))

    def test_attribute_inventories_store(self):
        """Test the existence of the inventories attribute."""
        tree = self.make_branch_and_tree("tree")
        repo = tree.branch.repository
        self.assertIsInstance(repo.inventories, versionedfile.VersionedFiles)

    def test_attribute_inventories_basics(self):
        """Test basic aspects of the inventories attribute."""
        tree = self.make_branch_and_tree("tree")
        repo = tree.branch.repository
        rev_id = (tree.commit("a"),)
        tree.lock_read()
        self.addCleanup(tree.unlock)
        self.assertEqual({rev_id}, set(repo.inventories.keys()))

    def test_attribute_revision_store(self):
        """Test the existence of the revisions attribute."""
        tree = self.make_branch_and_tree("tree")
        repo = tree.branch.repository
        self.assertIsInstance(repo.revisions, versionedfile.VersionedFiles)

    def test_attribute_revision_store_basics(self):
        """Test the basic behaviour of the revisions attribute."""
        tree = self.make_branch_and_tree("tree")
        repo = tree.branch.repository
        repo.lock_write()
        try:
            self.assertEqual(set(), set(repo.revisions.keys()))
            revid = (tree.commit("foo"),)
            self.assertEqual({revid}, set(repo.revisions.keys()))
            self.assertEqual({revid: ()}, repo.revisions.get_parent_map([revid]))
        finally:
            repo.unlock()
        tree2 = self.make_branch_and_tree("tree2")
        tree2.pull(tree.branch)
        left_id = (tree2.commit("left"),)
        right_id = (tree.commit("right"),)
        tree.merge_from_branch(tree2.branch)
        merge_id = (tree.commit("merged"),)
        repo.lock_read()
        self.addCleanup(repo.unlock)
        self.assertEqual(
            {revid, left_id, right_id, merge_id}, set(repo.revisions.keys())
        )
        self.assertEqual(
            {
                revid: (),
                left_id: (revid,),
                right_id: (revid,),
                merge_id: (right_id, left_id),
            },
            repo.revisions.get_parent_map(repo.revisions.keys()),
        )

    def test_attribute_signature_store(self):
        """Test the existence of the signatures attribute."""
        tree = self.make_branch_and_tree("tree")
        repo = tree.branch.repository
        self.assertIsInstance(repo.signatures, versionedfile.VersionedFiles)

    def test_exposed_versioned_files_are_marked_dirty(self):
        repo = self.make_repository(".")
        repo.lock_write()
        signatures = repo.signatures
        revisions = repo.revisions
        inventories = repo.inventories
        repo.unlock()
        self.assertRaises(errors.ObjectNotLocked, signatures.keys)
        self.assertRaises(errors.ObjectNotLocked, revisions.keys)
        self.assertRaises(errors.ObjectNotLocked, inventories.keys)
        self.assertRaises(
            errors.ObjectNotLocked, signatures.add_lines, ("foo",), [], []
        )
        self.assertRaises(errors.ObjectNotLocked, revisions.add_lines, ("foo",), [], [])
        self.assertRaises(
            errors.ObjectNotLocked, inventories.add_lines, ("foo",), [], []
        )

    def test__get_sink(self):
        repo = self.make_repository("repo")
        sink = repo._get_sink()
        self.assertIsInstance(sink, vf_repository.StreamSink)

    def test_get_serializer_format(self):
        repo = self.make_repository(".")
        format = repo.get_serializer_format()
        self.assertEqual(repo._inventory_serializer.format_num, format)

    def test_add_revision_inventory_sha1(self):
<<<<<<< HEAD
        inv = inventory.Inventory(revision_id=b"A")
        root = inventory.InventoryDirectory(b"fixed-root", "", None)
        root.revision = b"A"
=======
        inv = inventory.Inventory(revision_id=b'A')
        root = inventory.InventoryDirectory(b'fixed-root', '', None, b'A')
>>>>>>> 751e265c
        inv.add(root)
        # Insert the inventory on its own to an identical repository, to get
        # its sha1.
        reference_repo = self.make_repository("reference_repo")
        reference_repo.lock_write()
        reference_repo.start_write_group()
        inv_sha1 = reference_repo.add_inventory(b"A", inv, [])
        reference_repo.abort_write_group()
        reference_repo.unlock()
        # Now insert a revision with this inventory, and it should get the same
        # sha1.
        repo = self.make_repository("repo")
        repo.lock_write()
        repo.start_write_group()
        repo.texts.add_lines((b"fixed-root", b"A"), [], [])
        repo.add_revision(
            b"A",
            _mod_revision.Revision(
                b"A",
                committer="B",
                timestamp=0,
                timezone=0,
                message="C",
                parent_ids=[],
                properties={},
                inventory_sha1=None,
            ),
            inv=inv,
        )
        repo.commit_write_group()
        repo.unlock()
        repo.lock_read()
        self.assertEqual(inv_sha1, repo.get_revision(b"A").inventory_sha1)
        repo.unlock()

    def test_install_revisions(self):
        wt = self.make_branch_and_tree("source")
        wt.commit("A", allow_pointless=True, rev_id=b"A")
        repo = wt.branch.repository
        repo.lock_write()
        repo.start_write_group()
        repo.sign_revision(b"A", gpg.LoopbackGPGStrategy(None))
        repo.commit_write_group()
        repo.unlock()
        repo.lock_read()
        self.addCleanup(repo.unlock)
        repo2 = self.make_repository("repo2")
        revision = repo.get_revision(b"A")
        tree = repo.revision_tree(b"A")
        signature = repo.get_signature_text(b"A")
        repo2.lock_write()
        self.addCleanup(repo2.unlock)
        vf_repository.install_revisions(repo2, [(revision, tree, signature)])
        self.assertEqual(revision, repo2.get_revision(b"A"))
        self.assertEqual(signature, repo2.get_signature_text(b"A"))

    def test_attribute_text_store(self):
        """Test the existence of the texts attribute."""
        tree = self.make_branch_and_tree("tree")
        repo = tree.branch.repository
        self.assertIsInstance(repo.texts, versionedfile.VersionedFiles)

    def test_iter_inventories_is_ordered(self):
        # just a smoke test
        tree = self.make_branch_and_tree("a")
        first_revision = tree.commit("")
        second_revision = tree.commit("")
        tree.lock_read()
        self.addCleanup(tree.unlock)
        revs = (first_revision, second_revision)
        invs = tree.branch.repository.iter_inventories(revs)
        for rev_id, inv in zip(revs, invs):
            self.assertEqual(rev_id, inv.revision_id)

    def test_item_keys_introduced_by(self):
        # Make a repo with one revision and one versioned file.
        tree = self.make_branch_and_tree("t")
        self.build_tree(["t/foo"])
        tree.add("foo", ids=b"file1")
        tree.commit("message", rev_id=b"rev_id")
        repo = tree.branch.repository
        repo.lock_write()
        repo.start_write_group()
        try:
            repo.sign_revision(b"rev_id", gpg.LoopbackGPGStrategy(None))
        except errors.UnsupportedOperation:
            signature_texts = []
        else:
            signature_texts = [b"rev_id"]
        repo.commit_write_group()
        repo.unlock()
        repo.lock_read()
        self.addCleanup(repo.unlock)

        # Item keys will be in this order, for maximum convenience for
        # generating data to insert into knit repository:
        #   * files
        #   * inventory
        #   * signatures
        #   * revisions
        expected_item_keys = [
            ("file", b"file1", [b"rev_id"]),
            ("inventory", None, [b"rev_id"]),
            ("signatures", None, signature_texts),
            ("revisions", None, [b"rev_id"]),
        ]
        item_keys = list(repo.item_keys_introduced_by([b"rev_id"]))
        item_keys = [
            (kind, file_id, list(versions)) for (kind, file_id, versions) in item_keys
        ]

        if repo.supports_rich_root():
            # Check for the root versioned file in the item_keys, then remove
            # it from streamed_names so we can compare that with
            # expected_record_names.
            # Note that the file keys can be in any order, so this test is
            # written to allow that.
            inv = repo.get_inventory(b"rev_id")
            root_item_key = ("file", inv.root.file_id, [b"rev_id"])
            self.assertIn(root_item_key, item_keys)
            item_keys.remove(root_item_key)

        self.assertEqual(expected_item_keys, item_keys)

    def test_attribute_text_store_basics(self):
        """Test the basic behaviour of the text store."""
        tree = self.make_branch_and_tree("tree")
        repo = tree.branch.repository
        file_id = b"Foo:Bar"
        file_key = (file_id,)
        with tree.lock_write():
            self.assertEqual(set(), set(repo.texts.keys()))
            tree.add(["foo"], ["file"], [file_id])
            tree.put_file_bytes_non_atomic("foo", b"content\n")
            try:
                rev_key = (tree.commit("foo"),)
            except errors.IllegalPath as e:
                raise tests.TestNotApplicable(
                    f"file_id {file_id!r} cannot be stored on this"
                    " platform for this repo format"
                ) from e
            if repo._format.rich_root_data:
                root_commit = (tree.path2id(""),) + rev_key
                keys = {root_commit}
                parents = {root_commit: ()}
            else:
                keys = set()
                parents = {}
            keys.add(file_key + rev_key)
            parents[file_key + rev_key] = ()
            self.assertEqual(keys, set(repo.texts.keys()))
            self.assertEqual(parents, repo.texts.get_parent_map(repo.texts.keys()))
        tree2 = self.make_branch_and_tree("tree2")
        tree2.pull(tree.branch)
        tree2.put_file_bytes_non_atomic("foo", b"right\n")
        right_key = (tree2.commit("right"),)
        keys.add(file_key + right_key)
        parents[file_key + right_key] = (file_key + rev_key,)
        tree.put_file_bytes_non_atomic("foo", b"left\n")
        left_key = (tree.commit("left"),)
        keys.add(file_key + left_key)
        parents[file_key + left_key] = (file_key + rev_key,)
        tree.merge_from_branch(tree2.branch)
        tree.put_file_bytes_non_atomic("foo", b"merged\n")
        try:
            tree.auto_resolve()
        except errors.UnsupportedOperation:
            pass
        merge_key = (tree.commit("merged"),)
        keys.add(file_key + merge_key)
        parents[file_key + merge_key] = (file_key + left_key, file_key + right_key)
        repo.lock_read()
        self.addCleanup(repo.unlock)
        self.assertEqual(keys, set(repo.texts.keys()))
        self.assertEqual(parents, repo.texts.get_parent_map(repo.texts.keys()))


class TestCaseWithComplexRepository(TestCaseWithRepository):
    scenarios = all_repository_vf_format_scenarios()

    def setUp(self):
        super().setUp()
        tree_a = self.make_branch_and_tree("a")
        self.controldir = tree_a.branch.controldir
        # add a corrupt inventory 'orphan'
        # this may need some generalising for knits.
        with tree_a.lock_write(), _mod_repository.WriteGroup(tree_a.branch.repository):
            inv_file = tree_a.branch.repository.inventories
            inv_file.add_lines((b"orphan",), [], [])
        # add a real revision 'rev1'
        tree_a.commit("rev1", rev_id=b"rev1", allow_pointless=True)
        # add a real revision 'rev2' based on rev1
        tree_a.commit("rev2", rev_id=b"rev2", allow_pointless=True)
        # add a reference to a ghost
        tree_a.add_parent_tree_id(b"ghost1")
        try:
            tree_a.commit("rev3", rev_id=b"rev3", allow_pointless=True)
        except errors.RevisionNotPresent as e:
            raise tests.TestNotApplicable(
                "Cannot test with ghosts for this format."
            ) from e
        # add another reference to a ghost, and a second ghost.
        tree_a.add_parent_tree_id(b"ghost1")
        tree_a.add_parent_tree_id(b"ghost2")
        tree_a.commit("rev4", rev_id=b"rev4", allow_pointless=True)

    def test_revision_trees(self):
        revision_ids = [b"rev1", b"rev2", b"rev3", b"rev4"]
        repository = self.controldir.open_repository()
        repository.lock_read()
        self.addCleanup(repository.unlock)
        trees1 = list(repository.revision_trees(revision_ids))
        trees2 = [repository.revision_tree(t) for t in revision_ids]
        self.assertEqual(len(trees1), len(trees2))
        for tree1, tree2 in zip(trees1, trees2):
            self.assertFalse(tree2.changes_from(tree1).has_changed())

    def test_get_revision_deltas(self):
        repository = self.controldir.open_repository()
        repository.lock_read()
        self.addCleanup(repository.unlock)
        revisions = [
            repository.get_revision(r) for r in [b"rev1", b"rev2", b"rev3", b"rev4"]
        ]
        deltas1 = list(repository.get_revision_deltas(revisions))
        deltas2 = [repository.get_revision_delta(r.revision_id) for r in revisions]
        self.assertEqual(deltas1, deltas2)

    def test_all_revision_ids(self):
        # all_revision_ids -> all revisions
        self.assertEqual(
            {b"rev1", b"rev2", b"rev3", b"rev4"},
            set(self.controldir.open_repository().all_revision_ids()),
        )

    def test_reserved_id(self):
        repo = self.make_repository("repository")
        with repo.lock_write(), _mod_repository.WriteGroup(repo):
            self.assertRaises(
                errors.ReservedId, repo.add_inventory, b"reserved:", None, None
            )
            self.assertRaises(
                errors.ReservedId,
                repo.add_inventory_by_delta,
                "foo",
                [],
                b"reserved:",
                None,
            )
            self.assertRaises(errors.ReservedId, repo.add_revision, b"reserved:", None)


class TestCaseWithCorruptRepository(TestCaseWithRepository):
    scenarios = all_repository_vf_format_scenarios()

    def setUp(self):
        super().setUp()
        # a inventory with no parents and the revision has parents..
        # i.e. a ghost.
        repo = self.make_repository("inventory_with_unnecessary_ghost")
        repo.lock_write()
        repo.start_write_group()
<<<<<<< HEAD
        inv = inventory.Inventory(revision_id=b"ghost")
        inv.root.revision = b"ghost"
=======
        inv = inventory.Inventory(revision_id=b'ghost', root_id=None)
        root = inventory.InventoryDirectory(b'TREE_ROOT', "", None, b'ghost')
        inv.add(root)
>>>>>>> 751e265c
        if repo.supports_rich_root():
            root_id = inv.root.file_id
            repo.texts.add_lines((root_id, b"ghost"), [], [])
        sha1 = repo.add_inventory(b"ghost", inv, [])
        rev = _mod_revision.Revision(
            timestamp=0,
            timezone=None,
            committer="Foo Bar <foo@example.com>",
            message="Message",
            inventory_sha1=sha1,
            revision_id=b"ghost",
            parent_ids=[b"the_ghost"],
            properties={},
        )
        try:
            repo.add_revision(b"ghost", rev)
        except (errors.NoSuchRevision, errors.RevisionNotPresent) as e:
            raise tests.TestNotApplicable(
                "Cannot test with ghosts for this format."
            ) from e

<<<<<<< HEAD
        inv = inventory.Inventory(revision_id=b"the_ghost")
        inv.root.revision = b"the_ghost"
=======
        inv = inventory.Inventory(revision_id=b'the_ghost', root_id=None)
        root = inventory.InventoryDirectory(b'TREE_ROOT', "", None, b'the_ghost')
        inv.add(root)
>>>>>>> 751e265c
        if repo.supports_rich_root():
            root_id = inv.root.file_id
            repo.texts.add_lines((root_id, b"the_ghost"), [], [])
        sha1 = repo.add_inventory(b"the_ghost", inv, [])
        rev = _mod_revision.Revision(
            timestamp=0,
            timezone=None,
            committer="Foo Bar <foo@example.com>",
            message="Message",
            inventory_sha1=sha1,
            revision_id=b"the_ghost",
            properties={},
            parent_ids=[],
        )
        repo.add_revision(b"the_ghost", rev)
        # check its setup usefully
        inv_weave = repo.inventories
        possible_parents = (None, ((b"ghost",),))
        self.assertSubset(
            inv_weave.get_parent_map([(b"ghost",)])[(b"ghost",)], possible_parents
        )
        repo.commit_write_group()
        repo.unlock()

    def test_corrupt_revision_access_asserts_if_reported_wrong(self):
        repo_url = self.get_url("inventory_with_unnecessary_ghost")
        repo = _mod_repository.Repository.open(repo_url)
        m = MatchesAncestry(repo, b"ghost")
        reported_wrong = False
        try:
            if m.match([b"the_ghost", b"ghost"]) is not None:
                reported_wrong = True
        except errors.CorruptRepository:
            # caught the bad data:
            return
        if not reported_wrong:
            return
        self.assertRaises(errors.CorruptRepository, repo.get_revision, b"ghost")

    def test_corrupt_revision_get_revision_reconcile(self):
        repo_url = self.get_url("inventory_with_unnecessary_ghost")
        repo = _mod_repository.Repository.open(repo_url)
        repo.get_revision_reconcile(b"ghost")<|MERGE_RESOLUTION|>--- conflicted
+++ resolved
@@ -136,14 +136,8 @@
         self.assertEqual(repo._inventory_serializer.format_num, format)
 
     def test_add_revision_inventory_sha1(self):
-<<<<<<< HEAD
         inv = inventory.Inventory(revision_id=b"A")
-        root = inventory.InventoryDirectory(b"fixed-root", "", None)
-        root.revision = b"A"
-=======
-        inv = inventory.Inventory(revision_id=b'A')
-        root = inventory.InventoryDirectory(b'fixed-root', '', None, b'A')
->>>>>>> 751e265c
+        root = inventory.InventoryDirectory(b"fixed-root", "", None, b"A")
         inv.add(root)
         # Insert the inventory on its own to an identical repository, to get
         # its sha1.
@@ -406,14 +400,9 @@
         repo = self.make_repository("inventory_with_unnecessary_ghost")
         repo.lock_write()
         repo.start_write_group()
-<<<<<<< HEAD
-        inv = inventory.Inventory(revision_id=b"ghost")
-        inv.root.revision = b"ghost"
-=======
-        inv = inventory.Inventory(revision_id=b'ghost', root_id=None)
-        root = inventory.InventoryDirectory(b'TREE_ROOT', "", None, b'ghost')
+        inv = inventory.Inventory(revision_id=b"ghost", root_id=None)
+        root = inventory.InventoryDirectory(b"TREE_ROOT", "", None, b"ghost")
         inv.add(root)
->>>>>>> 751e265c
         if repo.supports_rich_root():
             root_id = inv.root.file_id
             repo.texts.add_lines((root_id, b"ghost"), [], [])
@@ -435,14 +424,9 @@
                 "Cannot test with ghosts for this format."
             ) from e
 
-<<<<<<< HEAD
-        inv = inventory.Inventory(revision_id=b"the_ghost")
-        inv.root.revision = b"the_ghost"
-=======
-        inv = inventory.Inventory(revision_id=b'the_ghost', root_id=None)
-        root = inventory.InventoryDirectory(b'TREE_ROOT', "", None, b'the_ghost')
+        inv = inventory.Inventory(revision_id=b"the_ghost", root_id=None)
+        root = inventory.InventoryDirectory(b"TREE_ROOT", "", None, b"the_ghost")
         inv.add(root)
->>>>>>> 751e265c
         if repo.supports_rich_root():
             root_id = inv.root.file_id
             repo.texts.add_lines((root_id, b"the_ghost"), [], [])
