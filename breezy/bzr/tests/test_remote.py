# Copyright (C) 2006-2013, 2016 Canonical Ltd
#
# This program is free software; you can redistribute it and/or modify
# it under the terms of the GNU General Public License as published by
# the Free Software Foundation; either version 2 of the License, or
# (at your option) any later version.
#
# This program is distributed in the hope that it will be useful,
# but WITHOUT ANY WARRANTY; without even the implied warranty of
# MERCHANTABILITY or FITNESS FOR A PARTICULAR PURPOSE.  See the
# GNU General Public License for more details.
#
# You should have received a copy of the GNU General Public License
# along with this program; if not, write to the Free Software
# Foundation, Inc., 51 Franklin Street, Fifth Floor, Boston, MA 02110-1301 USA

"""Tests for remote bzrdir/branch/repo/etc

These are proxy objects which act on remote objects by sending messages
through a smart client.  The proxies are to be created when attempting to open
the object given a transport that supports smartserver rpc operations.

These tests correspond to tests.test_smart, which exercises the server side.
"""

import base64
import bz2
import tarfile
import zlib
from io import BytesIO

import fastbencode as bencode

from ... import branch, config, controldir, errors, repository, tests
from ... import transport as _mod_transport
from ... import treebuilder
from ...branch import Branch
from ...revision import NULL_REVISION, Revision
from ...tests import test_server
from ...tests.scenarios import load_tests_apply_scenarios
from ...transport.memory import MemoryTransport
from ...transport.remote import (RemoteSSHTransport, RemoteTCPTransport,
                                 RemoteTransport)
from .. import (RemoteBzrProber, bzrdir, groupcompress_repo, inventory,
                inventory_delta, knitpack_repo, remote, versionedfile,
                vf_search)
from ..bzrdir import BzrDir, BzrDirFormat
from ..chk_serializer import revision_bencode_serializer
from ..remote import (RemoteBranch, RemoteBranchFormat, RemoteBzrDir,
                      RemoteBzrDirFormat, RemoteRepository,
                      RemoteRepositoryFormat, UnknownErrorFromSmartServer)
from ..smart import medium, request
from ..smart.client import _SmartClient
from ..smart.repository import (SmartServerRepositoryGetParentMap,
                                SmartServerRepositoryGetStream_1_19,
                                _stream_to_byte_stream)

load_tests = load_tests_apply_scenarios


class BasicRemoteObjectTests(tests.TestCaseWithTransport):

    scenarios = [
        ('HPSS-v2',
            {'transport_server':
                test_server.SmartTCPServer_for_testing_v2_only}),
        ('HPSS-v3',
            {'transport_server': test_server.SmartTCPServer_for_testing})]

    def setUp(self):
        super().setUp()
        self.transport = self.get_transport()
        # make a branch that can be opened over the smart transport
        self.local_wt = BzrDir.create_standalone_workingtree('.')
        self.addCleanup(self.transport.disconnect)

    def test_create_remote_bzrdir(self):
        b = remote.RemoteBzrDir(self.transport, RemoteBzrDirFormat())
        self.assertIsInstance(b, BzrDir)

    def test_open_remote_branch(self):
        # open a standalone branch in the working directory
        b = remote.RemoteBzrDir(self.transport, RemoteBzrDirFormat())
        branch = b.open_branch()
        self.assertIsInstance(branch, Branch)

    def test_remote_repository(self):
        b = BzrDir.open_from_transport(self.transport)
        repo = b.open_repository()
        revid = '\xc823123123'.encode()
        self.assertFalse(repo.has_revision(revid))
        self.local_wt.commit(message='test commit', rev_id=revid)
        self.assertTrue(repo.has_revision(revid))

    def test_find_correct_format(self):
        """Should open a RemoteBzrDir over a RemoteTransport"""
        fmt = BzrDirFormat.find_format(self.transport)
        self.assertIn(RemoteBzrProber, controldir.ControlDirFormat._probers)
        self.assertIsInstance(fmt, RemoteBzrDirFormat)

    def test_open_detected_smart_format(self):
        fmt = BzrDirFormat.find_format(self.transport)
        d = fmt.open(self.transport)
        self.assertIsInstance(d, BzrDir)

    def test_remote_branch_repr(self):
        b = BzrDir.open_from_transport(self.transport).open_branch()
        self.assertStartsWith(str(b), 'RemoteBranch(')

    def test_remote_bzrdir_repr(self):
        b = BzrDir.open_from_transport(self.transport)
        self.assertStartsWith(str(b), 'RemoteBzrDir(')

    def test_remote_branch_format_supports_stacking(self):
        t = self.transport
        self.make_branch('unstackable', format='pack-0.92')
        b = BzrDir.open_from_transport(t.clone('unstackable')).open_branch()
        self.assertFalse(b._format.supports_stacking())
        self.make_branch('stackable', format='1.9')
        b = BzrDir.open_from_transport(t.clone('stackable')).open_branch()
        self.assertTrue(b._format.supports_stacking())

    def test_remote_repo_format_supports_external_references(self):
        t = self.transport
        bd = self.make_controldir('unstackable', format='pack-0.92')
        r = bd.create_repository()
        self.assertFalse(r._format.supports_external_lookups)
        r = BzrDir.open_from_transport(
            t.clone('unstackable')).open_repository()
        self.assertFalse(r._format.supports_external_lookups)
        bd = self.make_controldir('stackable', format='1.9')
        r = bd.create_repository()
        self.assertTrue(r._format.supports_external_lookups)
        r = BzrDir.open_from_transport(t.clone('stackable')).open_repository()
        self.assertTrue(r._format.supports_external_lookups)

    def test_remote_branch_set_append_revisions_only(self):
        # Make a format 1.9 branch, which supports append_revisions_only
        branch = self.make_branch('branch', format='1.9')
        branch.set_append_revisions_only(True)
        config = branch.get_config_stack()
        self.assertEqual(
            True, config.get('append_revisions_only'))
        branch.set_append_revisions_only(False)
        config = branch.get_config_stack()
        self.assertEqual(
            False, config.get('append_revisions_only'))

    def test_remote_branch_set_append_revisions_only_upgrade_reqd(self):
        branch = self.make_branch('branch', format='knit')
        self.assertRaises(
            errors.UpgradeRequired, branch.set_append_revisions_only, True)


class FakeProtocol:
    """Lookalike SmartClientRequestProtocolOne allowing body reading tests."""

    def __init__(self, body, fake_client):
        self.body = body
        self._body_buffer = None
        self._fake_client = fake_client

    def read_body_bytes(self, count=-1):
        if self._body_buffer is None:
            self._body_buffer = BytesIO(self.body)
        bytes = self._body_buffer.read(count)
        if self._body_buffer.tell() == len(self._body_buffer.getvalue()):
            self._fake_client.expecting_body = False
        return bytes

    def cancel_read_body(self):
        self._fake_client.expecting_body = False

    def read_streamed_body(self):
        return self.body


class FakeClient(_SmartClient):
    """Lookalike for _SmartClient allowing testing."""

    def __init__(self, fake_medium_base='fake base'):
        """Create a FakeClient."""
        self.responses = []
        self._calls = []
        self.expecting_body = False
        # if non-None, this is the list of expected calls, with only the
        # method name and arguments included.  the body might be hard to
        # compute so is not included. If a call is None, that call can
        # be anything.
        self._expected_calls = None
        _SmartClient.__init__(self, FakeMedium(self._calls, fake_medium_base))

    def add_expected_call(self, call_name, call_args, response_type,
                          response_args, response_body=None):
        if self._expected_calls is None:
            self._expected_calls = []
        self._expected_calls.append((call_name, call_args))
        self.responses.append((response_type, response_args, response_body))

    def add_success_response(self, *args):
        self.responses.append((b'success', args, None))

    def add_success_response_with_body(self, body, *args):
        self.responses.append((b'success', args, body))
        if self._expected_calls is not None:
            self._expected_calls.append(None)

    def add_error_response(self, *args):
        self.responses.append((b'error', args))

    def add_unknown_method_response(self, verb):
        self.responses.append((b'unknown', verb))

    def finished_test(self):
        if self._expected_calls:
            raise AssertionError("%r finished but was still expecting %r"
                                 % (self, self._expected_calls[0]))

    def _get_next_response(self):
        try:
            response_tuple = self.responses.pop(0)
        except IndexError:
            raise AssertionError("{!r} didn't expect any more calls".format(self))
        if response_tuple[0] == b'unknown':
            raise errors.UnknownSmartMethod(response_tuple[1])
        elif response_tuple[0] == b'error':
            raise errors.ErrorFromSmartServer(response_tuple[1])
        return response_tuple

    def _check_call(self, method, args):
        if self._expected_calls is None:
            # the test should be updated to say what it expects
            return
        try:
            next_call = self._expected_calls.pop(0)
        except IndexError:
            raise AssertionError("%r didn't expect any more calls "
                                 "but got %r%r"
                                 % (self, method, args,))
        if next_call is None:
            return
        if method != next_call[0] or args != next_call[1]:
            raise AssertionError(
                "%r expected %r%r but got %r%r" %
                (self, next_call[0], next_call[1], method, args,))

    def call(self, method, *args):
        self._check_call(method, args)
        self._calls.append(('call', method, args))
        return self._get_next_response()[1]

    def call_expecting_body(self, method, *args):
        self._check_call(method, args)
        self._calls.append(('call_expecting_body', method, args))
        result = self._get_next_response()
        self.expecting_body = True
        return result[1], FakeProtocol(result[2], self)

    def call_with_body_bytes(self, method, args, body):
        self._check_call(method, args)
        self._calls.append(('call_with_body_bytes', method, args, body))
        result = self._get_next_response()
        return result[1], FakeProtocol(result[2], self)

    def call_with_body_bytes_expecting_body(self, method, args, body):
        self._check_call(method, args)
        self._calls.append(('call_with_body_bytes_expecting_body', method,
                            args, body))
        result = self._get_next_response()
        self.expecting_body = True
        return result[1], FakeProtocol(result[2], self)

    def call_with_body_stream(self, args, stream):
        # Explicitly consume the stream before checking for an error, because
        # that's what happens a real medium.
        stream = list(stream)
        self._check_call(args[0], args[1:])
        self._calls.append(
            ('call_with_body_stream', args[0], args[1:], stream))
        result = self._get_next_response()
        # The second value returned from call_with_body_stream is supposed to
        # be a response_handler object, but so far no tests depend on that.
        response_handler = None
        return result[1], response_handler


class FakeMedium(medium.SmartClientMedium):

    def __init__(self, client_calls, base):
        medium.SmartClientMedium.__init__(self, base)
        self._client_calls = client_calls

    def disconnect(self):
        self._client_calls.append(('disconnect medium',))


class TestVfsHas(tests.TestCase):

    def test_unicode_path(self):
        client = FakeClient('/')
        client.add_success_response(b'yes',)
        transport = RemoteTransport('bzr://localhost/', _client=client)
        filename = '/hell\u00d8'
        result = transport.has(filename)
        self.assertEqual(
            [('call', b'has', (filename.encode('utf-8'),))],
            client._calls)
        self.assertTrue(result)


class TestRemote(tests.TestCaseWithMemoryTransport):

    def get_branch_format(self):
        reference_bzrdir_format = controldir.format_registry.get('default')()
        return reference_bzrdir_format.get_branch_format()

    def get_repo_format(self):
        reference_bzrdir_format = controldir.format_registry.get('default')()
        return reference_bzrdir_format.repository_format

    def assertFinished(self, fake_client):
        """Assert that all of a FakeClient's expected calls have occurred."""
        fake_client.finished_test()


class Test_ClientMedium_remote_path_from_transport(tests.TestCase):
    """Tests for the behaviour of client_medium.remote_path_from_transport."""

    def assertRemotePath(self, expected, client_base, transport_base):
        """Assert that the result of
        SmartClientMedium.remote_path_from_transport is the expected value for
        a given client_base and transport_base.
        """
        client_medium = medium.SmartClientMedium(client_base)
        t = _mod_transport.get_transport(transport_base)
        result = client_medium.remote_path_from_transport(t)
        self.assertEqual(expected, result)

    def test_remote_path_from_transport(self):
        """SmartClientMedium.remote_path_from_transport calculates a URL for
        the given transport relative to the root of the client base URL.
        """
        self.assertRemotePath('xyz/', 'bzr://host/path', 'bzr://host/xyz')
        self.assertRemotePath(
            'path/xyz/', 'bzr://host/path', 'bzr://host/path/xyz')

    def assertRemotePathHTTP(self, expected, transport_base, relpath):
        """Assert that the result of
        HttpTransportBase.remote_path_from_transport is the expected value for
        a given transport_base and relpath of that transport.  (Note that
        HttpTransportBase is a subclass of SmartClientMedium)
        """
        base_transport = _mod_transport.get_transport(transport_base)
        client_medium = base_transport.get_smart_medium()
        cloned_transport = base_transport.clone(relpath)
        result = client_medium.remote_path_from_transport(cloned_transport)
        self.assertEqual(expected, result)

    def test_remote_path_from_transport_http(self):
        """Remote paths for HTTP transports are calculated differently to other
        transports.  They are just relative to the client base, not the root
        directory of the host.
        """
        for scheme in ['http:', 'https:', 'bzr+http:', 'bzr+https:']:
            self.assertRemotePathHTTP(
                '../xyz/', scheme + '//host/path', '../xyz/')
            self.assertRemotePathHTTP(
                'xyz/', scheme + '//host/path', 'xyz/')


class Test_ClientMedium_remote_is_at_least(tests.TestCase):
    """Tests for the behaviour of client_medium.remote_is_at_least."""

    def test_initially_unlimited(self):
        """A fresh medium assumes that the remote side supports all
        versions.
        """
        client_medium = medium.SmartClientMedium('dummy base')
        self.assertFalse(client_medium._is_remote_before((99, 99)))

    def test__remember_remote_is_before(self):
        """Calling _remember_remote_is_before ratchets down the known remote
        version.
        """
        client_medium = medium.SmartClientMedium('dummy base')
        # Mark the remote side as being less than 1.6.  The remote side may
        # still be 1.5.
        client_medium._remember_remote_is_before((1, 6))
        self.assertTrue(client_medium._is_remote_before((1, 6)))
        self.assertFalse(client_medium._is_remote_before((1, 5)))
        # Calling _remember_remote_is_before again with a lower value works.
        client_medium._remember_remote_is_before((1, 5))
        self.assertTrue(client_medium._is_remote_before((1, 5)))
        # If you call _remember_remote_is_before with a higher value it logs a
        # warning, and continues to remember the lower value.
        self.assertNotContainsRe(self.get_log(), '_remember_remote_is_before')
        client_medium._remember_remote_is_before((1, 9))
        self.assertContainsRe(self.get_log(), '_remember_remote_is_before')
        self.assertTrue(client_medium._is_remote_before((1, 5)))


class TestBzrDirCloningMetaDir(TestRemote):

    def test_backwards_compat(self):
        self.setup_smart_server_with_call_log()
        a_dir = self.make_controldir('.')
        self.reset_smart_call_log()
        verb = b'BzrDir.cloning_metadir'
        self.disable_verb(verb)
        a_dir.cloning_metadir()
        call_count = len([call for call in self.hpss_calls if
                          call.call.method == verb])
        self.assertEqual(1, call_count)

    def test_branch_reference(self):
        transport = self.get_transport('quack')
        referenced = self.make_branch('referenced')
        expected = referenced.controldir.cloning_metadir()
        client = FakeClient(transport.base)
        client.add_expected_call(
            b'BzrDir.cloning_metadir', (b'quack/', b'False'),
            b'error', (b'BranchReference',)),
        client.add_expected_call(
            b'BzrDir.open_branchV3', (b'quack/',),
            b'success', (b'ref', self.get_url('referenced').encode('utf-8'))),
        a_controldir = RemoteBzrDir(transport, RemoteBzrDirFormat(),
                                    _client=client)
        result = a_controldir.cloning_metadir()
        # We should have got a control dir matching the referenced branch.
        self.assertEqual(bzrdir.BzrDirMetaFormat1, type(result))
        self.assertEqual(expected._repository_format,
                         result._repository_format)
        self.assertEqual(expected._branch_format, result._branch_format)
        self.assertFinished(client)

    def test_current_server(self):
        transport = self.get_transport('.')
        transport = transport.clone('quack')
        self.make_controldir('quack')
        client = FakeClient(transport.base)
        reference_bzrdir_format = controldir.format_registry.get('default')()
        control_name = reference_bzrdir_format.network_name()
        client.add_expected_call(
            b'BzrDir.cloning_metadir', (b'quack/', b'False'),
            b'success', (control_name, b'', (b'branch', b''))),
        a_controldir = RemoteBzrDir(transport, RemoteBzrDirFormat(),
                                    _client=client)
        result = a_controldir.cloning_metadir()
        # We should have got a reference control dir with default branch and
        # repository formats.
        # This pokes a little, just to be sure.
        self.assertEqual(bzrdir.BzrDirMetaFormat1, type(result))
        self.assertEqual(None, result._repository_format)
        self.assertEqual(None, result._branch_format)
        self.assertFinished(client)

    def test_unknown(self):
        transport = self.get_transport('quack')
        referenced = self.make_branch('referenced')
        referenced.controldir.cloning_metadir()
        client = FakeClient(transport.base)
        client.add_expected_call(
            b'BzrDir.cloning_metadir', (b'quack/', b'False'),
            b'success', (b'unknown', b'unknown', (b'branch', b''))),
        a_controldir = RemoteBzrDir(transport, RemoteBzrDirFormat(),
                                    _client=client)
        self.assertRaises(errors.UnknownFormatError,
                          a_controldir.cloning_metadir)


class TestBzrDirCheckoutMetaDir(TestRemote):

    def test__get_checkout_format(self):
        transport = MemoryTransport()
        client = FakeClient(transport.base)
        reference_bzrdir_format = controldir.format_registry.get('default')()
        control_name = reference_bzrdir_format.network_name()
        client.add_expected_call(
            b'BzrDir.checkout_metadir', (b'quack/', ),
            b'success', (control_name, b'', b''))
        transport.mkdir('quack')
        transport = transport.clone('quack')
        a_controldir = RemoteBzrDir(transport, RemoteBzrDirFormat(),
                                    _client=client)
        result = a_controldir.checkout_metadir()
        # We should have got a reference control dir with default branch and
        # repository formats.
        self.assertEqual(bzrdir.BzrDirMetaFormat1, type(result))
        self.assertEqual(None, result._repository_format)
        self.assertEqual(None, result._branch_format)
        self.assertFinished(client)

    def test_unknown_format(self):
        transport = MemoryTransport()
        client = FakeClient(transport.base)
        client.add_expected_call(
            b'BzrDir.checkout_metadir', (b'quack/',),
            b'success', (b'dontknow', b'', b''))
        transport.mkdir('quack')
        transport = transport.clone('quack')
        a_controldir = RemoteBzrDir(transport, RemoteBzrDirFormat(),
                                    _client=client)
        self.assertRaises(errors.UnknownFormatError,
                          a_controldir.checkout_metadir)
        self.assertFinished(client)


class TestBzrDirGetBranches(TestRemote):

    def test_get_branches(self):
        transport = MemoryTransport()
        client = FakeClient(transport.base)
        reference_bzrdir_format = controldir.format_registry.get('default')()
        branch_name = reference_bzrdir_format.get_branch_format().network_name()
        client.add_success_response_with_body(
            bencode.bencode({
                b"foo": (b"branch", branch_name),
                b"": (b"branch", branch_name)}), b"success")
        client.add_success_response(
            b'ok', b'', b'no', b'no', b'no',
            reference_bzrdir_format.repository_format.network_name())
        client.add_error_response(b'NotStacked')
        client.add_success_response(
            b'ok', b'', b'no', b'no', b'no',
            reference_bzrdir_format.repository_format.network_name())
        client.add_error_response(b'NotStacked')
        transport.mkdir('quack')
        transport = transport.clone('quack')
        a_controldir = RemoteBzrDir(transport, RemoteBzrDirFormat(),
                                    _client=client)
        result = a_controldir.get_branches()
        self.assertEqual({"", "foo"}, set(result.keys()))
        self.assertEqual(
            [('call_expecting_body', b'BzrDir.get_branches', (b'quack/',)),
             ('call', b'BzrDir.find_repositoryV3', (b'quack/', )),
             ('call', b'Branch.get_stacked_on_url', (b'quack/', )),
             ('call', b'BzrDir.find_repositoryV3', (b'quack/', )),
             ('call', b'Branch.get_stacked_on_url', (b'quack/', ))],
            client._calls)


class TestBzrDirDestroyBranch(TestRemote):

    def test_destroy_default(self):
        transport = self.get_transport('quack')
        self.make_branch('referenced')
        client = FakeClient(transport.base)
        client.add_expected_call(
            b'BzrDir.destroy_branch', (b'quack/', ),
            b'success', (b'ok',)),
        a_controldir = RemoteBzrDir(transport, RemoteBzrDirFormat(),
                                    _client=client)
        a_controldir.destroy_branch()
        self.assertFinished(client)


class TestBzrDirHasWorkingTree(TestRemote):

    def test_has_workingtree(self):
        transport = self.get_transport('quack')
        client = FakeClient(transport.base)
        client.add_expected_call(
            b'BzrDir.has_workingtree', (b'quack/',),
            b'success', (b'yes',)),
        a_controldir = RemoteBzrDir(transport, RemoteBzrDirFormat(),
                                    _client=client)
        self.assertTrue(a_controldir.has_workingtree())
        self.assertFinished(client)

    def test_no_workingtree(self):
        transport = self.get_transport('quack')
        client = FakeClient(transport.base)
        client.add_expected_call(
            b'BzrDir.has_workingtree', (b'quack/',),
            b'success', (b'no',)),
        a_controldir = RemoteBzrDir(transport, RemoteBzrDirFormat(),
                                    _client=client)
        self.assertFalse(a_controldir.has_workingtree())
        self.assertFinished(client)


class TestBzrDirDestroyRepository(TestRemote):

    def test_destroy_repository(self):
        transport = self.get_transport('quack')
        client = FakeClient(transport.base)
        client.add_expected_call(
            b'BzrDir.destroy_repository', (b'quack/',),
            b'success', (b'ok',)),
        a_controldir = RemoteBzrDir(transport, RemoteBzrDirFormat(),
                                    _client=client)
        a_controldir.destroy_repository()
        self.assertFinished(client)


class TestBzrDirOpen(TestRemote):

    def make_fake_client_and_transport(self, path='quack'):
        transport = MemoryTransport()
        transport.mkdir(path)
        transport = transport.clone(path)
        client = FakeClient(transport.base)
        return client, transport

    def test_absent(self):
        client, transport = self.make_fake_client_and_transport()
        client.add_expected_call(
            b'BzrDir.open_2.1', (b'quack/',), b'success', (b'no',))
        self.assertRaises(errors.NotBranchError, RemoteBzrDir, transport,
                          RemoteBzrDirFormat(), _client=client,
                          _force_probe=True)
        self.assertFinished(client)

    def test_present_without_workingtree(self):
        client, transport = self.make_fake_client_and_transport()
        client.add_expected_call(
            b'BzrDir.open_2.1', (b'quack/',), b'success', (b'yes', b'no'))
        bd = RemoteBzrDir(transport, RemoteBzrDirFormat(),
                          _client=client, _force_probe=True)
        self.assertIsInstance(bd, RemoteBzrDir)
        self.assertFalse(bd.has_workingtree())
        self.assertRaises(errors.NoWorkingTree, bd.open_workingtree)
        self.assertFinished(client)

    def test_present_with_workingtree(self):
        client, transport = self.make_fake_client_and_transport()
        client.add_expected_call(
            b'BzrDir.open_2.1', (b'quack/',), b'success', (b'yes', b'yes'))
        bd = RemoteBzrDir(transport, RemoteBzrDirFormat(),
                          _client=client, _force_probe=True)
        self.assertIsInstance(bd, RemoteBzrDir)
        self.assertTrue(bd.has_workingtree())
        self.assertRaises(errors.NotLocalUrl, bd.open_workingtree)
        self.assertFinished(client)

    def test_backwards_compat(self):
        client, transport = self.make_fake_client_and_transport()
        client.add_expected_call(
            b'BzrDir.open_2.1', (b'quack/',), b'unknown',
            (b'BzrDir.open_2.1',))
        client.add_expected_call(
            b'BzrDir.open', (b'quack/',), b'success', (b'yes',))
        bd = RemoteBzrDir(transport, RemoteBzrDirFormat(),
                          _client=client, _force_probe=True)
        self.assertIsInstance(bd, RemoteBzrDir)
        self.assertFinished(client)

    def test_backwards_compat_hpss_v2(self):
        client, transport = self.make_fake_client_and_transport()
        # Monkey-patch fake client to simulate real-world behaviour with v2
        # server: upon first RPC call detect the protocol version, and because
        # the version is 2 also do _remember_remote_is_before((1, 6)) before
        # continuing with the RPC.
        orig_check_call = client._check_call

        def check_call(method, args):
            client._medium._protocol_version = 2
            client._medium._remember_remote_is_before((1, 6))
            client._check_call = orig_check_call
            client._check_call(method, args)
        client._check_call = check_call
        client.add_expected_call(
            b'BzrDir.open_2.1', (b'quack/',), b'unknown',
            (b'BzrDir.open_2.1',))
        client.add_expected_call(
            b'BzrDir.open', (b'quack/',), b'success', (b'yes',))
        bd = RemoteBzrDir(transport, RemoteBzrDirFormat(),
                          _client=client, _force_probe=True)
        self.assertIsInstance(bd, RemoteBzrDir)
        self.assertFinished(client)


class TestBzrDirOpenBranch(TestRemote):

    def test_backwards_compat(self):
        self.setup_smart_server_with_call_log()
        self.make_branch('.')
        a_dir = BzrDir.open(self.get_url('.'))
        self.reset_smart_call_log()
        verb = b'BzrDir.open_branchV3'
        self.disable_verb(verb)
        a_dir.open_branch()
        call_count = len([call for call in self.hpss_calls if
                          call.call.method == verb])
        self.assertEqual(1, call_count)

    def test_branch_present(self):
        reference_format = self.get_repo_format()
        network_name = reference_format.network_name()
        branch_network_name = self.get_branch_format().network_name()
        transport = MemoryTransport()
        transport.mkdir('quack')
        transport = transport.clone('quack')
        client = FakeClient(transport.base)
        client.add_expected_call(
            b'BzrDir.open_branchV3', (b'quack/',),
            b'success', (b'branch', branch_network_name))
        client.add_expected_call(
            b'BzrDir.find_repositoryV3', (b'quack/',),
            b'success', (b'ok', b'', b'no', b'no', b'no', network_name))
        client.add_expected_call(
            b'Branch.get_stacked_on_url', (b'quack/',),
            b'error', (b'NotStacked',))
        bzrdir = RemoteBzrDir(transport, RemoteBzrDirFormat(),
                              _client=client)
        result = bzrdir.open_branch()
        self.assertIsInstance(result, RemoteBranch)
        self.assertEqual(bzrdir, result.controldir)
        self.assertFinished(client)

    def test_branch_missing(self):
        transport = MemoryTransport()
        transport.mkdir('quack')
        transport = transport.clone('quack')
        client = FakeClient(transport.base)
        client.add_error_response(b'nobranch')
        bzrdir = RemoteBzrDir(transport, RemoteBzrDirFormat(),
                              _client=client)
        self.assertRaises(errors.NotBranchError, bzrdir.open_branch)
        self.assertEqual(
            [('call', b'BzrDir.open_branchV3', (b'quack/',))],
            client._calls)

    def test__get_tree_branch(self):
        # _get_tree_branch is a form of open_branch, but it should only ask for
        # branch opening, not any other network requests.
        calls = []

        def open_branch(name=None, possible_transports=None):
            calls.append("Called")
            return "a-branch"
        transport = MemoryTransport()
        # no requests on the network - catches other api calls being made.
        client = FakeClient(transport.base)
        bzrdir = RemoteBzrDir(transport, RemoteBzrDirFormat(),
                              _client=client)
        # patch the open_branch call to record that it was called.
        bzrdir.open_branch = open_branch
        self.assertEqual((None, "a-branch"), bzrdir._get_tree_branch())
        self.assertEqual(["Called"], calls)
        self.assertEqual([], client._calls)

    def test_url_quoting_of_path(self):
        # Relpaths on the wire should not be URL-escaped.  So "~" should be
        # transmitted as "~", not "%7E".
        transport = RemoteTCPTransport('bzr://localhost/~hello/')
        client = FakeClient(transport.base)
        reference_format = self.get_repo_format()
        network_name = reference_format.network_name()
        branch_network_name = self.get_branch_format().network_name()
        client.add_expected_call(
            b'BzrDir.open_branchV3', (b'~hello/',),
            b'success', (b'branch', branch_network_name))
        client.add_expected_call(
            b'BzrDir.find_repositoryV3', (b'~hello/',),
            b'success', (b'ok', b'', b'no', b'no', b'no', network_name))
        client.add_expected_call(
            b'Branch.get_stacked_on_url', (b'~hello/',),
            b'error', (b'NotStacked',))
        bzrdir = RemoteBzrDir(transport, RemoteBzrDirFormat(),
                              _client=client)
        bzrdir.open_branch()
        self.assertFinished(client)

    def check_open_repository(self, rich_root, subtrees,
                              external_lookup=b'no'):
        reference_format = self.get_repo_format()
        network_name = reference_format.network_name()
        transport = MemoryTransport()
        transport.mkdir('quack')
        transport = transport.clone('quack')
        if rich_root:
            rich_response = b'yes'
        else:
            rich_response = b'no'
        if subtrees:
            subtree_response = b'yes'
        else:
            subtree_response = b'no'
        client = FakeClient(transport.base)
        client.add_success_response(
            b'ok', b'', rich_response, subtree_response, external_lookup,
            network_name)
        bzrdir = RemoteBzrDir(transport, RemoteBzrDirFormat(),
                              _client=client)
        result = bzrdir.open_repository()
        self.assertEqual(
            [('call', b'BzrDir.find_repositoryV3', (b'quack/',))],
            client._calls)
        self.assertIsInstance(result, RemoteRepository)
        self.assertEqual(bzrdir, result.controldir)
        self.assertEqual(rich_root, result._format.rich_root_data)
        self.assertEqual(subtrees, result._format.supports_tree_reference)

    def test_open_repository_sets_format_attributes(self):
        self.check_open_repository(True, True)
        self.check_open_repository(False, True)
        self.check_open_repository(True, False)
        self.check_open_repository(False, False)
        self.check_open_repository(False, False, b'yes')

    def test_old_server(self):
        """RemoteBzrDirFormat should fail to probe if the server version is too
        old.
        """
        self.assertRaises(
            errors.NotBranchError,
            RemoteBzrProber.probe_transport, OldServerTransport())


class TestBzrDirCreateBranch(TestRemote):

    def test_backwards_compat(self):
        self.setup_smart_server_with_call_log()
        repo = self.make_repository('.')
        self.reset_smart_call_log()
        self.disable_verb(b'BzrDir.create_branch')
        repo.controldir.create_branch()
        create_branch_call_count = len(
            [call for call in self.hpss_calls
             if call.call.method == b'BzrDir.create_branch'])
        self.assertEqual(1, create_branch_call_count)

    def test_current_server(self):
        transport = self.get_transport('.')
        transport = transport.clone('quack')
        self.make_repository('quack')
        client = FakeClient(transport.base)
        reference_bzrdir_format = controldir.format_registry.get('default')()
        reference_format = reference_bzrdir_format.get_branch_format()
        network_name = reference_format.network_name()
        reference_repo_fmt = reference_bzrdir_format.repository_format
        reference_repo_name = reference_repo_fmt.network_name()
        client.add_expected_call(
            b'BzrDir.create_branch', (b'quack/', network_name),
            b'success', (b'ok', network_name, b'', b'no', b'no', b'yes',
                         reference_repo_name))
        a_controldir = RemoteBzrDir(transport, RemoteBzrDirFormat(),
                                    _client=client)
        branch = a_controldir.create_branch()
        # We should have got a remote branch
        self.assertIsInstance(branch, remote.RemoteBranch)
        # its format should have the settings from the response
        format = branch._format
        self.assertEqual(network_name, format.network_name())

    def test_already_open_repo_and_reused_medium(self):
        """Bug 726584: create_branch(..., repository=repo) should work
        regardless of what the smart medium's base URL is.
        """
        self.transport_server = test_server.SmartTCPServer_for_testing
        transport = self.get_transport('.')
        repo = self.make_repository('quack')
        # Client's medium rooted a transport root (not at the bzrdir)
        client = FakeClient(transport.base)
        transport = transport.clone('quack')
        reference_bzrdir_format = controldir.format_registry.get('default')()
        reference_format = reference_bzrdir_format.get_branch_format()
        network_name = reference_format.network_name()
        reference_repo_fmt = reference_bzrdir_format.repository_format
        reference_repo_name = reference_repo_fmt.network_name()
        client.add_expected_call(
            b'BzrDir.create_branch', (b'extra/quack/', network_name),
            b'success', (b'ok', network_name, b'', b'no', b'no', b'yes',
                         reference_repo_name))
        a_controldir = RemoteBzrDir(transport, RemoteBzrDirFormat(),
                                    _client=client)
        branch = a_controldir.create_branch(repository=repo)
        # We should have got a remote branch
        self.assertIsInstance(branch, remote.RemoteBranch)
        # its format should have the settings from the response
        format = branch._format
        self.assertEqual(network_name, format.network_name())


class TestBzrDirCreateRepository(TestRemote):

    def test_backwards_compat(self):
        self.setup_smart_server_with_call_log()
        bzrdir = self.make_controldir('.')
        self.reset_smart_call_log()
        self.disable_verb(b'BzrDir.create_repository')
        bzrdir.create_repository()
        create_repo_call_count = len([call for call in self.hpss_calls if
                                      call.call.method == b'BzrDir.create_repository'])
        self.assertEqual(1, create_repo_call_count)

    def test_current_server(self):
        transport = self.get_transport('.')
        transport = transport.clone('quack')
        self.make_controldir('quack')
        client = FakeClient(transport.base)
        reference_bzrdir_format = controldir.format_registry.get('default')()
        reference_format = reference_bzrdir_format.repository_format
        network_name = reference_format.network_name()
        client.add_expected_call(
            b'BzrDir.create_repository', (b'quack/',
                                          b'Bazaar repository format 2a (needs bzr 1.16 or later)\n',
                                          b'False'),
            b'success', (b'ok', b'yes', b'yes', b'yes', network_name))
        a_controldir = RemoteBzrDir(transport, RemoteBzrDirFormat(),
                                    _client=client)
        repo = a_controldir.create_repository()
        # We should have got a remote repository
        self.assertIsInstance(repo, remote.RemoteRepository)
        # its format should have the settings from the response
        format = repo._format
        self.assertTrue(format.rich_root_data)
        self.assertTrue(format.supports_tree_reference)
        self.assertTrue(format.supports_external_lookups)
        self.assertEqual(network_name, format.network_name())


class TestBzrDirOpenRepository(TestRemote):

    def test_backwards_compat_1_2_3(self):
        # fallback all the way to the first version.
        reference_format = self.get_repo_format()
        network_name = reference_format.network_name()
        server_url = 'bzr://example.com/'
        self.permit_url(server_url)
        client = FakeClient(server_url)
        client.add_unknown_method_response(b'BzrDir.find_repositoryV3')
        client.add_unknown_method_response(b'BzrDir.find_repositoryV2')
        client.add_success_response(b'ok', b'', b'no', b'no')
        # A real repository instance will be created to determine the network
        # name.
        client.add_success_response_with_body(
            b"Bazaar-NG meta directory, format 1\n", b'ok')
        client.add_success_response(b'stat', b'0', b'65535')
        client.add_success_response_with_body(
            reference_format.get_format_string(), b'ok')
        # PackRepository wants to do a stat
        client.add_success_response(b'stat', b'0', b'65535')
        remote_transport = RemoteTransport(server_url + 'quack/', medium=False,
                                           _client=client)
        bzrdir = RemoteBzrDir(remote_transport, RemoteBzrDirFormat(),
                              _client=client)
        repo = bzrdir.open_repository()
        self.assertEqual(
            [('call', b'BzrDir.find_repositoryV3', (b'quack/',)),
             ('call', b'BzrDir.find_repositoryV2', (b'quack/',)),
             ('call', b'BzrDir.find_repository', (b'quack/',)),
             ('call_expecting_body', b'get', (b'/quack/.bzr/branch-format',)),
             ('call', b'stat', (b'/quack/.bzr',)),
             ('call_expecting_body', b'get', (b'/quack/.bzr/repository/format',)),
             ('call', b'stat', (b'/quack/.bzr/repository',)),
             ],
            client._calls)
        self.assertEqual(network_name, repo._format.network_name())

    def test_backwards_compat_2(self):
        # fallback to find_repositoryV2
        reference_format = self.get_repo_format()
        network_name = reference_format.network_name()
        server_url = 'bzr://example.com/'
        self.permit_url(server_url)
        client = FakeClient(server_url)
        client.add_unknown_method_response(b'BzrDir.find_repositoryV3')
        client.add_success_response(b'ok', b'', b'no', b'no', b'no')
        # A real repository instance will be created to determine the network
        # name.
        client.add_success_response_with_body(
            b"Bazaar-NG meta directory, format 1\n", b'ok')
        client.add_success_response(b'stat', b'0', b'65535')
        client.add_success_response_with_body(
            reference_format.get_format_string(), b'ok')
        # PackRepository wants to do a stat
        client.add_success_response(b'stat', b'0', b'65535')
        remote_transport = RemoteTransport(server_url + 'quack/', medium=False,
                                           _client=client)
        bzrdir = RemoteBzrDir(remote_transport, RemoteBzrDirFormat(),
                              _client=client)
        repo = bzrdir.open_repository()
        self.assertEqual(
            [('call', b'BzrDir.find_repositoryV3', (b'quack/',)),
             ('call', b'BzrDir.find_repositoryV2', (b'quack/',)),
             ('call_expecting_body', b'get', (b'/quack/.bzr/branch-format',)),
             ('call', b'stat', (b'/quack/.bzr',)),
             ('call_expecting_body', b'get',
                 (b'/quack/.bzr/repository/format',)),
             ('call', b'stat', (b'/quack/.bzr/repository',)),
             ],
            client._calls)
        self.assertEqual(network_name, repo._format.network_name())

    def test_current_server(self):
        reference_format = self.get_repo_format()
        network_name = reference_format.network_name()
        transport = MemoryTransport()
        transport.mkdir('quack')
        transport = transport.clone('quack')
        client = FakeClient(transport.base)
        client.add_success_response(
            b'ok', b'', b'no', b'no', b'no', network_name)
        bzrdir = RemoteBzrDir(transport, RemoteBzrDirFormat(),
                              _client=client)
        repo = bzrdir.open_repository()
        self.assertEqual(
            [('call', b'BzrDir.find_repositoryV3', (b'quack/',))],
            client._calls)
        self.assertEqual(network_name, repo._format.network_name())


class TestBzrDirFormatInitializeEx(TestRemote):

    def test_success(self):
        """Simple test for typical successful call."""
        fmt = RemoteBzrDirFormat()
        default_format_name = BzrDirFormat.get_default_format().network_name()
        transport = self.get_transport()
        client = FakeClient(transport.base)
        client.add_expected_call(
            b'BzrDirFormat.initialize_ex_1.16',
            (default_format_name, b'path', b'False', b'False', b'False', b'',
             b'', b'', b'', b'False'),
            b'success',
            (b'.', b'no', b'no', b'yes', b'repo fmt', b'repo bzrdir fmt',
             b'bzrdir fmt', b'False', b'', b'', b'repo lock token'))
        # XXX: It would be better to call fmt.initialize_on_transport_ex, but
        # it's currently hard to test that without supplying a real remote
        # transport connected to a real server.
        fmt._initialize_on_transport_ex_rpc(
            client, b'path', transport, False, False, False, None, None, None,
            None, False)
        self.assertFinished(client)

    def test_error(self):
        """Error responses are translated, e.g. 'PermissionDenied' raises the
        corresponding error from the client.
        """
        fmt = RemoteBzrDirFormat()
        default_format_name = BzrDirFormat.get_default_format().network_name()
        transport = self.get_transport()
        client = FakeClient(transport.base)
        client.add_expected_call(
            b'BzrDirFormat.initialize_ex_1.16',
            (default_format_name, b'path', b'False', b'False', b'False', b'',
             b'', b'', b'', b'False'),
            b'error',
            (b'PermissionDenied', b'path', b'extra info'))
        # XXX: It would be better to call fmt.initialize_on_transport_ex, but
        # it's currently hard to test that without supplying a real remote
        # transport connected to a real server.
        err = self.assertRaises(
            errors.PermissionDenied,
            fmt._initialize_on_transport_ex_rpc, client, b'path', transport,
            False, False, False, None, None, None, None, False)
        self.assertEqual('path', err.path)
        self.assertEqual(': extra info', err.extra)
        self.assertFinished(client)

    def test_error_from_real_server(self):
        """Integration test for error translation."""
        transport = self.make_smart_server('foo')
        transport = transport.clone('no-such-path')
        fmt = RemoteBzrDirFormat()
        self.assertRaises(
            _mod_transport.NoSuchFile, fmt.initialize_on_transport_ex, transport,
            create_prefix=False)


class OldSmartClient:
    """A fake smart client for test_old_version that just returns a version one
    response to the 'hello' (query version) command.
    """

    def get_request(self):
        input_file = BytesIO(b'ok\x011\n')
        output_file = BytesIO()
        client_medium = medium.SmartSimplePipesClientMedium(
            input_file, output_file)
        return medium.SmartClientStreamMediumRequest(client_medium)

    def protocol_version(self):
        return 1


class OldServerTransport:
    """A fake transport for test_old_server that reports it's smart server
    protocol version as version one.
    """

    def __init__(self):
        self.base = 'fake:'

    def get_smart_client(self):
        return OldSmartClient()


class RemoteBzrDirTestCase(TestRemote):

    def make_remote_bzrdir(self, transport, client):
        """Make a RemotebzrDir using 'client' as the _client."""
        return RemoteBzrDir(transport, RemoteBzrDirFormat(),
                            _client=client)


class RemoteBranchTestCase(RemoteBzrDirTestCase):

    def lock_remote_branch(self, branch):
        """Trick a RemoteBranch into thinking it is locked."""
        branch._lock_mode = 'w'
        branch._lock_count = 2
        branch._lock_token = b'branch token'
        branch._repo_lock_token = b'repo token'
        branch.repository._lock_mode = 'w'
        branch.repository._lock_count = 2
        branch.repository._lock_token = b'repo token'

    def make_remote_branch(self, transport, client):
        """Make a RemoteBranch using 'client' as its _SmartClient.

        A RemoteBzrDir and RemoteRepository will also be created to fill out
        the RemoteBranch, albeit with stub values for some of their attributes.
        """
        # we do not want bzrdir to make any remote calls, so use False as its
        # _client.  If it tries to make a remote call, this will fail
        # immediately.
        bzrdir = self.make_remote_bzrdir(transport, False)
        repo = RemoteRepository(bzrdir, None, _client=client)
        branch_format = self.get_branch_format()
        format = RemoteBranchFormat(network_name=branch_format.network_name())
        return RemoteBranch(bzrdir, repo, _client=client, format=format)


class TestBranchBreakLock(RemoteBranchTestCase):

    def test_break_lock(self):
        transport = MemoryTransport()
        client = FakeClient(transport.base)
        client.add_expected_call(
            b'Branch.get_stacked_on_url', (b'quack/',),
            b'error', (b'NotStacked',))
        client.add_expected_call(
            b'Branch.break_lock', (b'quack/',),
            b'success', (b'ok',))
        transport.mkdir('quack')
        transport = transport.clone('quack')
        branch = self.make_remote_branch(transport, client)
        branch.break_lock()
        self.assertFinished(client)


class TestBranchGetPhysicalLockStatus(RemoteBranchTestCase):

    def test_get_physical_lock_status_yes(self):
        transport = MemoryTransport()
        client = FakeClient(transport.base)
        client.add_expected_call(
            b'Branch.get_stacked_on_url', (b'quack/',),
            b'error', (b'NotStacked',))
        client.add_expected_call(
            b'Branch.get_physical_lock_status', (b'quack/',),
            b'success', (b'yes',))
        transport.mkdir('quack')
        transport = transport.clone('quack')
        branch = self.make_remote_branch(transport, client)
        result = branch.get_physical_lock_status()
        self.assertFinished(client)
        self.assertEqual(True, result)

    def test_get_physical_lock_status_no(self):
        transport = MemoryTransport()
        client = FakeClient(transport.base)
        client.add_expected_call(
            b'Branch.get_stacked_on_url', (b'quack/',),
            b'error', (b'NotStacked',))
        client.add_expected_call(
            b'Branch.get_physical_lock_status', (b'quack/',),
            b'success', (b'no',))
        transport.mkdir('quack')
        transport = transport.clone('quack')
        branch = self.make_remote_branch(transport, client)
        result = branch.get_physical_lock_status()
        self.assertFinished(client)
        self.assertEqual(False, result)


class TestBranchGetParent(RemoteBranchTestCase):

    def test_no_parent(self):
        # in an empty branch we decode the response properly
        transport = MemoryTransport()
        client = FakeClient(transport.base)
        client.add_expected_call(
            b'Branch.get_stacked_on_url', (b'quack/',),
            b'error', (b'NotStacked',))
        client.add_expected_call(
            b'Branch.get_parent', (b'quack/',),
            b'success', (b'',))
        transport.mkdir('quack')
        transport = transport.clone('quack')
        branch = self.make_remote_branch(transport, client)
        result = branch.get_parent()
        self.assertFinished(client)
        self.assertEqual(None, result)

    def test_parent_relative(self):
        transport = MemoryTransport()
        client = FakeClient(transport.base)
        client.add_expected_call(
            b'Branch.get_stacked_on_url', (b'kwaak/',),
            b'error', (b'NotStacked',))
        client.add_expected_call(
            b'Branch.get_parent', (b'kwaak/',),
            b'success', (b'../foo/',))
        transport.mkdir('kwaak')
        transport = transport.clone('kwaak')
        branch = self.make_remote_branch(transport, client)
        result = branch.get_parent()
        self.assertEqual(transport.clone('../foo').base, result)

    def test_parent_absolute(self):
        transport = MemoryTransport()
        client = FakeClient(transport.base)
        client.add_expected_call(
            b'Branch.get_stacked_on_url', (b'kwaak/',),
            b'error', (b'NotStacked',))
        client.add_expected_call(
            b'Branch.get_parent', (b'kwaak/',),
            b'success', (b'http://foo/',))
        transport.mkdir('kwaak')
        transport = transport.clone('kwaak')
        branch = self.make_remote_branch(transport, client)
        result = branch.get_parent()
        self.assertEqual('http://foo/', result)
        self.assertFinished(client)


class TestBranchSetParentLocation(RemoteBranchTestCase):

    def test_no_parent(self):
        # We call the verb when setting parent to None
        transport = MemoryTransport()
        client = FakeClient(transport.base)
        client.add_expected_call(
            b'Branch.get_stacked_on_url', (b'quack/',),
            b'error', (b'NotStacked',))
        client.add_expected_call(
            b'Branch.set_parent_location', (b'quack/', b'b', b'r', b''),
            b'success', ())
        transport.mkdir('quack')
        transport = transport.clone('quack')
        branch = self.make_remote_branch(transport, client)
        branch._lock_token = b'b'
        branch._repo_lock_token = b'r'
        branch._set_parent_location(None)
        self.assertFinished(client)

    def test_parent(self):
        transport = MemoryTransport()
        client = FakeClient(transport.base)
        client.add_expected_call(
            b'Branch.get_stacked_on_url', (b'kwaak/',),
            b'error', (b'NotStacked',))
        client.add_expected_call(
            b'Branch.set_parent_location', (b'kwaak/', b'b', b'r', b'foo'),
            b'success', ())
        transport.mkdir('kwaak')
        transport = transport.clone('kwaak')
        branch = self.make_remote_branch(transport, client)
        branch._lock_token = b'b'
        branch._repo_lock_token = b'r'
        branch._set_parent_location('foo')
        self.assertFinished(client)

    def test_backwards_compat(self):
        self.setup_smart_server_with_call_log()
        branch = self.make_branch('.')
        self.reset_smart_call_log()
        verb = b'Branch.set_parent_location'
        self.disable_verb(verb)
        branch.set_parent('http://foo/')
        self.assertLength(14, self.hpss_calls)


class TestBranchGetTagsBytes(RemoteBranchTestCase):

    def test_backwards_compat(self):
        self.setup_smart_server_with_call_log()
        branch = self.make_branch('.')
        self.reset_smart_call_log()
        verb = b'Branch.get_tags_bytes'
        self.disable_verb(verb)
        branch.tags.get_tag_dict()
        call_count = len([call for call in self.hpss_calls if
                          call.call.method == verb])
        self.assertEqual(1, call_count)

    def test_trivial(self):
        transport = MemoryTransport()
        client = FakeClient(transport.base)
        client.add_expected_call(
            b'Branch.get_stacked_on_url', (b'quack/',),
            b'error', (b'NotStacked',))
        client.add_expected_call(
            b'Branch.get_tags_bytes', (b'quack/',),
            b'success', (b'',))
        transport.mkdir('quack')
        transport = transport.clone('quack')
        branch = self.make_remote_branch(transport, client)
        result = branch.tags.get_tag_dict()
        self.assertFinished(client)
        self.assertEqual({}, result)


class TestBranchSetTagsBytes(RemoteBranchTestCase):

    def test_trivial(self):
        transport = MemoryTransport()
        client = FakeClient(transport.base)
        client.add_expected_call(
            b'Branch.get_stacked_on_url', (b'quack/',),
            b'error', (b'NotStacked',))
        client.add_expected_call(
            b'Branch.set_tags_bytes', (b'quack/',
                                       b'branch token', b'repo token'),
            b'success', ('',))
        transport.mkdir('quack')
        transport = transport.clone('quack')
        branch = self.make_remote_branch(transport, client)
        self.lock_remote_branch(branch)
        branch._set_tags_bytes(b'tags bytes')
        self.assertFinished(client)
        self.assertEqual(b'tags bytes', client._calls[-1][-1])

    def test_backwards_compatible(self):
        transport = MemoryTransport()
        client = FakeClient(transport.base)
        client.add_expected_call(
            b'Branch.get_stacked_on_url', (b'quack/',),
            b'error', (b'NotStacked',))
        client.add_expected_call(
            b'Branch.set_tags_bytes', (b'quack/',
                                       b'branch token', b'repo token'),
            b'unknown', (b'Branch.set_tags_bytes',))
        transport.mkdir('quack')
        transport = transport.clone('quack')
        branch = self.make_remote_branch(transport, client)
        self.lock_remote_branch(branch)

        class StubRealBranch:
            def __init__(self):
                self.calls = []

            def _set_tags_bytes(self, bytes):
                self.calls.append(('set_tags_bytes', bytes))
        real_branch = StubRealBranch()
        branch._real_branch = real_branch
        branch._set_tags_bytes(b'tags bytes')
        # Call a second time, to exercise the 'remote version already inferred'
        # code path.
        branch._set_tags_bytes(b'tags bytes')
        self.assertFinished(client)
        self.assertEqual(
            [('set_tags_bytes', b'tags bytes')] * 2, real_branch.calls)


class TestBranchHeadsToFetch(RemoteBranchTestCase):

    def test_uses_last_revision_info_and_tags_by_default(self):
        transport = MemoryTransport()
        client = FakeClient(transport.base)
        client.add_expected_call(
            b'Branch.get_stacked_on_url', (b'quack/',),
            b'error', (b'NotStacked',))
        client.add_expected_call(
            b'Branch.last_revision_info', (b'quack/',),
            b'success', (b'ok', b'1', b'rev-tip'))
        client.add_expected_call(
            b'Branch.get_config_file', (b'quack/',),
            b'success', (b'ok',), b'')
        transport.mkdir('quack')
        transport = transport.clone('quack')
        branch = self.make_remote_branch(transport, client)
        result = branch.heads_to_fetch()
        self.assertFinished(client)
        self.assertEqual(({b'rev-tip'}, set()), result)

    def test_uses_last_revision_info_and_tags_when_set(self):
        transport = MemoryTransport()
        client = FakeClient(transport.base)
        client.add_expected_call(
            b'Branch.get_stacked_on_url', (b'quack/',),
            b'error', (b'NotStacked',))
        client.add_expected_call(
            b'Branch.last_revision_info', (b'quack/',),
            b'success', (b'ok', b'1', b'rev-tip'))
        client.add_expected_call(
            b'Branch.get_config_file', (b'quack/',),
            b'success', (b'ok',), b'branch.fetch_tags = True')
        # XXX: this will break if the default format's serialization of tags
        # changes, or if the RPC for fetching tags changes from get_tags_bytes.
        client.add_expected_call(
            b'Branch.get_tags_bytes', (b'quack/',),
            b'success', (b'd5:tag-17:rev-foo5:tag-27:rev-bare',))
        transport.mkdir('quack')
        transport = transport.clone('quack')
        branch = self.make_remote_branch(transport, client)
        result = branch.heads_to_fetch()
        self.assertFinished(client)
        self.assertEqual(
            ({b'rev-tip'}, {b'rev-foo', b'rev-bar'}), result)

    def test_uses_rpc_for_formats_with_non_default_heads_to_fetch(self):
        transport = MemoryTransport()
        client = FakeClient(transport.base)
        client.add_expected_call(
            b'Branch.get_stacked_on_url', (b'quack/',),
            b'error', (b'NotStacked',))
        client.add_expected_call(
            b'Branch.heads_to_fetch', (b'quack/',),
            b'success', ([b'tip'], [b'tagged-1', b'tagged-2']))
        transport.mkdir('quack')
        transport = transport.clone('quack')
        branch = self.make_remote_branch(transport, client)
        branch._format._use_default_local_heads_to_fetch = lambda: False
        result = branch.heads_to_fetch()
        self.assertFinished(client)
        self.assertEqual(({b'tip'}, {b'tagged-1', b'tagged-2'}), result)

    def make_branch_with_tags(self):
        self.setup_smart_server_with_call_log()
        # Make a branch with a single revision.
        builder = self.make_branch_builder('foo')
        builder.start_series()
        builder.build_snapshot(None, [
            ('add', ('', b'root-id', 'directory', ''))],
            revision_id=b'tip')
        builder.finish_series()
        branch = builder.get_branch()
        # Add two tags to that branch
        branch.tags.set_tag('tag-1', b'rev-1')
        branch.tags.set_tag('tag-2', b'rev-2')
        return branch

    def test_backwards_compatible(self):
        br = self.make_branch_with_tags()
        br.get_config_stack().set('branch.fetch_tags', True)
        self.addCleanup(br.lock_read().unlock)
        # Disable the heads_to_fetch verb
        verb = b'Branch.heads_to_fetch'
        self.disable_verb(verb)
        self.reset_smart_call_log()
        result = br.heads_to_fetch()
        self.assertEqual(({b'tip'}, {b'rev-1', b'rev-2'}), result)
        self.assertEqual(
            [b'Branch.last_revision_info', b'Branch.get_tags_bytes'],
            [call.call.method for call in self.hpss_calls])

    def test_backwards_compatible_no_tags(self):
        br = self.make_branch_with_tags()
        br.get_config_stack().set('branch.fetch_tags', False)
        self.addCleanup(br.lock_read().unlock)
        # Disable the heads_to_fetch verb
        verb = b'Branch.heads_to_fetch'
        self.disable_verb(verb)
        self.reset_smart_call_log()
        result = br.heads_to_fetch()
        self.assertEqual(({b'tip'}, set()), result)
        self.assertEqual(
            [b'Branch.last_revision_info'],
            [call.call.method for call in self.hpss_calls])


class TestBranchLastRevisionInfo(RemoteBranchTestCase):

    def test_empty_branch(self):
        # in an empty branch we decode the response properly
        transport = MemoryTransport()
        client = FakeClient(transport.base)
        client.add_expected_call(
            b'Branch.get_stacked_on_url', (b'quack/',),
            b'error', (b'NotStacked',))
        client.add_expected_call(
            b'Branch.last_revision_info', (b'quack/',),
            b'success', (b'ok', b'0', b'null:'))
        transport.mkdir('quack')
        transport = transport.clone('quack')
        branch = self.make_remote_branch(transport, client)
        result = branch.last_revision_info()
        self.assertFinished(client)
        self.assertEqual((0, NULL_REVISION), result)

    def test_non_empty_branch(self):
        # in a non-empty branch we also decode the response properly
        revid = '\xc8'.encode()
        transport = MemoryTransport()
        client = FakeClient(transport.base)
        client.add_expected_call(
            b'Branch.get_stacked_on_url', (b'kwaak/',),
            b'error', (b'NotStacked',))
        client.add_expected_call(
            b'Branch.last_revision_info', (b'kwaak/',),
            b'success', (b'ok', b'2', revid))
        transport.mkdir('kwaak')
        transport = transport.clone('kwaak')
        branch = self.make_remote_branch(transport, client)
        result = branch.last_revision_info()
        self.assertEqual((2, revid), result)


class TestBranch_get_stacked_on_url(TestRemote):
    """Test Branch._get_stacked_on_url rpc"""

    def test_get_stacked_on_invalid_url(self):
        # test that asking for a stacked on url the server can't access works.
        # This isn't perfect, but then as we're in the same process there
        # really isn't anything we can do to be 100% sure that the server
        # doesn't just open in - this test probably needs to be rewritten using
        # a spawn()ed server.
        stacked_branch = self.make_branch('stacked', format='1.9')
        self.make_branch('base', format='1.9')
        vfs_url = self.get_vfs_only_url('base')
        stacked_branch.set_stacked_on_url(vfs_url)
        transport = stacked_branch.controldir.root_transport
        client = FakeClient(transport.base)
        client.add_expected_call(
            b'Branch.get_stacked_on_url', (b'stacked/',),
            b'success', (b'ok', vfs_url.encode('utf-8')))
        # XXX: Multiple calls are bad, this second call documents what is
        # today.
        client.add_expected_call(
            b'Branch.get_stacked_on_url', (b'stacked/',),
            b'success', (b'ok', vfs_url.encode('utf-8')))
        bzrdir = RemoteBzrDir(transport, RemoteBzrDirFormat(),
                              _client=client)
        repo_fmt = remote.RemoteRepositoryFormat()
        repo_fmt._custom_format = stacked_branch.repository._format
        branch = RemoteBranch(bzrdir, RemoteRepository(bzrdir, repo_fmt),
                              _client=client)
        result = branch.get_stacked_on_url()
        self.assertEqual(vfs_url, result)

    def test_backwards_compatible(self):
        # like with bzr1.6 with no Branch.get_stacked_on_url rpc
        self.make_branch('base', format='1.6')
        stacked_branch = self.make_branch('stacked', format='1.6')
        stacked_branch.set_stacked_on_url('../base')
        client = FakeClient(self.get_url())
        branch_network_name = self.get_branch_format().network_name()
        client.add_expected_call(
            b'BzrDir.open_branchV3', (b'stacked/',),
            b'success', (b'branch', branch_network_name))
        client.add_expected_call(
            b'BzrDir.find_repositoryV3', (b'stacked/',),
            b'success', (b'ok', b'', b'no', b'no', b'yes',
                         stacked_branch.repository._format.network_name()))
        # called twice, once from constructor and then again by us
        client.add_expected_call(
            b'Branch.get_stacked_on_url', (b'stacked/',),
            b'unknown', (b'Branch.get_stacked_on_url',))
        client.add_expected_call(
            b'Branch.get_stacked_on_url', (b'stacked/',),
            b'unknown', (b'Branch.get_stacked_on_url',))
        # this will also do vfs access, but that goes direct to the transport
        # and isn't seen by the FakeClient.
        bzrdir = RemoteBzrDir(self.get_transport('stacked'),
                              RemoteBzrDirFormat(), _client=client)
        branch = bzrdir.open_branch()
        result = branch.get_stacked_on_url()
        self.assertEqual('../base', result)
        self.assertFinished(client)
        # it's in the fallback list both for the RemoteRepository and its vfs
        # repository
        self.assertEqual(1, len(branch.repository._fallback_repositories))
        self.assertEqual(1,
                         len(branch.repository._real_repository._fallback_repositories))

    def test_get_stacked_on_real_branch(self):
        self.make_branch('base')
        stacked_branch = self.make_branch('stacked')
        stacked_branch.set_stacked_on_url('../base')
        reference_format = self.get_repo_format()
        network_name = reference_format.network_name()
        client = FakeClient(self.get_url())
        branch_network_name = self.get_branch_format().network_name()
        client.add_expected_call(
            b'BzrDir.open_branchV3', (b'stacked/',),
            b'success', (b'branch', branch_network_name))
        client.add_expected_call(
            b'BzrDir.find_repositoryV3', (b'stacked/',),
            b'success', (b'ok', b'', b'yes', b'no', b'yes', network_name))
        # called twice, once from constructor and then again by us
        client.add_expected_call(
            b'Branch.get_stacked_on_url', (b'stacked/',),
            b'success', (b'ok', b'../base'))
        client.add_expected_call(
            b'Branch.get_stacked_on_url', (b'stacked/',),
            b'success', (b'ok', b'../base'))
        bzrdir = RemoteBzrDir(self.get_transport('stacked'),
                              RemoteBzrDirFormat(), _client=client)
        branch = bzrdir.open_branch()
        result = branch.get_stacked_on_url()
        self.assertEqual('../base', result)
        self.assertFinished(client)
        # it's in the fallback list both for the RemoteRepository.
        self.assertEqual(1, len(branch.repository._fallback_repositories))
        # And we haven't had to construct a real repository.
        self.assertEqual(None, branch.repository._real_repository)


class TestBranchSetLastRevision(RemoteBranchTestCase):

    def test_set_empty(self):
        # _set_last_revision_info('null:') is translated to calling
        # Branch.set_last_revision(path, '') on the wire.
        transport = MemoryTransport()
        transport.mkdir('branch')
        transport = transport.clone('branch')

        client = FakeClient(transport.base)
        client.add_expected_call(
            b'Branch.get_stacked_on_url', (b'branch/',),
            b'error', (b'NotStacked',))
        client.add_expected_call(
            b'Branch.lock_write', (b'branch/', b'', b''),
            b'success', (b'ok', b'branch token', b'repo token'))
        client.add_expected_call(
            b'Branch.last_revision_info',
            (b'branch/',),
            b'success', (b'ok', b'0', b'null:'))
        client.add_expected_call(
            b'Branch.set_last_revision', (b'branch/',
                                          b'branch token', b'repo token', b'null:',),
            b'success', (b'ok',))
        client.add_expected_call(
            b'Branch.unlock', (b'branch/', b'branch token', b'repo token'),
            b'success', (b'ok',))
        branch = self.make_remote_branch(transport, client)
        branch.lock_write()
        result = branch._set_last_revision(NULL_REVISION)
        branch.unlock()
        self.assertEqual(None, result)
        self.assertFinished(client)

    def test_set_nonempty(self):
        # set_last_revision_info(N, rev-idN) is translated to calling
        # Branch.set_last_revision(path, rev-idN) on the wire.
        transport = MemoryTransport()
        transport.mkdir('branch')
        transport = transport.clone('branch')

        client = FakeClient(transport.base)
        client.add_expected_call(
            b'Branch.get_stacked_on_url', (b'branch/',),
            b'error', (b'NotStacked',))
        client.add_expected_call(
            b'Branch.lock_write', (b'branch/', b'', b''),
            b'success', (b'ok', b'branch token', b'repo token'))
        client.add_expected_call(
            b'Branch.last_revision_info',
            (b'branch/',),
            b'success', (b'ok', b'0', b'null:'))
        lines = [b'rev-id2']
        encoded_body = bz2.compress(b'\n'.join(lines))
        client.add_success_response_with_body(encoded_body, b'ok')
        client.add_expected_call(
            b'Branch.set_last_revision', (b'branch/',
                                          b'branch token', b'repo token', b'rev-id2',),
            b'success', (b'ok',))
        client.add_expected_call(
            b'Branch.unlock', (b'branch/', b'branch token', b'repo token'),
            b'success', (b'ok',))
        branch = self.make_remote_branch(transport, client)
        # Lock the branch, reset the record of remote calls.
        branch.lock_write()
        result = branch._set_last_revision(b'rev-id2')
        branch.unlock()
        self.assertEqual(None, result)
        self.assertFinished(client)

    def test_no_such_revision(self):
        transport = MemoryTransport()
        transport.mkdir('branch')
        transport = transport.clone('branch')
        # A response of 'NoSuchRevision' is translated into an exception.
        client = FakeClient(transport.base)
        client.add_expected_call(
            b'Branch.get_stacked_on_url', (b'branch/',),
            b'error', (b'NotStacked',))
        client.add_expected_call(
            b'Branch.lock_write', (b'branch/', b'', b''),
            b'success', (b'ok', b'branch token', b'repo token'))
        client.add_expected_call(
            b'Branch.last_revision_info',
            (b'branch/',),
            b'success', (b'ok', b'0', b'null:'))
        # get_graph calls to construct the revision history, for the set_rh
        # hook
        lines = [b'rev-id']
        encoded_body = bz2.compress(b'\n'.join(lines))
        client.add_success_response_with_body(encoded_body, b'ok')
        client.add_expected_call(
            b'Branch.set_last_revision', (b'branch/',
                                          b'branch token', b'repo token', b'rev-id',),
            b'error', (b'NoSuchRevision', b'rev-id'))
        client.add_expected_call(
            b'Branch.unlock', (b'branch/', b'branch token', b'repo token'),
            b'success', (b'ok',))

        branch = self.make_remote_branch(transport, client)
        branch.lock_write()
        self.assertRaises(
            errors.NoSuchRevision, branch._set_last_revision, b'rev-id')
        branch.unlock()
        self.assertFinished(client)

    def test_tip_change_rejected(self):
        """TipChangeRejected responses cause a TipChangeRejected exception to
        be raised.
        """
        transport = MemoryTransport()
        transport.mkdir('branch')
        transport = transport.clone('branch')
        client = FakeClient(transport.base)
        rejection_msg_unicode = 'rejection message\N{INTERROBANG}'
        rejection_msg_utf8 = rejection_msg_unicode.encode('utf8')
        client.add_expected_call(
            b'Branch.get_stacked_on_url', (b'branch/',),
            b'error', (b'NotStacked',))
        client.add_expected_call(
            b'Branch.lock_write', (b'branch/', b'', b''),
            b'success', (b'ok', b'branch token', b'repo token'))
        client.add_expected_call(
            b'Branch.last_revision_info',
            (b'branch/',),
            b'success', (b'ok', b'0', b'null:'))
        lines = [b'rev-id']
        encoded_body = bz2.compress(b'\n'.join(lines))
        client.add_success_response_with_body(encoded_body, b'ok')
        client.add_expected_call(
            b'Branch.set_last_revision', (b'branch/',
                                          b'branch token', b'repo token', b'rev-id',),
            b'error', (b'TipChangeRejected', rejection_msg_utf8))
        client.add_expected_call(
            b'Branch.unlock', (b'branch/', b'branch token', b'repo token'),
            b'success', (b'ok',))
        branch = self.make_remote_branch(transport, client)
        branch.lock_write()
        # The 'TipChangeRejected' error response triggered by calling
        # set_last_revision_info causes a TipChangeRejected exception.
        err = self.assertRaises(
            errors.TipChangeRejected,
            branch._set_last_revision, b'rev-id')
        # The UTF-8 message from the response has been decoded into a unicode
        # object.
        self.assertIsInstance(err.msg, str)
        self.assertEqual(rejection_msg_unicode, err.msg)
        branch.unlock()
        self.assertFinished(client)


class TestBranchSetLastRevisionInfo(RemoteBranchTestCase):

    def test_set_last_revision_info(self):
        # set_last_revision_info(num, b'rev-id') is translated to calling
        # Branch.set_last_revision_info(num, 'rev-id') on the wire.
        transport = MemoryTransport()
        transport.mkdir('branch')
        transport = transport.clone('branch')
        client = FakeClient(transport.base)
        # get_stacked_on_url
        client.add_error_response(b'NotStacked')
        # lock_write
        client.add_success_response(b'ok', b'branch token', b'repo token')
        # query the current revision
        client.add_success_response(b'ok', b'0', b'null:')
        # set_last_revision
        client.add_success_response(b'ok')
        # unlock
        client.add_success_response(b'ok')

        branch = self.make_remote_branch(transport, client)
        # Lock the branch, reset the record of remote calls.
        branch.lock_write()
        client._calls = []
        result = branch.set_last_revision_info(1234, b'a-revision-id')
        self.assertEqual(
            [('call', b'Branch.last_revision_info', (b'branch/',)),
             ('call', b'Branch.set_last_revision_info',
                (b'branch/', b'branch token', b'repo token',
                 b'1234', b'a-revision-id'))],
            client._calls)
        self.assertEqual(None, result)

    def test_no_such_revision(self):
        # A response of 'NoSuchRevision' is translated into an exception.
        transport = MemoryTransport()
        transport.mkdir('branch')
        transport = transport.clone('branch')
        client = FakeClient(transport.base)
        # get_stacked_on_url
        client.add_error_response(b'NotStacked')
        # lock_write
        client.add_success_response(b'ok', b'branch token', b'repo token')
        # set_last_revision
        client.add_error_response(b'NoSuchRevision', b'revid')
        # unlock
        client.add_success_response(b'ok')

        branch = self.make_remote_branch(transport, client)
        # Lock the branch, reset the record of remote calls.
        branch.lock_write()
        client._calls = []

        self.assertRaises(
            errors.NoSuchRevision, branch.set_last_revision_info, 123, b'revid')
        branch.unlock()

    def test_backwards_compatibility(self):
        """If the server does not support the Branch.set_last_revision_info
        verb (which is new in 1.4), then the client falls back to VFS methods.
        """
        # This test is a little messy.  Unlike most tests in this file, it
        # doesn't purely test what a Remote* object sends over the wire, and
        # how it reacts to responses from the wire.  It instead relies partly
        # on asserting that the RemoteBranch will call
        # self._real_branch.set_last_revision_info(...).

        # First, set up our RemoteBranch with a FakeClient that raises
        # UnknownSmartMethod, and a StubRealBranch that logs how it is called.
        transport = MemoryTransport()
        transport.mkdir('branch')
        transport = transport.clone('branch')
        client = FakeClient(transport.base)
        client.add_expected_call(
            b'Branch.get_stacked_on_url', (b'branch/',),
            b'error', (b'NotStacked',))
        client.add_expected_call(
            b'Branch.last_revision_info',
            (b'branch/',),
            b'success', (b'ok', b'0', b'null:'))
        client.add_expected_call(
            b'Branch.set_last_revision_info',
            (b'branch/', b'branch token', b'repo token', b'1234', b'a-revision-id',),
            b'unknown', b'Branch.set_last_revision_info')

        branch = self.make_remote_branch(transport, client)

        class StubRealBranch:
            def __init__(self):
                self.calls = []

            def set_last_revision_info(self, revno, revision_id):
                self.calls.append(
                    ('set_last_revision_info', revno, revision_id))

            def _clear_cached_state(self):
                pass
        real_branch = StubRealBranch()
        branch._real_branch = real_branch
        self.lock_remote_branch(branch)

        # Call set_last_revision_info, and verify it behaved as expected.
        branch.set_last_revision_info(1234, b'a-revision-id')
        self.assertEqual(
            [('set_last_revision_info', 1234, b'a-revision-id')],
            real_branch.calls)
        self.assertFinished(client)

    def test_unexpected_error(self):
        # If the server sends an error the client doesn't understand, it gets
        # turned into an UnknownErrorFromSmartServer, which is presented as a
        # non-internal error to the user.
        transport = MemoryTransport()
        transport.mkdir('branch')
        transport = transport.clone('branch')
        client = FakeClient(transport.base)
        # get_stacked_on_url
        client.add_error_response(b'NotStacked')
        # lock_write
        client.add_success_response(b'ok', b'branch token', b'repo token')
        # set_last_revision
        client.add_error_response(b'UnexpectedError')
        # unlock
        client.add_success_response(b'ok')

        branch = self.make_remote_branch(transport, client)
        # Lock the branch, reset the record of remote calls.
        branch.lock_write()
        client._calls = []

        err = self.assertRaises(
            UnknownErrorFromSmartServer,
            branch.set_last_revision_info, 123, b'revid')
        self.assertEqual((b'UnexpectedError',), err.error_tuple)
        branch.unlock()

    def test_tip_change_rejected(self):
        """TipChangeRejected responses cause a TipChangeRejected exception to
        be raised.
        """
        transport = MemoryTransport()
        transport.mkdir('branch')
        transport = transport.clone('branch')
        client = FakeClient(transport.base)
        # get_stacked_on_url
        client.add_error_response(b'NotStacked')
        # lock_write
        client.add_success_response(b'ok', b'branch token', b'repo token')
        # set_last_revision
        client.add_error_response(b'TipChangeRejected', b'rejection message')
        # unlock
        client.add_success_response(b'ok')

        branch = self.make_remote_branch(transport, client)
        # Lock the branch, reset the record of remote calls.
        branch.lock_write()
        self.addCleanup(branch.unlock)
        client._calls = []

        # The 'TipChangeRejected' error response triggered by calling
        # set_last_revision_info causes a TipChangeRejected exception.
        err = self.assertRaises(
            errors.TipChangeRejected,
            branch.set_last_revision_info, 123, b'revid')
        self.assertEqual('rejection message', err.msg)


class TestBranchGetSetConfig(RemoteBranchTestCase):

    def test_get_branch_conf(self):
        # in an empty branch we decode the response properly
        client = FakeClient()
        client.add_expected_call(
            b'Branch.get_stacked_on_url', (b'memory:///',),
            b'error', (b'NotStacked',),)
        client.add_success_response_with_body(b'# config file body', b'ok')
        transport = MemoryTransport()
        branch = self.make_remote_branch(transport, client)
        config = branch.get_config()
        config.has_explicit_nickname()
        self.assertEqual(
            [('call', b'Branch.get_stacked_on_url', (b'memory:///',)),
             ('call_expecting_body', b'Branch.get_config_file', (b'memory:///',))],
            client._calls)

    def test_get_multi_line_branch_conf(self):
        # Make sure that multiple-line branch.conf files are supported
        #
        # https://bugs.launchpad.net/bzr/+bug/354075
        client = FakeClient()
        client.add_expected_call(
            b'Branch.get_stacked_on_url', (b'memory:///',),
            b'error', (b'NotStacked',),)
        client.add_success_response_with_body(b'a = 1\nb = 2\nc = 3\n', b'ok')
        transport = MemoryTransport()
        branch = self.make_remote_branch(transport, client)
        config = branch.get_config()
        self.assertEqual('2', config.get_user_option('b'))

    def test_set_option(self):
        client = FakeClient()
        client.add_expected_call(
            b'Branch.get_stacked_on_url', (b'memory:///',),
            b'error', (b'NotStacked',),)
        client.add_expected_call(
            b'Branch.lock_write', (b'memory:///', b'', b''),
            b'success', (b'ok', b'branch token', b'repo token'))
        client.add_expected_call(
            b'Branch.set_config_option', (b'memory:///', b'branch token',
                                          b'repo token', b'foo', b'bar', b''),
            b'success', ())
        client.add_expected_call(
            b'Branch.unlock', (b'memory:///', b'branch token', b'repo token'),
            b'success', (b'ok',))
        transport = MemoryTransport()
        branch = self.make_remote_branch(transport, client)
        branch.lock_write()
        config = branch._get_config()
        config.set_option('foo', 'bar')
        branch.unlock()
        self.assertFinished(client)

    def test_set_option_with_dict(self):
        client = FakeClient()
        client.add_expected_call(
            b'Branch.get_stacked_on_url', (b'memory:///',),
            b'error', (b'NotStacked',),)
        client.add_expected_call(
            b'Branch.lock_write', (b'memory:///', b'', b''),
            b'success', (b'ok', b'branch token', b'repo token'))
        encoded_dict_value = b'd5:ascii1:a11:unicode \xe2\x8c\x9a3:\xe2\x80\xbde'
        client.add_expected_call(
            b'Branch.set_config_option_dict', (b'memory:///', b'branch token',
                                               b'repo token', encoded_dict_value, b'foo', b''),
            b'success', ())
        client.add_expected_call(
            b'Branch.unlock', (b'memory:///', b'branch token', b'repo token'),
            b'success', (b'ok',))
        transport = MemoryTransport()
        branch = self.make_remote_branch(transport, client)
        branch.lock_write()
        config = branch._get_config()
        config.set_option(
            {'ascii': 'a', 'unicode \N{WATCH}': '\N{INTERROBANG}'},
            'foo')
        branch.unlock()
        self.assertFinished(client)

    def test_set_option_with_bool(self):
        client = FakeClient()
        client.add_expected_call(
            b'Branch.get_stacked_on_url', (b'memory:///',),
            b'error', (b'NotStacked',),)
        client.add_expected_call(
            b'Branch.lock_write', (b'memory:///', b'', b''),
            b'success', (b'ok', b'branch token', b'repo token'))
        client.add_expected_call(
            b'Branch.set_config_option', (b'memory:///', b'branch token',
                                          b'repo token', b'True', b'foo', b''),
            b'success', ())
        client.add_expected_call(
            b'Branch.unlock', (b'memory:///', b'branch token', b'repo token'),
            b'success', (b'ok',))
        transport = MemoryTransport()
        branch = self.make_remote_branch(transport, client)
        branch.lock_write()
        config = branch._get_config()
        config.set_option(True, 'foo')
        branch.unlock()
        self.assertFinished(client)

    def test_backwards_compat_set_option(self):
        self.setup_smart_server_with_call_log()
        branch = self.make_branch('.')
        verb = b'Branch.set_config_option'
        self.disable_verb(verb)
        branch.lock_write()
        self.addCleanup(branch.unlock)
        self.reset_smart_call_log()
        branch._get_config().set_option('value', 'name')
        self.assertLength(11, self.hpss_calls)
        self.assertEqual('value', branch._get_config().get_option('name'))

    def test_backwards_compat_set_option_with_dict(self):
        self.setup_smart_server_with_call_log()
        branch = self.make_branch('.')
        verb = b'Branch.set_config_option_dict'
        self.disable_verb(verb)
        branch.lock_write()
        self.addCleanup(branch.unlock)
        self.reset_smart_call_log()
        config = branch._get_config()
        value_dict = {'ascii': 'a', 'unicode \N{WATCH}': '\N{INTERROBANG}'}
        config.set_option(value_dict, 'name')
        self.assertLength(11, self.hpss_calls)
        self.assertEqual(value_dict, branch._get_config().get_option('name'))


class TestBranchGetPutConfigStore(RemoteBranchTestCase):

    def test_get_branch_conf(self):
        # in an empty branch we decode the response properly
        client = FakeClient()
        client.add_expected_call(
            b'Branch.get_stacked_on_url', (b'memory:///',),
            b'error', (b'NotStacked',),)
        client.add_success_response_with_body(b'# config file body', b'ok')
        transport = MemoryTransport()
        branch = self.make_remote_branch(transport, client)
        config = branch.get_config_stack()
        config.get("email")
        config.get("log_format")
        self.assertEqual(
            [('call', b'Branch.get_stacked_on_url', (b'memory:///',)),
             ('call_expecting_body', b'Branch.get_config_file', (b'memory:///',))],
            client._calls)

    def test_set_branch_conf(self):
        client = FakeClient()
        client.add_expected_call(
            b'Branch.get_stacked_on_url', (b'memory:///',),
            b'error', (b'NotStacked',),)
        client.add_expected_call(
            b'Branch.lock_write', (b'memory:///', b'', b''),
            b'success', (b'ok', b'branch token', b'repo token'))
        client.add_expected_call(
            b'Branch.get_config_file', (b'memory:///', ),
            b'success', (b'ok', ), b"# line 1\n")
        client.add_expected_call(
            b'Branch.get_config_file', (b'memory:///', ),
            b'success', (b'ok', ), b"# line 1\n")
        client.add_expected_call(
            b'Branch.put_config_file', (b'memory:///', b'branch token',
                                        b'repo token'),
            b'success', (b'ok',))
        client.add_expected_call(
            b'Branch.unlock', (b'memory:///', b'branch token', b'repo token'),
            b'success', (b'ok',))
        transport = MemoryTransport()
        branch = self.make_remote_branch(transport, client)
        branch.lock_write()
        config = branch.get_config_stack()
        config.set('email', 'The Dude <lebowski@example.com>')
        branch.unlock()
        self.assertFinished(client)
        self.assertEqual(
            [('call', b'Branch.get_stacked_on_url', (b'memory:///',)),
             ('call', b'Branch.lock_write', (b'memory:///', b'', b'')),
             ('call_expecting_body', b'Branch.get_config_file',
                 (b'memory:///',)),
             ('call_expecting_body', b'Branch.get_config_file',
                 (b'memory:///',)),
             ('call_with_body_bytes_expecting_body', b'Branch.put_config_file',
                 (b'memory:///', b'branch token', b'repo token'),
                 b'# line 1\nemail = The Dude <lebowski@example.com>\n'),
             ('call', b'Branch.unlock',
                 (b'memory:///', b'branch token', b'repo token'))],
            client._calls)


class TestBranchLockWrite(RemoteBranchTestCase):

    def test_lock_write_unlockable(self):
        transport = MemoryTransport()
        client = FakeClient(transport.base)
        client.add_expected_call(
            b'Branch.get_stacked_on_url', (b'quack/',),
            b'error', (b'NotStacked',),)
        client.add_expected_call(
            b'Branch.lock_write', (b'quack/', b'', b''),
            b'error', (b'UnlockableTransport',))
        transport.mkdir('quack')
        transport = transport.clone('quack')
        branch = self.make_remote_branch(transport, client)
        self.assertRaises(errors.UnlockableTransport, branch.lock_write)
        self.assertFinished(client)


class TestBranchRevisionIdToRevno(RemoteBranchTestCase):

    def test_simple(self):
        transport = MemoryTransport()
        client = FakeClient(transport.base)
        client.add_expected_call(
            b'Branch.get_stacked_on_url', (b'quack/',),
            b'error', (b'NotStacked',),)
        client.add_expected_call(
            b'Branch.revision_id_to_revno', (b'quack/', b'null:'),
            b'success', (b'ok', b'0',),)
        client.add_expected_call(
            b'Branch.revision_id_to_revno', (b'quack/', b'unknown'),
            b'error', (b'NoSuchRevision', b'unknown',),)
        transport.mkdir('quack')
        transport = transport.clone('quack')
        branch = self.make_remote_branch(transport, client)
        self.assertEqual(0, branch.revision_id_to_revno(b'null:'))
        self.assertRaises(errors.NoSuchRevision,
                          branch.revision_id_to_revno, b'unknown')
        self.assertFinished(client)

    def test_dotted(self):
        transport = MemoryTransport()
        client = FakeClient(transport.base)
        client.add_expected_call(
            b'Branch.get_stacked_on_url', (b'quack/',),
            b'error', (b'NotStacked',),)
        client.add_expected_call(
            b'Branch.revision_id_to_revno', (b'quack/', b'null:'),
            b'success', (b'ok', b'0',),)
        client.add_expected_call(
            b'Branch.revision_id_to_revno', (b'quack/', b'unknown'),
            b'error', (b'NoSuchRevision', b'unknown',),)
        transport.mkdir('quack')
        transport = transport.clone('quack')
        branch = self.make_remote_branch(transport, client)
        self.assertEqual((0, ), branch.revision_id_to_dotted_revno(b'null:'))
        self.assertRaises(errors.NoSuchRevision,
                          branch.revision_id_to_dotted_revno, b'unknown')
        self.assertFinished(client)

    def test_ghost_revid(self):
        transport = MemoryTransport()
        client = FakeClient(transport.base)
        client.add_expected_call(
            b'Branch.get_stacked_on_url', (b'quack/',),
            b'error', (b'NotStacked',),)
        # Some older versions of bzr/brz didn't explicitly return
        # GhostRevisionsHaveNoRevno
        client.add_expected_call(
            b'Branch.revision_id_to_revno', (b'quack/', b'revid'),
            b'error', (b'error', b'GhostRevisionsHaveNoRevno',
                       b'The reivison {revid} was not found because there was '
                       b'a ghost at {ghost-revid}'))
        client.add_expected_call(
            b'Branch.revision_id_to_revno', (b'quack/', b'revid'),
            b'error', (b'GhostRevisionsHaveNoRevno', b'revid', b'ghost-revid',))
        transport.mkdir('quack')
        transport = transport.clone('quack')
        branch = self.make_remote_branch(transport, client)
        self.assertRaises(errors.GhostRevisionsHaveNoRevno,
                          branch.revision_id_to_dotted_revno, b'revid')
        self.assertRaises(errors.GhostRevisionsHaveNoRevno,
                          branch.revision_id_to_dotted_revno, b'revid')
        self.assertFinished(client)

    def test_dotted_no_smart_verb(self):
        self.setup_smart_server_with_call_log()
        branch = self.make_branch('.')
        self.disable_verb(b'Branch.revision_id_to_revno')
        self.reset_smart_call_log()
        self.assertEqual((0, ),
                         branch.revision_id_to_dotted_revno(b'null:'))
        self.assertLength(8, self.hpss_calls)


class TestBzrDirGetSetConfig(RemoteBzrDirTestCase):

    def test__get_config(self):
        client = FakeClient()
        client.add_success_response_with_body(b'default_stack_on = /\n', b'ok')
        transport = MemoryTransport()
        bzrdir = self.make_remote_bzrdir(transport, client)
        config = bzrdir.get_config()
        self.assertEqual('/', config.get_default_stack_on())
        self.assertEqual(
            [('call_expecting_body', b'BzrDir.get_config_file',
                (b'memory:///',))],
            client._calls)

    def test_set_option_uses_vfs(self):
        self.setup_smart_server_with_call_log()
        bzrdir = self.make_controldir('.')
        self.reset_smart_call_log()
        config = bzrdir.get_config()
        config.set_default_stack_on('/')
        self.assertLength(4, self.hpss_calls)

    def test_backwards_compat_get_option(self):
        self.setup_smart_server_with_call_log()
        bzrdir = self.make_controldir('.')
        verb = b'BzrDir.get_config_file'
        self.disable_verb(verb)
        self.reset_smart_call_log()
        self.assertEqual(None,
                         bzrdir._get_config().get_option('default_stack_on'))
        self.assertLength(4, self.hpss_calls)


class TestTransportIsReadonly(tests.TestCase):

    def test_true(self):
        client = FakeClient()
        client.add_success_response(b'yes')
        transport = RemoteTransport('bzr://example.com/', medium=False,
                                    _client=client)
        self.assertEqual(True, transport.is_readonly())
        self.assertEqual(
            [('call', b'Transport.is_readonly', ())],
            client._calls)

    def test_false(self):
        client = FakeClient()
        client.add_success_response(b'no')
        transport = RemoteTransport('bzr://example.com/', medium=False,
                                    _client=client)
        self.assertEqual(False, transport.is_readonly())
        self.assertEqual(
            [('call', b'Transport.is_readonly', ())],
            client._calls)

    def test_error_from_old_server(self):
        """bzr 0.15 and earlier servers don't recognise the is_readonly verb.

        Clients should treat it as a "no" response, because is_readonly is only
        advisory anyway (a transport could be read-write, but then the
        underlying filesystem could be readonly anyway).
        """
        client = FakeClient()
        client.add_unknown_method_response(b'Transport.is_readonly')
        transport = RemoteTransport('bzr://example.com/', medium=False,
                                    _client=client)
        self.assertEqual(False, transport.is_readonly())
        self.assertEqual(
            [('call', b'Transport.is_readonly', ())],
            client._calls)


class TestTransportMkdir(tests.TestCase):

    def test_permissiondenied(self):
        client = FakeClient()
        client.add_error_response(
            b'PermissionDenied', b'remote path', b'extra')
        transport = RemoteTransport('bzr://example.com/', medium=False,
                                    _client=client)
        exc = self.assertRaises(
            errors.PermissionDenied, transport.mkdir, 'client path')
        expected_error = errors.PermissionDenied('/client path', 'extra')
        self.assertEqual(expected_error, exc)


class TestRemoteSSHTransportAuthentication(tests.TestCaseInTempDir):

    def test_defaults_to_none(self):
        t = RemoteSSHTransport('bzr+ssh://example.com')
        self.assertIs(None, t._get_credentials()[0])

    def test_uses_authentication_config(self):
        conf = config.AuthenticationConfig()
        conf._get_config().update(
            {'bzr+sshtest': {'scheme': 'ssh', 'user': 'bar', 'host':
                             'example.com'}})
        conf._save()
        t = RemoteSSHTransport('bzr+ssh://example.com')
        self.assertEqual('bar', t._get_credentials()[0])


class TestRemoteRepository(TestRemote):
    """Base for testing RemoteRepository protocol usage.

    These tests contain frozen requests and responses.  We want any changes to
    what is sent or expected to be require a thoughtful update to these tests
    because they might break compatibility with different-versioned servers.
    """

    def setup_fake_client_and_repository(self, transport_path):
        """Create the fake client and repository for testing with.

        There's no real server here; we just have canned responses sent
        back one by one.

        :param transport_path: Path below the root of the MemoryTransport
            where the repository will be created.
        """
        transport = MemoryTransport()
        transport.mkdir(transport_path)
        client = FakeClient(transport.base)
        transport = transport.clone(transport_path)
        # we do not want bzrdir to make any remote calls
        bzrdir = RemoteBzrDir(transport, RemoteBzrDirFormat(),
                              _client=False)
        repo = RemoteRepository(bzrdir, None, _client=client)
        return repo, client


def remoted_description(format):
    return 'Remote: ' + format.get_format_description()


class TestBranchFormat(tests.TestCase):

    def test_get_format_description(self):
        remote_format = RemoteBranchFormat()
        real_format = branch.format_registry.get_default()
        remote_format._network_name = real_format.network_name()
        self.assertEqual(remoted_description(real_format),
                         remote_format.get_format_description())


class TestRepositoryFormat(TestRemoteRepository):

    def test_fast_delta(self):
        true_name = groupcompress_repo.RepositoryFormat2a().network_name()
        true_format = RemoteRepositoryFormat()
        true_format._network_name = true_name
        self.assertEqual(True, true_format.fast_deltas)
        false_name = knitpack_repo.RepositoryFormatKnitPack1().network_name()
        false_format = RemoteRepositoryFormat()
        false_format._network_name = false_name
        self.assertEqual(False, false_format.fast_deltas)

    def test_get_format_description(self):
        remote_repo_format = RemoteRepositoryFormat()
        real_format = repository.format_registry.get_default()
        remote_repo_format._network_name = real_format.network_name()
        self.assertEqual(remoted_description(real_format),
                         remote_repo_format.get_format_description())


class TestRepositoryAllRevisionIds(TestRemoteRepository):

    def test_empty(self):
        transport_path = 'quack'
        repo, client = self.setup_fake_client_and_repository(transport_path)
        client.add_success_response_with_body(b'', b'ok')
        self.assertEqual([], repo.all_revision_ids())
        self.assertEqual(
            [('call_expecting_body', b'Repository.all_revision_ids',
              (b'quack/',))],
            client._calls)

    def test_with_some_content(self):
        transport_path = 'quack'
        repo, client = self.setup_fake_client_and_repository(transport_path)
        client.add_success_response_with_body(
            b'rev1\nrev2\nanotherrev\n', b'ok')
        self.assertEqual(
            {b"rev1", b"rev2", b"anotherrev"},
            set(repo.all_revision_ids()))
        self.assertEqual(
            [('call_expecting_body', b'Repository.all_revision_ids',
              (b'quack/',))],
            client._calls)


class TestRepositoryGatherStats(TestRemoteRepository):

    def test_revid_none(self):
        # ('ok',), body with revisions and size
        transport_path = 'quack'
        repo, client = self.setup_fake_client_and_repository(transport_path)
        client.add_success_response_with_body(
            b'revisions: 2\nsize: 18\n', b'ok')
        result = repo.gather_stats(None)
        self.assertEqual(
            [('call_expecting_body', b'Repository.gather_stats',
              (b'quack/', b'', b'no'))],
            client._calls)
        self.assertEqual({'revisions': 2, 'size': 18}, result)

    def test_revid_no_committers(self):
        # ('ok',), body without committers
        body = (b'firstrev: 123456.300 3600\n'
                b'latestrev: 654231.400 0\n'
                b'revisions: 2\n'
                b'size: 18\n')
        transport_path = 'quick'
        revid = '\xc8'.encode()
        repo, client = self.setup_fake_client_and_repository(transport_path)
        client.add_success_response_with_body(body, b'ok')
        result = repo.gather_stats(revid)
        self.assertEqual(
            [('call_expecting_body', b'Repository.gather_stats',
              (b'quick/', revid, b'no'))],
            client._calls)
        self.assertEqual({'revisions': 2, 'size': 18,
                          'firstrev': (123456.300, 3600),
                          'latestrev': (654231.400, 0), },
                         result)

    def test_revid_with_committers(self):
        # ('ok',), body with committers
        body = (b'committers: 128\n'
                b'firstrev: 123456.300 3600\n'
                b'latestrev: 654231.400 0\n'
                b'revisions: 2\n'
                b'size: 18\n')
        transport_path = 'buick'
        revid = '\xc8'.encode()
        repo, client = self.setup_fake_client_and_repository(transport_path)
        client.add_success_response_with_body(body, b'ok')
        result = repo.gather_stats(revid, True)
        self.assertEqual(
            [('call_expecting_body', b'Repository.gather_stats',
              (b'buick/', revid, b'yes'))],
            client._calls)
        self.assertEqual({'revisions': 2, 'size': 18,
                          'committers': 128,
                          'firstrev': (123456.300, 3600),
                          'latestrev': (654231.400, 0), },
                         result)


class TestRepositoryBreakLock(TestRemoteRepository):

    def test_break_lock(self):
        transport_path = 'quack'
        repo, client = self.setup_fake_client_and_repository(transport_path)
        client.add_success_response(b'ok')
        repo.break_lock()
        self.assertEqual(
            [('call', b'Repository.break_lock', (b'quack/',))],
            client._calls)


class TestRepositoryGetSerializerFormat(TestRemoteRepository):

    def test_get_serializer_format(self):
        transport_path = 'hill'
        repo, client = self.setup_fake_client_and_repository(transport_path)
        client.add_success_response(b'ok', b'7')
        self.assertEqual(b'7', repo.get_serializer_format())
        self.assertEqual(
            [('call', b'VersionedFileRepository.get_serializer_format',
              (b'hill/', ))],
            client._calls)


class TestRepositoryReconcile(TestRemoteRepository):

    def test_reconcile(self):
        transport_path = 'hill'
        repo, client = self.setup_fake_client_and_repository(transport_path)
        body = (b"garbage_inventories: 2\n"
                b"inconsistent_parents: 3\n")
        client.add_expected_call(
            b'Repository.lock_write', (b'hill/', b''),
            b'success', (b'ok', b'a token'))
        client.add_success_response_with_body(body, b'ok')
        reconciler = repo.reconcile()
        self.assertEqual(
            [('call', b'Repository.lock_write', (b'hill/', b'')),
             ('call_expecting_body', b'Repository.reconcile',
                (b'hill/', b'a token'))],
            client._calls)
        self.assertEqual(2, reconciler.garbage_inventories)
        self.assertEqual(3, reconciler.inconsistent_parents)


class TestRepositoryGetRevisionSignatureText(TestRemoteRepository):

    def test_text(self):
        # ('ok',), body with signature text
        transport_path = 'quack'
        repo, client = self.setup_fake_client_and_repository(transport_path)
        client.add_success_response_with_body(
            b'THETEXT', b'ok')
        self.assertEqual(b"THETEXT", repo.get_signature_text(b"revid"))
        self.assertEqual(
            [('call_expecting_body', b'Repository.get_revision_signature_text',
              (b'quack/', b'revid'))],
            client._calls)

    def test_no_signature(self):
        transport_path = 'quick'
        repo, client = self.setup_fake_client_and_repository(transport_path)
        client.add_error_response(b'nosuchrevision', b'unknown')
        self.assertRaises(errors.NoSuchRevision, repo.get_signature_text,
                          b"unknown")
        self.assertEqual(
            [('call_expecting_body', b'Repository.get_revision_signature_text',
              (b'quick/', b'unknown'))],
            client._calls)


class TestRepositoryGetGraph(TestRemoteRepository):

    def test_get_graph(self):
        # get_graph returns a graph with a custom parents provider.
        transport_path = 'quack'
        repo, client = self.setup_fake_client_and_repository(transport_path)
        graph = repo.get_graph()
        self.assertNotEqual(graph._parents_provider, repo)


class TestRepositoryAddSignatureText(TestRemoteRepository):

    def test_add_signature_text(self):
        transport_path = 'quack'
        repo, client = self.setup_fake_client_and_repository(transport_path)
        client.add_expected_call(
            b'Repository.lock_write', (b'quack/', b''),
            b'success', (b'ok', b'a token'))
        client.add_expected_call(
            b'Repository.start_write_group', (b'quack/', b'a token'),
            b'success', (b'ok', (b'token1', )))
        client.add_expected_call(
            b'Repository.add_signature_text', (b'quack/', b'a token', b'rev1',
                                               b'token1'),
            b'success', (b'ok', ), None)
        repo.lock_write()
        repo.start_write_group()
        self.assertIs(
            None, repo.add_signature_text(b"rev1", b"every bloody emperor"))
        self.assertEqual(
            ('call_with_body_bytes_expecting_body',
             b'Repository.add_signature_text',
                (b'quack/', b'a token', b'rev1', b'token1'),
             b'every bloody emperor'),
            client._calls[-1])


class TestRepositoryGetParentMap(TestRemoteRepository):

    def test_get_parent_map_caching(self):
        # get_parent_map returns from cache until unlock()
        # setup a reponse with two revisions
        r1 = '\u0e33'.encode()
        r2 = '\u0dab'.encode()
        lines = [b' '.join([r2, r1]), r1]
        encoded_body = bz2.compress(b'\n'.join(lines))

        transport_path = 'quack'
        repo, client = self.setup_fake_client_and_repository(transport_path)
        client.add_success_response_with_body(encoded_body, b'ok')
        client.add_success_response_with_body(encoded_body, b'ok')
        repo.lock_read()
        graph = repo.get_graph()
        parents = graph.get_parent_map([r2])
        self.assertEqual({r2: (r1,)}, parents)
        # locking and unlocking deeper should not reset
        repo.lock_read()
        repo.unlock()
        parents = graph.get_parent_map([r1])
        self.assertEqual({r1: (NULL_REVISION,)}, parents)
        self.assertEqual(
            [('call_with_body_bytes_expecting_body',
              b'Repository.get_parent_map', (b'quack/',
                                             b'include-missing:', r2),
              b'\n\n0')],
            client._calls)
        repo.unlock()
        # now we call again, and it should use the second response.
        repo.lock_read()
        graph = repo.get_graph()
        parents = graph.get_parent_map([r1])
        self.assertEqual({r1: (NULL_REVISION,)}, parents)
        self.assertEqual(
            [('call_with_body_bytes_expecting_body',
              b'Repository.get_parent_map', (b'quack/',
                                             b'include-missing:', r2),
              b'\n\n0'),
             ('call_with_body_bytes_expecting_body',
              b'Repository.get_parent_map', (b'quack/',
                                             b'include-missing:', r1),
              b'\n\n0'),
             ],
            client._calls)
        repo.unlock()

    def test_get_parent_map_reconnects_if_unknown_method(self):
        transport_path = 'quack'
        rev_id = b'revision-id'
        repo, client = self.setup_fake_client_and_repository(transport_path)
        client.add_unknown_method_response(b'Repository.get_parent_map')
        client.add_success_response_with_body(rev_id, b'ok')
        self.assertFalse(client._medium._is_remote_before((1, 2)))
        parents = repo.get_parent_map([rev_id])
        self.assertEqual(
            [('call_with_body_bytes_expecting_body',
              b'Repository.get_parent_map',
              (b'quack/', b'include-missing:', rev_id), b'\n\n0'),
             ('disconnect medium',),
             ('call_expecting_body', b'Repository.get_revision_graph',
              (b'quack/', b''))],
            client._calls)
        # The medium is now marked as being connected to an older server
        self.assertTrue(client._medium._is_remote_before((1, 2)))
        self.assertEqual({rev_id: (b'null:',)}, parents)

    def test_get_parent_map_fallback_parentless_node(self):
        """get_parent_map falls back to get_revision_graph on old servers.  The
        results from get_revision_graph are tweaked to match the get_parent_map
        API.

        Specifically, a {key: ()} result from get_revision_graph means "no
        parents" for that key, which in get_parent_map results should be
        represented as {key: ('null:',)}.

        This is the test for https://bugs.launchpad.net/bzr/+bug/214894
        """
        rev_id = b'revision-id'
        transport_path = 'quack'
        repo, client = self.setup_fake_client_and_repository(transport_path)
        client.add_success_response_with_body(rev_id, b'ok')
        client._medium._remember_remote_is_before((1, 2))
        parents = repo.get_parent_map([rev_id])
        self.assertEqual(
            [('call_expecting_body', b'Repository.get_revision_graph',
              (b'quack/', b''))],
            client._calls)
        self.assertEqual({rev_id: (b'null:',)}, parents)

    def test_get_parent_map_unexpected_response(self):
        repo, client = self.setup_fake_client_and_repository('path')
        client.add_success_response(b'something unexpected!')
        self.assertRaises(
            errors.UnexpectedSmartServerResponse,
            repo.get_parent_map, [b'a-revision-id'])

    def test_get_parent_map_negative_caches_missing_keys(self):
        self.setup_smart_server_with_call_log()
        repo = self.make_repository('foo')
        self.assertIsInstance(repo, RemoteRepository)
        repo.lock_read()
        self.addCleanup(repo.unlock)
        self.reset_smart_call_log()
        graph = repo.get_graph()
        self.assertEqual(
            {}, graph.get_parent_map([b'some-missing', b'other-missing']))
        self.assertLength(1, self.hpss_calls)
        # No call if we repeat this
        self.reset_smart_call_log()
        graph = repo.get_graph()
        self.assertEqual(
            {}, graph.get_parent_map([b'some-missing', b'other-missing']))
        self.assertLength(0, self.hpss_calls)
        # Asking for more unknown keys makes a request.
        self.reset_smart_call_log()
        graph = repo.get_graph()
        self.assertEqual(
            {}, graph.get_parent_map([b'some-missing', b'other-missing',
                                     b'more-missing']))
        self.assertLength(1, self.hpss_calls)

    def disableExtraResults(self):
        self.overrideAttr(SmartServerRepositoryGetParentMap,
                          'no_extra_results', True)

    def test_null_cached_missing_and_stop_key(self):
        self.setup_smart_server_with_call_log()
        # Make a branch with a single revision.
        builder = self.make_branch_builder('foo')
        builder.start_series()
        builder.build_snapshot(None, [
            ('add', ('', b'root-id', 'directory', ''))],
            revision_id=b'first')
        builder.finish_series()
        branch = builder.get_branch()
        repo = branch.repository
        self.assertIsInstance(repo, RemoteRepository)
        # Stop the server from sending extra results.
        self.disableExtraResults()
        repo.lock_read()
        self.addCleanup(repo.unlock)
        self.reset_smart_call_log()
        graph = repo.get_graph()
        # Query for b'first' and b'null:'.  Because b'null:' is a parent of
        # 'first' it will be a candidate for the stop_keys of subsequent
        # requests, and because b'null:' was queried but not returned it will
        # be cached as missing.
        self.assertEqual({b'first': (b'null:',)},
                         graph.get_parent_map([b'first', b'null:']))
        # Now query for another key.  This request will pass along a recipe of
        # start and stop keys describing the already cached results, and this
        # recipe's revision count must be correct (or else it will trigger an
        # error from the server).
        self.assertEqual({}, graph.get_parent_map([b'another-key']))
        # This assertion guards against disableExtraResults silently failing to
        # work, thus invalidating the test.
        self.assertLength(2, self.hpss_calls)

    def test_get_parent_map_gets_ghosts_from_result(self):
        # asking for a revision should negatively cache close ghosts in its
        # ancestry.
        self.setup_smart_server_with_call_log()
        tree = self.make_branch_and_memory_tree('foo')
        with tree.lock_write():
            builder = treebuilder.TreeBuilder()
            builder.start_tree(tree)
            builder.build([])
            builder.finish_tree()
            tree.set_parent_ids([b'non-existant'],
                                allow_leftmost_as_ghost=True)
            rev_id = tree.commit('')
        tree.lock_read()
        self.addCleanup(tree.unlock)
        repo = tree.branch.repository
        self.assertIsInstance(repo, RemoteRepository)
        # ask for rev_id
        repo.get_parent_map([rev_id])
        self.reset_smart_call_log()
        # Now asking for rev_id's ghost parent should not make calls
        self.assertEqual({}, repo.get_parent_map([b'non-existant']))
        self.assertLength(0, self.hpss_calls)

    def test_exposes_get_cached_parent_map(self):
        """RemoteRepository exposes get_cached_parent_map from
        _unstacked_provider
        """
        r1 = '\u0e33'.encode()
        r2 = '\u0dab'.encode()
        lines = [b' '.join([r2, r1]), r1]
        encoded_body = bz2.compress(b'\n'.join(lines))

        transport_path = 'quack'
        repo, client = self.setup_fake_client_and_repository(transport_path)
        client.add_success_response_with_body(encoded_body, b'ok')
        repo.lock_read()
        # get_cached_parent_map should *not* trigger an RPC
        self.assertEqual({}, repo.get_cached_parent_map([r1]))
        self.assertEqual([], client._calls)
        self.assertEqual({r2: (r1,)}, repo.get_parent_map([r2]))
        self.assertEqual({r1: (NULL_REVISION,)},
                         repo.get_cached_parent_map([r1]))
        self.assertEqual(
            [('call_with_body_bytes_expecting_body',
              b'Repository.get_parent_map', (b'quack/',
                                             b'include-missing:', r2),
              b'\n\n0')],
            client._calls)
        repo.unlock()


class TestGetParentMapAllowsNew(tests.TestCaseWithTransport):

    def test_allows_new_revisions(self):
        """get_parent_map's results can be updated by commit."""
        smart_server = test_server.SmartTCPServer_for_testing()
        self.start_server(smart_server)
        self.make_branch('branch')
        branch = Branch.open(smart_server.get_url() + '/branch')
        tree = branch.create_checkout('tree', lightweight=True)
        tree.lock_write()
        self.addCleanup(tree.unlock)
        graph = tree.branch.repository.get_graph()
        # This provides an opportunity for the missing rev-id to be cached.
        self.assertEqual({}, graph.get_parent_map([b'rev1']))
        tree.commit('message', rev_id=b'rev1')
        graph = tree.branch.repository.get_graph()
        self.assertEqual({b'rev1': (b'null:',)},
                         graph.get_parent_map([b'rev1']))


class TestRepositoryGetRevisions(TestRemoteRepository):

    def test_hpss_missing_revision(self):
        transport_path = 'quack'
        repo, client = self.setup_fake_client_and_repository(transport_path)
        client.add_success_response_with_body(
            b'', b'ok', b'10')
        self.assertRaises(errors.NoSuchRevision, repo.get_revisions,
                          [b'somerev1', b'anotherrev2'])
        self.assertEqual(
            [('call_with_body_bytes_expecting_body',
              b'Repository.iter_revisions', (b'quack/', ),
              b"somerev1\nanotherrev2")],
            client._calls)

    def test_hpss_get_single_revision(self):
        transport_path = 'quack'
        repo, client = self.setup_fake_client_and_repository(transport_path)
<<<<<<< HEAD
        somerev1 = Revision(b"somerev1",
            committer="Joe Committer <joe@example.com>",
            timestamp=1321828927,
            timezone=-60,
            inventory_sha1=b"691b39be74c67b1212a75fcb19c433aaed903c2b",
            parent_ids=[],
            message="Message",
            properties={})
        body = zlib.compress(b''.join(chk_bencode_serializer.write_revision_to_lines(
=======
        somerev1 = Revision(b"somerev1")
        somerev1.committer = "Joe Committer <joe@example.com>"
        somerev1.timestamp = 1321828927
        somerev1.timezone = -60
        somerev1.inventory_sha1 = b"691b39be74c67b1212a75fcb19c433aaed903c2b"
        somerev1.message = "Message"
        body = zlib.compress(b''.join(revision_bencode_serializer.write_revision_to_lines(
>>>>>>> 8b955bba
            somerev1)))
        # Split up body into two bits to make sure the zlib compression object
        # gets data fed twice.
        client.add_success_response_with_body(
            [body[:10], body[10:]], b'ok', b'10')
        revs = repo.get_revisions([b'somerev1'])
        self.assertEqual(revs, [somerev1])
        self.assertEqual(
            [('call_with_body_bytes_expecting_body',
              b'Repository.iter_revisions',
              (b'quack/', ), b"somerev1")],
            client._calls)


class TestRepositoryGetRevisionGraph(TestRemoteRepository):

    def test_null_revision(self):
        # a null revision has the predictable result {}, we should have no wire
        # traffic when calling it with this argument
        transport_path = 'empty'
        repo, client = self.setup_fake_client_and_repository(transport_path)
        client.add_success_response(b'notused')
        # actual RemoteRepository.get_revision_graph is gone, but there's an
        # equivalent private method for testing
        result = repo._get_revision_graph(NULL_REVISION)
        self.assertEqual([], client._calls)
        self.assertEqual({}, result)

    def test_none_revision(self):
        # with none we want the entire graph
        r1 = '\u0e33'.encode()
        r2 = '\u0dab'.encode()
        lines = [b' '.join([r2, r1]), r1]
        encoded_body = b'\n'.join(lines)

        transport_path = 'sinhala'
        repo, client = self.setup_fake_client_and_repository(transport_path)
        client.add_success_response_with_body(encoded_body, b'ok')
        # actual RemoteRepository.get_revision_graph is gone, but there's an
        # equivalent private method for testing
        result = repo._get_revision_graph(None)
        self.assertEqual(
            [('call_expecting_body', b'Repository.get_revision_graph',
              (b'sinhala/', b''))],
            client._calls)
        self.assertEqual({r1: (), r2: (r1, )}, result)

    def test_specific_revision(self):
        # with a specific revision we want the graph for that
        # with none we want the entire graph
        r11 = '\u0e33'.encode()
        r12 = '\xc9'.encode()
        r2 = '\u0dab'.encode()
        lines = [b' '.join([r2, r11, r12]), r11, r12]
        encoded_body = b'\n'.join(lines)

        transport_path = 'sinhala'
        repo, client = self.setup_fake_client_and_repository(transport_path)
        client.add_success_response_with_body(encoded_body, b'ok')
        result = repo._get_revision_graph(r2)
        self.assertEqual(
            [('call_expecting_body', b'Repository.get_revision_graph',
              (b'sinhala/', r2))],
            client._calls)
        self.assertEqual({r11: (), r12: (), r2: (r11, r12), }, result)

    def test_no_such_revision(self):
        revid = b'123'
        transport_path = 'sinhala'
        repo, client = self.setup_fake_client_and_repository(transport_path)
        client.add_error_response(b'nosuchrevision', revid)
        # also check that the right revision is reported in the error
        self.assertRaises(errors.NoSuchRevision,
                          repo._get_revision_graph, revid)
        self.assertEqual(
            [('call_expecting_body', b'Repository.get_revision_graph',
              (b'sinhala/', revid))],
            client._calls)

    def test_unexpected_error(self):
        revid = '123'
        transport_path = 'sinhala'
        repo, client = self.setup_fake_client_and_repository(transport_path)
        client.add_error_response(b'AnUnexpectedError')
        e = self.assertRaises(UnknownErrorFromSmartServer,
                              repo._get_revision_graph, revid)
        self.assertEqual((b'AnUnexpectedError',), e.error_tuple)


class TestRepositoryGetRevIdForRevno(TestRemoteRepository):

    def test_ok(self):
        repo, client = self.setup_fake_client_and_repository('quack')
        client.add_expected_call(
            b'Repository.get_rev_id_for_revno', (b'quack/',
                                                 5, (42, b'rev-foo')),
            b'success', (b'ok', b'rev-five'))
        result = repo.get_rev_id_for_revno(5, (42, b'rev-foo'))
        self.assertEqual((True, b'rev-five'), result)
        self.assertFinished(client)

    def test_history_incomplete(self):
        repo, client = self.setup_fake_client_and_repository('quack')
        client.add_expected_call(
            b'Repository.get_rev_id_for_revno', (b'quack/',
                                                 5, (42, b'rev-foo')),
            b'success', (b'history-incomplete', 10, b'rev-ten'))
        result = repo.get_rev_id_for_revno(5, (42, b'rev-foo'))
        self.assertEqual((False, (10, b'rev-ten')), result)
        self.assertFinished(client)

    def test_history_incomplete_with_fallback(self):
        """A 'history-incomplete' response causes the fallback repository to be
        queried too, if one is set.
        """
        # Make a repo with a fallback repo, both using a FakeClient.
        format = remote.response_tuple_to_repo_format(
            (b'yes', b'no', b'yes', self.get_repo_format().network_name()))
        repo, client = self.setup_fake_client_and_repository('quack')
        repo._format = format
        fallback_repo, ignored = self.setup_fake_client_and_repository(
            'fallback')
        fallback_repo._client = client
        fallback_repo._format = format
        repo.add_fallback_repository(fallback_repo)
        # First the client should ask the primary repo
        client.add_expected_call(
            b'Repository.get_rev_id_for_revno', (b'quack/',
                                                 1, (42, b'rev-foo')),
            b'success', (b'history-incomplete', 2, b'rev-two'))
        # Then it should ask the fallback, using revno/revid from the
        # history-incomplete response as the known revno/revid.
        client.add_expected_call(
            b'Repository.get_rev_id_for_revno', (
                b'fallback/', 1, (2, b'rev-two')),
            b'success', (b'ok', b'rev-one'))
        result = repo.get_rev_id_for_revno(1, (42, b'rev-foo'))
        self.assertEqual((True, b'rev-one'), result)
        self.assertFinished(client)

    def test_nosuchrevision(self):
        # 'nosuchrevision' is returned when the known-revid is not found in the
        # remote repo.  The client translates that response to NoSuchRevision.
        repo, client = self.setup_fake_client_and_repository('quack')
        client.add_expected_call(
            b'Repository.get_rev_id_for_revno', (b'quack/',
                                                 5, (42, b'rev-foo')),
            b'error', (b'nosuchrevision', b'rev-foo'))
        self.assertRaises(
            errors.NoSuchRevision,
            repo.get_rev_id_for_revno, 5, (42, b'rev-foo'))
        self.assertFinished(client)

    def test_outofbounds(self):
        repo, client = self.setup_fake_client_and_repository('quack')
        client.add_expected_call(
            b'Repository.get_rev_id_for_revno', (b'quack/',
                                                 43, (42, b'rev-foo')),
            b'error', (b'revno-outofbounds', 43, 0, 42))
        self.assertRaises(
            errors.RevnoOutOfBounds,
            repo.get_rev_id_for_revno, 43, (42, b'rev-foo'))
        self.assertFinished(client)

    def test_outofbounds_old(self):
        # Older versions of bzr didn't support RevnoOutOfBounds
        repo, client = self.setup_fake_client_and_repository('quack')
        client.add_expected_call(
            b'Repository.get_rev_id_for_revno', (b'quack/',
                                                 43, (42, b'rev-foo')),
            b'error', (
                b'error', b'ValueError',
                b'requested revno (43) is later than given known revno (42)'))
        self.assertRaises(
            errors.RevnoOutOfBounds,
            repo.get_rev_id_for_revno, 43, (42, b'rev-foo'))
        self.assertFinished(client)

    def test_branch_fallback_locking(self):
        """RemoteBranch.get_rev_id takes a read lock, and tries to call the
        get_rev_id_for_revno verb.  If the verb is unknown the VFS fallback
        will be invoked, which will fail if the repo is unlocked.
        """
        self.setup_smart_server_with_call_log()
        tree = self.make_branch_and_memory_tree('.')
        tree.lock_write()
        tree.add('')
        rev1 = tree.commit('First')
        tree.commit('Second')
        tree.unlock()
        branch = tree.branch
        self.assertFalse(branch.is_locked())
        self.reset_smart_call_log()
        verb = b'Repository.get_rev_id_for_revno'
        self.disable_verb(verb)
        self.assertEqual(rev1, branch.get_rev_id(1))
        self.assertLength(1, [call for call in self.hpss_calls if
                              call.call.method == verb])


class TestRepositoryHasSignatureForRevisionId(TestRemoteRepository):

    def test_has_signature_for_revision_id(self):
        # ('yes', ) for Repository.has_signature_for_revision_id -> 'True'.
        transport_path = 'quack'
        repo, client = self.setup_fake_client_and_repository(transport_path)
        client.add_success_response(b'yes')
        result = repo.has_signature_for_revision_id(b'A')
        self.assertEqual(
            [('call', b'Repository.has_signature_for_revision_id',
              (b'quack/', b'A'))],
            client._calls)
        self.assertEqual(True, result)

    def test_is_not_shared(self):
        # ('no', ) for Repository.has_signature_for_revision_id -> 'False'.
        transport_path = 'qwack'
        repo, client = self.setup_fake_client_and_repository(transport_path)
        client.add_success_response(b'no')
        result = repo.has_signature_for_revision_id(b'A')
        self.assertEqual(
            [('call', b'Repository.has_signature_for_revision_id',
              (b'qwack/', b'A'))],
            client._calls)
        self.assertEqual(False, result)


class TestRepositoryPhysicalLockStatus(TestRemoteRepository):

    def test_get_physical_lock_status_yes(self):
        transport_path = 'qwack'
        repo, client = self.setup_fake_client_and_repository(transport_path)
        client.add_success_response(b'yes')
        result = repo.get_physical_lock_status()
        self.assertEqual(
            [('call', b'Repository.get_physical_lock_status',
              (b'qwack/', ))],
            client._calls)
        self.assertEqual(True, result)

    def test_get_physical_lock_status_no(self):
        transport_path = 'qwack'
        repo, client = self.setup_fake_client_and_repository(transport_path)
        client.add_success_response(b'no')
        result = repo.get_physical_lock_status()
        self.assertEqual(
            [('call', b'Repository.get_physical_lock_status',
              (b'qwack/', ))],
            client._calls)
        self.assertEqual(False, result)


class TestRepositoryIsShared(TestRemoteRepository):

    def test_is_shared(self):
        # ('yes', ) for Repository.is_shared -> 'True'.
        transport_path = 'quack'
        repo, client = self.setup_fake_client_and_repository(transport_path)
        client.add_success_response(b'yes')
        result = repo.is_shared()
        self.assertEqual(
            [('call', b'Repository.is_shared', (b'quack/',))],
            client._calls)
        self.assertEqual(True, result)

    def test_is_not_shared(self):
        # ('no', ) for Repository.is_shared -> 'False'.
        transport_path = 'qwack'
        repo, client = self.setup_fake_client_and_repository(transport_path)
        client.add_success_response(b'no')
        result = repo.is_shared()
        self.assertEqual(
            [('call', b'Repository.is_shared', (b'qwack/',))],
            client._calls)
        self.assertEqual(False, result)


class TestRepositoryMakeWorkingTrees(TestRemoteRepository):

    def test_make_working_trees(self):
        # ('yes', ) for Repository.make_working_trees -> 'True'.
        transport_path = 'quack'
        repo, client = self.setup_fake_client_and_repository(transport_path)
        client.add_success_response(b'yes')
        result = repo.make_working_trees()
        self.assertEqual(
            [('call', b'Repository.make_working_trees', (b'quack/',))],
            client._calls)
        self.assertEqual(True, result)

    def test_no_working_trees(self):
        # ('no', ) for Repository.make_working_trees -> 'False'.
        transport_path = 'qwack'
        repo, client = self.setup_fake_client_and_repository(transport_path)
        client.add_success_response(b'no')
        result = repo.make_working_trees()
        self.assertEqual(
            [('call', b'Repository.make_working_trees', (b'qwack/',))],
            client._calls)
        self.assertEqual(False, result)


class TestRepositoryLockWrite(TestRemoteRepository):

    def test_lock_write(self):
        transport_path = 'quack'
        repo, client = self.setup_fake_client_and_repository(transport_path)
        client.add_success_response(b'ok', b'a token')
        token = repo.lock_write().repository_token
        self.assertEqual(
            [('call', b'Repository.lock_write', (b'quack/', b''))],
            client._calls)
        self.assertEqual(b'a token', token)

    def test_lock_write_already_locked(self):
        transport_path = 'quack'
        repo, client = self.setup_fake_client_and_repository(transport_path)
        client.add_error_response(b'LockContention')
        self.assertRaises(errors.LockContention, repo.lock_write)
        self.assertEqual(
            [('call', b'Repository.lock_write', (b'quack/', b''))],
            client._calls)

    def test_lock_write_unlockable(self):
        transport_path = 'quack'
        repo, client = self.setup_fake_client_and_repository(transport_path)
        client.add_error_response(b'UnlockableTransport')
        self.assertRaises(errors.UnlockableTransport, repo.lock_write)
        self.assertEqual(
            [('call', b'Repository.lock_write', (b'quack/', b''))],
            client._calls)


class TestRepositoryWriteGroups(TestRemoteRepository):

    def test_start_write_group(self):
        transport_path = 'quack'
        repo, client = self.setup_fake_client_and_repository(transport_path)
        client.add_expected_call(
            b'Repository.lock_write', (b'quack/', b''),
            b'success', (b'ok', b'a token'))
        client.add_expected_call(
            b'Repository.start_write_group', (b'quack/', b'a token'),
            b'success', (b'ok', (b'token1', )))
        repo.lock_write()
        repo.start_write_group()

    def test_start_write_group_unsuspendable(self):
        # Some repositories do not support suspending write
        # groups. For those, fall back to the "real" repository.
        transport_path = 'quack'
        repo, client = self.setup_fake_client_and_repository(transport_path)

        def stub_ensure_real():
            client._calls.append(('_ensure_real',))
            repo._real_repository = _StubRealPackRepository(client._calls)
        repo._ensure_real = stub_ensure_real
        client.add_expected_call(
            b'Repository.lock_write', (b'quack/', b''),
            b'success', (b'ok', b'a token'))
        client.add_expected_call(
            b'Repository.start_write_group', (b'quack/', b'a token'),
            b'error', (b'UnsuspendableWriteGroup',))
        repo.lock_write()
        repo.start_write_group()
        self.assertEqual(client._calls[-2:], [
            ('_ensure_real',),
            ('start_write_group',)])

    def test_commit_write_group(self):
        transport_path = 'quack'
        repo, client = self.setup_fake_client_and_repository(transport_path)
        client.add_expected_call(
            b'Repository.lock_write', (b'quack/', b''),
            b'success', (b'ok', b'a token'))
        client.add_expected_call(
            b'Repository.start_write_group', (b'quack/', b'a token'),
            b'success', (b'ok', [b'token1']))
        client.add_expected_call(
            b'Repository.commit_write_group', (b'quack/',
                                               b'a token', [b'token1']),
            b'success', (b'ok',))
        repo.lock_write()
        repo.start_write_group()
        repo.commit_write_group()

    def test_abort_write_group(self):
        transport_path = 'quack'
        repo, client = self.setup_fake_client_and_repository(transport_path)
        client.add_expected_call(
            b'Repository.lock_write', (b'quack/', b''),
            b'success', (b'ok', b'a token'))
        client.add_expected_call(
            b'Repository.start_write_group', (b'quack/', b'a token'),
            b'success', (b'ok', [b'token1']))
        client.add_expected_call(
            b'Repository.abort_write_group', (b'quack/',
                                              b'a token', [b'token1']),
            b'success', (b'ok',))
        repo.lock_write()
        repo.start_write_group()
        repo.abort_write_group(False)

    def test_suspend_write_group(self):
        transport_path = 'quack'
        repo, client = self.setup_fake_client_and_repository(transport_path)
        self.assertEqual([], repo.suspend_write_group())

    def test_resume_write_group(self):
        transport_path = 'quack'
        repo, client = self.setup_fake_client_and_repository(transport_path)
        client.add_expected_call(
            b'Repository.lock_write', (b'quack/', b''),
            b'success', (b'ok', b'a token'))
        client.add_expected_call(
            b'Repository.check_write_group', (b'quack/',
                                              b'a token', [b'token1']),
            b'success', (b'ok',))
        repo.lock_write()
        repo.resume_write_group(['token1'])


class TestRepositorySetMakeWorkingTrees(TestRemoteRepository):

    def test_backwards_compat(self):
        self.setup_smart_server_with_call_log()
        repo = self.make_repository('.')
        self.reset_smart_call_log()
        verb = b'Repository.set_make_working_trees'
        self.disable_verb(verb)
        repo.set_make_working_trees(True)
        call_count = len([call for call in self.hpss_calls if
                          call.call.method == verb])
        self.assertEqual(1, call_count)

    def test_current(self):
        transport_path = 'quack'
        repo, client = self.setup_fake_client_and_repository(transport_path)
        client.add_expected_call(
            b'Repository.set_make_working_trees', (b'quack/', b'True'),
            b'success', (b'ok',))
        client.add_expected_call(
            b'Repository.set_make_working_trees', (b'quack/', b'False'),
            b'success', (b'ok',))
        repo.set_make_working_trees(True)
        repo.set_make_working_trees(False)


class TestRepositoryUnlock(TestRemoteRepository):

    def test_unlock(self):
        transport_path = 'quack'
        repo, client = self.setup_fake_client_and_repository(transport_path)
        client.add_success_response(b'ok', b'a token')
        client.add_success_response(b'ok')
        repo.lock_write()
        repo.unlock()
        self.assertEqual(
            [('call', b'Repository.lock_write', (b'quack/', b'')),
             ('call', b'Repository.unlock', (b'quack/', b'a token'))],
            client._calls)

    def test_unlock_wrong_token(self):
        # If somehow the token is wrong, unlock will raise TokenMismatch.
        transport_path = 'quack'
        repo, client = self.setup_fake_client_and_repository(transport_path)
        client.add_success_response(b'ok', b'a token')
        client.add_error_response(b'TokenMismatch')
        repo.lock_write()
        self.assertRaises(errors.TokenMismatch, repo.unlock)


class TestRepositoryHasRevision(TestRemoteRepository):

    def test_none(self):
        # repo.has_revision(None) should not cause any traffic.
        transport_path = 'quack'
        repo, client = self.setup_fake_client_and_repository(transport_path)

        # The null revision is always there, so has_revision(None) == True.
        self.assertEqual(True, repo.has_revision(NULL_REVISION))

        # The remote repo shouldn't be accessed.
        self.assertEqual([], client._calls)


class TestRepositoryIterFilesBytes(TestRemoteRepository):
    """Test Repository.iter_file_bytes."""

    def test_single(self):
        transport_path = 'quack'
        repo, client = self.setup_fake_client_and_repository(transport_path)
        client.add_expected_call(
            b'Repository.iter_files_bytes', (b'quack/', ),
            b'success', (b'ok',), iter([b"ok\x000", b"\n", zlib.compress(b"mydata" * 10)]))
        for (identifier, byte_stream) in repo.iter_files_bytes([(b"somefile",
                                                                 b"somerev", b"myid")]):
            self.assertEqual(b"myid", identifier)
            self.assertEqual(b"".join(byte_stream), b"mydata" * 10)

    def test_missing(self):
        transport_path = 'quack'
        repo, client = self.setup_fake_client_and_repository(transport_path)
        client.add_expected_call(
            b'Repository.iter_files_bytes',
            (b'quack/', ),
            b'error', (b'RevisionNotPresent', b'somefile', b'somerev'),
            iter([b"absent\0somefile\0somerev\n"]))
        self.assertRaises(errors.RevisionNotPresent, list,
                          repo.iter_files_bytes(
                              [(b"somefile", b"somerev", b"myid")]))


class TestRepositoryInsertStreamBase(TestRemoteRepository):
    """Base class for Repository.insert_stream and .insert_stream_1.19
    tests.
    """

    def checkInsertEmptyStream(self, repo, client):
        """Insert an empty stream, checking the result.

        This checks that there are no resume_tokens or missing_keys, and that
        the client is finished.
        """
        sink = repo._get_sink()
        fmt = repository.format_registry.get_default()
        resume_tokens, missing_keys = sink.insert_stream([], fmt, [])
        self.assertEqual([], resume_tokens)
        self.assertEqual(set(), missing_keys)
        self.assertFinished(client)


class TestRepositoryInsertStream(TestRepositoryInsertStreamBase):
    """Tests for using Repository.insert_stream verb when the _1.19 variant is
    not available.

    This test case is very similar to TestRepositoryInsertStream_1_19.
    """

    def setUp(self):
        super().setUp()
        self.disable_verb(b'Repository.insert_stream_1.19')

    def test_unlocked_repo(self):
        transport_path = 'quack'
        repo, client = self.setup_fake_client_and_repository(transport_path)
        client.add_expected_call(
            b'Repository.insert_stream_1.19', (b'quack/', b''),
            b'unknown', (b'Repository.insert_stream_1.19',))
        client.add_expected_call(
            b'Repository.insert_stream', (b'quack/', b''),
            b'success', (b'ok',))
        client.add_expected_call(
            b'Repository.insert_stream', (b'quack/', b''),
            b'success', (b'ok',))
        self.checkInsertEmptyStream(repo, client)

    def test_locked_repo_with_no_lock_token(self):
        transport_path = 'quack'
        repo, client = self.setup_fake_client_and_repository(transport_path)
        client.add_expected_call(
            b'Repository.lock_write', (b'quack/', b''),
            b'success', (b'ok', b''))
        client.add_expected_call(
            b'Repository.insert_stream_1.19', (b'quack/', b''),
            b'unknown', (b'Repository.insert_stream_1.19',))
        client.add_expected_call(
            b'Repository.insert_stream', (b'quack/', b''),
            b'success', (b'ok',))
        client.add_expected_call(
            b'Repository.insert_stream', (b'quack/', b''),
            b'success', (b'ok',))
        repo.lock_write()
        self.checkInsertEmptyStream(repo, client)

    def test_locked_repo_with_lock_token(self):
        transport_path = 'quack'
        repo, client = self.setup_fake_client_and_repository(transport_path)
        client.add_expected_call(
            b'Repository.lock_write', (b'quack/', b''),
            b'success', (b'ok', b'a token'))
        client.add_expected_call(
            b'Repository.insert_stream_1.19', (b'quack/', b'', b'a token'),
            b'unknown', (b'Repository.insert_stream_1.19',))
        client.add_expected_call(
            b'Repository.insert_stream_locked', (b'quack/', b'', b'a token'),
            b'success', (b'ok',))
        client.add_expected_call(
            b'Repository.insert_stream_locked', (b'quack/', b'', b'a token'),
            b'success', (b'ok',))
        repo.lock_write()
        self.checkInsertEmptyStream(repo, client)

    def test_stream_with_inventory_deltas(self):
        """'inventory-deltas' substreams cannot be sent to the
        Repository.insert_stream verb, because not all servers that implement
        that verb will accept them.  So when one is encountered the RemoteSink
        immediately stops using that verb and falls back to VFS insert_stream.
        """
        transport_path = 'quack'
        repo, client = self.setup_fake_client_and_repository(transport_path)
        client.add_expected_call(
            b'Repository.insert_stream_1.19', (b'quack/', b''),
            b'unknown', (b'Repository.insert_stream_1.19',))
        client.add_expected_call(
            b'Repository.insert_stream', (b'quack/', b''),
            b'success', (b'ok',))
        client.add_expected_call(
            b'Repository.insert_stream', (b'quack/', b''),
            b'success', (b'ok',))
        # Create a fake real repository for insert_stream to fall back on, so
        # that we can directly see the records the RemoteSink passes to the
        # real sink.

        class FakeRealSink:
            def __init__(self):
                self.records = []

            def insert_stream(self, stream, src_format, resume_tokens):
                for substream_kind, substream in stream:
                    self.records.append(
                        (substream_kind, [record.key for record in substream]))
                return [b'fake tokens'], [b'fake missing keys']
        fake_real_sink = FakeRealSink()

        class FakeRealRepository:
            def _get_sink(self):
                return fake_real_sink

            def is_in_write_group(self):
                return False

            def refresh_data(self):
                return True
        repo._real_repository = FakeRealRepository()
        sink = repo._get_sink()
        fmt = repository.format_registry.get_default()
        stream = self.make_stream_with_inv_deltas(fmt)
        resume_tokens, missing_keys = sink.insert_stream(stream, fmt, [])
        # Every record from the first inventory delta should have been sent to
        # the VFS sink.
        expected_records = [
            ('inventory-deltas', [(b'rev2',), (b'rev3',)]),
            ('texts', [(b'some-rev', b'some-file')])]
        self.assertEqual(expected_records, fake_real_sink.records)
        # The return values from the real sink's insert_stream are propagated
        # back to the original caller.
        self.assertEqual([b'fake tokens'], resume_tokens)
        self.assertEqual([b'fake missing keys'], missing_keys)
        self.assertFinished(client)

    def make_stream_with_inv_deltas(self, fmt):
        """Make a simple stream with an inventory delta followed by more
        records and more substreams to test that all records and substreams
        from that point on are used.

        This sends, in order:
           * inventories substream: rev1, rev2, rev3.  rev2 and rev3 are
             inventory-deltas.
           * texts substream: (some-rev, some-file)
        """
        # Define a stream using generators so that it isn't rewindable.
        inv = inventory.Inventory(revision_id=b'rev1')
        inv.root.revision = b'rev1'

        def stream_with_inv_delta():
            yield ('inventories', inventories_substream())
            yield ('inventory-deltas', inventory_delta_substream())
            yield ('texts', [
                versionedfile.FulltextContentFactory(
                    (b'some-rev', b'some-file'), (), None, b'content')])

        def inventories_substream():
            # An empty inventory fulltext.  This will be streamed normally.
            chunks = fmt._inventory_serializer.write_inventory_to_lines(inv)
            yield versionedfile.ChunkedContentFactory(
                (b'rev1',), (), None, chunks, chunks_are_lines=True)

        def inventory_delta_substream():
            # An inventory delta.  This can't be streamed via this verb, so it
            # will trigger a fallback to VFS insert_stream.
            entry = inv.make_entry(
                'directory', 'newdir', inv.root.file_id, b'newdir-id')
            entry.revision = b'ghost'
            delta = [(None, 'newdir', b'newdir-id', entry)]
            serializer = inventory_delta.InventoryDeltaSerializer(
                versioned_root=True, tree_references=False)
            lines = serializer.delta_to_lines(b'rev1', b'rev2', delta)
            yield versionedfile.ChunkedContentFactory(
                (b'rev2',), ((b'rev1',)), None, lines)
            # Another delta.
            lines = serializer.delta_to_lines(b'rev1', b'rev3', delta)
            yield versionedfile.ChunkedContentFactory(
                (b'rev3',), ((b'rev1',)), None, lines)
        return stream_with_inv_delta()


class TestRepositoryInsertStream_1_19(TestRepositoryInsertStreamBase):

    def test_unlocked_repo(self):
        transport_path = 'quack'
        repo, client = self.setup_fake_client_and_repository(transport_path)
        client.add_expected_call(
            b'Repository.insert_stream_1.19', (b'quack/', b''),
            b'success', (b'ok',))
        client.add_expected_call(
            b'Repository.insert_stream_1.19', (b'quack/', b''),
            b'success', (b'ok',))
        self.checkInsertEmptyStream(repo, client)

    def test_locked_repo_with_no_lock_token(self):
        transport_path = 'quack'
        repo, client = self.setup_fake_client_and_repository(transport_path)
        client.add_expected_call(
            b'Repository.lock_write', (b'quack/', b''),
            b'success', (b'ok', b''))
        client.add_expected_call(
            b'Repository.insert_stream_1.19', (b'quack/', b''),
            b'success', (b'ok',))
        client.add_expected_call(
            b'Repository.insert_stream_1.19', (b'quack/', b''),
            b'success', (b'ok',))
        repo.lock_write()
        self.checkInsertEmptyStream(repo, client)

    def test_locked_repo_with_lock_token(self):
        transport_path = 'quack'
        repo, client = self.setup_fake_client_and_repository(transport_path)
        client.add_expected_call(
            b'Repository.lock_write', (b'quack/', b''),
            b'success', (b'ok', b'a token'))
        client.add_expected_call(
            b'Repository.insert_stream_1.19', (b'quack/', b'', b'a token'),
            b'success', (b'ok',))
        client.add_expected_call(
            b'Repository.insert_stream_1.19', (b'quack/', b'', b'a token'),
            b'success', (b'ok',))
        repo.lock_write()
        self.checkInsertEmptyStream(repo, client)


class TestRepositoryTarball(TestRemoteRepository):

    # This is a canned tarball reponse we can validate against
    tarball_content = base64.b64decode(
        'QlpoOTFBWSZTWdGkj3wAAWF/k8aQACBIB//A9+8cIX/v33AACEAYABAECEACNz'
        'JqsgJJFPTSnk1A3qh6mTQAAAANPUHkagkSTEkaA09QaNAAAGgAAAcwCYCZGAEY'
        'mJhMJghpiaYBUkKammSHqNMZQ0NABkNAeo0AGneAevnlwQoGzEzNVzaYxp/1Uk'
        'xXzA1CQX0BJMZZLcPBrluJir5SQyijWHYZ6ZUtVqqlYDdB2QoCwa9GyWwGYDMA'
        'OQYhkpLt/OKFnnlT8E0PmO8+ZNSo2WWqeCzGB5fBXZ3IvV7uNJVE7DYnWj6qwB'
        'k5DJDIrQ5OQHHIjkS9KqwG3mc3t+F1+iujb89ufyBNIKCgeZBWrl5cXxbMGoMs'
        'c9JuUkg5YsiVcaZJurc6KLi6yKOkgCUOlIlOpOoXyrTJjK8ZgbklReDdwGmFgt'
        'dkVsAIslSVCd4AtACSLbyhLHryfb14PKegrVDba+U8OL6KQtzdM5HLjAc8/p6n'
        '0lgaWU8skgO7xupPTkyuwheSckejFLK5T4ZOo0Gda9viaIhpD1Qn7JqqlKAJqC'
        'QplPKp2nqBWAfwBGaOwVrz3y1T+UZZNismXHsb2Jq18T+VaD9k4P8DqE3g70qV'
        'JLurpnDI6VS5oqDDPVbtVjMxMxMg4rzQVipn2Bv1fVNK0iq3Gl0hhnnHKm/egy'
        'nWQ7QH/F3JFOFCQ0aSPfA='
        )

    def test_repository_tarball(self):
        # Test that Repository.tarball generates the right operations
        transport_path = 'repo'
        expected_calls = [('call_expecting_body', b'Repository.tarball',
                           (b'repo/', b'bz2',),),
                          ]
        repo, client = self.setup_fake_client_and_repository(transport_path)
        client.add_success_response_with_body(self.tarball_content, b'ok')
        # Now actually ask for the tarball
        tarball_file = repo._get_tarball('bz2')
        try:
            self.assertEqual(expected_calls, client._calls)
            self.assertEqual(self.tarball_content, tarball_file.read())
        finally:
            tarball_file.close()


class TestRemoteRepositoryCopyContent(tests.TestCaseWithTransport):
    """RemoteRepository.copy_content_into optimizations"""

    def test_copy_content_remote_to_local(self):
        self.transport_server = test_server.SmartTCPServer_for_testing
        src_repo = self.make_repository('repo1')
        src_repo = repository.Repository.open(self.get_url('repo1'))
        # At the moment the tarball-based copy_content_into can't write back
        # into a smart server.  It would be good if it could upload the
        # tarball; once that works we'd have to create repositories of
        # different formats. -- mbp 20070410
        dest_url = self.get_vfs_only_url('repo2')
        dest_bzrdir = BzrDir.create(dest_url)
        dest_repo = dest_bzrdir.create_repository()
        self.assertNotIsInstance(dest_repo, RemoteRepository)
        self.assertIsInstance(src_repo, RemoteRepository)
        src_repo.copy_content_into(dest_repo)


class _StubRealPackRepository:

    def __init__(self, calls):
        self.calls = calls
        self._pack_collection = _StubPackCollection(calls)

    def start_write_group(self):
        self.calls.append(('start_write_group',))

    def is_in_write_group(self):
        return False

    def refresh_data(self):
        self.calls.append(('pack collection reload_pack_names',))


class _StubPackCollection:

    def __init__(self, calls):
        self.calls = calls

    def autopack(self):
        self.calls.append(('pack collection autopack',))


class TestRemotePackRepositoryAutoPack(TestRemoteRepository):
    """Tests for RemoteRepository.autopack implementation."""

    def test_ok(self):
        """When the server returns 'ok' and there's no _real_repository, then
        nothing else happens: the autopack method is done.
        """
        transport_path = 'quack'
        repo, client = self.setup_fake_client_and_repository(transport_path)
        client.add_expected_call(
            b'PackRepository.autopack', (b'quack/',), b'success', (b'ok',))
        repo.autopack()
        self.assertFinished(client)

    def test_ok_with_real_repo(self):
        """When the server returns 'ok' and there is a _real_repository, then
        the _real_repository's reload_pack_name's method will be called.
        """
        transport_path = 'quack'
        repo, client = self.setup_fake_client_and_repository(transport_path)
        client.add_expected_call(
            b'PackRepository.autopack', (b'quack/',),
            b'success', (b'ok',))
        repo._real_repository = _StubRealPackRepository(client._calls)
        repo.autopack()
        self.assertEqual(
            [('call', b'PackRepository.autopack', (b'quack/',)),
             ('pack collection reload_pack_names',)],
            client._calls)

    def test_backwards_compatibility(self):
        """If the server does not recognise the PackRepository.autopack verb,
        fallback to the real_repository's implementation.
        """
        transport_path = 'quack'
        repo, client = self.setup_fake_client_and_repository(transport_path)
        client.add_unknown_method_response(b'PackRepository.autopack')

        def stub_ensure_real():
            client._calls.append(('_ensure_real',))
            repo._real_repository = _StubRealPackRepository(client._calls)
        repo._ensure_real = stub_ensure_real
        repo.autopack()
        self.assertEqual(
            [('call', b'PackRepository.autopack', (b'quack/',)),
             ('_ensure_real',),
             ('pack collection autopack',)],
            client._calls)

    def test_oom_error_reporting(self):
        """An out-of-memory condition on the server is reported clearly"""
        transport_path = 'quack'
        repo, client = self.setup_fake_client_and_repository(transport_path)
        client.add_expected_call(
            b'PackRepository.autopack', (b'quack/',),
            b'error', (b'MemoryError',))
        err = self.assertRaises(errors.BzrError, repo.autopack)
        self.assertContainsRe(str(err), "^remote server out of mem")


class TestErrorTranslationBase(tests.TestCaseWithMemoryTransport):
    """Base class for unit tests for breezy.bzr.remote._translate_error."""

    def translateTuple(self, error_tuple, **context):
        """Call _translate_error with an ErrorFromSmartServer built from the
        given error_tuple.

        :param error_tuple: A tuple of a smart server response, as would be
            passed to an ErrorFromSmartServer.
        :kwargs context: context items to call _translate_error with.

        :returns: The error raised by _translate_error.
        """
        # Raise the ErrorFromSmartServer before passing it as an argument,
        # because _translate_error may need to re-raise it with a bare 'raise'
        # statement.
        server_error = errors.ErrorFromSmartServer(error_tuple)
        translated_error = self.translateErrorFromSmartServer(
            server_error, **context)
        return translated_error

    def translateErrorFromSmartServer(self, error_object, **context):
        """Like translateTuple, but takes an already constructed
        ErrorFromSmartServer rather than a tuple.
        """
        try:
            raise error_object
        except errors.ErrorFromSmartServer as server_error:
            translated_error = self.assertRaises(
                errors.BzrError, remote._translate_error, server_error,
                **context)
        return translated_error


class TestErrorTranslationSuccess(TestErrorTranslationBase):
    """Unit tests for breezy.bzr.remote._translate_error.

    Given an ErrorFromSmartServer (which has an error tuple from a smart
    server) and some context, _translate_error raises more specific errors from
    breezy.errors.

    This test case covers the cases where _translate_error succeeds in
    translating an ErrorFromSmartServer to something better.  See
    TestErrorTranslationRobustness for other cases.
    """

    def test_NoSuchRevision(self):
        branch = self.make_branch('')
        revid = b'revid'
        translated_error = self.translateTuple(
            (b'NoSuchRevision', revid), branch=branch)
        expected_error = errors.NoSuchRevision(branch, revid)
        self.assertEqual(expected_error, translated_error)

    def test_nosuchrevision(self):
        repository = self.make_repository('')
        revid = b'revid'
        translated_error = self.translateTuple(
            (b'nosuchrevision', revid), repository=repository)
        expected_error = errors.NoSuchRevision(repository, revid)
        self.assertEqual(expected_error, translated_error)

    def test_nobranch(self):
        bzrdir = self.make_controldir('')
        translated_error = self.translateTuple((b'nobranch',), bzrdir=bzrdir)
        expected_error = errors.NotBranchError(path=bzrdir.root_transport.base)
        self.assertEqual(expected_error, translated_error)

    def test_nobranch_one_arg(self):
        bzrdir = self.make_controldir('')
        translated_error = self.translateTuple(
            (b'nobranch', b'extra detail'), bzrdir=bzrdir)
        expected_error = errors.NotBranchError(
            path=bzrdir.root_transport.base,
            detail='extra detail')
        self.assertEqual(expected_error, translated_error)

    def test_norepository(self):
        bzrdir = self.make_controldir('')
        translated_error = self.translateTuple((b'norepository',),
                                               bzrdir=bzrdir)
        expected_error = errors.NoRepositoryPresent(bzrdir)
        self.assertEqual(expected_error, translated_error)

    def test_LockContention(self):
        translated_error = self.translateTuple((b'LockContention',))
        expected_error = errors.LockContention('(remote lock)')
        self.assertEqual(expected_error, translated_error)

    def test_UnlockableTransport(self):
        bzrdir = self.make_controldir('')
        translated_error = self.translateTuple(
            (b'UnlockableTransport',), bzrdir=bzrdir)
        expected_error = errors.UnlockableTransport(bzrdir.root_transport)
        self.assertEqual(expected_error, translated_error)

    def test_LockFailed(self):
        lock = 'str() of a server lock'
        why = 'str() of why'
        translated_error = self.translateTuple(
            (b'LockFailed', lock.encode('ascii'), why.encode('ascii')))
        expected_error = errors.LockFailed(lock, why)
        self.assertEqual(expected_error, translated_error)

    def test_TokenMismatch(self):
        token = 'a lock token'
        translated_error = self.translateTuple(
            (b'TokenMismatch',), token=token)
        expected_error = errors.TokenMismatch(token, '(remote token)')
        self.assertEqual(expected_error, translated_error)

    def test_Diverged(self):
        branch = self.make_branch('a')
        other_branch = self.make_branch('b')
        translated_error = self.translateTuple(
            (b'Diverged',), branch=branch, other_branch=other_branch)
        expected_error = errors.DivergedBranches(branch, other_branch)
        self.assertEqual(expected_error, translated_error)

    def test_NotStacked(self):
        branch = self.make_branch('')
        translated_error = self.translateTuple((b'NotStacked',), branch=branch)
        expected_error = errors.NotStacked(branch)
        self.assertEqual(expected_error, translated_error)

    def test_ReadError_no_args(self):
        path = 'a path'
        translated_error = self.translateTuple((b'ReadError',), path=path)
        expected_error = errors.ReadError(path)
        self.assertEqual(expected_error, translated_error)

    def test_ReadError(self):
        path = 'a path'
        translated_error = self.translateTuple(
            (b'ReadError', path.encode('utf-8')))
        expected_error = errors.ReadError(path)
        self.assertEqual(expected_error, translated_error)

    def test_IncompatibleRepositories(self):
        translated_error = self.translateTuple((b'IncompatibleRepositories',
                                                b"repo1", b"repo2", b"details here"))
        expected_error = errors.IncompatibleRepositories("repo1", "repo2",
                                                         "details here")
        self.assertEqual(expected_error, translated_error)

    def test_GhostRevisionsHaveNoRevno(self):
        translated_error = self.translateTuple((b'GhostRevisionsHaveNoRevno',
                                                b"revid1", b"revid2"))
        expected_error = errors.GhostRevisionsHaveNoRevno(b"revid1", b"revid2")
        self.assertEqual(expected_error, translated_error)

    def test_PermissionDenied_no_args(self):
        path = 'a path'
        translated_error = self.translateTuple((b'PermissionDenied',),
                                               path=path)
        expected_error = errors.PermissionDenied(path)
        self.assertEqual(expected_error, translated_error)

    def test_PermissionDenied_one_arg(self):
        path = 'a path'
        translated_error = self.translateTuple(
            (b'PermissionDenied', path.encode('utf-8')))
        expected_error = errors.PermissionDenied(path)
        self.assertEqual(expected_error, translated_error)

    def test_PermissionDenied_one_arg_and_context(self):
        """Given a choice between a path from the local context and a path on
        the wire, _translate_error prefers the path from the local context.
        """
        local_path = 'local path'
        remote_path = 'remote path'
        translated_error = self.translateTuple(
            (b'PermissionDenied', remote_path.encode('utf-8')), path=local_path)
        expected_error = errors.PermissionDenied(local_path)
        self.assertEqual(expected_error, translated_error)

    def test_PermissionDenied_two_args(self):
        path = 'a path'
        extra = 'a string with extra info'
        translated_error = self.translateTuple(
            (b'PermissionDenied', path.encode('utf-8'), extra.encode('utf-8')))
        expected_error = errors.PermissionDenied(path, extra)
        self.assertEqual(expected_error, translated_error)

    # GZ 2011-03-02: TODO test for PermissionDenied with non-ascii 'extra'

    def test_NoSuchFile_context_path(self):
        local_path = "local path"
        translated_error = self.translateTuple((b'ReadError', b"remote path"),
                                               path=local_path)
        expected_error = errors.ReadError(local_path)
        self.assertEqual(expected_error, translated_error)

    def test_NoSuchFile_without_context(self):
        remote_path = "remote path"
        translated_error = self.translateTuple(
            (b'ReadError', remote_path.encode('utf-8')))
        expected_error = errors.ReadError(remote_path)
        self.assertEqual(expected_error, translated_error)

    def test_ReadOnlyError(self):
        translated_error = self.translateTuple((b'ReadOnlyError',))
        expected_error = errors.TransportNotPossible("readonly transport")
        self.assertEqual(expected_error, translated_error)

    def test_MemoryError(self):
        translated_error = self.translateTuple((b'MemoryError',))
        self.assertStartsWith(str(translated_error),
                              "remote server out of memory")

    def test_generic_IndexError_no_classname(self):
        err = errors.ErrorFromSmartServer(
            (b'error', b"list index out of range"))
        translated_error = self.translateErrorFromSmartServer(err)
        expected_error = UnknownErrorFromSmartServer(err)
        self.assertEqual(expected_error, translated_error)

    # GZ 2011-03-02: TODO test generic non-ascii error string

    def test_generic_KeyError(self):
        err = errors.ErrorFromSmartServer((b'error', b'KeyError', b"1"))
        translated_error = self.translateErrorFromSmartServer(err)
        expected_error = UnknownErrorFromSmartServer(err)
        self.assertEqual(expected_error, translated_error)

    def test_RevnoOutOfBounds(self):
        translated_error = self.translateTuple(
            ((b'revno-outofbounds', 5, 0, 3)), path=b'path')
        expected_error = errors.RevnoOutOfBounds(5, (0, 3))
        self.assertEqual(expected_error, translated_error)


class TestErrorTranslationRobustness(TestErrorTranslationBase):
    """Unit tests for breezy.bzr.remote._translate_error's robustness.

    TestErrorTranslationSuccess is for cases where _translate_error can
    translate successfully.  This class about how _translate_err behaves when
    it fails to translate: it re-raises the original error.
    """

    def test_unrecognised_server_error(self):
        """If the error code from the server is not recognised, the original
        ErrorFromSmartServer is propagated unmodified.
        """
        error_tuple = (b'An unknown error tuple',)
        server_error = errors.ErrorFromSmartServer(error_tuple)
        translated_error = self.translateErrorFromSmartServer(server_error)
        expected_error = UnknownErrorFromSmartServer(server_error)
        self.assertEqual(expected_error, translated_error)

    def test_context_missing_a_key(self):
        """In case of a bug in the client, or perhaps an unexpected response
        from a server, _translate_error returns the original error tuple from
        the server and mutters a warning.
        """
        # To translate a NoSuchRevision error _translate_error needs a 'branch'
        # in the context dict.  So let's give it an empty context dict instead
        # to exercise its error recovery.
        error_tuple = (b'NoSuchRevision', b'revid')
        server_error = errors.ErrorFromSmartServer(error_tuple)
        translated_error = self.translateErrorFromSmartServer(server_error)
        self.assertEqual(server_error, translated_error)
        # In addition to re-raising ErrorFromSmartServer, some debug info has
        # been muttered to the log file for developer to look at.
        self.assertContainsRe(
            self.get_log(),
            "Missing key 'branch' in context")

    def test_path_missing(self):
        """Some translations (PermissionDenied, ReadError) can determine the
        'path' variable from either the wire or the local context.  If neither
        has it, then an error is raised.
        """
        error_tuple = (b'ReadError',)
        server_error = errors.ErrorFromSmartServer(error_tuple)
        translated_error = self.translateErrorFromSmartServer(server_error)
        self.assertEqual(server_error, translated_error)
        # In addition to re-raising ErrorFromSmartServer, some debug info has
        # been muttered to the log file for developer to look at.
        self.assertContainsRe(self.get_log(), "Missing key 'path' in context")


class TestStacking(tests.TestCaseWithTransport):
    """Tests for operations on stacked remote repositories.

    The underlying format type must support stacking.
    """

    def test_access_stacked_remote(self):
        # based on <http://launchpad.net/bugs/261315>
        # make a branch stacked on another repository containing an empty
        # revision, then open it over hpss - we should be able to see that
        # revision.
        base_builder = self.make_branch_builder('base', format='1.9')
        base_builder.start_series()
        base_revid = base_builder.build_snapshot(None,
                                                 [('add', ('', None, 'directory', None))],
                                                 'message', revision_id=b'rev-id')
        base_builder.finish_series()
        stacked_branch = self.make_branch('stacked', format='1.9')
        stacked_branch.set_stacked_on_url('../base')
        # start a server looking at this
        smart_server = test_server.SmartTCPServer_for_testing()
        self.start_server(smart_server)
        remote_bzrdir = BzrDir.open(smart_server.get_url() + '/stacked')
        # can get its branch and repository
        remote_branch = remote_bzrdir.open_branch()
        remote_repo = remote_branch.repository
        remote_repo.lock_read()
        try:
            # it should have an appropriate fallback repository, which should also
            # be a RemoteRepository
            self.assertLength(1, remote_repo._fallback_repositories)
            self.assertIsInstance(remote_repo._fallback_repositories[0],
                                  RemoteRepository)
            # and it has the revision committed to the underlying repository;
            # these have varying implementations so we try several of them
            self.assertTrue(remote_repo.has_revisions([base_revid]))
            self.assertTrue(remote_repo.has_revision(base_revid))
            self.assertEqual(remote_repo.get_revision(base_revid).message,
                             'message')
        finally:
            remote_repo.unlock()

    def prepare_stacked_remote_branch(self):
        """Get stacked_upon and stacked branches with content in each."""
        self.setup_smart_server_with_call_log()
        tree1 = self.make_branch_and_tree('tree1', format='1.9')
        tree1.commit('rev1', rev_id=b'rev1')
        tree2 = tree1.branch.controldir.sprout('tree2', stacked=True
                                               ).open_workingtree()
        local_tree = tree2.branch.create_checkout('local')
        local_tree.commit('local changes make me feel good.')
        branch2 = Branch.open(self.get_url('tree2'))
        branch2.lock_read()
        self.addCleanup(branch2.unlock)
        return tree1.branch, branch2

    def test_stacked_get_parent_map(self):
        # the public implementation of get_parent_map obeys stacking
        _, branch = self.prepare_stacked_remote_branch()
        repo = branch.repository
        self.assertEqual({b'rev1'}, set(repo.get_parent_map([b'rev1'])))

    def test_unstacked_get_parent_map(self):
        # _unstacked_provider.get_parent_map ignores stacking
        _, branch = self.prepare_stacked_remote_branch()
        provider = branch.repository._unstacked_provider
        self.assertEqual(set(), set(provider.get_parent_map([b'rev1'])))

    def fetch_stream_to_rev_order(self, stream):
        result = []
        for kind, substream in stream:
            if not kind == 'revisions':
                list(substream)
            else:
                for content in substream:
                    result.append(content.key[-1])
        return result

    def get_ordered_revs(self, format, order, branch_factory=None):
        """Get a list of the revisions in a stream to format format.

        :param format: The format of the target.
        :param order: the order that target should have requested.
        :param branch_factory: A callable to create a trunk and stacked branch
            to fetch from. If none, self.prepare_stacked_remote_branch is used.
        :result: The revision ids in the stream, in the order seen,
            the topological order of revisions in the source.
        """
        unordered_format = controldir.format_registry.get(format)()
        target_repository_format = unordered_format.repository_format
        # Cross check
        self.assertEqual(order, target_repository_format._fetch_order)
        if branch_factory is None:
            branch_factory = self.prepare_stacked_remote_branch
        _, stacked = branch_factory()
        source = stacked.repository._get_source(target_repository_format)
        tip = stacked.last_revision()
        stacked.repository._ensure_real()
        graph = stacked.repository.get_graph()
        revs = [r for (r, ps) in graph.iter_ancestry([tip])
                if r != NULL_REVISION]
        revs.reverse()
        search = vf_search.PendingAncestryResult([tip], stacked.repository)
        self.reset_smart_call_log()
        stream = source.get_stream(search)
        # We trust that if a revision is in the stream the rest of the new
        # content for it is too, as per our main fetch tests; here we are
        # checking that the revisions are actually included at all, and their
        # order.
        return self.fetch_stream_to_rev_order(stream), revs

    def test_stacked_get_stream_unordered(self):
        # Repository._get_source.get_stream() from a stacked repository with
        # unordered yields the full data from both stacked and stacked upon
        # sources.
        rev_ord, expected_revs = self.get_ordered_revs('1.9', 'unordered')
        self.assertEqual(set(expected_revs), set(rev_ord))
        # Getting unordered results should have made a streaming data request
        # from the server, then one from the backing branch.
        self.assertLength(2, self.hpss_calls)

    def test_stacked_on_stacked_get_stream_unordered(self):
        # Repository._get_source.get_stream() from a stacked repository which
        # is itself stacked yields the full data from all three sources.
        def make_stacked_stacked():
            _, stacked = self.prepare_stacked_remote_branch()
            tree = stacked.controldir.sprout('tree3', stacked=True
                                             ).open_workingtree()
            local_tree = tree.branch.create_checkout('local-tree3')
            local_tree.commit('more local changes are better')
            branch = Branch.open(self.get_url('tree3'))
            branch.lock_read()
            self.addCleanup(branch.unlock)
            return None, branch
        rev_ord, expected_revs = self.get_ordered_revs(
            '1.9', 'unordered', branch_factory=make_stacked_stacked)
        self.assertEqual(set(expected_revs), set(rev_ord))
        # Getting unordered results should have made a streaming data request
        # from the server, and one from each backing repo
        self.assertLength(3, self.hpss_calls)

    def test_stacked_get_stream_topological(self):
        # Repository._get_source.get_stream() from a stacked repository with
        # topological sorting yields the full data from both stacked and
        # stacked upon sources in topological order.
        rev_ord, expected_revs = self.get_ordered_revs('knit', 'topological')
        self.assertEqual(expected_revs, rev_ord)
        # Getting topological sort requires VFS calls still - one of which is
        # pushing up from the bound branch.
        self.assertLength(14, self.hpss_calls)

    def test_stacked_get_stream_groupcompress(self):
        # Repository._get_source.get_stream() from a stacked repository with
        # groupcompress sorting yields the full data from both stacked and
        # stacked upon sources in groupcompress order.
        raise tests.TestSkipped('No groupcompress ordered format available')
        rev_ord, expected_revs = self.get_ordered_revs('dev5', 'groupcompress')
        self.assertEqual(expected_revs, reversed(rev_ord))
        # Getting unordered results should have made a streaming data request
        # from the backing branch, and one from the stacked on branch.
        self.assertLength(2, self.hpss_calls)

    def test_stacked_pull_more_than_stacking_has_bug_360791(self):
        # When pulling some fixed amount of content that is more than the
        # source has (because some is coming from a fallback branch, no error
        # should be received. This was reported as bug 360791.
        # Need three branches: a trunk, a stacked branch, and a preexisting
        # branch pulling content from stacked and trunk.
        self.setup_smart_server_with_call_log()
        trunk = self.make_branch_and_tree('trunk', format="1.9-rich-root")
        trunk.commit('start')
        stacked_branch = trunk.branch.create_clone_on_transport(
            self.get_transport('stacked'), stacked_on=trunk.branch.base)
        local = self.make_branch('local', format='1.9-rich-root')
        local.repository.fetch(stacked_branch.repository,
                               stacked_branch.last_revision())


class TestRemoteBranchEffort(tests.TestCaseWithTransport):

    def setUp(self):
        super().setUp()
        # Create a smart server that publishes whatever the backing VFS server
        # does.
        self.smart_server = test_server.SmartTCPServer_for_testing()
        self.start_server(self.smart_server, self.get_server())
        # Log all HPSS calls into self.hpss_calls.
        _SmartClient.hooks.install_named_hook(
            'call', self.capture_hpss_call, None)
        self.hpss_calls = []

    def capture_hpss_call(self, params):
        self.hpss_calls.append(params.method)

    def test_copy_content_into_avoids_revision_history(self):
        local = self.make_branch('local')
        builder = self.make_branch_builder('remote')
        builder.build_commit(message="Commit.")
        remote_branch_url = self.smart_server.get_url() + 'remote'
        remote_branch = bzrdir.BzrDir.open(remote_branch_url).open_branch()
        local.repository.fetch(remote_branch.repository)
        self.hpss_calls = []
        remote_branch.copy_content_into(local)
        self.assertNotIn(b'Branch.revision_history', self.hpss_calls)

    def test_fetch_everything_needs_just_one_call(self):
        local = self.make_branch('local')
        builder = self.make_branch_builder('remote')
        builder.build_commit(message="Commit.")
        remote_branch_url = self.smart_server.get_url() + 'remote'
        remote_branch = bzrdir.BzrDir.open(remote_branch_url).open_branch()
        self.hpss_calls = []
        local.repository.fetch(
            remote_branch.repository,
            fetch_spec=vf_search.EverythingResult(remote_branch.repository))
        self.assertEqual([b'Repository.get_stream_1.19'], self.hpss_calls)

    def override_verb(self, verb_name, verb):
        request_handlers = request.request_handlers
        orig_verb = request_handlers.get(verb_name)
        orig_info = request_handlers.get_info(verb_name)
        request_handlers.register(verb_name, verb, override_existing=True)
        self.addCleanup(request_handlers.register, verb_name, orig_verb,
                        override_existing=True, info=orig_info)

    def test_fetch_everything_backwards_compat(self):
        """Can fetch with EverythingResult even with pre 2.4 servers.

        Pre-2.4 do not support 'everything' searches with the
        Repository.get_stream_1.19 verb.
        """
        verb_log = []

        class OldGetStreamVerb(SmartServerRepositoryGetStream_1_19):
            """A version of the Repository.get_stream_1.19 verb patched to
            reject 'everything' searches the way 2.3 and earlier do.
            """

            def recreate_search(self, repository, search_bytes,
                                discard_excess=False):
                verb_log.append(search_bytes.split(b'\n', 1)[0])
                if search_bytes == b'everything':
                    return (None,
                            request.FailedSmartServerResponse((b'BadSearch',)))
                return super().recreate_search(repository, search_bytes,
                                                   discard_excess=discard_excess)
        self.override_verb(b'Repository.get_stream_1.19', OldGetStreamVerb)
        local = self.make_branch('local')
        builder = self.make_branch_builder('remote')
        builder.build_commit(message="Commit.")
        remote_branch_url = self.smart_server.get_url() + 'remote'
        remote_branch = bzrdir.BzrDir.open(remote_branch_url).open_branch()
        self.hpss_calls = []
        local.repository.fetch(
            remote_branch.repository,
            fetch_spec=vf_search.EverythingResult(remote_branch.repository))
        # make sure the overridden verb was used
        self.assertLength(1, verb_log)
        # more than one HPSS call is needed, but because it's a VFS callback
        # its hard to predict exactly how many.
        self.assertGreater(len(self.hpss_calls), 1)


class TestUpdateBoundBranchWithModifiedBoundLocation(
        tests.TestCaseWithTransport):
    """Ensure correct handling of bound_location modifications.

    This is tested against a smart server as http://pad.lv/786980 was about a
    ReadOnlyError (write attempt during a read-only transaction) which can only
    happen in this context.
    """

    def setUp(self):
        super().setUp()
        self.transport_server = test_server.SmartTCPServer_for_testing

    def make_master_and_checkout(self, master_name, checkout_name):
        # Create the master branch and its associated checkout
        self.master = self.make_branch_and_tree(master_name)
        self.checkout = self.master.branch.create_checkout(checkout_name)
        # Modify the master branch so there is something to update
        self.master.commit('add stuff')
        self.last_revid = self.master.commit('even more stuff')
        self.bound_location = self.checkout.branch.get_bound_location()

    def assertUpdateSucceeds(self, new_location):
        self.checkout.branch.set_bound_location(new_location)
        self.checkout.update()
        self.assertEqual(self.last_revid, self.checkout.last_revision())

    def test_without_final_slash(self):
        self.make_master_and_checkout('master', 'checkout')
        # For unclear reasons some users have a bound_location without a final
        # '/', simulate that by forcing such a value
        self.assertEndsWith(self.bound_location, '/')
        self.assertUpdateSucceeds(self.bound_location.rstrip('/'))

    def test_plus_sign(self):
        self.make_master_and_checkout('+master', 'checkout')
        self.assertUpdateSucceeds(self.bound_location.replace('%2B', '+', 1))

    def test_tilda(self):
        # Embed ~ in the middle of the path just to avoid any $HOME
        # interpretation
        self.make_master_and_checkout('mas~ter', 'checkout')
        self.assertUpdateSucceeds(self.bound_location.replace('%2E', '~', 1))


class TestWithCustomErrorHandler(RemoteBranchTestCase):

    def test_no_context(self):
        class OutOfCoffee(errors.BzrError):
            """A dummy exception for testing."""

            def __init__(self, urgency):
                self.urgency = urgency
        remote.no_context_error_translators.register(b"OutOfCoffee",
                                                     lambda err: OutOfCoffee(err.error_args[0]))
        transport = MemoryTransport()
        client = FakeClient(transport.base)
        client.add_expected_call(
            b'Branch.get_stacked_on_url', (b'quack/',),
            b'error', (b'NotStacked',))
        client.add_expected_call(
            b'Branch.last_revision_info',
            (b'quack/',),
            b'error', (b'OutOfCoffee', b'low'))
        transport.mkdir('quack')
        transport = transport.clone('quack')
        branch = self.make_remote_branch(transport, client)
        self.assertRaises(OutOfCoffee, branch.last_revision_info)
        self.assertFinished(client)

    def test_with_context(self):
        class OutOfTea(errors.BzrError):
            def __init__(self, branch, urgency):
                self.branch = branch
                self.urgency = urgency
        remote.error_translators.register(b"OutOfTea",
                                          lambda err, find, path: OutOfTea(
                                              err.error_args[0].decode(
                                                  'utf-8'),
                                              find("branch")))
        transport = MemoryTransport()
        client = FakeClient(transport.base)
        client.add_expected_call(
            b'Branch.get_stacked_on_url', (b'quack/',),
            b'error', (b'NotStacked',))
        client.add_expected_call(
            b'Branch.last_revision_info',
            (b'quack/',),
            b'error', (b'OutOfTea', b'low'))
        transport.mkdir('quack')
        transport = transport.clone('quack')
        branch = self.make_remote_branch(transport, client)
        self.assertRaises(OutOfTea, branch.last_revision_info)
        self.assertFinished(client)


class TestRepositoryPack(TestRemoteRepository):

    def test_pack(self):
        transport_path = 'quack'
        repo, client = self.setup_fake_client_and_repository(transport_path)
        client.add_expected_call(
            b'Repository.lock_write', (b'quack/', b''),
            b'success', (b'ok', b'token'))
        client.add_expected_call(
            b'Repository.pack', (b'quack/', b'token', b'False'),
            b'success', (b'ok',), )
        client.add_expected_call(
            b'Repository.unlock', (b'quack/', b'token'),
            b'success', (b'ok', ))
        repo.pack()

    def test_pack_with_hint(self):
        transport_path = 'quack'
        repo, client = self.setup_fake_client_and_repository(transport_path)
        client.add_expected_call(
            b'Repository.lock_write', (b'quack/', b''),
            b'success', (b'ok', b'token'))
        client.add_expected_call(
            b'Repository.pack', (b'quack/', b'token', b'False'),
            b'success', (b'ok',), )
        client.add_expected_call(
            b'Repository.unlock', (b'quack/', b'token', b'False'),
            b'success', (b'ok', ))
        repo.pack(['hinta', 'hintb'])


class TestRepositoryIterInventories(TestRemoteRepository):
    """Test Repository.iter_inventories."""

    def _serialize_inv_delta(self, old_name, new_name, delta):
        serializer = inventory_delta.InventoryDeltaSerializer(True, False)
        return b"".join(serializer.delta_to_lines(old_name, new_name, delta))

    def test_single_empty(self):
        transport_path = 'quack'
        repo, client = self.setup_fake_client_and_repository(transport_path)
        fmt = controldir.format_registry.get('2a')().repository_format
        repo._format = fmt
        stream = [('inventory-deltas', [
            versionedfile.FulltextContentFactory(b'somerevid', None, None,
                                                 self._serialize_inv_delta(b'null:', b'somerevid', []))])]
        client.add_expected_call(
            b'VersionedFileRepository.get_inventories', (
                b'quack/', b'unordered'),
            b'success', (b'ok', ),
            _stream_to_byte_stream(stream, fmt))
        ret = list(repo.iter_inventories([b"somerevid"]))
        self.assertLength(1, ret)
        inv = ret[0]
        self.assertEqual(b"somerevid", inv.revision_id)

    def test_empty(self):
        transport_path = 'quack'
        repo, client = self.setup_fake_client_and_repository(transport_path)
        ret = list(repo.iter_inventories([]))
        self.assertEqual(ret, [])

    def test_missing(self):
        transport_path = 'quack'
        repo, client = self.setup_fake_client_and_repository(transport_path)
        client.add_expected_call(
            b'VersionedFileRepository.get_inventories', (
                b'quack/', b'unordered'),
            b'success', (b'ok', ), iter([]))
        self.assertRaises(errors.NoSuchRevision, list, repo.iter_inventories(
            [b"somerevid"]))


class TestRepositoryRevisionTreeArchive(TestRemoteRepository):
    """Test Repository.iter_inventories."""

    def _serialize_inv_delta(self, old_name, new_name, delta):
        serializer = inventory_delta.InventoryDeltaSerializer(True, False)
        return b"".join(serializer.delta_to_lines(old_name, new_name, delta))

    def test_simple(self):
        transport_path = 'quack'
        repo, client = self.setup_fake_client_and_repository(transport_path)
        fmt = controldir.format_registry.get('2a')().repository_format
        repo._format = fmt
        stream = [('inventory-deltas', [
            versionedfile.FulltextContentFactory(b'somerevid', None, None,
                                                 self._serialize_inv_delta(b'null:', b'somerevid', []))])]
        client.add_expected_call(
            b'VersionedFileRepository.get_inventories', (
                b'quack/', b'unordered'),
            b'success', (b'ok', ),
            _stream_to_byte_stream(stream, fmt))
        f = BytesIO()
        with tarfile.open(mode='w', fileobj=f) as tf:
            info = tarfile.TarInfo('somefile')
            info.mtime = 432432
            contents = b'some data'
            info.type = tarfile.REGTYPE
            info.mode = 0o644
            info.size = len(contents)
            tf.addfile(info, BytesIO(contents))
        client.add_expected_call(
            b'Repository.revision_archive', (b'quack/',
                                             b'somerevid', b'tar', b'foo.tar', b'', b'', None),
            b'success', (b'ok', ),
            f.getvalue())
        tree = repo.revision_tree(b'somerevid')
        self.assertEqual(f.getvalue(), b''.join(
            tree.archive('tar', 'foo.tar')))


class TestRepositoryAnnotate(TestRemoteRepository):
    """Test RemoteRevisionTree.annotate.."""

    def _serialize_inv_delta(self, old_name, new_name, delta):
        serializer = inventory_delta.InventoryDeltaSerializer(True, False)
        return b"".join(serializer.delta_to_lines(old_name, new_name, delta))

    def test_simple(self):
        transport_path = 'quack'
        repo, client = self.setup_fake_client_and_repository(transport_path)
        fmt = controldir.format_registry.get('2a')().repository_format
        repo._format = fmt
        stream = [
            ('inventory-deltas', [
                versionedfile.FulltextContentFactory(
                    b'somerevid', None, None,
                    self._serialize_inv_delta(b'null:', b'somerevid', []))])]
        client.add_expected_call(
            b'VersionedFileRepository.get_inventories', (
                b'quack/', b'unordered'),
            b'success', (b'ok', ),
            _stream_to_byte_stream(stream, fmt))
        client.add_expected_call(
            b'Repository.annotate_file_revision',
            (b'quack/', b'somerevid', b'filename', b'', b'current:'),
            b'success', (b'ok', ),
            bencode.bencode([[b'baserevid', b'line 1\n'],
                             [b'somerevid', b'line2\n']]))
        tree = repo.revision_tree(b'somerevid')
        self.assertEqual([
            (b'baserevid', b'line 1\n'),
            (b'somerevid', b'line2\n')],
            list(tree.annotate_iter('filename')))


class TestBranchGetAllReferenceInfo(RemoteBranchTestCase):

    def test_get_all_reference_info(self):
        transport = MemoryTransport()
        client = FakeClient(transport.base)
        client.add_expected_call(
            b'Branch.get_stacked_on_url', (b'quack/',),
            b'error', (b'NotStacked',))
        client.add_expected_call(
            b'Branch.get_all_reference_info', (b'quack/',),
            b'success', (b'ok',), bencode.bencode([
                (b'file-id', b'https://www.example.com/', b'')]))
        transport.mkdir('quack')
        transport = transport.clone('quack')
        branch = self.make_remote_branch(transport, client)
        result = branch._get_all_reference_info()
        self.assertFinished(client)
        self.assertEqual({b'file-id': ('https://www.example.com/', None)}, result)


class TestErrors(tests.TestCase):

    def test_untranslateable_error_from_smart_server(self):
        error_tuple = ('error', 'tuple')
        orig_err = errors.ErrorFromSmartServer(error_tuple)
        err = UnknownErrorFromSmartServer(orig_err)
        self.assertEqual(
            "Server sent an unexpected error: ('error', 'tuple')", str(err))<|MERGE_RESOLUTION|>--- conflicted
+++ resolved
@@ -2814,7 +2814,6 @@
     def test_hpss_get_single_revision(self):
         transport_path = 'quack'
         repo, client = self.setup_fake_client_and_repository(transport_path)
-<<<<<<< HEAD
         somerev1 = Revision(b"somerev1",
             committer="Joe Committer <joe@example.com>",
             timestamp=1321828927,
@@ -2823,16 +2822,7 @@
             parent_ids=[],
             message="Message",
             properties={})
-        body = zlib.compress(b''.join(chk_bencode_serializer.write_revision_to_lines(
-=======
-        somerev1 = Revision(b"somerev1")
-        somerev1.committer = "Joe Committer <joe@example.com>"
-        somerev1.timestamp = 1321828927
-        somerev1.timezone = -60
-        somerev1.inventory_sha1 = b"691b39be74c67b1212a75fcb19c433aaed903c2b"
-        somerev1.message = "Message"
         body = zlib.compress(b''.join(revision_bencode_serializer.write_revision_to_lines(
->>>>>>> 8b955bba
             somerev1)))
         # Split up body into two bits to make sure the zlib compression object
         # gets data fed twice.
