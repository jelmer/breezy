# Copyright (C) 2006-2013, 2016 Canonical Ltd
#
# This program is free software; you can redistribute it and/or modify
# it under the terms of the GNU General Public License as published by
# the Free Software Foundation; either version 2 of the License, or
# (at your option) any later version.
#
# This program is distributed in the hope that it will be useful,
# but WITHOUT ANY WARRANTY; without even the implied warranty of
# MERCHANTABILITY or FITNESS FOR A PARTICULAR PURPOSE.  See the
# GNU General Public License for more details.
#
# You should have received a copy of the GNU General Public License
# along with this program; if not, write to the Free Software
# Foundation, Inc., 51 Franklin Street, Fifth Floor, Boston, MA 02110-1301 USA

"""Tests for remote bzrdir/branch/repo/etc.

These are proxy objects which act on remote objects by sending messages
through a smart client.  The proxies are to be created when attempting to open
the object given a transport that supports smartserver rpc operations.

These tests correspond to tests.test_smart, which exercises the server side.
"""

import base64
import bz2
import tarfile
import zlib
from io import BytesIO

import fastbencode as bencode

from ... import branch, config, controldir, errors, repository, tests, treebuilder
from ... import transport as _mod_transport
from ..._bzr_rs import revision_bencode_serializer
from ...branch import Branch
from ...revision import NULL_REVISION, Revision
from ...tests import test_server
from ...tests.scenarios import load_tests_apply_scenarios
from ...transport.memory import MemoryTransport
from ...transport.remote import RemoteSSHTransport, RemoteTCPTransport, RemoteTransport
from .. import (
    RemoteBzrProber,
    bzrdir,
    groupcompress_repo,
    inventory,
    inventory_delta,
    knitpack_repo,
    remote,
    versionedfile,
    vf_search,
)
from ..bzrdir import BzrDir, BzrDirFormat
from ..remote import (
    RemoteBranch,
    RemoteBranchFormat,
    RemoteBzrDir,
    RemoteBzrDirFormat,
    RemoteRepository,
    RemoteRepositoryFormat,
    UnknownErrorFromSmartServer,
)
from ..smart import medium, request
from ..smart.client import _SmartClient
from ..smart.repository import (
    SmartServerRepositoryGetParentMap,
    SmartServerRepositoryGetStream_1_19,
    _stream_to_byte_stream,
)

load_tests = load_tests_apply_scenarios


class BasicRemoteObjectTests(tests.TestCaseWithTransport):
    scenarios = [
        (
            "HPSS-v2",
            {"transport_server": test_server.SmartTCPServer_for_testing_v2_only},
        ),
        ("HPSS-v3", {"transport_server": test_server.SmartTCPServer_for_testing}),
    ]

    def setUp(self):
        super().setUp()
        self.transport = self.get_transport()
        # make a branch that can be opened over the smart transport
        self.local_wt = BzrDir.create_standalone_workingtree(".")
        self.addCleanup(self.transport.disconnect)

    def test_create_remote_bzrdir(self):
        b = remote.RemoteBzrDir(self.transport, RemoteBzrDirFormat())
        self.assertIsInstance(b, BzrDir)

    def test_open_remote_branch(self):
        # open a standalone branch in the working directory
        b = remote.RemoteBzrDir(self.transport, RemoteBzrDirFormat())
        branch = b.open_branch()
        self.assertIsInstance(branch, Branch)

    def test_remote_repository(self):
        b = BzrDir.open_from_transport(self.transport)
        repo = b.open_repository()
        revid = "\xc823123123".encode()
        self.assertFalse(repo.has_revision(revid))
        self.local_wt.commit(message="test commit", rev_id=revid)
        self.assertTrue(repo.has_revision(revid))

    def test_find_correct_format(self):
        """Should open a RemoteBzrDir over a RemoteTransport."""
        fmt = BzrDirFormat.find_format(self.transport)
        self.assertIn(RemoteBzrProber, controldir.ControlDirFormat._probers)
        self.assertIsInstance(fmt, RemoteBzrDirFormat)

    def test_open_detected_smart_format(self):
        fmt = BzrDirFormat.find_format(self.transport)
        d = fmt.open(self.transport)
        self.assertIsInstance(d, BzrDir)

    def test_remote_branch_repr(self):
        b = BzrDir.open_from_transport(self.transport).open_branch()
        self.assertStartsWith(str(b), "RemoteBranch(")

    def test_remote_bzrdir_repr(self):
        b = BzrDir.open_from_transport(self.transport)
        self.assertStartsWith(str(b), "RemoteBzrDir(")

    def test_remote_branch_format_supports_stacking(self):
        t = self.transport
        self.make_branch("unstackable", format="pack-0.92")
        b = BzrDir.open_from_transport(t.clone("unstackable")).open_branch()
        self.assertFalse(b._format.supports_stacking())
        self.make_branch("stackable", format="1.9")
        b = BzrDir.open_from_transport(t.clone("stackable")).open_branch()
        self.assertTrue(b._format.supports_stacking())

    def test_remote_repo_format_supports_external_references(self):
        t = self.transport
        bd = self.make_controldir("unstackable", format="pack-0.92")
        r = bd.create_repository()
        self.assertFalse(r._format.supports_external_lookups)
        r = BzrDir.open_from_transport(t.clone("unstackable")).open_repository()
        self.assertFalse(r._format.supports_external_lookups)
        bd = self.make_controldir("stackable", format="1.9")
        r = bd.create_repository()
        self.assertTrue(r._format.supports_external_lookups)
        r = BzrDir.open_from_transport(t.clone("stackable")).open_repository()
        self.assertTrue(r._format.supports_external_lookups)

    def test_remote_branch_set_append_revisions_only(self):
        # Make a format 1.9 branch, which supports append_revisions_only
        branch = self.make_branch("branch", format="1.9")
        branch.set_append_revisions_only(True)
        config = branch.get_config_stack()
        self.assertEqual(True, config.get("append_revisions_only"))
        branch.set_append_revisions_only(False)
        config = branch.get_config_stack()
        self.assertEqual(False, config.get("append_revisions_only"))

    def test_remote_branch_set_append_revisions_only_upgrade_reqd(self):
        branch = self.make_branch("branch", format="knit")
        self.assertRaises(
            errors.UpgradeRequired, branch.set_append_revisions_only, True
        )


class FakeProtocol:
    """Lookalike SmartClientRequestProtocolOne allowing body reading tests."""

    def __init__(self, body, fake_client):
        self.body = body
        self._body_buffer = None
        self._fake_client = fake_client

    def read_body_bytes(self, count=-1):
        if self._body_buffer is None:
            self._body_buffer = BytesIO(self.body)
        bytes = self._body_buffer.read(count)
        if self._body_buffer.tell() == len(self._body_buffer.getvalue()):
            self._fake_client.expecting_body = False
        return bytes

    def cancel_read_body(self):
        self._fake_client.expecting_body = False

    def read_streamed_body(self):
        return self.body


class FakeClient(_SmartClient):
    """Lookalike for _SmartClient allowing testing."""

    def __init__(self, fake_medium_base="fake base"):
        """Create a FakeClient."""
        self.responses = []
        self._calls = []
        self.expecting_body = False
        # if non-None, this is the list of expected calls, with only the
        # method name and arguments included.  the body might be hard to
        # compute so is not included. If a call is None, that call can
        # be anything.
        self._expected_calls = None
        _SmartClient.__init__(self, FakeMedium(self._calls, fake_medium_base))

    def add_expected_call(
        self, call_name, call_args, response_type, response_args, response_body=None
    ):
        if self._expected_calls is None:
            self._expected_calls = []
        self._expected_calls.append((call_name, call_args))
        self.responses.append((response_type, response_args, response_body))

    def add_success_response(self, *args):
        self.responses.append((b"success", args, None))

    def add_success_response_with_body(self, body, *args):
        self.responses.append((b"success", args, body))
        if self._expected_calls is not None:
            self._expected_calls.append(None)

    def add_error_response(self, *args):
        self.responses.append((b"error", args))

    def add_unknown_method_response(self, verb):
        self.responses.append((b"unknown", verb))

    def finished_test(self):
        if self._expected_calls:
            raise AssertionError(
                f"{self!r} finished but was still expecting {self._expected_calls[0]!r}"
            )

    def _get_next_response(self):
        try:
            response_tuple = self.responses.pop(0)
        except IndexError as e:
            raise AssertionError(f"{self!r} didn't expect any more calls") from e
        if response_tuple[0] == b"unknown":
            raise errors.UnknownSmartMethod(response_tuple[1])
        elif response_tuple[0] == b"error":
            raise errors.ErrorFromSmartServer(response_tuple[1])
        return response_tuple

    def _check_call(self, method, args):
        if self._expected_calls is None:
            # the test should be updated to say what it expects
            return
        try:
            next_call = self._expected_calls.pop(0)
        except IndexError as e:
            raise AssertionError(
                f"{self!r} didn't expect any more calls " f"but got {method!r}{args!r}"
            ) from e
        if next_call is None:
            return
        if method != next_call[0] or args != next_call[1]:
            raise AssertionError(
                f"{self!r} expected {next_call[0]!r}{next_call[1]!r} but got {method!r}{args!r}"
            )

    def call(self, method, *args):
        self._check_call(method, args)
        self._calls.append(("call", method, args))
        return self._get_next_response()[1]

    def call_expecting_body(self, method, *args):
        self._check_call(method, args)
        self._calls.append(("call_expecting_body", method, args))
        result = self._get_next_response()
        self.expecting_body = True
        return result[1], FakeProtocol(result[2], self)

    def call_with_body_bytes(self, method, args, body):
        self._check_call(method, args)
        self._calls.append(("call_with_body_bytes", method, args, body))
        result = self._get_next_response()
        return result[1], FakeProtocol(result[2], self)

    def call_with_body_bytes_expecting_body(self, method, args, body):
        self._check_call(method, args)
        self._calls.append(("call_with_body_bytes_expecting_body", method, args, body))
        result = self._get_next_response()
        self.expecting_body = True
        return result[1], FakeProtocol(result[2], self)

    def call_with_body_stream(self, args, stream):
        # Explicitly consume the stream before checking for an error, because
        # that's what happens a real medium.
        stream = list(stream)
        self._check_call(args[0], args[1:])
        self._calls.append(("call_with_body_stream", args[0], args[1:], stream))
        result = self._get_next_response()
        # The second value returned from call_with_body_stream is supposed to
        # be a response_handler object, but so far no tests depend on that.
        response_handler = None
        return result[1], response_handler


class FakeMedium(medium.SmartClientMedium):
    def __init__(self, client_calls, base):
        medium.SmartClientMedium.__init__(self, base)
        self._client_calls = client_calls

    def disconnect(self):
        self._client_calls.append(("disconnect medium",))


class TestVfsHas(tests.TestCase):
    def test_unicode_path(self):
        client = FakeClient("/")
        client.add_success_response(
            b"yes",
        )
        transport = RemoteTransport("bzr://localhost/", _client=client)
        filename = "/hell\u00d8"
        result = transport.has(filename)
        self.assertEqual([("call", b"has", (filename.encode("utf-8"),))], client._calls)
        self.assertTrue(result)


class TestRemote(tests.TestCaseWithMemoryTransport):
    def get_branch_format(self):
        reference_bzrdir_format = controldir.format_registry.get("default")()
        return reference_bzrdir_format.get_branch_format()

    def get_repo_format(self):
        reference_bzrdir_format = controldir.format_registry.get("default")()
        return reference_bzrdir_format.repository_format

    def assertFinished(self, fake_client):
        """Assert that all of a FakeClient's expected calls have occurred."""
        fake_client.finished_test()


class Test_ClientMedium_remote_path_from_transport(tests.TestCase):
    """Tests for the behaviour of client_medium.remote_path_from_transport."""

    def assertRemotePath(self, expected, client_base, transport_base):
        """Assert that the result of
        SmartClientMedium.remote_path_from_transport is the expected value for
        a given client_base and transport_base.
        """
        client_medium = medium.SmartClientMedium(client_base)
        t = _mod_transport.get_transport(transport_base)
        result = client_medium.remote_path_from_transport(t)
        self.assertEqual(expected, result)

    def test_remote_path_from_transport(self):
        """SmartClientMedium.remote_path_from_transport calculates a URL for
        the given transport relative to the root of the client base URL.
        """
        self.assertRemotePath("xyz/", "bzr://host/path", "bzr://host/xyz")
        self.assertRemotePath("path/xyz/", "bzr://host/path", "bzr://host/path/xyz")

    def assertRemotePathHTTP(self, expected, transport_base, relpath):
        """Assert that the result of
        HttpTransportBase.remote_path_from_transport is the expected value for
        a given transport_base and relpath of that transport.  (Note that
        HttpTransportBase is a subclass of SmartClientMedium).
        """
        base_transport = _mod_transport.get_transport(transport_base)
        client_medium = base_transport.get_smart_medium()
        cloned_transport = base_transport.clone(relpath)
        result = client_medium.remote_path_from_transport(cloned_transport)
        self.assertEqual(expected, result)

    def test_remote_path_from_transport_http(self):
        """Remote paths for HTTP transports are calculated differently to other
        transports.  They are just relative to the client base, not the root
        directory of the host.
        """
        for scheme in ["http:", "https:", "bzr+http:", "bzr+https:"]:
            self.assertRemotePathHTTP("../xyz/", scheme + "//host/path", "../xyz/")
            self.assertRemotePathHTTP("xyz/", scheme + "//host/path", "xyz/")


class Test_ClientMedium_remote_is_at_least(tests.TestCase):
    """Tests for the behaviour of client_medium.remote_is_at_least."""

    def test_initially_unlimited(self):
        """A fresh medium assumes that the remote side supports all
        versions.
        """
        client_medium = medium.SmartClientMedium("dummy base")
        self.assertFalse(client_medium._is_remote_before((99, 99)))

    def test__remember_remote_is_before(self):
        """Calling _remember_remote_is_before ratchets down the known remote
        version.
        """
        client_medium = medium.SmartClientMedium("dummy base")
        # Mark the remote side as being less than 1.6.  The remote side may
        # still be 1.5.
        client_medium._remember_remote_is_before((1, 6))
        self.assertTrue(client_medium._is_remote_before((1, 6)))
        self.assertFalse(client_medium._is_remote_before((1, 5)))
        # Calling _remember_remote_is_before again with a lower value works.
        client_medium._remember_remote_is_before((1, 5))
        self.assertTrue(client_medium._is_remote_before((1, 5)))
        # If you call _remember_remote_is_before with a higher value it logs a
        # warning, and continues to remember the lower value.
        self.assertNotContainsRe(self.get_log(), "_remember_remote_is_before")
        client_medium._remember_remote_is_before((1, 9))
        self.assertContainsRe(self.get_log(), "_remember_remote_is_before")
        self.assertTrue(client_medium._is_remote_before((1, 5)))


class TestBzrDirCloningMetaDir(TestRemote):
    def test_backwards_compat(self):
        self.setup_smart_server_with_call_log()
        a_dir = self.make_controldir(".")
        self.reset_smart_call_log()
        verb = b"BzrDir.cloning_metadir"
        self.disable_verb(verb)
        a_dir.cloning_metadir()
        call_count = len([call for call in self.hpss_calls if call.call.method == verb])
        self.assertEqual(1, call_count)

    def test_branch_reference(self):
        transport = self.get_transport("quack")
        referenced = self.make_branch("referenced")
        expected = referenced.controldir.cloning_metadir()
        client = FakeClient(transport.base)
        (
            client.add_expected_call(
                b"BzrDir.cloning_metadir",
                (b"quack/", b"False"),
                b"error",
                (b"BranchReference",),
            ),
        )
        (
            client.add_expected_call(
                b"BzrDir.open_branchV3",
                (b"quack/",),
                b"success",
                (b"ref", self.get_url("referenced").encode("utf-8")),
            ),
        )
        a_controldir = RemoteBzrDir(transport, RemoteBzrDirFormat(), _client=client)
        result = a_controldir.cloning_metadir()
        # We should have got a control dir matching the referenced branch.
        self.assertEqual(bzrdir.BzrDirMetaFormat1, type(result))
        self.assertEqual(expected._repository_format, result._repository_format)
        self.assertEqual(expected._branch_format, result._branch_format)
        self.assertFinished(client)

    def test_current_server(self):
        transport = self.get_transport(".")
        transport = transport.clone("quack")
        self.make_controldir("quack")
        client = FakeClient(transport.base)
        reference_bzrdir_format = controldir.format_registry.get("default")()
        control_name = reference_bzrdir_format.network_name()
        (
            client.add_expected_call(
                b"BzrDir.cloning_metadir",
                (b"quack/", b"False"),
                b"success",
                (control_name, b"", (b"branch", b"")),
            ),
        )
        a_controldir = RemoteBzrDir(transport, RemoteBzrDirFormat(), _client=client)
        result = a_controldir.cloning_metadir()
        # We should have got a reference control dir with default branch and
        # repository formats.
        # This pokes a little, just to be sure.
        self.assertEqual(bzrdir.BzrDirMetaFormat1, type(result))
        self.assertEqual(None, result._repository_format)
        self.assertEqual(None, result._branch_format)
        self.assertFinished(client)

    def test_unknown(self):
        transport = self.get_transport("quack")
        referenced = self.make_branch("referenced")
        referenced.controldir.cloning_metadir()
        client = FakeClient(transport.base)
        (
            client.add_expected_call(
                b"BzrDir.cloning_metadir",
                (b"quack/", b"False"),
                b"success",
                (b"unknown", b"unknown", (b"branch", b"")),
            ),
        )
        a_controldir = RemoteBzrDir(transport, RemoteBzrDirFormat(), _client=client)
        self.assertRaises(errors.UnknownFormatError, a_controldir.cloning_metadir)


class TestBzrDirCheckoutMetaDir(TestRemote):
    def test__get_checkout_format(self):
        transport = MemoryTransport()
        client = FakeClient(transport.base)
        reference_bzrdir_format = controldir.format_registry.get("default")()
        control_name = reference_bzrdir_format.network_name()
        client.add_expected_call(
            b"BzrDir.checkout_metadir",
            (b"quack/",),
            b"success",
            (control_name, b"", b""),
        )
        transport.mkdir("quack")
        transport = transport.clone("quack")
        a_controldir = RemoteBzrDir(transport, RemoteBzrDirFormat(), _client=client)
        result = a_controldir.checkout_metadir()
        # We should have got a reference control dir with default branch and
        # repository formats.
        self.assertEqual(bzrdir.BzrDirMetaFormat1, type(result))
        self.assertEqual(None, result._repository_format)
        self.assertEqual(None, result._branch_format)
        self.assertFinished(client)

    def test_unknown_format(self):
        transport = MemoryTransport()
        client = FakeClient(transport.base)
        client.add_expected_call(
            b"BzrDir.checkout_metadir",
            (b"quack/",),
            b"success",
            (b"dontknow", b"", b""),
        )
        transport.mkdir("quack")
        transport = transport.clone("quack")
        a_controldir = RemoteBzrDir(transport, RemoteBzrDirFormat(), _client=client)
        self.assertRaises(errors.UnknownFormatError, a_controldir.checkout_metadir)
        self.assertFinished(client)


class TestBzrDirGetBranches(TestRemote):
    def test_get_branches(self):
        transport = MemoryTransport()
        client = FakeClient(transport.base)
        reference_bzrdir_format = controldir.format_registry.get("default")()
        branch_name = reference_bzrdir_format.get_branch_format().network_name()
        client.add_success_response_with_body(
            bencode.bencode(
                {b"foo": (b"branch", branch_name), b"": (b"branch", branch_name)}
            ),
            b"success",
        )
        client.add_success_response(
            b"ok",
            b"",
            b"no",
            b"no",
            b"no",
            reference_bzrdir_format.repository_format.network_name(),
        )
        client.add_error_response(b"NotStacked")
        client.add_success_response(
            b"ok",
            b"",
            b"no",
            b"no",
            b"no",
            reference_bzrdir_format.repository_format.network_name(),
        )
        client.add_error_response(b"NotStacked")
        transport.mkdir("quack")
        transport = transport.clone("quack")
        a_controldir = RemoteBzrDir(transport, RemoteBzrDirFormat(), _client=client)
        result = a_controldir.get_branches()
        self.assertEqual({"", "foo"}, set(result.keys()))
        self.assertEqual(
            [
                ("call_expecting_body", b"BzrDir.get_branches", (b"quack/",)),
                ("call", b"BzrDir.find_repositoryV3", (b"quack/",)),
                ("call", b"Branch.get_stacked_on_url", (b"quack/",)),
                ("call", b"BzrDir.find_repositoryV3", (b"quack/",)),
                ("call", b"Branch.get_stacked_on_url", (b"quack/",)),
            ],
            client._calls,
        )


class TestBzrDirDestroyBranch(TestRemote):
    def test_destroy_default(self):
        transport = self.get_transport("quack")
        self.make_branch("referenced")
        client = FakeClient(transport.base)
        (
            client.add_expected_call(
                b"BzrDir.destroy_branch", (b"quack/",), b"success", (b"ok",)
            ),
        )
        a_controldir = RemoteBzrDir(transport, RemoteBzrDirFormat(), _client=client)
        a_controldir.destroy_branch()
        self.assertFinished(client)


class TestBzrDirHasWorkingTree(TestRemote):
    def test_has_workingtree(self):
        transport = self.get_transport("quack")
        client = FakeClient(transport.base)
        (
            client.add_expected_call(
                b"BzrDir.has_workingtree", (b"quack/",), b"success", (b"yes",)
            ),
        )
        a_controldir = RemoteBzrDir(transport, RemoteBzrDirFormat(), _client=client)
        self.assertTrue(a_controldir.has_workingtree())
        self.assertFinished(client)

    def test_no_workingtree(self):
        transport = self.get_transport("quack")
        client = FakeClient(transport.base)
        (
            client.add_expected_call(
                b"BzrDir.has_workingtree", (b"quack/",), b"success", (b"no",)
            ),
        )
        a_controldir = RemoteBzrDir(transport, RemoteBzrDirFormat(), _client=client)
        self.assertFalse(a_controldir.has_workingtree())
        self.assertFinished(client)


class TestBzrDirDestroyRepository(TestRemote):
    def test_destroy_repository(self):
        transport = self.get_transport("quack")
        client = FakeClient(transport.base)
        (
            client.add_expected_call(
                b"BzrDir.destroy_repository", (b"quack/",), b"success", (b"ok",)
            ),
        )
        a_controldir = RemoteBzrDir(transport, RemoteBzrDirFormat(), _client=client)
        a_controldir.destroy_repository()
        self.assertFinished(client)


class TestBzrDirOpen(TestRemote):
    def make_fake_client_and_transport(self, path="quack"):
        transport = MemoryTransport()
        transport.mkdir(path)
        transport = transport.clone(path)
        client = FakeClient(transport.base)
        return client, transport

    def test_absent(self):
        client, transport = self.make_fake_client_and_transport()
        client.add_expected_call(b"BzrDir.open_2.1", (b"quack/",), b"success", (b"no",))
        self.assertRaises(
            errors.NotBranchError,
            RemoteBzrDir,
            transport,
            RemoteBzrDirFormat(),
            _client=client,
            _force_probe=True,
        )
        self.assertFinished(client)

    def test_present_without_workingtree(self):
        client, transport = self.make_fake_client_and_transport()
        client.add_expected_call(
            b"BzrDir.open_2.1", (b"quack/",), b"success", (b"yes", b"no")
        )
        bd = RemoteBzrDir(
            transport, RemoteBzrDirFormat(), _client=client, _force_probe=True
        )
        self.assertIsInstance(bd, RemoteBzrDir)
        self.assertFalse(bd.has_workingtree())
        self.assertRaises(errors.NoWorkingTree, bd.open_workingtree)
        self.assertFinished(client)

    def test_present_with_workingtree(self):
        client, transport = self.make_fake_client_and_transport()
        client.add_expected_call(
            b"BzrDir.open_2.1", (b"quack/",), b"success", (b"yes", b"yes")
        )
        bd = RemoteBzrDir(
            transport, RemoteBzrDirFormat(), _client=client, _force_probe=True
        )
        self.assertIsInstance(bd, RemoteBzrDir)
        self.assertTrue(bd.has_workingtree())
        self.assertRaises(errors.NotLocalUrl, bd.open_workingtree)
        self.assertFinished(client)

    def test_backwards_compat(self):
        client, transport = self.make_fake_client_and_transport()
        client.add_expected_call(
            b"BzrDir.open_2.1", (b"quack/",), b"unknown", (b"BzrDir.open_2.1",)
        )
        client.add_expected_call(b"BzrDir.open", (b"quack/",), b"success", (b"yes",))
        bd = RemoteBzrDir(
            transport, RemoteBzrDirFormat(), _client=client, _force_probe=True
        )
        self.assertIsInstance(bd, RemoteBzrDir)
        self.assertFinished(client)

    def test_backwards_compat_hpss_v2(self):
        client, transport = self.make_fake_client_and_transport()
        # Monkey-patch fake client to simulate real-world behaviour with v2
        # server: upon first RPC call detect the protocol version, and because
        # the version is 2 also do _remember_remote_is_before((1, 6)) before
        # continuing with the RPC.
        orig_check_call = client._check_call

        def check_call(method, args):
            client._medium._protocol_version = 2
            client._medium._remember_remote_is_before((1, 6))
            client._check_call = orig_check_call
            client._check_call(method, args)

        client._check_call = check_call
        client.add_expected_call(
            b"BzrDir.open_2.1", (b"quack/",), b"unknown", (b"BzrDir.open_2.1",)
        )
        client.add_expected_call(b"BzrDir.open", (b"quack/",), b"success", (b"yes",))
        bd = RemoteBzrDir(
            transport, RemoteBzrDirFormat(), _client=client, _force_probe=True
        )
        self.assertIsInstance(bd, RemoteBzrDir)
        self.assertFinished(client)


class TestBzrDirOpenBranch(TestRemote):
    def test_backwards_compat(self):
        self.setup_smart_server_with_call_log()
        self.make_branch(".")
        a_dir = BzrDir.open(self.get_url("."))
        self.reset_smart_call_log()
        verb = b"BzrDir.open_branchV3"
        self.disable_verb(verb)
        a_dir.open_branch()
        call_count = len([call for call in self.hpss_calls if call.call.method == verb])
        self.assertEqual(1, call_count)

    def test_branch_present(self):
        reference_format = self.get_repo_format()
        network_name = reference_format.network_name()
        branch_network_name = self.get_branch_format().network_name()
        transport = MemoryTransport()
        transport.mkdir("quack")
        transport = transport.clone("quack")
        client = FakeClient(transport.base)
        client.add_expected_call(
            b"BzrDir.open_branchV3",
            (b"quack/",),
            b"success",
            (b"branch", branch_network_name),
        )
        client.add_expected_call(
            b"BzrDir.find_repositoryV3",
            (b"quack/",),
            b"success",
            (b"ok", b"", b"no", b"no", b"no", network_name),
        )
        client.add_expected_call(
            b"Branch.get_stacked_on_url", (b"quack/",), b"error", (b"NotStacked",)
        )
        bzrdir = RemoteBzrDir(transport, RemoteBzrDirFormat(), _client=client)
        result = bzrdir.open_branch()
        self.assertIsInstance(result, RemoteBranch)
        self.assertEqual(bzrdir, result.controldir)
        self.assertFinished(client)

    def test_branch_missing(self):
        transport = MemoryTransport()
        transport.mkdir("quack")
        transport = transport.clone("quack")
        client = FakeClient(transport.base)
        client.add_error_response(b"nobranch")
        bzrdir = RemoteBzrDir(transport, RemoteBzrDirFormat(), _client=client)
        self.assertRaises(errors.NotBranchError, bzrdir.open_branch)
        self.assertEqual(
            [("call", b"BzrDir.open_branchV3", (b"quack/",))], client._calls
        )

    def test__get_tree_branch(self):
        # _get_tree_branch is a form of open_branch, but it should only ask for
        # branch opening, not any other network requests.
        calls = []

        def open_branch(name=None, possible_transports=None):
            calls.append("Called")
            return "a-branch"

        transport = MemoryTransport()
        # no requests on the network - catches other api calls being made.
        client = FakeClient(transport.base)
        bzrdir = RemoteBzrDir(transport, RemoteBzrDirFormat(), _client=client)
        # patch the open_branch call to record that it was called.
        bzrdir.open_branch = open_branch
        self.assertEqual((None, "a-branch"), bzrdir._get_tree_branch())
        self.assertEqual(["Called"], calls)
        self.assertEqual([], client._calls)

    def test_url_quoting_of_path(self):
        # Relpaths on the wire should not be URL-escaped.  So "~" should be
        # transmitted as "~", not "%7E".
        transport = RemoteTCPTransport("bzr://localhost/~hello/")
        client = FakeClient(transport.base)
        reference_format = self.get_repo_format()
        network_name = reference_format.network_name()
        branch_network_name = self.get_branch_format().network_name()
        client.add_expected_call(
            b"BzrDir.open_branchV3",
            (b"~hello/",),
            b"success",
            (b"branch", branch_network_name),
        )
        client.add_expected_call(
            b"BzrDir.find_repositoryV3",
            (b"~hello/",),
            b"success",
            (b"ok", b"", b"no", b"no", b"no", network_name),
        )
        client.add_expected_call(
            b"Branch.get_stacked_on_url", (b"~hello/",), b"error", (b"NotStacked",)
        )
        bzrdir = RemoteBzrDir(transport, RemoteBzrDirFormat(), _client=client)
        bzrdir.open_branch()
        self.assertFinished(client)

    def check_open_repository(self, rich_root, subtrees, external_lookup=b"no"):
        reference_format = self.get_repo_format()
        network_name = reference_format.network_name()
        transport = MemoryTransport()
        transport.mkdir("quack")
        transport = transport.clone("quack")
        if rich_root:
            rich_response = b"yes"
        else:
            rich_response = b"no"
        if subtrees:
            subtree_response = b"yes"
        else:
            subtree_response = b"no"
        client = FakeClient(transport.base)
        client.add_success_response(
            b"ok", b"", rich_response, subtree_response, external_lookup, network_name
        )
        bzrdir = RemoteBzrDir(transport, RemoteBzrDirFormat(), _client=client)
        result = bzrdir.open_repository()
        self.assertEqual(
            [("call", b"BzrDir.find_repositoryV3", (b"quack/",))], client._calls
        )
        self.assertIsInstance(result, RemoteRepository)
        self.assertEqual(bzrdir, result.controldir)
        self.assertEqual(rich_root, result._format.rich_root_data)
        self.assertEqual(subtrees, result._format.supports_tree_reference)

    def test_open_repository_sets_format_attributes(self):
        self.check_open_repository(True, True)
        self.check_open_repository(False, True)
        self.check_open_repository(True, False)
        self.check_open_repository(False, False)
        self.check_open_repository(False, False, b"yes")

    def test_old_server(self):
        """RemoteBzrDirFormat should fail to probe if the server version is too
        old.
        """
        self.assertRaises(
            errors.NotBranchError, RemoteBzrProber.probe_transport, OldServerTransport()
        )


class TestBzrDirCreateBranch(TestRemote):
    def test_backwards_compat(self):
        self.setup_smart_server_with_call_log()
        repo = self.make_repository(".")
        self.reset_smart_call_log()
        self.disable_verb(b"BzrDir.create_branch")
        repo.controldir.create_branch()
        create_branch_call_count = len(
            [
                call
                for call in self.hpss_calls
                if call.call.method == b"BzrDir.create_branch"
            ]
        )
        self.assertEqual(1, create_branch_call_count)

    def test_current_server(self):
        transport = self.get_transport(".")
        transport = transport.clone("quack")
        self.make_repository("quack")
        client = FakeClient(transport.base)
        reference_bzrdir_format = controldir.format_registry.get("default")()
        reference_format = reference_bzrdir_format.get_branch_format()
        network_name = reference_format.network_name()
        reference_repo_fmt = reference_bzrdir_format.repository_format
        reference_repo_name = reference_repo_fmt.network_name()
        client.add_expected_call(
            b"BzrDir.create_branch",
            (b"quack/", network_name),
            b"success",
            (b"ok", network_name, b"", b"no", b"no", b"yes", reference_repo_name),
        )
        a_controldir = RemoteBzrDir(transport, RemoteBzrDirFormat(), _client=client)
        branch = a_controldir.create_branch()
        # We should have got a remote branch
        self.assertIsInstance(branch, remote.RemoteBranch)
        # its format should have the settings from the response
        format = branch._format
        self.assertEqual(network_name, format.network_name())

    def test_already_open_repo_and_reused_medium(self):
        """Bug 726584: create_branch(..., repository=repo) should work
        regardless of what the smart medium's base URL is.
        """
        self.transport_server = test_server.SmartTCPServer_for_testing
        transport = self.get_transport(".")
        repo = self.make_repository("quack")
        # Client's medium rooted a transport root (not at the bzrdir)
        client = FakeClient(transport.base)
        transport = transport.clone("quack")
        reference_bzrdir_format = controldir.format_registry.get("default")()
        reference_format = reference_bzrdir_format.get_branch_format()
        network_name = reference_format.network_name()
        reference_repo_fmt = reference_bzrdir_format.repository_format
        reference_repo_name = reference_repo_fmt.network_name()
        client.add_expected_call(
            b"BzrDir.create_branch",
            (b"extra/quack/", network_name),
            b"success",
            (b"ok", network_name, b"", b"no", b"no", b"yes", reference_repo_name),
        )
        a_controldir = RemoteBzrDir(transport, RemoteBzrDirFormat(), _client=client)
        branch = a_controldir.create_branch(repository=repo)
        # We should have got a remote branch
        self.assertIsInstance(branch, remote.RemoteBranch)
        # its format should have the settings from the response
        format = branch._format
        self.assertEqual(network_name, format.network_name())


class TestBzrDirCreateRepository(TestRemote):
    def test_backwards_compat(self):
        self.setup_smart_server_with_call_log()
        bzrdir = self.make_controldir(".")
        self.reset_smart_call_log()
        self.disable_verb(b"BzrDir.create_repository")
        bzrdir.create_repository()
        create_repo_call_count = len(
            [
                call
                for call in self.hpss_calls
                if call.call.method == b"BzrDir.create_repository"
            ]
        )
        self.assertEqual(1, create_repo_call_count)

    def test_current_server(self):
        transport = self.get_transport(".")
        transport = transport.clone("quack")
        self.make_controldir("quack")
        client = FakeClient(transport.base)
        reference_bzrdir_format = controldir.format_registry.get("default")()
        reference_format = reference_bzrdir_format.repository_format
        network_name = reference_format.network_name()
        client.add_expected_call(
            b"BzrDir.create_repository",
            (
                b"quack/",
                b"Bazaar repository format 2a (needs bzr 1.16 or later)\n",
                b"False",
            ),
            b"success",
            (b"ok", b"yes", b"yes", b"yes", network_name),
        )
        a_controldir = RemoteBzrDir(transport, RemoteBzrDirFormat(), _client=client)
        repo = a_controldir.create_repository()
        # We should have got a remote repository
        self.assertIsInstance(repo, remote.RemoteRepository)
        # its format should have the settings from the response
        format = repo._format
        self.assertTrue(format.rich_root_data)
        self.assertTrue(format.supports_tree_reference)
        self.assertTrue(format.supports_external_lookups)
        self.assertEqual(network_name, format.network_name())


class TestBzrDirOpenRepository(TestRemote):
    def test_backwards_compat_1_2_3(self):
        # fallback all the way to the first version.
        reference_format = self.get_repo_format()
        network_name = reference_format.network_name()
        server_url = "bzr://example.com/"
        self.permit_url(server_url)
        client = FakeClient(server_url)
        client.add_unknown_method_response(b"BzrDir.find_repositoryV3")
        client.add_unknown_method_response(b"BzrDir.find_repositoryV2")
        client.add_success_response(b"ok", b"", b"no", b"no")
        # A real repository instance will be created to determine the network
        # name.
        client.add_success_response_with_body(
            b"Bazaar-NG meta directory, format 1\n", b"ok"
        )
        client.add_success_response(b"stat", b"0", b"65535")
        client.add_success_response_with_body(
            reference_format.get_format_string(), b"ok"
        )
        # PackRepository wants to do a stat
        client.add_success_response(b"stat", b"0", b"65535")
        remote_transport = RemoteTransport(
            server_url + "quack/", medium=False, _client=client
        )
        bzrdir = RemoteBzrDir(remote_transport, RemoteBzrDirFormat(), _client=client)
        repo = bzrdir.open_repository()
        self.assertEqual(
            [
                ("call", b"BzrDir.find_repositoryV3", (b"quack/",)),
                ("call", b"BzrDir.find_repositoryV2", (b"quack/",)),
                ("call", b"BzrDir.find_repository", (b"quack/",)),
                ("call_expecting_body", b"get", (b"/quack/.bzr/branch-format",)),
                ("call", b"stat", (b"/quack/.bzr",)),
                ("call_expecting_body", b"get", (b"/quack/.bzr/repository/format",)),
                ("call", b"stat", (b"/quack/.bzr/repository",)),
            ],
            client._calls,
        )
        self.assertEqual(network_name, repo._format.network_name())

    def test_backwards_compat_2(self):
        # fallback to find_repositoryV2
        reference_format = self.get_repo_format()
        network_name = reference_format.network_name()
        server_url = "bzr://example.com/"
        self.permit_url(server_url)
        client = FakeClient(server_url)
        client.add_unknown_method_response(b"BzrDir.find_repositoryV3")
        client.add_success_response(b"ok", b"", b"no", b"no", b"no")
        # A real repository instance will be created to determine the network
        # name.
        client.add_success_response_with_body(
            b"Bazaar-NG meta directory, format 1\n", b"ok"
        )
        client.add_success_response(b"stat", b"0", b"65535")
        client.add_success_response_with_body(
            reference_format.get_format_string(), b"ok"
        )
        # PackRepository wants to do a stat
        client.add_success_response(b"stat", b"0", b"65535")
        remote_transport = RemoteTransport(
            server_url + "quack/", medium=False, _client=client
        )
        bzrdir = RemoteBzrDir(remote_transport, RemoteBzrDirFormat(), _client=client)
        repo = bzrdir.open_repository()
        self.assertEqual(
            [
                ("call", b"BzrDir.find_repositoryV3", (b"quack/",)),
                ("call", b"BzrDir.find_repositoryV2", (b"quack/",)),
                ("call_expecting_body", b"get", (b"/quack/.bzr/branch-format",)),
                ("call", b"stat", (b"/quack/.bzr",)),
                ("call_expecting_body", b"get", (b"/quack/.bzr/repository/format",)),
                ("call", b"stat", (b"/quack/.bzr/repository",)),
            ],
            client._calls,
        )
        self.assertEqual(network_name, repo._format.network_name())

    def test_current_server(self):
        reference_format = self.get_repo_format()
        network_name = reference_format.network_name()
        transport = MemoryTransport()
        transport.mkdir("quack")
        transport = transport.clone("quack")
        client = FakeClient(transport.base)
        client.add_success_response(b"ok", b"", b"no", b"no", b"no", network_name)
        bzrdir = RemoteBzrDir(transport, RemoteBzrDirFormat(), _client=client)
        repo = bzrdir.open_repository()
        self.assertEqual(
            [("call", b"BzrDir.find_repositoryV3", (b"quack/",))], client._calls
        )
        self.assertEqual(network_name, repo._format.network_name())


class TestBzrDirFormatInitializeEx(TestRemote):
    def test_success(self):
        """Simple test for typical successful call."""
        fmt = RemoteBzrDirFormat()
        default_format_name = BzrDirFormat.get_default_format().network_name()
        transport = self.get_transport()
        client = FakeClient(transport.base)
        client.add_expected_call(
            b"BzrDirFormat.initialize_ex_1.16",
            (
                default_format_name,
                b"path",
                b"False",
                b"False",
                b"False",
                b"",
                b"",
                b"",
                b"",
                b"False",
            ),
            b"success",
            (
                b".",
                b"no",
                b"no",
                b"yes",
                b"repo fmt",
                b"repo bzrdir fmt",
                b"bzrdir fmt",
                b"False",
                b"",
                b"",
                b"repo lock token",
            ),
        )
        # XXX: It would be better to call fmt.initialize_on_transport_ex, but
        # it's currently hard to test that without supplying a real remote
        # transport connected to a real server.
        fmt._initialize_on_transport_ex_rpc(
            client,
            b"path",
            transport,
            False,
            False,
            False,
            None,
            None,
            None,
            None,
            False,
        )
        self.assertFinished(client)

    def test_error(self):
        """Error responses are translated, e.g. 'PermissionDenied' raises the
        corresponding error from the client.
        """
        fmt = RemoteBzrDirFormat()
        default_format_name = BzrDirFormat.get_default_format().network_name()
        transport = self.get_transport()
        client = FakeClient(transport.base)
        client.add_expected_call(
            b"BzrDirFormat.initialize_ex_1.16",
            (
                default_format_name,
                b"path",
                b"False",
                b"False",
                b"False",
                b"",
                b"",
                b"",
                b"",
                b"False",
            ),
            b"error",
            (b"PermissionDenied", b"path", b"extra info"),
        )
        # XXX: It would be better to call fmt.initialize_on_transport_ex, but
        # it's currently hard to test that without supplying a real remote
        # transport connected to a real server.
        err = self.assertRaises(
            errors.PermissionDenied,
            fmt._initialize_on_transport_ex_rpc,
            client,
            b"path",
            transport,
            False,
            False,
            False,
            None,
            None,
            None,
            None,
            False,
        )
        self.assertEqual("path", err.path)
        self.assertEqual(": extra info", err.extra)
        self.assertFinished(client)

    def test_error_from_real_server(self):
        """Integration test for error translation."""
        transport = self.make_smart_server("foo")
        transport = transport.clone("no-such-path")
        fmt = RemoteBzrDirFormat()
        self.assertRaises(
            _mod_transport.NoSuchFile,
            fmt.initialize_on_transport_ex,
            transport,
            create_prefix=False,
        )


class OldSmartClient:
    """A fake smart client for test_old_version that just returns a version one
    response to the 'hello' (query version) command.
    """

    def get_request(self):
        input_file = BytesIO(b"ok\x011\n")
        output_file = BytesIO()
        client_medium = medium.SmartSimplePipesClientMedium(input_file, output_file)
        return medium.SmartClientStreamMediumRequest(client_medium)

    def protocol_version(self):
        return 1


class OldServerTransport:
    """A fake transport for test_old_server that reports it's smart server
    protocol version as version one.
    """

    def __init__(self):
        self.base = "fake:"

    def get_smart_client(self):
        return OldSmartClient()


class RemoteBzrDirTestCase(TestRemote):
    def make_remote_bzrdir(self, transport, client):
        """Make a RemotebzrDir using 'client' as the _client."""
        return RemoteBzrDir(transport, RemoteBzrDirFormat(), _client=client)


class RemoteBranchTestCase(RemoteBzrDirTestCase):
    def lock_remote_branch(self, branch):
        """Trick a RemoteBranch into thinking it is locked."""
        branch._lock_mode = "w"
        branch._lock_count = 2
        branch._lock_token = b"branch token"
        branch._repo_lock_token = b"repo token"
        branch.repository._lock_mode = "w"
        branch.repository._lock_count = 2
        branch.repository._lock_token = b"repo token"

    def make_remote_branch(self, transport, client):
        """Make a RemoteBranch using 'client' as its _SmartClient.

        A RemoteBzrDir and RemoteRepository will also be created to fill out
        the RemoteBranch, albeit with stub values for some of their attributes.
        """
        # we do not want bzrdir to make any remote calls, so use False as its
        # _client.  If it tries to make a remote call, this will fail
        # immediately.
        bzrdir = self.make_remote_bzrdir(transport, False)
        repo = RemoteRepository(bzrdir, None, _client=client)
        branch_format = self.get_branch_format()
        format = RemoteBranchFormat(network_name=branch_format.network_name())
        return RemoteBranch(bzrdir, repo, _client=client, format=format)


class TestBranchBreakLock(RemoteBranchTestCase):
    def test_break_lock(self):
        transport = MemoryTransport()
        client = FakeClient(transport.base)
        client.add_expected_call(
            b"Branch.get_stacked_on_url", (b"quack/",), b"error", (b"NotStacked",)
        )
        client.add_expected_call(
            b"Branch.break_lock", (b"quack/",), b"success", (b"ok",)
        )
        transport.mkdir("quack")
        transport = transport.clone("quack")
        branch = self.make_remote_branch(transport, client)
        branch.break_lock()
        self.assertFinished(client)


class TestBranchGetPhysicalLockStatus(RemoteBranchTestCase):
    def test_get_physical_lock_status_yes(self):
        transport = MemoryTransport()
        client = FakeClient(transport.base)
        client.add_expected_call(
            b"Branch.get_stacked_on_url", (b"quack/",), b"error", (b"NotStacked",)
        )
        client.add_expected_call(
            b"Branch.get_physical_lock_status", (b"quack/",), b"success", (b"yes",)
        )
        transport.mkdir("quack")
        transport = transport.clone("quack")
        branch = self.make_remote_branch(transport, client)
        result = branch.get_physical_lock_status()
        self.assertFinished(client)
        self.assertEqual(True, result)

    def test_get_physical_lock_status_no(self):
        transport = MemoryTransport()
        client = FakeClient(transport.base)
        client.add_expected_call(
            b"Branch.get_stacked_on_url", (b"quack/",), b"error", (b"NotStacked",)
        )
        client.add_expected_call(
            b"Branch.get_physical_lock_status", (b"quack/",), b"success", (b"no",)
        )
        transport.mkdir("quack")
        transport = transport.clone("quack")
        branch = self.make_remote_branch(transport, client)
        result = branch.get_physical_lock_status()
        self.assertFinished(client)
        self.assertEqual(False, result)


class TestBranchGetParent(RemoteBranchTestCase):
    def test_no_parent(self):
        # in an empty branch we decode the response properly
        transport = MemoryTransport()
        client = FakeClient(transport.base)
        client.add_expected_call(
            b"Branch.get_stacked_on_url", (b"quack/",), b"error", (b"NotStacked",)
        )
        client.add_expected_call(b"Branch.get_parent", (b"quack/",), b"success", (b"",))
        transport.mkdir("quack")
        transport = transport.clone("quack")
        branch = self.make_remote_branch(transport, client)
        result = branch.get_parent()
        self.assertFinished(client)
        self.assertEqual(None, result)

    def test_parent_relative(self):
        transport = MemoryTransport()
        client = FakeClient(transport.base)
        client.add_expected_call(
            b"Branch.get_stacked_on_url", (b"kwaak/",), b"error", (b"NotStacked",)
        )
        client.add_expected_call(
            b"Branch.get_parent", (b"kwaak/",), b"success", (b"../foo/",)
        )
        transport.mkdir("kwaak")
        transport = transport.clone("kwaak")
        branch = self.make_remote_branch(transport, client)
        result = branch.get_parent()
        self.assertEqual(transport.clone("../foo").base, result)

    def test_parent_absolute(self):
        transport = MemoryTransport()
        client = FakeClient(transport.base)
        client.add_expected_call(
            b"Branch.get_stacked_on_url", (b"kwaak/",), b"error", (b"NotStacked",)
        )
        client.add_expected_call(
            b"Branch.get_parent", (b"kwaak/",), b"success", (b"http://foo/",)
        )
        transport.mkdir("kwaak")
        transport = transport.clone("kwaak")
        branch = self.make_remote_branch(transport, client)
        result = branch.get_parent()
        self.assertEqual("http://foo/", result)
        self.assertFinished(client)


class TestBranchSetParentLocation(RemoteBranchTestCase):
    def test_no_parent(self):
        # We call the verb when setting parent to None
        transport = MemoryTransport()
        client = FakeClient(transport.base)
        client.add_expected_call(
            b"Branch.get_stacked_on_url", (b"quack/",), b"error", (b"NotStacked",)
        )
        client.add_expected_call(
            b"Branch.set_parent_location", (b"quack/", b"b", b"r", b""), b"success", ()
        )
        transport.mkdir("quack")
        transport = transport.clone("quack")
        branch = self.make_remote_branch(transport, client)
        branch._lock_token = b"b"
        branch._repo_lock_token = b"r"
        branch._set_parent_location(None)
        self.assertFinished(client)

    def test_parent(self):
        transport = MemoryTransport()
        client = FakeClient(transport.base)
        client.add_expected_call(
            b"Branch.get_stacked_on_url", (b"kwaak/",), b"error", (b"NotStacked",)
        )
        client.add_expected_call(
            b"Branch.set_parent_location",
            (b"kwaak/", b"b", b"r", b"foo"),
            b"success",
            (),
        )
        transport.mkdir("kwaak")
        transport = transport.clone("kwaak")
        branch = self.make_remote_branch(transport, client)
        branch._lock_token = b"b"
        branch._repo_lock_token = b"r"
        branch._set_parent_location("foo")
        self.assertFinished(client)

    def test_backwards_compat(self):
        self.setup_smart_server_with_call_log()
        branch = self.make_branch(".")
        self.reset_smart_call_log()
        verb = b"Branch.set_parent_location"
        self.disable_verb(verb)
        branch.set_parent("http://foo/")
        self.assertLength(14, self.hpss_calls)


class TestBranchGetTagsBytes(RemoteBranchTestCase):
    def test_backwards_compat(self):
        self.setup_smart_server_with_call_log()
        branch = self.make_branch(".")
        self.reset_smart_call_log()
        verb = b"Branch.get_tags_bytes"
        self.disable_verb(verb)
        branch.tags.get_tag_dict()
        call_count = len([call for call in self.hpss_calls if call.call.method == verb])
        self.assertEqual(1, call_count)

    def test_trivial(self):
        transport = MemoryTransport()
        client = FakeClient(transport.base)
        client.add_expected_call(
            b"Branch.get_stacked_on_url", (b"quack/",), b"error", (b"NotStacked",)
        )
        client.add_expected_call(
            b"Branch.get_tags_bytes", (b"quack/",), b"success", (b"",)
        )
        transport.mkdir("quack")
        transport = transport.clone("quack")
        branch = self.make_remote_branch(transport, client)
        result = branch.tags.get_tag_dict()
        self.assertFinished(client)
        self.assertEqual({}, result)


class TestBranchSetTagsBytes(RemoteBranchTestCase):
    def test_trivial(self):
        transport = MemoryTransport()
        client = FakeClient(transport.base)
        client.add_expected_call(
            b"Branch.get_stacked_on_url", (b"quack/",), b"error", (b"NotStacked",)
        )
        client.add_expected_call(
            b"Branch.set_tags_bytes",
            (b"quack/", b"branch token", b"repo token"),
            b"success",
            ("",),
        )
        transport.mkdir("quack")
        transport = transport.clone("quack")
        branch = self.make_remote_branch(transport, client)
        self.lock_remote_branch(branch)
        branch._set_tags_bytes(b"tags bytes")
        self.assertFinished(client)
        self.assertEqual(b"tags bytes", client._calls[-1][-1])

    def test_backwards_compatible(self):
        transport = MemoryTransport()
        client = FakeClient(transport.base)
        client.add_expected_call(
            b"Branch.get_stacked_on_url", (b"quack/",), b"error", (b"NotStacked",)
        )
        client.add_expected_call(
            b"Branch.set_tags_bytes",
            (b"quack/", b"branch token", b"repo token"),
            b"unknown",
            (b"Branch.set_tags_bytes",),
        )
        transport.mkdir("quack")
        transport = transport.clone("quack")
        branch = self.make_remote_branch(transport, client)
        self.lock_remote_branch(branch)

        class StubRealBranch:
            def __init__(self):
                self.calls = []

            def _set_tags_bytes(self, bytes):
                self.calls.append(("set_tags_bytes", bytes))

        real_branch = StubRealBranch()
        branch._real_branch = real_branch
        branch._set_tags_bytes(b"tags bytes")
        # Call a second time, to exercise the 'remote version already inferred'
        # code path.
        branch._set_tags_bytes(b"tags bytes")
        self.assertFinished(client)
        self.assertEqual([("set_tags_bytes", b"tags bytes")] * 2, real_branch.calls)


class TestBranchHeadsToFetch(RemoteBranchTestCase):
    def test_uses_last_revision_info_and_tags_by_default(self):
        transport = MemoryTransport()
        client = FakeClient(transport.base)
        client.add_expected_call(
            b"Branch.get_stacked_on_url", (b"quack/",), b"error", (b"NotStacked",)
        )
        client.add_expected_call(
            b"Branch.last_revision_info",
            (b"quack/",),
            b"success",
            (b"ok", b"1", b"rev-tip"),
        )
        client.add_expected_call(
            b"Branch.get_config_file", (b"quack/",), b"success", (b"ok",), b""
        )
        transport.mkdir("quack")
        transport = transport.clone("quack")
        branch = self.make_remote_branch(transport, client)
        result = branch.heads_to_fetch()
        self.assertFinished(client)
        self.assertEqual(({b"rev-tip"}, set()), result)

    def test_uses_last_revision_info_and_tags_when_set(self):
        transport = MemoryTransport()
        client = FakeClient(transport.base)
        client.add_expected_call(
            b"Branch.get_stacked_on_url", (b"quack/",), b"error", (b"NotStacked",)
        )
        client.add_expected_call(
            b"Branch.last_revision_info",
            (b"quack/",),
            b"success",
            (b"ok", b"1", b"rev-tip"),
        )
        client.add_expected_call(
            b"Branch.get_config_file",
            (b"quack/",),
            b"success",
            (b"ok",),
            b"branch.fetch_tags = True",
        )
        # XXX: this will break if the default format's serialization of tags
        # changes, or if the RPC for fetching tags changes from get_tags_bytes.
        client.add_expected_call(
            b"Branch.get_tags_bytes",
            (b"quack/",),
            b"success",
            (b"d5:tag-17:rev-foo5:tag-27:rev-bare",),
        )
        transport.mkdir("quack")
        transport = transport.clone("quack")
        branch = self.make_remote_branch(transport, client)
        result = branch.heads_to_fetch()
        self.assertFinished(client)
        self.assertEqual(({b"rev-tip"}, {b"rev-foo", b"rev-bar"}), result)

    def test_uses_rpc_for_formats_with_non_default_heads_to_fetch(self):
        transport = MemoryTransport()
        client = FakeClient(transport.base)
        client.add_expected_call(
            b"Branch.get_stacked_on_url", (b"quack/",), b"error", (b"NotStacked",)
        )
        client.add_expected_call(
            b"Branch.heads_to_fetch",
            (b"quack/",),
            b"success",
            ([b"tip"], [b"tagged-1", b"tagged-2"]),
        )
        transport.mkdir("quack")
        transport = transport.clone("quack")
        branch = self.make_remote_branch(transport, client)
        branch._format._use_default_local_heads_to_fetch = lambda: False
        result = branch.heads_to_fetch()
        self.assertFinished(client)
        self.assertEqual(({b"tip"}, {b"tagged-1", b"tagged-2"}), result)

    def make_branch_with_tags(self):
        self.setup_smart_server_with_call_log()
        # Make a branch with a single revision.
        builder = self.make_branch_builder("foo")
        builder.start_series()
        builder.build_snapshot(
            None, [("add", ("", b"root-id", "directory", ""))], revision_id=b"tip"
        )
        builder.finish_series()
        branch = builder.get_branch()
        # Add two tags to that branch
        branch.tags.set_tag("tag-1", b"rev-1")
        branch.tags.set_tag("tag-2", b"rev-2")
        return branch

    def test_backwards_compatible(self):
        br = self.make_branch_with_tags()
        br.get_config_stack().set("branch.fetch_tags", True)
        self.addCleanup(br.lock_read().unlock)
        # Disable the heads_to_fetch verb
        verb = b"Branch.heads_to_fetch"
        self.disable_verb(verb)
        self.reset_smart_call_log()
        result = br.heads_to_fetch()
        self.assertEqual(({b"tip"}, {b"rev-1", b"rev-2"}), result)
        self.assertEqual(
            [b"Branch.last_revision_info", b"Branch.get_tags_bytes"],
            [call.call.method for call in self.hpss_calls],
        )

    def test_backwards_compatible_no_tags(self):
        br = self.make_branch_with_tags()
        br.get_config_stack().set("branch.fetch_tags", False)
        self.addCleanup(br.lock_read().unlock)
        # Disable the heads_to_fetch verb
        verb = b"Branch.heads_to_fetch"
        self.disable_verb(verb)
        self.reset_smart_call_log()
        result = br.heads_to_fetch()
        self.assertEqual(({b"tip"}, set()), result)
        self.assertEqual(
            [b"Branch.last_revision_info"],
            [call.call.method for call in self.hpss_calls],
        )


class TestBranchLastRevisionInfo(RemoteBranchTestCase):
    def test_empty_branch(self):
        # in an empty branch we decode the response properly
        transport = MemoryTransport()
        client = FakeClient(transport.base)
        client.add_expected_call(
            b"Branch.get_stacked_on_url", (b"quack/",), b"error", (b"NotStacked",)
        )
        client.add_expected_call(
            b"Branch.last_revision_info",
            (b"quack/",),
            b"success",
            (b"ok", b"0", b"null:"),
        )
        transport.mkdir("quack")
        transport = transport.clone("quack")
        branch = self.make_remote_branch(transport, client)
        result = branch.last_revision_info()
        self.assertFinished(client)
        self.assertEqual((0, NULL_REVISION), result)

    def test_non_empty_branch(self):
        # in a non-empty branch we also decode the response properly
        revid = "\xc8".encode()
        transport = MemoryTransport()
        client = FakeClient(transport.base)
        client.add_expected_call(
            b"Branch.get_stacked_on_url", (b"kwaak/",), b"error", (b"NotStacked",)
        )
        client.add_expected_call(
            b"Branch.last_revision_info", (b"kwaak/",), b"success", (b"ok", b"2", revid)
        )
        transport.mkdir("kwaak")
        transport = transport.clone("kwaak")
        branch = self.make_remote_branch(transport, client)
        result = branch.last_revision_info()
        self.assertEqual((2, revid), result)


class TestBranch_get_stacked_on_url(TestRemote):
    """Test Branch._get_stacked_on_url rpc."""

    def test_get_stacked_on_invalid_url(self):
        # test that asking for a stacked on url the server can't access works.
        # This isn't perfect, but then as we're in the same process there
        # really isn't anything we can do to be 100% sure that the server
        # doesn't just open in - this test probably needs to be rewritten using
        # a spawn()ed server.
        stacked_branch = self.make_branch("stacked", format="1.9")
        self.make_branch("base", format="1.9")
        vfs_url = self.get_vfs_only_url("base")
        stacked_branch.set_stacked_on_url(vfs_url)
        transport = stacked_branch.controldir.root_transport
        client = FakeClient(transport.base)
        client.add_expected_call(
            b"Branch.get_stacked_on_url",
            (b"stacked/",),
            b"success",
            (b"ok", vfs_url.encode("utf-8")),
        )
        # XXX: Multiple calls are bad, this second call documents what is
        # today.
        client.add_expected_call(
            b"Branch.get_stacked_on_url",
            (b"stacked/",),
            b"success",
            (b"ok", vfs_url.encode("utf-8")),
        )
        bzrdir = RemoteBzrDir(transport, RemoteBzrDirFormat(), _client=client)
        repo_fmt = remote.RemoteRepositoryFormat()
        repo_fmt._custom_format = stacked_branch.repository._format
        branch = RemoteBranch(
            bzrdir, RemoteRepository(bzrdir, repo_fmt), _client=client
        )
        result = branch.get_stacked_on_url()
        self.assertEqual(vfs_url, result)

    def test_backwards_compatible(self):
        # like with bzr1.6 with no Branch.get_stacked_on_url rpc
        self.make_branch("base", format="1.6")
        stacked_branch = self.make_branch("stacked", format="1.6")
        stacked_branch.set_stacked_on_url("../base")
        client = FakeClient(self.get_url())
        branch_network_name = self.get_branch_format().network_name()
        client.add_expected_call(
            b"BzrDir.open_branchV3",
            (b"stacked/",),
            b"success",
            (b"branch", branch_network_name),
        )
        client.add_expected_call(
            b"BzrDir.find_repositoryV3",
            (b"stacked/",),
            b"success",
            (
                b"ok",
                b"",
                b"no",
                b"no",
                b"yes",
                stacked_branch.repository._format.network_name(),
            ),
        )
        # called twice, once from constructor and then again by us
        client.add_expected_call(
            b"Branch.get_stacked_on_url",
            (b"stacked/",),
            b"unknown",
            (b"Branch.get_stacked_on_url",),
        )
        client.add_expected_call(
            b"Branch.get_stacked_on_url",
            (b"stacked/",),
            b"unknown",
            (b"Branch.get_stacked_on_url",),
        )
        # this will also do vfs access, but that goes direct to the transport
        # and isn't seen by the FakeClient.
        bzrdir = RemoteBzrDir(
            self.get_transport("stacked"), RemoteBzrDirFormat(), _client=client
        )
        branch = bzrdir.open_branch()
        result = branch.get_stacked_on_url()
        self.assertEqual("../base", result)
        self.assertFinished(client)
        # it's in the fallback list both for the RemoteRepository and its vfs
        # repository
        self.assertEqual(1, len(branch.repository._fallback_repositories))
        self.assertEqual(
            1, len(branch.repository._real_repository._fallback_repositories)
        )

    def test_get_stacked_on_real_branch(self):
        self.make_branch("base")
        stacked_branch = self.make_branch("stacked")
        stacked_branch.set_stacked_on_url("../base")
        reference_format = self.get_repo_format()
        network_name = reference_format.network_name()
        client = FakeClient(self.get_url())
        branch_network_name = self.get_branch_format().network_name()
        client.add_expected_call(
            b"BzrDir.open_branchV3",
            (b"stacked/",),
            b"success",
            (b"branch", branch_network_name),
        )
        client.add_expected_call(
            b"BzrDir.find_repositoryV3",
            (b"stacked/",),
            b"success",
            (b"ok", b"", b"yes", b"no", b"yes", network_name),
        )
        # called twice, once from constructor and then again by us
        client.add_expected_call(
            b"Branch.get_stacked_on_url",
            (b"stacked/",),
            b"success",
            (b"ok", b"../base"),
        )
        client.add_expected_call(
            b"Branch.get_stacked_on_url",
            (b"stacked/",),
            b"success",
            (b"ok", b"../base"),
        )
        bzrdir = RemoteBzrDir(
            self.get_transport("stacked"), RemoteBzrDirFormat(), _client=client
        )
        branch = bzrdir.open_branch()
        result = branch.get_stacked_on_url()
        self.assertEqual("../base", result)
        self.assertFinished(client)
        # it's in the fallback list both for the RemoteRepository.
        self.assertEqual(1, len(branch.repository._fallback_repositories))
        # And we haven't had to construct a real repository.
        self.assertEqual(None, branch.repository._real_repository)


class TestBranchSetLastRevision(RemoteBranchTestCase):
    def test_set_empty(self):
        # _set_last_revision_info('null:') is translated to calling
        # Branch.set_last_revision(path, '') on the wire.
        transport = MemoryTransport()
        transport.mkdir("branch")
        transport = transport.clone("branch")

        client = FakeClient(transport.base)
        client.add_expected_call(
            b"Branch.get_stacked_on_url", (b"branch/",), b"error", (b"NotStacked",)
        )
        client.add_expected_call(
            b"Branch.lock_write",
            (b"branch/", b"", b""),
            b"success",
            (b"ok", b"branch token", b"repo token"),
        )
        client.add_expected_call(
            b"Branch.last_revision_info",
            (b"branch/",),
            b"success",
            (b"ok", b"0", b"null:"),
        )
        client.add_expected_call(
            b"Branch.set_last_revision",
            (
                b"branch/",
                b"branch token",
                b"repo token",
                b"null:",
            ),
            b"success",
            (b"ok",),
        )
        client.add_expected_call(
            b"Branch.unlock",
            (b"branch/", b"branch token", b"repo token"),
            b"success",
            (b"ok",),
        )
        branch = self.make_remote_branch(transport, client)
        branch.lock_write()
        result = branch._set_last_revision(NULL_REVISION)
        branch.unlock()
        self.assertEqual(None, result)
        self.assertFinished(client)

    def test_set_nonempty(self):
        # set_last_revision_info(N, rev-idN) is translated to calling
        # Branch.set_last_revision(path, rev-idN) on the wire.
        transport = MemoryTransport()
        transport.mkdir("branch")
        transport = transport.clone("branch")

        client = FakeClient(transport.base)
        client.add_expected_call(
            b"Branch.get_stacked_on_url", (b"branch/",), b"error", (b"NotStacked",)
        )
        client.add_expected_call(
            b"Branch.lock_write",
            (b"branch/", b"", b""),
            b"success",
            (b"ok", b"branch token", b"repo token"),
        )
        client.add_expected_call(
            b"Branch.last_revision_info",
            (b"branch/",),
            b"success",
            (b"ok", b"0", b"null:"),
        )
        lines = [b"rev-id2"]
        encoded_body = bz2.compress(b"\n".join(lines))
        client.add_success_response_with_body(encoded_body, b"ok")
        client.add_expected_call(
            b"Branch.set_last_revision",
            (
                b"branch/",
                b"branch token",
                b"repo token",
                b"rev-id2",
            ),
            b"success",
            (b"ok",),
        )
        client.add_expected_call(
            b"Branch.unlock",
            (b"branch/", b"branch token", b"repo token"),
            b"success",
            (b"ok",),
        )
        branch = self.make_remote_branch(transport, client)
        # Lock the branch, reset the record of remote calls.
        branch.lock_write()
        result = branch._set_last_revision(b"rev-id2")
        branch.unlock()
        self.assertEqual(None, result)
        self.assertFinished(client)

    def test_no_such_revision(self):
        transport = MemoryTransport()
        transport.mkdir("branch")
        transport = transport.clone("branch")
        # A response of 'NoSuchRevision' is translated into an exception.
        client = FakeClient(transport.base)
        client.add_expected_call(
            b"Branch.get_stacked_on_url", (b"branch/",), b"error", (b"NotStacked",)
        )
        client.add_expected_call(
            b"Branch.lock_write",
            (b"branch/", b"", b""),
            b"success",
            (b"ok", b"branch token", b"repo token"),
        )
        client.add_expected_call(
            b"Branch.last_revision_info",
            (b"branch/",),
            b"success",
            (b"ok", b"0", b"null:"),
        )
        # get_graph calls to construct the revision history, for the set_rh
        # hook
        lines = [b"rev-id"]
        encoded_body = bz2.compress(b"\n".join(lines))
        client.add_success_response_with_body(encoded_body, b"ok")
        client.add_expected_call(
            b"Branch.set_last_revision",
            (
                b"branch/",
                b"branch token",
                b"repo token",
                b"rev-id",
            ),
            b"error",
            (b"NoSuchRevision", b"rev-id"),
        )
        client.add_expected_call(
            b"Branch.unlock",
            (b"branch/", b"branch token", b"repo token"),
            b"success",
            (b"ok",),
        )

        branch = self.make_remote_branch(transport, client)
        branch.lock_write()
        self.assertRaises(errors.NoSuchRevision, branch._set_last_revision, b"rev-id")
        branch.unlock()
        self.assertFinished(client)

    def test_tip_change_rejected(self):
        """TipChangeRejected responses cause a TipChangeRejected exception to
        be raised.
        """
        transport = MemoryTransport()
        transport.mkdir("branch")
        transport = transport.clone("branch")
        client = FakeClient(transport.base)
        rejection_msg_unicode = "rejection message\N{INTERROBANG}"
        rejection_msg_utf8 = rejection_msg_unicode.encode("utf8")
        client.add_expected_call(
            b"Branch.get_stacked_on_url", (b"branch/",), b"error", (b"NotStacked",)
        )
        client.add_expected_call(
            b"Branch.lock_write",
            (b"branch/", b"", b""),
            b"success",
            (b"ok", b"branch token", b"repo token"),
        )
        client.add_expected_call(
            b"Branch.last_revision_info",
            (b"branch/",),
            b"success",
            (b"ok", b"0", b"null:"),
        )
        lines = [b"rev-id"]
        encoded_body = bz2.compress(b"\n".join(lines))
        client.add_success_response_with_body(encoded_body, b"ok")
        client.add_expected_call(
            b"Branch.set_last_revision",
            (
                b"branch/",
                b"branch token",
                b"repo token",
                b"rev-id",
            ),
            b"error",
            (b"TipChangeRejected", rejection_msg_utf8),
        )
        client.add_expected_call(
            b"Branch.unlock",
            (b"branch/", b"branch token", b"repo token"),
            b"success",
            (b"ok",),
        )
        branch = self.make_remote_branch(transport, client)
        branch.lock_write()
        # The 'TipChangeRejected' error response triggered by calling
        # set_last_revision_info causes a TipChangeRejected exception.
        err = self.assertRaises(
            errors.TipChangeRejected, branch._set_last_revision, b"rev-id"
        )
        # The UTF-8 message from the response has been decoded into a unicode
        # object.
        self.assertIsInstance(err.msg, str)
        self.assertEqual(rejection_msg_unicode, err.msg)
        branch.unlock()
        self.assertFinished(client)


class TestBranchSetLastRevisionInfo(RemoteBranchTestCase):
    def test_set_last_revision_info(self):
        # set_last_revision_info(num, b'rev-id') is translated to calling
        # Branch.set_last_revision_info(num, 'rev-id') on the wire.
        transport = MemoryTransport()
        transport.mkdir("branch")
        transport = transport.clone("branch")
        client = FakeClient(transport.base)
        # get_stacked_on_url
        client.add_error_response(b"NotStacked")
        # lock_write
        client.add_success_response(b"ok", b"branch token", b"repo token")
        # query the current revision
        client.add_success_response(b"ok", b"0", b"null:")
        # set_last_revision
        client.add_success_response(b"ok")
        # unlock
        client.add_success_response(b"ok")

        branch = self.make_remote_branch(transport, client)
        # Lock the branch, reset the record of remote calls.
        branch.lock_write()
        client._calls = []
        result = branch.set_last_revision_info(1234, b"a-revision-id")
        self.assertEqual(
            [
                ("call", b"Branch.last_revision_info", (b"branch/",)),
                (
                    "call",
                    b"Branch.set_last_revision_info",
                    (
                        b"branch/",
                        b"branch token",
                        b"repo token",
                        b"1234",
                        b"a-revision-id",
                    ),
                ),
            ],
            client._calls,
        )
        self.assertEqual(None, result)

    def test_no_such_revision(self):
        # A response of 'NoSuchRevision' is translated into an exception.
        transport = MemoryTransport()
        transport.mkdir("branch")
        transport = transport.clone("branch")
        client = FakeClient(transport.base)
        # get_stacked_on_url
        client.add_error_response(b"NotStacked")
        # lock_write
        client.add_success_response(b"ok", b"branch token", b"repo token")
        # set_last_revision
        client.add_error_response(b"NoSuchRevision", b"revid")
        # unlock
        client.add_success_response(b"ok")

        branch = self.make_remote_branch(transport, client)
        # Lock the branch, reset the record of remote calls.
        branch.lock_write()
        client._calls = []

        self.assertRaises(
            errors.NoSuchRevision, branch.set_last_revision_info, 123, b"revid"
        )
        branch.unlock()

    def test_backwards_compatibility(self):
        """If the server does not support the Branch.set_last_revision_info
        verb (which is new in 1.4), then the client falls back to VFS methods.
        """
        # This test is a little messy.  Unlike most tests in this file, it
        # doesn't purely test what a Remote* object sends over the wire, and
        # how it reacts to responses from the wire.  It instead relies partly
        # on asserting that the RemoteBranch will call
        # self._real_branch.set_last_revision_info(...).

        # First, set up our RemoteBranch with a FakeClient that raises
        # UnknownSmartMethod, and a StubRealBranch that logs how it is called.
        transport = MemoryTransport()
        transport.mkdir("branch")
        transport = transport.clone("branch")
        client = FakeClient(transport.base)
        client.add_expected_call(
            b"Branch.get_stacked_on_url", (b"branch/",), b"error", (b"NotStacked",)
        )
        client.add_expected_call(
            b"Branch.last_revision_info",
            (b"branch/",),
            b"success",
            (b"ok", b"0", b"null:"),
        )
        client.add_expected_call(
            b"Branch.set_last_revision_info",
            (
                b"branch/",
                b"branch token",
                b"repo token",
                b"1234",
                b"a-revision-id",
            ),
            b"unknown",
            b"Branch.set_last_revision_info",
        )

        branch = self.make_remote_branch(transport, client)

        class StubRealBranch:
            def __init__(self):
                self.calls = []

            def set_last_revision_info(self, revno, revision_id):
                self.calls.append(("set_last_revision_info", revno, revision_id))

            def _clear_cached_state(self):
                pass

        real_branch = StubRealBranch()
        branch._real_branch = real_branch
        self.lock_remote_branch(branch)

        # Call set_last_revision_info, and verify it behaved as expected.
        branch.set_last_revision_info(1234, b"a-revision-id")
        self.assertEqual(
            [("set_last_revision_info", 1234, b"a-revision-id")], real_branch.calls
        )
        self.assertFinished(client)

    def test_unexpected_error(self):
        # If the server sends an error the client doesn't understand, it gets
        # turned into an UnknownErrorFromSmartServer, which is presented as a
        # non-internal error to the user.
        transport = MemoryTransport()
        transport.mkdir("branch")
        transport = transport.clone("branch")
        client = FakeClient(transport.base)
        # get_stacked_on_url
        client.add_error_response(b"NotStacked")
        # lock_write
        client.add_success_response(b"ok", b"branch token", b"repo token")
        # set_last_revision
        client.add_error_response(b"UnexpectedError")
        # unlock
        client.add_success_response(b"ok")

        branch = self.make_remote_branch(transport, client)
        # Lock the branch, reset the record of remote calls.
        branch.lock_write()
        client._calls = []

        err = self.assertRaises(
            UnknownErrorFromSmartServer, branch.set_last_revision_info, 123, b"revid"
        )
        self.assertEqual((b"UnexpectedError",), err.error_tuple)
        branch.unlock()

    def test_tip_change_rejected(self):
        """TipChangeRejected responses cause a TipChangeRejected exception to
        be raised.
        """
        transport = MemoryTransport()
        transport.mkdir("branch")
        transport = transport.clone("branch")
        client = FakeClient(transport.base)
        # get_stacked_on_url
        client.add_error_response(b"NotStacked")
        # lock_write
        client.add_success_response(b"ok", b"branch token", b"repo token")
        # set_last_revision
        client.add_error_response(b"TipChangeRejected", b"rejection message")
        # unlock
        client.add_success_response(b"ok")

        branch = self.make_remote_branch(transport, client)
        # Lock the branch, reset the record of remote calls.
        branch.lock_write()
        self.addCleanup(branch.unlock)
        client._calls = []

        # The 'TipChangeRejected' error response triggered by calling
        # set_last_revision_info causes a TipChangeRejected exception.
        err = self.assertRaises(
            errors.TipChangeRejected, branch.set_last_revision_info, 123, b"revid"
        )
        self.assertEqual("rejection message", err.msg)


class TestBranchGetSetConfig(RemoteBranchTestCase):
    def test_get_branch_conf(self):
        # in an empty branch we decode the response properly
        client = FakeClient()
        client.add_expected_call(
            b"Branch.get_stacked_on_url",
            (b"memory:///",),
            b"error",
            (b"NotStacked",),
        )
        client.add_success_response_with_body(b"# config file body", b"ok")
        transport = MemoryTransport()
        branch = self.make_remote_branch(transport, client)
        config = branch.get_config()
        config.has_explicit_nickname()
        self.assertEqual(
            [
                ("call", b"Branch.get_stacked_on_url", (b"memory:///",)),
                ("call_expecting_body", b"Branch.get_config_file", (b"memory:///",)),
            ],
            client._calls,
        )

    def test_get_multi_line_branch_conf(self):
        # Make sure that multiple-line branch.conf files are supported
        #
        # https://bugs.launchpad.net/bzr/+bug/354075
        client = FakeClient()
        client.add_expected_call(
            b"Branch.get_stacked_on_url",
            (b"memory:///",),
            b"error",
            (b"NotStacked",),
        )
        client.add_success_response_with_body(b"a = 1\nb = 2\nc = 3\n", b"ok")
        transport = MemoryTransport()
        branch = self.make_remote_branch(transport, client)
        config = branch.get_config()
        self.assertEqual("2", config.get_user_option("b"))

    def test_set_option(self):
        client = FakeClient()
        client.add_expected_call(
            b"Branch.get_stacked_on_url",
            (b"memory:///",),
            b"error",
            (b"NotStacked",),
        )
        client.add_expected_call(
            b"Branch.lock_write",
            (b"memory:///", b"", b""),
            b"success",
            (b"ok", b"branch token", b"repo token"),
        )
        client.add_expected_call(
            b"Branch.set_config_option",
            (b"memory:///", b"branch token", b"repo token", b"foo", b"bar", b""),
            b"success",
            (),
        )
        client.add_expected_call(
            b"Branch.unlock",
            (b"memory:///", b"branch token", b"repo token"),
            b"success",
            (b"ok",),
        )
        transport = MemoryTransport()
        branch = self.make_remote_branch(transport, client)
        branch.lock_write()
        config = branch._get_config()
        config.set_option("foo", "bar")
        branch.unlock()
        self.assertFinished(client)

    def test_set_option_with_dict(self):
        client = FakeClient()
        client.add_expected_call(
            b"Branch.get_stacked_on_url",
            (b"memory:///",),
            b"error",
            (b"NotStacked",),
        )
        client.add_expected_call(
            b"Branch.lock_write",
            (b"memory:///", b"", b""),
            b"success",
            (b"ok", b"branch token", b"repo token"),
        )
        encoded_dict_value = b"d5:ascii1:a11:unicode \xe2\x8c\x9a3:\xe2\x80\xbde"
        client.add_expected_call(
            b"Branch.set_config_option_dict",
            (
                b"memory:///",
                b"branch token",
                b"repo token",
                encoded_dict_value,
                b"foo",
                b"",
            ),
            b"success",
            (),
        )
        client.add_expected_call(
            b"Branch.unlock",
            (b"memory:///", b"branch token", b"repo token"),
            b"success",
            (b"ok",),
        )
        transport = MemoryTransport()
        branch = self.make_remote_branch(transport, client)
        branch.lock_write()
        config = branch._get_config()
        config.set_option({"ascii": "a", "unicode \N{WATCH}": "\N{INTERROBANG}"}, "foo")
        branch.unlock()
        self.assertFinished(client)

    def test_set_option_with_bool(self):
        client = FakeClient()
        client.add_expected_call(
            b"Branch.get_stacked_on_url",
            (b"memory:///",),
            b"error",
            (b"NotStacked",),
        )
        client.add_expected_call(
            b"Branch.lock_write",
            (b"memory:///", b"", b""),
            b"success",
            (b"ok", b"branch token", b"repo token"),
        )
        client.add_expected_call(
            b"Branch.set_config_option",
            (b"memory:///", b"branch token", b"repo token", b"True", b"foo", b""),
            b"success",
            (),
        )
        client.add_expected_call(
            b"Branch.unlock",
            (b"memory:///", b"branch token", b"repo token"),
            b"success",
            (b"ok",),
        )
        transport = MemoryTransport()
        branch = self.make_remote_branch(transport, client)
        branch.lock_write()
        config = branch._get_config()
        config.set_option(True, "foo")
        branch.unlock()
        self.assertFinished(client)

    def test_backwards_compat_set_option(self):
        self.setup_smart_server_with_call_log()
        branch = self.make_branch(".")
        verb = b"Branch.set_config_option"
        self.disable_verb(verb)
        branch.lock_write()
        self.addCleanup(branch.unlock)
        self.reset_smart_call_log()
        branch._get_config().set_option("value", "name")
        self.assertLength(11, self.hpss_calls)
        self.assertEqual("value", branch._get_config().get_option("name"))

    def test_backwards_compat_set_option_with_dict(self):
        self.setup_smart_server_with_call_log()
        branch = self.make_branch(".")
        verb = b"Branch.set_config_option_dict"
        self.disable_verb(verb)
        branch.lock_write()
        self.addCleanup(branch.unlock)
        self.reset_smart_call_log()
        config = branch._get_config()
        value_dict = {"ascii": "a", "unicode \N{WATCH}": "\N{INTERROBANG}"}
        config.set_option(value_dict, "name")
        self.assertLength(11, self.hpss_calls)
        self.assertEqual(value_dict, branch._get_config().get_option("name"))


class TestBranchGetPutConfigStore(RemoteBranchTestCase):
    def test_get_branch_conf(self):
        # in an empty branch we decode the response properly
        client = FakeClient()
        client.add_expected_call(
            b"Branch.get_stacked_on_url",
            (b"memory:///",),
            b"error",
            (b"NotStacked",),
        )
        client.add_success_response_with_body(b"# config file body", b"ok")
        transport = MemoryTransport()
        branch = self.make_remote_branch(transport, client)
        config = branch.get_config_stack()
        config.get("email")
        config.get("log_format")
        self.assertEqual(
            [
                ("call", b"Branch.get_stacked_on_url", (b"memory:///",)),
                ("call_expecting_body", b"Branch.get_config_file", (b"memory:///",)),
            ],
            client._calls,
        )

    def test_set_branch_conf(self):
        client = FakeClient()
        client.add_expected_call(
            b"Branch.get_stacked_on_url",
            (b"memory:///",),
            b"error",
            (b"NotStacked",),
        )
        client.add_expected_call(
            b"Branch.lock_write",
            (b"memory:///", b"", b""),
            b"success",
            (b"ok", b"branch token", b"repo token"),
        )
        client.add_expected_call(
            b"Branch.get_config_file",
            (b"memory:///",),
            b"success",
            (b"ok",),
            b"# line 1\n",
        )
        client.add_expected_call(
            b"Branch.get_config_file",
            (b"memory:///",),
            b"success",
            (b"ok",),
            b"# line 1\n",
        )
        client.add_expected_call(
            b"Branch.put_config_file",
            (b"memory:///", b"branch token", b"repo token"),
            b"success",
            (b"ok",),
        )
        client.add_expected_call(
            b"Branch.unlock",
            (b"memory:///", b"branch token", b"repo token"),
            b"success",
            (b"ok",),
        )
        transport = MemoryTransport()
        branch = self.make_remote_branch(transport, client)
        branch.lock_write()
        config = branch.get_config_stack()
        config.set("email", "The Dude <lebowski@example.com>")
        branch.unlock()
        self.assertFinished(client)
        self.assertEqual(
            [
                ("call", b"Branch.get_stacked_on_url", (b"memory:///",)),
                ("call", b"Branch.lock_write", (b"memory:///", b"", b"")),
                ("call_expecting_body", b"Branch.get_config_file", (b"memory:///",)),
                ("call_expecting_body", b"Branch.get_config_file", (b"memory:///",)),
                (
                    "call_with_body_bytes_expecting_body",
                    b"Branch.put_config_file",
                    (b"memory:///", b"branch token", b"repo token"),
                    b"# line 1\nemail = The Dude <lebowski@example.com>\n",
                ),
                (
                    "call",
                    b"Branch.unlock",
                    (b"memory:///", b"branch token", b"repo token"),
                ),
            ],
            client._calls,
        )


class TestBranchLockWrite(RemoteBranchTestCase):
    def test_lock_write_unlockable(self):
        transport = MemoryTransport()
        client = FakeClient(transport.base)
        client.add_expected_call(
            b"Branch.get_stacked_on_url",
            (b"quack/",),
            b"error",
            (b"NotStacked",),
        )
        client.add_expected_call(
            b"Branch.lock_write",
            (b"quack/", b"", b""),
            b"error",
            (b"UnlockableTransport",),
        )
        transport.mkdir("quack")
        transport = transport.clone("quack")
        branch = self.make_remote_branch(transport, client)
        self.assertRaises(errors.UnlockableTransport, branch.lock_write)
        self.assertFinished(client)


class TestBranchRevisionIdToRevno(RemoteBranchTestCase):
    def test_simple(self):
        transport = MemoryTransport()
        client = FakeClient(transport.base)
        client.add_expected_call(
            b"Branch.get_stacked_on_url",
            (b"quack/",),
            b"error",
            (b"NotStacked",),
        )
        client.add_expected_call(
            b"Branch.revision_id_to_revno",
            (b"quack/", b"null:"),
            b"success",
            (
                b"ok",
                b"0",
            ),
        )
        client.add_expected_call(
            b"Branch.revision_id_to_revno",
            (b"quack/", b"unknown"),
            b"error",
            (
                b"NoSuchRevision",
                b"unknown",
            ),
        )
        transport.mkdir("quack")
        transport = transport.clone("quack")
        branch = self.make_remote_branch(transport, client)
        self.assertEqual(0, branch.revision_id_to_revno(b"null:"))
        self.assertRaises(
            errors.NoSuchRevision, branch.revision_id_to_revno, b"unknown"
        )
        self.assertFinished(client)

    def test_dotted(self):
        transport = MemoryTransport()
        client = FakeClient(transport.base)
        client.add_expected_call(
            b"Branch.get_stacked_on_url",
            (b"quack/",),
            b"error",
            (b"NotStacked",),
        )
        client.add_expected_call(
            b"Branch.revision_id_to_revno",
            (b"quack/", b"null:"),
            b"success",
            (
                b"ok",
                b"0",
            ),
        )
        client.add_expected_call(
            b"Branch.revision_id_to_revno",
            (b"quack/", b"unknown"),
            b"error",
            (
                b"NoSuchRevision",
                b"unknown",
            ),
        )
        transport.mkdir("quack")
        transport = transport.clone("quack")
        branch = self.make_remote_branch(transport, client)
        self.assertEqual((0,), branch.revision_id_to_dotted_revno(b"null:"))
        self.assertRaises(
            errors.NoSuchRevision, branch.revision_id_to_dotted_revno, b"unknown"
        )
        self.assertFinished(client)

    def test_ghost_revid(self):
        transport = MemoryTransport()
        client = FakeClient(transport.base)
        client.add_expected_call(
            b"Branch.get_stacked_on_url",
            (b"quack/",),
            b"error",
            (b"NotStacked",),
        )
        # Some older versions of bzr/brz didn't explicitly return
        # GhostRevisionsHaveNoRevno
        client.add_expected_call(
            b"Branch.revision_id_to_revno",
            (b"quack/", b"revid"),
            b"error",
            (
                b"error",
                b"GhostRevisionsHaveNoRevno",
                b"The reivison {revid} was not found because there was "
                b"a ghost at {ghost-revid}",
            ),
        )
        client.add_expected_call(
            b"Branch.revision_id_to_revno",
            (b"quack/", b"revid"),
            b"error",
            (
                b"GhostRevisionsHaveNoRevno",
                b"revid",
                b"ghost-revid",
            ),
        )
        transport.mkdir("quack")
        transport = transport.clone("quack")
        branch = self.make_remote_branch(transport, client)
        self.assertRaises(
            errors.GhostRevisionsHaveNoRevno,
            branch.revision_id_to_dotted_revno,
            b"revid",
        )
        self.assertRaises(
            errors.GhostRevisionsHaveNoRevno,
            branch.revision_id_to_dotted_revno,
            b"revid",
        )
        self.assertFinished(client)

    def test_dotted_no_smart_verb(self):
        self.setup_smart_server_with_call_log()
        branch = self.make_branch(".")
        self.disable_verb(b"Branch.revision_id_to_revno")
        self.reset_smart_call_log()
        self.assertEqual((0,), branch.revision_id_to_dotted_revno(b"null:"))
        self.assertLength(8, self.hpss_calls)


class TestBzrDirGetSetConfig(RemoteBzrDirTestCase):
    def test__get_config(self):
        client = FakeClient()
        client.add_success_response_with_body(b"default_stack_on = /\n", b"ok")
        transport = MemoryTransport()
        bzrdir = self.make_remote_bzrdir(transport, client)
        config = bzrdir.get_config()
        self.assertEqual("/", config.get_default_stack_on())
        self.assertEqual(
            [("call_expecting_body", b"BzrDir.get_config_file", (b"memory:///",))],
            client._calls,
        )

    def test_set_option_uses_vfs(self):
        self.setup_smart_server_with_call_log()
        bzrdir = self.make_controldir(".")
        self.reset_smart_call_log()
        config = bzrdir.get_config()
        config.set_default_stack_on("/")
        self.assertLength(4, self.hpss_calls)

    def test_backwards_compat_get_option(self):
        self.setup_smart_server_with_call_log()
        bzrdir = self.make_controldir(".")
        verb = b"BzrDir.get_config_file"
        self.disable_verb(verb)
        self.reset_smart_call_log()
        self.assertEqual(None, bzrdir._get_config().get_option("default_stack_on"))
        self.assertLength(4, self.hpss_calls)


class TestTransportIsReadonly(tests.TestCase):
    def test_true(self):
        client = FakeClient()
        client.add_success_response(b"yes")
        transport = RemoteTransport("bzr://example.com/", medium=False, _client=client)
        self.assertEqual(True, transport.is_readonly())
        self.assertEqual([("call", b"Transport.is_readonly", ())], client._calls)

    def test_false(self):
        client = FakeClient()
        client.add_success_response(b"no")
        transport = RemoteTransport("bzr://example.com/", medium=False, _client=client)
        self.assertEqual(False, transport.is_readonly())
        self.assertEqual([("call", b"Transport.is_readonly", ())], client._calls)

    def test_error_from_old_server(self):
        """Bzr 0.15 and earlier servers don't recognise the is_readonly verb.

        Clients should treat it as a "no" response, because is_readonly is only
        advisory anyway (a transport could be read-write, but then the
        underlying filesystem could be readonly anyway).
        """
        client = FakeClient()
        client.add_unknown_method_response(b"Transport.is_readonly")
        transport = RemoteTransport("bzr://example.com/", medium=False, _client=client)
        self.assertEqual(False, transport.is_readonly())
        self.assertEqual([("call", b"Transport.is_readonly", ())], client._calls)


class TestTransportMkdir(tests.TestCase):
    def test_permissiondenied(self):
        client = FakeClient()
        client.add_error_response(b"PermissionDenied", b"remote path", b"extra")
        transport = RemoteTransport("bzr://example.com/", medium=False, _client=client)
        exc = self.assertRaises(errors.PermissionDenied, transport.mkdir, "client path")
        expected_error = errors.PermissionDenied("/client path", "extra")
        self.assertEqual(expected_error, exc)


class TestRemoteSSHTransportAuthentication(tests.TestCaseInTempDir):
    def test_defaults_to_none(self):
        t = RemoteSSHTransport("bzr+ssh://example.com")
        self.assertIs(None, t._get_credentials()[0])

    def test_uses_authentication_config(self):
        conf = config.AuthenticationConfig()
        conf._get_config().update(
            {"bzr+sshtest": {"scheme": "ssh", "user": "bar", "host": "example.com"}}
        )
        conf._save()
        t = RemoteSSHTransport("bzr+ssh://example.com")
        self.assertEqual("bar", t._get_credentials()[0])


class TestRemoteRepository(TestRemote):
    """Base for testing RemoteRepository protocol usage.

    These tests contain frozen requests and responses.  We want any changes to
    what is sent or expected to be require a thoughtful update to these tests
    because they might break compatibility with different-versioned servers.
    """

    def setup_fake_client_and_repository(self, transport_path):
        """Create the fake client and repository for testing with.

        There's no real server here; we just have canned responses sent
        back one by one.

        :param transport_path: Path below the root of the MemoryTransport
            where the repository will be created.
        """
        transport = MemoryTransport()
        transport.mkdir(transport_path)
        client = FakeClient(transport.base)
        transport = transport.clone(transport_path)
        # we do not want bzrdir to make any remote calls
        bzrdir = RemoteBzrDir(transport, RemoteBzrDirFormat(), _client=False)
        repo = RemoteRepository(bzrdir, None, _client=client)
        return repo, client


def remoted_description(format):
    return "Remote: " + format.get_format_description()


class TestBranchFormat(tests.TestCase):
    def test_get_format_description(self):
        remote_format = RemoteBranchFormat()
        real_format = branch.format_registry.get_default()
        remote_format._network_name = real_format.network_name()
        self.assertEqual(
            remoted_description(real_format), remote_format.get_format_description()
        )


class TestRepositoryFormat(TestRemoteRepository):
    def test_fast_delta(self):
        true_name = groupcompress_repo.RepositoryFormat2a().network_name()
        true_format = RemoteRepositoryFormat()
        true_format._network_name = true_name
        self.assertEqual(True, true_format.fast_deltas)
        false_name = knitpack_repo.RepositoryFormatKnitPack1().network_name()
        false_format = RemoteRepositoryFormat()
        false_format._network_name = false_name
        self.assertEqual(False, false_format.fast_deltas)

    def test_get_format_description(self):
        remote_repo_format = RemoteRepositoryFormat()
        real_format = repository.format_registry.get_default()
        remote_repo_format._network_name = real_format.network_name()
        self.assertEqual(
            remoted_description(real_format),
            remote_repo_format.get_format_description(),
        )


class TestRepositoryAllRevisionIds(TestRemoteRepository):
    def test_empty(self):
        transport_path = "quack"
        repo, client = self.setup_fake_client_and_repository(transport_path)
        client.add_success_response_with_body(b"", b"ok")
        self.assertEqual([], repo.all_revision_ids())
        self.assertEqual(
            [("call_expecting_body", b"Repository.all_revision_ids", (b"quack/",))],
            client._calls,
        )

    def test_with_some_content(self):
        transport_path = "quack"
        repo, client = self.setup_fake_client_and_repository(transport_path)
        client.add_success_response_with_body(b"rev1\nrev2\nanotherrev\n", b"ok")
        self.assertEqual(
            {b"rev1", b"rev2", b"anotherrev"}, set(repo.all_revision_ids())
        )
        self.assertEqual(
            [("call_expecting_body", b"Repository.all_revision_ids", (b"quack/",))],
            client._calls,
        )


class TestRepositoryGatherStats(TestRemoteRepository):
    def test_revid_none(self):
        # ('ok',), body with revisions and size
        transport_path = "quack"
        repo, client = self.setup_fake_client_and_repository(transport_path)
        client.add_success_response_with_body(b"revisions: 2\nsize: 18\n", b"ok")
        result = repo.gather_stats(None)
        self.assertEqual(
            [
                (
                    "call_expecting_body",
                    b"Repository.gather_stats",
                    (b"quack/", b"", b"no"),
                )
            ],
            client._calls,
        )
        self.assertEqual({"revisions": 2, "size": 18}, result)

    def test_revid_no_committers(self):
        # ('ok',), body without committers
        body = (
            b"firstrev: 123456.300 3600\n"
            b"latestrev: 654231.400 0\n"
            b"revisions: 2\n"
            b"size: 18\n"
        )
        transport_path = "quick"
        revid = "\xc8".encode()
        repo, client = self.setup_fake_client_and_repository(transport_path)
        client.add_success_response_with_body(body, b"ok")
        result = repo.gather_stats(revid)
        self.assertEqual(
            [
                (
                    "call_expecting_body",
                    b"Repository.gather_stats",
                    (b"quick/", revid, b"no"),
                )
            ],
            client._calls,
        )
        self.assertEqual(
            {
                "revisions": 2,
                "size": 18,
                "firstrev": (123456.300, 3600),
                "latestrev": (654231.400, 0),
            },
            result,
        )

    def test_revid_with_committers(self):
        # ('ok',), body with committers
        body = (
            b"committers: 128\n"
            b"firstrev: 123456.300 3600\n"
            b"latestrev: 654231.400 0\n"
            b"revisions: 2\n"
            b"size: 18\n"
        )
        transport_path = "buick"
        revid = "\xc8".encode()
        repo, client = self.setup_fake_client_and_repository(transport_path)
        client.add_success_response_with_body(body, b"ok")
        result = repo.gather_stats(revid, True)
        self.assertEqual(
            [
                (
                    "call_expecting_body",
                    b"Repository.gather_stats",
                    (b"buick/", revid, b"yes"),
                )
            ],
            client._calls,
        )
        self.assertEqual(
            {
                "revisions": 2,
                "size": 18,
                "committers": 128,
                "firstrev": (123456.300, 3600),
                "latestrev": (654231.400, 0),
            },
            result,
        )


class TestRepositoryBreakLock(TestRemoteRepository):
    def test_break_lock(self):
        transport_path = "quack"
        repo, client = self.setup_fake_client_and_repository(transport_path)
        client.add_success_response(b"ok")
        repo.break_lock()
        self.assertEqual(
            [("call", b"Repository.break_lock", (b"quack/",))], client._calls
        )


class TestRepositoryGetSerializerFormat(TestRemoteRepository):
    def test_get_serializer_format(self):
        transport_path = "hill"
        repo, client = self.setup_fake_client_and_repository(transport_path)
        client.add_success_response(b"ok", b"7")
        self.assertEqual(b"7", repo.get_serializer_format())
        self.assertEqual(
            [("call", b"VersionedFileRepository.get_serializer_format", (b"hill/",))],
            client._calls,
        )


class TestRepositoryReconcile(TestRemoteRepository):
    def test_reconcile(self):
        transport_path = "hill"
        repo, client = self.setup_fake_client_and_repository(transport_path)
        body = b"garbage_inventories: 2\n" b"inconsistent_parents: 3\n"
        client.add_expected_call(
            b"Repository.lock_write", (b"hill/", b""), b"success", (b"ok", b"a token")
        )
        client.add_success_response_with_body(body, b"ok")
        reconciler = repo.reconcile()
        self.assertEqual(
            [
                ("call", b"Repository.lock_write", (b"hill/", b"")),
                (
                    "call_expecting_body",
                    b"Repository.reconcile",
                    (b"hill/", b"a token"),
                ),
            ],
            client._calls,
        )
        self.assertEqual(2, reconciler.garbage_inventories)
        self.assertEqual(3, reconciler.inconsistent_parents)


class TestRepositoryGetRevisionSignatureText(TestRemoteRepository):
    def test_text(self):
        # ('ok',), body with signature text
        transport_path = "quack"
        repo, client = self.setup_fake_client_and_repository(transport_path)
        client.add_success_response_with_body(b"THETEXT", b"ok")
        self.assertEqual(b"THETEXT", repo.get_signature_text(b"revid"))
        self.assertEqual(
            [
                (
                    "call_expecting_body",
                    b"Repository.get_revision_signature_text",
                    (b"quack/", b"revid"),
                )
            ],
            client._calls,
        )

    def test_no_signature(self):
        transport_path = "quick"
        repo, client = self.setup_fake_client_and_repository(transport_path)
        client.add_error_response(b"nosuchrevision", b"unknown")
        self.assertRaises(errors.NoSuchRevision, repo.get_signature_text, b"unknown")
        self.assertEqual(
            [
                (
                    "call_expecting_body",
                    b"Repository.get_revision_signature_text",
                    (b"quick/", b"unknown"),
                )
            ],
            client._calls,
        )


class TestRepositoryGetGraph(TestRemoteRepository):
    def test_get_graph(self):
        # get_graph returns a graph with a custom parents provider.
        transport_path = "quack"
        repo, client = self.setup_fake_client_and_repository(transport_path)
        graph = repo.get_graph()
        self.assertNotEqual(graph._parents_provider, repo)


class TestRepositoryAddSignatureText(TestRemoteRepository):
    def test_add_signature_text(self):
        transport_path = "quack"
        repo, client = self.setup_fake_client_and_repository(transport_path)
        client.add_expected_call(
            b"Repository.lock_write", (b"quack/", b""), b"success", (b"ok", b"a token")
        )
        client.add_expected_call(
            b"Repository.start_write_group",
            (b"quack/", b"a token"),
            b"success",
            (b"ok", (b"token1",)),
        )
        client.add_expected_call(
            b"Repository.add_signature_text",
            (b"quack/", b"a token", b"rev1", b"token1"),
            b"success",
            (b"ok",),
            None,
        )
        repo.lock_write()
        repo.start_write_group()
        self.assertIs(None, repo.add_signature_text(b"rev1", b"every bloody emperor"))
        self.assertEqual(
            (
                "call_with_body_bytes_expecting_body",
                b"Repository.add_signature_text",
                (b"quack/", b"a token", b"rev1", b"token1"),
                b"every bloody emperor",
            ),
            client._calls[-1],
        )


class TestRepositoryGetParentMap(TestRemoteRepository):
    def test_get_parent_map_caching(self):
        # get_parent_map returns from cache until unlock()
        # setup a reponse with two revisions
        r1 = "\u0e33".encode()
        r2 = "\u0dab".encode()
        lines = [b" ".join([r2, r1]), r1]
        encoded_body = bz2.compress(b"\n".join(lines))

        transport_path = "quack"
        repo, client = self.setup_fake_client_and_repository(transport_path)
        client.add_success_response_with_body(encoded_body, b"ok")
        client.add_success_response_with_body(encoded_body, b"ok")
        repo.lock_read()
        graph = repo.get_graph()
        parents = graph.get_parent_map([r2])
        self.assertEqual({r2: (r1,)}, parents)
        # locking and unlocking deeper should not reset
        repo.lock_read()
        repo.unlock()
        parents = graph.get_parent_map([r1])
        self.assertEqual({r1: (NULL_REVISION,)}, parents)
        self.assertEqual(
            [
                (
                    "call_with_body_bytes_expecting_body",
                    b"Repository.get_parent_map",
                    (b"quack/", b"include-missing:", r2),
                    b"\n\n0",
                )
            ],
            client._calls,
        )
        repo.unlock()
        # now we call again, and it should use the second response.
        repo.lock_read()
        graph = repo.get_graph()
        parents = graph.get_parent_map([r1])
        self.assertEqual({r1: (NULL_REVISION,)}, parents)
        self.assertEqual(
            [
                (
                    "call_with_body_bytes_expecting_body",
                    b"Repository.get_parent_map",
                    (b"quack/", b"include-missing:", r2),
                    b"\n\n0",
                ),
                (
                    "call_with_body_bytes_expecting_body",
                    b"Repository.get_parent_map",
                    (b"quack/", b"include-missing:", r1),
                    b"\n\n0",
                ),
            ],
            client._calls,
        )
        repo.unlock()

    def test_get_parent_map_reconnects_if_unknown_method(self):
        transport_path = "quack"
        rev_id = b"revision-id"
        repo, client = self.setup_fake_client_and_repository(transport_path)
        client.add_unknown_method_response(b"Repository.get_parent_map")
        client.add_success_response_with_body(rev_id, b"ok")
        self.assertFalse(client._medium._is_remote_before((1, 2)))
        parents = repo.get_parent_map([rev_id])
        self.assertEqual(
            [
                (
                    "call_with_body_bytes_expecting_body",
                    b"Repository.get_parent_map",
                    (b"quack/", b"include-missing:", rev_id),
                    b"\n\n0",
                ),
                ("disconnect medium",),
                (
                    "call_expecting_body",
                    b"Repository.get_revision_graph",
                    (b"quack/", b""),
                ),
            ],
            client._calls,
        )
        # The medium is now marked as being connected to an older server
        self.assertTrue(client._medium._is_remote_before((1, 2)))
        self.assertEqual({rev_id: (b"null:",)}, parents)

    def test_get_parent_map_fallback_parentless_node(self):
        """get_parent_map falls back to get_revision_graph on old servers.  The
        results from get_revision_graph are tweaked to match the get_parent_map
        API.

        Specifically, a {key: ()} result from get_revision_graph means "no
        parents" for that key, which in get_parent_map results should be
        represented as {key: ('null:',)}.

        This is the test for https://bugs.launchpad.net/bzr/+bug/214894
        """
        rev_id = b"revision-id"
        transport_path = "quack"
        repo, client = self.setup_fake_client_and_repository(transport_path)
        client.add_success_response_with_body(rev_id, b"ok")
        client._medium._remember_remote_is_before((1, 2))
        parents = repo.get_parent_map([rev_id])
        self.assertEqual(
            [
                (
                    "call_expecting_body",
                    b"Repository.get_revision_graph",
                    (b"quack/", b""),
                )
            ],
            client._calls,
        )
        self.assertEqual({rev_id: (b"null:",)}, parents)

    def test_get_parent_map_unexpected_response(self):
        repo, client = self.setup_fake_client_and_repository("path")
        client.add_success_response(b"something unexpected!")
        self.assertRaises(
            errors.UnexpectedSmartServerResponse,
            repo.get_parent_map,
            [b"a-revision-id"],
        )

    def test_get_parent_map_negative_caches_missing_keys(self):
        self.setup_smart_server_with_call_log()
        repo = self.make_repository("foo")
        self.assertIsInstance(repo, RemoteRepository)
        repo.lock_read()
        self.addCleanup(repo.unlock)
        self.reset_smart_call_log()
        graph = repo.get_graph()
        self.assertEqual({}, graph.get_parent_map([b"some-missing", b"other-missing"]))
        self.assertLength(1, self.hpss_calls)
        # No call if we repeat this
        self.reset_smart_call_log()
        graph = repo.get_graph()
        self.assertEqual({}, graph.get_parent_map([b"some-missing", b"other-missing"]))
        self.assertLength(0, self.hpss_calls)
        # Asking for more unknown keys makes a request.
        self.reset_smart_call_log()
        graph = repo.get_graph()
        self.assertEqual(
            {},
            graph.get_parent_map([b"some-missing", b"other-missing", b"more-missing"]),
        )
        self.assertLength(1, self.hpss_calls)

    def disableExtraResults(self):
        self.overrideAttr(SmartServerRepositoryGetParentMap, "no_extra_results", True)

    def test_null_cached_missing_and_stop_key(self):
        self.setup_smart_server_with_call_log()
        # Make a branch with a single revision.
        builder = self.make_branch_builder("foo")
        builder.start_series()
        builder.build_snapshot(
            None, [("add", ("", b"root-id", "directory", ""))], revision_id=b"first"
        )
        builder.finish_series()
        branch = builder.get_branch()
        repo = branch.repository
        self.assertIsInstance(repo, RemoteRepository)
        # Stop the server from sending extra results.
        self.disableExtraResults()
        repo.lock_read()
        self.addCleanup(repo.unlock)
        self.reset_smart_call_log()
        graph = repo.get_graph()
        # Query for b'first' and b'null:'.  Because b'null:' is a parent of
        # 'first' it will be a candidate for the stop_keys of subsequent
        # requests, and because b'null:' was queried but not returned it will
        # be cached as missing.
        self.assertEqual(
            {b"first": (b"null:",)}, graph.get_parent_map([b"first", b"null:"])
        )
        # Now query for another key.  This request will pass along a recipe of
        # start and stop keys describing the already cached results, and this
        # recipe's revision count must be correct (or else it will trigger an
        # error from the server).
        self.assertEqual({}, graph.get_parent_map([b"another-key"]))
        # This assertion guards against disableExtraResults silently failing to
        # work, thus invalidating the test.
        self.assertLength(2, self.hpss_calls)

    def test_get_parent_map_gets_ghosts_from_result(self):
        # asking for a revision should negatively cache close ghosts in its
        # ancestry.
        self.setup_smart_server_with_call_log()
        tree = self.make_branch_and_memory_tree("foo")
        with tree.lock_write():
            builder = treebuilder.TreeBuilder()
            builder.start_tree(tree)
            builder.build([])
            builder.finish_tree()
            tree.set_parent_ids([b"non-existant"], allow_leftmost_as_ghost=True)
            rev_id = tree.commit("")
        tree.lock_read()
        self.addCleanup(tree.unlock)
        repo = tree.branch.repository
        self.assertIsInstance(repo, RemoteRepository)
        # ask for rev_id
        repo.get_parent_map([rev_id])
        self.reset_smart_call_log()
        # Now asking for rev_id's ghost parent should not make calls
        self.assertEqual({}, repo.get_parent_map([b"non-existant"]))
        self.assertLength(0, self.hpss_calls)

    def test_exposes_get_cached_parent_map(self):
        """RemoteRepository exposes get_cached_parent_map from
        _unstacked_provider.
        """
        r1 = "\u0e33".encode()
        r2 = "\u0dab".encode()
        lines = [b" ".join([r2, r1]), r1]
        encoded_body = bz2.compress(b"\n".join(lines))

        transport_path = "quack"
        repo, client = self.setup_fake_client_and_repository(transport_path)
        client.add_success_response_with_body(encoded_body, b"ok")
        repo.lock_read()
        # get_cached_parent_map should *not* trigger an RPC
        self.assertEqual({}, repo.get_cached_parent_map([r1]))
        self.assertEqual([], client._calls)
        self.assertEqual({r2: (r1,)}, repo.get_parent_map([r2]))
        self.assertEqual({r1: (NULL_REVISION,)}, repo.get_cached_parent_map([r1]))
        self.assertEqual(
            [
                (
                    "call_with_body_bytes_expecting_body",
                    b"Repository.get_parent_map",
                    (b"quack/", b"include-missing:", r2),
                    b"\n\n0",
                )
            ],
            client._calls,
        )
        repo.unlock()


class TestGetParentMapAllowsNew(tests.TestCaseWithTransport):
    def test_allows_new_revisions(self):
        """get_parent_map's results can be updated by commit."""
        smart_server = test_server.SmartTCPServer_for_testing()
        self.start_server(smart_server)
        self.make_branch("branch")
        branch = Branch.open(smart_server.get_url() + "/branch")
        tree = branch.create_checkout("tree", lightweight=True)
        tree.lock_write()
        self.addCleanup(tree.unlock)
        graph = tree.branch.repository.get_graph()
        # This provides an opportunity for the missing rev-id to be cached.
        self.assertEqual({}, graph.get_parent_map([b"rev1"]))
        tree.commit("message", rev_id=b"rev1")
        graph = tree.branch.repository.get_graph()
        self.assertEqual({b"rev1": (b"null:",)}, graph.get_parent_map([b"rev1"]))


class TestRepositoryGetRevisions(TestRemoteRepository):
    def test_hpss_missing_revision(self):
        transport_path = "quack"
        repo, client = self.setup_fake_client_and_repository(transport_path)
        client.add_success_response_with_body(b"", b"ok", b"10")
        self.assertRaises(
            errors.NoSuchRevision, repo.get_revisions, [b"somerev1", b"anotherrev2"]
        )
        self.assertEqual(
            [
                (
                    "call_with_body_bytes_expecting_body",
                    b"Repository.iter_revisions",
                    (b"quack/",),
                    b"somerev1\nanotherrev2",
                )
            ],
            client._calls,
        )

    def test_hpss_get_single_revision(self):
        transport_path = "quack"
        repo, client = self.setup_fake_client_and_repository(transport_path)
        somerev1 = Revision(
            b"somerev1",
            committer="Joe Committer <joe@example.com>",
            timestamp=1321828927,
            timezone=-60,
            inventory_sha1=b"691b39be74c67b1212a75fcb19c433aaed903c2b",
            parent_ids=[],
            message="Message",
            properties={},
        )
        body = zlib.compress(
            b"".join(revision_bencode_serializer.write_revision_to_lines(somerev1))
        )
        # Split up body into two bits to make sure the zlib compression object
        # gets data fed twice.
        client.add_success_response_with_body([body[:10], body[10:]], b"ok", b"10")
        revs = repo.get_revisions([b"somerev1"])
        self.assertEqual(revs, [somerev1])
        self.assertEqual(
            [
                (
                    "call_with_body_bytes_expecting_body",
                    b"Repository.iter_revisions",
                    (b"quack/",),
                    b"somerev1",
                )
            ],
            client._calls,
        )


class TestRepositoryGetRevisionGraph(TestRemoteRepository):
    def test_null_revision(self):
        # a null revision has the predictable result {}, we should have no wire
        # traffic when calling it with this argument
        transport_path = "empty"
        repo, client = self.setup_fake_client_and_repository(transport_path)
        client.add_success_response(b"notused")
        # actual RemoteRepository.get_revision_graph is gone, but there's an
        # equivalent private method for testing
        result = repo._get_revision_graph(NULL_REVISION)
        self.assertEqual([], client._calls)
        self.assertEqual({}, result)

    def test_none_revision(self):
        # with none we want the entire graph
        r1 = "\u0e33".encode()
        r2 = "\u0dab".encode()
        lines = [b" ".join([r2, r1]), r1]
        encoded_body = b"\n".join(lines)

        transport_path = "sinhala"
        repo, client = self.setup_fake_client_and_repository(transport_path)
        client.add_success_response_with_body(encoded_body, b"ok")
        # actual RemoteRepository.get_revision_graph is gone, but there's an
        # equivalent private method for testing
        result = repo._get_revision_graph(None)
        self.assertEqual(
            [
                (
                    "call_expecting_body",
                    b"Repository.get_revision_graph",
                    (b"sinhala/", b""),
                )
            ],
            client._calls,
        )
        self.assertEqual({r1: (), r2: (r1,)}, result)

    def test_specific_revision(self):
        # with a specific revision we want the graph for that
        # with none we want the entire graph
        r11 = "\u0e33".encode()
        r12 = "\xc9".encode()
        r2 = "\u0dab".encode()
        lines = [b" ".join([r2, r11, r12]), r11, r12]
        encoded_body = b"\n".join(lines)

        transport_path = "sinhala"
        repo, client = self.setup_fake_client_and_repository(transport_path)
        client.add_success_response_with_body(encoded_body, b"ok")
        result = repo._get_revision_graph(r2)
        self.assertEqual(
            [
                (
                    "call_expecting_body",
                    b"Repository.get_revision_graph",
                    (b"sinhala/", r2),
                )
            ],
            client._calls,
        )
        self.assertEqual(
            {
                r11: (),
                r12: (),
                r2: (r11, r12),
            },
            result,
        )

    def test_no_such_revision(self):
        revid = b"123"
        transport_path = "sinhala"
        repo, client = self.setup_fake_client_and_repository(transport_path)
        client.add_error_response(b"nosuchrevision", revid)
        # also check that the right revision is reported in the error
        self.assertRaises(errors.NoSuchRevision, repo._get_revision_graph, revid)
        self.assertEqual(
            [
                (
                    "call_expecting_body",
                    b"Repository.get_revision_graph",
                    (b"sinhala/", revid),
                )
            ],
            client._calls,
        )

    def test_unexpected_error(self):
        revid = b"123"
        transport_path = "sinhala"
        repo, client = self.setup_fake_client_and_repository(transport_path)
        client.add_error_response(b"AnUnexpectedError")
        e = self.assertRaises(
            UnknownErrorFromSmartServer, repo._get_revision_graph, revid
        )
        self.assertEqual((b"AnUnexpectedError",), e.error_tuple)


class TestRepositoryGetRevIdForRevno(TestRemoteRepository):
    def test_ok(self):
        repo, client = self.setup_fake_client_and_repository("quack")
        client.add_expected_call(
            b"Repository.get_rev_id_for_revno",
            (b"quack/", 5, (42, b"rev-foo")),
            b"success",
            (b"ok", b"rev-five"),
        )
        result = repo.get_rev_id_for_revno(5, (42, b"rev-foo"))
        self.assertEqual((True, b"rev-five"), result)
        self.assertFinished(client)

    def test_history_incomplete(self):
        repo, client = self.setup_fake_client_and_repository("quack")
        client.add_expected_call(
            b"Repository.get_rev_id_for_revno",
            (b"quack/", 5, (42, b"rev-foo")),
            b"success",
            (b"history-incomplete", 10, b"rev-ten"),
        )
        result = repo.get_rev_id_for_revno(5, (42, b"rev-foo"))
        self.assertEqual((False, (10, b"rev-ten")), result)
        self.assertFinished(client)

    def test_history_incomplete_with_fallback(self):
        """A 'history-incomplete' response causes the fallback repository to be
        queried too, if one is set.
        """
        # Make a repo with a fallback repo, both using a FakeClient.
        format = remote.response_tuple_to_repo_format(
            (b"yes", b"no", b"yes", self.get_repo_format().network_name())
        )
        repo, client = self.setup_fake_client_and_repository("quack")
        repo._format = format
        fallback_repo, ignored = self.setup_fake_client_and_repository("fallback")
        fallback_repo._client = client
        fallback_repo._format = format
        repo.add_fallback_repository(fallback_repo)
        # First the client should ask the primary repo
        client.add_expected_call(
            b"Repository.get_rev_id_for_revno",
            (b"quack/", 1, (42, b"rev-foo")),
            b"success",
            (b"history-incomplete", 2, b"rev-two"),
        )
        # Then it should ask the fallback, using revno/revid from the
        # history-incomplete response as the known revno/revid.
        client.add_expected_call(
            b"Repository.get_rev_id_for_revno",
            (b"fallback/", 1, (2, b"rev-two")),
            b"success",
            (b"ok", b"rev-one"),
        )
        result = repo.get_rev_id_for_revno(1, (42, b"rev-foo"))
        self.assertEqual((True, b"rev-one"), result)
        self.assertFinished(client)

    def test_nosuchrevision(self):
        # 'nosuchrevision' is returned when the known-revid is not found in the
        # remote repo.  The client translates that response to NoSuchRevision.
        repo, client = self.setup_fake_client_and_repository("quack")
        client.add_expected_call(
            b"Repository.get_rev_id_for_revno",
            (b"quack/", 5, (42, b"rev-foo")),
            b"error",
            (b"nosuchrevision", b"rev-foo"),
        )
        self.assertRaises(
            errors.NoSuchRevision, repo.get_rev_id_for_revno, 5, (42, b"rev-foo")
        )
        self.assertFinished(client)

    def test_outofbounds(self):
        repo, client = self.setup_fake_client_and_repository("quack")
        client.add_expected_call(
            b"Repository.get_rev_id_for_revno",
            (b"quack/", 43, (42, b"rev-foo")),
            b"error",
            (b"revno-outofbounds", 43, 0, 42),
        )
        self.assertRaises(
            errors.RevnoOutOfBounds, repo.get_rev_id_for_revno, 43, (42, b"rev-foo")
        )
        self.assertFinished(client)

    def test_outofbounds_old(self):
        # Older versions of bzr didn't support RevnoOutOfBounds
        repo, client = self.setup_fake_client_and_repository("quack")
        client.add_expected_call(
            b"Repository.get_rev_id_for_revno",
            (b"quack/", 43, (42, b"rev-foo")),
            b"error",
            (
                b"error",
                b"ValueError",
                b"requested revno (43) is later than given known revno (42)",
            ),
        )
        self.assertRaises(
            errors.RevnoOutOfBounds, repo.get_rev_id_for_revno, 43, (42, b"rev-foo")
        )
        self.assertFinished(client)

    def test_branch_fallback_locking(self):
        """RemoteBranch.get_rev_id takes a read lock, and tries to call the
        get_rev_id_for_revno verb.  If the verb is unknown the VFS fallback
        will be invoked, which will fail if the repo is unlocked.
        """
        self.setup_smart_server_with_call_log()
        tree = self.make_branch_and_memory_tree(".")
        tree.lock_write()
        tree.add("")
        rev1 = tree.commit("First")
        tree.commit("Second")
        tree.unlock()
        branch = tree.branch
        self.assertFalse(branch.is_locked())
        self.reset_smart_call_log()
        verb = b"Repository.get_rev_id_for_revno"
        self.disable_verb(verb)
        self.assertEqual(rev1, branch.get_rev_id(1))
        self.assertLength(
            1, [call for call in self.hpss_calls if call.call.method == verb]
        )


class TestRepositoryHasSignatureForRevisionId(TestRemoteRepository):
    def test_has_signature_for_revision_id(self):
        # ('yes', ) for Repository.has_signature_for_revision_id -> 'True'.
        transport_path = "quack"
        repo, client = self.setup_fake_client_and_repository(transport_path)
        client.add_success_response(b"yes")
        result = repo.has_signature_for_revision_id(b"A")
        self.assertEqual(
            [("call", b"Repository.has_signature_for_revision_id", (b"quack/", b"A"))],
            client._calls,
        )
        self.assertEqual(True, result)

    def test_is_not_shared(self):
        # ('no', ) for Repository.has_signature_for_revision_id -> 'False'.
        transport_path = "qwack"
        repo, client = self.setup_fake_client_and_repository(transport_path)
        client.add_success_response(b"no")
        result = repo.has_signature_for_revision_id(b"A")
        self.assertEqual(
            [("call", b"Repository.has_signature_for_revision_id", (b"qwack/", b"A"))],
            client._calls,
        )
        self.assertEqual(False, result)


class TestRepositoryPhysicalLockStatus(TestRemoteRepository):
    def test_get_physical_lock_status_yes(self):
        transport_path = "qwack"
        repo, client = self.setup_fake_client_and_repository(transport_path)
        client.add_success_response(b"yes")
        result = repo.get_physical_lock_status()
        self.assertEqual(
            [("call", b"Repository.get_physical_lock_status", (b"qwack/",))],
            client._calls,
        )
        self.assertEqual(True, result)

    def test_get_physical_lock_status_no(self):
        transport_path = "qwack"
        repo, client = self.setup_fake_client_and_repository(transport_path)
        client.add_success_response(b"no")
        result = repo.get_physical_lock_status()
        self.assertEqual(
            [("call", b"Repository.get_physical_lock_status", (b"qwack/",))],
            client._calls,
        )
        self.assertEqual(False, result)


class TestRepositoryIsShared(TestRemoteRepository):
    def test_is_shared(self):
        # ('yes', ) for Repository.is_shared -> 'True'.
        transport_path = "quack"
        repo, client = self.setup_fake_client_and_repository(transport_path)
        client.add_success_response(b"yes")
        result = repo.is_shared()
        self.assertEqual(
            [("call", b"Repository.is_shared", (b"quack/",))], client._calls
        )
        self.assertEqual(True, result)

    def test_is_not_shared(self):
        # ('no', ) for Repository.is_shared -> 'False'.
        transport_path = "qwack"
        repo, client = self.setup_fake_client_and_repository(transport_path)
        client.add_success_response(b"no")
        result = repo.is_shared()
        self.assertEqual(
            [("call", b"Repository.is_shared", (b"qwack/",))], client._calls
        )
        self.assertEqual(False, result)


class TestRepositoryMakeWorkingTrees(TestRemoteRepository):
    def test_make_working_trees(self):
        # ('yes', ) for Repository.make_working_trees -> 'True'.
        transport_path = "quack"
        repo, client = self.setup_fake_client_and_repository(transport_path)
        client.add_success_response(b"yes")
        result = repo.make_working_trees()
        self.assertEqual(
            [("call", b"Repository.make_working_trees", (b"quack/",))], client._calls
        )
        self.assertEqual(True, result)

    def test_no_working_trees(self):
        # ('no', ) for Repository.make_working_trees -> 'False'.
        transport_path = "qwack"
        repo, client = self.setup_fake_client_and_repository(transport_path)
        client.add_success_response(b"no")
        result = repo.make_working_trees()
        self.assertEqual(
            [("call", b"Repository.make_working_trees", (b"qwack/",))], client._calls
        )
        self.assertEqual(False, result)


class TestRepositoryLockWrite(TestRemoteRepository):
    def test_lock_write(self):
        transport_path = "quack"
        repo, client = self.setup_fake_client_and_repository(transport_path)
        client.add_success_response(b"ok", b"a token")
        token = repo.lock_write().repository_token
        self.assertEqual(
            [("call", b"Repository.lock_write", (b"quack/", b""))], client._calls
        )
        self.assertEqual(b"a token", token)

    def test_lock_write_already_locked(self):
        transport_path = "quack"
        repo, client = self.setup_fake_client_and_repository(transport_path)
        client.add_error_response(b"LockContention")
        self.assertRaises(errors.LockContention, repo.lock_write)
        self.assertEqual(
            [("call", b"Repository.lock_write", (b"quack/", b""))], client._calls
        )

    def test_lock_write_unlockable(self):
        transport_path = "quack"
        repo, client = self.setup_fake_client_and_repository(transport_path)
        client.add_error_response(b"UnlockableTransport")
        self.assertRaises(errors.UnlockableTransport, repo.lock_write)
        self.assertEqual(
            [("call", b"Repository.lock_write", (b"quack/", b""))], client._calls
        )


class TestRepositoryWriteGroups(TestRemoteRepository):
    def test_start_write_group(self):
        transport_path = "quack"
        repo, client = self.setup_fake_client_and_repository(transport_path)
        client.add_expected_call(
            b"Repository.lock_write", (b"quack/", b""), b"success", (b"ok", b"a token")
        )
        client.add_expected_call(
            b"Repository.start_write_group",
            (b"quack/", b"a token"),
            b"success",
            (b"ok", (b"token1",)),
        )
        repo.lock_write()
        repo.start_write_group()

    def test_start_write_group_unsuspendable(self):
        # Some repositories do not support suspending write
        # groups. For those, fall back to the "real" repository.
        transport_path = "quack"
        repo, client = self.setup_fake_client_and_repository(transport_path)

        def stub_ensure_real():
            client._calls.append(("_ensure_real",))
            repo._real_repository = _StubRealPackRepository(client._calls)

        repo._ensure_real = stub_ensure_real
        client.add_expected_call(
            b"Repository.lock_write", (b"quack/", b""), b"success", (b"ok", b"a token")
        )
        client.add_expected_call(
            b"Repository.start_write_group",
            (b"quack/", b"a token"),
            b"error",
            (b"UnsuspendableWriteGroup",),
        )
        repo.lock_write()
        repo.start_write_group()
        self.assertEqual(
            client._calls[-2:], [("_ensure_real",), ("start_write_group",)]
        )

    def test_commit_write_group(self):
        transport_path = "quack"
        repo, client = self.setup_fake_client_and_repository(transport_path)
        client.add_expected_call(
            b"Repository.lock_write", (b"quack/", b""), b"success", (b"ok", b"a token")
        )
        client.add_expected_call(
            b"Repository.start_write_group",
            (b"quack/", b"a token"),
            b"success",
            (b"ok", [b"token1"]),
        )
        client.add_expected_call(
            b"Repository.commit_write_group",
            (b"quack/", b"a token", [b"token1"]),
            b"success",
            (b"ok",),
        )
        repo.lock_write()
        repo.start_write_group()
        repo.commit_write_group()

    def test_abort_write_group(self):
        transport_path = "quack"
        repo, client = self.setup_fake_client_and_repository(transport_path)
        client.add_expected_call(
            b"Repository.lock_write", (b"quack/", b""), b"success", (b"ok", b"a token")
        )
        client.add_expected_call(
            b"Repository.start_write_group",
            (b"quack/", b"a token"),
            b"success",
            (b"ok", [b"token1"]),
        )
        client.add_expected_call(
            b"Repository.abort_write_group",
            (b"quack/", b"a token", [b"token1"]),
            b"success",
            (b"ok",),
        )
        repo.lock_write()
        repo.start_write_group()
        repo.abort_write_group(False)

    def test_suspend_write_group(self):
        transport_path = "quack"
        repo, client = self.setup_fake_client_and_repository(transport_path)
        self.assertEqual([], repo.suspend_write_group())

    def test_resume_write_group(self):
        transport_path = "quack"
        repo, client = self.setup_fake_client_and_repository(transport_path)
        client.add_expected_call(
            b"Repository.lock_write", (b"quack/", b""), b"success", (b"ok", b"a token")
        )
        client.add_expected_call(
            b"Repository.check_write_group",
            (b"quack/", b"a token", [b"token1"]),
            b"success",
            (b"ok",),
        )
        repo.lock_write()
        repo.resume_write_group(["token1"])


class TestRepositorySetMakeWorkingTrees(TestRemoteRepository):
    def test_backwards_compat(self):
        self.setup_smart_server_with_call_log()
        repo = self.make_repository(".")
        self.reset_smart_call_log()
        verb = b"Repository.set_make_working_trees"
        self.disable_verb(verb)
        repo.set_make_working_trees(True)
        call_count = len([call for call in self.hpss_calls if call.call.method == verb])
        self.assertEqual(1, call_count)

    def test_current(self):
        transport_path = "quack"
        repo, client = self.setup_fake_client_and_repository(transport_path)
        client.add_expected_call(
            b"Repository.set_make_working_trees",
            (b"quack/", b"True"),
            b"success",
            (b"ok",),
        )
        client.add_expected_call(
            b"Repository.set_make_working_trees",
            (b"quack/", b"False"),
            b"success",
            (b"ok",),
        )
        repo.set_make_working_trees(True)
        repo.set_make_working_trees(False)


class TestRepositoryUnlock(TestRemoteRepository):
    def test_unlock(self):
        transport_path = "quack"
        repo, client = self.setup_fake_client_and_repository(transport_path)
        client.add_success_response(b"ok", b"a token")
        client.add_success_response(b"ok")
        repo.lock_write()
        repo.unlock()
        self.assertEqual(
            [
                ("call", b"Repository.lock_write", (b"quack/", b"")),
                ("call", b"Repository.unlock", (b"quack/", b"a token")),
            ],
            client._calls,
        )

    def test_unlock_wrong_token(self):
        # If somehow the token is wrong, unlock will raise TokenMismatch.
        transport_path = "quack"
        repo, client = self.setup_fake_client_and_repository(transport_path)
        client.add_success_response(b"ok", b"a token")
        client.add_error_response(b"TokenMismatch")
        repo.lock_write()
        self.assertRaises(errors.TokenMismatch, repo.unlock)


class TestRepositoryHasRevision(TestRemoteRepository):
    def test_none(self):
        # repo.has_revision(None) should not cause any traffic.
        transport_path = "quack"
        repo, client = self.setup_fake_client_and_repository(transport_path)

        # The null revision is always there, so has_revision(None) == True.
        self.assertEqual(True, repo.has_revision(NULL_REVISION))

        # The remote repo shouldn't be accessed.
        self.assertEqual([], client._calls)


class TestRepositoryIterFilesBytes(TestRemoteRepository):
    """Test Repository.iter_file_bytes."""

    def test_single(self):
        transport_path = "quack"
        repo, client = self.setup_fake_client_and_repository(transport_path)
        client.add_expected_call(
            b"Repository.iter_files_bytes",
            (b"quack/",),
            b"success",
            (b"ok",),
            iter([b"ok\x000", b"\n", zlib.compress(b"mydata" * 10)]),
        )
        for identifier, byte_stream in repo.iter_files_bytes(
            [(b"somefile", b"somerev", b"myid")]
        ):
            self.assertEqual(b"myid", identifier)
            self.assertEqual(b"".join(byte_stream), b"mydata" * 10)

    def test_missing(self):
        transport_path = "quack"
        repo, client = self.setup_fake_client_and_repository(transport_path)
        client.add_expected_call(
            b"Repository.iter_files_bytes",
            (b"quack/",),
            b"error",
            (b"RevisionNotPresent", b"somefile", b"somerev"),
            iter([b"absent\0somefile\0somerev\n"]),
        )
        self.assertRaises(
            errors.RevisionNotPresent,
            list,
            repo.iter_files_bytes([(b"somefile", b"somerev", b"myid")]),
        )


class TestRepositoryInsertStreamBase(TestRemoteRepository):
    """Base class for Repository.insert_stream and .insert_stream_1.19
    tests.
    """

    def checkInsertEmptyStream(self, repo, client):
        """Insert an empty stream, checking the result.

        This checks that there are no resume_tokens or missing_keys, and that
        the client is finished.
        """
        sink = repo._get_sink()
        fmt = repository.format_registry.get_default()
        resume_tokens, missing_keys = sink.insert_stream([], fmt, [])
        self.assertEqual([], resume_tokens)
        self.assertEqual(set(), missing_keys)
        self.assertFinished(client)


class TestRepositoryInsertStream(TestRepositoryInsertStreamBase):
    """Tests for using Repository.insert_stream verb when the _1.19 variant is
    not available.

    This test case is very similar to TestRepositoryInsertStream_1_19.
    """

    def setUp(self):
        super().setUp()
        self.disable_verb(b"Repository.insert_stream_1.19")

    def test_unlocked_repo(self):
        transport_path = "quack"
        repo, client = self.setup_fake_client_and_repository(transport_path)
        client.add_expected_call(
            b"Repository.insert_stream_1.19",
            (b"quack/", b""),
            b"unknown",
            (b"Repository.insert_stream_1.19",),
        )
        client.add_expected_call(
            b"Repository.insert_stream", (b"quack/", b""), b"success", (b"ok",)
        )
        client.add_expected_call(
            b"Repository.insert_stream", (b"quack/", b""), b"success", (b"ok",)
        )
        self.checkInsertEmptyStream(repo, client)

    def test_locked_repo_with_no_lock_token(self):
        transport_path = "quack"
        repo, client = self.setup_fake_client_and_repository(transport_path)
        client.add_expected_call(
            b"Repository.lock_write", (b"quack/", b""), b"success", (b"ok", b"")
        )
        client.add_expected_call(
            b"Repository.insert_stream_1.19",
            (b"quack/", b""),
            b"unknown",
            (b"Repository.insert_stream_1.19",),
        )
        client.add_expected_call(
            b"Repository.insert_stream", (b"quack/", b""), b"success", (b"ok",)
        )
        client.add_expected_call(
            b"Repository.insert_stream", (b"quack/", b""), b"success", (b"ok",)
        )
        repo.lock_write()
        self.checkInsertEmptyStream(repo, client)

    def test_locked_repo_with_lock_token(self):
        transport_path = "quack"
        repo, client = self.setup_fake_client_and_repository(transport_path)
        client.add_expected_call(
            b"Repository.lock_write", (b"quack/", b""), b"success", (b"ok", b"a token")
        )
        client.add_expected_call(
            b"Repository.insert_stream_1.19",
            (b"quack/", b"", b"a token"),
            b"unknown",
            (b"Repository.insert_stream_1.19",),
        )
        client.add_expected_call(
            b"Repository.insert_stream_locked",
            (b"quack/", b"", b"a token"),
            b"success",
            (b"ok",),
        )
        client.add_expected_call(
            b"Repository.insert_stream_locked",
            (b"quack/", b"", b"a token"),
            b"success",
            (b"ok",),
        )
        repo.lock_write()
        self.checkInsertEmptyStream(repo, client)

    def test_stream_with_inventory_deltas(self):
        """'inventory-deltas' substreams cannot be sent to the
        Repository.insert_stream verb, because not all servers that implement
        that verb will accept them.  So when one is encountered the RemoteSink
        immediately stops using that verb and falls back to VFS insert_stream.
        """
        transport_path = "quack"
        repo, client = self.setup_fake_client_and_repository(transport_path)
        client.add_expected_call(
            b"Repository.insert_stream_1.19",
            (b"quack/", b""),
            b"unknown",
            (b"Repository.insert_stream_1.19",),
        )
        client.add_expected_call(
            b"Repository.insert_stream", (b"quack/", b""), b"success", (b"ok",)
        )
        client.add_expected_call(
            b"Repository.insert_stream", (b"quack/", b""), b"success", (b"ok",)
        )
        # Create a fake real repository for insert_stream to fall back on, so
        # that we can directly see the records the RemoteSink passes to the
        # real sink.

        class FakeRealSink:
            def __init__(self):
                self.records = []

            def insert_stream(self, stream, src_format, resume_tokens):
                for substream_kind, substream in stream:
                    self.records.append(
                        (substream_kind, [record.key for record in substream])
                    )
                return [b"fake tokens"], [b"fake missing keys"]

        fake_real_sink = FakeRealSink()

        class FakeRealRepository:
            def _get_sink(self):
                return fake_real_sink

            def is_in_write_group(self):
                return False

            def refresh_data(self):
                return True

        repo._real_repository = FakeRealRepository()
        sink = repo._get_sink()
        fmt = repository.format_registry.get_default()
        stream = self.make_stream_with_inv_deltas(fmt)
        resume_tokens, missing_keys = sink.insert_stream(stream, fmt, [])
        # Every record from the first inventory delta should have been sent to
        # the VFS sink.
        expected_records = [
            ("inventory-deltas", [(b"rev2",), (b"rev3",)]),
            ("texts", [(b"some-rev", b"some-file")]),
        ]
        self.assertEqual(expected_records, fake_real_sink.records)
        # The return values from the real sink's insert_stream are propagated
        # back to the original caller.
        self.assertEqual([b"fake tokens"], resume_tokens)
        self.assertEqual([b"fake missing keys"], missing_keys)
        self.assertFinished(client)

    def make_stream_with_inv_deltas(self, fmt):
        """Make a simple stream with an inventory delta followed by more
        records and more substreams to test that all records and substreams
        from that point on are used.

        This sends, in order:
           * inventories substream: rev1, rev2, rev3.  rev2 and rev3 are
             inventory-deltas.
           * texts substream: (some-rev, some-file)
        """
        # Define a stream using generators so that it isn't rewindable.
<<<<<<< HEAD
        inv = inventory.Inventory(revision_id=b"rev1")
        inv.root.revision = b"rev1"
=======
        inv = inventory.Inventory(revision_id=b'rev1', root_revision=b'rev1')
>>>>>>> 751e265c

        def stream_with_inv_delta():
            yield ("inventories", inventories_substream())
            yield ("inventory-deltas", inventory_delta_substream())
            yield (
                "texts",
                [
                    versionedfile.FulltextContentFactory(
                        (b"some-rev", b"some-file"), (), None, b"content"
                    )
                ],
            )

        def inventories_substream():
            # An empty inventory fulltext.  This will be streamed normally.
            chunks = fmt._inventory_serializer.write_inventory_to_lines(inv)
            yield versionedfile.ChunkedContentFactory(
                (b"rev1",), (), None, chunks, chunks_are_lines=True
            )

        def inventory_delta_substream():
            # An inventory delta.  This can't be streamed via this verb, so it
            # will trigger a fallback to VFS insert_stream.
            entry = inv.make_entry(
<<<<<<< HEAD
                "directory", "newdir", inv.root.file_id, b"newdir-id"
            )
            entry.revision = b"ghost"
            delta = inventory_delta.InventoryDelta(
                [(None, "newdir", b"newdir-id", entry)]
            )
=======
                'directory', 'newdir', inv.root.file_id, b'newdir-id', revision=b'ghost')
            delta = inventory_delta.InventoryDelta([(None, 'newdir', b'newdir-id', entry)])
>>>>>>> 751e265c
            serializer = inventory_delta.InventoryDeltaSerializer(
                versioned_root=True, tree_references=False
            )
            lines = serializer.delta_to_lines(b"rev1", b"rev2", delta)
            yield versionedfile.ChunkedContentFactory(
                (b"rev2",), ((b"rev1",)), None, lines
            )
            # Another delta.
            lines = serializer.delta_to_lines(b"rev1", b"rev3", delta)
            yield versionedfile.ChunkedContentFactory(
                (b"rev3",), ((b"rev1",)), None, lines
            )

        return stream_with_inv_delta()


class TestRepositoryInsertStream_1_19(TestRepositoryInsertStreamBase):
    def test_unlocked_repo(self):
        transport_path = "quack"
        repo, client = self.setup_fake_client_and_repository(transport_path)
        client.add_expected_call(
            b"Repository.insert_stream_1.19", (b"quack/", b""), b"success", (b"ok",)
        )
        client.add_expected_call(
            b"Repository.insert_stream_1.19", (b"quack/", b""), b"success", (b"ok",)
        )
        self.checkInsertEmptyStream(repo, client)

    def test_locked_repo_with_no_lock_token(self):
        transport_path = "quack"
        repo, client = self.setup_fake_client_and_repository(transport_path)
        client.add_expected_call(
            b"Repository.lock_write", (b"quack/", b""), b"success", (b"ok", b"")
        )
        client.add_expected_call(
            b"Repository.insert_stream_1.19", (b"quack/", b""), b"success", (b"ok",)
        )
        client.add_expected_call(
            b"Repository.insert_stream_1.19", (b"quack/", b""), b"success", (b"ok",)
        )
        repo.lock_write()
        self.checkInsertEmptyStream(repo, client)

    def test_locked_repo_with_lock_token(self):
        transport_path = "quack"
        repo, client = self.setup_fake_client_and_repository(transport_path)
        client.add_expected_call(
            b"Repository.lock_write", (b"quack/", b""), b"success", (b"ok", b"a token")
        )
        client.add_expected_call(
            b"Repository.insert_stream_1.19",
            (b"quack/", b"", b"a token"),
            b"success",
            (b"ok",),
        )
        client.add_expected_call(
            b"Repository.insert_stream_1.19",
            (b"quack/", b"", b"a token"),
            b"success",
            (b"ok",),
        )
        repo.lock_write()
        self.checkInsertEmptyStream(repo, client)


class TestRepositoryTarball(TestRemoteRepository):
    # This is a canned tarball reponse we can validate against
    tarball_content = base64.b64decode(
        "QlpoOTFBWSZTWdGkj3wAAWF/k8aQACBIB//A9+8cIX/v33AACEAYABAECEACNz"
        "JqsgJJFPTSnk1A3qh6mTQAAAANPUHkagkSTEkaA09QaNAAAGgAAAcwCYCZGAEY"
        "mJhMJghpiaYBUkKammSHqNMZQ0NABkNAeo0AGneAevnlwQoGzEzNVzaYxp/1Uk"
        "xXzA1CQX0BJMZZLcPBrluJir5SQyijWHYZ6ZUtVqqlYDdB2QoCwa9GyWwGYDMA"
        "OQYhkpLt/OKFnnlT8E0PmO8+ZNSo2WWqeCzGB5fBXZ3IvV7uNJVE7DYnWj6qwB"
        "k5DJDIrQ5OQHHIjkS9KqwG3mc3t+F1+iujb89ufyBNIKCgeZBWrl5cXxbMGoMs"
        "c9JuUkg5YsiVcaZJurc6KLi6yKOkgCUOlIlOpOoXyrTJjK8ZgbklReDdwGmFgt"
        "dkVsAIslSVCd4AtACSLbyhLHryfb14PKegrVDba+U8OL6KQtzdM5HLjAc8/p6n"
        "0lgaWU8skgO7xupPTkyuwheSckejFLK5T4ZOo0Gda9viaIhpD1Qn7JqqlKAJqC"
        "QplPKp2nqBWAfwBGaOwVrz3y1T+UZZNismXHsb2Jq18T+VaD9k4P8DqE3g70qV"
        "JLurpnDI6VS5oqDDPVbtVjMxMxMg4rzQVipn2Bv1fVNK0iq3Gl0hhnnHKm/egy"
        "nWQ7QH/F3JFOFCQ0aSPfA="
    )

    def test_repository_tarball(self):
        # Test that Repository.tarball generates the right operations
        transport_path = "repo"
        expected_calls = [
            (
                "call_expecting_body",
                b"Repository.tarball",
                (
                    b"repo/",
                    b"bz2",
                ),
            ),
        ]
        repo, client = self.setup_fake_client_and_repository(transport_path)
        client.add_success_response_with_body(self.tarball_content, b"ok")
        # Now actually ask for the tarball
        tarball_file = repo._get_tarball("bz2")
        try:
            self.assertEqual(expected_calls, client._calls)
            self.assertEqual(self.tarball_content, tarball_file.read())
        finally:
            tarball_file.close()


class TestRemoteRepositoryCopyContent(tests.TestCaseWithTransport):
    """RemoteRepository.copy_content_into optimizations."""

    def test_copy_content_remote_to_local(self):
        self.transport_server = test_server.SmartTCPServer_for_testing
        src_repo = self.make_repository("repo1")
        src_repo = repository.Repository.open(self.get_url("repo1"))
        # At the moment the tarball-based copy_content_into can't write back
        # into a smart server.  It would be good if it could upload the
        # tarball; once that works we'd have to create repositories of
        # different formats. -- mbp 20070410
        dest_url = self.get_vfs_only_url("repo2")
        dest_bzrdir = BzrDir.create(dest_url)
        dest_repo = dest_bzrdir.create_repository()
        self.assertNotIsInstance(dest_repo, RemoteRepository)
        self.assertIsInstance(src_repo, RemoteRepository)
        src_repo.copy_content_into(dest_repo)


class _StubRealPackRepository:
    def __init__(self, calls):
        self.calls = calls
        self._pack_collection = _StubPackCollection(calls)

    def start_write_group(self):
        self.calls.append(("start_write_group",))

    def is_in_write_group(self):
        return False

    def refresh_data(self):
        self.calls.append(("pack collection reload_pack_names",))


class _StubPackCollection:
    def __init__(self, calls):
        self.calls = calls

    def autopack(self):
        self.calls.append(("pack collection autopack",))


class TestRemotePackRepositoryAutoPack(TestRemoteRepository):
    """Tests for RemoteRepository.autopack implementation."""

    def test_ok(self):
        """When the server returns 'ok' and there's no _real_repository, then
        nothing else happens: the autopack method is done.
        """
        transport_path = "quack"
        repo, client = self.setup_fake_client_and_repository(transport_path)
        client.add_expected_call(
            b"PackRepository.autopack", (b"quack/",), b"success", (b"ok",)
        )
        repo.autopack()
        self.assertFinished(client)

    def test_ok_with_real_repo(self):
        """When the server returns 'ok' and there is a _real_repository, then
        the _real_repository's reload_pack_name's method will be called.
        """
        transport_path = "quack"
        repo, client = self.setup_fake_client_and_repository(transport_path)
        client.add_expected_call(
            b"PackRepository.autopack", (b"quack/",), b"success", (b"ok",)
        )
        repo._real_repository = _StubRealPackRepository(client._calls)
        repo.autopack()
        self.assertEqual(
            [
                ("call", b"PackRepository.autopack", (b"quack/",)),
                ("pack collection reload_pack_names",),
            ],
            client._calls,
        )

    def test_backwards_compatibility(self):
        """If the server does not recognise the PackRepository.autopack verb,
        fallback to the real_repository's implementation.
        """
        transport_path = "quack"
        repo, client = self.setup_fake_client_and_repository(transport_path)
        client.add_unknown_method_response(b"PackRepository.autopack")

        def stub_ensure_real():
            client._calls.append(("_ensure_real",))
            repo._real_repository = _StubRealPackRepository(client._calls)

        repo._ensure_real = stub_ensure_real
        repo.autopack()
        self.assertEqual(
            [
                ("call", b"PackRepository.autopack", (b"quack/",)),
                ("_ensure_real",),
                ("pack collection autopack",),
            ],
            client._calls,
        )

    def test_oom_error_reporting(self):
        """An out-of-memory condition on the server is reported clearly."""
        transport_path = "quack"
        repo, client = self.setup_fake_client_and_repository(transport_path)
        client.add_expected_call(
            b"PackRepository.autopack", (b"quack/",), b"error", (b"MemoryError",)
        )
        err = self.assertRaises(errors.BzrError, repo.autopack)
        self.assertContainsRe(str(err), "^remote server out of mem")


class TestErrorTranslationBase(tests.TestCaseWithMemoryTransport):
    """Base class for unit tests for breezy.bzr.remote._translate_error."""

    def translateTuple(self, error_tuple, **context):
        """Call _translate_error with an ErrorFromSmartServer built from the
        given error_tuple.

        :param error_tuple: A tuple of a smart server response, as would be
            passed to an ErrorFromSmartServer.
        :kwargs context: context items to call _translate_error with.

        :returns: The error raised by _translate_error.
        """
        # Raise the ErrorFromSmartServer before passing it as an argument,
        # because _translate_error may need to re-raise it with a bare 'raise'
        # statement.
        server_error = errors.ErrorFromSmartServer(error_tuple)
        translated_error = self.translateErrorFromSmartServer(server_error, **context)
        return translated_error

    def translateErrorFromSmartServer(self, error_object, **context):
        """Like translateTuple, but takes an already constructed
        ErrorFromSmartServer rather than a tuple.
        """
        try:
            raise error_object
        except errors.ErrorFromSmartServer as server_error:
            translated_error = self.assertRaises(
                errors.BzrError, remote._translate_error, server_error, **context
            )
        return translated_error


class TestErrorTranslationSuccess(TestErrorTranslationBase):
    """Unit tests for breezy.bzr.remote._translate_error.

    Given an ErrorFromSmartServer (which has an error tuple from a smart
    server) and some context, _translate_error raises more specific errors from
    breezy.errors.

    This test case covers the cases where _translate_error succeeds in
    translating an ErrorFromSmartServer to something better.  See
    TestErrorTranslationRobustness for other cases.
    """

    def test_NoSuchRevision(self):
        branch = self.make_branch("")
        revid = b"revid"
        translated_error = self.translateTuple(
            (b"NoSuchRevision", revid), branch=branch
        )
        expected_error = errors.NoSuchRevision(branch, revid)
        self.assertEqual(expected_error, translated_error)

    def test_nosuchrevision(self):
        repository = self.make_repository("")
        revid = b"revid"
        translated_error = self.translateTuple(
            (b"nosuchrevision", revid), repository=repository
        )
        expected_error = errors.NoSuchRevision(repository, revid)
        self.assertEqual(expected_error, translated_error)

    def test_nobranch(self):
        bzrdir = self.make_controldir("")
        translated_error = self.translateTuple((b"nobranch",), bzrdir=bzrdir)
        expected_error = errors.NotBranchError(path=bzrdir.root_transport.base)
        self.assertEqual(expected_error, translated_error)

    def test_nobranch_one_arg(self):
        bzrdir = self.make_controldir("")
        translated_error = self.translateTuple(
            (b"nobranch", b"extra detail"), bzrdir=bzrdir
        )
        expected_error = errors.NotBranchError(
            path=bzrdir.root_transport.base, detail="extra detail"
        )
        self.assertEqual(expected_error, translated_error)

    def test_norepository(self):
        bzrdir = self.make_controldir("")
        translated_error = self.translateTuple((b"norepository",), bzrdir=bzrdir)
        expected_error = errors.NoRepositoryPresent(bzrdir)
        self.assertEqual(expected_error, translated_error)

    def test_LockContention(self):
        translated_error = self.translateTuple((b"LockContention",))
        expected_error = errors.LockContention("(remote lock)")
        self.assertEqual(expected_error, translated_error)

    def test_UnlockableTransport(self):
        bzrdir = self.make_controldir("")
        translated_error = self.translateTuple((b"UnlockableTransport",), bzrdir=bzrdir)
        expected_error = errors.UnlockableTransport(bzrdir.root_transport)
        self.assertEqual(expected_error, translated_error)

    def test_LockFailed(self):
        lock = "str() of a server lock"
        why = "str() of why"
        translated_error = self.translateTuple(
            (b"LockFailed", lock.encode("ascii"), why.encode("ascii"))
        )
        expected_error = errors.LockFailed(lock, why)
        self.assertEqual(expected_error, translated_error)

    def test_TokenMismatch(self):
        token = "a lock token"
        translated_error = self.translateTuple((b"TokenMismatch",), token=token)
        expected_error = errors.TokenMismatch(token, "(remote token)")
        self.assertEqual(expected_error, translated_error)

    def test_Diverged(self):
        branch = self.make_branch("a")
        other_branch = self.make_branch("b")
        translated_error = self.translateTuple(
            (b"Diverged",), branch=branch, other_branch=other_branch
        )
        expected_error = errors.DivergedBranches(branch, other_branch)
        self.assertEqual(expected_error, translated_error)

    def test_NotStacked(self):
        branch = self.make_branch("")
        translated_error = self.translateTuple((b"NotStacked",), branch=branch)
        expected_error = errors.NotStacked(branch)
        self.assertEqual(expected_error, translated_error)

    def test_ReadError_no_args(self):
        path = "a path"
        translated_error = self.translateTuple((b"ReadError",), path=path)
        expected_error = errors.ReadError(path)
        self.assertEqual(expected_error, translated_error)

    def test_ReadError(self):
        path = "a path"
        translated_error = self.translateTuple((b"ReadError", path.encode("utf-8")))
        expected_error = errors.ReadError(path)
        self.assertEqual(expected_error, translated_error)

    def test_IncompatibleRepositories(self):
        translated_error = self.translateTuple(
            (b"IncompatibleRepositories", b"repo1", b"repo2", b"details here")
        )
        expected_error = errors.IncompatibleRepositories(
            "repo1", "repo2", "details here"
        )
        self.assertEqual(expected_error, translated_error)

    def test_GhostRevisionsHaveNoRevno(self):
        translated_error = self.translateTuple(
            (b"GhostRevisionsHaveNoRevno", b"revid1", b"revid2")
        )
        expected_error = errors.GhostRevisionsHaveNoRevno(b"revid1", b"revid2")
        self.assertEqual(expected_error, translated_error)

    def test_PermissionDenied_no_args(self):
        path = "a path"
        translated_error = self.translateTuple((b"PermissionDenied",), path=path)
        expected_error = errors.PermissionDenied(path)
        self.assertEqual(expected_error, translated_error)

    def test_PermissionDenied_one_arg(self):
        path = "a path"
        translated_error = self.translateTuple(
            (b"PermissionDenied", path.encode("utf-8"))
        )
        expected_error = errors.PermissionDenied(path)
        self.assertEqual(expected_error, translated_error)

    def test_PermissionDenied_one_arg_and_context(self):
        """Given a choice between a path from the local context and a path on
        the wire, _translate_error prefers the path from the local context.
        """
        local_path = "local path"
        remote_path = "remote path"
        translated_error = self.translateTuple(
            (b"PermissionDenied", remote_path.encode("utf-8")), path=local_path
        )
        expected_error = errors.PermissionDenied(local_path)
        self.assertEqual(expected_error, translated_error)

    def test_PermissionDenied_two_args(self):
        path = "a path"
        extra = "a string with extra info"
        translated_error = self.translateTuple(
            (b"PermissionDenied", path.encode("utf-8"), extra.encode("utf-8"))
        )
        expected_error = errors.PermissionDenied(path, extra)
        self.assertEqual(expected_error, translated_error)

    # GZ 2011-03-02: TODO test for PermissionDenied with non-ascii 'extra'

    def test_NoSuchFile_context_path(self):
        local_path = "local path"
        translated_error = self.translateTuple(
            (b"ReadError", b"remote path"), path=local_path
        )
        expected_error = errors.ReadError(local_path)
        self.assertEqual(expected_error, translated_error)

    def test_NoSuchFile_without_context(self):
        remote_path = "remote path"
        translated_error = self.translateTuple(
            (b"ReadError", remote_path.encode("utf-8"))
        )
        expected_error = errors.ReadError(remote_path)
        self.assertEqual(expected_error, translated_error)

    def test_ReadOnlyError(self):
        translated_error = self.translateTuple((b"ReadOnlyError",))
        expected_error = errors.TransportNotPossible("readonly transport")
        self.assertEqual(expected_error, translated_error)

    def test_MemoryError(self):
        translated_error = self.translateTuple((b"MemoryError",))
        self.assertStartsWith(str(translated_error), "remote server out of memory")

    def test_generic_IndexError_no_classname(self):
        err = errors.ErrorFromSmartServer((b"error", b"list index out of range"))
        translated_error = self.translateErrorFromSmartServer(err)
        expected_error = UnknownErrorFromSmartServer(err)
        self.assertEqual(expected_error, translated_error)

    # GZ 2011-03-02: TODO test generic non-ascii error string

    def test_generic_KeyError(self):
        err = errors.ErrorFromSmartServer((b"error", b"KeyError", b"1"))
        translated_error = self.translateErrorFromSmartServer(err)
        expected_error = UnknownErrorFromSmartServer(err)
        self.assertEqual(expected_error, translated_error)

    def test_RevnoOutOfBounds(self):
        translated_error = self.translateTuple(
            ((b"revno-outofbounds", 5, 0, 3)), path=b"path"
        )
        expected_error = errors.RevnoOutOfBounds(5, (0, 3))
        self.assertEqual(expected_error, translated_error)


class TestErrorTranslationRobustness(TestErrorTranslationBase):
    """Unit tests for breezy.bzr.remote._translate_error's robustness.

    TestErrorTranslationSuccess is for cases where _translate_error can
    translate successfully.  This class about how _translate_err behaves when
    it fails to translate: it re-raises the original error.
    """

    def test_unrecognised_server_error(self):
        """If the error code from the server is not recognised, the original
        ErrorFromSmartServer is propagated unmodified.
        """
        error_tuple = (b"An unknown error tuple",)
        server_error = errors.ErrorFromSmartServer(error_tuple)
        translated_error = self.translateErrorFromSmartServer(server_error)
        expected_error = UnknownErrorFromSmartServer(server_error)
        self.assertEqual(expected_error, translated_error)

    def test_context_missing_a_key(self):
        """In case of a bug in the client, or perhaps an unexpected response
        from a server, _translate_error returns the original error tuple from
        the server and mutters a warning.
        """
        # To translate a NoSuchRevision error _translate_error needs a 'branch'
        # in the context dict.  So let's give it an empty context dict instead
        # to exercise its error recovery.
        error_tuple = (b"NoSuchRevision", b"revid")
        server_error = errors.ErrorFromSmartServer(error_tuple)
        translated_error = self.translateErrorFromSmartServer(server_error)
        self.assertEqual(server_error, translated_error)
        # In addition to re-raising ErrorFromSmartServer, some debug info has
        # been muttered to the log file for developer to look at.
        self.assertContainsRe(self.get_log(), "Missing key 'branch' in context")

    def test_path_missing(self):
        """Some translations (PermissionDenied, ReadError) can determine the
        'path' variable from either the wire or the local context.  If neither
        has it, then an error is raised.
        """
        error_tuple = (b"ReadError",)
        server_error = errors.ErrorFromSmartServer(error_tuple)
        translated_error = self.translateErrorFromSmartServer(server_error)
        self.assertEqual(server_error, translated_error)
        # In addition to re-raising ErrorFromSmartServer, some debug info has
        # been muttered to the log file for developer to look at.
        self.assertContainsRe(self.get_log(), "Missing key 'path' in context")


class TestStacking(tests.TestCaseWithTransport):
    """Tests for operations on stacked remote repositories.

    The underlying format type must support stacking.
    """

    def test_access_stacked_remote(self):
        # based on <http://launchpad.net/bugs/261315>
        # make a branch stacked on another repository containing an empty
        # revision, then open it over hpss - we should be able to see that
        # revision.
        base_builder = self.make_branch_builder("base", format="1.9")
        base_builder.start_series()
        base_revid = base_builder.build_snapshot(
            None,
            [("add", ("", None, "directory", None))],
            "message",
            revision_id=b"rev-id",
        )
        base_builder.finish_series()
        stacked_branch = self.make_branch("stacked", format="1.9")
        stacked_branch.set_stacked_on_url("../base")
        # start a server looking at this
        smart_server = test_server.SmartTCPServer_for_testing()
        self.start_server(smart_server)
        remote_bzrdir = BzrDir.open(smart_server.get_url() + "/stacked")
        # can get its branch and repository
        remote_branch = remote_bzrdir.open_branch()
        remote_repo = remote_branch.repository
        remote_repo.lock_read()
        try:
            # it should have an appropriate fallback repository, which should also
            # be a RemoteRepository
            self.assertLength(1, remote_repo._fallback_repositories)
            self.assertIsInstance(
                remote_repo._fallback_repositories[0], RemoteRepository
            )
            # and it has the revision committed to the underlying repository;
            # these have varying implementations so we try several of them
            self.assertTrue(remote_repo.has_revisions([base_revid]))
            self.assertTrue(remote_repo.has_revision(base_revid))
            self.assertEqual(remote_repo.get_revision(base_revid).message, "message")
        finally:
            remote_repo.unlock()

    def prepare_stacked_remote_branch(self):
        """Get stacked_upon and stacked branches with content in each."""
        self.setup_smart_server_with_call_log()
        tree1 = self.make_branch_and_tree("tree1", format="1.9")
        tree1.commit("rev1", rev_id=b"rev1")
        tree2 = tree1.branch.controldir.sprout("tree2", stacked=True).open_workingtree()
        local_tree = tree2.branch.create_checkout("local")
        local_tree.commit("local changes make me feel good.")
        branch2 = Branch.open(self.get_url("tree2"))
        branch2.lock_read()
        self.addCleanup(branch2.unlock)
        return tree1.branch, branch2

    def test_stacked_get_parent_map(self):
        # the public implementation of get_parent_map obeys stacking
        _, branch = self.prepare_stacked_remote_branch()
        repo = branch.repository
        self.assertEqual({b"rev1"}, set(repo.get_parent_map([b"rev1"])))

    def test_unstacked_get_parent_map(self):
        # _unstacked_provider.get_parent_map ignores stacking
        _, branch = self.prepare_stacked_remote_branch()
        provider = branch.repository._unstacked_provider
        self.assertEqual(set(), set(provider.get_parent_map([b"rev1"])))

    def fetch_stream_to_rev_order(self, stream):
        result = []
        for kind, substream in stream:
            if not kind == "revisions":
                list(substream)
            else:
                for content in substream:
                    result.append(content.key[-1])
        return result

    def get_ordered_revs(self, format, order, branch_factory=None):
        """Get a list of the revisions in a stream to format format.

        :param format: The format of the target.
        :param order: the order that target should have requested.
        :param branch_factory: A callable to create a trunk and stacked branch
            to fetch from. If none, self.prepare_stacked_remote_branch is used.
        :result: The revision ids in the stream, in the order seen,
            the topological order of revisions in the source.
        """
        unordered_format = controldir.format_registry.get(format)()
        target_repository_format = unordered_format.repository_format
        # Cross check
        self.assertEqual(order, target_repository_format._fetch_order)
        if branch_factory is None:
            branch_factory = self.prepare_stacked_remote_branch
        _, stacked = branch_factory()
        source = stacked.repository._get_source(target_repository_format)
        tip = stacked.last_revision()
        stacked.repository._ensure_real()
        graph = stacked.repository.get_graph()
        revs = [r for (r, ps) in graph.iter_ancestry([tip]) if r != NULL_REVISION]
        revs.reverse()
        search = vf_search.PendingAncestryResult([tip], stacked.repository)
        self.reset_smart_call_log()
        stream = source.get_stream(search)
        # We trust that if a revision is in the stream the rest of the new
        # content for it is too, as per our main fetch tests; here we are
        # checking that the revisions are actually included at all, and their
        # order.
        return self.fetch_stream_to_rev_order(stream), revs

    def test_stacked_get_stream_unordered(self):
        # Repository._get_source.get_stream() from a stacked repository with
        # unordered yields the full data from both stacked and stacked upon
        # sources.
        rev_ord, expected_revs = self.get_ordered_revs("1.9", "unordered")
        self.assertEqual(set(expected_revs), set(rev_ord))
        # Getting unordered results should have made a streaming data request
        # from the server, then one from the backing branch.
        self.assertLength(2, self.hpss_calls)

    def test_stacked_on_stacked_get_stream_unordered(self):
        # Repository._get_source.get_stream() from a stacked repository which
        # is itself stacked yields the full data from all three sources.
        def make_stacked_stacked():
            _, stacked = self.prepare_stacked_remote_branch()
            tree = stacked.controldir.sprout("tree3", stacked=True).open_workingtree()
            local_tree = tree.branch.create_checkout("local-tree3")
            local_tree.commit("more local changes are better")
            branch = Branch.open(self.get_url("tree3"))
            branch.lock_read()
            self.addCleanup(branch.unlock)
            return None, branch

        rev_ord, expected_revs = self.get_ordered_revs(
            "1.9", "unordered", branch_factory=make_stacked_stacked
        )
        self.assertEqual(set(expected_revs), set(rev_ord))
        # Getting unordered results should have made a streaming data request
        # from the server, and one from each backing repo
        self.assertLength(3, self.hpss_calls)

    def test_stacked_get_stream_topological(self):
        # Repository._get_source.get_stream() from a stacked repository with
        # topological sorting yields the full data from both stacked and
        # stacked upon sources in topological order.
        rev_ord, expected_revs = self.get_ordered_revs("knit", "topological")
        self.assertEqual(expected_revs, rev_ord)
        # Getting topological sort requires VFS calls still - one of which is
        # pushing up from the bound branch.
        self.assertLength(14, self.hpss_calls)

    def test_stacked_get_stream_groupcompress(self):
        # Repository._get_source.get_stream() from a stacked repository with
        # groupcompress sorting yields the full data from both stacked and
        # stacked upon sources in groupcompress order.
        raise tests.TestSkipped("No groupcompress ordered format available")
        rev_ord, expected_revs = self.get_ordered_revs("dev5", "groupcompress")
        self.assertEqual(expected_revs, reversed(rev_ord))
        # Getting unordered results should have made a streaming data request
        # from the backing branch, and one from the stacked on branch.
        self.assertLength(2, self.hpss_calls)

    def test_stacked_pull_more_than_stacking_has_bug_360791(self):
        # When pulling some fixed amount of content that is more than the
        # source has (because some is coming from a fallback branch, no error
        # should be received. This was reported as bug 360791.
        # Need three branches: a trunk, a stacked branch, and a preexisting
        # branch pulling content from stacked and trunk.
        self.setup_smart_server_with_call_log()
        trunk = self.make_branch_and_tree("trunk", format="1.9-rich-root")
        trunk.commit("start")
        stacked_branch = trunk.branch.create_clone_on_transport(
            self.get_transport("stacked"), stacked_on=trunk.branch.base
        )
        local = self.make_branch("local", format="1.9-rich-root")
        local.repository.fetch(
            stacked_branch.repository, stacked_branch.last_revision()
        )


class TestRemoteBranchEffort(tests.TestCaseWithTransport):
    def setUp(self):
        super().setUp()
        # Create a smart server that publishes whatever the backing VFS server
        # does.
        self.smart_server = test_server.SmartTCPServer_for_testing()
        self.start_server(self.smart_server, self.get_server())
        # Log all HPSS calls into self.hpss_calls.
        _SmartClient.hooks.install_named_hook("call", self.capture_hpss_call, None)
        self.hpss_calls = []

    def capture_hpss_call(self, params):
        self.hpss_calls.append(params.method)

    def test_copy_content_into_avoids_revision_history(self):
        local = self.make_branch("local")
        builder = self.make_branch_builder("remote")
        builder.build_commit(message="Commit.")
        remote_branch_url = self.smart_server.get_url() + "remote"
        remote_branch = bzrdir.BzrDir.open(remote_branch_url).open_branch()
        local.repository.fetch(remote_branch.repository)
        self.hpss_calls = []
        remote_branch.copy_content_into(local)
        self.assertNotIn(b"Branch.revision_history", self.hpss_calls)

    def test_fetch_everything_needs_just_one_call(self):
        local = self.make_branch("local")
        builder = self.make_branch_builder("remote")
        builder.build_commit(message="Commit.")
        remote_branch_url = self.smart_server.get_url() + "remote"
        remote_branch = bzrdir.BzrDir.open(remote_branch_url).open_branch()
        self.hpss_calls = []
        local.repository.fetch(
            remote_branch.repository,
            fetch_spec=vf_search.EverythingResult(remote_branch.repository),
        )
        self.assertEqual([b"Repository.get_stream_1.19"], self.hpss_calls)

    def override_verb(self, verb_name, verb):
        request_handlers = request.request_handlers
        orig_verb = request_handlers.get(verb_name)
        orig_info = request_handlers.get_info(verb_name)
        request_handlers.register(verb_name, verb, override_existing=True)
        self.addCleanup(
            request_handlers.register,
            verb_name,
            orig_verb,
            override_existing=True,
            info=orig_info,
        )

    def test_fetch_everything_backwards_compat(self):
        """Can fetch with EverythingResult even with pre 2.4 servers.

        Pre-2.4 do not support 'everything' searches with the
        Repository.get_stream_1.19 verb.
        """
        verb_log = []

        class OldGetStreamVerb(SmartServerRepositoryGetStream_1_19):
            """A version of the Repository.get_stream_1.19 verb patched to
            reject 'everything' searches the way 2.3 and earlier do.
            """

            def recreate_search(self, repository, search_bytes, discard_excess=False):
                verb_log.append(search_bytes.split(b"\n", 1)[0])
                if search_bytes == b"everything":
                    return (None, request.FailedSmartServerResponse((b"BadSearch",)))
                return super().recreate_search(
                    repository, search_bytes, discard_excess=discard_excess
                )

        self.override_verb(b"Repository.get_stream_1.19", OldGetStreamVerb)
        local = self.make_branch("local")
        builder = self.make_branch_builder("remote")
        builder.build_commit(message="Commit.")
        remote_branch_url = self.smart_server.get_url() + "remote"
        remote_branch = bzrdir.BzrDir.open(remote_branch_url).open_branch()
        self.hpss_calls = []
        local.repository.fetch(
            remote_branch.repository,
            fetch_spec=vf_search.EverythingResult(remote_branch.repository),
        )
        # make sure the overridden verb was used
        self.assertLength(1, verb_log)
        # more than one HPSS call is needed, but because it's a VFS callback
        # its hard to predict exactly how many.
        self.assertGreater(len(self.hpss_calls), 1)


class TestUpdateBoundBranchWithModifiedBoundLocation(tests.TestCaseWithTransport):
    """Ensure correct handling of bound_location modifications.

    This is tested against a smart server as http://pad.lv/786980 was about a
    ReadOnlyError (write attempt during a read-only transaction) which can only
    happen in this context.
    """

    def setUp(self):
        super().setUp()
        self.transport_server = test_server.SmartTCPServer_for_testing

    def make_master_and_checkout(self, master_name, checkout_name):
        # Create the master branch and its associated checkout
        self.master = self.make_branch_and_tree(master_name)
        self.checkout = self.master.branch.create_checkout(checkout_name)
        # Modify the master branch so there is something to update
        self.master.commit("add stuff")
        self.last_revid = self.master.commit("even more stuff")
        self.bound_location = self.checkout.branch.get_bound_location()

    def assertUpdateSucceeds(self, new_location):
        self.checkout.branch.set_bound_location(new_location)
        self.checkout.update()
        self.assertEqual(self.last_revid, self.checkout.last_revision())

    def test_without_final_slash(self):
        self.make_master_and_checkout("master", "checkout")
        # For unclear reasons some users have a bound_location without a final
        # '/', simulate that by forcing such a value
        self.assertEndsWith(self.bound_location, "/")
        self.assertUpdateSucceeds(self.bound_location.rstrip("/"))

    def test_plus_sign(self):
        self.make_master_and_checkout("+master", "checkout")
        self.assertUpdateSucceeds(self.bound_location.replace("%2B", "+", 1))

    def test_tilda(self):
        # Embed ~ in the middle of the path just to avoid any $HOME
        # interpretation
        self.make_master_and_checkout("mas~ter", "checkout")
        self.assertUpdateSucceeds(self.bound_location.replace("%2E", "~", 1))


class TestWithCustomErrorHandler(RemoteBranchTestCase):
    def test_no_context(self):
        class OutOfCoffee(errors.BzrError):
            """A dummy exception for testing."""

            def __init__(self, urgency):
                self.urgency = urgency

        remote.no_context_error_translators.register(
            b"OutOfCoffee", lambda err: OutOfCoffee(err.error_args[0])
        )
        transport = MemoryTransport()
        client = FakeClient(transport.base)
        client.add_expected_call(
            b"Branch.get_stacked_on_url", (b"quack/",), b"error", (b"NotStacked",)
        )
        client.add_expected_call(
            b"Branch.last_revision_info",
            (b"quack/",),
            b"error",
            (b"OutOfCoffee", b"low"),
        )
        transport.mkdir("quack")
        transport = transport.clone("quack")
        branch = self.make_remote_branch(transport, client)
        self.assertRaises(OutOfCoffee, branch.last_revision_info)
        self.assertFinished(client)

    def test_with_context(self):
        class OutOfTea(errors.BzrError):
            def __init__(self, branch, urgency):
                self.branch = branch
                self.urgency = urgency

        remote.error_translators.register(
            b"OutOfTea",
            lambda err, find, path: OutOfTea(
                err.error_args[0].decode("utf-8"), find("branch")
            ),
        )
        transport = MemoryTransport()
        client = FakeClient(transport.base)
        client.add_expected_call(
            b"Branch.get_stacked_on_url", (b"quack/",), b"error", (b"NotStacked",)
        )
        client.add_expected_call(
            b"Branch.last_revision_info", (b"quack/",), b"error", (b"OutOfTea", b"low")
        )
        transport.mkdir("quack")
        transport = transport.clone("quack")
        branch = self.make_remote_branch(transport, client)
        self.assertRaises(OutOfTea, branch.last_revision_info)
        self.assertFinished(client)


class TestRepositoryPack(TestRemoteRepository):
    def test_pack(self):
        transport_path = "quack"
        repo, client = self.setup_fake_client_and_repository(transport_path)
        client.add_expected_call(
            b"Repository.lock_write", (b"quack/", b""), b"success", (b"ok", b"token")
        )
        client.add_expected_call(
            b"Repository.pack",
            (b"quack/", b"token", b"False"),
            b"success",
            (b"ok",),
        )
        client.add_expected_call(
            b"Repository.unlock", (b"quack/", b"token"), b"success", (b"ok",)
        )
        repo.pack()

    def test_pack_with_hint(self):
        transport_path = "quack"
        repo, client = self.setup_fake_client_and_repository(transport_path)
        client.add_expected_call(
            b"Repository.lock_write", (b"quack/", b""), b"success", (b"ok", b"token")
        )
        client.add_expected_call(
            b"Repository.pack",
            (b"quack/", b"token", b"False"),
            b"success",
            (b"ok",),
        )
        client.add_expected_call(
            b"Repository.unlock", (b"quack/", b"token", b"False"), b"success", (b"ok",)
        )
        repo.pack(["hinta", "hintb"])


class TestRepositoryIterInventories(TestRemoteRepository):
    """Test Repository.iter_inventories."""

    def _serialize_inv_delta(self, old_name, new_name, delta):
        serializer = inventory_delta.InventoryDeltaSerializer(True, False)
        return b"".join(serializer.delta_to_lines(old_name, new_name, delta))

    def test_single_empty(self):
        transport_path = "quack"
        repo, client = self.setup_fake_client_and_repository(transport_path)
        fmt = controldir.format_registry.get("2a")().repository_format
        repo._format = fmt
        stream = [
            (
                "inventory-deltas",
                [
                    versionedfile.FulltextContentFactory(
                        b"somerevid",
                        None,
                        None,
                        self._serialize_inv_delta(
                            b"null:", b"somerevid", inventory_delta.InventoryDelta([])
                        ),
                    )
                ],
            )
        ]
        client.add_expected_call(
            b"VersionedFileRepository.get_inventories",
            (b"quack/", b"unordered"),
            b"success",
            (b"ok",),
            _stream_to_byte_stream(stream, fmt),
        )
        ret = list(repo.iter_inventories([b"somerevid"]))
        self.assertLength(1, ret)
        inv = ret[0]
        self.assertEqual(b"somerevid", inv.revision_id)

    def test_empty(self):
        transport_path = "quack"
        repo, client = self.setup_fake_client_and_repository(transport_path)
        ret = list(repo.iter_inventories([]))
        self.assertEqual(ret, [])

    def test_missing(self):
        transport_path = "quack"
        repo, client = self.setup_fake_client_and_repository(transport_path)
        client.add_expected_call(
            b"VersionedFileRepository.get_inventories",
            (b"quack/", b"unordered"),
            b"success",
            (b"ok",),
            iter([]),
        )
        self.assertRaises(
            errors.NoSuchRevision, list, repo.iter_inventories([b"somerevid"])
        )


class TestRepositoryRevisionTreeArchive(TestRemoteRepository):
    """Test Repository.iter_inventories."""

    def _serialize_inv_delta(self, old_name, new_name, delta):
        serializer = inventory_delta.InventoryDeltaSerializer(True, False)
        return b"".join(serializer.delta_to_lines(old_name, new_name, delta))

    def test_simple(self):
        transport_path = "quack"
        repo, client = self.setup_fake_client_and_repository(transport_path)
        fmt = controldir.format_registry.get("2a")().repository_format
        repo._format = fmt
        stream = [
            (
                "inventory-deltas",
                [
                    versionedfile.FulltextContentFactory(
                        b"somerevid",
                        None,
                        None,
                        self._serialize_inv_delta(
                            b"null:", b"somerevid", inventory_delta.InventoryDelta([])
                        ),
                    )
                ],
            )
        ]
        client.add_expected_call(
            b"VersionedFileRepository.get_inventories",
            (b"quack/", b"unordered"),
            b"success",
            (b"ok",),
            _stream_to_byte_stream(stream, fmt),
        )
        f = BytesIO()
        with tarfile.open(mode="w", fileobj=f) as tf:
            info = tarfile.TarInfo("somefile")
            info.mtime = 432432
            contents = b"some data"
            info.type = tarfile.REGTYPE
            info.mode = 0o644
            info.size = len(contents)
            tf.addfile(info, BytesIO(contents))
        client.add_expected_call(
            b"Repository.revision_archive",
            (b"quack/", b"somerevid", b"tar", b"foo.tar", b"", b"", None),
            b"success",
            (b"ok",),
            f.getvalue(),
        )
        tree = repo.revision_tree(b"somerevid")
        self.assertEqual(f.getvalue(), b"".join(tree.archive("tar", "foo.tar")))


class TestRepositoryAnnotate(TestRemoteRepository):
    """Test RemoteRevisionTree.annotate.."""

    def _serialize_inv_delta(self, old_name, new_name, delta):
        serializer = inventory_delta.InventoryDeltaSerializer(True, False)
        return b"".join(serializer.delta_to_lines(old_name, new_name, delta))

    def test_simple(self):
        transport_path = "quack"
        repo, client = self.setup_fake_client_and_repository(transport_path)
        fmt = controldir.format_registry.get("2a")().repository_format
        repo._format = fmt
        stream = [
            (
                "inventory-deltas",
                [
                    versionedfile.FulltextContentFactory(
                        b"somerevid",
                        None,
                        None,
                        self._serialize_inv_delta(
                            b"null:", b"somerevid", inventory_delta.InventoryDelta([])
                        ),
                    )
                ],
            )
        ]
        client.add_expected_call(
            b"VersionedFileRepository.get_inventories",
            (b"quack/", b"unordered"),
            b"success",
            (b"ok",),
            _stream_to_byte_stream(stream, fmt),
        )
        client.add_expected_call(
            b"Repository.annotate_file_revision",
            (b"quack/", b"somerevid", b"filename", b"", b"current:"),
            b"success",
            (b"ok",),
            bencode.bencode([[b"baserevid", b"line 1\n"], [b"somerevid", b"line2\n"]]),
        )
        tree = repo.revision_tree(b"somerevid")
        self.assertEqual(
            [(b"baserevid", b"line 1\n"), (b"somerevid", b"line2\n")],
            list(tree.annotate_iter("filename")),
        )


class TestBranchGetAllReferenceInfo(RemoteBranchTestCase):
    def test_get_all_reference_info(self):
        transport = MemoryTransport()
        client = FakeClient(transport.base)
        client.add_expected_call(
            b"Branch.get_stacked_on_url", (b"quack/",), b"error", (b"NotStacked",)
        )
        client.add_expected_call(
            b"Branch.get_all_reference_info",
            (b"quack/",),
            b"success",
            (b"ok",),
            bencode.bencode([(b"file-id", b"https://www.example.com/", b"")]),
        )
        transport.mkdir("quack")
        transport = transport.clone("quack")
        branch = self.make_remote_branch(transport, client)
        result = branch._get_all_reference_info()
        self.assertFinished(client)
        self.assertEqual({b"file-id": ("https://www.example.com/", None)}, result)


class TestErrors(tests.TestCase):
    def test_untranslateable_error_from_smart_server(self):
        error_tuple = ("error", "tuple")
        orig_err = errors.ErrorFromSmartServer(error_tuple)
        err = UnknownErrorFromSmartServer(orig_err)
        self.assertEqual(
            "Server sent an unexpected error: ('error', 'tuple')", str(err)
        )<|MERGE_RESOLUTION|>--- conflicted
+++ resolved
@@ -4027,12 +4027,7 @@
            * texts substream: (some-rev, some-file)
         """
         # Define a stream using generators so that it isn't rewindable.
-<<<<<<< HEAD
-        inv = inventory.Inventory(revision_id=b"rev1")
-        inv.root.revision = b"rev1"
-=======
-        inv = inventory.Inventory(revision_id=b'rev1', root_revision=b'rev1')
->>>>>>> 751e265c
+        inv = inventory.Inventory(revision_id=b"rev1", root_revision=b"rev1")
 
         def stream_with_inv_delta():
             yield ("inventories", inventories_substream())
@@ -4057,17 +4052,11 @@
             # An inventory delta.  This can't be streamed via this verb, so it
             # will trigger a fallback to VFS insert_stream.
             entry = inv.make_entry(
-<<<<<<< HEAD
-                "directory", "newdir", inv.root.file_id, b"newdir-id"
+                "directory", "newdir", inv.root.file_id, b"newdir-id", revision=b"ghost"
             )
-            entry.revision = b"ghost"
             delta = inventory_delta.InventoryDelta(
                 [(None, "newdir", b"newdir-id", entry)]
             )
-=======
-                'directory', 'newdir', inv.root.file_id, b'newdir-id', revision=b'ghost')
-            delta = inventory_delta.InventoryDelta([(None, 'newdir', b'newdir-id', entry)])
->>>>>>> 751e265c
             serializer = inventory_delta.InventoryDeltaSerializer(
                 versioned_root=True, tree_references=False
             )
