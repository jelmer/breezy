--- conflicted
+++ resolved
@@ -236,15 +236,9 @@
         #   clone it.
         for name, local_branch in local_branches.items():
             local_branch.clone(
-<<<<<<< HEAD
                 result, revision_id=(None if name != '' else revision_id),
                 repository_policy=repository_policy,
-                name=name)
-=======
-                result, revision_id=revision_id,
-                repository_policy=repository_policy,
-                tag_selector=tag_selector)
->>>>>>> 8091b0c2
+                name=name, tag_selector=tag_selector)
         try:
             # Cheaper to check if the target is not local, than to try making
             # the tree and fail.
