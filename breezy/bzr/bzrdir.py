# Copyright (C) 2006-2011 Canonical Ltd
#
# This program is free software; you can redistribute it and/or modify
# it under the terms of the GNU General Public License as published by
# the Free Software Foundation; either version 2 of the License, or
# (at your option) any later version.
#
# This program is distributed in the hope that it will be useful,
# but WITHOUT ANY WARRANTY; without even the implied warranty of
# MERCHANTABILITY or FITNESS FOR A PARTICULAR PURPOSE.  See the
# GNU General Public License for more details.
#
# You should have received a copy of the GNU General Public License
# along with this program; if not, write to the Free Software
# Foundation, Inc., 51 Franklin Street, Fifth Floor, Boston, MA 02110-1301 USA

"""BzrDir logic. The BzrDir is the basic control directory used by bzr.

At format 7 this was split out into Branch, Repository and Checkout control
directories.

Note: This module has a lot of ``open`` functions/methods that return
references to in-memory objects. As a rule, there are no matching ``close``
methods. To free any associated resources, simply stop referencing the
objects returned.
"""

from __future__ import absolute_import

import sys

from ..lazy_import import lazy_import
lazy_import(globals(), """
from breezy import (
    branch as _mod_branch,
    cleanup,
    lockable_files,
    lockdir,
    osutils,
    repository,
    revision as _mod_revision,
    transport as _mod_transport,
    ui,
    urlutils,
    win32utils,
    )
from breezy.bzr import (
    branch as _mod_bzrbranch,
    fetch,
    remote,
    vf_search,
    workingtree_3,
    workingtree_4,
    )
from breezy.bzr import fullhistory as fullhistorybranch
from breezy.bzr import knitpack_repo
from breezy.transport import (
    do_catching_redirections,
    local,
    )
from breezy.i18n import gettext
""")

from ..sixish import viewitems
from ..trace import (
    mutter,
    note,
    warning,
    )

from .. import (
    config,
    controldir,
    errors,
    )


class MissingFeature(errors.BzrError):

    _fmt = ("Missing feature %(feature)s not provided by this "
            "version of Bazaar or any plugin.")

    def __init__(self, feature):
        self.feature = feature


class FeatureAlreadyRegistered(errors.BzrError):

    _fmt = 'The feature %(feature)s has already been registered.'

    def __init__(self, feature):
        self.feature = feature


class BzrDir(controldir.ControlDir):
    """A .bzr control diretory.

    BzrDir instances let you create or open any of the things that can be
    found within .bzr - checkouts, branches and repositories.

    :ivar transport:
        the transport which this bzr dir is rooted at (i.e. file:///.../.bzr/)
    :ivar root_transport:
        a transport connected to the directory this bzr was opened from
        (i.e. the parent directory holding the .bzr directory).

    Everything in the bzrdir should have the same file permissions.

    :cvar hooks: An instance of BzrDirHooks.
    """

    def break_lock(self):
        """Invoke break_lock on the first object in the bzrdir.

        If there is a tree, the tree is opened and break_lock() called.
        Otherwise, branch is tried, and finally repository.
        """
        # XXX: This seems more like a UI function than something that really
        # belongs in this class.
        try:
            thing_to_unlock = self.open_workingtree()
        except (errors.NotLocalUrl, errors.NoWorkingTree):
            try:
                thing_to_unlock = self.open_branch()
            except errors.NotBranchError:
                try:
                    thing_to_unlock = self.open_repository()
                except errors.NoRepositoryPresent:
                    return
        thing_to_unlock.break_lock()

    def check_conversion_target(self, target_format):
        """Check that a bzrdir as a whole can be converted to a new format."""
        # The only current restriction is that the repository content can be
        # fetched compatibly with the target.
        target_repo_format = target_format.repository_format
        try:
            self.open_repository()._format.check_conversion_target(
                target_repo_format)
        except errors.NoRepositoryPresent:
            # No repo, no problem.
            pass

    def clone_on_transport(self, transport, revision_id=None,
                           force_new_repo=False, preserve_stacking=False, stacked_on=None,
                           create_prefix=False, use_existing_dir=True, no_tree=False,
                           tag_selector=None):
        """Clone this bzrdir and its contents to transport verbatim.

        :param transport: The transport for the location to produce the clone
            at.  If the target directory does not exist, it will be created.
        :param revision_id: The tip revision-id to use for any branch or
            working tree.  If not None, then the clone operation may tune
            itself to download less data.
        :param force_new_repo: Do not use a shared repository for the target,
                               even if one is available.
        :param preserve_stacking: When cloning a stacked branch, stack the
            new branch on top of the other branch's stacked-on branch.
        :param create_prefix: Create any missing directories leading up to
            to_transport.
        :param use_existing_dir: Use an existing directory if one exists.
        :param no_tree: If set to true prevents creation of a working tree.
        """
        # Overview: put together a broad description of what we want to end up
        # with; then make as few api calls as possible to do it.

        # We may want to create a repo/branch/tree, if we do so what format
        # would we want for each:
        require_stacking = (stacked_on is not None)
        format = self.cloning_metadir(require_stacking)

        # Figure out what objects we want:
        try:
            local_repo = self.find_repository()
        except errors.NoRepositoryPresent:
            local_repo = None
        local_branches = self.get_branches()
        try:
            local_active_branch = local_branches['']
        except KeyError:
            pass
        else:
            # enable fallbacks when branch is not a branch reference
            if local_active_branch.repository.has_same_location(local_repo):
                local_repo = local_active_branch.repository
            if preserve_stacking:
                try:
                    stacked_on = local_active_branch.get_stacked_on_url()
                except (_mod_branch.UnstackableBranchFormat,
                        errors.UnstackableRepositoryFormat,
                        errors.NotStacked):
                    pass
        # Bug: We create a metadir without knowing if it can support stacking,
        # we should look up the policy needs first, or just use it as a hint,
        # or something.
        if local_repo:
            make_working_trees = (local_repo.make_working_trees() and
                                  not no_tree)
            want_shared = local_repo.is_shared()
            repo_format_name = format.repository_format.network_name()
        else:
            make_working_trees = False
            want_shared = False
            repo_format_name = None

        result_repo, result, require_stacking, repository_policy = \
            format.initialize_on_transport_ex(
                transport, use_existing_dir=use_existing_dir,
                create_prefix=create_prefix, force_new_repo=force_new_repo,
                stacked_on=stacked_on, stack_on_pwd=self.root_transport.base,
                repo_format_name=repo_format_name,
                make_working_trees=make_working_trees, shared_repo=want_shared)
        if repo_format_name:
            try:
                # If the result repository is in the same place as the
                # resulting bzr dir, it will have no content, further if the
                # result is not stacked then we know all content should be
                # copied, and finally if we are copying up to a specific
                # revision_id then we can use the pending-ancestry-result which
                # does not require traversing all of history to describe it.
                if (result_repo.user_url == result.user_url
                    and not require_stacking
                        and revision_id is not None):
                    fetch_spec = vf_search.PendingAncestryResult(
                        [revision_id], local_repo)
                    result_repo.fetch(local_repo, fetch_spec=fetch_spec)
                else:
                    result_repo.fetch(local_repo, revision_id=revision_id)
            finally:
                result_repo.unlock()
        else:
            if result_repo is not None:
                raise AssertionError('result_repo not None(%r)' % result_repo)
        # 1 if there is a branch present
        #   make sure its content is available in the target repository
        #   clone it.
        for name, local_branch in local_branches.items():
            local_branch.clone(
                result, revision_id=(None if name != '' else revision_id),
                repository_policy=repository_policy,
                name=name, tag_selector=tag_selector)
        try:
            # Cheaper to check if the target is not local, than to try making
            # the tree and fail.
            result.root_transport.local_abspath('.')
            if result_repo is None or result_repo.make_working_trees():
                self.open_workingtree().clone(result, revision_id=revision_id)
        except (errors.NoWorkingTree, errors.NotLocalUrl):
            pass
        return result

    # TODO: This should be given a Transport, and should chdir up; otherwise
    # this will open a new connection.
    def _make_tail(self, url):
        t = _mod_transport.get_transport(url)
        t.ensure_base()

    def determine_repository_policy(self, force_new_repo=False, stack_on=None,
                                    stack_on_pwd=None, require_stacking=False):
        """Return an object representing a policy to use.

        This controls whether a new repository is created, and the format of
        that repository, or some existing shared repository used instead.

        If stack_on is supplied, will not seek a containing shared repo.

        :param force_new_repo: If True, require a new repository to be created.
        :param stack_on: If supplied, the location to stack on.  If not
            supplied, a default_stack_on location may be used.
        :param stack_on_pwd: If stack_on is relative, the location it is
            relative to.
        """
        def repository_policy(found_bzrdir):
            stack_on = None
            stack_on_pwd = None
            config = found_bzrdir.get_config()
            stop = False
            stack_on = config.get_default_stack_on()
            if stack_on is not None:
                stack_on_pwd = found_bzrdir.user_url
                stop = True
            # does it have a repository ?
            try:
                repository = found_bzrdir.open_repository()
            except errors.NoRepositoryPresent:
                repository = None
            else:
                if (found_bzrdir.user_url != self.user_url and
                        not repository.is_shared()):
                    # Don't look higher, can't use a higher shared repo.
                    repository = None
                    stop = True
                else:
                    stop = True
            if not stop:
                return None, False
            if repository:
                return UseExistingRepository(
                    repository, stack_on, stack_on_pwd,
                    require_stacking=require_stacking), True
            else:
                return CreateRepository(
                    self, stack_on, stack_on_pwd,
                    require_stacking=require_stacking), True

        if not force_new_repo:
            if stack_on is None:
                policy = self._find_containing(repository_policy)
                if policy is not None:
                    return policy
            else:
                try:
                    return UseExistingRepository(
                        self.open_repository(), stack_on, stack_on_pwd,
                        require_stacking=require_stacking)
                except errors.NoRepositoryPresent:
                    pass
        return CreateRepository(self, stack_on, stack_on_pwd,
                                require_stacking=require_stacking)

    def _find_or_create_repository(self, force_new_repo):
        """Create a new repository if needed, returning the repository."""
        policy = self.determine_repository_policy(force_new_repo)
        return policy.acquire_repository()[0]

    def _find_source_repo(self, exit_stack, source_branch):
        """Find the source branch and repo for a sprout operation.

        This is helper intended for use by _sprout.

        :returns: (source_branch, source_repository).  Either or both may be
            None.  If not None, they will be read-locked (and their unlock(s)
            scheduled via the exit_stack param).
        """
        if source_branch is not None:
            exit_stack.enter_context(source_branch.lock_read())
            return source_branch, source_branch.repository
        try:
            source_branch = self.open_branch()
            source_repository = source_branch.repository
        except errors.NotBranchError:
            source_branch = None
            try:
                source_repository = self.open_repository()
            except errors.NoRepositoryPresent:
                source_repository = None
            else:
                exit_stack.enter_context(source_repository.lock_read())
        else:
            exit_stack.enter_context(source_branch.lock_read())
        return source_branch, source_repository

    def sprout(self, url, revision_id=None, force_new_repo=False,
               recurse='down', possible_transports=None,
               accelerator_tree=None, hardlink=False, stacked=False,
               source_branch=None, create_tree_if_local=True,
               depth=None):
        """Create a copy of this controldir prepared for use as a new line of
        development.

        If url's last component does not exist, it will be created.

        Attributes related to the identity of the source branch like
        branch nickname will be cleaned, a working tree is created
        whether one existed before or not; and a local branch is always
        created.

        if revision_id is not None, then the clone operation may tune
            itself to download less data.

        :param accelerator_tree: A tree which can be used for retrieving file
            contents more quickly than the revision tree, i.e. a workingtree.
            The revision tree will be used for cases where accelerator_tree's
            content is different.
        :param hardlink: If true, hard-link files from accelerator_tree,
            where possible.
        :param stacked: If true, create a stacked branch referring to the
            location of this control directory.
        :param create_tree_if_local: If true, a working-tree will be created
            when working locally.
        :param depth: Optional fetch depth
        :return: The created control directory
        """
<<<<<<< HEAD
        operation = cleanup.OperationWithCleanups(self._sprout)
        return operation.run(
            url, revision_id=revision_id, force_new_repo=force_new_repo,
            recurse=recurse, possible_transports=possible_transports,
            accelerator_tree=accelerator_tree, hardlink=hardlink,
            stacked=stacked, source_branch=source_branch,
            create_tree_if_local=create_tree_if_local, depth=depth)

    def _sprout(self, op, url, revision_id=None, force_new_repo=False,
                recurse='down', possible_transports=None,
                accelerator_tree=None, hardlink=False, stacked=False,
                source_branch=None, create_tree_if_local=True,
                depth=None):
        if depth is not None:
            raise errors.FetchDepthUnsupported(self)
        add_cleanup = op.add_cleanup
        fetch_spec_factory = fetch.FetchSpecFactory()
        if revision_id is not None:
            fetch_spec_factory.add_revision_ids([revision_id])
            fetch_spec_factory.source_branch_stop_revision_id = revision_id
        if possible_transports is None:
            possible_transports = []
        else:
            possible_transports = list(possible_transports) + [
                self.root_transport]
        target_transport = _mod_transport.get_transport(url,
                                                        possible_transports)
        target_transport.ensure_base()
        cloning_format = self.cloning_metadir(stacked)
        # Create/update the result branch
        try:
            result = controldir.ControlDir.open_from_transport(
                target_transport)
        except errors.NotBranchError:
            result = cloning_format.initialize_on_transport(target_transport)
        source_branch, source_repository = self._find_source_repo(
            add_cleanup, source_branch)
        fetch_spec_factory.source_branch = source_branch
        # if a stacked branch wasn't requested, we don't create one
        # even if the origin was stacked
        if stacked and source_branch is not None:
            stacked_branch_url = self.root_transport.base
        else:
            stacked_branch_url = None
        repository_policy = result.determine_repository_policy(
            force_new_repo, stacked_branch_url, require_stacking=stacked)
        result_repo, is_new_repo = repository_policy.acquire_repository(
            possible_transports=possible_transports)
        add_cleanup(result_repo.lock_write().unlock)
        fetch_spec_factory.source_repo = source_repository
        fetch_spec_factory.target_repo = result_repo
        if stacked or (len(result_repo._fallback_repositories) != 0):
            target_repo_kind = fetch.TargetRepoKinds.STACKED
        elif is_new_repo:
            target_repo_kind = fetch.TargetRepoKinds.EMPTY
        else:
            target_repo_kind = fetch.TargetRepoKinds.PREEXISTING
        fetch_spec_factory.target_repo_kind = target_repo_kind
        if source_repository is not None:
            fetch_spec = fetch_spec_factory.make_fetch_spec()
            result_repo.fetch(source_repository, fetch_spec=fetch_spec)

        if source_branch is None:
            # this is for sprouting a controldir without a branch; is that
            # actually useful?
            # Not especially, but it's part of the contract.
            result_branch = result.create_branch()
        else:
            result_branch = source_branch.sprout(
                result, revision_id=revision_id,
                repository_policy=repository_policy, repository=result_repo)
        mutter("created new branch %r" % (result_branch,))

        # Create/update the result working tree
        if (create_tree_if_local and not result.has_workingtree()
            and isinstance(target_transport, local.LocalTransport)
                and (result_repo is None or result_repo.make_working_trees())):
            wt = result.create_workingtree(
                accelerator_tree=accelerator_tree, hardlink=hardlink,
                from_branch=result_branch)
            with wt.lock_write():
                if not wt.is_versioned(''):
                    try:
                        wt.set_root_id(self.open_workingtree.get_root_id())
                    except errors.NoWorkingTree:
                        pass
        else:
            wt = None
        if recurse == 'down':
            basis = None
            if wt is not None:
                basis = wt.basis_tree()
            elif result_branch is not None:
                basis = result_branch.basis_tree()
            elif source_branch is not None:
                basis = source_branch.basis_tree()
            if basis is not None:
                add_cleanup(basis.lock_read().unlock)
                subtrees = basis.iter_references()
=======
        with cleanup.ExitStack() as stack:
            fetch_spec_factory = fetch.FetchSpecFactory()
            if revision_id is not None:
                fetch_spec_factory.add_revision_ids([revision_id])
                fetch_spec_factory.source_branch_stop_revision_id = revision_id
            if possible_transports is None:
                possible_transports = []
>>>>>>> b4e178b5
            else:
                possible_transports = list(possible_transports) + [
                    self.root_transport]
            target_transport = _mod_transport.get_transport(url,
                                                            possible_transports)
            target_transport.ensure_base()
            cloning_format = self.cloning_metadir(stacked)
            # Create/update the result branch
            try:
                result = controldir.ControlDir.open_from_transport(
                    target_transport)
            except errors.NotBranchError:
                result = cloning_format.initialize_on_transport(target_transport)
            source_branch, source_repository = self._find_source_repo(
                stack, source_branch)
            fetch_spec_factory.source_branch = source_branch
            # if a stacked branch wasn't requested, we don't create one
            # even if the origin was stacked
            if stacked and source_branch is not None:
                stacked_branch_url = self.root_transport.base
            else:
                stacked_branch_url = None
            repository_policy = result.determine_repository_policy(
                force_new_repo, stacked_branch_url, require_stacking=stacked)
            result_repo, is_new_repo = repository_policy.acquire_repository(
                possible_transports=possible_transports)
            stack.enter_context(result_repo.lock_write())
            fetch_spec_factory.source_repo = source_repository
            fetch_spec_factory.target_repo = result_repo
            if stacked or (len(result_repo._fallback_repositories) != 0):
                target_repo_kind = fetch.TargetRepoKinds.STACKED
            elif is_new_repo:
                target_repo_kind = fetch.TargetRepoKinds.EMPTY
            else:
                target_repo_kind = fetch.TargetRepoKinds.PREEXISTING
            fetch_spec_factory.target_repo_kind = target_repo_kind
            if source_repository is not None:
                fetch_spec = fetch_spec_factory.make_fetch_spec()
                result_repo.fetch(source_repository, fetch_spec=fetch_spec)

            if source_branch is None:
                # this is for sprouting a controldir without a branch; is that
                # actually useful?
                # Not especially, but it's part of the contract.
                result_branch = result.create_branch()
            else:
                result_branch = source_branch.sprout(
                    result, revision_id=revision_id,
                    repository_policy=repository_policy, repository=result_repo)
            mutter("created new branch %r" % (result_branch,))

            # Create/update the result working tree
            if (create_tree_if_local and not result.has_workingtree()
                    and isinstance(target_transport, local.LocalTransport)
                    and (result_repo is None or result_repo.make_working_trees())
                    and result.open_branch(
                        name="",
                        possible_transports=possible_transports).name == result_branch.name):
                wt = result.create_workingtree(
                    accelerator_tree=accelerator_tree, hardlink=hardlink,
                    from_branch=result_branch)
                with wt.lock_write():
                    if not wt.is_versioned(''):
                        try:
                            wt.set_root_id(self.open_workingtree.path2id(''))
                        except errors.NoWorkingTree:
                            pass
            else:
                wt = None
            if recurse == 'down':
                tree = None
                if wt is not None:
                    tree = wt
                    basis = tree.basis_tree()
                    stack.enter_context(basis.lock_read())
                elif result_branch is not None:
                    basis = tree = result_branch.basis_tree()
                elif source_branch is not None:
                    basis = tree = source_branch.basis_tree()
                if tree is not None:
                    stack.enter_context(tree.lock_read())
                    subtrees = tree.iter_references()
                else:
                    subtrees = []
                for path in subtrees:
                    target = urlutils.join(url, urlutils.escape(path))
                    sublocation = tree.reference_parent(
                        path, branch=result_branch,
                        possible_transports=possible_transports)
                    if sublocation is None:
                        warning(
                            'Ignoring nested tree %s, parent location unknown.',
                            path)
                        continue
                    sublocation.controldir.sprout(
                        target, basis.get_reference_revision(path),
                        force_new_repo=force_new_repo, recurse=recurse,
                        stacked=stacked)
            return result

    def _available_backup_name(self, base):
        """Find a non-existing backup file name based on base.

        See breezy.osutils.available_backup_name about race conditions.
        """
        return osutils.available_backup_name(base, self.root_transport.has)

    def backup_bzrdir(self):
        """Backup this bzr control directory.

        :return: Tuple with old path name and new path name
        """

        with ui.ui_factory.nested_progress_bar():
            old_path = self.root_transport.abspath('.bzr')
            backup_dir = self._available_backup_name('backup.bzr')
            new_path = self.root_transport.abspath(backup_dir)
            ui.ui_factory.note(
                gettext('making backup of {0}\n  to {1}').format(
                    urlutils.unescape_for_display(old_path, 'utf-8'),
                    urlutils.unescape_for_display(new_path, 'utf-8')))
            self.root_transport.copy_tree('.bzr', backup_dir)
            return (old_path, new_path)

    def retire_bzrdir(self, limit=10000):
        """Permanently disable the bzrdir.

        This is done by renaming it to give the user some ability to recover
        if there was a problem.

        This will have horrible consequences if anyone has anything locked or
        in use.
        :param limit: number of times to retry
        """
        i = 0
        while True:
            try:
                to_path = '.bzr.retired.%d' % i
                self.root_transport.rename('.bzr', to_path)
                note(gettext("renamed {0} to {1}").format(
                    self.root_transport.abspath('.bzr'), to_path))
                return
            except (errors.TransportError, IOError, errors.PathError):
                i += 1
                if i > limit:
                    raise
                else:
                    pass

    def _find_containing(self, evaluate):
        """Find something in a containing control directory.

        This method will scan containing control dirs, until it finds what
        it is looking for, decides that it will never find it, or runs out
        of containing control directories to check.

        It is used to implement find_repository and
        determine_repository_policy.

        :param evaluate: A function returning (value, stop).  If stop is True,
            the value will be returned.
        """
        found_bzrdir = self
        while True:
            result, stop = evaluate(found_bzrdir)
            if stop:
                return result
            next_transport = found_bzrdir.root_transport.clone('..')
            if (found_bzrdir.user_url == next_transport.base):
                # top of the file system
                return None
            # find the next containing bzrdir
            try:
                found_bzrdir = self.open_containing_from_transport(
                    next_transport)[0]
            except errors.NotBranchError:
                return None

    def find_repository(self):
        """Find the repository that should be used.

        This does not require a branch as we use it to find the repo for
        new branches as well as to hook existing branches up to their
        repository.
        """
        def usable_repository(found_bzrdir):
            # does it have a repository ?
            try:
                repository = found_bzrdir.open_repository()
            except errors.NoRepositoryPresent:
                return None, False
            if found_bzrdir.user_url == self.user_url:
                return repository, True
            elif repository.is_shared():
                return repository, True
            else:
                return None, True

        found_repo = self._find_containing(usable_repository)
        if found_repo is None:
            raise errors.NoRepositoryPresent(self)
        return found_repo

    def _find_creation_modes(self):
        """Determine the appropriate modes for files and directories.

        They're always set to be consistent with the base directory,
        assuming that this transport allows setting modes.
        """
        # TODO: Do we need or want an option (maybe a config setting) to turn
        # this off or override it for particular locations? -- mbp 20080512
        if self._mode_check_done:
            return
        self._mode_check_done = True
        try:
            st = self.transport.stat('.')
        except errors.TransportNotPossible:
            self._dir_mode = None
            self._file_mode = None
        else:
            # Check the directory mode, but also make sure the created
            # directories and files are read-write for this user. This is
            # mostly a workaround for filesystems which lie about being able to
            # write to a directory (cygwin & win32)
            if (st.st_mode & 0o7777 == 00000):
                # FTP allows stat but does not return dir/file modes
                self._dir_mode = None
                self._file_mode = None
            else:
                self._dir_mode = (st.st_mode & 0o7777) | 0o0700
                # Remove the sticky and execute bits for files
                self._file_mode = self._dir_mode & ~0o7111

    def _get_file_mode(self):
        """Return Unix mode for newly created files, or None.
        """
        if not self._mode_check_done:
            self._find_creation_modes()
        return self._file_mode

    def _get_dir_mode(self):
        """Return Unix mode for newly created directories, or None.
        """
        if not self._mode_check_done:
            self._find_creation_modes()
        return self._dir_mode

    def get_config(self):
        """Get configuration for this BzrDir."""
        return config.BzrDirConfig(self)

    def _get_config(self):
        """By default, no configuration is available."""
        return None

    def __init__(self, _transport, _format):
        """Initialize a Bzr control dir object.

        Only really common logic should reside here, concrete classes should be
        made with varying behaviours.

        :param _format: the format that is creating this BzrDir instance.
        :param _transport: the transport this dir is based at.
        """
        self._format = _format
        # these are also under the more standard names of
        # control_transport and user_transport
        self.transport = _transport.clone('.bzr')
        self.root_transport = _transport
        self._mode_check_done = False

    @property
    def user_transport(self):
        return self.root_transport

    @property
    def control_transport(self):
        return self.transport

    def _cloning_metadir(self):
        """Produce a metadir suitable for cloning with.

        :returns: (destination_bzrdir_format, source_repository)
        """
        result_format = self._format.__class__()
        try:
            try:
                branch = self.open_branch(ignore_fallbacks=True)
                source_repository = branch.repository
                result_format._branch_format = branch._format
            except errors.NotBranchError:
                source_repository = self.open_repository()
        except errors.NoRepositoryPresent:
            source_repository = None
        else:
            # XXX TODO: This isinstance is here because we have not implemented
            # the fix recommended in bug # 103195 - to delegate this choice the
            # repository itself.
            repo_format = source_repository._format
            if isinstance(repo_format, remote.RemoteRepositoryFormat):
                source_repository._ensure_real()
                repo_format = source_repository._real_repository._format
            result_format.repository_format = repo_format
        try:
            # TODO: Couldn't we just probe for the format in these cases,
            # rather than opening the whole tree?  It would be a little
            # faster. mbp 20070401
            tree = self.open_workingtree(recommend_upgrade=False)
        except (errors.NoWorkingTree, errors.NotLocalUrl):
            result_format.workingtree_format = None
        else:
            result_format.workingtree_format = tree._format.__class__()
        return result_format, source_repository

    def cloning_metadir(self, require_stacking=False):
        """Produce a metadir suitable for cloning or sprouting with.

        These operations may produce workingtrees (yes, even though they're
        "cloning" something that doesn't have a tree), so a viable workingtree
        format must be selected.

        :require_stacking: If True, non-stackable formats will be upgraded
            to similar stackable formats.
        :returns: a ControlDirFormat with all component formats either set
            appropriately or set to None if that component should not be
            created.
        """
        format, repository = self._cloning_metadir()
        if format._workingtree_format is None:
            # No tree in self.
            if repository is None:
                # No repository either
                return format
            # We have a repository, so set a working tree? (Why? This seems to
            # contradict the stated return value in the docstring).
            tree_format = (
                repository._format._matchingcontroldir.workingtree_format)
            format.workingtree_format = tree_format.__class__()
        if require_stacking:
            format.require_stacking()
        return format

    def get_branch_transport(self, branch_format, name=None):
        """Get the transport for use by branch format in this BzrDir.

        Note that bzr dirs that do not support format strings will raise
        IncompatibleFormat if the branch format they are given has
        a format string, and vice versa.

        If branch_format is None, the transport is returned with no
        checking. If it is not None, then the returned transport is
        guaranteed to point to an existing directory ready for use.
        """
        raise NotImplementedError(self.get_branch_transport)

    def get_repository_transport(self, repository_format):
        """Get the transport for use by repository format in this BzrDir.

        Note that bzr dirs that do not support format strings will raise
        IncompatibleFormat if the repository format they are given has
        a format string, and vice versa.

        If repository_format is None, the transport is returned with no
        checking. If it is not None, then the returned transport is
        guaranteed to point to an existing directory ready for use.
        """
        raise NotImplementedError(self.get_repository_transport)

    def get_workingtree_transport(self, tree_format):
        """Get the transport for use by workingtree format in this BzrDir.

        Note that bzr dirs that do not support format strings will raise
        IncompatibleFormat if the workingtree format they are given has a
        format string, and vice versa.

        If workingtree_format is None, the transport is returned with no
        checking. If it is not None, then the returned transport is
        guaranteed to point to an existing directory ready for use.
        """
        raise NotImplementedError(self.get_workingtree_transport)

    @classmethod
    def create(cls, base, format=None, possible_transports=None):
        """Create a new BzrDir at the url 'base'.

        :param format: If supplied, the format of branch to create.  If not
            supplied, the default is used.
        :param possible_transports: If supplied, a list of transports that
            can be reused to share a remote connection.
        """
        if cls is not BzrDir:
            raise AssertionError("BzrDir.create always creates the "
                                 "default format, not one of %r" % cls)
        return controldir.ControlDir.create(
            base, format=format, possible_transports=possible_transports)

    def __repr__(self):
        return "<%s at %r>" % (self.__class__.__name__, self.user_url)

    def update_feature_flags(self, updated_flags):
        """Update the features required by this bzrdir.

        :param updated_flags: Dictionary mapping feature names to necessities
            A necessity can be None to indicate the feature should be removed
        """
        self.control_files.lock_write()
        try:
            self._format._update_feature_flags(updated_flags)
            self.transport.put_bytes('branch-format', self._format.as_string())
        finally:
            self.control_files.unlock()


class BzrDirMeta1(BzrDir):
    """A .bzr meta version 1 control object.

    This is the first control object where the
    individual aspects are really split out: there are separate repository,
    workingtree and branch subdirectories and any subset of the three can be
    present within a BzrDir.
    """

    def _get_branch_path(self, name):
        """Obtain the branch path to use.

        This uses the API specified branch name first, and then falls back to
        the branch name specified in the URL. If neither of those is specified,
        it uses the default branch.

        :param name: Optional branch name to use
        :return: Relative path to branch
        """
        if name == "":
            return 'branch'
        return urlutils.join('branches', urlutils.escape(name))

    def _read_branch_list(self):
        """Read the branch list.

        :return: List of branch names.
        """
        try:
            f = self.control_transport.get('branch-list')
        except errors.NoSuchFile:
            return []

        ret = []
        try:
            for name in f:
                ret.append(name.rstrip(b"\n").decode('utf-8'))
        finally:
            f.close()
        return ret

    def _write_branch_list(self, branches):
        """Write out the branch list.

        :param branches: List of utf-8 branch names to write
        """
        self.transport.put_bytes(
            'branch-list',
            b"".join([name.encode('utf-8') + b"\n" for name in branches]))

    def __init__(self, _transport, _format):
        super(BzrDirMeta1, self).__init__(_transport, _format)
        self.control_files = lockable_files.LockableFiles(
            self.control_transport, self._format._lock_file_name,
            self._format._lock_class)

    def can_convert_format(self):
        """See BzrDir.can_convert_format()."""
        return True

    def create_branch(self, name=None, repository=None,
                      append_revisions_only=None):
        """See ControlDir.create_branch."""
        if name is None:
            name = self._get_selected_branch()
        return self._format.get_branch_format().initialize(
            self, name=name, repository=repository,
            append_revisions_only=append_revisions_only)

    def destroy_branch(self, name=None):
        """See ControlDir.destroy_branch."""
        if name is None:
            name = self._get_selected_branch()
        path = self._get_branch_path(name)
        if name != u"":
            self.control_files.lock_write()
            try:
                branches = self._read_branch_list()
                try:
                    branches.remove(name)
                except ValueError:
                    raise errors.NotBranchError(name)
                self._write_branch_list(branches)
            finally:
                self.control_files.unlock()
        try:
            self.transport.delete_tree(path)
        except errors.NoSuchFile:
            raise errors.NotBranchError(
                path=urlutils.join(self.transport.base, path), controldir=self)

    def create_repository(self, shared=False):
        """See BzrDir.create_repository."""
        return self._format.repository_format.initialize(self, shared)

    def destroy_repository(self):
        """See BzrDir.destroy_repository."""
        try:
            self.transport.delete_tree('repository')
        except errors.NoSuchFile:
            raise errors.NoRepositoryPresent(self)

    def create_workingtree(self, revision_id=None, from_branch=None,
                           accelerator_tree=None, hardlink=False):
        """See BzrDir.create_workingtree."""
        return self._format.workingtree_format.initialize(
            self, revision_id, from_branch=from_branch,
            accelerator_tree=accelerator_tree, hardlink=hardlink)

    def destroy_workingtree(self):
        """See BzrDir.destroy_workingtree."""
        wt = self.open_workingtree(recommend_upgrade=False)
        repository = wt.branch.repository
        empty = repository.revision_tree(_mod_revision.NULL_REVISION)
        # We ignore the conflicts returned by wt.revert since we're about to
        # delete the wt metadata anyway, all that should be left here are
        # detritus. But see bug #634470 about subtree .bzr dirs.
        wt.revert(old_tree=empty)
        self.destroy_workingtree_metadata()

    def destroy_workingtree_metadata(self):
        self.transport.delete_tree('checkout')

    def find_branch_format(self, name=None):
        """Find the branch 'format' for this bzrdir.

        This might be a synthetic object for e.g. RemoteBranch and SVN.
        """
        from .branch import BranchFormatMetadir
        return BranchFormatMetadir.find_format(self, name=name)

    def _get_mkdir_mode(self):
        """Figure out the mode to use when creating a bzrdir subdir."""
        temp_control = lockable_files.LockableFiles(
            self.transport, '', lockable_files.TransportLock)
        return temp_control._dir_mode

    def get_branch_reference(self, name=None):
        """See BzrDir.get_branch_reference()."""
        from .branch import BranchFormatMetadir
        format = BranchFormatMetadir.find_format(self, name=name)
        return format.get_reference(self, name=name)

    def set_branch_reference(self, target_branch, name=None):
        format = _mod_bzrbranch.BranchReferenceFormat()
        if (self.control_url == target_branch.controldir.control_url
                and name == target_branch.name):
            raise controldir.BranchReferenceLoop(target_branch)
        return format.initialize(self, target_branch=target_branch, name=name)

    def get_branch_transport(self, branch_format, name=None):
        """See BzrDir.get_branch_transport()."""
        if name is None:
            name = self._get_selected_branch()
        path = self._get_branch_path(name)
        # XXX: this shouldn't implicitly create the directory if it's just
        # promising to get a transport -- mbp 20090727
        if branch_format is None:
            return self.transport.clone(path)
        try:
            branch_format.get_format_string()
        except NotImplementedError:
            raise errors.IncompatibleFormat(branch_format, self._format)
        if name != "":
            branches = self._read_branch_list()
            if name not in branches:
                self.control_files.lock_write()
                try:
                    branches = self._read_branch_list()
                    dirname = urlutils.dirname(name)
                    if dirname != u"" and dirname in branches:
                        raise errors.ParentBranchExists(name)
                    child_branches = [
                        b.startswith(name + u"/") for b in branches]
                    if any(child_branches):
                        raise errors.AlreadyBranchError(name)
                    branches.append(name)
                    self._write_branch_list(branches)
                finally:
                    self.control_files.unlock()
        branch_transport = self.transport.clone(path)
        mode = self._get_mkdir_mode()
        branch_transport.create_prefix(mode=mode)
        try:
            self.transport.mkdir(path, mode=mode)
        except errors.FileExists:
            pass
        return self.transport.clone(path)

    def get_repository_transport(self, repository_format):
        """See BzrDir.get_repository_transport()."""
        if repository_format is None:
            return self.transport.clone('repository')
        try:
            repository_format.get_format_string()
        except NotImplementedError:
            raise errors.IncompatibleFormat(repository_format, self._format)
        try:
            self.transport.mkdir('repository', mode=self._get_mkdir_mode())
        except errors.FileExists:
            pass
        return self.transport.clone('repository')

    def get_workingtree_transport(self, workingtree_format):
        """See BzrDir.get_workingtree_transport()."""
        if workingtree_format is None:
            return self.transport.clone('checkout')
        try:
            workingtree_format.get_format_string()
        except NotImplementedError:
            raise errors.IncompatibleFormat(workingtree_format, self._format)
        try:
            self.transport.mkdir('checkout', mode=self._get_mkdir_mode())
        except errors.FileExists:
            pass
        return self.transport.clone('checkout')

    def branch_names(self):
        """See ControlDir.branch_names."""
        ret = []
        try:
            self.get_branch_reference()
        except errors.NotBranchError:
            pass
        else:
            ret.append("")
        ret.extend(self._read_branch_list())
        return ret

    def get_branches(self):
        """See ControlDir.get_branches."""
        ret = {}
        try:
            ret[""] = self.open_branch(name="")
        except (errors.NotBranchError, errors.NoRepositoryPresent):
            pass

        for name in self._read_branch_list():
            ret[name] = self.open_branch(name=name)

        return ret

    def has_workingtree(self):
        """Tell if this bzrdir contains a working tree.

        Note: if you're going to open the working tree, you should just go
        ahead and try, and not ask permission first.
        """
        from .workingtree import WorkingTreeFormatMetaDir
        try:
            WorkingTreeFormatMetaDir.find_format_string(self)
        except errors.NoWorkingTree:
            return False
        return True

    def needs_format_conversion(self, format):
        """See BzrDir.needs_format_conversion()."""
        if (not isinstance(self._format, format.__class__)
                or self._format.get_format_string() != format.get_format_string()):
            # it is not a meta dir format, conversion is needed.
            return True
        # we might want to push this down to the repository?
        try:
            if not isinstance(self.open_repository()._format,
                              format.repository_format.__class__):
                # the repository needs an upgrade.
                return True
        except errors.NoRepositoryPresent:
            pass
        for branch in self.list_branches():
            if not isinstance(branch._format,
                              format.get_branch_format().__class__):
                # the branch needs an upgrade.
                return True
        try:
            my_wt = self.open_workingtree(recommend_upgrade=False)
            if not isinstance(my_wt._format,
                              format.workingtree_format.__class__):
                # the workingtree needs an upgrade.
                return True
        except (errors.NoWorkingTree, errors.NotLocalUrl):
            pass
        return False

    def open_branch(self, name=None, unsupported=False,
                    ignore_fallbacks=False, possible_transports=None):
        """See ControlDir.open_branch."""
        if name is None:
            name = self._get_selected_branch()
        format = self.find_branch_format(name=name)
        format.check_support_status(unsupported)
        if possible_transports is None:
            possible_transports = []
        else:
            possible_transports = list(possible_transports)
        possible_transports.append(self.root_transport)
        return format.open(self, name=name,
                           _found=True, ignore_fallbacks=ignore_fallbacks,
                           possible_transports=possible_transports)

    def open_repository(self, unsupported=False):
        """See BzrDir.open_repository."""
        from .repository import RepositoryFormatMetaDir
        format = RepositoryFormatMetaDir.find_format(self)
        format.check_support_status(unsupported)
        return format.open(self, _found=True)

    def open_workingtree(self, unsupported=False,
                         recommend_upgrade=True):
        """See BzrDir.open_workingtree."""
        from .workingtree import WorkingTreeFormatMetaDir
        format = WorkingTreeFormatMetaDir.find_format(self)
        format.check_support_status(unsupported, recommend_upgrade,
                                    basedir=self.root_transport.base)
        return format.open(self, _found=True)

    def _get_config(self):
        return config.TransportConfig(self.transport, 'control.conf')


class BzrFormat(object):
    """Base class for all formats of things living in metadirs.

    This class manages the format string that is stored in the 'format'
    or 'branch-format' file.

    All classes for (branch-, repository-, workingtree-) formats that
    live in meta directories and have their own 'format' file
    (i.e. different from .bzr/branch-format) derive from this class,
    as well as the relevant base class for their kind
    (BranchFormat, WorkingTreeFormat, RepositoryFormat).

    Each format is identified by a "format" or "branch-format" file with a
    single line containing the base format name and then an optional list of
    feature flags.

    Feature flags are supported as of bzr 2.5. Setting feature flags on formats
    will render them inaccessible to older versions of bzr.

    :ivar features: Dictionary mapping feature names to their necessity
    """

    _present_features = set()

    def __init__(self):
        self.features = {}

    @classmethod
    def register_feature(cls, name):
        """Register a feature as being present.

        :param name: Name of the feature
        """
        if b" " in name:
            raise ValueError("spaces are not allowed in feature names")
        if name in cls._present_features:
            raise FeatureAlreadyRegistered(name)
        cls._present_features.add(name)

    @classmethod
    def unregister_feature(cls, name):
        """Unregister a feature."""
        cls._present_features.remove(name)

    def check_support_status(self, allow_unsupported, recommend_upgrade=True,
                             basedir=None):
        for name, necessity in viewitems(self.features):
            if name in self._present_features:
                continue
            if necessity == b"optional":
                mutter("ignoring optional missing feature %s", name)
                continue
            elif necessity == b"required":
                raise MissingFeature(name)
            else:
                mutter("treating unknown necessity as require for %s",
                       name)
                raise MissingFeature(name)

    @classmethod
    def get_format_string(cls):
        """Return the ASCII format string that identifies this format."""
        raise NotImplementedError(cls.get_format_string)

    @classmethod
    def from_string(cls, text):
        format_string = cls.get_format_string()
        if not text.startswith(format_string):
            raise AssertionError(
                "Invalid format header %r for %r" % (text, cls))
        lines = text[len(format_string):].splitlines()
        ret = cls()
        for lineno, line in enumerate(lines):
            try:
                (necessity, feature) = line.split(b" ", 1)
            except ValueError:
                raise errors.ParseFormatError(format=cls, lineno=lineno + 2,
                                              line=line, text=text)
            ret.features[feature] = necessity
        return ret

    def as_string(self):
        """Return the string representation of this format.
        """
        lines = [self.get_format_string()]
        lines.extend([(item[1] + b" " + item[0] + b"\n")
                      for item in sorted(viewitems(self.features))])
        return b"".join(lines)

    @classmethod
    def _find_format(klass, registry, kind, format_string):
        try:
            first_line = format_string[:format_string.index(b"\n") + 1]
        except ValueError:
            first_line = format_string
        try:
            cls = registry.get(first_line)
        except KeyError:
            raise errors.UnknownFormatError(format=first_line, kind=kind)
        return cls.from_string(format_string)

    def network_name(self):
        """A simple byte string uniquely identifying this format for RPC calls.

        Metadir branch formats use their format string.
        """
        return self.as_string()

    def __eq__(self, other):
        return (self.__class__ is other.__class__
                and self.features == other.features)

    def _update_feature_flags(self, updated_flags):
        """Update the feature flags in this format.

        :param updated_flags: Updated feature flags
        """
        for name, necessity in updated_flags.items():
            if necessity is None:
                try:
                    del self.features[name]
                except KeyError:
                    pass
            else:
                self.features[name] = necessity


class BzrDirFormat(BzrFormat, controldir.ControlDirFormat):
    """ControlDirFormat base class for .bzr/ directories.

    Formats are placed in a dict by their format string for reference
    during bzrdir opening. These should be subclasses of BzrDirFormat
    for consistency.

    Once a format is deprecated, just deprecate the initialize and open
    methods on the format class. Do not deprecate the object, as the
    object will be created every system load.
    """

    _lock_file_name = 'branch-lock'

    # _lock_class must be set in subclasses to the lock type, typ.
    # TransportLock or LockDir

    def initialize_on_transport(self, transport):
        """Initialize a new bzrdir in the base directory of a Transport."""
        try:
            # can we hand off the request to the smart server rather than using
            # vfs calls?
            client_medium = transport.get_smart_medium()
        except errors.NoSmartMedium:
            return self._initialize_on_transport_vfs(transport)
        else:
            # Current RPC's only know how to create bzr metadir1 instances, so
            # we still delegate to vfs methods if the requested format is not a
            # metadir1
            if not isinstance(self, BzrDirMetaFormat1):
                return self._initialize_on_transport_vfs(transport)
            from .remote import RemoteBzrDirFormat
            remote_format = RemoteBzrDirFormat()
            self._supply_sub_formats_to(remote_format)
            return remote_format.initialize_on_transport(transport)

    def initialize_on_transport_ex(self, transport, use_existing_dir=False,
                                   create_prefix=False, force_new_repo=False, stacked_on=None,
                                   stack_on_pwd=None, repo_format_name=None, make_working_trees=None,
                                   shared_repo=False, vfs_only=False):
        """Create this format on transport.

        The directory to initialize will be created.

        :param force_new_repo: Do not use a shared repository for the target,
                               even if one is available.
        :param create_prefix: Create any missing directories leading up to
            to_transport.
        :param use_existing_dir: Use an existing directory if one exists.
        :param stacked_on: A url to stack any created branch on, None to follow
            any target stacking policy.
        :param stack_on_pwd: If stack_on is relative, the location it is
            relative to.
        :param repo_format_name: If non-None, a repository will be
            made-or-found. Should none be found, or if force_new_repo is True
            the repo_format_name is used to select the format of repository to
            create.
        :param make_working_trees: Control the setting of make_working_trees
            for a new shared repository when one is made. None to use whatever
            default the format has.
        :param shared_repo: Control whether made repositories are shared or
            not.
        :param vfs_only: If True do not attempt to use a smart server
        :return: repo, controldir, require_stacking, repository_policy. repo is
            None if none was created or found, bzrdir is always valid.
            require_stacking is the result of examining the stacked_on
            parameter and any stacking policy found for the target.
        """
        if not vfs_only:
            # Try to hand off to a smart server
            try:
                client_medium = transport.get_smart_medium()
            except errors.NoSmartMedium:
                pass
            else:
                from .remote import RemoteBzrDirFormat
                # TODO: lookup the local format from a server hint.
                remote_dir_format = RemoteBzrDirFormat()
                remote_dir_format._network_name = self.network_name()
                self._supply_sub_formats_to(remote_dir_format)
                return remote_dir_format.initialize_on_transport_ex(
                    transport, use_existing_dir=use_existing_dir,
                    create_prefix=create_prefix, force_new_repo=force_new_repo,
                    stacked_on=stacked_on, stack_on_pwd=stack_on_pwd,
                    repo_format_name=repo_format_name,
                    make_working_trees=make_working_trees,
                    shared_repo=shared_repo)
        # XXX: Refactor the create_prefix/no_create_prefix code into a
        #      common helper function
        # The destination may not exist - if so make it according to policy.

        def make_directory(transport):
            transport.mkdir('.')
            return transport

        def redirected(transport, e, redirection_notice):
            note(redirection_notice)
            return transport._redirected_to(e.source, e.target)
        try:
            transport = do_catching_redirections(make_directory, transport,
                                                 redirected)
        except errors.FileExists:
            if not use_existing_dir:
                raise
        except errors.NoSuchFile:
            if not create_prefix:
                raise
            transport.create_prefix()

        require_stacking = (stacked_on is not None)
        # Now the target directory exists, but doesn't have a .bzr
        # directory. So we need to create it, along with any work to create
        # all of the dependent branches, etc.

        result = self.initialize_on_transport(transport)
        if repo_format_name:
            try:
                # use a custom format
                result._format.repository_format = \
                    repository.network_format_registry.get(repo_format_name)
            except AttributeError:
                # The format didn't permit it to be set.
                pass
            # A repository is desired, either in-place or shared.
            repository_policy = result.determine_repository_policy(
                force_new_repo, stacked_on, stack_on_pwd,
                require_stacking=require_stacking)
            result_repo, is_new_repo = repository_policy.acquire_repository(
                make_working_trees, shared_repo)
            if not require_stacking and repository_policy._require_stacking:
                require_stacking = True
                result._format.require_stacking()
            result_repo.lock_write()
        else:
            result_repo = None
            repository_policy = None
        return result_repo, result, require_stacking, repository_policy

    def _initialize_on_transport_vfs(self, transport):
        """Initialize a new bzrdir using VFS calls.

        :param transport: The transport to create the .bzr directory in.
        :return: A
        """
        # Since we are creating a .bzr directory, inherit the
        # mode from the root directory
        temp_control = lockable_files.LockableFiles(transport,
                                                    '', lockable_files.TransportLock)
        try:
            temp_control._transport.mkdir('.bzr',
                                          # FIXME: RBC 20060121 don't peek under
                                          # the covers
                                          mode=temp_control._dir_mode)
        except errors.FileExists:
            raise errors.AlreadyControlDirError(transport.base)
        if sys.platform == 'win32' and isinstance(transport, local.LocalTransport):
            win32utils.set_file_attr_hidden(transport._abspath('.bzr'))
        file_mode = temp_control._file_mode
        del temp_control
        bzrdir_transport = transport.clone('.bzr')
        utf8_files = [('README',
                       b"This is a Bazaar control directory.\n"
                       b"Do not change any files in this directory.\n"
                       b"See http://bazaar.canonical.com/ for more information about Bazaar.\n"),
                      ('branch-format', self.as_string()),
                      ]
        # NB: no need to escape relative paths that are url safe.
        control_files = lockable_files.LockableFiles(bzrdir_transport,
                                                     self._lock_file_name, self._lock_class)
        control_files.create_lock()
        control_files.lock_write()
        try:
            for (filename, content) in utf8_files:
                bzrdir_transport.put_bytes(filename, content,
                                           mode=file_mode)
        finally:
            control_files.unlock()
        return self.open(transport, _found=True)

    def open(self, transport, _found=False):
        """Return an instance of this format for the dir transport points at.

        _found is a private parameter, do not use it.
        """
        if not _found:
            found_format = controldir.ControlDirFormat.find_format(transport)
            if not isinstance(found_format, self.__class__):
                raise AssertionError("%s was asked to open %s, but it seems to need "
                                     "format %s"
                                     % (self, transport, found_format))
            # Allow subclasses - use the found format.
            self._supply_sub_formats_to(found_format)
            return found_format._open(transport)
        return self._open(transport)

    def _open(self, transport):
        """Template method helper for opening BzrDirectories.

        This performs the actual open and any additional logic or parameter
        passing.
        """
        raise NotImplementedError(self._open)

    def _supply_sub_formats_to(self, other_format):
        """Give other_format the same values for sub formats as this has.

        This method is expected to be used when parameterising a
        RemoteBzrDirFormat instance with the parameters from a
        BzrDirMetaFormat1 instance.

        :param other_format: other_format is a format which should be
            compatible with whatever sub formats are supported by self.
        :return: None.
        """
        other_format.features = dict(self.features)

    def supports_transport(self, transport):
        # bzr formats can be opened over all known transports
        return True

    def check_support_status(self, allow_unsupported, recommend_upgrade=True,
                             basedir=None):
        controldir.ControlDirFormat.check_support_status(self,
                                                         allow_unsupported=allow_unsupported, recommend_upgrade=recommend_upgrade,
                                                         basedir=basedir)
        BzrFormat.check_support_status(self, allow_unsupported=allow_unsupported,
                                       recommend_upgrade=recommend_upgrade, basedir=basedir)

    @classmethod
    def is_control_filename(klass, filename):
        """True if filename is the name of a path which is reserved for bzrdir's.

        :param filename: A filename within the root transport of this bzrdir.

        This is true IF and ONLY IF the filename is part of the namespace
        reserved for bzr control dirs. Currently this is the '.bzr' directory
        in the root of the root_transport.
        """
        # this might be better on the BzrDirFormat class because it refers to
        # all the possible bzrdir disk formats.
        # This method is tested via the workingtree is_control_filename tests-
        # it was extracted from WorkingTree.is_control_filename. If the
        # method's contract is extended beyond the current trivial
        # implementation, please add new tests for it to the appropriate place.
        return filename == '.bzr' or filename.startswith('.bzr/')


class BzrDirMetaFormat1(BzrDirFormat):
    """Bzr meta control format 1

    This is the first format with split out working tree, branch and repository
    disk storage.

    It has:

    - Format 3 working trees [optional]
    - Format 5 branches [optional]
    - Format 7 repositories [optional]
    """

    _lock_class = lockdir.LockDir

    fixed_components = False

    colocated_branches = True

    def __init__(self):
        BzrDirFormat.__init__(self)
        self._workingtree_format = None
        self._branch_format = None
        self._repository_format = None

    def __eq__(self, other):
        if other.__class__ is not self.__class__:
            return False
        if other.repository_format != self.repository_format:
            return False
        if other.workingtree_format != self.workingtree_format:
            return False
        if other.features != self.features:
            return False
        return True

    def __ne__(self, other):
        return not self == other

    def get_branch_format(self):
        if self._branch_format is None:
            from .branch import format_registry as branch_format_registry
            self._branch_format = branch_format_registry.get_default()
        return self._branch_format

    def set_branch_format(self, format):
        self._branch_format = format

    def require_stacking(self, stack_on=None, possible_transports=None,
                         _skip_repo=False):
        """We have a request to stack, try to ensure the formats support it.

        :param stack_on: If supplied, it is the URL to a branch that we want to
            stack on. Check to see if that format supports stacking before
            forcing an upgrade.
        """
        # Stacking is desired. requested by the target, but does the place it
        # points at support stacking? If it doesn't then we should
        # not implicitly upgrade. We check this here.
        new_repo_format = None
        new_branch_format = None

        # a bit of state for get_target_branch so that we don't try to open it
        # 2 times, for both repo *and* branch
        target = [None, False, None]  # target_branch, checked, upgrade anyway

        def get_target_branch():
            if target[1]:
                # We've checked, don't check again
                return target
            if stack_on is None:
                # No target format, that means we want to force upgrading
                target[:] = [None, True, True]
                return target
            try:
                target_dir = BzrDir.open(stack_on,
                                         possible_transports=possible_transports)
            except errors.NotBranchError:
                # Nothing there, don't change formats
                target[:] = [None, True, False]
                return target
            except errors.JailBreak:
                # JailBreak, JFDI and upgrade anyway
                target[:] = [None, True, True]
                return target
            try:
                target_branch = target_dir.open_branch()
            except errors.NotBranchError:
                # No branch, don't upgrade formats
                target[:] = [None, True, False]
                return target
            target[:] = [target_branch, True, False]
            return target

        if (not _skip_repo
                and not self.repository_format.supports_external_lookups):
            # We need to upgrade the Repository.
            target_branch, _, do_upgrade = get_target_branch()
            if target_branch is None:
                # We don't have a target branch, should we upgrade anyway?
                if do_upgrade:
                    # stack_on is inaccessible, JFDI.
                    # TODO: bad monkey, hard-coded formats...
                    if self.repository_format.rich_root_data:
                        new_repo_format = knitpack_repo.RepositoryFormatKnitPack5RichRoot()
                    else:
                        new_repo_format = knitpack_repo.RepositoryFormatKnitPack5()
            else:
                # If the target already supports stacking, then we know the
                # project is already able to use stacking, so auto-upgrade
                # for them
                new_repo_format = target_branch.repository._format
                if not new_repo_format.supports_external_lookups:
                    # target doesn't, source doesn't, so don't auto upgrade
                    # repo
                    new_repo_format = None
            if new_repo_format is not None:
                self.repository_format = new_repo_format
                note(gettext('Source repository format does not support stacking,'
                             ' using format:\n  %s'),
                     new_repo_format.get_format_description())

        if not self.get_branch_format().supports_stacking():
            # We just checked the repo, now lets check if we need to
            # upgrade the branch format
            target_branch, _, do_upgrade = get_target_branch()
            if target_branch is None:
                if do_upgrade:
                    # TODO: bad monkey, hard-coded formats...
                    from .branch import BzrBranchFormat7
                    new_branch_format = BzrBranchFormat7()
            else:
                new_branch_format = target_branch._format
                if not new_branch_format.supports_stacking():
                    new_branch_format = None
            if new_branch_format is not None:
                # Does support stacking, use its format.
                self.set_branch_format(new_branch_format)
                note(gettext('Source branch format does not support stacking,'
                             ' using format:\n  %s'),
                     new_branch_format.get_format_description())

    def get_converter(self, format=None):
        """See BzrDirFormat.get_converter()."""
        if format is None:
            format = BzrDirFormat.get_default_format()
        if (isinstance(self, BzrDirMetaFormat1)
                and isinstance(format, BzrDirMetaFormat1Colo)):
            return ConvertMetaToColo(format)
        if (isinstance(self, BzrDirMetaFormat1Colo)
                and isinstance(format, BzrDirMetaFormat1)):
            return ConvertMetaToColo(format)
        if not isinstance(self, format.__class__):
            # converting away from metadir is not implemented
            raise NotImplementedError(self.get_converter)
        return ConvertMetaToMeta(format)

    @classmethod
    def get_format_string(cls):
        """See BzrDirFormat.get_format_string()."""
        return b"Bazaar-NG meta directory, format 1\n"

    def get_format_description(self):
        """See BzrDirFormat.get_format_description()."""
        return "Meta directory format 1"

    def _open(self, transport):
        """See BzrDirFormat._open."""
        # Create a new format instance because otherwise initialisation of new
        # metadirs share the global default format object leading to alias
        # problems.
        format = BzrDirMetaFormat1()
        self._supply_sub_formats_to(format)
        return BzrDirMeta1(transport, format)

    def __return_repository_format(self):
        """Circular import protection."""
        if self._repository_format:
            return self._repository_format
        from .repository import format_registry
        return format_registry.get_default()

    def _set_repository_format(self, value):
        """Allow changing the repository format for metadir formats."""
        self._repository_format = value

    repository_format = property(__return_repository_format,
                                 _set_repository_format)

    def _supply_sub_formats_to(self, other_format):
        """Give other_format the same values for sub formats as this has.

        This method is expected to be used when parameterising a
        RemoteBzrDirFormat instance with the parameters from a
        BzrDirMetaFormat1 instance.

        :param other_format: other_format is a format which should be
            compatible with whatever sub formats are supported by self.
        :return: None.
        """
        super(BzrDirMetaFormat1, self)._supply_sub_formats_to(other_format)
        if getattr(self, '_repository_format', None) is not None:
            other_format.repository_format = self.repository_format
        if self._branch_format is not None:
            other_format._branch_format = self._branch_format
        if self._workingtree_format is not None:
            other_format.workingtree_format = self.workingtree_format

    def __get_workingtree_format(self):
        if self._workingtree_format is None:
            from .workingtree import (
                format_registry as wt_format_registry,
                )
            self._workingtree_format = wt_format_registry.get_default()
        return self._workingtree_format

    def __set_workingtree_format(self, wt_format):
        self._workingtree_format = wt_format

    def __repr__(self):
        return "<%r>" % (self.__class__.__name__,)

    workingtree_format = property(__get_workingtree_format,
                                  __set_workingtree_format)


class BzrDirMetaFormat1Colo(BzrDirMetaFormat1):
    """BzrDirMeta1 format with support for colocated branches."""

    colocated_branches = True

    @classmethod
    def get_format_string(cls):
        """See BzrDirFormat.get_format_string()."""
        return b"Bazaar meta directory, format 1 (with colocated branches)\n"

    def get_format_description(self):
        """See BzrDirFormat.get_format_description()."""
        return "Meta directory format 1 with support for colocated branches"

    def _open(self, transport):
        """See BzrDirFormat._open."""
        # Create a new format instance because otherwise initialisation of new
        # metadirs share the global default format object leading to alias
        # problems.
        format = BzrDirMetaFormat1Colo()
        self._supply_sub_formats_to(format)
        return BzrDirMeta1(transport, format)


class ConvertMetaToMeta(controldir.Converter):
    """Converts the components of metadirs."""

    def __init__(self, target_format):
        """Create a metadir to metadir converter.

        :param target_format: The final metadir format that is desired.
        """
        self.target_format = target_format

    def convert(self, to_convert, pb):
        """See Converter.convert()."""
        self.controldir = to_convert
        with ui.ui_factory.nested_progress_bar() as self.pb:
            self.count = 0
            self.total = 1
            self.step('checking repository format')
            try:
                repo = self.controldir.open_repository()
            except errors.NoRepositoryPresent:
                pass
            else:
                repo_fmt = self.target_format.repository_format
                if not isinstance(repo._format, repo_fmt.__class__):
                    from ..repository import CopyConverter
                    ui.ui_factory.note(gettext('starting repository conversion'))
                    if not repo_fmt.supports_overriding_transport:
                        raise AssertionError(
                            "Repository in metadir does not support "
                            "overriding transport")
                    converter = CopyConverter(self.target_format.repository_format)
                    converter.convert(repo, pb)
            for branch in self.controldir.list_branches():
                # TODO: conversions of Branch and Tree should be done by
                # InterXFormat lookups/some sort of registry.
                # Avoid circular imports
                old = branch._format.__class__
                new = self.target_format.get_branch_format().__class__
                while old != new:
                    if (old == fullhistorybranch.BzrBranchFormat5
                        and new in (_mod_bzrbranch.BzrBranchFormat6,
                                    _mod_bzrbranch.BzrBranchFormat7,
                                    _mod_bzrbranch.BzrBranchFormat8)):
                        branch_converter = _mod_bzrbranch.Converter5to6()
                    elif (old == _mod_bzrbranch.BzrBranchFormat6
                          and new in (_mod_bzrbranch.BzrBranchFormat7,
                                      _mod_bzrbranch.BzrBranchFormat8)):
                        branch_converter = _mod_bzrbranch.Converter6to7()
                    elif (old == _mod_bzrbranch.BzrBranchFormat7
                          and new is _mod_bzrbranch.BzrBranchFormat8):
                        branch_converter = _mod_bzrbranch.Converter7to8()
                    else:
                        raise errors.BadConversionTarget("No converter", new,
                                                         branch._format)
                    branch_converter.convert(branch)
                    branch = self.controldir.open_branch()
                    old = branch._format.__class__
            try:
                tree = self.controldir.open_workingtree(recommend_upgrade=False)
            except (errors.NoWorkingTree, errors.NotLocalUrl):
                pass
            else:
                # TODO: conversions of Branch and Tree should be done by
                # InterXFormat lookups
                if (isinstance(tree, workingtree_3.WorkingTree3)
                    and not isinstance(tree, workingtree_4.DirStateWorkingTree)
                    and isinstance(self.target_format.workingtree_format,
                                   workingtree_4.DirStateWorkingTreeFormat)):
                    workingtree_4.Converter3to4().convert(tree)
                if (isinstance(tree, workingtree_4.DirStateWorkingTree)
                    and not isinstance(tree, workingtree_4.WorkingTree5)
                    and isinstance(self.target_format.workingtree_format,
                                   workingtree_4.WorkingTreeFormat5)):
                    workingtree_4.Converter4to5().convert(tree)
                if (isinstance(tree, workingtree_4.DirStateWorkingTree)
                    and not isinstance(tree, workingtree_4.WorkingTree6)
                    and isinstance(self.target_format.workingtree_format,
                                   workingtree_4.WorkingTreeFormat6)):
                    workingtree_4.Converter4or5to6().convert(tree)
        return to_convert


class ConvertMetaToColo(controldir.Converter):
    """Add colocated branch support."""

    def __init__(self, target_format):
        """Create a converter.that upgrades a metadir to the colo format.

        :param target_format: The final metadir format that is desired.
        """
        self.target_format = target_format

    def convert(self, to_convert, pb):
        """See Converter.convert()."""
        to_convert.transport.put_bytes('branch-format',
                                       self.target_format.as_string())
        return BzrDir.open_from_transport(to_convert.root_transport)


class ConvertMetaToColo(controldir.Converter):
    """Convert a 'development-colo' bzrdir to a '2a' bzrdir."""

    def __init__(self, target_format):
        """Create a converter that converts a 'development-colo' metadir
        to a '2a' metadir.

        :param target_format: The final metadir format that is desired.
        """
        self.target_format = target_format

    def convert(self, to_convert, pb):
        """See Converter.convert()."""
        to_convert.transport.put_bytes('branch-format',
                                       self.target_format.as_string())
        return BzrDir.open_from_transport(to_convert.root_transport)


class CreateRepository(controldir.RepositoryAcquisitionPolicy):
    """A policy of creating a new repository"""

    def __init__(self, controldir, stack_on=None, stack_on_pwd=None,
                 require_stacking=False):
        """Constructor.

        :param controldir: The controldir to create the repository on.
        :param stack_on: A location to stack on
        :param stack_on_pwd: If stack_on is relative, the location it is
            relative to.
        """
        super(CreateRepository, self).__init__(
            stack_on, stack_on_pwd, require_stacking)
        self._controldir = controldir

    def acquire_repository(self, make_working_trees=None, shared=False,
                           possible_transports=None):
        """Implementation of RepositoryAcquisitionPolicy.acquire_repository

        Creates the desired repository in the controldir we already have.
        """
        if possible_transports is None:
            possible_transports = []
        else:
            possible_transports = list(possible_transports)
        possible_transports.append(self._controldir.root_transport)
        stack_on = self._get_full_stack_on()
        if stack_on:
            format = self._controldir._format
            format.require_stacking(stack_on=stack_on,
                                    possible_transports=possible_transports)
            if not self._require_stacking:
                # We have picked up automatic stacking somewhere.
                note(gettext('Using default stacking branch {0} at {1}').format(
                    self._stack_on, self._stack_on_pwd))
        repository = self._controldir.create_repository(shared=shared)
        self._add_fallback(repository,
                           possible_transports=possible_transports)
        if make_working_trees is not None:
            repository.set_make_working_trees(make_working_trees)
        return repository, True


class UseExistingRepository(controldir.RepositoryAcquisitionPolicy):
    """A policy of reusing an existing repository"""

    def __init__(self, repository, stack_on=None, stack_on_pwd=None,
                 require_stacking=False):
        """Constructor.

        :param repository: The repository to use.
        :param stack_on: A location to stack on
        :param stack_on_pwd: If stack_on is relative, the location it is
            relative to.
        """
        super(UseExistingRepository, self).__init__(
            stack_on, stack_on_pwd, require_stacking)
        self._repository = repository

    def acquire_repository(self, make_working_trees=None, shared=False,
                           possible_transports=None):
        """Implementation of RepositoryAcquisitionPolicy.acquire_repository

        Returns an existing repository to use.
        """
        if possible_transports is None:
            possible_transports = []
        else:
            possible_transports = list(possible_transports)
        possible_transports.append(self._repository.controldir.transport)
        self._add_fallback(self._repository,
                           possible_transports=possible_transports)
        return self._repository, False


controldir.ControlDirFormat._default_format = BzrDirMetaFormat1()<|MERGE_RESOLUTION|>--- conflicted
+++ resolved
@@ -381,107 +381,9 @@
         :param depth: Optional fetch depth
         :return: The created control directory
         """
-<<<<<<< HEAD
-        operation = cleanup.OperationWithCleanups(self._sprout)
-        return operation.run(
-            url, revision_id=revision_id, force_new_repo=force_new_repo,
-            recurse=recurse, possible_transports=possible_transports,
-            accelerator_tree=accelerator_tree, hardlink=hardlink,
-            stacked=stacked, source_branch=source_branch,
-            create_tree_if_local=create_tree_if_local, depth=depth)
-
-    def _sprout(self, op, url, revision_id=None, force_new_repo=False,
-                recurse='down', possible_transports=None,
-                accelerator_tree=None, hardlink=False, stacked=False,
-                source_branch=None, create_tree_if_local=True,
-                depth=None):
         if depth is not None:
             raise errors.FetchDepthUnsupported(self)
-        add_cleanup = op.add_cleanup
-        fetch_spec_factory = fetch.FetchSpecFactory()
-        if revision_id is not None:
-            fetch_spec_factory.add_revision_ids([revision_id])
-            fetch_spec_factory.source_branch_stop_revision_id = revision_id
-        if possible_transports is None:
-            possible_transports = []
-        else:
-            possible_transports = list(possible_transports) + [
-                self.root_transport]
-        target_transport = _mod_transport.get_transport(url,
-                                                        possible_transports)
-        target_transport.ensure_base()
-        cloning_format = self.cloning_metadir(stacked)
-        # Create/update the result branch
-        try:
-            result = controldir.ControlDir.open_from_transport(
-                target_transport)
-        except errors.NotBranchError:
-            result = cloning_format.initialize_on_transport(target_transport)
-        source_branch, source_repository = self._find_source_repo(
-            add_cleanup, source_branch)
-        fetch_spec_factory.source_branch = source_branch
-        # if a stacked branch wasn't requested, we don't create one
-        # even if the origin was stacked
-        if stacked and source_branch is not None:
-            stacked_branch_url = self.root_transport.base
-        else:
-            stacked_branch_url = None
-        repository_policy = result.determine_repository_policy(
-            force_new_repo, stacked_branch_url, require_stacking=stacked)
-        result_repo, is_new_repo = repository_policy.acquire_repository(
-            possible_transports=possible_transports)
-        add_cleanup(result_repo.lock_write().unlock)
-        fetch_spec_factory.source_repo = source_repository
-        fetch_spec_factory.target_repo = result_repo
-        if stacked or (len(result_repo._fallback_repositories) != 0):
-            target_repo_kind = fetch.TargetRepoKinds.STACKED
-        elif is_new_repo:
-            target_repo_kind = fetch.TargetRepoKinds.EMPTY
-        else:
-            target_repo_kind = fetch.TargetRepoKinds.PREEXISTING
-        fetch_spec_factory.target_repo_kind = target_repo_kind
-        if source_repository is not None:
-            fetch_spec = fetch_spec_factory.make_fetch_spec()
-            result_repo.fetch(source_repository, fetch_spec=fetch_spec)
-
-        if source_branch is None:
-            # this is for sprouting a controldir without a branch; is that
-            # actually useful?
-            # Not especially, but it's part of the contract.
-            result_branch = result.create_branch()
-        else:
-            result_branch = source_branch.sprout(
-                result, revision_id=revision_id,
-                repository_policy=repository_policy, repository=result_repo)
-        mutter("created new branch %r" % (result_branch,))
-
-        # Create/update the result working tree
-        if (create_tree_if_local and not result.has_workingtree()
-            and isinstance(target_transport, local.LocalTransport)
-                and (result_repo is None or result_repo.make_working_trees())):
-            wt = result.create_workingtree(
-                accelerator_tree=accelerator_tree, hardlink=hardlink,
-                from_branch=result_branch)
-            with wt.lock_write():
-                if not wt.is_versioned(''):
-                    try:
-                        wt.set_root_id(self.open_workingtree.get_root_id())
-                    except errors.NoWorkingTree:
-                        pass
-        else:
-            wt = None
-        if recurse == 'down':
-            basis = None
-            if wt is not None:
-                basis = wt.basis_tree()
-            elif result_branch is not None:
-                basis = result_branch.basis_tree()
-            elif source_branch is not None:
-                basis = source_branch.basis_tree()
-            if basis is not None:
-                add_cleanup(basis.lock_read().unlock)
-                subtrees = basis.iter_references()
-=======
+
         with cleanup.ExitStack() as stack:
             fetch_spec_factory = fetch.FetchSpecFactory()
             if revision_id is not None:
@@ -489,7 +391,6 @@
                 fetch_spec_factory.source_branch_stop_revision_id = revision_id
             if possible_transports is None:
                 possible_transports = []
->>>>>>> b4e178b5
             else:
                 possible_transports = list(possible_transports) + [
                     self.root_transport]
