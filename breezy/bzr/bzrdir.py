--- conflicted
+++ resolved
@@ -379,14 +379,10 @@
         :param depth: Optional fetch depth
         :return: The created control directory
         """
-<<<<<<< HEAD
         if depth is not None:
             raise errors.FetchDepthUnsupported(self)
 
-        with cleanup.ExitStack() as stack:
-=======
         with contextlib.ExitStack() as stack:
->>>>>>> e0646a7f
             fetch_spec_factory = fetch.FetchSpecFactory()
             if revision_id is not None:
                 fetch_spec_factory.add_revision_ids([revision_id])
