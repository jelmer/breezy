# Copyright (C) 2006-2011 Canonical Ltd
#
# This program is free software; you can redistribute it and/or modify
# it under the terms of the GNU General Public License as published by
# the Free Software Foundation; either version 2 of the License, or
# (at your option) any later version.
#
# This program is distributed in the hope that it will be useful,
# but WITHOUT ANY WARRANTY; without even the implied warranty of
# MERCHANTABILITY or FITNESS FOR A PARTICULAR PURPOSE.  See the
# GNU General Public License for more details.
#
# You should have received a copy of the GNU General Public License
# along with this program; if not, write to the Free Software
# Foundation, Inc., 51 Franklin Street, Fifth Floor, Boston, MA 02110-1301 USA

"""BzrDir logic. The BzrDir is the basic control directory used by bzr.

At format 7 this was split out into Branch, Repository and Checkout control
directories.

Note: This module has a lot of ``open`` functions/methods that return
references to in-memory objects. As a rule, there are no matching ``close``
methods. To free any associated resources, simply stop referencing the
objects returned.
"""

from __future__ import absolute_import

import sys

from ..lazy_import import lazy_import
lazy_import(globals(), """
from breezy import (
    branch as _mod_branch,
    cleanup,
    lockable_files,
    lockdir,
    osutils,
    repository,
    revision as _mod_revision,
    transport as _mod_transport,
    ui,
    urlutils,
    win32utils,
    )
from breezy.bzr import (
    branch as _mod_bzrbranch,
    fetch,
    remote,
    vf_search,
    workingtree_3,
    workingtree_4,
    )
from breezy.bzr import fullhistory as fullhistorybranch
from breezy.bzr import knitpack_repo
from breezy.transport import (
    do_catching_redirections,
    local,
    )
from breezy.i18n import gettext
""")

from ..sixish import viewitems
from ..trace import (
    mutter,
    note,
    )

from .. import (
    config,
    controldir,
    errors,
    )


class MissingFeature(errors.BzrError):

    _fmt = ("Missing feature %(feature)s not provided by this "
            "version of Bazaar or any plugin.")

    def __init__(self, feature):
        self.feature = feature


class FeatureAlreadyRegistered(errors.BzrError):

    _fmt = 'The feature %(feature)s has already been registered.'

    def __init__(self, feature):
        self.feature = feature


class BzrDir(controldir.ControlDir):
    """A .bzr control diretory.

    BzrDir instances let you create or open any of the things that can be
    found within .bzr - checkouts, branches and repositories.

    :ivar transport:
        the transport which this bzr dir is rooted at (i.e. file:///.../.bzr/)
    :ivar root_transport:
        a transport connected to the directory this bzr was opened from
        (i.e. the parent directory holding the .bzr directory).

    Everything in the bzrdir should have the same file permissions.

    :cvar hooks: An instance of BzrDirHooks.
    """

    def break_lock(self):
        """Invoke break_lock on the first object in the bzrdir.

        If there is a tree, the tree is opened and break_lock() called.
        Otherwise, branch is tried, and finally repository.
        """
        # XXX: This seems more like a UI function than something that really
        # belongs in this class.
        try:
            thing_to_unlock = self.open_workingtree()
        except (errors.NotLocalUrl, errors.NoWorkingTree):
            try:
                thing_to_unlock = self.open_branch()
            except errors.NotBranchError:
                try:
                    thing_to_unlock = self.open_repository()
                except errors.NoRepositoryPresent:
                    return
        thing_to_unlock.break_lock()

    def check_conversion_target(self, target_format):
        """Check that a bzrdir as a whole can be converted to a new format."""
        # The only current restriction is that the repository content can be
        # fetched compatibly with the target.
        target_repo_format = target_format.repository_format
        try:
            self.open_repository()._format.check_conversion_target(
                target_repo_format)
        except errors.NoRepositoryPresent:
            # No repo, no problem.
            pass

    def clone_on_transport(self, transport, revision_id=None,
                           force_new_repo=False, preserve_stacking=False, stacked_on=None,
                           create_prefix=False, use_existing_dir=True, no_tree=False):
        """Clone this bzrdir and its contents to transport verbatim.

        :param transport: The transport for the location to produce the clone
            at.  If the target directory does not exist, it will be created.
        :param revision_id: The tip revision-id to use for any branch or
            working tree.  If not None, then the clone operation may tune
            itself to download less data.
        :param force_new_repo: Do not use a shared repository for the target,
                               even if one is available.
        :param preserve_stacking: When cloning a stacked branch, stack the
            new branch on top of the other branch's stacked-on branch.
        :param create_prefix: Create any missing directories leading up to
            to_transport.
        :param use_existing_dir: Use an existing directory if one exists.
        :param no_tree: If set to true prevents creation of a working tree.
        """
        # Overview: put together a broad description of what we want to end up
        # with; then make as few api calls as possible to do it.

        # We may want to create a repo/branch/tree, if we do so what format
        # would we want for each:
        require_stacking = (stacked_on is not None)
        format = self.cloning_metadir(require_stacking)

        # Figure out what objects we want:
        try:
            local_repo = self.find_repository()
        except errors.NoRepositoryPresent:
            local_repo = None
        try:
            local_branch = self.open_branch()
        except errors.NotBranchError:
            local_branch = None
        else:
            # enable fallbacks when branch is not a branch reference
            if local_branch.repository.has_same_location(local_repo):
                local_repo = local_branch.repository
            if preserve_stacking:
                try:
                    stacked_on = local_branch.get_stacked_on_url()
                except (_mod_branch.UnstackableBranchFormat,
                        errors.UnstackableRepositoryFormat,
                        errors.NotStacked):
                    pass
        # Bug: We create a metadir without knowing if it can support stacking,
        # we should look up the policy needs first, or just use it as a hint,
        # or something.
        if local_repo:
            make_working_trees = (local_repo.make_working_trees() and
                                  not no_tree)
            want_shared = local_repo.is_shared()
            repo_format_name = format.repository_format.network_name()
        else:
            make_working_trees = False
            want_shared = False
            repo_format_name = None

        result_repo, result, require_stacking, repository_policy = \
            format.initialize_on_transport_ex(
                transport, use_existing_dir=use_existing_dir,
                create_prefix=create_prefix, force_new_repo=force_new_repo,
                stacked_on=stacked_on, stack_on_pwd=self.root_transport.base,
                repo_format_name=repo_format_name,
                make_working_trees=make_working_trees, shared_repo=want_shared)
        if repo_format_name:
            try:
                # If the result repository is in the same place as the
                # resulting bzr dir, it will have no content, further if the
                # result is not stacked then we know all content should be
                # copied, and finally if we are copying up to a specific
                # revision_id then we can use the pending-ancestry-result which
                # does not require traversing all of history to describe it.
                if (result_repo.user_url == result.user_url
                    and not require_stacking
                        and revision_id is not None):
                    fetch_spec = vf_search.PendingAncestryResult(
                        [revision_id], local_repo)
                    result_repo.fetch(local_repo, fetch_spec=fetch_spec)
                else:
                    result_repo.fetch(local_repo, revision_id=revision_id)
            finally:
                result_repo.unlock()
        else:
            if result_repo is not None:
                raise AssertionError('result_repo not None(%r)' % result_repo)
        # 1 if there is a branch present
        #   make sure its content is available in the target repository
        #   clone it.
        if local_branch is not None:
            local_branch.clone(
                result, revision_id=revision_id,
                repository_policy=repository_policy)
        try:
            # Cheaper to check if the target is not local, than to try making
            # the tree and fail.
            result.root_transport.local_abspath('.')
            if result_repo is None or result_repo.make_working_trees():
                self.open_workingtree().clone(result, revision_id=revision_id)
        except (errors.NoWorkingTree, errors.NotLocalUrl):
            pass
        return result

    # TODO: This should be given a Transport, and should chdir up; otherwise
    # this will open a new connection.
    def _make_tail(self, url):
        t = _mod_transport.get_transport(url)
        t.ensure_base()

    def determine_repository_policy(self, force_new_repo=False, stack_on=None,
                                    stack_on_pwd=None, require_stacking=False):
        """Return an object representing a policy to use.

        This controls whether a new repository is created, and the format of
        that repository, or some existing shared repository used instead.

        If stack_on is supplied, will not seek a containing shared repo.

        :param force_new_repo: If True, require a new repository to be created.
        :param stack_on: If supplied, the location to stack on.  If not
            supplied, a default_stack_on location may be used.
        :param stack_on_pwd: If stack_on is relative, the location it is
            relative to.
        """
        def repository_policy(found_bzrdir):
            stack_on = None
            stack_on_pwd = None
            config = found_bzrdir.get_config()
            stop = False
            stack_on = config.get_default_stack_on()
            if stack_on is not None:
                stack_on_pwd = found_bzrdir.user_url
                stop = True
            # does it have a repository ?
            try:
                repository = found_bzrdir.open_repository()
            except errors.NoRepositoryPresent:
                repository = None
            else:
                if (found_bzrdir.user_url != self.user_url and
                        not repository.is_shared()):
                    # Don't look higher, can't use a higher shared repo.
                    repository = None
                    stop = True
                else:
                    stop = True
            if not stop:
                return None, False
            if repository:
                return UseExistingRepository(
                    repository, stack_on, stack_on_pwd,
                    require_stacking=require_stacking), True
            else:
                return CreateRepository(
                    self, stack_on, stack_on_pwd,
                    require_stacking=require_stacking), True

        if not force_new_repo:
            if stack_on is None:
                policy = self._find_containing(repository_policy)
                if policy is not None:
                    return policy
            else:
                try:
                    return UseExistingRepository(
                        self.open_repository(), stack_on, stack_on_pwd,
                        require_stacking=require_stacking)
                except errors.NoRepositoryPresent:
                    pass
        return CreateRepository(self, stack_on, stack_on_pwd,
                                require_stacking=require_stacking)

    def _find_or_create_repository(self, force_new_repo):
        """Create a new repository if needed, returning the repository."""
        policy = self.determine_repository_policy(force_new_repo)
        return policy.acquire_repository()[0]

    def _find_source_repo(self, add_cleanup, source_branch):
        """Find the source branch and repo for a sprout operation.

        This is helper intended for use by _sprout.

        :returns: (source_branch, source_repository).  Either or both may be
            None.  If not None, they will be read-locked (and their unlock(s)
            scheduled via the add_cleanup param).
        """
        if source_branch is not None:
            add_cleanup(source_branch.lock_read().unlock)
            return source_branch, source_branch.repository
        try:
            source_branch = self.open_branch()
            source_repository = source_branch.repository
        except errors.NotBranchError:
            source_branch = None
            try:
                source_repository = self.open_repository()
            except errors.NoRepositoryPresent:
                source_repository = None
            else:
                add_cleanup(source_repository.lock_read().unlock)
        else:
            add_cleanup(source_branch.lock_read().unlock)
        return source_branch, source_repository

    def sprout(self, url, revision_id=None, force_new_repo=False,
               recurse='down', possible_transports=None,
               accelerator_tree=None, hardlink=False, stacked=False,
               source_branch=None, create_tree_if_local=True,
               lossy=False):
        """Create a copy of this controldir prepared for use as a new line of
        development.

        If url's last component does not exist, it will be created.

        Attributes related to the identity of the source branch like
        branch nickname will be cleaned, a working tree is created
        whether one existed before or not; and a local branch is always
        created.

        if revision_id is not None, then the clone operation may tune
            itself to download less data.

        :param accelerator_tree: A tree which can be used for retrieving file
            contents more quickly than the revision tree, i.e. a workingtree.
            The revision tree will be used for cases where accelerator_tree's
            content is different.
        :param hardlink: If true, hard-link files from accelerator_tree,
            where possible.
        :param stacked: If true, create a stacked branch referring to the
            location of this control directory.
        :param create_tree_if_local: If true, a working-tree will be created
            when working locally.
        :return: The created control directory
        """
        operation = cleanup.OperationWithCleanups(self._sprout)
        return operation.run(
            url, revision_id=revision_id, force_new_repo=force_new_repo,
            recurse=recurse, possible_transports=possible_transports,
            accelerator_tree=accelerator_tree, hardlink=hardlink,
            stacked=stacked, source_branch=source_branch,
            create_tree_if_local=create_tree_if_local)

    def _sprout(self, op, url, revision_id=None, force_new_repo=False,
                recurse='down', possible_transports=None,
                accelerator_tree=None, hardlink=False, stacked=False,
                source_branch=None, create_tree_if_local=True, lossy=False):
        add_cleanup = op.add_cleanup
        fetch_spec_factory = fetch.FetchSpecFactory()
        if revision_id is not None:
            fetch_spec_factory.add_revision_ids([revision_id])
            fetch_spec_factory.source_branch_stop_revision_id = revision_id
        if possible_transports is None:
            possible_transports = []
        else:
            possible_transports = list(possible_transports) + [
                self.root_transport]
        target_transport = _mod_transport.get_transport(url,
                                                        possible_transports)
        target_transport.ensure_base()
        cloning_format = self.cloning_metadir(stacked)
        # Create/update the result branch
        try:
            result = controldir.ControlDir.open_from_transport(
                target_transport)
        except errors.NotBranchError:
            result = cloning_format.initialize_on_transport(target_transport)
        source_branch, source_repository = self._find_source_repo(
            add_cleanup, source_branch)
        fetch_spec_factory.source_branch = source_branch
        # if a stacked branch wasn't requested, we don't create one
        # even if the origin was stacked
        if stacked and source_branch is not None:
            stacked_branch_url = self.root_transport.base
        else:
            stacked_branch_url = None
        repository_policy = result.determine_repository_policy(
            force_new_repo, stacked_branch_url, require_stacking=stacked)
        result_repo, is_new_repo = repository_policy.acquire_repository(
            possible_transports=possible_transports)
        add_cleanup(result_repo.lock_write().unlock)
        fetch_spec_factory.source_repo = source_repository
        fetch_spec_factory.target_repo = result_repo
        if stacked or (len(result_repo._fallback_repositories) != 0):
            target_repo_kind = fetch.TargetRepoKinds.STACKED
        elif is_new_repo:
            target_repo_kind = fetch.TargetRepoKinds.EMPTY
        else:
            target_repo_kind = fetch.TargetRepoKinds.PREEXISTING
        fetch_spec_factory.target_repo_kind = target_repo_kind
        if source_repository is not None:
            fetch_spec = fetch_spec_factory.make_fetch_spec()
            result_repo.fetch(source_repository, fetch_spec=fetch_spec)

        if source_branch is None:
            # this is for sprouting a controldir without a branch; is that
            # actually useful?
            # Not especially, but it's part of the contract.
            result_branch = result.create_branch()
        else:
            result_branch = source_branch.sprout(
                result, revision_id=revision_id,
                repository_policy=repository_policy, repository=result_repo)
        mutter("created new branch %r" % (result_branch,))

        # Create/update the result working tree
        if (create_tree_if_local and not result.has_workingtree()
            and isinstance(target_transport, local.LocalTransport)
                and (result_repo is None or result_repo.make_working_trees())):
            wt = result.create_workingtree(
                accelerator_tree=accelerator_tree, hardlink=hardlink,
                from_branch=result_branch)
            with wt.lock_write():
                if not wt.is_versioned(''):
                    try:
                        wt.set_root_id(self.open_workingtree.get_root_id())
                    except errors.NoWorkingTree:
                        pass
        else:
            wt = None
        if recurse == 'down':
            basis = None
            if wt is not None:
                basis = wt.basis_tree()
            elif result_branch is not None:
                basis = result_branch.basis_tree()
            elif source_branch is not None:
                basis = source_branch.basis_tree()
            if basis is not None:
                add_cleanup(basis.lock_read().unlock)
                subtrees = basis.iter_references()
            else:
                subtrees = []
            for path, file_id in subtrees:
                target = urlutils.join(url, urlutils.escape(path))
                sublocation = source_branch.reference_parent(path, file_id)
                sublocation.controldir.sprout(
                    target, basis.get_reference_revision(path),
                    force_new_repo=force_new_repo, recurse=recurse,
                    stacked=stacked)
        return result

    def _available_backup_name(self, base):
        """Find a non-existing backup file name based on base.

        See breezy.osutils.available_backup_name about race conditions.
        """
        return osutils.available_backup_name(base, self.root_transport.has)

    def backup_bzrdir(self):
        """Backup this bzr control directory.

        :return: Tuple with old path name and new path name
        """

        with ui.ui_factory.nested_progress_bar():
            old_path = self.root_transport.abspath('.bzr')
            backup_dir = self._available_backup_name('backup.bzr')
            new_path = self.root_transport.abspath(backup_dir)
            ui.ui_factory.note(
                gettext('making backup of {0}\n  to {1}').format(
                    urlutils.unescape_for_display(old_path, 'utf-8'),
                    urlutils.unescape_for_display(new_path, 'utf-8')))
            self.root_transport.copy_tree('.bzr', backup_dir)
            return (old_path, new_path)

    def retire_bzrdir(self, limit=10000):
        """Permanently disable the bzrdir.

        This is done by renaming it to give the user some ability to recover
        if there was a problem.

        This will have horrible consequences if anyone has anything locked or
        in use.
        :param limit: number of times to retry
        """
        i = 0
        while True:
            try:
                to_path = '.bzr.retired.%d' % i
                self.root_transport.rename('.bzr', to_path)
                note(gettext("renamed {0} to {1}").format(
                    self.root_transport.abspath('.bzr'), to_path))
                return
            except (errors.TransportError, IOError, errors.PathError):
                i += 1
                if i > limit:
                    raise
                else:
                    pass

    def _find_containing(self, evaluate):
        """Find something in a containing control directory.

        This method will scan containing control dirs, until it finds what
        it is looking for, decides that it will never find it, or runs out
        of containing control directories to check.

        It is used to implement find_repository and
        determine_repository_policy.

        :param evaluate: A function returning (value, stop).  If stop is True,
            the value will be returned.
        """
        found_bzrdir = self
        while True:
            result, stop = evaluate(found_bzrdir)
            if stop:
                return result
            next_transport = found_bzrdir.root_transport.clone('..')
            if (found_bzrdir.user_url == next_transport.base):
                # top of the file system
                return None
            # find the next containing bzrdir
            try:
                found_bzrdir = self.open_containing_from_transport(
                    next_transport)[0]
            except errors.NotBranchError:
                return None

    def find_repository(self):
        """Find the repository that should be used.

        This does not require a branch as we use it to find the repo for
        new branches as well as to hook existing branches up to their
        repository.
        """
        def usable_repository(found_bzrdir):
            # does it have a repository ?
            try:
                repository = found_bzrdir.open_repository()
            except errors.NoRepositoryPresent:
                return None, False
            if found_bzrdir.user_url == self.user_url:
                return repository, True
            elif repository.is_shared():
                return repository, True
            else:
                return None, True

        found_repo = self._find_containing(usable_repository)
        if found_repo is None:
            raise errors.NoRepositoryPresent(self)
        return found_repo

    def _find_creation_modes(self):
        """Determine the appropriate modes for files and directories.

        They're always set to be consistent with the base directory,
        assuming that this transport allows setting modes.
        """
        # TODO: Do we need or want an option (maybe a config setting) to turn
        # this off or override it for particular locations? -- mbp 20080512
        if self._mode_check_done:
            return
        self._mode_check_done = True
        try:
            st = self.transport.stat('.')
        except errors.TransportNotPossible:
            self._dir_mode = None
            self._file_mode = None
        else:
            # Check the directory mode, but also make sure the created
            # directories and files are read-write for this user. This is
            # mostly a workaround for filesystems which lie about being able to
            # write to a directory (cygwin & win32)
            if (st.st_mode & 0o7777 == 00000):
                # FTP allows stat but does not return dir/file modes
                self._dir_mode = None
                self._file_mode = None
            else:
                self._dir_mode = (st.st_mode & 0o7777) | 0o0700
                # Remove the sticky and execute bits for files
                self._file_mode = self._dir_mode & ~0o7111

    def _get_file_mode(self):
        """Return Unix mode for newly created files, or None.
        """
        if not self._mode_check_done:
            self._find_creation_modes()
        return self._file_mode

    def _get_dir_mode(self):
        """Return Unix mode for newly created directories, or None.
        """
        if not self._mode_check_done:
            self._find_creation_modes()
        return self._dir_mode

    def get_config(self):
        """Get configuration for this BzrDir."""
        return config.BzrDirConfig(self)

    def _get_config(self):
        """By default, no configuration is available."""
        return None

    def __init__(self, _transport, _format):
        """Initialize a Bzr control dir object.

        Only really common logic should reside here, concrete classes should be
        made with varying behaviours.

        :param _format: the format that is creating this BzrDir instance.
        :param _transport: the transport this dir is based at.
        """
        self._format = _format
        # these are also under the more standard names of
        # control_transport and user_transport
        self.transport = _transport.clone('.bzr')
        self.root_transport = _transport
        self._mode_check_done = False

    @property
    def user_transport(self):
        return self.root_transport

    @property
    def control_transport(self):
        return self.transport

    def is_control_filename(self, filename):
        """True if filename is the name of a path which is reserved for bzrdir's.

        :param filename: A filename within the root transport of this bzrdir.

        This is true IF and ONLY IF the filename is part of the namespace
        reserved for bzr control dirs. Currently this is the '.bzr' directory
        in the root of the root_transport.
        """
        # this might be better on the BzrDirFormat class because it refers to
        # all the possible bzrdir disk formats.
        # This method is tested via the workingtree is_control_filename tests-
        # it was extracted from WorkingTree.is_control_filename. If the
        # method's contract is extended beyond the current trivial
        # implementation, please add new tests for it to the appropriate place.
        return filename == '.bzr' or filename.startswith('.bzr/')

    def _cloning_metadir(self):
        """Produce a metadir suitable for cloning with.

        :returns: (destination_bzrdir_format, source_repository)
        """
        result_format = self._format.__class__()
        try:
            try:
                branch = self.open_branch(ignore_fallbacks=True)
                source_repository = branch.repository
                result_format._branch_format = branch._format
            except errors.NotBranchError:
                source_repository = self.open_repository()
        except errors.NoRepositoryPresent:
            source_repository = None
        else:
            # XXX TODO: This isinstance is here because we have not implemented
            # the fix recommended in bug # 103195 - to delegate this choice the
            # repository itself.
            repo_format = source_repository._format
            if isinstance(repo_format, remote.RemoteRepositoryFormat):
                source_repository._ensure_real()
                repo_format = source_repository._real_repository._format
            result_format.repository_format = repo_format
        try:
            # TODO: Couldn't we just probe for the format in these cases,
            # rather than opening the whole tree?  It would be a little
            # faster. mbp 20070401
            tree = self.open_workingtree(recommend_upgrade=False)
        except (errors.NoWorkingTree, errors.NotLocalUrl):
            result_format.workingtree_format = None
        else:
            result_format.workingtree_format = tree._format.__class__()
        return result_format, source_repository

    def cloning_metadir(self, require_stacking=False):
        """Produce a metadir suitable for cloning or sprouting with.

        These operations may produce workingtrees (yes, even though they're
        "cloning" something that doesn't have a tree), so a viable workingtree
        format must be selected.

        :require_stacking: If True, non-stackable formats will be upgraded
            to similar stackable formats.
        :returns: a ControlDirFormat with all component formats either set
            appropriately or set to None if that component should not be
            created.
        """
        format, repository = self._cloning_metadir()
        if format._workingtree_format is None:
            # No tree in self.
            if repository is None:
                # No repository either
                return format
            # We have a repository, so set a working tree? (Why? This seems to
            # contradict the stated return value in the docstring).
            tree_format = (
                repository._format._matchingcontroldir.workingtree_format)
            format.workingtree_format = tree_format.__class__()
        if require_stacking:
            format.require_stacking()
        return format

    def get_branch_transport(self, branch_format, name=None):
        """Get the transport for use by branch format in this BzrDir.

        Note that bzr dirs that do not support format strings will raise
        IncompatibleFormat if the branch format they are given has
        a format string, and vice versa.

        If branch_format is None, the transport is returned with no
        checking. If it is not None, then the returned transport is
        guaranteed to point to an existing directory ready for use.
        """
        raise NotImplementedError(self.get_branch_transport)

    def get_repository_transport(self, repository_format):
        """Get the transport for use by repository format in this BzrDir.

        Note that bzr dirs that do not support format strings will raise
        IncompatibleFormat if the repository format they are given has
        a format string, and vice versa.

        If repository_format is None, the transport is returned with no
        checking. If it is not None, then the returned transport is
        guaranteed to point to an existing directory ready for use.
        """
        raise NotImplementedError(self.get_repository_transport)

    def get_workingtree_transport(self, tree_format):
        """Get the transport for use by workingtree format in this BzrDir.

        Note that bzr dirs that do not support format strings will raise
        IncompatibleFormat if the workingtree format they are given has a
        format string, and vice versa.

        If workingtree_format is None, the transport is returned with no
        checking. If it is not None, then the returned transport is
        guaranteed to point to an existing directory ready for use.
        """
        raise NotImplementedError(self.get_workingtree_transport)

    @classmethod
    def create(cls, base, format=None, possible_transports=None):
        """Create a new BzrDir at the url 'base'.

        :param format: If supplied, the format of branch to create.  If not
            supplied, the default is used.
        :param possible_transports: If supplied, a list of transports that
            can be reused to share a remote connection.
        """
        if cls is not BzrDir:
            raise AssertionError("BzrDir.create always creates the "
                                 "default format, not one of %r" % cls)
        return controldir.ControlDir.create(
            base, format=format, possible_transports=possible_transports)

    def __repr__(self):
        return "<%s at %r>" % (self.__class__.__name__, self.user_url)

    def update_feature_flags(self, updated_flags):
        """Update the features required by this bzrdir.

        :param updated_flags: Dictionary mapping feature names to necessities
            A necessity can be None to indicate the feature should be removed
        """
        self.control_files.lock_write()
        try:
            self._format._update_feature_flags(updated_flags)
            self.transport.put_bytes('branch-format', self._format.as_string())
        finally:
            self.control_files.unlock()


class BzrDirMeta1(BzrDir):
    """A .bzr meta version 1 control object.

    This is the first control object where the
    individual aspects are really split out: there are separate repository,
    workingtree and branch subdirectories and any subset of the three can be
    present within a BzrDir.
    """

    def _get_branch_path(self, name):
        """Obtain the branch path to use.

        This uses the API specified branch name first, and then falls back to
        the branch name specified in the URL. If neither of those is specified,
        it uses the default branch.

        :param name: Optional branch name to use
        :return: Relative path to branch
        """
        if name == "":
            return 'branch'
        return urlutils.join('branches', urlutils.escape(name))

    def _read_branch_list(self):
        """Read the branch list.

        :return: List of branch names.
        """
        try:
            f = self.control_transport.get('branch-list')
        except errors.NoSuchFile:
            return []

        ret = []
        try:
            for name in f:
                ret.append(name.rstrip(b"\n").decode('utf-8'))
        finally:
            f.close()
        return ret

    def _write_branch_list(self, branches):
        """Write out the branch list.

        :param branches: List of utf-8 branch names to write
        """
        self.transport.put_bytes(
            'branch-list',
            b"".join([name.encode('utf-8') + b"\n" for name in branches]))

    def __init__(self, _transport, _format):
        super(BzrDirMeta1, self).__init__(_transport, _format)
        self.control_files = lockable_files.LockableFiles(
            self.control_transport, self._format._lock_file_name,
            self._format._lock_class)

    def can_convert_format(self):
        """See BzrDir.can_convert_format()."""
        return True

    def create_branch(self, name=None, repository=None,
                      append_revisions_only=None):
        """See ControlDir.create_branch."""
        if name is None:
            name = self._get_selected_branch()
        return self._format.get_branch_format().initialize(
            self, name=name, repository=repository,
            append_revisions_only=append_revisions_only)

    def destroy_branch(self, name=None):
        """See ControlDir.destroy_branch."""
        if name is None:
            name = self._get_selected_branch()
        path = self._get_branch_path(name)
        if name != u"":
            self.control_files.lock_write()
            try:
                branches = self._read_branch_list()
                try:
                    branches.remove(name)
                except ValueError:
                    raise errors.NotBranchError(name)
                self._write_branch_list(branches)
            finally:
                self.control_files.unlock()
        try:
            self.transport.delete_tree(path)
        except errors.NoSuchFile:
            raise errors.NotBranchError(
                path=urlutils.join(self.transport.base, path), controldir=self)

    def create_repository(self, shared=False):
        """See BzrDir.create_repository."""
        return self._format.repository_format.initialize(self, shared)

    def destroy_repository(self):
        """See BzrDir.destroy_repository."""
        try:
            self.transport.delete_tree('repository')
        except errors.NoSuchFile:
            raise errors.NoRepositoryPresent(self)

    def create_workingtree(self, revision_id=None, from_branch=None,
                           accelerator_tree=None, hardlink=False):
        """See BzrDir.create_workingtree."""
        return self._format.workingtree_format.initialize(
            self, revision_id, from_branch=from_branch,
            accelerator_tree=accelerator_tree, hardlink=hardlink)

    def destroy_workingtree(self):
        """See BzrDir.destroy_workingtree."""
        wt = self.open_workingtree(recommend_upgrade=False)
        repository = wt.branch.repository
        empty = repository.revision_tree(_mod_revision.NULL_REVISION)
        # We ignore the conflicts returned by wt.revert since we're about to
        # delete the wt metadata anyway, all that should be left here are
        # detritus. But see bug #634470 about subtree .bzr dirs.
        wt.revert(old_tree=empty)
        self.destroy_workingtree_metadata()

    def destroy_workingtree_metadata(self):
        self.transport.delete_tree('checkout')

    def find_branch_format(self, name=None):
        """Find the branch 'format' for this bzrdir.

        This might be a synthetic object for e.g. RemoteBranch and SVN.
        """
        from .branch import BranchFormatMetadir
        return BranchFormatMetadir.find_format(self, name=name)

    def _get_mkdir_mode(self):
        """Figure out the mode to use when creating a bzrdir subdir."""
        temp_control = lockable_files.LockableFiles(
            self.transport, '', lockable_files.TransportLock)
        return temp_control._dir_mode

    def get_branch_reference(self, name=None):
        """See BzrDir.get_branch_reference()."""
        from .branch import BranchFormatMetadir
        format = BranchFormatMetadir.find_format(self, name=name)
        return format.get_reference(self, name=name)

    def set_branch_reference(self, target_branch, name=None):
        format = _mod_bzrbranch.BranchReferenceFormat()
        if (self.control_url == target_branch.controldir.control_url
                and name == target_branch.name):
            raise controldir.BranchReferenceLoop(target_branch)
        return format.initialize(self, target_branch=target_branch, name=name)

    def get_branch_transport(self, branch_format, name=None):
        """See BzrDir.get_branch_transport()."""
        if name is None:
            name = self._get_selected_branch()
        path = self._get_branch_path(name)
        # XXX: this shouldn't implicitly create the directory if it's just
        # promising to get a transport -- mbp 20090727
        if branch_format is None:
            return self.transport.clone(path)
        try:
            branch_format.get_format_string()
        except NotImplementedError:
            raise errors.IncompatibleFormat(branch_format, self._format)
        if name != "":
            branches = self._read_branch_list()
            if name not in branches:
                self.control_files.lock_write()
                try:
                    branches = self._read_branch_list()
                    dirname = urlutils.dirname(name)
                    if dirname != u"" and dirname in branches:
                        raise errors.ParentBranchExists(name)
                    child_branches = [
                        b.startswith(name + u"/") for b in branches]
                    if any(child_branches):
                        raise errors.AlreadyBranchError(name)
                    branches.append(name)
                    self._write_branch_list(branches)
                finally:
                    self.control_files.unlock()
        branch_transport = self.transport.clone(path)
        mode = self._get_mkdir_mode()
        branch_transport.create_prefix(mode=mode)
        try:
            self.transport.mkdir(path, mode=mode)
        except errors.FileExists:
            pass
        return self.transport.clone(path)

    def get_repository_transport(self, repository_format):
        """See BzrDir.get_repository_transport()."""
        if repository_format is None:
            return self.transport.clone('repository')
        try:
            repository_format.get_format_string()
        except NotImplementedError:
            raise errors.IncompatibleFormat(repository_format, self._format)
        try:
            self.transport.mkdir('repository', mode=self._get_mkdir_mode())
        except errors.FileExists:
            pass
        return self.transport.clone('repository')

    def get_workingtree_transport(self, workingtree_format):
        """See BzrDir.get_workingtree_transport()."""
        if workingtree_format is None:
            return self.transport.clone('checkout')
        try:
            workingtree_format.get_format_string()
        except NotImplementedError:
            raise errors.IncompatibleFormat(workingtree_format, self._format)
        try:
            self.transport.mkdir('checkout', mode=self._get_mkdir_mode())
        except errors.FileExists:
            pass
        return self.transport.clone('checkout')

    def get_branches(self):
        """See ControlDir.get_branches."""
        ret = {}
        try:
            ret[""] = self.open_branch(name="")
        except (errors.NotBranchError, errors.NoRepositoryPresent):
            pass

        for name in self._read_branch_list():
            ret[name] = self.open_branch(name=name)

        return ret

    def has_workingtree(self):
        """Tell if this bzrdir contains a working tree.

        Note: if you're going to open the working tree, you should just go
        ahead and try, and not ask permission first.
        """
        from .workingtree import WorkingTreeFormatMetaDir
        try:
            WorkingTreeFormatMetaDir.find_format_string(self)
        except errors.NoWorkingTree:
            return False
        return True

    def needs_format_conversion(self, format):
        """See BzrDir.needs_format_conversion()."""
        if (not isinstance(self._format, format.__class__)
                or self._format.get_format_string() != format.get_format_string()):
            # it is not a meta dir format, conversion is needed.
            return True
        # we might want to push this down to the repository?
        try:
            if not isinstance(self.open_repository()._format,
                              format.repository_format.__class__):
                # the repository needs an upgrade.
                return True
        except errors.NoRepositoryPresent:
            pass
        for branch in self.list_branches():
            if not isinstance(branch._format,
                              format.get_branch_format().__class__):
                # the branch needs an upgrade.
                return True
        try:
            my_wt = self.open_workingtree(recommend_upgrade=False)
            if not isinstance(my_wt._format,
                              format.workingtree_format.__class__):
                # the workingtree needs an upgrade.
                return True
        except (errors.NoWorkingTree, errors.NotLocalUrl):
            pass
        return False

    def open_branch(self, name=None, unsupported=False,
                    ignore_fallbacks=False, possible_transports=None):
        """See ControlDir.open_branch."""
        if name is None:
            name = self._get_selected_branch()
        format = self.find_branch_format(name=name)
        format.check_support_status(unsupported)
        return format.open(self, name=name,
                           _found=True, ignore_fallbacks=ignore_fallbacks,
                           possible_transports=possible_transports)

    def open_repository(self, unsupported=False):
        """See BzrDir.open_repository."""
        from .repository import RepositoryFormatMetaDir
        format = RepositoryFormatMetaDir.find_format(self)
        format.check_support_status(unsupported)
        return format.open(self, _found=True)

    def open_workingtree(self, unsupported=False,
                         recommend_upgrade=True):
        """See BzrDir.open_workingtree."""
        from .workingtree import WorkingTreeFormatMetaDir
        format = WorkingTreeFormatMetaDir.find_format(self)
        format.check_support_status(unsupported, recommend_upgrade,
                                    basedir=self.root_transport.base)
        return format.open(self, _found=True)

    def _get_config(self):
        return config.TransportConfig(self.transport, 'control.conf')


class BzrFormat(object):
    """Base class for all formats of things living in metadirs.

    This class manages the format string that is stored in the 'format'
    or 'branch-format' file.

    All classes for (branch-, repository-, workingtree-) formats that
    live in meta directories and have their own 'format' file
    (i.e. different from .bzr/branch-format) derive from this class,
    as well as the relevant base class for their kind
    (BranchFormat, WorkingTreeFormat, RepositoryFormat).

    Each format is identified by a "format" or "branch-format" file with a
    single line containing the base format name and then an optional list of
    feature flags.

    Feature flags are supported as of bzr 2.5. Setting feature flags on formats
    will render them inaccessible to older versions of bzr.

    :ivar features: Dictionary mapping feature names to their necessity
    """

    _present_features = set()

    def __init__(self):
        self.features = {}

    @classmethod
    def register_feature(cls, name):
        """Register a feature as being present.

        :param name: Name of the feature
        """
        if b" " in name:
            raise ValueError("spaces are not allowed in feature names")
        if name in cls._present_features:
            raise FeatureAlreadyRegistered(name)
        cls._present_features.add(name)

    @classmethod
    def unregister_feature(cls, name):
        """Unregister a feature."""
        cls._present_features.remove(name)

    def check_support_status(self, allow_unsupported, recommend_upgrade=True,
                             basedir=None):
        for name, necessity in viewitems(self.features):
            if name in self._present_features:
                continue
            if necessity == b"optional":
                mutter("ignoring optional missing feature %s", name)
                continue
            elif necessity == b"required":
                raise MissingFeature(name)
            else:
                mutter("treating unknown necessity as require for %s",
                       name)
                raise MissingFeature(name)

    @classmethod
    def get_format_string(cls):
        """Return the ASCII format string that identifies this format."""
        raise NotImplementedError(cls.get_format_string)

    @classmethod
    def from_string(cls, text):
        format_string = cls.get_format_string()
        if not text.startswith(format_string):
            raise AssertionError(
                "Invalid format header %r for %r" % (text, cls))
        lines = text[len(format_string):].splitlines()
        ret = cls()
        for lineno, line in enumerate(lines):
            try:
                (necessity, feature) = line.split(b" ", 1)
            except ValueError:
                raise errors.ParseFormatError(format=cls, lineno=lineno + 2,
                                              line=line, text=text)
            ret.features[feature] = necessity
        return ret

    def as_string(self):
        """Return the string representation of this format.
        """
        lines = [self.get_format_string()]
        lines.extend([(item[1] + b" " + item[0] + b"\n")
                      for item in sorted(viewitems(self.features))])
        return b"".join(lines)

    @classmethod
    def _find_format(klass, registry, kind, format_string):
        try:
            first_line = format_string[:format_string.index(b"\n") + 1]
        except ValueError:
            first_line = format_string
        try:
            cls = registry.get(first_line)
        except KeyError:
            raise errors.UnknownFormatError(format=first_line, kind=kind)
        return cls.from_string(format_string)

    def network_name(self):
        """A simple byte string uniquely identifying this format for RPC calls.

        Metadir branch formats use their format string.
        """
        return self.as_string()

    def __eq__(self, other):
        return (self.__class__ is other.__class__
                and self.features == other.features)

    def _update_feature_flags(self, updated_flags):
        """Update the feature flags in this format.

        :param updated_flags: Updated feature flags
        """
        for name, necessity in updated_flags.items():
            if necessity is None:
                try:
                    del self.features[name]
                except KeyError:
                    pass
            else:
                self.features[name] = necessity


class BzrDirFormat(BzrFormat, controldir.ControlDirFormat):
    """ControlDirFormat base class for .bzr/ directories.

    Formats are placed in a dict by their format string for reference
    during bzrdir opening. These should be subclasses of BzrDirFormat
    for consistency.

    Once a format is deprecated, just deprecate the initialize and open
    methods on the format class. Do not deprecate the object, as the
    object will be created every system load.
    """

    _lock_file_name = 'branch-lock'

    # _lock_class must be set in subclasses to the lock type, typ.
    # TransportLock or LockDir

    def initialize_on_transport(self, transport):
        """Initialize a new bzrdir in the base directory of a Transport."""
        try:
            # can we hand off the request to the smart server rather than using
            # vfs calls?
            client_medium = transport.get_smart_medium()
        except errors.NoSmartMedium:
            return self._initialize_on_transport_vfs(transport)
        else:
            # Current RPC's only know how to create bzr metadir1 instances, so
            # we still delegate to vfs methods if the requested format is not a
            # metadir1
            if not isinstance(self, BzrDirMetaFormat1):
                return self._initialize_on_transport_vfs(transport)
            from .remote import RemoteBzrDirFormat
            remote_format = RemoteBzrDirFormat()
            self._supply_sub_formats_to(remote_format)
            return remote_format.initialize_on_transport(transport)

    def initialize_on_transport_ex(self, transport, use_existing_dir=False,
                                   create_prefix=False, force_new_repo=False, stacked_on=None,
                                   stack_on_pwd=None, repo_format_name=None, make_working_trees=None,
                                   shared_repo=False, vfs_only=False):
        """Create this format on transport.

        The directory to initialize will be created.

        :param force_new_repo: Do not use a shared repository for the target,
                               even if one is available.
        :param create_prefix: Create any missing directories leading up to
            to_transport.
        :param use_existing_dir: Use an existing directory if one exists.
        :param stacked_on: A url to stack any created branch on, None to follow
            any target stacking policy.
        :param stack_on_pwd: If stack_on is relative, the location it is
            relative to.
        :param repo_format_name: If non-None, a repository will be
            made-or-found. Should none be found, or if force_new_repo is True
            the repo_format_name is used to select the format of repository to
            create.
        :param make_working_trees: Control the setting of make_working_trees
            for a new shared repository when one is made. None to use whatever
            default the format has.
        :param shared_repo: Control whether made repositories are shared or
            not.
        :param vfs_only: If True do not attempt to use a smart server
        :return: repo, controldir, require_stacking, repository_policy. repo is
            None if none was created or found, bzrdir is always valid.
            require_stacking is the result of examining the stacked_on
            parameter and any stacking policy found for the target.
        """
        if not vfs_only:
            # Try to hand off to a smart server
            try:
                client_medium = transport.get_smart_medium()
            except errors.NoSmartMedium:
                pass
            else:
                from .remote import RemoteBzrDirFormat
                # TODO: lookup the local format from a server hint.
                remote_dir_format = RemoteBzrDirFormat()
                remote_dir_format._network_name = self.network_name()
                self._supply_sub_formats_to(remote_dir_format)
                return remote_dir_format.initialize_on_transport_ex(transport,
                                                                    use_existing_dir=use_existing_dir, create_prefix=create_prefix,
                                                                    force_new_repo=force_new_repo, stacked_on=stacked_on,
                                                                    stack_on_pwd=stack_on_pwd, repo_format_name=repo_format_name,
                                                                    make_working_trees=make_working_trees, shared_repo=shared_repo)
        # XXX: Refactor the create_prefix/no_create_prefix code into a
        #      common helper function
        # The destination may not exist - if so make it according to policy.

        def make_directory(transport):
            transport.mkdir('.')
            return transport

        def redirected(transport, e, redirection_notice):
            note(redirection_notice)
            return transport._redirected_to(e.source, e.target)
        try:
            transport = do_catching_redirections(make_directory, transport,
                                                 redirected)
        except errors.FileExists:
            if not use_existing_dir:
                raise
        except errors.NoSuchFile:
            if not create_prefix:
                raise
            transport.create_prefix()

        require_stacking = (stacked_on is not None)
        # Now the target directory exists, but doesn't have a .bzr
        # directory. So we need to create it, along with any work to create
        # all of the dependent branches, etc.

        result = self.initialize_on_transport(transport)
        if repo_format_name:
            try:
                # use a custom format
                result._format.repository_format = \
                    repository.network_format_registry.get(repo_format_name)
            except AttributeError:
                # The format didn't permit it to be set.
                pass
            # A repository is desired, either in-place or shared.
            repository_policy = result.determine_repository_policy(
                force_new_repo, stacked_on, stack_on_pwd,
                require_stacking=require_stacking)
            result_repo, is_new_repo = repository_policy.acquire_repository(
                make_working_trees, shared_repo)
            if not require_stacking and repository_policy._require_stacking:
                require_stacking = True
                result._format.require_stacking()
            result_repo.lock_write()
        else:
            result_repo = None
            repository_policy = None
        return result_repo, result, require_stacking, repository_policy

    def _initialize_on_transport_vfs(self, transport):
        """Initialize a new bzrdir using VFS calls.

        :param transport: The transport to create the .bzr directory in.
        :return: A
        """
        # Since we are creating a .bzr directory, inherit the
        # mode from the root directory
        temp_control = lockable_files.LockableFiles(transport,
                                                    '', lockable_files.TransportLock)
        try:
            temp_control._transport.mkdir('.bzr',
                                          # FIXME: RBC 20060121 don't peek under
                                          # the covers
                                          mode=temp_control._dir_mode)
        except errors.FileExists:
            raise errors.AlreadyControlDirError(transport.base)
        if sys.platform == 'win32' and isinstance(transport, local.LocalTransport):
            win32utils.set_file_attr_hidden(transport._abspath('.bzr'))
        file_mode = temp_control._file_mode
        del temp_control
        bzrdir_transport = transport.clone('.bzr')
        utf8_files = [('README',
                       b"This is a Bazaar control directory.\n"
                       b"Do not change any files in this directory.\n"
                       b"See http://bazaar.canonical.com/ for more information about Bazaar.\n"),
                      ('branch-format', self.as_string()),
                      ]
        # NB: no need to escape relative paths that are url safe.
        control_files = lockable_files.LockableFiles(bzrdir_transport,
                                                     self._lock_file_name, self._lock_class)
        control_files.create_lock()
        control_files.lock_write()
        try:
            for (filename, content) in utf8_files:
                bzrdir_transport.put_bytes(filename, content,
                                           mode=file_mode)
        finally:
            control_files.unlock()
        return self.open(transport, _found=True)

    def open(self, transport, _found=False):
        """Return an instance of this format for the dir transport points at.

        _found is a private parameter, do not use it.
        """
        if not _found:
            found_format = controldir.ControlDirFormat.find_format(transport)
            if not isinstance(found_format, self.__class__):
                raise AssertionError("%s was asked to open %s, but it seems to need "
                                     "format %s"
                                     % (self, transport, found_format))
            # Allow subclasses - use the found format.
            self._supply_sub_formats_to(found_format)
            return found_format._open(transport)
        return self._open(transport)

    def _open(self, transport):
        """Template method helper for opening BzrDirectories.

        This performs the actual open and any additional logic or parameter
        passing.
        """
        raise NotImplementedError(self._open)

    def _supply_sub_formats_to(self, other_format):
        """Give other_format the same values for sub formats as this has.

        This method is expected to be used when parameterising a
        RemoteBzrDirFormat instance with the parameters from a
        BzrDirMetaFormat1 instance.

        :param other_format: other_format is a format which should be
            compatible with whatever sub formats are supported by self.
        :return: None.
        """
        other_format.features = dict(self.features)

    def supports_transport(self, transport):
        # bzr formats can be opened over all known transports
        return True

    def check_support_status(self, allow_unsupported, recommend_upgrade=True,
                             basedir=None):
        controldir.ControlDirFormat.check_support_status(self,
                                                         allow_unsupported=allow_unsupported, recommend_upgrade=recommend_upgrade,
                                                         basedir=basedir)
        BzrFormat.check_support_status(self, allow_unsupported=allow_unsupported,
                                       recommend_upgrade=recommend_upgrade, basedir=basedir)


class BzrDirMetaFormat1(BzrDirFormat):
    """Bzr meta control format 1

    This is the first format with split out working tree, branch and repository
    disk storage.

    It has:

    - Format 3 working trees [optional]
    - Format 5 branches [optional]
    - Format 7 repositories [optional]
    """

    _lock_class = lockdir.LockDir

    fixed_components = False

    colocated_branches = True

    def __init__(self):
        BzrDirFormat.__init__(self)
        self._workingtree_format = None
        self._branch_format = None
        self._repository_format = None

    def __eq__(self, other):
        if other.__class__ is not self.__class__:
            return False
        if other.repository_format != self.repository_format:
            return False
        if other.workingtree_format != self.workingtree_format:
            return False
        if other.features != self.features:
            return False
        return True

    def __ne__(self, other):
        return not self == other

    def get_branch_format(self):
        if self._branch_format is None:
            from .branch import format_registry as branch_format_registry
            self._branch_format = branch_format_registry.get_default()
        return self._branch_format

    def set_branch_format(self, format):
        self._branch_format = format

    def require_stacking(self, stack_on=None, possible_transports=None,
                         _skip_repo=False):
        """We have a request to stack, try to ensure the formats support it.

        :param stack_on: If supplied, it is the URL to a branch that we want to
            stack on. Check to see if that format supports stacking before
            forcing an upgrade.
        """
        # Stacking is desired. requested by the target, but does the place it
        # points at support stacking? If it doesn't then we should
        # not implicitly upgrade. We check this here.
        new_repo_format = None
        new_branch_format = None

        # a bit of state for get_target_branch so that we don't try to open it
        # 2 times, for both repo *and* branch
        target = [None, False, None]  # target_branch, checked, upgrade anyway

        def get_target_branch():
            if target[1]:
                # We've checked, don't check again
                return target
            if stack_on is None:
                # No target format, that means we want to force upgrading
                target[:] = [None, True, True]
                return target
            try:
                target_dir = BzrDir.open(stack_on,
                                         possible_transports=possible_transports)
            except errors.NotBranchError:
                # Nothing there, don't change formats
                target[:] = [None, True, False]
                return target
            except errors.JailBreak:
                # JailBreak, JFDI and upgrade anyway
                target[:] = [None, True, True]
                return target
            try:
                target_branch = target_dir.open_branch()
            except errors.NotBranchError:
                # No branch, don't upgrade formats
                target[:] = [None, True, False]
                return target
            target[:] = [target_branch, True, False]
            return target

        if (not _skip_repo
                and not self.repository_format.supports_external_lookups):
            # We need to upgrade the Repository.
            target_branch, _, do_upgrade = get_target_branch()
            if target_branch is None:
                # We don't have a target branch, should we upgrade anyway?
                if do_upgrade:
                    # stack_on is inaccessible, JFDI.
                    # TODO: bad monkey, hard-coded formats...
                    if self.repository_format.rich_root_data:
                        new_repo_format = knitpack_repo.RepositoryFormatKnitPack5RichRoot()
                    else:
                        new_repo_format = knitpack_repo.RepositoryFormatKnitPack5()
            else:
                # If the target already supports stacking, then we know the
                # project is already able to use stacking, so auto-upgrade
                # for them
                new_repo_format = target_branch.repository._format
                if not new_repo_format.supports_external_lookups:
                    # target doesn't, source doesn't, so don't auto upgrade
                    # repo
                    new_repo_format = None
            if new_repo_format is not None:
                self.repository_format = new_repo_format
                note(gettext('Source repository format does not support stacking,'
                             ' using format:\n  %s'),
                     new_repo_format.get_format_description())

        if not self.get_branch_format().supports_stacking():
            # We just checked the repo, now lets check if we need to
            # upgrade the branch format
            target_branch, _, do_upgrade = get_target_branch()
            if target_branch is None:
                if do_upgrade:
                    # TODO: bad monkey, hard-coded formats...
                    from .branch import BzrBranchFormat7
                    new_branch_format = BzrBranchFormat7()
            else:
                new_branch_format = target_branch._format
                if not new_branch_format.supports_stacking():
                    new_branch_format = None
            if new_branch_format is not None:
                # Does support stacking, use its format.
                self.set_branch_format(new_branch_format)
                note(gettext('Source branch format does not support stacking,'
                             ' using format:\n  %s'),
                     new_branch_format.get_format_description())

    def get_converter(self, format=None):
        """See BzrDirFormat.get_converter()."""
        if format is None:
            format = BzrDirFormat.get_default_format()
        if (isinstance(self, BzrDirMetaFormat1)
                and isinstance(format, BzrDirMetaFormat1Colo)):
            return ConvertMetaToColo(format)
        if (isinstance(self, BzrDirMetaFormat1Colo)
                and isinstance(format, BzrDirMetaFormat1)):
            return ConvertMetaToColo(format)
        if not isinstance(self, format.__class__):
            # converting away from metadir is not implemented
            raise NotImplementedError(self.get_converter)
        return ConvertMetaToMeta(format)

    @classmethod
    def get_format_string(cls):
        """See BzrDirFormat.get_format_string()."""
        return b"Bazaar-NG meta directory, format 1\n"

    def get_format_description(self):
        """See BzrDirFormat.get_format_description()."""
        return "Meta directory format 1"

    def _open(self, transport):
        """See BzrDirFormat._open."""
        # Create a new format instance because otherwise initialisation of new
        # metadirs share the global default format object leading to alias
        # problems.
        format = BzrDirMetaFormat1()
        self._supply_sub_formats_to(format)
        return BzrDirMeta1(transport, format)

    def __return_repository_format(self):
        """Circular import protection."""
        if self._repository_format:
            return self._repository_format
        from .repository import format_registry
        return format_registry.get_default()

    def _set_repository_format(self, value):
        """Allow changing the repository format for metadir formats."""
        self._repository_format = value

    repository_format = property(__return_repository_format,
                                 _set_repository_format)

    def _supply_sub_formats_to(self, other_format):
        """Give other_format the same values for sub formats as this has.

        This method is expected to be used when parameterising a
        RemoteBzrDirFormat instance with the parameters from a
        BzrDirMetaFormat1 instance.

        :param other_format: other_format is a format which should be
            compatible with whatever sub formats are supported by self.
        :return: None.
        """
        super(BzrDirMetaFormat1, self)._supply_sub_formats_to(other_format)
        if getattr(self, '_repository_format', None) is not None:
            other_format.repository_format = self.repository_format
        if self._branch_format is not None:
            other_format._branch_format = self._branch_format
        if self._workingtree_format is not None:
            other_format.workingtree_format = self.workingtree_format

    def __get_workingtree_format(self):
        if self._workingtree_format is None:
            from .workingtree import (
                format_registry as wt_format_registry,
                )
            self._workingtree_format = wt_format_registry.get_default()
        return self._workingtree_format

    def __set_workingtree_format(self, wt_format):
        self._workingtree_format = wt_format

    def __repr__(self):
        return "<%r>" % (self.__class__.__name__,)

    workingtree_format = property(__get_workingtree_format,
                                  __set_workingtree_format)


class BzrDirMetaFormat1Colo(BzrDirMetaFormat1):
    """BzrDirMeta1 format with support for colocated branches."""

    colocated_branches = True

    @classmethod
    def get_format_string(cls):
        """See BzrDirFormat.get_format_string()."""
        return b"Bazaar meta directory, format 1 (with colocated branches)\n"

    def get_format_description(self):
        """See BzrDirFormat.get_format_description()."""
        return "Meta directory format 1 with support for colocated branches"

    def _open(self, transport):
        """See BzrDirFormat._open."""
        # Create a new format instance because otherwise initialisation of new
        # metadirs share the global default format object leading to alias
        # problems.
        format = BzrDirMetaFormat1Colo()
        self._supply_sub_formats_to(format)
        return BzrDirMeta1(transport, format)


class ConvertMetaToMeta(controldir.Converter):
    """Converts the components of metadirs."""

    def __init__(self, target_format):
        """Create a metadir to metadir converter.

        :param target_format: The final metadir format that is desired.
        """
        self.target_format = target_format

    def convert(self, to_convert, pb):
        """See Converter.convert()."""
        self.controldir = to_convert
        self.count = 0
        self.total = 1
<<<<<<< HEAD
        with ui.ui_factory.nested_progress_bar() as self.pb:
            self.step('checking repository format')
            try:
                repo = self.controldir.open_repository()
            except errors.NoRepositoryPresent:
                pass
            else:
                repo_fmt = self.target_format.repository_format
                if not isinstance(repo._format, repo_fmt.__class__):
                    from ..repository import CopyConverter
                    ui.ui_factory.note(gettext('starting repository conversion'))
                    if not repo_fmt.supports_overriding_transport:
                        raise AssertionError(
                                "Repository in metadir does not support "
                                "overriding transport")
                    converter = CopyConverter(self.target_format.repository_format)
                    converter.convert(repo, pb)
            for branch in self.controldir.list_branches():
                # TODO: conversions of Branch and Tree should be done by
                # InterXFormat lookups/some sort of registry.
                # Avoid circular imports
                old = branch._format.__class__
                new = self.target_format.get_branch_format().__class__
                while old != new:
                    if (old == fullhistorybranch.BzrBranchFormat5 and
                        new in (_mod_bzrbranch.BzrBranchFormat6,
                            _mod_bzrbranch.BzrBranchFormat7,
                            _mod_bzrbranch.BzrBranchFormat8)):
                        branch_converter = _mod_bzrbranch.Converter5to6()
                    elif (old == _mod_bzrbranch.BzrBranchFormat6 and
                        new in (_mod_bzrbranch.BzrBranchFormat7,
                                _mod_bzrbranch.BzrBranchFormat8)):
                        branch_converter = _mod_bzrbranch.Converter6to7()
                    elif (old == _mod_bzrbranch.BzrBranchFormat7 and
                          new is _mod_bzrbranch.BzrBranchFormat8):
                        branch_converter = _mod_bzrbranch.Converter7to8()
                    else:
                        raise errors.BadConversionTarget("No converter", new,
                            branch._format)
                    branch_converter.convert(branch)
                    branch = self.controldir.open_branch()
                    old = branch._format.__class__
            try:
                tree = self.controldir.open_workingtree(recommend_upgrade=False)
            except (errors.NoWorkingTree, errors.NotLocalUrl):
                pass
            else:
                # TODO: conversions of Branch and Tree should be done by
                # InterXFormat lookups
                if (isinstance(tree, workingtree_3.WorkingTree3) and
                    not isinstance(tree, workingtree_4.DirStateWorkingTree) and
                    isinstance(self.target_format.workingtree_format,
                        workingtree_4.DirStateWorkingTreeFormat)):
                    workingtree_4.Converter3to4().convert(tree)
                if (isinstance(tree, workingtree_4.DirStateWorkingTree) and
                    not isinstance(tree, workingtree_4.WorkingTree5) and
                    isinstance(self.target_format.workingtree_format,
                        workingtree_4.WorkingTreeFormat5)):
                    workingtree_4.Converter4to5().convert(tree)
                if (isinstance(tree, workingtree_4.DirStateWorkingTree) and
                    not isinstance(tree, workingtree_4.WorkingTree6) and
                    isinstance(self.target_format.workingtree_format,
                        workingtree_4.WorkingTreeFormat6)):
                    workingtree_4.Converter4or5to6().convert(tree)
=======
        self.step('checking repository format')
        try:
            repo = self.controldir.open_repository()
        except errors.NoRepositoryPresent:
            pass
        else:
            repo_fmt = self.target_format.repository_format
            if not isinstance(repo._format, repo_fmt.__class__):
                from ..repository import CopyConverter
                ui.ui_factory.note(gettext('starting repository conversion'))
                if not repo_fmt.supports_overriding_transport:
                    raise AssertionError(
                        "Repository in metadir does not support "
                        "overriding transport")
                converter = CopyConverter(self.target_format.repository_format)
                converter.convert(repo, pb)
        for branch in self.controldir.list_branches():
            # TODO: conversions of Branch and Tree should be done by
            # InterXFormat lookups/some sort of registry.
            # Avoid circular imports
            old = branch._format.__class__
            new = self.target_format.get_branch_format().__class__
            while old != new:
                if (old == fullhistorybranch.BzrBranchFormat5
                    and new in (_mod_bzrbranch.BzrBranchFormat6,
                                _mod_bzrbranch.BzrBranchFormat7,
                                _mod_bzrbranch.BzrBranchFormat8)):
                    branch_converter = _mod_bzrbranch.Converter5to6()
                elif (old == _mod_bzrbranch.BzrBranchFormat6
                      and new in (_mod_bzrbranch.BzrBranchFormat7,
                                  _mod_bzrbranch.BzrBranchFormat8)):
                    branch_converter = _mod_bzrbranch.Converter6to7()
                elif (old == _mod_bzrbranch.BzrBranchFormat7
                      and new is _mod_bzrbranch.BzrBranchFormat8):
                    branch_converter = _mod_bzrbranch.Converter7to8()
                else:
                    raise errors.BadConversionTarget("No converter", new,
                                                     branch._format)
                branch_converter.convert(branch)
                branch = self.controldir.open_branch()
                old = branch._format.__class__
        try:
            tree = self.controldir.open_workingtree(recommend_upgrade=False)
        except (errors.NoWorkingTree, errors.NotLocalUrl):
            pass
        else:
            # TODO: conversions of Branch and Tree should be done by
            # InterXFormat lookups
            if (isinstance(tree, workingtree_3.WorkingTree3)
                and not isinstance(tree, workingtree_4.DirStateWorkingTree)
                and isinstance(self.target_format.workingtree_format,
                               workingtree_4.DirStateWorkingTreeFormat)):
                workingtree_4.Converter3to4().convert(tree)
            if (isinstance(tree, workingtree_4.DirStateWorkingTree)
                and not isinstance(tree, workingtree_4.WorkingTree5)
                and isinstance(self.target_format.workingtree_format,
                               workingtree_4.WorkingTreeFormat5)):
                workingtree_4.Converter4to5().convert(tree)
            if (isinstance(tree, workingtree_4.DirStateWorkingTree)
                and not isinstance(tree, workingtree_4.WorkingTree6)
                and isinstance(self.target_format.workingtree_format,
                               workingtree_4.WorkingTreeFormat6)):
                workingtree_4.Converter4or5to6().convert(tree)
        self.pb.finished()
>>>>>>> 8aae3934
        return to_convert


class ConvertMetaToColo(controldir.Converter):
    """Add colocated branch support."""

    def __init__(self, target_format):
        """Create a converter.that upgrades a metadir to the colo format.

        :param target_format: The final metadir format that is desired.
        """
        self.target_format = target_format

    def convert(self, to_convert, pb):
        """See Converter.convert()."""
        to_convert.transport.put_bytes('branch-format',
                                       self.target_format.as_string())
        return BzrDir.open_from_transport(to_convert.root_transport)


class ConvertMetaToColo(controldir.Converter):
    """Convert a 'development-colo' bzrdir to a '2a' bzrdir."""

    def __init__(self, target_format):
        """Create a converter that converts a 'development-colo' metadir
        to a '2a' metadir.

        :param target_format: The final metadir format that is desired.
        """
        self.target_format = target_format

    def convert(self, to_convert, pb):
        """See Converter.convert()."""
        to_convert.transport.put_bytes('branch-format',
                                       self.target_format.as_string())
        return BzrDir.open_from_transport(to_convert.root_transport)


class CreateRepository(controldir.RepositoryAcquisitionPolicy):
    """A policy of creating a new repository"""

    def __init__(self, controldir, stack_on=None, stack_on_pwd=None,
                 require_stacking=False):
        """Constructor.

        :param controldir: The controldir to create the repository on.
        :param stack_on: A location to stack on
        :param stack_on_pwd: If stack_on is relative, the location it is
            relative to.
        """
        super(CreateRepository, self).__init__(
            stack_on, stack_on_pwd, require_stacking)
        self._controldir = controldir

    def acquire_repository(self, make_working_trees=None, shared=False,
                           possible_transports=None):
        """Implementation of RepositoryAcquisitionPolicy.acquire_repository

        Creates the desired repository in the controldir we already have.
        """
        if possible_transports is None:
            possible_transports = []
        else:
            possible_transports = list(possible_transports)
        possible_transports.append(self._controldir.root_transport)
        stack_on = self._get_full_stack_on()
        if stack_on:
            format = self._controldir._format
            format.require_stacking(stack_on=stack_on,
                                    possible_transports=possible_transports)
            if not self._require_stacking:
                # We have picked up automatic stacking somewhere.
                note(gettext('Using default stacking branch {0} at {1}').format(
                    self._stack_on, self._stack_on_pwd))
        repository = self._controldir.create_repository(shared=shared)
        self._add_fallback(repository,
                           possible_transports=possible_transports)
        if make_working_trees is not None:
            repository.set_make_working_trees(make_working_trees)
        return repository, True


class UseExistingRepository(controldir.RepositoryAcquisitionPolicy):
    """A policy of reusing an existing repository"""

    def __init__(self, repository, stack_on=None, stack_on_pwd=None,
                 require_stacking=False):
        """Constructor.

        :param repository: The repository to use.
        :param stack_on: A location to stack on
        :param stack_on_pwd: If stack_on is relative, the location it is
            relative to.
        """
        super(UseExistingRepository, self).__init__(
            stack_on, stack_on_pwd, require_stacking)
        self._repository = repository

    def acquire_repository(self, make_working_trees=None, shared=False,
                           possible_transports=None):
        """Implementation of RepositoryAcquisitionPolicy.acquire_repository

        Returns an existing repository to use.
        """
        if possible_transports is None:
            possible_transports = []
        else:
            possible_transports = list(possible_transports)
        possible_transports.append(self._repository.controldir.transport)
        self._add_fallback(self._repository,
                           possible_transports=possible_transports)
        return self._repository, False


controldir.ControlDirFormat._default_format = BzrDirMetaFormat1()<|MERGE_RESOLUTION|>--- conflicted
+++ resolved
@@ -1735,7 +1735,6 @@
         self.controldir = to_convert
         self.count = 0
         self.total = 1
-<<<<<<< HEAD
         with ui.ui_factory.nested_progress_bar() as self.pb:
             self.step('checking repository format')
             try:
@@ -1749,8 +1748,8 @@
                     ui.ui_factory.note(gettext('starting repository conversion'))
                     if not repo_fmt.supports_overriding_transport:
                         raise AssertionError(
-                                "Repository in metadir does not support "
-                                "overriding transport")
+                            "Repository in metadir does not support "
+                            "overriding transport")
                     converter = CopyConverter(self.target_format.repository_format)
                     converter.convert(repo, pb)
             for branch in self.controldir.list_branches():
@@ -1760,24 +1759,24 @@
                 old = branch._format.__class__
                 new = self.target_format.get_branch_format().__class__
                 while old != new:
-                    if (old == fullhistorybranch.BzrBranchFormat5 and
-                        new in (_mod_bzrbranch.BzrBranchFormat6,
-                            _mod_bzrbranch.BzrBranchFormat7,
-                            _mod_bzrbranch.BzrBranchFormat8)):
+                    if (old == fullhistorybranch.BzrBranchFormat5
+                        and new in (_mod_bzrbranch.BzrBranchFormat6,
+                                    _mod_bzrbranch.BzrBranchFormat7,
+                                    _mod_bzrbranch.BzrBranchFormat8)):
                         branch_converter = _mod_bzrbranch.Converter5to6()
-                    elif (old == _mod_bzrbranch.BzrBranchFormat6 and
-                        new in (_mod_bzrbranch.BzrBranchFormat7,
-                                _mod_bzrbranch.BzrBranchFormat8)):
+                    elif (old == _mod_bzrbranch.BzrBranchFormat6
+                          and new in (_mod_bzrbranch.BzrBranchFormat7,
+                                      _mod_bzrbranch.BzrBranchFormat8)):
                         branch_converter = _mod_bzrbranch.Converter6to7()
-                    elif (old == _mod_bzrbranch.BzrBranchFormat7 and
-                          new is _mod_bzrbranch.BzrBranchFormat8):
+                    elif (old == _mod_bzrbranch.BzrBranchFormat7
+                          and new is _mod_bzrbranch.BzrBranchFormat8):
                         branch_converter = _mod_bzrbranch.Converter7to8()
                     else:
                         raise errors.BadConversionTarget("No converter", new,
-                            branch._format)
+                                                         branch._format)
                     branch_converter.convert(branch)
                     branch = self.controldir.open_branch()
-                    old = branch._format.__class__
+                old = branch._format.__class__
             try:
                 tree = self.controldir.open_workingtree(recommend_upgrade=False)
             except (errors.NoWorkingTree, errors.NotLocalUrl):
@@ -1785,87 +1784,21 @@
             else:
                 # TODO: conversions of Branch and Tree should be done by
                 # InterXFormat lookups
-                if (isinstance(tree, workingtree_3.WorkingTree3) and
-                    not isinstance(tree, workingtree_4.DirStateWorkingTree) and
-                    isinstance(self.target_format.workingtree_format,
-                        workingtree_4.DirStateWorkingTreeFormat)):
+                if (isinstance(tree, workingtree_3.WorkingTree3)
+                    and not isinstance(tree, workingtree_4.DirStateWorkingTree)
+                    and isinstance(self.target_format.workingtree_format,
+                                   workingtree_4.DirStateWorkingTreeFormat)):
                     workingtree_4.Converter3to4().convert(tree)
-                if (isinstance(tree, workingtree_4.DirStateWorkingTree) and
-                    not isinstance(tree, workingtree_4.WorkingTree5) and
-                    isinstance(self.target_format.workingtree_format,
-                        workingtree_4.WorkingTreeFormat5)):
+                if (isinstance(tree, workingtree_4.DirStateWorkingTree)
+                    and not isinstance(tree, workingtree_4.WorkingTree5)
+                    and isinstance(self.target_format.workingtree_format,
+                                   workingtree_4.WorkingTreeFormat5)):
                     workingtree_4.Converter4to5().convert(tree)
-                if (isinstance(tree, workingtree_4.DirStateWorkingTree) and
-                    not isinstance(tree, workingtree_4.WorkingTree6) and
-                    isinstance(self.target_format.workingtree_format,
-                        workingtree_4.WorkingTreeFormat6)):
+                if (isinstance(tree, workingtree_4.DirStateWorkingTree)
+                    and not isinstance(tree, workingtree_4.WorkingTree6)
+                    and isinstance(self.target_format.workingtree_format,
+                                   workingtree_4.WorkingTreeFormat6)):
                     workingtree_4.Converter4or5to6().convert(tree)
-=======
-        self.step('checking repository format')
-        try:
-            repo = self.controldir.open_repository()
-        except errors.NoRepositoryPresent:
-            pass
-        else:
-            repo_fmt = self.target_format.repository_format
-            if not isinstance(repo._format, repo_fmt.__class__):
-                from ..repository import CopyConverter
-                ui.ui_factory.note(gettext('starting repository conversion'))
-                if not repo_fmt.supports_overriding_transport:
-                    raise AssertionError(
-                        "Repository in metadir does not support "
-                        "overriding transport")
-                converter = CopyConverter(self.target_format.repository_format)
-                converter.convert(repo, pb)
-        for branch in self.controldir.list_branches():
-            # TODO: conversions of Branch and Tree should be done by
-            # InterXFormat lookups/some sort of registry.
-            # Avoid circular imports
-            old = branch._format.__class__
-            new = self.target_format.get_branch_format().__class__
-            while old != new:
-                if (old == fullhistorybranch.BzrBranchFormat5
-                    and new in (_mod_bzrbranch.BzrBranchFormat6,
-                                _mod_bzrbranch.BzrBranchFormat7,
-                                _mod_bzrbranch.BzrBranchFormat8)):
-                    branch_converter = _mod_bzrbranch.Converter5to6()
-                elif (old == _mod_bzrbranch.BzrBranchFormat6
-                      and new in (_mod_bzrbranch.BzrBranchFormat7,
-                                  _mod_bzrbranch.BzrBranchFormat8)):
-                    branch_converter = _mod_bzrbranch.Converter6to7()
-                elif (old == _mod_bzrbranch.BzrBranchFormat7
-                      and new is _mod_bzrbranch.BzrBranchFormat8):
-                    branch_converter = _mod_bzrbranch.Converter7to8()
-                else:
-                    raise errors.BadConversionTarget("No converter", new,
-                                                     branch._format)
-                branch_converter.convert(branch)
-                branch = self.controldir.open_branch()
-                old = branch._format.__class__
-        try:
-            tree = self.controldir.open_workingtree(recommend_upgrade=False)
-        except (errors.NoWorkingTree, errors.NotLocalUrl):
-            pass
-        else:
-            # TODO: conversions of Branch and Tree should be done by
-            # InterXFormat lookups
-            if (isinstance(tree, workingtree_3.WorkingTree3)
-                and not isinstance(tree, workingtree_4.DirStateWorkingTree)
-                and isinstance(self.target_format.workingtree_format,
-                               workingtree_4.DirStateWorkingTreeFormat)):
-                workingtree_4.Converter3to4().convert(tree)
-            if (isinstance(tree, workingtree_4.DirStateWorkingTree)
-                and not isinstance(tree, workingtree_4.WorkingTree5)
-                and isinstance(self.target_format.workingtree_format,
-                               workingtree_4.WorkingTreeFormat5)):
-                workingtree_4.Converter4to5().convert(tree)
-            if (isinstance(tree, workingtree_4.DirStateWorkingTree)
-                and not isinstance(tree, workingtree_4.WorkingTree6)
-                and isinstance(self.target_format.workingtree_format,
-                               workingtree_4.WorkingTreeFormat6)):
-                workingtree_4.Converter4or5to6().convert(tree)
-        self.pb.finished()
->>>>>>> 8aae3934
         return to_convert
 
 
