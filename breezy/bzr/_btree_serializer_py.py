# Copyright (C) 2008, 2009, 2010 Canonical Ltd
#
# This program is free software; you can redistribute it and/or modify
# it under the terms of the GNU General Public License as published by
# the Free Software Foundation; either version 2 of the License, or
# (at your option) any later version.
#
# This program is distributed in the hope that it will be useful,
# but WITHOUT ANY WARRANTY; without even the implied warranty of
# MERCHANTABILITY or FITNESS FOR A PARTICULAR PURPOSE.  See the
# GNU General Public License for more details.
#
# You should have received a copy of the GNU General Public License
# along with this program; if not, write to the Free Software
# Foundation, Inc., 51 Franklin Street, Fifth Floor, Boston, MA 02110-1301 USA
#

"""B+Tree index parsing."""

<<<<<<< HEAD
from .. import static_tuple
=======
from . import static_tuple
>>>>>>> 0931349c


def _parse_leaf_lines(data, key_length, ref_list_length):
    lines = data.split(b'\n')
    nodes = []
    as_st = static_tuple.StaticTuple.from_sequence
    stuple = static_tuple.StaticTuple
    for line in lines[1:]:
        if line == b'':
            return nodes
        elements = line.split(b'\0', key_length)
        # keys are tuples
        key = as_st(elements[:key_length]).intern()
        line = elements[-1]
        references, value = line.rsplit(b'\0', 1)
        if ref_list_length:
            ref_lists = []
            for ref_string in references.split(b'\t'):
                ref_list = as_st([as_st(ref.split(b'\0')).intern()
                                  for ref in ref_string.split(b'\r') if ref])
                ref_lists.append(ref_list)
            ref_lists = as_st(ref_lists)
            node_value = stuple(value, ref_lists)
        else:
            node_value = stuple(value, stuple())
        # No need for StaticTuple here as it is put into a dict
        nodes.append((key, node_value))
    return nodes


def _flatten_node(node, reference_lists):
    """Convert a node into the serialized form.

    :param node: A tuple representing a node (key_tuple, value, references)
    :param reference_lists: Does this index have reference lists?
    :return: (string_key, flattened)
        string_key  The serialized key for referencing this node
        flattened   A string with the serialized form for the contents
    """
    if reference_lists:
        # TODO: Consider turning this back into the 'unoptimized' nested loop
        #       form. It is probably more obvious for most people, and this is
        #       just a reference implementation.
        flattened_references = [b'\r'.join([b'\x00'.join(reference)
                                            for reference in ref_list])
                                for ref_list in node[3]]
    else:
        flattened_references = []
    string_key = b'\x00'.join(node[1])
    line = (b"%s\x00%s\x00%s\n" % (string_key,
                                   b'\t'.join(flattened_references), node[2]))
    return string_key, line<|MERGE_RESOLUTION|>--- conflicted
+++ resolved
@@ -17,11 +17,7 @@
 
 """B+Tree index parsing."""
 
-<<<<<<< HEAD
-from .. import static_tuple
-=======
 from . import static_tuple
->>>>>>> 0931349c
 
 
 def _parse_leaf_lines(data, key_length, ref_list_length):
