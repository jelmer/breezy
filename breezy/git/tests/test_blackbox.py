--- conflicted
+++ resolved
@@ -339,7 +339,6 @@
         self.assertEqual(output, 'VERSION_INFO \n')
 
 
-<<<<<<< HEAD
 class SwitchTests(ExternalBase):
 
     def test_switch_branch(self):
@@ -369,7 +368,8 @@
             basis_tree = tree.basis_tree()
             with basis_tree.lock_read():
                 self.assertEqual([], list(tree.iter_changes(basis_tree)))
-=======
+
+
 class GrepTests(ExternalBase):
 
     def test_simple_grep(self):
@@ -378,5 +378,4 @@
         tree.add(['a'])
         output, error = self.run_bzr('grep text')
         self.assertEqual(output, 'a:text for a\n')
-        self.assertEqual(error, '')
->>>>>>> fb7a7449
+        self.assertEqual(error, '')