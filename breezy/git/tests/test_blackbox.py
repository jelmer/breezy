--- conflicted
+++ resolved
@@ -114,13 +114,8 @@
         output, error = self.run_bzr(['branch', 'gitbranch', 'bzrbranch'])
         errlines = error.splitlines(False)
         self.assertTrue(
-<<<<<<< HEAD
-            'Branched 1 revision(s).' in error.splitlines() or
-            'Branched 1 revision.' in error.splitlines(), error.splitlines())
-=======
             'Branched 1 revision(s).' in errlines or
-            'Branched 1 revision.' in errlines)
->>>>>>> e4dc2651
+            'Branched 1 revision.' in errlines, errlines)
 
     def test_checkout(self):
         os.mkdir("gitbranch")
