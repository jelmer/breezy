# Copyright (C) 2007 David Allouche <ddaa@ddaa.net>
# Copyright (C) 2007-2018 Jelmer Vernooij <jelmer@jelmer.uk>
#
# This program is free software; you can redistribute it and/or modify
# it under the terms of the GNU General Public License as published by
# the Free Software Foundation; either version 2 of the License, or
# (at your option) any later version.
#
# This program is distributed in the hope that it will be useful,
# but WITHOUT ANY WARRANTY; without even the implied warranty of
# MERCHANTABILITY or FITNESS FOR A PARTICULAR PURPOSE.  See the
# GNU General Public License for more details.
#
# You should have received a copy of the GNU General Public License
# along with this program; if not, write to the Free Software
# Foundation, Inc., 51 Franklin Street, Fifth Floor, Boston, MA 02110-1301 USA

"""Black-box tests for bzr-git."""

from __future__ import absolute_import

from dulwich.repo import (
    Repo as GitRepo,
    )

import os

from ...controldir import (
    ControlDir,
    )

from ...tests.blackbox import ExternalBase
from ...workingtree import WorkingTree

from .. import (
    tests,
    )
from ...tests.script import TestCaseWithTransportAndScript
from ...tests.features import PluginLoadedFeature


class TestGitBlackBox(ExternalBase):

    def simple_commit(self):
        # Create a git repository with a revision.
        repo = GitRepo.init(self.test_dir)
        builder = tests.GitBranchBuilder()
        builder.set_file('a', b'text for a\n', False)
        r1 = builder.commit(b'Joe Foo <joe@foo.com>', u'<The commit message>')
        return repo, builder.finish()[r1]

    def test_nick(self):
        r = GitRepo.init(self.test_dir)
        dir = ControlDir.open(self.test_dir)
        dir.create_branch()
        output, error = self.run_bzr(['nick'])
        self.assertEqual("master\n", output)

    def test_branches(self):
        self.simple_commit()
        output, error = self.run_bzr(['branches'])
        self.assertEqual("* master\n", output)

    def test_info(self):
        self.simple_commit()
        output, error = self.run_bzr(['info'])
        self.assertEqual(error, '')
        self.assertEqual(
            output,
            'Standalone tree (format: git)\n'
            'Location:\n'
            '            light checkout root: .\n'
            '  checkout of co-located branch: master\n')

    def test_ignore(self):
        self.simple_commit()
        output, error = self.run_bzr(['ignore', 'foo'])
        self.assertEqual(error, '')
        self.assertEqual(output, '')
        self.assertFileEqual("foo\n", ".gitignore")

    def test_cat_revision(self):
        self.simple_commit()
        output, error = self.run_bzr(['cat-revision', '-r-1'], retcode=3)
        self.assertContainsRe(
            error,
            'brz: ERROR: Repository .* does not support access to raw '
            'revision texts')
        self.assertEqual(output, '')

    def test_branch(self):
        os.mkdir("gitbranch")
        GitRepo.init(os.path.join(self.test_dir, "gitbranch"))
        os.chdir('gitbranch')
        builder = tests.GitBranchBuilder()
        builder.set_file(b'a', b'text for a\n', False)
        builder.commit(b'Joe Foo <joe@foo.com>', b'<The commit message>')
        builder.finish()
        os.chdir('..')

        output, error = self.run_bzr(['branch', 'gitbranch', 'bzrbranch'])
        self.assertTrue(
            (error == 'Branched 1 revision(s).\n') or
            (error == 'Branched 1 revision.\n'),
            error)

    def test_checkout(self):
        os.mkdir("gitbranch")
        GitRepo.init(os.path.join(self.test_dir, "gitbranch"))
        os.chdir('gitbranch')
        builder = tests.GitBranchBuilder()
        builder.set_file(b'a', b'text for a\n', False)
        builder.commit(b'Joe Foo <joe@foo.com>', b'<The commit message>')
        builder.finish()
        os.chdir('..')

        output, error = self.run_bzr(['checkout', 'gitbranch', 'bzrbranch'])
        self.assertEqual(error,
                         'Fetching from Git to Bazaar repository. '
                         'For better performance, fetch into a Git repository.\n')
        self.assertEqual(output, '')

    def test_branch_ls(self):
        self.simple_commit()
        output, error = self.run_bzr(['ls', '-r-1'])
        self.assertEqual(error, '')
        self.assertEqual(output, "a\n")

    def test_init(self):
        self.run_bzr("init --format=git repo")

    def test_info_verbose(self):
        self.simple_commit()

        output, error = self.run_bzr(['info', '-v'])
        self.assertEqual(error, '')
        self.assertTrue("Standalone tree (format: git)" in output)
        self.assertTrue("control: Local Git Repository" in output)
        self.assertTrue("branch: Local Git Branch" in output)
        self.assertTrue("repository: Git Repository" in output)

    def test_push_roundtripping(self):
        self.knownFailure("roundtripping is not yet supported")
        self.with_roundtripping()
        os.mkdir("bla")
        GitRepo.init(os.path.join(self.test_dir, "bla"))
        self.run_bzr(['init', 'foo'])
        self.run_bzr(['commit', '--unchanged', '-m', 'bla', 'foo'])
        # when roundtripping is supported
        output, error = self.run_bzr(['push', '-d', 'foo', 'bla'])
        self.assertEqual(b"", output)
        self.assertTrue(error.endswith(b"Created new branch.\n"))

    def test_push_lossy_non_mainline(self):
        self.run_bzr(['init', '--git', 'bla'])
        self.run_bzr(['init', 'foo'])
        self.run_bzr(['commit', '--unchanged', '-m', 'bla', 'foo'])
        self.run_bzr(['branch', 'foo', 'foo1'])
        self.run_bzr(['commit', '--unchanged', '-m', 'bla', 'foo1'])
        self.run_bzr(['commit', '--unchanged', '-m', 'bla', 'foo'])
        self.run_bzr(['merge', '-d', 'foo', 'foo1'])
        self.run_bzr(['commit', '--unchanged', '-m', 'merge', 'foo'])
        output, error = self.run_bzr(['push', '--lossy', '-r1.1.1', '-d', 'foo', 'bla'])
        self.assertEqual("", output)
        self.assertEqual(
            'Pushing from a Bazaar to a Git repository. For better '
            'performance, push into a Bazaar repository.\n'
            'Pushed up to revision 2.\n', error)

    def test_log(self):
        # Smoke test for "bzr log" in a git repository.
        self.simple_commit()

        # Check that bzr log does not fail and includes the revision.
        output, error = self.run_bzr(['log'])
        self.assertEqual(error, '')
        self.assertTrue(
            '<The commit message>' in output,
            "Commit message was not found in output:\n%s" % (output,))

    def test_log_verbose(self):
        # Smoke test for "bzr log -v" in a git repository.
        self.simple_commit()

        # Check that bzr log does not fail and includes the revision.
        output, error = self.run_bzr(['log', '-v'])

    def test_tags(self):
        git_repo, commit_sha1 = self.simple_commit()
        git_repo.refs[b"refs/tags/foo"] = commit_sha1

        output, error = self.run_bzr(['tags'])
        self.assertEqual(error, '')
        self.assertEqual(output, "foo                  1\n")

    def test_tag(self):
        self.simple_commit()

        output, error = self.run_bzr(["tag", "bar"])

        # bzr <= 2.2 emits this message in the output stream
        # bzr => 2.3 emits this message in the error stream
        self.assertEqual(error + output, 'Created tag bar.\n')

    def test_init_repo(self):
        output, error = self.run_bzr(["init", "--format=git", "bla.git"])
        self.assertEqual(error, '')
        self.assertEqual(output, 'Created a standalone tree (format: git)\n')

    def test_diff_format(self):
        tree = self.make_branch_and_tree('.')
        self.build_tree(['a'])
        tree.add(['a'])
        output, error = self.run_bzr(['diff', '--format=git'], retcode=1)
        self.assertEqual(error, '')
<<<<<<< HEAD
        # Some older versions of Dulwich (< 0.19.12) formatted diffs slightly differently.
=======
        # Some older versions of Dulwich (< 0.19.12) formatted diffs slightly
        # differently.
>>>>>>> bc6da5d9
        from dulwich import __version__ as dulwich_version
        if dulwich_version < (0, 19, 12):
            self.assertEqual(output,
                             'diff --git /dev/null b/a\n'
                             'old mode 0\n'
                             'new mode 100644\n'
                             'index 0000000..c197bd8 100644\n'
                             '--- /dev/null\n'
                             '+++ b/a\n'
                             '@@ -0,0 +1 @@\n'
                             '+contents of a\n')
        else:
            self.assertEqual(output,
                             'diff --git a/a b/a\n'
                             'old file mode 0\n'
                             'new file mode 100644\n'
                             'index 0000000..c197bd8 100644\n'
                             '--- /dev/null\n'
                             '+++ b/a\n'
                             '@@ -0,0 +1 @@\n'
                             '+contents of a\n')

    def test_git_import_uncolocated(self):
        r = GitRepo.init("a", mkdir=True)
        self.build_tree(["a/file"])
        r.stage("file")
        r.do_commit(ref=b"refs/heads/abranch",
                    committer=b"Joe <joe@example.com>", message=b"Dummy")
        r.do_commit(ref=b"refs/heads/bbranch",
                    committer=b"Joe <joe@example.com>", message=b"Dummy")
        self.run_bzr(["git-import", "a", "b"])
        self.assertEqual(
            set([".bzr", "abranch", "bbranch"]), set(os.listdir("b")))

    def test_git_import(self):
        r = GitRepo.init("a", mkdir=True)
        self.build_tree(["a/file"])
        r.stage("file")
        r.do_commit(ref=b"refs/heads/abranch",
                    committer=b"Joe <joe@example.com>", message=b"Dummy")
        r.do_commit(ref=b"refs/heads/bbranch",
                    committer=b"Joe <joe@example.com>", message=b"Dummy")
        self.run_bzr(["git-import", "--colocated", "a", "b"])
        self.assertEqual(set([".bzr"]), set(os.listdir("b")))
        self.assertEqual(set(["abranch", "bbranch"]),
                         set(ControlDir.open("b").get_branches().keys()))

    def test_git_import_incremental(self):
        r = GitRepo.init("a", mkdir=True)
        self.build_tree(["a/file"])
        r.stage("file")
        r.do_commit(ref=b"refs/heads/abranch",
                    committer=b"Joe <joe@example.com>", message=b"Dummy")
        self.run_bzr(["git-import", "--colocated", "a", "b"])
        self.run_bzr(["git-import", "--colocated", "a", "b"])
        self.assertEqual(set([".bzr"]), set(os.listdir("b")))
        b = ControlDir.open("b")
        self.assertEqual(["abranch"], list(b.get_branches().keys()))

    def test_git_import_tags(self):
        r = GitRepo.init("a", mkdir=True)
        self.build_tree(["a/file"])
        r.stage("file")
        cid = r.do_commit(ref=b"refs/heads/abranch",
                          committer=b"Joe <joe@example.com>", message=b"Dummy")
        r[b"refs/tags/atag"] = cid
        self.run_bzr(["git-import", "--colocated", "a", "b"])
        self.assertEqual(set([".bzr"]), set(os.listdir("b")))
        b = ControlDir.open("b")
        self.assertEqual(["abranch"], list(b.get_branches().keys()))
        self.assertEqual(["atag"],
                         list(b.open_branch("abranch").tags.get_tag_dict().keys()))

    def test_git_import_colo(self):
        r = GitRepo.init("a", mkdir=True)
        self.build_tree(["a/file"])
        r.stage("file")
        r.do_commit(ref=b"refs/heads/abranch",
                    committer=b"Joe <joe@example.com>", message=b"Dummy")
        r.do_commit(ref=b"refs/heads/bbranch",
                    committer=b"Joe <joe@example.com>", message=b"Dummy")
        self.make_controldir("b", format="development-colo")
        self.run_bzr(["git-import", "--colocated", "a", "b"])
        self.assertEqual(
            set([b.name for b in ControlDir.open("b").list_branches()]),
            set(["abranch", "bbranch"]))

    def test_git_refs_from_git(self):
        r = GitRepo.init("a", mkdir=True)
        self.build_tree(["a/file"])
        r.stage("file")
        cid = r.do_commit(ref=b"refs/heads/abranch",
                          committer=b"Joe <joe@example.com>", message=b"Dummy")
        r[b"refs/tags/atag"] = cid
        (stdout, stderr) = self.run_bzr(["git-refs", "a"])
        self.assertEqual(stderr, "")
        self.assertEqual(stdout,
                         'refs/heads/abranch -> ' + cid.decode('ascii') + '\n'
                         'refs/tags/atag -> ' + cid.decode('ascii') + '\n')

    def test_git_refs_from_bzr(self):
        tree = self.make_branch_and_tree('a')
        self.build_tree(["a/file"])
        tree.add(["file"])
        revid = tree.commit(
            committer=b"Joe <joe@example.com>", message=b"Dummy")
        tree.branch.tags.set_tag("atag", revid)
        (stdout, stderr) = self.run_bzr(["git-refs", "a"])
        self.assertEqual(stderr, "")
        self.assertTrue("refs/tags/atag -> " in stdout)
        self.assertTrue("HEAD -> " in stdout)

    def test_check(self):
        r = GitRepo.init("gitr", mkdir=True)
        self.build_tree_contents([("gitr/foo", b"hello from git")])
        r.stage("foo")
        r.do_commit(b"message", committer=b"Somebody <user@example.com>")
        out, err = self.run_bzr(["check", "gitr"])
        self.maxDiff = None
        self.assertEqual(out, '')
        self.assertTrue(err.endswith, '3 objects\n')


class ShallowTests(ExternalBase):

    def setUp(self):
        super(ShallowTests, self).setUp()
        # Smoke test for "bzr log" in a git repository with shallow depth.
        self.repo = GitRepo.init('gitr', mkdir=True)
        self.build_tree_contents([("gitr/foo", b"hello from git")])
        self.repo.stage("foo")
        self.repo.do_commit(
            b"message", committer=b"Somebody <user@example.com>",
            author=b"Somebody <user@example.com>",
            commit_timestamp=1526330165, commit_timezone=0,
            author_timestamp=1526330165, author_timezone=0,
            merge_heads=[b'aa' * 20])

    def test_log_shallow(self):
        # Check that bzr log does not fail and includes the revision.
        output, error = self.run_bzr(['log', 'gitr'], retcode=3)
        self.assertEqual(
            error, 'brz: ERROR: Further revision history missing.\n')
        self.assertEqual(output,
                         '------------------------------------------------------------\n'
                         'revision-id: git-v1:' + self.repo.head().decode('ascii') + '\n'
                         'git commit: ' + self.repo.head().decode('ascii') + '\n'
                         'committer: Somebody <user@example.com>\n'
                         'timestamp: Mon 2018-05-14 20:36:05 +0000\n'
                         'message:\n'
                         '  message\n')

    def test_version_info_rio(self):
        output, error = self.run_bzr(['version-info', '--rio', 'gitr'])
        self.assertEqual(error, '')
        self.assertNotIn('revno:', output)

    def test_version_info_python(self):
        output, error = self.run_bzr(['version-info', '--python', 'gitr'])
        self.assertEqual(error, '')
        self.assertNotIn('revno:', output)

    def test_version_info_custom_with_revno(self):
        output, error = self.run_bzr(
            ['version-info', '--custom',
             '--template=VERSION_INFO r{revno})\n', 'gitr'], retcode=3)
        self.assertEqual(
            error, 'brz: ERROR: Variable {revno} is not available.\n')
        self.assertEqual(output, 'VERSION_INFO r')

    def test_version_info_custom_without_revno(self):
        output, error = self.run_bzr(
            ['version-info', '--custom', '--template=VERSION_INFO \n',
             'gitr'])
        self.assertEqual(error, '')
        self.assertEqual(output, 'VERSION_INFO \n')


class SwitchTests(ExternalBase):

    def test_switch_branch(self):
        # Create a git repository with a revision.
        repo = GitRepo.init(self.test_dir)
        builder = tests.GitBranchBuilder()
        builder.set_branch(b'refs/heads/oldbranch')
        builder.set_file('a', b'text for a\n', False)
        builder.commit(b'Joe Foo <joe@foo.com>', u'<The commit message>')
        builder.set_branch(b'refs/heads/newbranch')
        builder.reset()
        builder.set_file('a', b'text for new a\n', False)
        builder.commit(b'Joe Foo <joe@foo.com>', u'<The commit message>')
        builder.finish()

        repo.refs.set_symbolic_ref(b'HEAD', b'refs/heads/newbranch')

        repo.reset_index()

        output, error = self.run_bzr('switch oldbranch')
        self.assertEqual(output, '')
        self.assertTrue(error.startswith('Updated to revision 1.\n'), error)

        self.assertFileEqual("text for a\n", 'a')
        tree = WorkingTree.open('.')
        with tree.lock_read():
            basis_tree = tree.basis_tree()
            with basis_tree.lock_read():
                self.assertEqual([], list(tree.iter_changes(basis_tree)))


class SwitchScriptTests(TestCaseWithTransportAndScript):

    def test_switch_preserves(self):
        # See https://bugs.launchpad.net/brz/+bug/1820606
        self.run_script("""
$ brz init --git r
Created a standalone tree (format: git)
$ cd r
$ echo original > file.txt
$ brz add
adding file.txt
$ brz ci -q -m "Initial"
$ echo "entered on master branch" > file.txt
$ brz stat
modified:
  file.txt
$ brz switch -b other
2>Tree is up to date at revision 1.
2>Switched to branch other
$ cat file.txt
entered on master branch
""")


class GrepTests(ExternalBase):

    def test_simple_grep(self):
        tree = self.make_branch_and_tree('.', format='git')
        self.build_tree_contents([('a', 'text for a\n')])
        tree.add(['a'])
        output, error = self.run_bzr('grep text')
        self.assertEqual(output, 'a:text for a\n')
        self.assertEqual(error, '')


class ReconcileTests(ExternalBase):

    def test_simple_reconcile(self):
        tree = self.make_branch_and_tree('.', format='git')
        self.build_tree_contents([('a', 'text for a\n')])
        tree.add(['a'])
        output, error = self.run_bzr('reconcile')
        self.assertContainsRe(
            output,
            'Reconciling branch file://.*\n'
            'Reconciling repository file://.*\n'
            'Reconciliation complete.\n')
        self.assertEqual(error, '')


class StatusTests(ExternalBase):

    def test_empty_dir(self):
        tree = self.make_branch_and_tree('.', format='git')
        self.build_tree(['a/', 'a/foo'])
        self.build_tree_contents([('.gitignore', 'foo\n')])
        tree.add(['.gitignore'])
        tree.commit('add ignore')
        output, error = self.run_bzr('st')
        self.assertEqual(output, '')
        self.assertEqual(error, '')


class StatsTests(ExternalBase):

    def test_simple_stats(self):
        self.requireFeature(PluginLoadedFeature('stats'))
        tree = self.make_branch_and_tree('.', format='git')
        self.build_tree_contents([('a', 'text for a\n')])
        tree.add(['a'])
        tree.commit('a commit', committer='Somebody <somebody@example.com>')
        output, error = self.run_bzr('stats')
        self.assertEqual(output, '   1 Somebody <somebody@example.com>\n')


class GitObjectsTests(ExternalBase):

    def run_simple(self, format):
        tree = self.make_branch_and_tree('.', format=format)
        self.build_tree(['a/', 'a/foo'])
        tree.add(['a'])
        tree.commit('add a')
        output, error = self.run_bzr('git-objects')
        shas = list(output.splitlines())
        self.assertEqual([40, 40], [len(s) for s in shas])
        self.assertEqual(error, '')

        output, error = self.run_bzr('git-object %s' % shas[0])
        self.assertEqual('', error)

    def test_in_native(self):
        self.run_simple(format='git')

    def test_in_bzr(self):
        self.run_simple(format='2a')


class GitApplyTests(ExternalBase):

    def test_apply(self):
        b = self.make_branch_and_tree('.')

        with open('foo.patch', 'w') as f:
            f.write("""\
From bdefb25fab801e6af0a70e965f60cb48f2b759fa Mon Sep 17 00:00:00 2001
From: Dmitry Bogatov <KAction@debian.org>
Date: Fri, 8 Feb 2019 23:28:30 +0000
Subject: [PATCH] Add fixed for out-of-date-standards-version

---
 message           | 3 +++
 1 files changed, 14 insertions(+)
 create mode 100644 message

diff --git a/message b/message
new file mode 100644
index 0000000..05ec0b1
--- /dev/null
+++ b/message
@@ -0,0 +1,3 @@
+Update standards version, no changes needed.
+Certainty: certain
+Fixed-Lintian-Tags: out-of-date-standards-version
""")
        output, error = self.run_bzr('git-apply foo.patch')
        self.assertContainsRe(
            error,
            'Committing to: .*\n'
            'Committed revision 1.\n')<|MERGE_RESOLUTION|>--- conflicted
+++ resolved
@@ -213,12 +213,8 @@
         tree.add(['a'])
         output, error = self.run_bzr(['diff', '--format=git'], retcode=1)
         self.assertEqual(error, '')
-<<<<<<< HEAD
-        # Some older versions of Dulwich (< 0.19.12) formatted diffs slightly differently.
-=======
         # Some older versions of Dulwich (< 0.19.12) formatted diffs slightly
         # differently.
->>>>>>> bc6da5d9
         from dulwich import __version__ as dulwich_version
         if dulwich_version < (0, 19, 12):
             self.assertEqual(output,
