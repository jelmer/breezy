--- conflicted
+++ resolved
@@ -256,16 +256,11 @@
             determine_wants = interrepo.determine_wants_all
         (pack_hint, _, refs) = interrepo.fetch_objects(determine_wants,
                                                        mapping=default_mapping)
-<<<<<<< HEAD
         for name, val in refs.items():
-            target_git_repo.refs[name] = val
-=======
-        for name, val in viewitems(refs):
             if is_peeled(name):
                 continue
             if val in target_git_repo.object_store:
                 target_git_repo.refs[name] = val
->>>>>>> e21332d1
         result_dir = LocalGitDir(transport, target_git_repo, format)
         result_branch = result_dir.open_branch()
         try:
