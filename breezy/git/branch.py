--- conflicted
+++ resolved
@@ -1421,69 +1421,6 @@
                     refs[ref] = (None, revid)
         return refs, main_ref, (stop_revno, stop_revision)
 
-<<<<<<< HEAD
-    def _update_refs(self, result, old_refs, new_refs, overwrite, tag_selector):
-        mutter("updating refs. old refs: %r, new refs: %r",
-               old_refs, new_refs)
-        result.tag_updates = {}
-        result.tag_conflicts = []
-        ret = {}
-
-        def ref_equals(refs, ref, git_sha, revid):
-            try:
-                value = refs[ref]
-            except KeyError:
-                return False
-            if (value[0] is not None and
-                git_sha is not None and
-                    value[0] == git_sha):
-                return True
-            if (value[1] is not None and
-                revid is not None and
-                    value[1] == revid):
-                return True
-            # FIXME: If one side only has the git sha available and the other
-            # only has the bzr revid, then this will cause us to show a tag as
-            # updated that hasn't actually been updated.
-            return False
-        # FIXME: Check for diverged branches
-        for ref, (git_sha, revid) in new_refs.items():
-            if ref_equals(ret, ref, git_sha, revid):
-                # Already up to date
-                if git_sha is None:
-                    git_sha = old_refs[ref][0]
-                if revid is None:
-                    revid = old_refs[ref][1]
-                ret[ref] = new_refs[ref] = (git_sha, revid)
-            elif ref not in ret or overwrite:
-                try:
-                    tag_name = ref_to_tag_name(ref)
-                except ValueError:
-                    pass
-                else:
-                    if tag_selector and not tag_selector(tag_name):
-                        continue
-                    result.tag_updates[tag_name] = revid
-                if git_sha is None:
-                    git_sha, mapping = self.target.lookup_bzr_revision_id(revid)
-                ret[ref] = (git_sha, revid)
-            else:
-                # FIXME: Check diverged
-                diverged = False
-                if diverged:
-                    try:
-                        name = ref_to_tag_name(ref)
-                    except ValueError:
-                        pass
-                    else:
-                        result.tag_conflicts.append(
-                            (name, revid, ret[name][1]))
-                else:
-                    ret[ref] = (git_sha, revid)
-        return ret
-
-=======
->>>>>>> 7479f435
     def fetch(self, stop_revision=None, fetch_tags=None, lossy=False,
               limit=None):
         if stop_revision is None:
