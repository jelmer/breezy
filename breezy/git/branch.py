--- conflicted
+++ resolved
@@ -1467,19 +1467,10 @@
             for k, v in self.source.tags.get_tag_dict().items():
                 ret.append((None, v))
         ret.append((None, stop_revision))
-<<<<<<< HEAD
-        try:
-            revidmap = self.interrepo.fetch_objects(
-                ret, lossy=lossy, limit=limit, depth=depth)
-        except NoPushSupport:
-            raise errors.NoRoundtrippingSupport(self.source, self.target)
-        return _mod_repository.FetchResult(revidmap={
-            old_revid: new_revid
-            for (old_revid, (new_sha, new_revid)) in revidmap.items()})
-=======
         if getattr(self.interrepo, 'fetch_revs', None):
             try:
-                revidmap = self.interrepo.fetch_revs(ret, lossy=lossy, limit=limit)
+                revidmap = self.interrepo.fetch_revs(
+                    ret, lossy=lossy, limit=limit, depth=depth)
             except NoPushSupport:
                 raise errors.NoRoundtrippingSupport(self.source, self.target)
             return _mod_repository.FetchResult(revidmap={
@@ -1495,9 +1486,8 @@
                 return wants
 
             self.interrepo.fetch_objects(
-                determine_wants, lossy=lossy, limit=limit)
+                determine_wants, lossy=lossy, limit=limit, depth=depth)
             return _mod_repository.FetchResult()
->>>>>>> e0646a7f
 
     def pull(self, overwrite=False, stop_revision=None, local=False,
              possible_transports=None, run_hooks=True, _stop_revno=None,
