--- conflicted
+++ resolved
@@ -766,13 +766,6 @@
     def break_lock(self):
         self.repository._git.refs.unlock_ref(self.ref)
 
-<<<<<<< HEAD
-    def fetch(self, from_branch, last_revision=None, limit=None, depth=None):
-        return branch.InterBranch.get(from_branch, self).fetch(
-            stop_revision=last_revision, limit=limit, depth=depth)
-
-=======
->>>>>>> b4e178b5
     def _gen_revision_history(self):
         if self.head is None:
             return []
@@ -992,19 +985,15 @@
             return False
         return True
 
-<<<<<<< HEAD
-    def fetch(self, stop_revision=None, fetch_tags=None, limit=None, depth=None):
-        self.fetch_objects(stop_revision, fetch_tags=fetch_tags, limit=limit, depth=depth)
-
-    def fetch_objects(self, stop_revision, fetch_tags, limit=None, depth=None):
-=======
-    def fetch(self, stop_revision=None, fetch_tags=None, limit=None, lossy=False):
+    def fetch(self, stop_revision=None, fetch_tags=None, limit=None,
+              lossy=False, depth=None):
         self.fetch_objects(
-            stop_revision, fetch_tags=fetch_tags, limit=limit, lossy=lossy)
+            stop_revision, fetch_tags=fetch_tags, limit=limit, lossy=lossy,
+            depth=depth)
         return _mod_repository.FetchResult()
 
-    def fetch_objects(self, stop_revision, fetch_tags, limit=None, lossy=False, tag_selector=None):
->>>>>>> b4e178b5
+    def fetch_objects(self, stop_revision, fetch_tags, limit=None, lossy=False,
+                      tag_selector=None, depth=None):
         interrepo = self._get_interrepo(self.source, self.target)
         if fetch_tags is None:
             c = self.source.get_config_stack()
@@ -1025,12 +1014,8 @@
                 [self._last_revid], include_tags=fetch_tags, tag_selector=tag_selector)
             return real(heads)
         pack_hint, head, refs = interrepo.fetch_objects(
-<<<<<<< HEAD
-            determine_wants, self.source.mapping, limit=limit, depth=depth)
-=======
-            determine_wants, self.source.mapping, limit=limit,
+            determine_wants, self.source.mapping, limit=limit, depth=depth,
             lossy=lossy)
->>>>>>> b4e178b5
         if (pack_hint is not None and
                 self.target.repository._format.pack_compresses):
             self.target.repository.pack(hint=pack_hint)
@@ -1168,11 +1153,8 @@
 class InterGitBranch(branch.GenericInterBranch):
     """InterBranch implementation that pulls between Git branches."""
 
-<<<<<<< HEAD
-    def fetch(self, stop_revision=None, fetch_tags=None, limit=None, depth=None):
-=======
-    def fetch(self, stop_revision=None, fetch_tags=None, limit=None, lossy=False):
->>>>>>> b4e178b5
+    def fetch(self, stop_revision=None, fetch_tags=None, limit=None, lossy=False,
+              depth=None):
         raise NotImplementedError(self.fetch)
 
 
@@ -1244,15 +1226,10 @@
         return (isinstance(source, GitBranch) and
                 isinstance(target, LocalGitBranch))
 
-<<<<<<< HEAD
-    def fetch(self, stop_revision=None, fetch_tags=None, limit=None, depth=None):
-        interrepo = _mod_repository.InterRepository.get(self.source.repository,
-                                                        self.target.repository)
-=======
-    def fetch(self, stop_revision=None, fetch_tags=None, limit=None, lossy=False):
+    def fetch(self, stop_revision=None, fetch_tags=None, limit=None, lossy=False,
+              depth=None):
         interrepo = _mod_repository.InterRepository.get(
             self.source.repository, self.target.repository)
->>>>>>> b4e178b5
         if stop_revision is None:
             stop_revision = self.source.last_revision()
         if fetch_tags is None:
@@ -1260,12 +1237,9 @@
             fetch_tags = c.get('branch.fetch_tags')
         determine_wants = interrepo.get_determine_wants_revids(
             [stop_revision], include_tags=fetch_tags)
-<<<<<<< HEAD
-        interrepo.fetch_objects(determine_wants, limit=limit, depth=depth)
-=======
-        interrepo.fetch_objects(determine_wants, limit=limit, lossy=lossy)
+        interrepo.fetch_objects(
+            determine_wants, limit=limit, lossy=lossy, depth=depth)
         return _mod_repository.FetchResult()
->>>>>>> b4e178b5
 
     def _basic_push(self, overwrite=False, stop_revision=None, tag_selector=None):
         if overwrite is True:
@@ -1470,11 +1444,8 @@
                 ret.append((None, v))
         ret.append((None, stop_revision))
         try:
-<<<<<<< HEAD
-            self.interrepo.fetch_objects(ret, lossy=lossy, limit=limit, depth=depth)
-=======
-            revidmap = self.interrepo.fetch_objects(ret, lossy=lossy, limit=limit)
->>>>>>> b4e178b5
+            revidmap = self.interrepo.fetch_objects(
+                ret, lossy=lossy, limit=limit, depth=depth)
         except NoPushSupport:
             raise errors.NoRoundtrippingSupport(self.source, self.target)
         return _mod_repository.FetchResult(revidmap={
