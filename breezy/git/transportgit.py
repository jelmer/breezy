--- conflicted
+++ resolved
@@ -51,7 +51,9 @@
     write_pack_header,
     compute_file_sha,
     write_pack_object,
-    )
+    _PackTupleIterable,
+    PackInflater,
+)
 from dulwich.refs import SymrefLoop
 from dulwich.repo import (
     BaseRepo,
@@ -637,11 +639,8 @@
                         warning('Unable to read pack file %s',
                                 self.pack_transport.abspath(pack_name))
                         continue
-<<<<<<< HEAD
-=======
                     from tempfile import SpooledTemporaryFile
                     f = SpooledTemporaryFile(f.read())
->>>>>>> 77abace3
                     pd = PackData(pack_name, f)
                 else:
                     pd = PackData(
@@ -772,44 +771,16 @@
         :param path: Path to the pack file.
         """
         f.seek(0)
-<<<<<<< HEAD
         tp = Pack('', resolve_ext_ref=self.get_raw)
         tp._data = PackData.from_file(f)
         tp._idx_load = lambda: MemoryPackIndex(
-            tp.data.sorted_entries(), tp.data.get_stored_checksum())
+            tp.data.sorted_entries(resolve_ext_ref=self.get_raw), tp.data.get_stored_checksum())
 
         pack_sha = tp.index.objects_sha1()
 
         with self.pack_transport.open_write_stream(
                 "pack-%s.pack" % pack_sha.decode('ascii')) as datafile:
-            entries, data_sum = write_pack_objects(datafile, tp.pack_tuples())
-=======
-        data = PackData.from_file(f, len(f.getvalue()))
-        if hasattr(Pack, 'sorted_entries'):
-            from dulwich.pack import _PackTupleIterable, PackInflater
-            sorted_entries = list(
-                data.sorted_entries(resolve_ext_ref=self.get_raw))
-            pack_sha = iter_sha1(entry[0] for entry in sorted_entries)
-            inflater = PackInflater.for_pack_data(
-                data, resolve_ext_ref=self.get_raw)
-            pack_tuples = _PackTupleIterable(lambda: iter(inflater), len(data))
-        else:  # dulwich < 0.20.47
-            p = Pack('', resolve_ext_ref=self.get_raw)
-            p._data = data
-            p._data.pack = p
-            sorted_entries = p.data.sorted_entries()
-
-            p._idx_load = lambda: MemoryPackIndex(
-                sorted_entries,
-                p.data.get_stored_checksum())
-
-            pack_sha = p.index.objects_sha1()
-            pack_tuples = p.pack_tuples()
-
-        with self.pack_transport.open_write_stream(
-                "pack-%s.pack" % pack_sha.decode('ascii')) as datafile:
-            entries, data_sum = write_pack_objects(datafile.write, pack_tuples)
->>>>>>> 77abace3
+            entries, data_sum = write_pack_objects(datafile.write, tp.pack_tuples())
         entries = sorted([(k, v[0], v[1]) for (k, v) in entries.items()])
         with self.pack_transport.open_write_stream(
                 "pack-%s.idx" % pack_sha.decode('ascii')) as idxfile:
