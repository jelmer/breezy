--- conflicted
+++ resolved
@@ -196,11 +196,7 @@
         # Git paths are just bytestrings
         # We must just hope they are valid UTF-8..
         if isinstance(path, str):
-<<<<<<< HEAD
-            path = path.encode("utf-8")
-=======
             path = encode_git_path(path)
->>>>>>> 0931349c
         if path == b"":
             return ROOT_ID
         return FILE_ID_PREFIX + escape_file_id(path)
@@ -210,18 +206,7 @@
             return u""
         if not file_id.startswith(FILE_ID_PREFIX):
             raise ValueError
-<<<<<<< HEAD
-        return unescape_file_id(file_id[len(FILE_ID_PREFIX):]).decode('utf-8')
-
-    def revid_as_refname(self, revid):
-        if not isinstance(revid, bytes):
-            raise TypeError(revid)
-        revid = revid.decode('utf-8')
-        quoted_revid = urlutils.quote(revid)
-        return b"refs/bzr/" + quoted_revid.encode('utf-8')
-=======
         return decode_git_path(unescape_file_id(file_id[len(FILE_ID_PREFIX):]))
->>>>>>> 0931349c
 
     def import_unusual_file_modes(self, rev, unusual_file_modes):
         if unusual_file_modes:
@@ -627,11 +612,7 @@
     from dulwich.objects import Blob
     blob = Blob()
     if isinstance(symlink_target, str):
-<<<<<<< HEAD
-        symlink_target = symlink_target.encode('utf-8')
-=======
         symlink_target = encode_git_path(symlink_target)
->>>>>>> 0931349c
     blob.data = symlink_target
     return blob
 
