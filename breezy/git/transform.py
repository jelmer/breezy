# Copyright (C) 2006-2011 Canonical Ltd
# Copyright (C) 2020 Breezy Developers
#
# This program is free software; you can redistribute it and/or modify
# it under the terms of the GNU General Public License as published by
# the Free Software Foundation; either version 2 of the License, or
# (at your option) any later version.
#
# This program is distributed in the hope that it will be useful,
# but WITHOUT ANY WARRANTY; without even the implied warranty of
# MERCHANTABILITY or FITNESS FOR A PARTICULAR PURPOSE.  See the
# GNU General Public License for more details.
#
# You should have received a copy of the GNU General Public License
# along with this program; if not, write to the Free Software
# Foundation, Inc., 51 Franklin Street, Fifth Floor, Boston, MA 02110-1301 USA

from __future__ import absolute_import

import errno
import os
import posixpath
from stat import S_IEXEC, S_ISREG
import time

from .mapping import encode_git_path, mode_kind, mode_is_executable, object_mode
from .tree import GitTree, GitTreeDirectory, GitTreeSymlink, GitTreeFile

from .. import (
    annotate,
    conflicts,
    errors,
    multiparent,
    osutils,
    revision as _mod_revision,
    trace,
    ui,
    urlutils,
    )
from ..i18n import gettext
from ..mutabletree import MutableTree
from ..tree import InterTree, TreeChange
from ..transform import (
    PreviewTree,
    TreeTransform,
    _TransformResults,
    _FileMover,
    FinalPaths,
    joinpath,
    unique_add,
    TransformRenameFailed,
    ImmortalLimbo,
    ROOT_PARENT,
    ReusingTransform,
    MalformedTransform,
    )

from dulwich.index import commit_tree, blob_from_path_and_stat
from dulwich.objects import Blob


class TreeTransformBase(TreeTransform):
    """The base class for TreeTransform and its kin."""

    def __init__(self, tree, pb=None, case_sensitive=True):
        """Constructor.

        :param tree: The tree that will be transformed, but not necessarily
            the output tree.
        :param pb: ignored
        :param case_sensitive: If True, the target of the transform is
            case sensitive, not just case preserving.
        """
        super(TreeTransformBase, self).__init__(tree, pb=pb)
        # mapping of trans_id => (sha1 of content, stat_value)
        self._observed_sha1s = {}
        # Set of versioned trans ids
        self._versioned = set()
        # The trans_id that will be used as the tree root
        self.root = self.trans_id_tree_path('')
        # Whether the target is case sensitive
        self._case_sensitive_target = case_sensitive
        self._symlink_target = {}

    @property
    def mapping(self):
        return self._tree.mapping

    def finalize(self):
        """Release the working tree lock, if held.

        This is required if apply has not been invoked, but can be invoked
        even after apply.
        """
        if self._tree is None:
            return
        for hook in MutableTree.hooks['post_transform']:
            hook(self._tree, self)
        self._tree.unlock()
        self._tree = None

    def create_path(self, name, parent):
        """Assign a transaction id to a new path"""
        trans_id = self.assign_id()
        unique_add(self._new_name, trans_id, name)
        unique_add(self._new_parent, trans_id, parent)
        return trans_id

    def adjust_root_path(self, name, parent):
        """Emulate moving the root by moving all children, instead.
        """

    def fixup_new_roots(self):
        """Reinterpret requests to change the root directory

        Instead of creating a root directory, or moving an existing directory,
        all the attributes and children of the new root are applied to the
        existing root directory.

        This means that the old root trans-id becomes obsolete, so it is
        recommended only to invoke this after the root trans-id has become
        irrelevant.

        """
        new_roots = [k for k, v in self._new_parent.items()
                     if v == ROOT_PARENT]
        if len(new_roots) < 1:
            return
        if len(new_roots) != 1:
            raise ValueError('A tree cannot have two roots!')
        old_new_root = new_roots[0]
        # unversion the new root's directory.
        if old_new_root in self._versioned:
            self.cancel_versioning(old_new_root)
        else:
            self.unversion_file(old_new_root)

        # Now move children of new root into old root directory.
        # Ensure all children are registered with the transaction, but don't
        # use directly-- some tree children have new parents
        list(self.iter_tree_children(old_new_root))
        # Move all children of new root into old root directory.
        for child in self.by_parent().get(old_new_root, []):
            self.adjust_path(self.final_name(child), self.root, child)

        # Ensure old_new_root has no directory.
        if old_new_root in self._new_contents:
            self.cancel_creation(old_new_root)
        else:
            self.delete_contents(old_new_root)

        # prevent deletion of root directory.
        if self.root in self._removed_contents:
            self.cancel_deletion(self.root)

        # destroy path info for old_new_root.
        del self._new_parent[old_new_root]
        del self._new_name[old_new_root]

    def trans_id_file_id(self, file_id):
        """Determine or set the transaction id associated with a file ID.
        A new id is only created for file_ids that were never present.  If
        a transaction has been unversioned, it is deliberately still returned.
        (this will likely lead to an unversioned parent conflict.)
        """
        if file_id is None:
            raise ValueError('None is not a valid file id')
        path = self.mapping.parse_file_id(file_id)
        return self.trans_id_tree_path(path)

    def version_file(self, trans_id, file_id=None):
        """Schedule a file to become versioned."""
        if trans_id in self._versioned:
            raise errors.DuplicateKey(key=trans_id)
        self._versioned.add(trans_id)

    def cancel_versioning(self, trans_id):
        """Undo a previous versioning of a file"""
        raise NotImplementedError(self.cancel_versioning)

    def new_paths(self, filesystem_only=False):
        """Determine the paths of all new and changed files.

        :param filesystem_only: if True, only calculate values for files
            that require renames or execute bit changes.
        """
        new_ids = set()
        if filesystem_only:
            stale_ids = self._needs_rename.difference(self._new_name)
            stale_ids.difference_update(self._new_parent)
            stale_ids.difference_update(self._new_contents)
            stale_ids.difference_update(self._versioned)
            needs_rename = self._needs_rename.difference(stale_ids)
            id_sets = (needs_rename, self._new_executability)
        else:
            id_sets = (self._new_name, self._new_parent, self._new_contents,
                       self._versioned, self._new_executability)
        for id_set in id_sets:
            new_ids.update(id_set)
        return sorted(FinalPaths(self).get_paths(new_ids))

    def final_is_versioned(self, trans_id):
        if trans_id in self._versioned:
            return True
        if trans_id in self._removed_id:
            return False
        orig_path = self.tree_path(trans_id)
        if orig_path is None:
            return False
        return self._tree.is_versioned(orig_path)

    def find_raw_conflicts(self):
        """Find any violations of inventory or filesystem invariants"""
        if self._done is True:
            raise ReusingTransform()
        conflicts = []
        # ensure all children of all existent parents are known
        # all children of non-existent parents are known, by definition.
        self._add_tree_children()
        by_parent = self.by_parent()
        conflicts.extend(self._parent_loops())
        conflicts.extend(self._duplicate_entries(by_parent))
        conflicts.extend(self._parent_type_conflicts(by_parent))
        conflicts.extend(self._improper_versioning())
        conflicts.extend(self._executability_conflicts())
        conflicts.extend(self._overwrite_conflicts())
        return conflicts

    def _check_malformed(self):
        conflicts = self.find_raw_conflicts()
        if len(conflicts) != 0:
            raise MalformedTransform(conflicts=conflicts)

    def _add_tree_children(self):
        """Add all the children of all active parents to the known paths.

        Active parents are those which gain children, and those which are
        removed.  This is a necessary first step in detecting conflicts.
        """
        parents = list(self.by_parent())
        parents.extend([t for t in self._removed_contents if
                        self.tree_kind(t) == 'directory'])
        for trans_id in self._removed_id:
            path = self.tree_path(trans_id)
            if path is not None:
                try:
                    if self._tree.stored_kind(path) == 'directory':
                        parents.append(trans_id)
                except errors.NoSuchFile:
                    pass
            elif self.tree_kind(trans_id) == 'directory':
                parents.append(trans_id)

        for parent_id in parents:
            # ensure that all children are registered with the transaction
            list(self.iter_tree_children(parent_id))

    def _has_named_child(self, name, parent_id, known_children):
        """Does a parent already have a name child.

        :param name: The searched for name.

        :param parent_id: The parent for which the check is made.

        :param known_children: The already known children. This should have
            been recently obtained from `self.by_parent.get(parent_id)`
            (or will be if None is passed).
        """
        if known_children is None:
            known_children = self.by_parent().get(parent_id, [])
        for child in known_children:
            if self.final_name(child) == name:
                return True
        parent_path = self._tree_id_paths.get(parent_id, None)
        if parent_path is None:
            # No parent... no children
            return False
        child_path = joinpath(parent_path, name)
        child_id = self._tree_path_ids.get(child_path, None)
        if child_id is None:
            # Not known by the tree transform yet, check the filesystem
            return osutils.lexists(self._tree.abspath(child_path))
        else:
            raise AssertionError('child_id is missing: %s, %s, %s'
                                 % (name, parent_id, child_id))

    def _available_backup_name(self, name, target_id):
        """Find an available backup name.

        :param name: The basename of the file.

        :param target_id: The directory trans_id where the backup should
            be placed.
        """
        known_children = self.by_parent().get(target_id, [])
        return osutils.available_backup_name(
            name,
            lambda base: self._has_named_child(
                base, target_id, known_children))

    def _parent_loops(self):
        """No entry should be its own ancestor"""
        for trans_id in self._new_parent:
            seen = set()
            parent_id = trans_id
            while parent_id != ROOT_PARENT:
                seen.add(parent_id)
                try:
                    parent_id = self.final_parent(parent_id)
                except KeyError:
                    break
                if parent_id == trans_id:
                    yield ('parent loop', trans_id)
                if parent_id in seen:
                    break

    def _improper_versioning(self):
        """Cannot version a file with no contents, or a bad type.

        However, existing entries with no contents are okay.
        """
        for trans_id in self._versioned:
            kind = self.final_kind(trans_id)
            if kind == 'symlink' and not self._tree.supports_symlinks():
                # Ignore symlinks as they are not supported on this platform
                continue
            if kind is None:
                yield ('versioning no contents', trans_id)
                continue
            if not self._tree.versionable_kind(kind):
                yield ('versioning bad kind', trans_id, kind)

    def _executability_conflicts(self):
        """Check for bad executability changes.

        Only versioned files may have their executability set, because
        1. only versioned entries can have executability under windows
        2. only files can be executable.  (The execute bit on a directory
           does not indicate searchability)
        """
        for trans_id in self._new_executability:
            if not self.final_is_versioned(trans_id):
                yield ('unversioned executability', trans_id)
            else:
                if self.final_kind(trans_id) != "file":
                    yield ('non-file executability', trans_id)

    def _overwrite_conflicts(self):
        """Check for overwrites (not permitted on Win32)"""
        for trans_id in self._new_contents:
            if self.tree_kind(trans_id) is None:
                continue
            if trans_id not in self._removed_contents:
                yield ('overwrite', trans_id, self.final_name(trans_id))

    def _duplicate_entries(self, by_parent):
        """No directory may have two entries with the same name."""
        if (self._new_name, self._new_parent) == ({}, {}):
<<<<<<< HEAD
            return conflicts
        for children in by_parent.values():
=======
            return
        for children in viewvalues(by_parent):
>>>>>>> 6117bf40
            name_ids = []
            for child_tid in children:
                name = self.final_name(child_tid)
                if name is not None:
                    # Keep children only if they still exist in the end
                    if not self._case_sensitive_target:
                        name = name.lower()
                    name_ids.append((name, child_tid))
            name_ids.sort()
            last_name = None
            last_trans_id = None
            for name, trans_id in name_ids:
                kind = self.final_kind(trans_id)
                if kind is None and not self.final_is_versioned(trans_id):
                    continue
                if name == last_name:
                    yield ('duplicate', last_trans_id, trans_id, name)
                last_name = name
                last_trans_id = trans_id

    def _parent_type_conflicts(self, by_parent):
        """Children must have a directory parent"""
<<<<<<< HEAD
        conflicts = []
        for parent_id, children in by_parent.items():
=======
        for parent_id, children in viewitems(by_parent):
>>>>>>> 6117bf40
            if parent_id == ROOT_PARENT:
                continue
            no_children = True
            for child_id in children:
                if self.final_kind(child_id) is not None:
                    no_children = False
                    break
            if no_children:
                continue
            # There is at least a child, so we need an existing directory to
            # contain it.
            kind = self.final_kind(parent_id)
            if kind is None:
                # The directory will be deleted
                yield ('missing parent', parent_id)
            elif kind != "directory":
                # Meh, we need a *directory* to put something in it
                yield ('non-directory parent', parent_id)

    def _set_executability(self, path, trans_id):
        """Set the executability of versioned files """
        if self._tree._supports_executable():
            new_executability = self._new_executability[trans_id]
            abspath = self._tree.abspath(path)
            current_mode = os.stat(abspath).st_mode
            if new_executability:
                umask = os.umask(0)
                os.umask(umask)
                to_mode = current_mode | (0o100 & ~umask)
                # Enable x-bit for others only if they can read it.
                if current_mode & 0o004:
                    to_mode |= 0o001 & ~umask
                if current_mode & 0o040:
                    to_mode |= 0o010 & ~umask
            else:
                to_mode = current_mode & ~0o111
            osutils.chmod_if_possible(abspath, to_mode)

    def _new_entry(self, name, parent_id, file_id):
        """Helper function to create a new filesystem entry."""
        trans_id = self.create_path(name, parent_id)
        if file_id is not None:
            self.version_file(trans_id, file_id=file_id)
        return trans_id

    def new_file(self, name, parent_id, contents, file_id=None,
                 executable=None, sha1=None):
        """Convenience method to create files.

        name is the name of the file to create.
        parent_id is the transaction id of the parent directory of the file.
        contents is an iterator of bytestrings, which will be used to produce
        the file.
        :param file_id: The inventory ID of the file, if it is to be versioned.
        :param executable: Only valid when a file_id has been supplied.
        """
        trans_id = self._new_entry(name, parent_id, file_id)
        # TODO: rather than scheduling a set_executable call,
        # have create_file create the file with the right mode.
        self.create_file(contents, trans_id, sha1=sha1)
        if executable is not None:
            self.set_executability(executable, trans_id)
        return trans_id

    def new_directory(self, name, parent_id, file_id=None):
        """Convenience method to create directories.

        name is the name of the directory to create.
        parent_id is the transaction id of the parent directory of the
        directory.
        file_id is the inventory ID of the directory, if it is to be versioned.
        """
        trans_id = self._new_entry(name, parent_id, file_id)
        self.create_directory(trans_id)
        return trans_id

    def new_symlink(self, name, parent_id, target, file_id=None):
        """Convenience method to create symbolic link.

        name is the name of the symlink to create.
        parent_id is the transaction id of the parent directory of the symlink.
        target is a bytestring of the target of the symlink.
        file_id is the inventory ID of the file, if it is to be versioned.
        """
        trans_id = self._new_entry(name, parent_id, file_id)
        self.create_symlink(target, trans_id)
        return trans_id

    def new_orphan(self, trans_id, parent_id):
        """Schedule an item to be orphaned.

        When a directory is about to be removed, its children, if they are not
        versioned are moved out of the way: they don't have a parent anymore.

        :param trans_id: The trans_id of the existing item.
        :param parent_id: The parent trans_id of the item.
        """
        raise NotImplementedError(self.new_orphan)

    def _get_potential_orphans(self, dir_id):
        """Find the potential orphans in a directory.

        A directory can't be safely deleted if there are versioned files in it.
        If all the contained files are unversioned then they can be orphaned.

        The 'None' return value means that the directory contains at least one
        versioned file and should not be deleted.

        :param dir_id: The directory trans id.

        :return: A list of the orphan trans ids or None if at least one
             versioned file is present.
        """
        orphans = []
        # Find the potential orphans, stop if one item should be kept
        for child_tid in self.by_parent()[dir_id]:
            if child_tid in self._removed_contents:
                # The child is removed as part of the transform. Since it was
                # versioned before, it's not an orphan
                continue
            if not self.final_is_versioned(child_tid):
                # The child is not versioned
                orphans.append(child_tid)
            else:
                # We have a versioned file here, searching for orphans is
                # meaningless.
                orphans = None
                break
        return orphans

    def _affected_ids(self):
        """Return the set of transform ids affected by the transform"""
        trans_ids = set(self._removed_id)
        trans_ids.update(self._versioned)
        trans_ids.update(self._removed_contents)
        trans_ids.update(self._new_contents)
        trans_ids.update(self._new_executability)
        trans_ids.update(self._new_name)
        trans_ids.update(self._new_parent)
        return trans_ids

    def iter_changes(self, want_unversioned=False):
        """Produce output in the same format as Tree.iter_changes.

        Will produce nonsensical results if invoked while inventory/filesystem
        conflicts (as reported by TreeTransform.find_raw_conflicts()) are present.
        """
        final_paths = FinalPaths(self)
        trans_ids = self._affected_ids()
        results = []
        # Now iterate through all active paths
        for trans_id in trans_ids:
            from_path = self.tree_path(trans_id)
            modified = False
            # find file ids, and determine versioning state
            if from_path is None:
                from_versioned = False
            else:
                from_versioned = self._tree.is_versioned(from_path)
            if not want_unversioned and not from_versioned:
                from_path = None
            to_path = final_paths.get_path(trans_id)
            if to_path is None:
                to_versioned = False
            else:
                to_versioned = self.final_is_versioned(trans_id)
            if not want_unversioned and not to_versioned:
                to_path = None

            if from_versioned:
                # get data from working tree if versioned
                from_entry = next(self._tree.iter_entries_by_dir(
                    specific_files=[from_path]))[1]
                from_name = from_entry.name
            else:
                from_entry = None
                if from_path is None:
                    # File does not exist in FROM state
                    from_name = None
                else:
                    # File exists, but is not versioned.  Have to use path-
                    # splitting stuff
                    from_name = os.path.basename(from_path)
            if from_path is not None:
                from_kind, from_executable, from_stats = \
                    self._tree._comparison_data(from_entry, from_path)
            else:
                from_kind = None
                from_executable = False

            to_name = self.final_name(trans_id)
            to_kind = self.final_kind(trans_id)
            if trans_id in self._new_executability:
                to_executable = self._new_executability[trans_id]
            else:
                to_executable = from_executable

            if from_versioned and from_kind != to_kind:
                modified = True
            elif to_kind in ('file', 'symlink') and (
                    trans_id in self._new_contents):
                modified = True
            if (not modified and from_versioned == to_versioned
                and from_path == to_path
                and from_name == to_name
                    and from_executable == to_executable):
                continue
            if (from_path, to_path) == (None, None):
                continue
            results.append(
                TreeChange(
                    (from_path, to_path), modified,
                    (from_versioned, to_versioned),
                    (from_name, to_name),
                    (from_kind, to_kind),
                    (from_executable, to_executable)))

        def path_key(c):
            return (c.path[0] or '', c.path[1] or '')
        return iter(sorted(results, key=path_key))

    def get_preview_tree(self):
        """Return a tree representing the result of the transform.

        The tree is a snapshot, and altering the TreeTransform will invalidate
        it.
        """
        return GitPreviewTree(self)

    def commit(self, branch, message, merge_parents=None, strict=False,
               timestamp=None, timezone=None, committer=None, authors=None,
               revprops=None, revision_id=None):
        """Commit the result of this TreeTransform to a branch.

        :param branch: The branch to commit to.
        :param message: The message to attach to the commit.
        :param merge_parents: Additional parent revision-ids specified by
            pending merges.
        :param strict: If True, abort the commit if there are unversioned
            files.
        :param timestamp: if not None, seconds-since-epoch for the time and
            date.  (May be a float.)
        :param timezone: Optional timezone for timestamp, as an offset in
            seconds.
        :param committer: Optional committer in email-id format.
            (e.g. "J Random Hacker <jrandom@example.com>")
        :param authors: Optional list of authors in email-id format.
        :param revprops: Optional dictionary of revision properties.
        :param revision_id: Optional revision id.  (Specifying a revision-id
            may reduce performance for some non-native formats.)
        :return: The revision_id of the revision committed.
        """
        self._check_malformed()
        if strict:
            unversioned = set(self._new_contents).difference(set(self._versioned))
            for trans_id in unversioned:
                if not self.final_is_versioned(trans_id):
                    raise errors.StrictCommitFailed()

        revno, last_rev_id = branch.last_revision_info()
        if last_rev_id == _mod_revision.NULL_REVISION:
            if merge_parents is not None:
                raise ValueError('Cannot supply merge parents for first'
                                 ' commit.')
            parent_ids = []
        else:
            parent_ids = [last_rev_id]
            if merge_parents is not None:
                parent_ids.extend(merge_parents)
        if self._tree.get_revision_id() != last_rev_id:
            raise ValueError('TreeTransform not based on branch basis: %s' %
                             self._tree.get_revision_id().decode('utf-8'))
        from .. import commit
        revprops = commit.Commit.update_revprops(revprops, branch, authors)
        builder = branch.get_commit_builder(parent_ids,
                                            timestamp=timestamp,
                                            timezone=timezone,
                                            committer=committer,
                                            revprops=revprops,
                                            revision_id=revision_id)
        preview = self.get_preview_tree()
        list(builder.record_iter_changes(preview, last_rev_id,
                                         self.iter_changes()))
        builder.finish_inventory()
        revision_id = builder.commit(message)
        branch.set_last_revision_info(revno + 1, revision_id)
        return revision_id

    def _text_parent(self, trans_id):
        path = self.tree_path(trans_id)
        try:
            if path is None or self._tree.kind(path) != 'file':
                return None
        except errors.NoSuchFile:
            return None
        return path

    def _get_parents_texts(self, trans_id):
        """Get texts for compression parents of this file."""
        path = self._text_parent(trans_id)
        if path is None:
            return ()
        return (self._tree.get_file_text(path),)

    def _get_parents_lines(self, trans_id):
        """Get lines for compression parents of this file."""
        path = self._text_parent(trans_id)
        if path is None:
            return ()
        return (self._tree.get_file_lines(path),)

    def create_file(self, contents, trans_id, mode_id=None, sha1=None):
        """Schedule creation of a new file.

        :seealso: new_file.

        :param contents: an iterator of strings, all of which will be written
            to the target destination.
        :param trans_id: TreeTransform handle
        :param mode_id: If not None, force the mode of the target file to match
            the mode of the object referenced by mode_id.
            Otherwise, we will try to preserve mode bits of an existing file.
        :param sha1: If the sha1 of this content is already known, pass it in.
            We can use it to prevent future sha1 computations.
        """
        raise NotImplementedError(self.create_file)

    def create_directory(self, trans_id):
        """Schedule creation of a new directory.

        See also new_directory.
        """
        raise NotImplementedError(self.create_directory)

    def create_symlink(self, target, trans_id):
        """Schedule creation of a new symbolic link.

        target is a bytestring.
        See also new_symlink.
        """
        raise NotImplementedError(self.create_symlink)

    def create_hardlink(self, path, trans_id):
        """Schedule creation of a hard link"""
        raise NotImplementedError(self.create_hardlink)

    def cancel_creation(self, trans_id):
        """Cancel the creation of new file contents."""
        raise NotImplementedError(self.cancel_creation)

    def apply(self, no_conflicts=False, _mover=None):
        """Apply all changes to the inventory and filesystem.

        If filesystem or inventory conflicts are present, MalformedTransform
        will be thrown.

        If apply succeeds, finalize is not necessary.

        :param no_conflicts: if True, the caller guarantees there are no
            conflicts, so no check is made.
        :param _mover: Supply an alternate FileMover, for testing
        """
        raise NotImplementedError(self.apply)

    def cook_conflicts(self, raw_conflicts):
        """Generate a list of cooked conflicts, sorted by file path"""
        if not raw_conflicts:
            return
        fp = FinalPaths(self)
        from .workingtree import TextConflict
        for c in raw_conflicts:
            if c[0] == 'text conflict':
                yield TextConflict(fp.get_path(c[1]))
            elif c[0] == 'duplicate':
                yield TextConflict(fp.get_path(c[2]))
            elif c[0] == 'contents conflict':
                yield TextConflict(fp.get_path(c[1][0]))
            elif c[0] == 'missing parent':
                # TODO(jelmer): This should not make it to here
                yield TextConflict(fp.get_path(c[2]))
            elif c[0] == 'non-directory parent':
                yield TextConflict(fp.get_path(c[2]))
            elif c[0] == 'deleting parent':
                # TODO(jelmer): This should not make it to here
                yield TextConflict(fp.get_path(c[2]))
            elif c[0] == 'parent loop':
                # TODO(jelmer): This should not make it to here
                yield TextConflict(fp.get_path(c[2]))
            elif c[0] == 'path conflict':
                yield TextConflict(fp.get_path(c[1]))
            else:
                raise AssertionError('unknown conflict %s' % c[0])


class DiskTreeTransform(TreeTransformBase):
    """Tree transform storing its contents on disk."""

    def __init__(self, tree, limbodir, pb=None, case_sensitive=True):
        """Constructor.
        :param tree: The tree that will be transformed, but not necessarily
            the output tree.
        :param limbodir: A directory where new files can be stored until
            they are installed in their proper places
        :param pb: ignored
        :param case_sensitive: If True, the target of the transform is
            case sensitive, not just case preserving.
        """
        TreeTransformBase.__init__(self, tree, pb, case_sensitive)
        self._limbodir = limbodir
        self._deletiondir = None
        # A mapping of transform ids to their limbo filename
        self._limbo_files = {}
        self._possibly_stale_limbo_files = set()
        # A mapping of transform ids to a set of the transform ids of children
        # that their limbo directory has
        self._limbo_children = {}
        # Map transform ids to maps of child filename to child transform id
        self._limbo_children_names = {}
        # List of transform ids that need to be renamed from limbo into place
        self._needs_rename = set()
        self._creation_mtime = None
        self._create_symlinks = osutils.supports_symlinks(self._limbodir)

    def finalize(self):
        """Release the working tree lock, if held, clean up limbo dir.

        This is required if apply has not been invoked, but can be invoked
        even after apply.
        """
        if self._tree is None:
            return
        try:
            limbo_paths = list(self._limbo_files.values())
            limbo_paths.extend(self._possibly_stale_limbo_files)
            limbo_paths.sort(reverse=True)
            for path in limbo_paths:
                try:
                    osutils.delete_any(path)
                except OSError as e:
                    if e.errno != errno.ENOENT:
                        raise
                    # XXX: warn? perhaps we just got interrupted at an
                    # inconvenient moment, but perhaps files are disappearing
                    # from under us?
            try:
                osutils.delete_any(self._limbodir)
            except OSError:
                # We don't especially care *why* the dir is immortal.
                raise ImmortalLimbo(self._limbodir)
            try:
                if self._deletiondir is not None:
                    osutils.delete_any(self._deletiondir)
            except OSError:
                raise errors.ImmortalPendingDeletion(self._deletiondir)
        finally:
            TreeTransformBase.finalize(self)

    def _limbo_supports_executable(self):
        """Check if the limbo path supports the executable bit."""
        return osutils.supports_executable(self._limbodir)

    def _limbo_name(self, trans_id):
        """Generate the limbo name of a file"""
        limbo_name = self._limbo_files.get(trans_id)
        if limbo_name is None:
            limbo_name = self._generate_limbo_path(trans_id)
            self._limbo_files[trans_id] = limbo_name
        return limbo_name

    def _generate_limbo_path(self, trans_id):
        """Generate a limbo path using the trans_id as the relative path.

        This is suitable as a fallback, and when the transform should not be
        sensitive to the path encoding of the limbo directory.
        """
        self._needs_rename.add(trans_id)
        return osutils.pathjoin(self._limbodir, trans_id)

    def adjust_path(self, name, parent, trans_id):
        previous_parent = self._new_parent.get(trans_id)
        previous_name = self._new_name.get(trans_id)
        super(DiskTreeTransform, self).adjust_path(name, parent, trans_id)
        if (trans_id in self._limbo_files
                and trans_id not in self._needs_rename):
            self._rename_in_limbo([trans_id])
            if previous_parent != parent:
                self._limbo_children[previous_parent].remove(trans_id)
            if previous_parent != parent or previous_name != name:
                del self._limbo_children_names[previous_parent][previous_name]

    def _rename_in_limbo(self, trans_ids):
        """Fix limbo names so that the right final path is produced.

        This means we outsmarted ourselves-- we tried to avoid renaming
        these files later by creating them with their final names in their
        final parents.  But now the previous name or parent is no longer
        suitable, so we have to rename them.

        Even for trans_ids that have no new contents, we must remove their
        entries from _limbo_files, because they are now stale.
        """
        for trans_id in trans_ids:
            old_path = self._limbo_files[trans_id]
            self._possibly_stale_limbo_files.add(old_path)
            del self._limbo_files[trans_id]
            if trans_id not in self._new_contents:
                continue
            new_path = self._limbo_name(trans_id)
            os.rename(old_path, new_path)
            self._possibly_stale_limbo_files.remove(old_path)
            for descendant in self._limbo_descendants(trans_id):
                desc_path = self._limbo_files[descendant]
                desc_path = new_path + desc_path[len(old_path):]
                self._limbo_files[descendant] = desc_path

    def _limbo_descendants(self, trans_id):
        """Return the set of trans_ids whose limbo paths descend from this."""
        descendants = set(self._limbo_children.get(trans_id, []))
        for descendant in list(descendants):
            descendants.update(self._limbo_descendants(descendant))
        return descendants

    def _set_mode(self, trans_id, mode_id, typefunc):
        raise NotImplementedError(self._set_mode)

    def create_file(self, contents, trans_id, mode_id=None, sha1=None):
        """Schedule creation of a new file.

        :seealso: new_file.

        :param contents: an iterator of strings, all of which will be written
            to the target destination.
        :param trans_id: TreeTransform handle
        :param mode_id: If not None, force the mode of the target file to match
            the mode of the object referenced by mode_id.
            Otherwise, we will try to preserve mode bits of an existing file.
        :param sha1: If the sha1 of this content is already known, pass it in.
            We can use it to prevent future sha1 computations.
        """
        name = self._limbo_name(trans_id)
        with open(name, 'wb') as f:
            unique_add(self._new_contents, trans_id, 'file')
            f.writelines(contents)
        self._set_mtime(name)
        self._set_mode(trans_id, mode_id, S_ISREG)
        # It is unfortunate we have to use lstat instead of fstat, but we just
        # used utime and chmod on the file, so we need the accurate final
        # details.
        if sha1 is not None:
            self._observed_sha1s[trans_id] = (sha1, osutils.lstat(name))

    def _read_symlink_target(self, trans_id):
        return os.readlink(self._limbo_name(trans_id))

    def _set_mtime(self, path):
        """All files that are created get the same mtime.

        This time is set by the first object to be created.
        """
        if self._creation_mtime is None:
            self._creation_mtime = time.time()
        os.utime(path, (self._creation_mtime, self._creation_mtime))

    def create_hardlink(self, path, trans_id):
        """Schedule creation of a hard link"""
        name = self._limbo_name(trans_id)
        try:
            os.link(path, name)
        except OSError as e:
            if e.errno != errno.EPERM:
                raise
            raise errors.HardLinkNotSupported(path)
        try:
            unique_add(self._new_contents, trans_id, 'file')
        except BaseException:
            # Clean up the file, it never got registered so
            # TreeTransform.finalize() won't clean it up.
            os.unlink(name)
            raise

    def create_directory(self, trans_id):
        """Schedule creation of a new directory.

        See also new_directory.
        """
        os.mkdir(self._limbo_name(trans_id))
        unique_add(self._new_contents, trans_id, 'directory')

    def create_symlink(self, target, trans_id):
        """Schedule creation of a new symbolic link.

        target is a bytestring.
        See also new_symlink.
        """
        if self._create_symlinks:
            os.symlink(target, self._limbo_name(trans_id))
        else:
            try:
                path = FinalPaths(self).get_path(trans_id)
            except KeyError:
                path = None
            trace.warning(
                'Unable to create symlink "%s" on this filesystem.' % (path,))
            self._symlink_target[trans_id] = target
        # We add symlink to _new_contents even if they are unsupported
        # and not created. These entries are subsequently used to avoid
        # conflicts on platforms that don't support symlink
        unique_add(self._new_contents, trans_id, 'symlink')

    def cancel_creation(self, trans_id):
        """Cancel the creation of new file contents."""
        del self._new_contents[trans_id]
        if trans_id in self._observed_sha1s:
            del self._observed_sha1s[trans_id]
        children = self._limbo_children.get(trans_id)
        # if this is a limbo directory with children, move them before removing
        # the directory
        if children is not None:
            self._rename_in_limbo(children)
            del self._limbo_children[trans_id]
            del self._limbo_children_names[trans_id]
        osutils.delete_any(self._limbo_name(trans_id))

    def new_orphan(self, trans_id, parent_id):
        conf = self._tree.get_config_stack()
        handle_orphan = conf.get('transform.orphan_policy')
        handle_orphan(self, trans_id, parent_id)

    def final_entry(self, trans_id):
        is_versioned = self.final_is_versioned(trans_id)
        fp = FinalPaths(self)
        tree_path = fp.get_path(trans_id)
        if trans_id in self._new_contents:
            path = self._limbo_name(trans_id)
            st = os.lstat(path)
            kind = mode_kind(st.st_mode)
            name = self.final_name(trans_id)
            file_id = self._tree.mapping.generate_file_id(tree_path)
            parent_id = self._tree.mapping.generate_file_id(os.path.dirname(tree_path))
            if kind == 'directory':
                return GitTreeDirectory(
                    file_id, self.final_name(trans_id), parent_id=parent_id), is_versioned
            executable = mode_is_executable(st.st_mode)
            mode = object_mode(kind, executable)
            blob = blob_from_path_and_stat(encode_git_path(path), st)
            if kind == 'symlink':
                return GitTreeSymlink(
                    file_id, name, parent_id,
                    decode_git_path(blob.data)), is_versioned
            elif kind == 'file':
                return GitTreeFile(
                    file_id, name, executable=executable, parent_id=parent_id,
                    git_sha1=blob.id, text_size=len(blob.data)), is_versioned
            else:
                raise AssertionError(kind)
        elif trans_id in self._removed_contents:
            return None, None
        else:
            orig_path = self.tree_path(trans_id)
            if orig_path is None:
                return None, None
            file_id = self._tree.mapping.generate_file_id(tree_path)
            if tree_path == '':
                parent_id = None
            else:
                parent_id = self._tree.mapping.generate_file_id(os.path.dirname(tree_path))
            try:
                ie = next(self._tree.iter_entries_by_dir(
                    specific_files=[orig_path]))[1]
                ie.file_id = file_id
                ie.parent_id = parent_id
                return ie, is_versioned
            except StopIteration:
                try:
                    if self.tree_kind(trans_id) == 'directory':
                        return GitTreeDirectory(
                            file_id, self.final_name(trans_id), parent_id=parent_id), is_versioned
                except OSError as e:
                    if e.errno != errno.ENOTDIR:
                        raise
                return None, None

    def final_git_entry(self, trans_id):
        if trans_id in self._new_contents:
            path = self._limbo_name(trans_id)
            st = os.lstat(path)
            kind = mode_kind(st.st_mode)
            if kind == 'directory':
                return None, None
            executable = mode_is_executable(st.st_mode)
            mode = object_mode(kind, executable)
            blob = blob_from_path_and_stat(encode_git_path(path), st)
        elif trans_id in self._removed_contents:
            return None, None
        else:
            orig_path = self.tree_path(trans_id)
            kind = self._tree.kind(orig_path)
            executable = self._tree.is_executable(orig_path)
            mode = object_mode(kind, executable)
            if kind == 'symlink':
                contents = self._tree.get_symlink_target(orig_path)
            elif kind == 'file':
                contents = self._tree.get_file_text(orig_path)
            elif kind == 'directory':
                return None, None
            else:
                raise AssertionError(kind)
            blob = Blob.from_string(contents)
        return blob, mode


class GitTreeTransform(DiskTreeTransform):
    """Represent a tree transformation.

    This object is designed to support incremental generation of the transform,
    in any order.

    However, it gives optimum performance when parent directories are created
    before their contents.  The transform is then able to put child files
    directly in their parent directory, avoiding later renames.

    It is easy to produce malformed transforms, but they are generally
    harmless.  Attempting to apply a malformed transform will cause an
    exception to be raised before any modifications are made to the tree.

    Many kinds of malformed transforms can be corrected with the
    resolve_conflicts function.  The remaining ones indicate programming error,
    such as trying to create a file with no path.

    Two sets of file creation methods are supplied.  Convenience methods are:
     * new_file
     * new_directory
     * new_symlink

    These are composed of the low-level methods:
     * create_path
     * create_file or create_directory or create_symlink
     * version_file
     * set_executability

    Transform/Transaction ids
    -------------------------
    trans_ids are temporary ids assigned to all files involved in a transform.
    It's possible, even common, that not all files in the Tree have trans_ids.

    trans_ids are used because filenames and file_ids are not good enough
    identifiers; filenames change.

    trans_ids are only valid for the TreeTransform that generated them.

    Limbo
    -----
    Limbo is a temporary directory use to hold new versions of files.
    Files are added to limbo by create_file, create_directory, create_symlink,
    and their convenience variants (new_*).  Files may be removed from limbo
    using cancel_creation.  Files are renamed from limbo into their final
    location as part of TreeTransform.apply

    Limbo must be cleaned up, by either calling TreeTransform.apply or
    calling TreeTransform.finalize.

    Files are placed into limbo inside their parent directories, where
    possible.  This reduces subsequent renames, and makes operations involving
    lots of files faster.  This optimization is only possible if the parent
    directory is created *before* creating any of its children, so avoid
    creating children before parents, where possible.

    Pending-deletion
    ----------------
    This temporary directory is used by _FileMover for storing files that are
    about to be deleted.  In case of rollback, the files will be restored.
    FileMover does not delete files until it is sure that a rollback will not
    happen.
    """

    def __init__(self, tree, pb=None):
        """Note: a tree_write lock is taken on the tree.

        Use TreeTransform.finalize() to release the lock (can be omitted if
        TreeTransform.apply() called).
        """
        tree.lock_tree_write()
        try:
            limbodir = urlutils.local_path_from_url(
                tree._transport.abspath('limbo'))
            osutils.ensure_empty_directory_exists(
                limbodir,
                errors.ExistingLimbo)
            deletiondir = urlutils.local_path_from_url(
                tree._transport.abspath('pending-deletion'))
            osutils.ensure_empty_directory_exists(
                deletiondir,
                errors.ExistingPendingDeletion)
        except BaseException:
            tree.unlock()
            raise

        # Cache of realpath results, to speed up canonical_path
        self._realpaths = {}
        # Cache of relpath results, to speed up canonical_path
        self._relpaths = {}
        DiskTreeTransform.__init__(self, tree, limbodir, pb,
                                   tree.case_sensitive)
        self._deletiondir = deletiondir

    def canonical_path(self, path):
        """Get the canonical tree-relative path"""
        # don't follow final symlinks
        abs = self._tree.abspath(path)
        if abs in self._relpaths:
            return self._relpaths[abs]
        dirname, basename = os.path.split(abs)
        if dirname not in self._realpaths:
            self._realpaths[dirname] = os.path.realpath(dirname)
        dirname = self._realpaths[dirname]
        abs = osutils.pathjoin(dirname, basename)
        if dirname in self._relpaths:
            relpath = osutils.pathjoin(self._relpaths[dirname], basename)
            relpath = relpath.rstrip('/\\')
        else:
            relpath = self._tree.relpath(abs)
        self._relpaths[abs] = relpath
        return relpath

    def tree_kind(self, trans_id):
        """Determine the file kind in the working tree.

        :returns: The file kind or None if the file does not exist
        """
        path = self._tree_id_paths.get(trans_id)
        if path is None:
            return None
        try:
            return osutils.file_kind(self._tree.abspath(path))
        except errors.NoSuchFile:
            return None

    def _set_mode(self, trans_id, mode_id, typefunc):
        """Set the mode of new file contents.
        The mode_id is the existing file to get the mode from (often the same
        as trans_id).  The operation is only performed if there's a mode match
        according to typefunc.
        """
        if mode_id is None:
            mode_id = trans_id
        try:
            old_path = self._tree_id_paths[mode_id]
        except KeyError:
            return
        try:
            mode = os.stat(self._tree.abspath(old_path)).st_mode
        except OSError as e:
            if e.errno in (errno.ENOENT, errno.ENOTDIR):
                # Either old_path doesn't exist, or the parent of the
                # target is not a directory (but will be one eventually)
                # Either way, we know it doesn't exist *right now*
                # See also bug #248448
                return
            else:
                raise
        if typefunc(mode):
            osutils.chmod_if_possible(self._limbo_name(trans_id), mode)

    def iter_tree_children(self, parent_id):
        """Iterate through the entry's tree children, if any"""
        try:
            path = self._tree_id_paths[parent_id]
        except KeyError:
            return
        try:
            children = os.listdir(self._tree.abspath(path))
        except OSError as e:
            if not (osutils._is_error_enotdir(e) or
                    e.errno in (errno.ENOENT, errno.ESRCH)):
                raise
            return

        for child in children:
            childpath = joinpath(path, child)
            if self._tree.is_control_filename(childpath):
                continue
            yield self.trans_id_tree_path(childpath)

    def _generate_limbo_path(self, trans_id):
        """Generate a limbo path using the final path if possible.

        This optimizes the performance of applying the tree transform by
        avoiding renames.  These renames can be avoided only when the parent
        directory is already scheduled for creation.

        If the final path cannot be used, falls back to using the trans_id as
        the relpath.
        """
        parent = self._new_parent.get(trans_id)
        # if the parent directory is already in limbo (e.g. when building a
        # tree), choose a limbo name inside the parent, to reduce further
        # renames.
        use_direct_path = False
        if self._new_contents.get(parent) == 'directory':
            filename = self._new_name.get(trans_id)
            if filename is not None:
                if parent not in self._limbo_children:
                    self._limbo_children[parent] = set()
                    self._limbo_children_names[parent] = {}
                    use_direct_path = True
                # the direct path can only be used if no other file has
                # already taken this pathname, i.e. if the name is unused, or
                # if it is already associated with this trans_id.
                elif self._case_sensitive_target:
                    if (self._limbo_children_names[parent].get(filename)
                            in (trans_id, None)):
                        use_direct_path = True
                else:
                    for l_filename, l_trans_id in (
                            self._limbo_children_names[parent].items()):
                        if l_trans_id == trans_id:
                            continue
                        if l_filename.lower() == filename.lower():
                            break
                    else:
                        use_direct_path = True

        if not use_direct_path:
            return DiskTreeTransform._generate_limbo_path(self, trans_id)

        limbo_name = osutils.pathjoin(self._limbo_files[parent], filename)
        self._limbo_children[parent].add(trans_id)
        self._limbo_children_names[parent][filename] = trans_id
        return limbo_name

    def cancel_versioning(self, trans_id):
        """Undo a previous versioning of a file"""
        self._versioned.remove(trans_id)

    def apply(self, no_conflicts=False, _mover=None):
        """Apply all changes to the inventory and filesystem.

        If filesystem or inventory conflicts are present, MalformedTransform
        will be thrown.

        If apply succeeds, finalize is not necessary.

        :param no_conflicts: if True, the caller guarantees there are no
            conflicts, so no check is made.
        :param _mover: Supply an alternate FileMover, for testing
        """
        for hook in MutableTree.hooks['pre_transform']:
            hook(self._tree, self)
        if not no_conflicts:
            self._check_malformed()
        self.rename_count = 0
        with ui.ui_factory.nested_progress_bar() as child_pb:
            child_pb.update(gettext('Apply phase'), 0, 2)
            index_changes = self._generate_index_changes()
            offset = 1
            if _mover is None:
                mover = _FileMover()
            else:
                mover = _mover
            try:
                child_pb.update(gettext('Apply phase'), 0 + offset, 2 + offset)
                self._apply_removals(mover)
                child_pb.update(gettext('Apply phase'), 1 + offset, 2 + offset)
                modified_paths = self._apply_insertions(mover)
            except BaseException:
                mover.rollback()
                raise
            else:
                mover.apply_deletions()
        self._tree._apply_index_changes(index_changes)
        self._done = True
        self.finalize()
        return _TransformResults(modified_paths, self.rename_count)

    def _apply_removals(self, mover):
        """Perform tree operations that remove directory/inventory names.

        That is, delete files that are to be deleted, and put any files that
        need renaming into limbo.  This must be done in strict child-to-parent
        order.

        If inventory_delta is None, no inventory delta generation is performed.
        """
        tree_paths = sorted(self._tree_path_ids.items(), reverse=True)
        with ui.ui_factory.nested_progress_bar() as child_pb:
            for num, (path, trans_id) in enumerate(tree_paths):
                # do not attempt to move root into a subdirectory of itself.
                if path == '':
                    continue
                child_pb.update(gettext('removing file'), num, len(tree_paths))
                full_path = self._tree.abspath(path)
                if trans_id in self._removed_contents:
                    delete_path = os.path.join(self._deletiondir, trans_id)
                    mover.pre_delete(full_path, delete_path)
                elif (trans_id in self._new_name or
                      trans_id in self._new_parent):
                    try:
                        mover.rename(full_path, self._limbo_name(trans_id))
                    except TransformRenameFailed as e:
                        if e.errno != errno.ENOENT:
                            raise
                    else:
                        self.rename_count += 1

    def _apply_insertions(self, mover):
        """Perform tree operations that insert directory/inventory names.

        That is, create any files that need to be created, and restore from
        limbo any files that needed renaming.  This must be done in strict
        parent-to-child order.

        If inventory_delta is None, no inventory delta is calculated, and
        no list of modified paths is returned.
        """
        new_paths = self.new_paths(filesystem_only=True)
        modified_paths = []
        with ui.ui_factory.nested_progress_bar() as child_pb:
            for num, (path, trans_id) in enumerate(new_paths):
                if (num % 10) == 0:
                    child_pb.update(gettext('adding file'),
                                    num, len(new_paths))
                full_path = self._tree.abspath(path)
                if trans_id in self._needs_rename:
                    try:
                        mover.rename(self._limbo_name(trans_id), full_path)
                    except TransformRenameFailed as e:
                        # We may be renaming a dangling inventory id
                        if e.errno != errno.ENOENT:
                            raise
                    else:
                        self.rename_count += 1
                    # TODO: if trans_id in self._observed_sha1s, we should
                    #       re-stat the final target, since ctime will be
                    #       updated by the change.
                if (trans_id in self._new_contents
                        or self.path_changed(trans_id)):
                    if trans_id in self._new_contents:
                        modified_paths.append(full_path)
                if trans_id in self._new_executability:
                    self._set_executability(path, trans_id)
                if trans_id in self._observed_sha1s:
                    o_sha1, o_st_val = self._observed_sha1s[trans_id]
                    st = osutils.lstat(full_path)
                    self._observed_sha1s[trans_id] = (o_sha1, st)
        for path, trans_id in new_paths:
            # new_paths includes stuff like workingtree conflicts. Only the
            # stuff in new_contents actually comes from limbo.
            if trans_id in self._limbo_files:
                del self._limbo_files[trans_id]
        self._new_contents.clear()
        return modified_paths

    def _generate_index_changes(self):
        """Generate an inventory delta for the current transform."""
        removed_id = set(self._removed_id)
        removed_id.update(self._removed_contents)
        changes = {}
        changed_ids = set()
        for id_set in [self._new_name, self._new_parent,
                       self._new_executability]:
            changed_ids.update(id_set)
        for id_set in [self._new_name, self._new_parent]:
            removed_id.update(id_set)
        # so does adding
        changed_kind = set(self._new_contents)
        # Ignore entries that are already known to have changed.
        changed_kind.difference_update(changed_ids)
        #  to keep only the truly changed ones
        changed_kind = (t for t in changed_kind
                        if self.tree_kind(t) != self.final_kind(t))
        changed_ids.update(changed_kind)
        for t in changed_kind:
            if self.final_kind(t) == 'directory':
                removed_id.add(t)
                changed_ids.remove(t)
        new_paths = sorted(FinalPaths(self).get_paths(changed_ids))
        total_entries = len(new_paths) + len(removed_id)
        with ui.ui_factory.nested_progress_bar() as child_pb:
            for num, trans_id in enumerate(removed_id):
                if (num % 10) == 0:
                    child_pb.update(gettext('removing file'),
                                    num, total_entries)
                try:
                    path = self._tree_id_paths[trans_id]
                except KeyError:
                    continue
                changes[path] = (None, None, None, None)
            for num, (path, trans_id) in enumerate(new_paths):
                if (num % 10) == 0:
                    child_pb.update(gettext('adding file'),
                                    num + len(removed_id), total_entries)

                kind = self.final_kind(trans_id)
                if kind is None:
                    continue
                versioned = self.final_is_versioned(trans_id)
                if not versioned:
                    continue
                executability = self._new_executability.get(trans_id)
                reference_revision = self._new_reference_revision.get(trans_id)
                symlink_target = self._symlink_target.get(trans_id)
                changes[path] = (
                    kind, executability, reference_revision, symlink_target)
        return [(p, k, e, rr, st) for (p, (k, e, rr, st)) in changes.items()]


class GitTransformPreview(GitTreeTransform):
    """A TreeTransform for generating preview trees.

    Unlike TreeTransform, this version works when the input tree is a
    RevisionTree, rather than a WorkingTree.  As a result, it tends to ignore
    unversioned files in the input tree.
    """

    def __init__(self, tree, pb=None, case_sensitive=True):
        tree.lock_read()
        limbodir = osutils.mkdtemp(prefix='bzr-limbo-')
        DiskTreeTransform.__init__(self, tree, limbodir, pb, case_sensitive)

    def canonical_path(self, path):
        return path

    def tree_kind(self, trans_id):
        path = self.tree_path(trans_id)
        if path is None:
            return None
        kind = self._tree.path_content_summary(path)[0]
        if kind == 'missing':
            kind = None
        return kind

    def _set_mode(self, trans_id, mode_id, typefunc):
        """Set the mode of new file contents.
        The mode_id is the existing file to get the mode from (often the same
        as trans_id).  The operation is only performed if there's a mode match
        according to typefunc.
        """
        # is it ok to ignore this?  probably
        pass

    def iter_tree_children(self, parent_id):
        """Iterate through the entry's tree children, if any"""
        try:
            path = self._tree_id_paths[parent_id]
        except KeyError:
            return
        try:
            for child in self._tree.iter_child_entries(path):
                childpath = joinpath(path, child.name)
                yield self.trans_id_tree_path(childpath)
        except errors.NoSuchFile:
            return

    def new_orphan(self, trans_id, parent_id):
        raise NotImplementedError(self.new_orphan)


class GitPreviewTree(PreviewTree, GitTree):
    """Partial implementation of Tree to support show_diff_trees"""

    def __init__(self, transform):
        PreviewTree.__init__(self, transform)
        self.store = transform._tree.store
        self.mapping = transform._tree.mapping
        self._final_paths = FinalPaths(transform)

    def supports_setting_file_ids(self):
        return False

    def _supports_executable(self):
        return self._transform._limbo_supports_executable()

    def walkdirs(self, prefix=''):
        pending = [self._transform.root]
        while len(pending) > 0:
            parent_id = pending.pop()
            children = []
            subdirs = []
            prefix = prefix.rstrip('/')
            parent_path = self._final_paths.get_path(parent_id)
            for child_id in self._all_children(parent_id):
                path_from_root = self._final_paths.get_path(child_id)
                basename = self._transform.final_name(child_id)
                kind = self._transform.final_kind(child_id)
                if kind is not None:
                    versioned_kind = kind
                else:
                    kind = 'unknown'
                    versioned_kind = self._transform._tree.stored_kind(
                        path_from_root)
                if versioned_kind == 'directory':
                    subdirs.append(child_id)
                children.append((path_from_root, basename, kind, None,
                                 versioned_kind))
            children.sort()
            if parent_path.startswith(prefix):
                yield parent_path, children
            pending.extend(sorted(subdirs, key=self._final_paths.get_path,
                                  reverse=True))

    def iter_changes(self, from_tree, include_unchanged=False,
                     specific_files=None, pb=None, extra_trees=None,
                     require_versioned=True, want_unversioned=False):
        """See InterTree.iter_changes.

        This has a fast path that is only used when the from_tree matches
        the transform tree, and no fancy options are supplied.
        """
        return InterTree.get(from_tree, self).iter_changes(
            include_unchanged=include_unchanged,
            specific_files=specific_files,
            pb=pb,
            extra_trees=extra_trees,
            require_versioned=require_versioned,
            want_unversioned=want_unversioned)

    def get_file(self, path):
        """See Tree.get_file"""
        trans_id = self._path2trans_id(path)
        if trans_id is None:
            raise errors.NoSuchFile(path)
        if trans_id in self._transform._new_contents:
            name = self._transform._limbo_name(trans_id)
            return open(name, 'rb')
        if trans_id in self._transform._removed_contents:
            raise errors.NoSuchFile(path)
        orig_path = self._transform.tree_path(trans_id)
        return self._transform._tree.get_file(orig_path)

    def get_symlink_target(self, path):
        """See Tree.get_symlink_target"""
        trans_id = self._path2trans_id(path)
        if trans_id is None:
            raise errors.NoSuchFile(path)
        if trans_id not in self._transform._new_contents:
            orig_path = self._transform.tree_path(trans_id)
            return self._transform._tree.get_symlink_target(orig_path)
        name = self._transform._limbo_name(trans_id)
        return osutils.readlink(name)

    def annotate_iter(self, path, default_revision=_mod_revision.CURRENT_REVISION):
        trans_id = self._path2trans_id(path)
        if trans_id is None:
            return None
        orig_path = self._transform.tree_path(trans_id)
        if orig_path is not None:
            old_annotation = self._transform._tree.annotate_iter(
                orig_path, default_revision=default_revision)
        else:
            old_annotation = []
        try:
            lines = self.get_file_lines(path)
        except errors.NoSuchFile:
            return None
        return annotate.reannotate([old_annotation], lines, default_revision)

    def get_file_text(self, path):
        """Return the byte content of a file.

        :param path: The path of the file.

        :returns: A single byte string for the whole file.
        """
        with self.get_file(path) as my_file:
            return my_file.read()

    def get_file_lines(self, path):
        """Return the content of a file, as lines.

        :param path: The path of the file.
        """
        return osutils.split_lines(self.get_file_text(path))

    def extras(self):
        possible_extras = set(self._transform.trans_id_tree_path(p) for p
                              in self._transform._tree.extras())
        possible_extras.update(self._transform._new_contents)
        possible_extras.update(self._transform._removed_id)
        for trans_id in possible_extras:
            if not self._transform.final_is_versioned(trans_id):
                yield self._final_paths._determine_path(trans_id)

    def path_content_summary(self, path):
        trans_id = self._path2trans_id(path)
        tt = self._transform
        tree_path = tt.tree_path(trans_id)
        kind = tt._new_contents.get(trans_id)
        if kind is None:
            if tree_path is None or trans_id in tt._removed_contents:
                return 'missing', None, None, None
            summary = tt._tree.path_content_summary(tree_path)
            kind, size, executable, link_or_sha1 = summary
        else:
            link_or_sha1 = None
            limbo_name = tt._limbo_name(trans_id)
            if trans_id in tt._new_reference_revision:
                kind = 'tree-reference'
            if kind == 'file':
                statval = os.lstat(limbo_name)
                size = statval.st_size
                if not tt._limbo_supports_executable():
                    executable = False
                else:
                    executable = statval.st_mode & S_IEXEC
            else:
                size = None
                executable = None
            if kind == 'symlink':
                link_or_sha1 = os.readlink(limbo_name)
                if not isinstance(link_or_sha1, str):
                    link_or_sha1 = link_or_sha1.decode(osutils._fs_enc)
        executable = tt._new_executability.get(trans_id, executable)
        return kind, size, executable, link_or_sha1

    def get_file_mtime(self, path):
        """See Tree.get_file_mtime"""
        trans_id = self._path2trans_id(path)
        if trans_id is None:
            raise errors.NoSuchFile(path)
        if trans_id not in self._transform._new_contents:
            return self._transform._tree.get_file_mtime(
                self._transform.tree_path(trans_id))
        name = self._transform._limbo_name(trans_id)
        statval = os.lstat(name)
        return statval.st_mtime

    def is_versioned(self, path):
        trans_id = self._path2trans_id(path)
        if trans_id is None:
            # It doesn't exist, so it's not versioned.
            return False
        if trans_id in self._transform._versioned:
            return True
        if trans_id in self._transform._removed_id:
            return False
        orig_path = self._transform.tree_path(trans_id)
        return self._transform._tree.is_versioned(orig_path)

    def iter_entries_by_dir(self, specific_files=None, recurse_nested=False):
        if recurse_nested:
            raise NotImplementedError(
                'follow tree references not yet supported')

        # This may not be a maximally efficient implementation, but it is
        # reasonably straightforward.  An implementation that grafts the
        # TreeTransform changes onto the tree's iter_entries_by_dir results
        # might be more efficient, but requires tricky inferences about stack
        # position.
        for trans_id, path in self._list_files_by_dir():
            entry, is_versioned = self._transform.final_entry(trans_id)
            if entry is None:
                continue
            if not is_versioned and entry.kind != 'directory':
                continue
            if specific_files is not None and path not in specific_files:
                continue
            if entry is not None:
                yield path, entry

    def _list_files_by_dir(self):
        todo = [ROOT_PARENT]
        while len(todo) > 0:
            parent = todo.pop()
            children = list(self._all_children(parent))
            paths = dict(zip(children, self._final_paths.get_paths(children)))
            children.sort(key=paths.get)
            todo.extend(reversed(children))
            for trans_id in children:
                yield trans_id, paths[trans_id][0]

    def revision_tree(self, revision_id):
        return self._transform._tree.revision_tree(revision_id)

    def _stat_limbo_file(self, trans_id):
        name = self._transform._limbo_name(trans_id)
        return os.lstat(name)

    def git_snapshot(self, want_unversioned=False):
        extra = set()
        os = []
        for trans_id, path in self._list_files_by_dir():
            if not self._transform.final_is_versioned(trans_id):
                if not want_unversioned:
                    continue
                extra.add(path)
            o, mode = self._transform.final_git_entry(trans_id)
            if o is not None:
                self.store.add_object(o)
                os.append((encode_git_path(path), o.id, mode))
        if not os:
            return None, extra
        return commit_tree(self.store, os), extra

    def iter_child_entries(self, path):
        trans_id = self._path2trans_id(path)
        if trans_id is None:
            raise errors.NoSuchFile(path)
        for child_trans_id in self._all_children(trans_id):
            entry, is_versioned = self._transform.final_entry(trans_id)
            if not is_versioned:
                continue
            if entry is not None:
                yield entry<|MERGE_RESOLUTION|>--- conflicted
+++ resolved
@@ -356,13 +356,7 @@
     def _duplicate_entries(self, by_parent):
         """No directory may have two entries with the same name."""
         if (self._new_name, self._new_parent) == ({}, {}):
-<<<<<<< HEAD
-            return conflicts
         for children in by_parent.values():
-=======
-            return
-        for children in viewvalues(by_parent):
->>>>>>> 6117bf40
             name_ids = []
             for child_tid in children:
                 name = self.final_name(child_tid)
@@ -385,12 +379,7 @@
 
     def _parent_type_conflicts(self, by_parent):
         """Children must have a directory parent"""
-<<<<<<< HEAD
-        conflicts = []
         for parent_id, children in by_parent.items():
-=======
-        for parent_id, children in viewitems(by_parent):
->>>>>>> 6117bf40
             if parent_id == ROOT_PARENT:
                 continue
             no_children = True
