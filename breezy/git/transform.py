# Copyright (C) 2006-2011 Canonical Ltd
# Copyright (C) 2020 Breezy Developers
#
# This program is free software; you can redistribute it and/or modify
# it under the terms of the GNU General Public License as published by
# the Free Software Foundation; either version 2 of the License, or
# (at your option) any later version.
#
# This program is distributed in the hope that it will be useful,
# but WITHOUT ANY WARRANTY; without even the implied warranty of
# MERCHANTABILITY or FITNESS FOR A PARTICULAR PURPOSE.  See the
# GNU General Public License for more details.
#
# You should have received a copy of the GNU General Public License
# along with this program; if not, write to the Free Software
# Foundation, Inc., 51 Franklin Street, Fifth Floor, Boston, MA 02110-1301 USA

from __future__ import absolute_import

import errno
import os
from stat import S_IEXEC, S_ISREG
import time

from .mapping import encode_git_path, mode_kind, mode_is_executable, object_mode
from .tree import GitTree

from .. import (
    annotate,
    conflicts,
    errors,
    multiparent,
    osutils,
    revision as _mod_revision,
    trace,
    ui,
    urlutils,
    )
from ..i18n import gettext
from ..mutabletree import MutableTree
from ..tree import InterTree
from ..sixish import text_type, viewitems, viewvalues
from ..transform import (
    PreviewTree,
    TreeTransform,
    _TransformResults,
    _FileMover,
    FinalPaths,
    joinpath,
    unique_add,
    TransformRenameFailed,
    ImmortalLimbo,
    ROOT_PARENT,
    ReusingTransform,
    MalformedTransform,
    )
from ..bzr.inventorytree import InventoryTreeChange

from dulwich.index import commit_tree, blob_from_path_and_stat
from dulwich.objects import Blob


class TreeTransformBase(TreeTransform):
    """The base class for TreeTransform and its kin."""

    def __init__(self, tree, pb=None, case_sensitive=True):
        """Constructor.

        :param tree: The tree that will be transformed, but not necessarily
            the output tree.
        :param pb: ignored
        :param case_sensitive: If True, the target of the transform is
            case sensitive, not just case preserving.
        """
        super(TreeTransformBase, self).__init__(tree, pb=pb)
        # mapping of trans_id => (sha1 of content, stat_value)
        self._observed_sha1s = {}
        # Set of versioned trans ids
        self._versioned = set()
        # The trans_id that will be used as the tree root
        self.root = self.trans_id_tree_path('')
        # Whether the target is case sensitive
        self._case_sensitive_target = case_sensitive
        self._symlink_target = {}

    @property
    def mapping(self):
        return self._tree.mapping

    def finalize(self):
        """Release the working tree lock, if held.

        This is required if apply has not been invoked, but can be invoked
        even after apply.
        """
        if self._tree is None:
            return
        for hook in MutableTree.hooks['post_transform']:
            hook(self._tree, self)
        self._tree.unlock()
        self._tree = None

    def create_path(self, name, parent):
        """Assign a transaction id to a new path"""
        trans_id = self.assign_id()
        unique_add(self._new_name, trans_id, name)
        unique_add(self._new_parent, trans_id, parent)
        return trans_id

    def adjust_root_path(self, name, parent):
        """Emulate moving the root by moving all children, instead.
        """

    def fixup_new_roots(self):
        """Reinterpret requests to change the root directory

        Instead of creating a root directory, or moving an existing directory,
        all the attributes and children of the new root are applied to the
        existing root directory.

        This means that the old root trans-id becomes obsolete, so it is
        recommended only to invoke this after the root trans-id has become
        irrelevant.

        """
        new_roots = [k for k, v in viewitems(self._new_parent)
                     if v == ROOT_PARENT]
        if len(new_roots) < 1:
            return
        if len(new_roots) != 1:
            raise ValueError('A tree cannot have two roots!')
        old_new_root = new_roots[0]
        # unversion the new root's directory.
        if old_new_root in self._versioned:
            self.cancel_versioning(old_new_root)
        else:
            self.unversion_file(old_new_root)

        # Now move children of new root into old root directory.
        # Ensure all children are registered with the transaction, but don't
        # use directly-- some tree children have new parents
        list(self.iter_tree_children(old_new_root))
        # Move all children of new root into old root directory.
        for child in self.by_parent().get(old_new_root, []):
            self.adjust_path(self.final_name(child), self.root, child)

        # Ensure old_new_root has no directory.
        if old_new_root in self._new_contents:
            self.cancel_creation(old_new_root)
        else:
            self.delete_contents(old_new_root)

        # prevent deletion of root directory.
        if self.root in self._removed_contents:
            self.cancel_deletion(self.root)

        # destroy path info for old_new_root.
        del self._new_parent[old_new_root]
        del self._new_name[old_new_root]

    def trans_id_file_id(self, file_id):
        """Determine or set the transaction id associated with a file ID.
        A new id is only created for file_ids that were never present.  If
        a transaction has been unversioned, it is deliberately still returned.
        (this will likely lead to an unversioned parent conflict.)
        """
        if file_id is None:
            raise ValueError('None is not a valid file id')
        path = self.mapping.parse_file_id(file_id)
        return self.trans_id_tree_path(path)

    def version_file(self, trans_id, file_id=None):
        """Schedule a file to become versioned."""
        if trans_id in self._versioned:
            raise errors.DuplicateKey(key=trans_id)
        self._versioned.add(trans_id)

    def cancel_versioning(self, trans_id):
        """Undo a previous versioning of a file"""
        raise NotImplementedError(self.cancel_versioning)

    def new_paths(self, filesystem_only=False):
        """Determine the paths of all new and changed files.

        :param filesystem_only: if True, only calculate values for files
            that require renames or execute bit changes.
        """
        new_ids = set()
        if filesystem_only:
            stale_ids = self._needs_rename.difference(self._new_name)
            stale_ids.difference_update(self._new_parent)
            stale_ids.difference_update(self._new_contents)
            stale_ids.difference_update(self._versioned)
            needs_rename = self._needs_rename.difference(stale_ids)
            id_sets = (needs_rename, self._new_executability)
        else:
            id_sets = (self._new_name, self._new_parent, self._new_contents,
                       self._versioned, self._new_executability)
        for id_set in id_sets:
            new_ids.update(id_set)
        return sorted(FinalPaths(self).get_paths(new_ids))

    def _tree_file_id(self, trans_id):
        """Determine the file id associated with the trans_id in the tree"""
        path = self.tree_path(trans_id)
        if path is None:
            return None
        # the file is old; the old id is still valid
        if self.root == trans_id:
            return self._tree.path2id('')
        return self._tree.path2id(path)

    def final_is_versioned(self, trans_id):
        if trans_id in self._removed_id:
            return False
        if trans_id in self._versioned:
            return True
        orig_path = self.tree_path(trans_id)
        if orig_path is None:
            return False
        return self._tree.is_versioned(orig_path)

    def _final_file_id(self, trans_id):
        """Determine the file id after any changes are applied, or None.

        None indicates that the file will not be versioned after changes are
        applied.
        """
        if trans_id in self._removed_id:
            return None
        final_paths = FinalPaths(self)
        try:
            path = final_paths.get_path(trans_id)
        except KeyError:
            return None
        return self.mapping.generate_file_id(path)

    def find_raw_conflicts(self):
        """Find any violations of inventory or filesystem invariants"""
        if self._done is True:
            raise ReusingTransform()
        conflicts = []
        # ensure all children of all existent parents are known
        # all children of non-existent parents are known, by definition.
        self._add_tree_children()
        by_parent = self.by_parent()
        conflicts.extend(self._parent_loops())
        conflicts.extend(self._duplicate_entries(by_parent))
        conflicts.extend(self._parent_type_conflicts(by_parent))
        conflicts.extend(self._improper_versioning())
        conflicts.extend(self._executability_conflicts())
        conflicts.extend(self._overwrite_conflicts())
        return conflicts

    def _check_malformed(self):
        conflicts = self.find_raw_conflicts()
        if len(conflicts) != 0:
            raise MalformedTransform(conflicts=conflicts)

    def _add_tree_children(self):
        """Add all the children of all active parents to the known paths.

        Active parents are those which gain children, and those which are
        removed.  This is a necessary first step in detecting conflicts.
        """
        parents = list(self.by_parent())
        parents.extend([t for t in self._removed_contents if
                        self.tree_kind(t) == 'directory'])
        for trans_id in self._removed_id:
            path = self.tree_path(trans_id)
            if path is not None:
                if self._tree.stored_kind(path) == 'directory':
                    parents.append(trans_id)
            elif self.tree_kind(trans_id) == 'directory':
                parents.append(trans_id)

        for parent_id in parents:
            # ensure that all children are registered with the transaction
            list(self.iter_tree_children(parent_id))

    def _has_named_child(self, name, parent_id, known_children):
        """Does a parent already have a name child.

        :param name: The searched for name.

        :param parent_id: The parent for which the check is made.

        :param known_children: The already known children. This should have
            been recently obtained from `self.by_parent.get(parent_id)`
            (or will be if None is passed).
        """
        if known_children is None:
            known_children = self.by_parent().get(parent_id, [])
        for child in known_children:
            if self.final_name(child) == name:
                return True
        parent_path = self._tree_id_paths.get(parent_id, None)
        if parent_path is None:
            # No parent... no children
            return False
        child_path = joinpath(parent_path, name)
        child_id = self._tree_path_ids.get(child_path, None)
        if child_id is None:
            # Not known by the tree transform yet, check the filesystem
            return osutils.lexists(self._tree.abspath(child_path))
        else:
            raise AssertionError('child_id is missing: %s, %s, %s'
                                 % (name, parent_id, child_id))

    def _available_backup_name(self, name, target_id):
        """Find an available backup name.

        :param name: The basename of the file.

        :param target_id: The directory trans_id where the backup should
            be placed.
        """
        known_children = self.by_parent().get(target_id, [])
        return osutils.available_backup_name(
            name,
            lambda base: self._has_named_child(
                base, target_id, known_children))

    def _parent_loops(self):
        """No entry should be its own ancestor"""
        conflicts = []
        for trans_id in self._new_parent:
            seen = set()
            parent_id = trans_id
            while parent_id != ROOT_PARENT:
                seen.add(parent_id)
                try:
                    parent_id = self.final_parent(parent_id)
                except KeyError:
                    break
                if parent_id == trans_id:
                    conflicts.append(('parent loop', trans_id))
                if parent_id in seen:
                    break
        return conflicts

    def _improper_versioning(self):
        """Cannot version a file with no contents, or a bad type.

        However, existing entries with no contents are okay.
        """
        conflicts = []
        for trans_id in self._versioned:
            kind = self.final_kind(trans_id)
            if kind == 'symlink' and not self._tree.supports_symlinks():
                # Ignore symlinks as they are not supported on this platform
                continue
            if kind is None:
                conflicts.append(('versioning no contents', trans_id))
                continue
            if not self._tree.versionable_kind(kind):
                conflicts.append(('versioning bad kind', trans_id, kind))
        return conflicts

    def _executability_conflicts(self):
        """Check for bad executability changes.

        Only versioned files may have their executability set, because
        1. only versioned entries can have executability under windows
        2. only files can be executable.  (The execute bit on a directory
           does not indicate searchability)
        """
        conflicts = []
        for trans_id in self._new_executability:
            if not self.final_is_versioned(trans_id):
                conflicts.append(('unversioned executability', trans_id))
            else:
                if self.final_kind(trans_id) != "file":
                    conflicts.append(('non-file executability', trans_id))
        return conflicts

    def _overwrite_conflicts(self):
        """Check for overwrites (not permitted on Win32)"""
        conflicts = []
        for trans_id in self._new_contents:
            if self.tree_kind(trans_id) is None:
                continue
            if trans_id not in self._removed_contents:
                conflicts.append(('overwrite', trans_id,
                                  self.final_name(trans_id)))
        return conflicts

    def _duplicate_entries(self, by_parent):
        """No directory may have two entries with the same name."""
        conflicts = []
        if (self._new_name, self._new_parent) == ({}, {}):
            return conflicts
        for children in viewvalues(by_parent):
            name_ids = []
            for child_tid in children:
                name = self.final_name(child_tid)
                if name is not None:
                    # Keep children only if they still exist in the end
                    if not self._case_sensitive_target:
                        name = name.lower()
                    name_ids.append((name, child_tid))
            name_ids.sort()
            last_name = None
            last_trans_id = None
            for name, trans_id in name_ids:
                kind = self.final_kind(trans_id)
                if kind is None and not self.final_is_versioned(trans_id):
                    continue
                if name == last_name:
                    conflicts.append(('duplicate', last_trans_id, trans_id,
                                      name))
                last_name = name
                last_trans_id = trans_id
        return conflicts

    def _parent_type_conflicts(self, by_parent):
        """Children must have a directory parent"""
        conflicts = []
        for parent_id, children in viewitems(by_parent):
            if parent_id == ROOT_PARENT:
                continue
            no_children = True
            for child_id in children:
                if self.final_kind(child_id) is not None:
                    no_children = False
                    break
            if no_children:
                continue
            # There is at least a child, so we need an existing directory to
            # contain it.
            kind = self.final_kind(parent_id)
            if kind is None:
                # The directory will be deleted
                conflicts.append(('missing parent', parent_id))
            elif kind != "directory":
                # Meh, we need a *directory* to put something in it
                conflicts.append(('non-directory parent', parent_id))
        return conflicts

    def _set_executability(self, path, trans_id):
        """Set the executability of versioned files """
        if self._tree._supports_executable():
            new_executability = self._new_executability[trans_id]
            abspath = self._tree.abspath(path)
            current_mode = os.stat(abspath).st_mode
            if new_executability:
                umask = os.umask(0)
                os.umask(umask)
                to_mode = current_mode | (0o100 & ~umask)
                # Enable x-bit for others only if they can read it.
                if current_mode & 0o004:
                    to_mode |= 0o001 & ~umask
                if current_mode & 0o040:
                    to_mode |= 0o010 & ~umask
            else:
                to_mode = current_mode & ~0o111
            osutils.chmod_if_possible(abspath, to_mode)

    def _new_entry(self, name, parent_id, file_id):
        """Helper function to create a new filesystem entry."""
        trans_id = self.create_path(name, parent_id)
        if file_id is not None:
            self.version_file(trans_id, file_id=file_id)
        return trans_id

    def new_file(self, name, parent_id, contents, file_id=None,
                 executable=None, sha1=None):
        """Convenience method to create files.

        name is the name of the file to create.
        parent_id is the transaction id of the parent directory of the file.
        contents is an iterator of bytestrings, which will be used to produce
        the file.
        :param file_id: The inventory ID of the file, if it is to be versioned.
        :param executable: Only valid when a file_id has been supplied.
        """
        trans_id = self._new_entry(name, parent_id, file_id)
        # TODO: rather than scheduling a set_executable call,
        # have create_file create the file with the right mode.
        self.create_file(contents, trans_id, sha1=sha1)
        if executable is not None:
            self.set_executability(executable, trans_id)
        return trans_id

    def new_directory(self, name, parent_id, file_id=None):
        """Convenience method to create directories.

        name is the name of the directory to create.
        parent_id is the transaction id of the parent directory of the
        directory.
        file_id is the inventory ID of the directory, if it is to be versioned.
        """
        trans_id = self._new_entry(name, parent_id, file_id)
        self.create_directory(trans_id)
        return trans_id

    def new_symlink(self, name, parent_id, target, file_id=None):
        """Convenience method to create symbolic link.

        name is the name of the symlink to create.
        parent_id is the transaction id of the parent directory of the symlink.
        target is a bytestring of the target of the symlink.
        file_id is the inventory ID of the file, if it is to be versioned.
        """
        trans_id = self._new_entry(name, parent_id, file_id)
        self.create_symlink(target, trans_id)
        return trans_id

    def new_orphan(self, trans_id, parent_id):
        """Schedule an item to be orphaned.

        When a directory is about to be removed, its children, if they are not
        versioned are moved out of the way: they don't have a parent anymore.

        :param trans_id: The trans_id of the existing item.
        :param parent_id: The parent trans_id of the item.
        """
        raise NotImplementedError(self.new_orphan)

    def _get_potential_orphans(self, dir_id):
        """Find the potential orphans in a directory.

        A directory can't be safely deleted if there are versioned files in it.
        If all the contained files are unversioned then they can be orphaned.

        The 'None' return value means that the directory contains at least one
        versioned file and should not be deleted.

        :param dir_id: The directory trans id.

        :return: A list of the orphan trans ids or None if at least one
             versioned file is present.
        """
        orphans = []
        # Find the potential orphans, stop if one item should be kept
        for child_tid in self.by_parent()[dir_id]:
            if child_tid in self._removed_contents:
                # The child is removed as part of the transform. Since it was
                # versioned before, it's not an orphan
                continue
            if not self.final_is_versioned(child_tid):
                # The child is not versioned
                orphans.append(child_tid)
            else:
                # We have a versioned file here, searching for orphans is
                # meaningless.
                orphans = None
                break
        return orphans

    def _affected_ids(self):
        """Return the set of transform ids affected by the transform"""
        trans_ids = set(self._removed_id)
        trans_ids.update(self._versioned)
        trans_ids.update(self._removed_contents)
        trans_ids.update(self._new_contents)
        trans_ids.update(self._new_executability)
        trans_ids.update(self._new_name)
        trans_ids.update(self._new_parent)
        return trans_ids

    def iter_changes(self):
        """Produce output in the same format as Tree.iter_changes.

        Will produce nonsensical results if invoked while inventory/filesystem
        conflicts (as reported by TreeTransform.find_raw_conflicts()) are present.

        This reads the Transform, but only reproduces changes involving a
        file_id.  Files that are not versioned in either of the FROM or TO
        states are not reflected.
        """
        final_paths = FinalPaths(self)
        trans_ids = self._affected_ids()
        from_trans_ids = {}
        to_trans_ids = {}
        # Build up two dicts: trans_ids associated with file ids in the
        # FROM state, vs the TO state.
        for trans_id in trans_ids:
            from_path = self.tree_path(trans_id)
            if from_path is not None:
                from_trans_ids[from_path] = trans_id
            to_path = final_paths.get_path(trans_id)
            if to_path is not None:
                to_trans_ids[to_path] = trans_id
        results = []
        # Now iterate through all active paths
        for path in set(from_trans_ids).union(to_trans_ids):
            modified = False
            from_trans_id = from_trans_ids.get(path)
            # find file ids, and determine versioning state
            if from_trans_id is None:
                from_versioned = False
                from_trans_id = to_trans_ids[path]
            else:
                from_versioned = True
            to_trans_id = to_trans_ids.get(path)
            if to_trans_id is None:
                to_versioned = False
                to_trans_id = from_trans_id
            else:
                to_versioned = True

            if not from_versioned:
                from_path = None
            else:
                from_path = self._tree_id_paths.get(from_trans_id)
            if not to_versioned:
                to_path = None
            else:
                to_path = final_paths.get_path(to_trans_id)

            from_path = self._tree_id_paths.get(from_trans_id)
            if from_versioned:
                # get data from working tree if versioned
                from_entry = next(self._tree.iter_entries_by_dir(
                    specific_files=[from_path]))[1]
                from_name = from_entry.name
            else:
                from_entry = None
                if from_path is None:
                    # File does not exist in FROM state
                    from_name = None
                else:
                    # File exists, but is not versioned.  Have to use path-
                    # splitting stuff
                    from_name = os.path.basename(from_path)
                    tree_parent = self.get_tree_parent(from_trans_id)
            if from_path is not None:
                from_kind, from_executable, from_stats = \
                    self._tree._comparison_data(from_entry, from_path)
            else:
                from_kind = None
                from_executable = False

            to_name = self.final_name(to_trans_id)
            to_kind = self.final_kind(to_trans_id)
            if to_trans_id in self._new_executability:
                to_executable = self._new_executability[to_trans_id]
            elif to_trans_id == from_trans_id:
                to_executable = from_executable
            else:
                to_executable = False

            if from_kind != to_kind:
                modified = True
            elif to_kind in ('file', 'symlink') and (
                    to_trans_id != from_trans_id
                    or to_trans_id in self._new_contents):
                modified = True
            if (not modified and from_versioned == to_versioned
                and from_name == to_name
                    and from_executable == to_executable):
                continue
            file_id = self._final_file_id(to_trans_id)
            if from_path is None:
                from_parent = None
            else:
                from_parent = self.mapping.generate_file_id(os.path.dirname(from_path))
            if to_path is None:
                to_parent = None
            else:
                to_parent = self.mapping.generate_file_id(os.path.dirname(to_path))
            results.append(
                InventoryTreeChange(
                    file_id, (from_path, to_path), modified,
                    (from_versioned, to_versioned),
                    (from_parent, to_parent),
                    (from_name, to_name),
                    (from_kind, to_kind),
                    (from_executable, to_executable)))

        def path_key(c):
            return (c.path[0] or '', c.path[1] or '')
        return iter(sorted(results, key=path_key))

    def get_preview_tree(self):
        """Return a tree representing the result of the transform.

        The tree is a snapshot, and altering the TreeTransform will invalidate
        it.
        """
        return GitPreviewTree(self)

    def commit(self, branch, message, merge_parents=None, strict=False,
               timestamp=None, timezone=None, committer=None, authors=None,
               revprops=None, revision_id=None):
        """Commit the result of this TreeTransform to a branch.

        :param branch: The branch to commit to.
        :param message: The message to attach to the commit.
        :param merge_parents: Additional parent revision-ids specified by
            pending merges.
        :param strict: If True, abort the commit if there are unversioned
            files.
        :param timestamp: if not None, seconds-since-epoch for the time and
            date.  (May be a float.)
        :param timezone: Optional timezone for timestamp, as an offset in
            seconds.
        :param committer: Optional committer in email-id format.
            (e.g. "J Random Hacker <jrandom@example.com>")
        :param authors: Optional list of authors in email-id format.
        :param revprops: Optional dictionary of revision properties.
        :param revision_id: Optional revision id.  (Specifying a revision-id
            may reduce performance for some non-native formats.)
        :return: The revision_id of the revision committed.
        """
        self._check_malformed()
        if strict:
            unversioned = set(self._new_contents).difference(set(self._versioned))
            for trans_id in unversioned:
                if not self.final_is_versioned(trans_id):
                    raise errors.StrictCommitFailed()

        revno, last_rev_id = branch.last_revision_info()
        if last_rev_id == _mod_revision.NULL_REVISION:
            if merge_parents is not None:
                raise ValueError('Cannot supply merge parents for first'
                                 ' commit.')
            parent_ids = []
        else:
            parent_ids = [last_rev_id]
            if merge_parents is not None:
                parent_ids.extend(merge_parents)
        if self._tree.get_revision_id() != last_rev_id:
            raise ValueError('TreeTransform not based on branch basis: %s' %
                             self._tree.get_revision_id().decode('utf-8'))
        from .. import commit
        revprops = commit.Commit.update_revprops(revprops, branch, authors)
        builder = branch.get_commit_builder(parent_ids,
                                            timestamp=timestamp,
                                            timezone=timezone,
                                            committer=committer,
                                            revprops=revprops,
                                            revision_id=revision_id)
        preview = self.get_preview_tree()
        list(builder.record_iter_changes(preview, last_rev_id,
                                         self.iter_changes()))
        builder.finish_inventory()
        revision_id = builder.commit(message)
        branch.set_last_revision_info(revno + 1, revision_id)
        return revision_id

    def _text_parent(self, trans_id):
        path = self.tree_path(trans_id)
        try:
            if path is None or self._tree.kind(path) != 'file':
                return None
        except errors.NoSuchFile:
            return None
        return path

    def _get_parents_texts(self, trans_id):
        """Get texts for compression parents of this file."""
        path = self._text_parent(trans_id)
        if path is None:
            return ()
        return (self._tree.get_file_text(path),)

    def _get_parents_lines(self, trans_id):
        """Get lines for compression parents of this file."""
        path = self._text_parent(trans_id)
        if path is None:
            return ()
        return (self._tree.get_file_lines(path),)

    def create_file(self, contents, trans_id, mode_id=None, sha1=None):
        """Schedule creation of a new file.

        :seealso: new_file.

        :param contents: an iterator of strings, all of which will be written
            to the target destination.
        :param trans_id: TreeTransform handle
        :param mode_id: If not None, force the mode of the target file to match
            the mode of the object referenced by mode_id.
            Otherwise, we will try to preserve mode bits of an existing file.
        :param sha1: If the sha1 of this content is already known, pass it in.
            We can use it to prevent future sha1 computations.
        """
        raise NotImplementedError(self.create_file)

    def create_directory(self, trans_id):
        """Schedule creation of a new directory.

        See also new_directory.
        """
        raise NotImplementedError(self.create_directory)

    def create_symlink(self, target, trans_id):
        """Schedule creation of a new symbolic link.

        target is a bytestring.
        See also new_symlink.
        """
        raise NotImplementedError(self.create_symlink)

    def create_hardlink(self, path, trans_id):
        """Schedule creation of a hard link"""
        raise NotImplementedError(self.create_hardlink)

    def cancel_creation(self, trans_id):
        """Cancel the creation of new file contents."""
        raise NotImplementedError(self.cancel_creation)

    def apply(self, no_conflicts=False, precomputed_delta=None, _mover=None):
        """Apply all changes to the inventory and filesystem.

        If filesystem or inventory conflicts are present, MalformedTransform
        will be thrown.

        If apply succeeds, finalize is not necessary.

        :param no_conflicts: if True, the caller guarantees there are no
            conflicts, so no check is made.
        :param precomputed_delta: An inventory delta to use instead of
            calculating one.
        :param _mover: Supply an alternate FileMover, for testing
        """
        raise NotImplementedError(self.apply)

    def cook_conflicts(self, raw_conflicts):
        """Generate a list of cooked conflicts, sorted by file path"""
        if not raw_conflicts:
<<<<<<< HEAD
            return
=======
            return []
>>>>>>> b3f24682
        fp = FinalPaths(self)
        from .workingtree import TextConflict
        for c in raw_conflicts:
            if c[0] == 'text conflict':
                yield TextConflict(fp.get_path(c[1]))
            elif c[0] == 'duplicate':
                yield TextConflict(fp.get_path(c[2]))
            elif c[0] == 'contents conflict':
                yield TextConflict(fp.get_path(c[1][0]))
<<<<<<< HEAD
=======
            elif c[0] == 'missing parent':
                # TODO(jelmer): This should not make it to here
                yield TextConflict(fp.get_path(c[2]))
>>>>>>> b3f24682
            else:
                raise AssertionError('unknown conflict %s' % c[0])


class DiskTreeTransform(TreeTransformBase):
    """Tree transform storing its contents on disk."""

    def __init__(self, tree, limbodir, pb=None, case_sensitive=True):
        """Constructor.
        :param tree: The tree that will be transformed, but not necessarily
            the output tree.
        :param limbodir: A directory where new files can be stored until
            they are installed in their proper places
        :param pb: ignored
        :param case_sensitive: If True, the target of the transform is
            case sensitive, not just case preserving.
        """
        TreeTransformBase.__init__(self, tree, pb, case_sensitive)
        self._limbodir = limbodir
        self._deletiondir = None
        # A mapping of transform ids to their limbo filename
        self._limbo_files = {}
        self._possibly_stale_limbo_files = set()
        # A mapping of transform ids to a set of the transform ids of children
        # that their limbo directory has
        self._limbo_children = {}
        # Map transform ids to maps of child filename to child transform id
        self._limbo_children_names = {}
        # List of transform ids that need to be renamed from limbo into place
        self._needs_rename = set()
        self._creation_mtime = None
        self._create_symlinks = osutils.supports_symlinks(self._limbodir)

    def finalize(self):
        """Release the working tree lock, if held, clean up limbo dir.

        This is required if apply has not been invoked, but can be invoked
        even after apply.
        """
        if self._tree is None:
            return
        try:
            limbo_paths = list(viewvalues(self._limbo_files))
            limbo_paths.extend(self._possibly_stale_limbo_files)
            limbo_paths.sort(reverse=True)
            for path in limbo_paths:
                try:
                    osutils.delete_any(path)
                except OSError as e:
                    if e.errno != errno.ENOENT:
                        raise
                    # XXX: warn? perhaps we just got interrupted at an
                    # inconvenient moment, but perhaps files are disappearing
                    # from under us?
            try:
                osutils.delete_any(self._limbodir)
            except OSError:
                # We don't especially care *why* the dir is immortal.
                raise ImmortalLimbo(self._limbodir)
            try:
                if self._deletiondir is not None:
                    osutils.delete_any(self._deletiondir)
            except OSError:
                raise errors.ImmortalPendingDeletion(self._deletiondir)
        finally:
            TreeTransformBase.finalize(self)

    def _limbo_supports_executable(self):
        """Check if the limbo path supports the executable bit."""
        return osutils.supports_executable(self._limbodir)

    def _limbo_name(self, trans_id):
        """Generate the limbo name of a file"""
        limbo_name = self._limbo_files.get(trans_id)
        if limbo_name is None:
            limbo_name = self._generate_limbo_path(trans_id)
            self._limbo_files[trans_id] = limbo_name
        return limbo_name

    def _generate_limbo_path(self, trans_id):
        """Generate a limbo path using the trans_id as the relative path.

        This is suitable as a fallback, and when the transform should not be
        sensitive to the path encoding of the limbo directory.
        """
        self._needs_rename.add(trans_id)
        return osutils.pathjoin(self._limbodir, trans_id)

    def adjust_path(self, name, parent, trans_id):
        previous_parent = self._new_parent.get(trans_id)
        previous_name = self._new_name.get(trans_id)
        super(DiskTreeTransform, self).adjust_path(name, parent, trans_id)
        if (trans_id in self._limbo_files
                and trans_id not in self._needs_rename):
            self._rename_in_limbo([trans_id])
            if previous_parent != parent:
                self._limbo_children[previous_parent].remove(trans_id)
            if previous_parent != parent or previous_name != name:
                del self._limbo_children_names[previous_parent][previous_name]

    def _rename_in_limbo(self, trans_ids):
        """Fix limbo names so that the right final path is produced.

        This means we outsmarted ourselves-- we tried to avoid renaming
        these files later by creating them with their final names in their
        final parents.  But now the previous name or parent is no longer
        suitable, so we have to rename them.

        Even for trans_ids that have no new contents, we must remove their
        entries from _limbo_files, because they are now stale.
        """
        for trans_id in trans_ids:
            old_path = self._limbo_files[trans_id]
            self._possibly_stale_limbo_files.add(old_path)
            del self._limbo_files[trans_id]
            if trans_id not in self._new_contents:
                continue
            new_path = self._limbo_name(trans_id)
            os.rename(old_path, new_path)
            self._possibly_stale_limbo_files.remove(old_path)
            for descendant in self._limbo_descendants(trans_id):
                desc_path = self._limbo_files[descendant]
                desc_path = new_path + desc_path[len(old_path):]
                self._limbo_files[descendant] = desc_path

    def _limbo_descendants(self, trans_id):
        """Return the set of trans_ids whose limbo paths descend from this."""
        descendants = set(self._limbo_children.get(trans_id, []))
        for descendant in list(descendants):
            descendants.update(self._limbo_descendants(descendant))
        return descendants

    def _set_mode(self, trans_id, mode_id, typefunc):
        raise NotImplementedError(self._set_mode)

    def create_file(self, contents, trans_id, mode_id=None, sha1=None):
        """Schedule creation of a new file.

        :seealso: new_file.

        :param contents: an iterator of strings, all of which will be written
            to the target destination.
        :param trans_id: TreeTransform handle
        :param mode_id: If not None, force the mode of the target file to match
            the mode of the object referenced by mode_id.
            Otherwise, we will try to preserve mode bits of an existing file.
        :param sha1: If the sha1 of this content is already known, pass it in.
            We can use it to prevent future sha1 computations.
        """
        name = self._limbo_name(trans_id)
        with open(name, 'wb') as f:
            unique_add(self._new_contents, trans_id, 'file')
            f.writelines(contents)
        self._set_mtime(name)
        self._set_mode(trans_id, mode_id, S_ISREG)
        # It is unfortunate we have to use lstat instead of fstat, but we just
        # used utime and chmod on the file, so we need the accurate final
        # details.
        if sha1 is not None:
            self._observed_sha1s[trans_id] = (sha1, osutils.lstat(name))

    def _read_symlink_target(self, trans_id):
        return os.readlink(self._limbo_name(trans_id))

    def _set_mtime(self, path):
        """All files that are created get the same mtime.

        This time is set by the first object to be created.
        """
        if self._creation_mtime is None:
            self._creation_mtime = time.time()
        os.utime(path, (self._creation_mtime, self._creation_mtime))

    def create_hardlink(self, path, trans_id):
        """Schedule creation of a hard link"""
        name = self._limbo_name(trans_id)
        try:
            os.link(path, name)
        except OSError as e:
            if e.errno != errno.EPERM:
                raise
            raise errors.HardLinkNotSupported(path)
        try:
            unique_add(self._new_contents, trans_id, 'file')
        except BaseException:
            # Clean up the file, it never got registered so
            # TreeTransform.finalize() won't clean it up.
            os.unlink(name)
            raise

    def create_directory(self, trans_id):
        """Schedule creation of a new directory.

        See also new_directory.
        """
        os.mkdir(self._limbo_name(trans_id))
        unique_add(self._new_contents, trans_id, 'directory')

    def create_symlink(self, target, trans_id):
        """Schedule creation of a new symbolic link.

        target is a bytestring.
        See also new_symlink.
        """
        if self._create_symlinks:
            os.symlink(target, self._limbo_name(trans_id))
        else:
            try:
                path = FinalPaths(self).get_path(trans_id)
            except KeyError:
                path = None
            trace.warning(
                'Unable to create symlink "%s" on this filesystem.' % (path,))
            self._symlink_target[trans_id] = target
        # We add symlink to _new_contents even if they are unsupported
        # and not created. These entries are subsequently used to avoid
        # conflicts on platforms that don't support symlink
        unique_add(self._new_contents, trans_id, 'symlink')

    def cancel_creation(self, trans_id):
        """Cancel the creation of new file contents."""
        del self._new_contents[trans_id]
        if trans_id in self._observed_sha1s:
            del self._observed_sha1s[trans_id]
        children = self._limbo_children.get(trans_id)
        # if this is a limbo directory with children, move them before removing
        # the directory
        if children is not None:
            self._rename_in_limbo(children)
            del self._limbo_children[trans_id]
            del self._limbo_children_names[trans_id]
        osutils.delete_any(self._limbo_name(trans_id))

    def new_orphan(self, trans_id, parent_id):
        conf = self._tree.get_config_stack()
        handle_orphan = conf.get('transform.orphan_policy')
        handle_orphan(self, trans_id, parent_id)

    def final_git_entry(self, trans_id):
        if trans_id in self._new_contents:
            path = self._limbo_name(trans_id)
            st = os.lstat(path)
            kind = mode_kind(st.st_mode)
            if kind == 'directory':
                return None, None
            executable = mode_is_executable(st.st_mode)
            mode = object_mode(kind, executable)
            blob = blob_from_path_and_stat(encode_git_path(path), st)
        elif trans_id in self._removed_contents:
            return None, None
        else:
            orig_path = self.tree_path(trans_id)
            kind = self._tree.kind(orig_path)
            executable = self._tree.is_executable(orig_path)
            mode = object_mode(kind, executable)
            if kind == 'symlink':
                contents = self._tree.get_symlink_target(orig_path)
            elif kind == 'file':
                contents = self._tree.get_file_text(orig_path)
            elif kind == 'directory':
                return None, None
            else:
                raise AssertionError(kind)
            blob = Blob.from_string(contents)
        return blob, mode


class GitTreeTransform(DiskTreeTransform):
    """Represent a tree transformation.

    This object is designed to support incremental generation of the transform,
    in any order.

    However, it gives optimum performance when parent directories are created
    before their contents.  The transform is then able to put child files
    directly in their parent directory, avoiding later renames.

    It is easy to produce malformed transforms, but they are generally
    harmless.  Attempting to apply a malformed transform will cause an
    exception to be raised before any modifications are made to the tree.

    Many kinds of malformed transforms can be corrected with the
    resolve_conflicts function.  The remaining ones indicate programming error,
    such as trying to create a file with no path.

    Two sets of file creation methods are supplied.  Convenience methods are:
     * new_file
     * new_directory
     * new_symlink

    These are composed of the low-level methods:
     * create_path
     * create_file or create_directory or create_symlink
     * version_file
     * set_executability

    Transform/Transaction ids
    -------------------------
    trans_ids are temporary ids assigned to all files involved in a transform.
    It's possible, even common, that not all files in the Tree have trans_ids.

    trans_ids are used because filenames and file_ids are not good enough
    identifiers; filenames change.

    trans_ids are only valid for the TreeTransform that generated them.

    Limbo
    -----
    Limbo is a temporary directory use to hold new versions of files.
    Files are added to limbo by create_file, create_directory, create_symlink,
    and their convenience variants (new_*).  Files may be removed from limbo
    using cancel_creation.  Files are renamed from limbo into their final
    location as part of TreeTransform.apply

    Limbo must be cleaned up, by either calling TreeTransform.apply or
    calling TreeTransform.finalize.

    Files are placed into limbo inside their parent directories, where
    possible.  This reduces subsequent renames, and makes operations involving
    lots of files faster.  This optimization is only possible if the parent
    directory is created *before* creating any of its children, so avoid
    creating children before parents, where possible.

    Pending-deletion
    ----------------
    This temporary directory is used by _FileMover for storing files that are
    about to be deleted.  In case of rollback, the files will be restored.
    FileMover does not delete files until it is sure that a rollback will not
    happen.
    """

    def __init__(self, tree, pb=None):
        """Note: a tree_write lock is taken on the tree.

        Use TreeTransform.finalize() to release the lock (can be omitted if
        TreeTransform.apply() called).
        """
        tree.lock_tree_write()
        try:
            limbodir = urlutils.local_path_from_url(
                tree._transport.abspath('limbo'))
            osutils.ensure_empty_directory_exists(
                limbodir,
                errors.ExistingLimbo)
            deletiondir = urlutils.local_path_from_url(
                tree._transport.abspath('pending-deletion'))
            osutils.ensure_empty_directory_exists(
                deletiondir,
                errors.ExistingPendingDeletion)
        except BaseException:
            tree.unlock()
            raise

        # Cache of realpath results, to speed up canonical_path
        self._realpaths = {}
        # Cache of relpath results, to speed up canonical_path
        self._relpaths = {}
        DiskTreeTransform.__init__(self, tree, limbodir, pb,
                                   tree.case_sensitive)
        self._deletiondir = deletiondir

    def canonical_path(self, path):
        """Get the canonical tree-relative path"""
        # don't follow final symlinks
        abs = self._tree.abspath(path)
        if abs in self._relpaths:
            return self._relpaths[abs]
        dirname, basename = os.path.split(abs)
        if dirname not in self._realpaths:
            self._realpaths[dirname] = os.path.realpath(dirname)
        dirname = self._realpaths[dirname]
        abs = osutils.pathjoin(dirname, basename)
        if dirname in self._relpaths:
            relpath = osutils.pathjoin(self._relpaths[dirname], basename)
            relpath = relpath.rstrip('/\\')
        else:
            relpath = self._tree.relpath(abs)
        self._relpaths[abs] = relpath
        return relpath

    def tree_kind(self, trans_id):
        """Determine the file kind in the working tree.

        :returns: The file kind or None if the file does not exist
        """
        path = self._tree_id_paths.get(trans_id)
        if path is None:
            return None
        try:
            return osutils.file_kind(self._tree.abspath(path))
        except errors.NoSuchFile:
            return None

    def _set_mode(self, trans_id, mode_id, typefunc):
        """Set the mode of new file contents.
        The mode_id is the existing file to get the mode from (often the same
        as trans_id).  The operation is only performed if there's a mode match
        according to typefunc.
        """
        if mode_id is None:
            mode_id = trans_id
        try:
            old_path = self._tree_id_paths[mode_id]
        except KeyError:
            return
        try:
            mode = os.stat(self._tree.abspath(old_path)).st_mode
        except OSError as e:
            if e.errno in (errno.ENOENT, errno.ENOTDIR):
                # Either old_path doesn't exist, or the parent of the
                # target is not a directory (but will be one eventually)
                # Either way, we know it doesn't exist *right now*
                # See also bug #248448
                return
            else:
                raise
        if typefunc(mode):
            osutils.chmod_if_possible(self._limbo_name(trans_id), mode)

    def iter_tree_children(self, parent_id):
        """Iterate through the entry's tree children, if any"""
        try:
            path = self._tree_id_paths[parent_id]
        except KeyError:
            return
        try:
            children = os.listdir(self._tree.abspath(path))
        except OSError as e:
            if not (osutils._is_error_enotdir(e) or
                    e.errno in (errno.ENOENT, errno.ESRCH)):
                raise
            return

        for child in children:
            childpath = joinpath(path, child)
            if self._tree.is_control_filename(childpath):
                continue
            yield self.trans_id_tree_path(childpath)

    def _generate_limbo_path(self, trans_id):
        """Generate a limbo path using the final path if possible.

        This optimizes the performance of applying the tree transform by
        avoiding renames.  These renames can be avoided only when the parent
        directory is already scheduled for creation.

        If the final path cannot be used, falls back to using the trans_id as
        the relpath.
        """
        parent = self._new_parent.get(trans_id)
        # if the parent directory is already in limbo (e.g. when building a
        # tree), choose a limbo name inside the parent, to reduce further
        # renames.
        use_direct_path = False
        if self._new_contents.get(parent) == 'directory':
            filename = self._new_name.get(trans_id)
            if filename is not None:
                if parent not in self._limbo_children:
                    self._limbo_children[parent] = set()
                    self._limbo_children_names[parent] = {}
                    use_direct_path = True
                # the direct path can only be used if no other file has
                # already taken this pathname, i.e. if the name is unused, or
                # if it is already associated with this trans_id.
                elif self._case_sensitive_target:
                    if (self._limbo_children_names[parent].get(filename)
                            in (trans_id, None)):
                        use_direct_path = True
                else:
                    for l_filename, l_trans_id in viewitems(
                            self._limbo_children_names[parent]):
                        if l_trans_id == trans_id:
                            continue
                        if l_filename.lower() == filename.lower():
                            break
                    else:
                        use_direct_path = True

        if not use_direct_path:
            return DiskTreeTransform._generate_limbo_path(self, trans_id)

        limbo_name = osutils.pathjoin(self._limbo_files[parent], filename)
        self._limbo_children[parent].add(trans_id)
        self._limbo_children_names[parent][filename] = trans_id
        return limbo_name

    def cancel_versioning(self, trans_id):
        """Undo a previous versioning of a file"""
        self._versioned.remove(trans_id)

    def apply(self, no_conflicts=False, precomputed_delta=None, _mover=None):
        """Apply all changes to the inventory and filesystem.

        If filesystem or inventory conflicts are present, MalformedTransform
        will be thrown.

        If apply succeeds, finalize is not necessary.

        :param no_conflicts: if True, the caller guarantees there are no
            conflicts, so no check is made.
        :param precomputed_delta: An inventory delta to use instead of
            calculating one.
        :param _mover: Supply an alternate FileMover, for testing
        """
        for hook in MutableTree.hooks['pre_transform']:
            hook(self._tree, self)
        if not no_conflicts:
            self._check_malformed()
        self.rename_count = 0
        with ui.ui_factory.nested_progress_bar() as child_pb:
            if precomputed_delta is None:
                child_pb.update(gettext('Apply phase'), 0, 2)
                changes = self._generate_transform_changes()
                offset = 1
            else:
                changes = [
                    (op, np, ie) for (op, np, fid, ie) in precomputed_delta]
                offset = 0
            if _mover is None:
                mover = _FileMover()
            else:
                mover = _mover
            try:
                child_pb.update(gettext('Apply phase'), 0 + offset, 2 + offset)
                self._apply_removals(mover)
                child_pb.update(gettext('Apply phase'), 1 + offset, 2 + offset)
                modified_paths = self._apply_insertions(mover)
            except BaseException:
                mover.rollback()
                raise
            else:
                mover.apply_deletions()
        self._tree._apply_transform_changes(changes)
        self._done = True
        self.finalize()
        return _TransformResults(modified_paths, self.rename_count)

    def _apply_removals(self, mover):
        """Perform tree operations that remove directory/inventory names.

        That is, delete files that are to be deleted, and put any files that
        need renaming into limbo.  This must be done in strict child-to-parent
        order.

        If inventory_delta is None, no inventory delta generation is performed.
        """
        tree_paths = sorted(viewitems(self._tree_path_ids), reverse=True)
        with ui.ui_factory.nested_progress_bar() as child_pb:
            for num, (path, trans_id) in enumerate(tree_paths):
                # do not attempt to move root into a subdirectory of itself.
                if path == '':
                    continue
                child_pb.update(gettext('removing file'), num, len(tree_paths))
                full_path = self._tree.abspath(path)
                if trans_id in self._removed_contents:
                    delete_path = os.path.join(self._deletiondir, trans_id)
                    mover.pre_delete(full_path, delete_path)
                elif (trans_id in self._new_name or
                      trans_id in self._new_parent):
                    try:
                        mover.rename(full_path, self._limbo_name(trans_id))
                    except TransformRenameFailed as e:
                        if e.errno != errno.ENOENT:
                            raise
                    else:
                        self.rename_count += 1

    def _apply_insertions(self, mover):
        """Perform tree operations that insert directory/inventory names.

        That is, create any files that need to be created, and restore from
        limbo any files that needed renaming.  This must be done in strict
        parent-to-child order.

        If inventory_delta is None, no inventory delta is calculated, and
        no list of modified paths is returned.
        """
        new_paths = self.new_paths(filesystem_only=True)
        modified_paths = []
        with ui.ui_factory.nested_progress_bar() as child_pb:
            for num, (path, trans_id) in enumerate(new_paths):
                if (num % 10) == 0:
                    child_pb.update(gettext('adding file'),
                                    num, len(new_paths))
                full_path = self._tree.abspath(path)
                if trans_id in self._needs_rename:
                    try:
                        mover.rename(self._limbo_name(trans_id), full_path)
                    except TransformRenameFailed as e:
                        # We may be renaming a dangling inventory id
                        if e.errno != errno.ENOENT:
                            raise
                    else:
                        self.rename_count += 1
                    # TODO: if trans_id in self._observed_sha1s, we should
                    #       re-stat the final target, since ctime will be
                    #       updated by the change.
                if (trans_id in self._new_contents
                        or self.path_changed(trans_id)):
                    if trans_id in self._new_contents:
                        modified_paths.append(full_path)
                if trans_id in self._new_executability:
                    self._set_executability(path, trans_id)
                if trans_id in self._observed_sha1s:
                    o_sha1, o_st_val = self._observed_sha1s[trans_id]
                    st = osutils.lstat(full_path)
                    self._observed_sha1s[trans_id] = (o_sha1, st)
        for path, trans_id in new_paths:
            # new_paths includes stuff like workingtree conflicts. Only the
            # stuff in new_contents actually comes from limbo.
            if trans_id in self._limbo_files:
                del self._limbo_files[trans_id]
        self._new_contents.clear()
        return modified_paths

    def _inventory_altered(self):
        """Determine which trans_ids need new Inventory entries.

        An new entry is needed when anything that would be reflected by an
        inventory entry changes, including file name, file_id, parent file_id,
        file kind, and the execute bit.

        Some care is taken to return entries with real changes, not cases
        where the value is deleted and then restored to its original value,
        but some actually unchanged values may be returned.

        :returns: A list of (path, trans_id) for all items requiring an
            inventory change. Ordered by path.
        """
        changed_ids = set()
        for id_set in [self._new_name, self._new_parent,
                       self._new_executability]:
            changed_ids.update(id_set)
        # removing implies a kind change
        changed_kind = set(self._removed_contents)
        # so does adding
        changed_kind.intersection_update(self._new_contents)
        # Ignore entries that are already known to have changed.
        changed_kind.difference_update(changed_ids)
        #  to keep only the truly changed ones
        changed_kind = (t for t in changed_kind
                        if self.tree_kind(t) != self.final_kind(t))
        # all kind changes will alter the inventory
        changed_ids.update(changed_kind)
        return sorted(FinalPaths(self).get_paths(changed_ids))

    def _generate_transform_changes(self):
        """Generate an inventory delta for the current transform."""
        changes = []
        new_paths = self._inventory_altered()
        total_entries = len(new_paths) + len(self._removed_id)
        with ui.ui_factory.nested_progress_bar() as child_pb:
            for num, trans_id in enumerate(self._removed_id):
                if (num % 10) == 0:
                    child_pb.update(gettext('removing file'),
                                    num, total_entries)
                path = self._tree_id_paths[trans_id]
                changes.append((path, None, None, None, None, None))
            for num, (path, trans_id) in enumerate(new_paths):
                if (num % 10) == 0:
                    child_pb.update(gettext('adding file'),
                                    num + len(self._removed_id), total_entries)

                kind = self.final_kind(trans_id)
                if kind is None:
                    kind = self._tree.stored_kind(self.tree_path(trans_id))
                executability = self._new_executability.get(trans_id)
                reference_revision = self._new_reference_revision.get(trans_id)
                symlink_target = self._symlink_target.get(trans_id)
                changes.append(
                    (None, path, kind, executability, reference_revision,
                     symlink_target))
        return changes


class GitTransformPreview(GitTreeTransform):
    """A TreeTransform for generating preview trees.

    Unlike TreeTransform, this version works when the input tree is a
    RevisionTree, rather than a WorkingTree.  As a result, it tends to ignore
    unversioned files in the input tree.
    """

    def __init__(self, tree, pb=None, case_sensitive=True):
        tree.lock_read()
        limbodir = osutils.mkdtemp(prefix='bzr-limbo-')
        DiskTreeTransform.__init__(self, tree, limbodir, pb, case_sensitive)

    def canonical_path(self, path):
        return path

    def tree_kind(self, trans_id):
        path = self.tree_path(trans_id)
        if path is None:
            return None
        kind = self._tree.path_content_summary(path)[0]
        if kind == 'missing':
            kind = None
        return kind

    def _set_mode(self, trans_id, mode_id, typefunc):
        """Set the mode of new file contents.
        The mode_id is the existing file to get the mode from (often the same
        as trans_id).  The operation is only performed if there's a mode match
        according to typefunc.
        """
        # is it ok to ignore this?  probably
        pass

    def iter_tree_children(self, parent_id):
        """Iterate through the entry's tree children, if any"""
        try:
            path = self._tree_id_paths[parent_id]
        except KeyError:
            return
        try:
            for child in self._tree.iter_child_entries(path):
                childpath = joinpath(path, child.name)
                yield self.trans_id_tree_path(childpath)
        except errors.NoSuchFile:
            return

    def new_orphan(self, trans_id, parent_id):
        raise NotImplementedError(self.new_orphan)


class GitPreviewTree(PreviewTree, GitTree):
    """Partial implementation of Tree to support show_diff_trees"""

    def __init__(self, transform):
        PreviewTree.__init__(self, transform)
        self.store = transform._tree.store
        self.mapping = transform._tree.mapping
        self._final_paths = FinalPaths(transform)

    def _supports_executable(self):
        return self._transform._limbo_supports_executable()

    def walkdirs(self, prefix=''):
        pending = [self._transform.root]
        while len(pending) > 0:
            parent_id = pending.pop()
            children = []
            subdirs = []
            prefix = prefix.rstrip('/')
            parent_path = self._final_paths.get_path(parent_id)
            for child_id in self._all_children(parent_id):
                path_from_root = self._final_paths.get_path(child_id)
                basename = self._transform.final_name(child_id)
                kind = self._transform.final_kind(child_id)
                if kind is not None:
                    versioned_kind = kind
                else:
                    kind = 'unknown'
                    versioned_kind = self._transform._tree.stored_kind(
                        path_from_root)
                if versioned_kind == 'directory':
                    subdirs.append(child_id)
                children.append((path_from_root, basename, kind, None,
                                 versioned_kind))
            children.sort()
            if parent_path.startswith(prefix):
                yield parent_path, children
            pending.extend(sorted(subdirs, key=self._final_paths.get_path,
                                  reverse=True))

    def iter_changes(self, from_tree, include_unchanged=False,
                     specific_files=None, pb=None, extra_trees=None,
                     require_versioned=True, want_unversioned=False):
        """See InterTree.iter_changes.

        This has a fast path that is only used when the from_tree matches
        the transform tree, and no fancy options are supplied.
        """
        return InterTree.get(from_tree, self).iter_changes(
            include_unchanged=include_unchanged,
            specific_files=specific_files,
            pb=pb,
            extra_trees=extra_trees,
            require_versioned=require_versioned,
            want_unversioned=want_unversioned)

    def get_file(self, path):
        """See Tree.get_file"""
        trans_id = self._path2trans_id(path)
        if trans_id is None:
            raise errors.NoSuchFile(path)
        if trans_id in self._transform._new_contents:
            name = self._transform._limbo_name(trans_id)
            return open(name, 'rb')
        if trans_id in self._transform._removed_contents:
            raise errors.NoSuchFile(path)
        orig_path = self._transform.tree_path(trans_id)
        return self._transform._tree.get_file(orig_path)

    def get_symlink_target(self, path):
        """See Tree.get_symlink_target"""
        trans_id = self._path2trans_id(path)
        if trans_id is None:
            raise errors.NoSuchFile(path)
        if trans_id not in self._transform._new_contents:
            orig_path = self._transform.tree_path(trans_id)
            return self._transform._tree.get_symlink_target(orig_path)
        name = self._transform._limbo_name(trans_id)
        return osutils.readlink(name)

    def annotate_iter(self, path, default_revision=_mod_revision.CURRENT_REVISION):
        trans_id = self._path2trans_id(path)
        if trans_id is None:
            return None
        orig_path = self._transform.tree_path(trans_id)
        if orig_path is not None:
            old_annotation = self._transform._tree.annotate_iter(
                orig_path, default_revision=default_revision)
        else:
            old_annotation = []
        try:
            lines = self.get_file_lines(path)
        except errors.NoSuchFile:
            return None
        return annotate.reannotate([old_annotation], lines, default_revision)

    def get_file_text(self, path):
        """Return the byte content of a file.

        :param path: The path of the file.

        :returns: A single byte string for the whole file.
        """
        with self.get_file(path) as my_file:
            return my_file.read()

    def get_file_lines(self, path):
        """Return the content of a file, as lines.

        :param path: The path of the file.
        """
        return osutils.split_lines(self.get_file_text(path))

    def extras(self):
        possible_extras = set(self._transform.trans_id_tree_path(p) for p
                              in self._transform._tree.extras())
        possible_extras.update(self._transform._new_contents)
        possible_extras.update(self._transform._removed_id)
        for trans_id in possible_extras:
            if not self._transform.final_is_versioned(trans_id):
                yield self._final_paths._determine_path(trans_id)

    def path_content_summary(self, path):
        trans_id = self._path2trans_id(path)
        tt = self._transform
        tree_path = tt.tree_path(trans_id)
        kind = tt._new_contents.get(trans_id)
        if kind is None:
            if tree_path is None or trans_id in tt._removed_contents:
                return 'missing', None, None, None
            summary = tt._tree.path_content_summary(tree_path)
            kind, size, executable, link_or_sha1 = summary
        else:
            link_or_sha1 = None
            limbo_name = tt._limbo_name(trans_id)
            if trans_id in tt._new_reference_revision:
                kind = 'tree-reference'
            if kind == 'file':
                statval = os.lstat(limbo_name)
                size = statval.st_size
                if not tt._limbo_supports_executable():
                    executable = False
                else:
                    executable = statval.st_mode & S_IEXEC
            else:
                size = None
                executable = None
            if kind == 'symlink':
                link_or_sha1 = os.readlink(limbo_name)
                if not isinstance(link_or_sha1, text_type):
                    link_or_sha1 = link_or_sha1.decode(osutils._fs_enc)
        executable = tt._new_executability.get(trans_id, executable)
        return kind, size, executable, link_or_sha1

    def get_file_mtime(self, path):
        """See Tree.get_file_mtime"""
        trans_id = self._path2trans_id(path)
        if trans_id is None:
            raise errors.NoSuchFile(path)
        if trans_id not in self._transform._new_contents:
            return self._transform._tree.get_file_mtime(
                self._transform.tree_path(trans_id))
        name = self._transform._limbo_name(trans_id)
        statval = os.lstat(name)
        return statval.st_mtime

    def is_versioned(self, path):
        trans_id = self._path2trans_id(path)
        if trans_id is None:
            # It doesn't exist, so it's not versioned.
            return False
        if trans_id in self._transform._versioned:
            return True
        orig_path = self._transform.tree_path(trans_id)
        return self._transform._tree.is_versioned(orig_path)

    def iter_entries_by_dir(self, specific_files=None, recurse_nested=False):
        if recurse_nested:
            raise NotImplementedError(
                'follow tree references not yet supported')

        # This may not be a maximally efficient implementation, but it is
        # reasonably straightforward.  An implementation that grafts the
        # TreeTransform changes onto the tree's iter_entries_by_dir results
        # might be more efficient, but requires tricky inferences about stack
        # position.
        for trans_id, path in self._list_files_by_dir():
            entry = None
            yield path, entry

    def _list_files_by_dir(self):
        todo = [ROOT_PARENT]
        while len(todo) > 0:
            parent = todo.pop()
            children = list(self._all_children(parent))
            paths = dict(zip(children, self._final_paths.get_paths(children)))
            children.sort(key=paths.get)
            todo.extend(reversed(children))
            for trans_id in children:
                yield trans_id, paths[trans_id][0]

    def revision_tree(self, revision_id):
        return self._transform._tree.revision_tree(revision_id)

    def _stat_limbo_file(self, trans_id):
        name = self._transform._limbo_name(trans_id)
        return os.lstat(name)

    def git_snapshot(self, want_unversioned=False):
        extra = set()
        os = []
        for trans_id, path in self._list_files_by_dir():
            if not self._transform.final_is_versioned(trans_id):
                if not want_unversioned:
                    continue
                extra.add(path)
            o, mode = self._transform.final_git_entry(trans_id)
            if o is not None:
                self.store.add_object(o)
                os.append((encode_git_path(path), o.id, mode))
        return commit_tree(self.store, os), extra<|MERGE_RESOLUTION|>--- conflicted
+++ resolved
@@ -821,11 +821,7 @@
     def cook_conflicts(self, raw_conflicts):
         """Generate a list of cooked conflicts, sorted by file path"""
         if not raw_conflicts:
-<<<<<<< HEAD
             return
-=======
-            return []
->>>>>>> b3f24682
         fp = FinalPaths(self)
         from .workingtree import TextConflict
         for c in raw_conflicts:
@@ -835,12 +831,9 @@
                 yield TextConflict(fp.get_path(c[2]))
             elif c[0] == 'contents conflict':
                 yield TextConflict(fp.get_path(c[1][0]))
-<<<<<<< HEAD
-=======
             elif c[0] == 'missing parent':
                 # TODO(jelmer): This should not make it to here
                 yield TextConflict(fp.get_path(c[2]))
->>>>>>> b3f24682
             else:
                 raise AssertionError('unknown conflict %s' % c[0])
 
