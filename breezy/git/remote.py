# Copyright (C) 2007-2018 Jelmer Vernooij <jelmer@jelmer.uk>
#
# This program is free software; you can redistribute it and/or modify
# it under the terms of the GNU General Public License as published by
# the Free Software Foundation; either version 2 of the License, or
# (at your option) any later version.
#
# This program is distributed in the hope that it will be useful,
# but WITHOUT ANY WARRANTY; without even the implied warranty of
# MERCHANTABILITY or FITNESS FOR A PARTICULAR PURPOSE.  See the
# GNU General Public License for more details.
#
# You should have received a copy of the GNU General Public License
# along with this program; if not, write to the Free Software
# Foundation, Inc., 51 Franklin Street, Fifth Floor, Boston, MA 02110-1301 USA

"""Remote dirs, repositories and branches."""

import gzip
from io import BytesIO
import re

from .. import (
    config,
    debug,
    errors,
    osutils,
    trace,
    ui,
    urlutils,
    )
from ..push import (
    PushResult,
    )
from ..errors import (
    AlreadyBranchError,
    BzrError,
    ConnectionReset,
    DivergedBranches,
    InProcessTransport,
    InvalidRevisionId,
    LockContention,
    NoSuchFile,
    NoSuchRevision,
    NoSuchTag,
    NotBranchError,
    NotLocalUrl,
    PermissionDenied,
    TransportError,
    UninitializableFormat,
    )
from ..revision import NULL_REVISION
from ..revisiontree import RevisionTree
from ..transport import (
    Transport,
    register_urlparse_netloc_protocol,
    )

from . import (
    lazy_check_versions,
    is_github_url,
    user_agent_for_github,
    )
lazy_check_versions()

from .branch import (
    GitBranch,
    GitBranchFormat,
    GitBranchPushResult,
    GitTags,
    _quick_lookup_revno,
    )
from .dir import (
    GitControlDirFormat,
    GitDir,
    )
from .errors import (
    GitSmartRemoteNotSupported,
    NoSuchRef,
    )
from .mapping import (
    encode_git_path,
    mapping_registry,
    )
from .object_store import (
    get_object_store,
    )
from .push import (
    remote_divergence,
    )
from .repository import (
    GitRepository,
    GitRepositoryFormat,
    )
from .refs import (
    branch_name_to_ref,
    is_peeled,
    ref_to_tag_name,
    tag_name_to_ref,
    )

import dulwich
import dulwich.client
from dulwich.errors import (
    GitProtocolError,
    HangupException,
    )
from dulwich.pack import (
    Pack,
    pack_objects_to_data,
    )
from dulwich.protocol import ZERO_SHA
from dulwich.refs import (
    DictRefsContainer,
    SYMREF,
    )
from dulwich.repo import (
    NotGitRepository,
    )
import os
import select

import urllib.parse as urlparse
from urllib.parse import splituser

# urlparse only supports a limited number of schemes by default
register_urlparse_netloc_protocol('git')
register_urlparse_netloc_protocol('git+ssh')

from dulwich.pack import load_pack_index


class GitPushResult(PushResult):

    def _lookup_revno(self, revid):
        try:
            return _quick_lookup_revno(self.source_branch, self.target_branch,
                                       revid)
        except GitSmartRemoteNotSupported:
            return None

    @property
    def old_revno(self):
        return self._lookup_revno(self.old_revid)

    @property
    def new_revno(self):
        return self._lookup_revno(self.new_revid)


# Don't run any tests on GitSmartTransport as it is not intended to be
# a full implementation of Transport
def get_test_permutations():
    return []


def split_git_url(url):
    """Split a Git URL.

    :param url: Git URL
    :return: Tuple with host, port, username, path.
    """
    parsed_url = urlparse.urlparse(url)
    path = urlparse.unquote(parsed_url.path)
    if path.startswith("/~"):
        path = path[1:]
    return ((parsed_url.hostname or '', parsed_url.port, parsed_url.username, path))


class RemoteGitError(BzrError):

    _fmt = "Remote server error: %(msg)s"


class HeadUpdateFailed(BzrError):

    _fmt = ("Unable to update remote HEAD branch. To update the master "
            "branch, specify the URL %(base_url)s,branch=master.")

    def __init__(self, base_url):
        super(HeadUpdateFailed, self).__init__()
        self.base_url = base_url


def parse_git_error(url, message):
    """Parse a remote git server error and return a bzr exception.

    :param url: URL of the remote repository
    :param message: Message sent by the remote git server
    """
    message = str(message).strip()
    if (message.startswith("Could not find Repository ")
        or message == 'Repository not found.'
            or (message.startswith('Repository ') and
                message.endswith(' not found.'))):
        return NotBranchError(url, message)
    if message == "HEAD failed to update":
        base_url = urlutils.strip_segment_parameters(url)
        return HeadUpdateFailed(base_url)
    if message.startswith('access denied or repository not exported:'):
        extra, path = message.split(':', 1)
        return PermissionDenied(path.strip(), extra)
    if message.endswith('You are not allowed to push code to this project.'):
        return PermissionDenied(url, message)
    if message.endswith(' does not appear to be a git repository'):
        return NotBranchError(url, message)
    if message == 'A repository for this project does not exist yet.':
        return NotBranchError(url, message)
    if message == 'pre-receive hook declined':
        return PermissionDenied(url, message)
    if re.match('(.+) is not a valid repository name',
                message.splitlines()[0]):
        return NotBranchError(url, message)
    if message == (
            'GitLab: You are not allowed to push code to protected branches '
            'on this project.'):
        return PermissionDenied(url, message)
    m = re.match(r'Permission to ([^ ]+) denied to ([^ ]+)\.', message)
    if m:
        return PermissionDenied(m.group(1), 'denied to %s' % m.group(2))
    if message == 'Host key verification failed.':
        return TransportError('Host key verification failed')
    if message == '[Errno 104] Connection reset by peer':
        return ConnectionReset(message)
    if message == 'The remote server unexpectedly closed the connection.':
        return TransportError(message)
    # Don't know, just return it to the user as-is
    return RemoteGitError(message)


def parse_git_hangup(url, e):
    """Parse the error lines from a git servers stderr on hangup.

    :param url: URL of the remote repository
    :param e: A HangupException
    """
    stderr_lines = getattr(e, 'stderr_lines', None)
    if not stderr_lines:
        return ConnectionReset('Connection closed early', e)
    if all(line.startswith(b'remote: ') for line in stderr_lines):
        stderr_lines = [
            line[len(b'remote: '):] for line in stderr_lines]
    interesting_lines = [
        line for line in stderr_lines
        if line and line.replace(b'=', b'')]
    if len(interesting_lines) == 1:
        interesting_line = interesting_lines[0]
        return parse_git_error(
            url, interesting_line.decode('utf-8', 'surrogateescape'))
    return RemoteGitError(
        b'\n'.join(stderr_lines).decode('utf-8', 'surrogateescape'))


class GitSmartTransport(Transport):

    def __init__(self, url, _client=None):
        Transport.__init__(self, url)
        (self._host, self._port, self._username, self._path) = \
            split_git_url(url)
        if 'transport' in debug.debug_flags:
            trace.mutter('host: %r, user: %r, port: %r, path: %r',
                         self._host, self._username, self._port, self._path)
        self._client = _client
        self._stripped_path = self._path.rsplit(",", 1)[0]

    def external_url(self):
        return self.base

    def has(self, relpath):
        return False

    def _get_client(self):
        raise NotImplementedError(self._get_client)

    def _get_path(self):
        return self._stripped_path

    def get(self, path):
        raise NoSuchFile(path)

    def abspath(self, relpath):
        return urlutils.join(self.base, relpath)

    def clone(self, offset=None):
        """See Transport.clone()."""
        if offset is None:
            newurl = self.base
        else:
            newurl = urlutils.join(self.base, offset)

        return self.__class__(newurl, self._client)


class TCPGitSmartTransport(GitSmartTransport):

    _scheme = 'git'

    def _get_client(self):
        if self._client is not None:
            ret = self._client
            self._client = None
            return ret
        if self._host == '':
            # return dulwich.client.LocalGitClient()
            return dulwich.client.SubprocessGitClient()
        return dulwich.client.TCPGitClient(
            self._host, self._port, report_activity=self._report_activity)


class SSHSocketWrapper(object):

    def __init__(self, sock):
        self.sock = sock

    def read(self, len=None):
        return self.sock.recv(len)

    def write(self, data):
        return self.sock.write(data)

    def can_read(self):
        return len(select.select([self.sock.fileno()], [], [], 0)[0]) > 0


class DulwichSSHVendor(dulwich.client.SSHVendor):

    def __init__(self):
        from ..transport import ssh
        self.bzr_ssh_vendor = ssh._get_ssh_vendor()

    def run_command(self, host, command, username=None, port=None):
        connection = self.bzr_ssh_vendor.connect_ssh(
            username=username, password=None, port=port, host=host,
            command=command)
        (kind, io_object) = connection.get_sock_or_pipes()
        if kind == 'socket':
            return SSHSocketWrapper(io_object)
        else:
            raise AssertionError("Unknown io object kind %r'" % kind)


# dulwich.client.get_ssh_vendor = DulwichSSHVendor


class SSHGitSmartTransport(GitSmartTransport):

    _scheme = 'git+ssh'

    def _get_path(self):
        path = self._stripped_path
        if path.startswith("/~/"):
            return path[3:]
        return path

    def _get_client(self):
        if self._client is not None:
            ret = self._client
            self._client = None
            return ret
        location_config = config.LocationConfig(self.base)
        client = dulwich.client.SSHGitClient(
            self._host, self._port, self._username,
            report_activity=self._report_activity)
        # Set up alternate pack program paths
        upload_pack = location_config.get_user_option('git_upload_pack')
        if upload_pack:
            client.alternative_paths["upload-pack"] = upload_pack
        receive_pack = location_config.get_user_option('git_receive_pack')
        if receive_pack:
            client.alternative_paths["receive-pack"] = receive_pack
        return client


class RemoteGitBranchFormat(GitBranchFormat):

    def get_format_description(self):
        return 'Remote Git Branch'

    @property
    def _matchingcontroldir(self):
        return RemoteGitControlDirFormat()

    def initialize(self, a_controldir, name=None, repository=None,
                   append_revisions_only=None):
        raise UninitializableFormat(self)


class DefaultProgressReporter(object):

    _GIT_PROGRESS_PARTIAL_RE = re.compile(r"(.*?): +(\d+)% \((\d+)/(\d+)\)")
    _GIT_PROGRESS_TOTAL_RE = re.compile(r"(.*?): (\d+)")

    def __init__(self, pb):
        self.pb = pb
        self.errors = []

    def progress(self, text):
        text = text.rstrip(b"\r\n")
        text = text.decode('utf-8', 'surrogateescape')
        if text.lower().startswith('error: '):
            error = text[len('error: '):]
            self.errors.append(error)
            trace.show_error('git: %s', error)
        else:
            trace.mutter("git: %s", text)
            g = self._GIT_PROGRESS_PARTIAL_RE.match(text)
            if g is not None:
                (text, pct, current, total) = g.groups()
                self.pb.update(text, int(current), int(total))
            else:
                g = self._GIT_PROGRESS_TOTAL_RE.match(text)
                if g is not None:
                    (text, total) = g.groups()
                    self.pb.update(text, None, int(total))
                else:
                    trace.note("%s", text)


_LOCK_REF_ERROR_MATCHER = re.compile('cannot lock ref \'(.*)\': (.*)')


class RemoteGitDir(GitDir):

    def __init__(self, transport, format, client, client_path):
        self._format = format
        self.root_transport = transport
        self.transport = transport
        self._mode_check_done = None
        self._client = client
        self._client_path = client_path
        self.base = self.root_transport.base
        self._refs = None

    @property
    def _gitrepository_class(self):
        return RemoteGitRepository

    def archive(self, format, committish, write_data, progress=None,
                write_error=None, subdirs=None, prefix=None):
        if progress is None:
            pb = ui.ui_factory.nested_progress_bar()
            progress = DefaultProgressReporter(pb).progress
        else:
            pb = None
        def progress_wrapper(message):
            if message.startswith(b"fatal: Unknown archive format \'"):
                format = message.strip()[len(b"fatal: Unknown archive format '"):-1]
                raise errors.NoSuchExportFormat(format.decode('ascii'))
            return progress(message)
        try:
            self._client.archive(
                self._client_path, committish, write_data, progress_wrapper,
                write_error,
                format=(format.encode('ascii') if format else None),
                subdirs=subdirs,
                prefix=(encode_git_path(prefix) if prefix else None))
        except HangupException as e:
            raise parse_git_hangup(self.transport.external_url(), e)
        except GitProtocolError as e:
            raise parse_git_error(self.transport.external_url(), e)
        finally:
            if pb is not None:
                pb.finished()

    def fetch_pack(self, determine_wants, graph_walker, pack_data, progress=None,
                   depth=None):
        if progress is None:
            pb = ui.ui_factory.nested_progress_bar()
            progress = DefaultProgressReporter(pb).progress
        else:
            pb = None
        try:
            result = self._client.fetch_pack(
                self._client_path, determine_wants, graph_walker, pack_data,
                progress, depth=depth)
            if result.refs is None:
                result.refs = {}
            self._refs = remote_refs_dict_to_container(
                result.refs, result.symrefs)
            return result
        except HangupException as e:
            raise parse_git_hangup(self.transport.external_url(), e)
        except GitProtocolError as e:
            raise parse_git_error(self.transport.external_url(), e)
        finally:
            if pb is not None:
                pb.finished()

    def send_pack(self, get_changed_refs, generate_pack_data, progress=None):
        if progress is None:
            pb = ui.ui_factory.nested_progress_bar()
            progress_reporter = DefaultProgressReporter(pb)
            progress = progress_reporter.progress
        else:
            progress_reporter = None
            pb = None

        def get_changed_refs_wrapper(remote_refs):
            if self._refs is not None:
                update_refs_container(self._refs, remote_refs)
            return get_changed_refs(remote_refs)
        try:
            result = self._client.send_pack(
                self._client_path, get_changed_refs_wrapper,
                generate_pack_data, progress)
            for ref, msg in list(result.ref_status.items()):
                if msg:
                    result.ref_status[ref] = RemoteGitError(msg=msg)
            if progress_reporter:
                for error in progress_reporter.errors:
                    m = _LOCK_REF_ERROR_MATCHER.match(error)
                    if m:
                        result.ref_status[m.group(1)] = LockContention(m.group(1), m.group(2))
            return result
        except HangupException as e:
            raise parse_git_hangup(self.transport.external_url(), e)
        except GitProtocolError as e:
            raise parse_git_error(self.transport.external_url(), e)
        finally:
            if pb is not None:
                pb.finished()

    def create_branch(self, name=None, repository=None,
                      append_revisions_only=None, ref=None):
        refname = self._get_selected_ref(name, ref)
        if refname != b'HEAD' and refname in self.get_refs_container():
            raise AlreadyBranchError(self.user_url)
        ref_chain, unused_sha = self.get_refs_container().follow(
            self._get_selected_ref(name))
        if ref_chain and ref_chain[0] == b'HEAD' and len(ref_chain) > 1:
            refname = ref_chain[1]
        repo = self.open_repository()
        return RemoteGitBranch(self, repo, refname)

    def destroy_branch(self, name=None):
        refname = self._get_selected_ref(name)

        def get_changed_refs(old_refs):
            ret = {}
            if refname not in old_refs:
                raise NotBranchError(self.user_url)
            ret[refname] = dulwich.client.ZERO_SHA
            return ret

        def generate_pack_data(have, want, ofs_delta=False):
            return pack_objects_to_data([])
        result = self.send_pack(get_changed_refs, generate_pack_data)
        error = result.ref_status.get(refname)
        if error:
            raise error

    @property
    def user_url(self):
        return self.control_url

    @property
    def user_transport(self):
        return self.root_transport

    @property
    def control_url(self):
        return self.control_transport.base

    @property
    def control_transport(self):
        return self.root_transport

    def open_repository(self):
        return RemoteGitRepository(self)

    def get_branch_reference(self, name=None):
        ref = branch_name_to_ref(name)
        val = self.get_refs_container().read_ref(ref)
        if val.startswith(SYMREF):
            return val[len(SYMREF):]
        return None

    def open_branch(self, name=None, unsupported=False,
                    ignore_fallbacks=False, ref=None, possible_transports=None,
                    nascent_ok=False):
        repo = self.open_repository()
        ref = self._get_selected_ref(name, ref)
        try:
            if not nascent_ok and ref not in self.get_refs_container():
                raise NotBranchError(
                    self.root_transport.base, controldir=self)
        except NotGitRepository:
            raise NotBranchError(self.root_transport.base,
                                 controldir=self)
        ref_chain, unused_sha = self.get_refs_container().follow(ref)
        return RemoteGitBranch(self, repo, ref_chain[-1])

    def open_workingtree(self, recommend_upgrade=False):
        raise NotLocalUrl(self.transport.base)

    def has_workingtree(self):
        return False

    def get_peeled(self, name):
        return self.get_refs_container().get_peeled(name)

    def get_refs_container(self):
        if self._refs is not None:
            return self._refs
        result = self.fetch_pack(
            lambda x: None, None,
            lambda x: None, lambda x: trace.mutter("git: %s" % x),
            depth=None)
        self._refs = remote_refs_dict_to_container(
            result.refs, result.symrefs)
        return self._refs

    def push_branch(self, source, revision_id=None, overwrite=False,
                    remember=False, create_prefix=False, lossy=False,
                    name=None, tag_selector=None):
        """Push the source branch into this ControlDir."""
        if revision_id is None:
            # No revision supplied by the user, default to the branch
            # revision
            revision_id = source.last_revision()
        else:
            if not source.repository.has_revision(revision_id):
                raise NoSuchRevision(source, revision_id)

        push_result = GitPushResult()
        push_result.workingtree_updated = None
        push_result.master_branch = None
        push_result.source_branch = source
        push_result.stacked_on = None
        push_result.branch_push_result = None
        repo = self.find_repository()
        refname = self._get_selected_ref(name)
        try:
            ref_chain, old_sha = self.get_refs_container().follow(refname)
        except NotBranchError:
            actual_refname = refname
            old_sha = None
        else:
            if ref_chain:
                actual_refname = ref_chain[-1]
            else:
                actual_refname = refname
        if isinstance(source, GitBranch) and lossy:
            raise errors.LossyPushToSameVCS(source.controldir, self)
        source_store = get_object_store(source.repository)
        fetch_tags = source.get_config_stack().get('branch.fetch_tags')
        def get_changed_refs(remote_refs):
            if self._refs is not None:
                update_refs_container(self._refs, remote_refs)
            ret = {}
            # TODO(jelmer): Unpeel if necessary
            push_result.new_original_revid = revision_id
            if lossy:
                new_sha = source_store._lookup_revision_sha1(revision_id)
            else:
                try:
                    new_sha = repo.lookup_bzr_revision_id(revision_id)[0]
                except errors.NoSuchRevision:
                    raise errors.NoRoundtrippingSupport(
                        source, self.open_branch(name=name, nascent_ok=True))
            old_sha = remote_refs.get(actual_refname)
            if not overwrite:
                if remote_divergence(old_sha, new_sha, source_store):
                    raise DivergedBranches(
                        source, self.open_branch(name, nascent_ok=True))
            ret[actual_refname] = new_sha
            if fetch_tags:
                for tagname, revid in source.tags.get_tag_dict().items():
                    if tag_selector and not tag_selector(tagname):
                        continue
                    if lossy:
                        try:
                            new_sha = source_store._lookup_revision_sha1(revid)
                        except KeyError:
                            if source.repository.has_revision(revid):
                                raise
                    else:
                        try:
                            new_sha = repo.lookup_bzr_revision_id(revid)[0]
                        except errors.NoSuchRevision:
                            continue
                        else:
                            if not source.repository.has_revision(revid):
                                continue
                    ret[tag_name_to_ref(tagname)] = new_sha
            return ret
        with source_store.lock_read():
            def generate_pack_data(have, want, progress=None,
                                   ofs_delta=True):
                git_repo = getattr(source.repository, '_git', None)
                if git_repo:
                    shallow = git_repo.get_shallow()
                else:
                    shallow = None
                if lossy:
                    return source_store.generate_lossy_pack_data(
                        have, want, shallow=shallow,
                        progress=progress, ofs_delta=ofs_delta)
                elif shallow:
                    return source_store.generate_pack_data(
                        have, want, shallow=shallow,
                        progress=progress, ofs_delta=ofs_delta)
                else:
                    return source_store.generate_pack_data(
                        have, want, progress=progress, ofs_delta=ofs_delta)
            dw_result = self.send_pack(get_changed_refs, generate_pack_data)
            new_refs = dw_result.refs
            error = dw_result.ref_status.get(actual_refname)
            if error:
                raise error
            for ref, error in dw_result.ref_status.items():
                if error:
                    trace.warning('unable to open ref %s: %s',
                                  ref, error)
        push_result.new_revid = repo.lookup_foreign_revision_id(
            new_refs[actual_refname])
        if old_sha is not None:
            push_result.old_revid = repo.lookup_foreign_revision_id(old_sha)
        else:
            push_result.old_revid = NULL_REVISION
        if self._refs is not None:
            update_refs_container(self._refs, new_refs)
        push_result.target_branch = self.open_branch(name)
        if old_sha is not None:
            push_result.branch_push_result = GitBranchPushResult()
            push_result.branch_push_result.source_branch = source
            push_result.branch_push_result.target_branch = (
                push_result.target_branch)
            push_result.branch_push_result.local_branch = None
            push_result.branch_push_result.master_branch = (
                push_result.target_branch)
            push_result.branch_push_result.old_revid = push_result.old_revid
            push_result.branch_push_result.new_revid = push_result.new_revid
            push_result.branch_push_result.new_original_revid = (
                push_result.new_original_revid)
        if source.get_push_location() is None or remember:
            source.set_push_location(push_result.target_branch.base)
        return push_result

    def _find_commondir(self):
        # There is no way to find the commondir, if there is any.
        return self


class EmptyObjectStoreIterator(dict):

    def iterobjects(self):
        return []


class TemporaryPackIterator(Pack):

    def __init__(self, path, resolve_ext_ref):
        super(TemporaryPackIterator, self).__init__(
            path, resolve_ext_ref=resolve_ext_ref)
        self._idx_load = lambda: self._idx_load_or_generate(self._idx_path)

    def _idx_load_or_generate(self, path):
        if not os.path.exists(path):
            with ui.ui_factory.nested_progress_bar() as pb:
                def report_progress(cur, total):
                    pb.update("generating index", cur, total)
                self.data.create_index(path, progress=report_progress)
        return load_pack_index(path)

    def __del__(self):
        if self._idx is not None:
            self._idx.close()
            os.remove(self._idx_path)
        if self._data is not None:
            self._data.close()
            os.remove(self._data_path)


class BzrGitHttpClient(dulwich.client.HttpGitClient):

    def __init__(self, transport, *args, **kwargs):
        self.transport = transport
        url = urlutils.URL.from_string(transport.external_url())
        url.user = url.quoted_user = None
        url.password = url.quoted_password = None
        url = urlutils.strip_segment_parameters(str(url))
        super(BzrGitHttpClient, self).__init__(url, *args, **kwargs)

    def _http_request(self, url, headers=None, data=None,
                      allow_compression=False):
        """Perform HTTP request.

        :param url: Request URL.
        :param headers: Optional custom headers to override defaults.
        :param data: Request data.
        :param allow_compression: Allow GZipped communication.
        :return: Tuple (`response`, `read`), where response is an `urllib3`
            response object with additional `content_type` and
            `redirect_location` properties, and `read` is a consumable read
            method for the response data.
        """
        if is_github_url(url):
            headers['User-agent'] = user_agent_for_github()
        headers["Pragma"] = "no-cache"
        if allow_compression:
            headers["Accept-Encoding"] = "gzip"
        else:
            headers["Accept-Encoding"] = "identity"

        response = self.transport.request(
            ('GET' if data is None else 'POST'),
            url,
            body=data,
            headers=headers, retries=8)

        if response.status == 404:
            raise NotGitRepository()
        elif response.status != 200:
            raise GitProtocolError("unexpected http resp %d for %s" %
                                   (response.status, url))

        # TODO: Optimization available by adding `preload_content=False` to the
        # request and just passing the `read` method on instead of going via
        # `BytesIO`, if we can guarantee that the entire response is consumed
        # before issuing the next to still allow for connection reuse from the
        # pool.
        if response.getheader("Content-Encoding") == "gzip":
            read = gzip.GzipFile(fileobj=BytesIO(response.read())).read
        else:
            read = response.read

        class WrapResponse(object):

            def __init__(self, response):
                self._response = response
                self.status = response.status
                self.content_type = response.getheader("Content-Type")
                self.redirect_location = response._actual.geturl()

            def readlines(self):
                return self._response.readlines()

            def close(self):
                pass

        return WrapResponse(response), read


def _git_url_and_path_from_transport(external_url):
    url = urlutils.strip_segment_parameters(external_url)
    return urlparse.urlsplit(url)


class RemoteGitControlDirFormat(GitControlDirFormat):
    """The .git directory control format."""

    supports_workingtrees = False

    @classmethod
    def _known_formats(self):
        return set([RemoteGitControlDirFormat()])

    def get_branch_format(self):
        return RemoteGitBranchFormat()

    @property
    def repository_format(self):
        return GitRepositoryFormat()

    def is_initializable(self):
        return False

    def is_supported(self):
        return True

    def open(self, transport, _found=None):
        """Open this directory.

        """
        split_url = _git_url_and_path_from_transport(transport.external_url())
        if isinstance(transport, GitSmartTransport):
            client = transport._get_client()
        elif split_url.scheme in ("http", "https"):
            client = BzrGitHttpClient(transport)
        elif split_url.scheme in ('file', ):
            client = dulwich.client.LocalGitClient()
        else:
            raise NotBranchError(transport.base)
        if not _found:
            pass  # TODO(jelmer): Actually probe for something
        return RemoteGitDir(transport, self, client, split_url.path)

    def get_format_description(self):
        return "Remote Git Repository"

    def initialize_on_transport(self, transport):
        raise UninitializableFormat(self)

    def supports_transport(self, transport):
        try:
            external_url = transport.external_url()
        except InProcessTransport:
            raise NotBranchError(path=transport.base)
        return (external_url.startswith("http:")
                or external_url.startswith("https:")
                or external_url.startswith("git+")
                or external_url.startswith("git:"))


class GitRemoteRevisionTree(RevisionTree):

    def archive(self, format, name, root=None, subdir=None, force_mtime=None):
        """Create an archive of this tree.

        :param format: Format name (e.g. 'tar')
        :param name: target file name
        :param root: Root directory name (or None)
        :param subdir: Subdirectory to export (or None)
        :return: Iterator over archive chunks
        """
        commit = self._repository.lookup_bzr_revision_id(
            self.get_revision_id())[0]
        import tempfile
        f = tempfile.SpooledTemporaryFile()
        # git-upload-archive(1) generaly only supports refs. So let's see if we
        # can find one.
        reverse_refs = {
            v: k for (k, v) in
            self._repository.controldir.get_refs_container().as_dict().items()}
        try:
            committish = reverse_refs[commit]
        except KeyError:
            # No? Maybe the user has uploadArchive.allowUnreachable enabled.
            # Let's hope for the best.
            committish = commit
        self._repository.archive(
            format, committish, f.write,
            subdirs=([subdir] if subdir else None),
            prefix=(root + '/') if root else '')
        f.seek(0)
        return osutils.file_iterator(f)

    def is_versioned(self, path):
        raise GitSmartRemoteNotSupported(self.is_versioned, self)

    def has_filename(self, path):
        raise GitSmartRemoteNotSupported(self.has_filename, self)

    def get_file_text(self, path):
        raise GitSmartRemoteNotSupported(self.get_file_text, self)

    def list_files(self, include_root=False, from_dir=None, recursive=True):
        raise GitSmartRemoteNotSupported(self.list_files, self)


class RemoteGitRepository(GitRepository):

    supports_random_access = False

    @property
    def user_url(self):
        return self.control_url

    def get_parent_map(self, revids):
        raise GitSmartRemoteNotSupported(self.get_parent_map, self)

    def archive(self, *args, **kwargs):
        return self.controldir.archive(*args, **kwargs)

    def fetch_pack(self, determine_wants, graph_walker, pack_data,
                   progress=None, depth=None):
        return self.controldir.fetch_pack(
            determine_wants, graph_walker, pack_data, progress, depth=depth)

    def send_pack(self, get_changed_refs, generate_pack_data):
        return self.controldir.send_pack(get_changed_refs, generate_pack_data)

    def fetch_objects(self, determine_wants, graph_walker, resolve_ext_ref,
<<<<<<< HEAD
                      progress=None, depth=None):
=======
                      progress=None):
        import tempfile
>>>>>>> e0646a7f
        fd, path = tempfile.mkstemp(suffix=".pack")
        try:
            self.fetch_pack(
                determine_wants, graph_walker,
                lambda x: os.write(fd, x), progress, depth=depth)
        finally:
            os.close(fd)
        if os.path.getsize(path) == 0:
            return EmptyObjectStoreIterator()
        return TemporaryPackIterator(path[:-len(".pack")], resolve_ext_ref)

    def lookup_bzr_revision_id(self, bzr_revid, mapping=None):
        # This won't work for any round-tripped bzr revisions, but it's a
        # start..
        try:
            return mapping_registry.revision_id_bzr_to_foreign(bzr_revid)
        except InvalidRevisionId:
            raise NoSuchRevision(self, bzr_revid)

    def lookup_foreign_revision_id(self, foreign_revid, mapping=None):
        """Lookup a revision id.

        """
        if mapping is None:
            mapping = self.get_mapping()
        # Not really an easy way to parse foreign revids here..
        return mapping.revision_id_foreign_to_bzr(foreign_revid)

    def revision_tree(self, revid):
        return GitRemoteRevisionTree(self, revid)

    def get_revisions(self, revids):
        raise GitSmartRemoteNotSupported(self.get_revisions, self)

    def has_revisions(self, revids):
        raise GitSmartRemoteNotSupported(self.get_revisions, self)


class RemoteGitTagDict(GitTags):

    def set_tag(self, name, revid):
        sha = self.branch.lookup_bzr_revision_id(revid)[0]
        self._set_ref(name, sha)

    def delete_tag(self, name):
        self._set_ref(name, dulwich.client.ZERO_SHA)

    def _set_ref(self, name, sha):
        ref = tag_name_to_ref(name)

        def get_changed_refs(old_refs):
            ret = {}
            if sha == dulwich.client.ZERO_SHA and ref not in old_refs:
                raise NoSuchTag(name)
            ret[ref] = sha
            return ret

        def generate_pack_data(have, want, ofs_delta=False):
            return pack_objects_to_data([])
        result = self.repository.send_pack(
            get_changed_refs, generate_pack_data)
        error = result.ref_status.get(ref)
        if error:
            raise error


class RemoteGitBranch(GitBranch):

    def __init__(self, controldir, repository, name):
        self._sha = None
        super(RemoteGitBranch, self).__init__(controldir, repository, name,
                                              RemoteGitBranchFormat())

    def last_revision_info(self):
        raise GitSmartRemoteNotSupported(self.last_revision_info, self)

    @property
    def user_url(self):
        return self.control_url

    @property
    def control_url(self):
        return self.base

    def revision_id_to_revno(self, revision_id):
        raise GitSmartRemoteNotSupported(self.revision_id_to_revno, self)

    def last_revision(self):
        return self.lookup_foreign_revision_id(self.head)

    @property
    def head(self):
        if self._sha is not None:
            return self._sha
        refs = self.controldir.get_refs_container()
        name = branch_name_to_ref(self.name)
        try:
            self._sha = refs[name]
        except KeyError:
            raise NoSuchRef(name, self.repository.user_url, refs)
        return self._sha

    def _synchronize_history(self, destination, revision_id):
        """See Branch._synchronize_history()."""
        if revision_id is None:
            revision_id = self.last_revision()
        destination.generate_revision_history(revision_id)

    def _get_parent_location(self):
        return None

    def get_push_location(self):
        return None

    def set_push_location(self, url):
        pass

    def _iter_tag_refs(self):
        """Iterate over the tag refs.

        :param refs: Refs dictionary (name -> git sha1)
        :return: iterator over (ref_name, tag_name, peeled_sha1, unpeeled_sha1)
        """
        refs = self.controldir.get_refs_container()
        for ref_name, unpeeled in refs.as_dict().items():
            try:
                tag_name = ref_to_tag_name(ref_name)
            except (ValueError, UnicodeDecodeError):
                continue
            peeled = refs.get_peeled(ref_name)
            if peeled is None:
                # Let's just hope it's a commit
                peeled = unpeeled
            if not isinstance(tag_name, str):
                raise TypeError(tag_name)
            yield (ref_name, tag_name, peeled, unpeeled)

    def set_last_revision_info(self, revno, revid):
        self.generate_revision_history(revid)

    def generate_revision_history(self, revision_id, last_rev=None,
                                  other_branch=None):
        sha = self.lookup_bzr_revision_id(revision_id)[0]
        def get_changed_refs(old_refs):
            return {self.ref: sha}
        def generate_pack_data(have, want, ofs_delta=False):
            return pack_objects_to_data([])
        result = self.repository.send_pack(
            get_changed_refs, generate_pack_data)
        error = result.ref_status.get(self.ref)
        if error:
            raise error
        self._sha = sha


def remote_refs_dict_to_container(refs_dict, symrefs_dict={}):
    base = {}
    peeled = {}
    for k, v in refs_dict.items():
        if is_peeled(k):
            peeled[k[:-3]] = v
        else:
            base[k] = v
    for name, target in symrefs_dict.items():
        base[name] = SYMREF + target
    ret = DictRefsContainer(base)
    ret._peeled = peeled
    return ret


def update_refs_container(container, refs_dict):
    peeled = {}
    base = {}
    for k, v in refs_dict.items():
        if is_peeled(k):
            peeled[k[:-3]] = v
        else:
            base[k] = v
    container._peeled = peeled
    container._refs.update(base)<|MERGE_RESOLUTION|>--- conflicted
+++ resolved
@@ -972,12 +972,8 @@
         return self.controldir.send_pack(get_changed_refs, generate_pack_data)
 
     def fetch_objects(self, determine_wants, graph_walker, resolve_ext_ref,
-<<<<<<< HEAD
                       progress=None, depth=None):
-=======
-                      progress=None):
         import tempfile
->>>>>>> e0646a7f
         fd, path = tempfile.mkstemp(suffix=".pack")
         try:
             self.fetch_pack(
