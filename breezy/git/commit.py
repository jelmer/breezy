--- conflicted
+++ resolved
@@ -122,12 +122,7 @@
                 self.store.add_object(blob)
                 sha = blob.id
             elif kind[1] == "symlink":
-<<<<<<< HEAD
-                symlink_target = workingtree.get_symlink_target(
-                    path[1], file_id)
-=======
                 symlink_target = workingtree.get_symlink_target(path[1])
->>>>>>> ad638869
                 blob = Blob()
                 blob.data = symlink_target.encode("utf-8")
                 self.store.add_object(blob)
@@ -136,12 +131,7 @@
                 st = None
             elif kind[1] == "tree-reference":
                 sha = read_submodule_head(workingtree.abspath(path[1]))
-<<<<<<< HEAD
-                reference_revision = workingtree.get_reference_revision(
-                    path[1], file_id)
-=======
                 reference_revision = workingtree.get_reference_revision(path[1])
->>>>>>> ad638869
                 entry.reference_revision = reference_revision
                 st = None
             else:
