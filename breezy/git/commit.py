# Copyright (C) 2009-2018 Jelmer Vernooij <jelmer@jelmer.uk>
#
# This program is free software; you can redistribute it and/or modify
# it under the terms of the GNU General Public License as published by
# the Free Software Foundation; either version 2 of the License, or
# (at your option) any later version.
#
# This program is distributed in the hope that it will be useful,
# but WITHOUT ANY WARRANTY; without even the implied warranty of
# MERCHANTABILITY or FITNESS FOR A PARTICULAR PURPOSE.  See the
# GNU General Public License for more details.
#
# You should have received a copy of the GNU General Public License
# along with this program; if not, write to the Free Software
# Foundation, Inc., 51 Franklin Street, Fifth Floor, Boston, MA 02110-1301 USA


"""Support for committing in native Git working trees."""

from dulwich.index import (
    commit_tree,
    read_submodule_head,
    )
import stat

from .. import (
    bugtracker,
    config as _mod_config,
    gpg,
    osutils,
    revision as _mod_revision,
    )
from ..errors import (
    BzrError,
    RootMissing,
    UnsupportedOperation,
    )
from ..repository import (
    CommitBuilder,
    )

from dulwich.objects import (
    Blob,
    Commit,
    )


from .mapping import (
    encode_git_path,
    object_mode,
    fix_person_identifier,
    )
from .tree import entry_factory


class GitCommitBuilder(CommitBuilder):
    """Commit builder for Git repositories."""

    supports_record_entry_contents = False

    def __init__(self, *args, **kwargs):
        super(GitCommitBuilder, self).__init__(*args, **kwargs)
        self.random_revid = True
        self._validate_revprops(self._revprops)
        self.store = self.repository._git.object_store
        self._blobs = {}
        self._inv_delta = []
        self._deleted_paths = set()
        self._any_changes = False
        self._mapping = self.repository.get_mapping()

    def any_changes(self):
        return self._any_changes

    def record_iter_changes(self, workingtree, basis_revid, iter_changes):
        seen_root = False
        for change in iter_changes:
            if change.kind == (None, None):
                # Ephemeral
                continue
            if change.versioned[0] and not change.copied:
                file_id = self._mapping.generate_file_id(change.path[0])
            elif change.versioned[1]:
                file_id = self._mapping.generate_file_id(change.path[1])
            else:
                file_id = None
            if change.path[1]:
                parent_id_new = self._mapping.generate_file_id(osutils.dirname(change.path[1]))
            else:
                parent_id_new = None
            if change.kind[1] in ("directory",):
                self._inv_delta.append(
<<<<<<< HEAD
                    (change.path[0], change.path[1], change.file_id,
                     entry_factory[change.kind[1]](change.name[1])))
=======
                    (change.path[0], change.path[1], file_id,
                     entry_factory[change.kind[1]](
                         file_id, change.name[1], parent_id_new)))
>>>>>>> 65ef779b
                if change.kind[0] in ("file", "symlink"):
                    self._blobs[encode_git_path(change.path[0])] = None
                    self._any_changes = True
                if change.path[1] == "":
                    seen_root = True
                continue
            self._any_changes = True
            if change.path[1] is None:
                self._inv_delta.append((change.path[0], change.path[1], file_id, None))
                self._deleted_paths.add(encode_git_path(change.path[0]))
                continue
            try:
                entry_kls = entry_factory[change.kind[1]]
            except KeyError:
                raise KeyError("unknown kind %s" % change.kind[1])
<<<<<<< HEAD
            entry = entry_kls(change.name[1])
=======
            entry = entry_kls(file_id, change.name[1], parent_id_new)
>>>>>>> 65ef779b
            if change.kind[1] == "file":
                entry.executable = change.executable[1]
                blob = Blob()
                f, st = workingtree.get_file_with_stat(change.path[1])
                try:
                    blob.data = f.read()
                finally:
                    f.close()
                sha = blob.id
                if st is not None:
                    entry.text_size = st.st_size
                else:
                    entry.text_size = len(blob.data)
                entry.git_sha1 = sha
                self.store.add_object(blob)
            elif change.kind[1] == "symlink":
                symlink_target = workingtree.get_symlink_target(change.path[1])
                blob = Blob()
                blob.data = encode_git_path(symlink_target)
                self.store.add_object(blob)
                sha = blob.id
                entry.symlink_target = symlink_target
                st = None
            elif change.kind[1] == "tree-reference":
                sha = read_submodule_head(workingtree.abspath(change.path[1]))
                reference_revision = workingtree.get_reference_revision(change.path[1])
                entry.reference_revision = reference_revision
                st = None
            else:
                raise AssertionError("Unknown kind %r" % change.kind[1])
            mode = object_mode(change.kind[1], change.executable[1])
            self._inv_delta.append((change.path[0], change.path[1], file_id, entry))
            if change.path[0] is not None:
                self._deleted_paths.add(encode_git_path(change.path[0]))
            self._blobs[encode_git_path(change.path[1])] = (mode, sha)
            if st is not None:
                yield change.path[1], (entry.git_sha1, st)
        if not seen_root and len(self.parents) == 0:
            raise RootMissing()
        if getattr(workingtree, "basis_tree", False):
            basis_tree = workingtree.basis_tree()
        else:
            if len(self.parents) == 0:
                basis_revid = _mod_revision.NULL_REVISION
            else:
                basis_revid = self.parents[0]
            basis_tree = self.repository.revision_tree(basis_revid)
        # Fill in entries that were not changed
        for entry in basis_tree._iter_tree_contents(include_trees=False):
            if entry.path in self._blobs:
                continue
            if entry.path in self._deleted_paths:
                continue
            self._blobs[entry.path] = (entry.mode, entry.sha)
        self.new_inventory = None

    def update_basis(self, tree):
        # Nothing to do here
        pass

    def finish_inventory(self):
        # eliminate blobs that were removed
        self._blobs = {k: v for (k, v) in self._blobs.items()}

    def _iterblobs(self):
        return ((path, sha, mode) for (path, (mode, sha))
                in self._blobs.items())

    def commit(self, message):
        self._validate_unicode_text(message, 'commit message')
        c = Commit()
        c.parents = [self.repository.lookup_bzr_revision_id(
            revid)[0] for revid in self.parents]
        c.tree = commit_tree(self.store, self._iterblobs())
        encoding = self._revprops.pop(u'git-explicit-encoding', 'utf-8')
        c.encoding = encoding.encode('ascii')
        c.committer = fix_person_identifier(self._committer.encode(encoding))
        try:
            author = self._revprops.pop('author')
        except KeyError:
            try:
                authors = self._revprops.pop('authors').splitlines()
            except KeyError:
                author = self._committer
            else:
                if len(authors) > 1:
                    raise Exception("Unable to convert multiple authors")
                elif len(authors) == 0:
                    author = self._committer
                else:
                    author = authors[0]
        c.author = fix_person_identifier(author.encode(encoding))
        bugstext = self._revprops.pop('bugs', None)
        if bugstext is not None:
            message += "\n"
            for url, status in bugtracker.decode_bug_urls(bugstext):
                if status == bugtracker.FIXED:
                    message += "Fixes: %s\n" % url
                elif status == bugtracker.RELATED:
                    message += "Bug: %s\n" % url
                else:
                    raise bugtracker.InvalidBugStatus(status)
        if self._revprops:
            raise NotImplementedError(self._revprops)
        c.commit_time = int(self._timestamp)
        c.author_time = int(self._timestamp)
        c.commit_timezone = self._timezone
        c.author_timezone = self._timezone
        c.message = message.encode(encoding)
        if (self._config_stack.get('create_signatures') ==
                _mod_config.SIGN_ALWAYS):
            strategy = gpg.GPGStrategy(self._config_stack)
            c.gpgsig = strategy.sign(c.as_raw_string(), gpg.MODE_DETACH)
        self.store.add_object(c)
        self.repository.commit_write_group()
        self._new_revision_id = self._mapping.revision_id_foreign_to_bzr(c.id)
        return self._new_revision_id

    def abort(self):
        if self.repository.is_in_write_group():
            self.repository.abort_write_group()

    def revision_tree(self):
        return self.repository.revision_tree(self._new_revision_id)

    def get_basis_delta(self):
        return self._inv_delta

    def update_basis_by_delta(self, revid, delta):
        pass<|MERGE_RESOLUTION|>--- conflicted
+++ resolved
@@ -90,14 +90,8 @@
                 parent_id_new = None
             if change.kind[1] in ("directory",):
                 self._inv_delta.append(
-<<<<<<< HEAD
-                    (change.path[0], change.path[1], change.file_id,
+                    (change.path[0], change.path[1], file_id,
                      entry_factory[change.kind[1]](change.name[1])))
-=======
-                    (change.path[0], change.path[1], file_id,
-                     entry_factory[change.kind[1]](
-                         file_id, change.name[1], parent_id_new)))
->>>>>>> 65ef779b
                 if change.kind[0] in ("file", "symlink"):
                     self._blobs[encode_git_path(change.path[0])] = None
                     self._any_changes = True
@@ -113,11 +107,7 @@
                 entry_kls = entry_factory[change.kind[1]]
             except KeyError:
                 raise KeyError("unknown kind %s" % change.kind[1])
-<<<<<<< HEAD
             entry = entry_kls(change.name[1])
-=======
-            entry = entry_kls(file_id, change.name[1], parent_id_new)
->>>>>>> 65ef779b
             if change.kind[1] == "file":
                 entry.executable = change.executable[1]
                 blob = Blob()
