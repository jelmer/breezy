# Copyright (C) 2009-2018 Jelmer Vernooij <jelmer@jelmer.uk>
#
# This program is free software; you can redistribute it and/or modify
# it under the terms of the GNU General Public License as published by
# the Free Software Foundation; either version 2 of the License, or
# (at your option) any later version.
#
# This program is distributed in the hope that it will be useful,
# but WITHOUT ANY WARRANTY; without even the implied warranty of
# MERCHANTABILITY or FITNESS FOR A PARTICULAR PURPOSE.  See the
# GNU General Public License for more details.
#
# You should have received a copy of the GNU General Public License
# along with this program; if not, write to the Free Software
# Foundation, Inc., 51 Franklin Street, Fifth Floor, Boston, MA 02110-1301 USA


"""Git Trees."""

from collections import deque
import errno
from functools import partial
from io import BytesIO
import os

from dulwich.config import (
    parse_submodules,
    ConfigFile as GitConfigFile,
    )
from dulwich.diff_tree import tree_changes, RenameDetector
from dulwich.errors import NotTreeError
from dulwich.index import (
    blob_from_path_and_stat,
    cleanup_mode,
    commit_tree,
    index_entry_from_stat,
    Index,
    IndexEntry,
    )
from dulwich.object_store import (
    OverlayObjectStore,
    )
from dulwich.objects import (
    Blob,
    Tree,
    ZERO_SHA,
    S_IFGITLINK,
    S_ISGITLINK,
    )
import stat
import posixpath

from .. import (
    controldir as _mod_controldir,
    delta,
    errors,
    mutabletree,
    osutils,
    revisiontree,
    trace,
    transport as _mod_transport,
    tree as _mod_tree,
    urlutils,
    workingtree,
    )
from ..revision import (
    CURRENT_REVISION,
    NULL_REVISION,
    )
from ..transport import get_transport
from ..tree import MissingNestedTree

from .mapping import (
    encode_git_path,
    decode_git_path,
    mode_is_executable,
    mode_kind,
    default_mapping,
    )
from ..bzr.inventorytree import InventoryTreeChange


class GitTreeDirectory(_mod_tree.TreeDirectory):

    __slots__ = ['file_id', 'name', 'parent_id']

    def __init__(self, file_id, name, parent_id):
        self.file_id = file_id
        self.name = name
        self.parent_id = parent_id

    @property
    def kind(self):
        return 'directory'

    @property
    def executable(self):
        return False

    def copy(self):
        return self.__class__(
            self.file_id, self.name, self.parent_id)

    def __repr__(self):
        return "%s(file_id=%r, name=%r, parent_id=%r)" % (
            self.__class__.__name__, self.file_id, self.name,
            self.parent_id)

    def __eq__(self, other):
        return (self.kind == other.kind and
                self.file_id == other.file_id and
                self.name == other.name and
                self.parent_id == other.parent_id)


class GitTreeFile(_mod_tree.TreeFile):

    __slots__ = ['file_id', 'name', 'parent_id', 'text_size',
                 'executable', 'git_sha1']

    def __init__(self, file_id, name, parent_id, text_size=None,
                 git_sha1=None, executable=None):
        self.file_id = file_id
        self.name = name
        self.parent_id = parent_id
        self.text_size = text_size
        self.git_sha1 = git_sha1
        self.executable = executable

    @property
    def kind(self):
        return 'file'

    def __eq__(self, other):
        return (self.kind == other.kind and
                self.file_id == other.file_id and
                self.name == other.name and
                self.parent_id == other.parent_id and
                self.git_sha1 == other.git_sha1 and
                self.text_size == other.text_size and
                self.executable == other.executable)

    def __repr__(self):
        return ("%s(file_id=%r, name=%r, parent_id=%r, text_size=%r, "
                "git_sha1=%r, executable=%r)") % (
            type(self).__name__, self.file_id, self.name, self.parent_id,
            self.text_size, self.git_sha1, self.executable)

    def copy(self):
        ret = self.__class__(
            self.file_id, self.name, self.parent_id)
        ret.git_sha1 = self.git_sha1
        ret.text_size = self.text_size
        ret.executable = self.executable
        return ret


class GitTreeSymlink(_mod_tree.TreeLink):

    __slots__ = ['file_id', 'name', 'parent_id', 'symlink_target']

    def __init__(self, file_id, name, parent_id,
                 symlink_target=None):
        self.file_id = file_id
        self.name = name
        self.parent_id = parent_id
        self.symlink_target = symlink_target

    @property
    def kind(self):
        return 'symlink'

    @property
    def executable(self):
        return False

    @property
    def text_size(self):
        return None

    def __repr__(self):
        return "%s(file_id=%r, name=%r, parent_id=%r, symlink_target=%r)" % (
            type(self).__name__, self.file_id, self.name, self.parent_id,
            self.symlink_target)

    def __eq__(self, other):
        return (self.kind == other.kind and
                self.file_id == other.file_id and
                self.name == other.name and
                self.parent_id == other.parent_id and
                self.symlink_target == other.symlink_target)

    def copy(self):
        return self.__class__(
            self.file_id, self.name, self.parent_id,
            self.symlink_target)


class GitTreeSubmodule(_mod_tree.TreeReference):

    __slots__ = ['file_id', 'name', 'parent_id', 'reference_revision']

    def __init__(self, file_id, name, parent_id, reference_revision=None):
        self.file_id = file_id
        self.name = name
        self.parent_id = parent_id
        self.reference_revision = reference_revision

    @property
    def executable(self):
        return False

    @property
    def kind(self):
        return 'tree-reference'

    def __repr__(self):
        return ("%s(file_id=%r, name=%r, parent_id=%r, "
                "reference_revision=%r)") % (
            type(self).__name__, self.file_id, self.name, self.parent_id,
            self.reference_revision)

    def __eq__(self, other):
        return (self.kind == other.kind and
                self.file_id == other.file_id and
                self.name == other.name and
                self.parent_id == other.parent_id and
                self.reference_revision == other.reference_revision)

    def copy(self):
        return self.__class__(
            self.file_id, self.name, self.parent_id,
            self.reference_revision)


entry_factory = {
    'directory': GitTreeDirectory,
    'file': GitTreeFile,
    'symlink': GitTreeSymlink,
    'tree-reference': GitTreeSubmodule,
    }


def ensure_normalized_path(path):
    """Check whether path is normalized.

    :raises InvalidNormalization: When path is not normalized, and cannot be
        accessed on this platform by the normalized path.
    :return: The NFC normalised version of path.
    """
    norm_path, can_access = osutils.normalized_filename(path)
    if norm_path != path:
        if can_access:
            return norm_path
        else:
            raise errors.InvalidNormalization(path)
    return path


class GitTree(_mod_tree.Tree):

    supports_file_ids = False

    def supports_symlinks(self):
        return True

    def iter_git_objects(self):
        """Iterate over all the objects in the tree.

        :return :Yields tuples with (path, sha, mode)
        """
        raise NotImplementedError(self.iter_git_objects)

    def git_snapshot(self, want_unversioned=False):
        """Snapshot a tree, and return tree object.

        :return: Tree sha and set of extras
        """
        raise NotImplementedError(self.snapshot)

    def preview_transform(self, pb=None):
        from .transform import GitTransformPreview
        return GitTransformPreview(self, pb=pb)

    def find_related_paths_across_trees(self, paths, trees=[],
                                        require_versioned=True):
        if paths is None:
            return None

        def include(t, p):
            if t.is_versioned(p):
                return True
            # Include directories, since they may exist but just be
            # empty
            try:
                if t.kind(p) == 'directory':
                    return True
            except _mod_transport.NoSuchFile:
                return False
            return False

        if require_versioned:
            trees = [self] + (trees if trees is not None else [])
            unversioned = set()
            for p in paths:
                for t in trees:
                    if include(t, p):
                        break
                else:
                    unversioned.add(p)
            if unversioned:
                raise errors.PathsNotVersionedError(unversioned)
        return filter(partial(include, self), paths)

    def _submodule_config(self):
        if self._submodules is None:
            try:
                with self.get_file('.gitmodules') as f:
                    config = GitConfigFile.from_file(f)
                    self._submodules = list(parse_submodules(config))
            except _mod_transport.NoSuchFile:
                self._submodules = []
        return self._submodules

    def _submodule_info(self):
        return {path: (url, section)
                for path, url, section in self._submodule_config()}

    def reference_parent(self, path):
        from ..branch import Branch
        (url, section) = self._submodule_info()[encode_git_path(path)]
        return Branch.open(url.decode('utf-8'))


class RemoteNestedTree(MissingNestedTree):

    _fmt = "Unable to access remote nested tree at %(path)s"


class GitRevisionTree(revisiontree.RevisionTree, GitTree):
    """Revision tree implementation based on Git objects."""

    def __init__(self, repository, revision_id):
        self._revision_id = revision_id
        self._repository = repository
        self._submodules = None
        self.store = repository._git.object_store
        if not isinstance(revision_id, bytes):
            raise TypeError(revision_id)
        self.commit_id, self.mapping = repository.lookup_bzr_revision_id(
            revision_id)
        if revision_id == NULL_REVISION:
            self.tree = None
            self.mapping = default_mapping
        else:
            try:
                commit = self.store[self.commit_id]
            except KeyError:
                raise errors.NoSuchRevision(repository, revision_id)
            self.tree = commit.tree

    def git_snapshot(self, want_unversioned=False):
        return self.tree, set()

    def _get_submodule_repository(self, relpath):
        if not isinstance(relpath, bytes):
            raise TypeError(relpath)
        try:
            url, section = self._submodule_info()[relpath]
        except KeyError:
            nested_repo_transport = None
        else:
            nested_repo_transport = self._repository.controldir.control_transport.clone(
<<<<<<< HEAD
                posixpath.join('modules', decode_git_path(section)))
            if not nested_repo_transport.has('.'):
                nested_url = urlutils.join(
                    self._repository.controldir.user_url, decode_git_path(url))
                nested_repo_transport = get_transport(nested_url)
        if nested_repo_transport is None:
            nested_repo_transport = self._repository.controldir.user_transport.clone(
                posixpath.join(decode_git_path(relpath)))
=======
                posixpath.join('modules', decode_git_path(info[1])))
            if not nested_repo_transport.has('.'):
                nested_repo_transport = self._repository.controldir.user_transport.clone(
                    posixpath.join(decode_git_path(info[1]), '.git'))
>>>>>>> a14f92ad
        nested_controldir = _mod_controldir.ControlDir.open_from_transport(
            nested_repo_transport)
        return nested_controldir.find_repository()

    def _get_submodule_store(self, relpath):
        repo = self._get_submodule_repository(relpath)
        if not hasattr(repo, '_git'):
            raise RemoteNestedTree(relpath)
        return repo._git.object_store

    def get_nested_tree(self, path):
        encoded_path = encode_git_path(path)
        nested_repo = self._get_submodule_repository(encoded_path)
        ref_rev = self.get_reference_revision(path)
        return nested_repo.revision_tree(ref_rev)

    def supports_rename_tracking(self):
        return False

    def get_file_revision(self, path):
        change_scanner = self._repository._file_change_scanner
        if self.commit_id == ZERO_SHA:
            return NULL_REVISION
        (store, unused_path, commit_id) = change_scanner.find_last_change_revision(
            encode_git_path(path), self.commit_id)
        return self.mapping.revision_id_foreign_to_bzr(commit_id)

    def get_file_mtime(self, path):
        change_scanner = self._repository._file_change_scanner
        if self.commit_id == ZERO_SHA:
            return NULL_REVISION
        try:
            (store, unused_path, commit_id) = change_scanner.find_last_change_revision(
                encode_git_path(path), self.commit_id)
        except KeyError:
            raise _mod_transport.NoSuchFile(path)
        commit = store[commit_id]
        return commit.commit_time

    def is_versioned(self, path):
        return self.has_filename(path)

    def path2id(self, path):
        if self.mapping.is_special_file(path):
            return None
        if not self.is_versioned(path):
            return None
        return self.mapping.generate_file_id(osutils.safe_unicode(path))

    def all_versioned_paths(self):
        ret = {u''}
        todo = [(self.store, b'', self.tree)]
        while todo:
            (store, path, tree_id) = todo.pop()
            if tree_id is None:
                continue
            tree = store[tree_id]
            for name, mode, hexsha in tree.items():
                subpath = posixpath.join(path, name)
                ret.add(decode_git_path(subpath))
                if stat.S_ISDIR(mode):
                    todo.append((store, subpath, hexsha))
        return ret

    def _lookup_path(self, path):
        if self.tree is None:
            raise _mod_transport.NoSuchFile(path)

        encoded_path = encode_git_path(path)
        parts = encoded_path.split(b'/')
        hexsha = self.tree
        store = self.store
        mode = None
        for i, p in enumerate(parts):
            if not p:
                continue
            obj = store[hexsha]
            if not isinstance(obj, Tree):
                raise NotTreeError(hexsha)
            try:
                mode, hexsha = obj[p]
            except KeyError:
                raise _mod_transport.NoSuchFile(path)
            if S_ISGITLINK(mode) and i != len(parts) - 1:
                store = self._get_submodule_store(b'/'.join(parts[:i + 1]))
                hexsha = store[hexsha].tree
        return (store, mode, hexsha)

    def is_executable(self, path):
        (store, mode, hexsha) = self._lookup_path(path)
        if mode is None:
            # the tree root is a directory
            return False
        return mode_is_executable(mode)

    def kind(self, path):
        (store, mode, hexsha) = self._lookup_path(path)
        if mode is None:
            # the tree root is a directory
            return "directory"
        return mode_kind(mode)

    def has_filename(self, path):
        try:
            self._lookup_path(path)
        except _mod_transport.NoSuchFile:
            return False
        else:
            return True

    def list_files(self, include_root=False, from_dir=None, recursive=True,
                   recurse_nested=False):
        if self.tree is None:
            return
        if from_dir is None or from_dir == '.':
            from_dir = u""
        (store, mode, hexsha) = self._lookup_path(from_dir)
        if mode is None:  # Root
            root_ie = self._get_dir_ie(b"", None)
        else:
            parent_path = posixpath.dirname(from_dir)
            parent_id = self.mapping.generate_file_id(parent_path)
            if mode_kind(mode) == 'directory':
                root_ie = self._get_dir_ie(encode_git_path(from_dir), parent_id)
            else:
                root_ie = self._get_file_ie(
                    store, encode_git_path(from_dir),
                    posixpath.basename(from_dir), mode, hexsha)
        if include_root:
            yield (from_dir, "V", root_ie.kind, root_ie)
        todo = []
        if root_ie.kind == 'directory':
            todo.append((store, encode_git_path(from_dir),
                         b"", hexsha, root_ie.file_id))
        while todo:
            (store, path, relpath, hexsha, parent_id) = todo.pop()
            tree = store[hexsha]
            for name, mode, hexsha in tree.iteritems():
                if self.mapping.is_special_file(name):
                    continue
                child_path = posixpath.join(path, name)
                child_relpath = posixpath.join(relpath, name)
                if S_ISGITLINK(mode) and recurse_nested:
                    mode = stat.S_IFDIR
                    store = self._get_submodule_store(child_relpath)
                    hexsha = store[hexsha].tree
                if stat.S_ISDIR(mode):
                    ie = self._get_dir_ie(child_path, parent_id)
                    if recursive:
                        todo.append(
                            (store, child_path, child_relpath, hexsha,
                             ie.file_id))
                else:
                    ie = self._get_file_ie(
                        store, child_path, name, mode, hexsha, parent_id)
                yield (decode_git_path(child_relpath), "V", ie.kind, ie)

    def _get_file_ie(self, store, path, name, mode, hexsha, parent_id):
        if not isinstance(path, bytes):
            raise TypeError(path)
        if not isinstance(name, bytes):
            raise TypeError(name)
        kind = mode_kind(mode)
        path = decode_git_path(path)
        name = decode_git_path(name)
        file_id = self.mapping.generate_file_id(path)
        ie = entry_factory[kind](file_id, name, parent_id)
        if kind == 'symlink':
            ie.symlink_target = decode_git_path(store[hexsha].data)
        elif kind == 'tree-reference':
            ie.reference_revision = self.mapping.revision_id_foreign_to_bzr(
                hexsha)
        else:
            ie.git_sha1 = hexsha
            ie.text_size = None
            ie.executable = mode_is_executable(mode)
        return ie

    def _get_dir_ie(self, path, parent_id):
        path = decode_git_path(path)
        file_id = self.mapping.generate_file_id(path)
        return GitTreeDirectory(file_id, posixpath.basename(path), parent_id)

    def iter_child_entries(self, path):
        (store, mode, tree_sha) = self._lookup_path(path)

        if mode is not None and not stat.S_ISDIR(mode):
            return

        encoded_path = encode_git_path(path)
        file_id = self.path2id(path)
        tree = store[tree_sha]
        for name, mode, hexsha in tree.iteritems():
            if self.mapping.is_special_file(name):
                continue
            child_path = posixpath.join(encoded_path, name)
            if stat.S_ISDIR(mode):
                yield self._get_dir_ie(child_path, file_id)
            else:
                yield self._get_file_ie(store, child_path, name, mode, hexsha,
                                        file_id)

    def iter_entries_by_dir(self, specific_files=None,
                            recurse_nested=False):
        if self.tree is None:
            return
        if specific_files is not None:
            if specific_files in ([""], []):
                specific_files = None
            else:
                specific_files = set([encode_git_path(p)
                                      for p in specific_files])
        todo = deque([(self.store, b"", self.tree, self.path2id(''))])
        if specific_files is None or u"" in specific_files:
            yield u"", self._get_dir_ie(b"", None)
        while todo:
            store, path, tree_sha, parent_id = todo.popleft()
            tree = store[tree_sha]
            extradirs = []
            for name, mode, hexsha in tree.iteritems():
                if self.mapping.is_special_file(name):
                    continue
                child_path = posixpath.join(path, name)
                child_path_decoded = decode_git_path(child_path)
                if recurse_nested and S_ISGITLINK(mode):
                    mode = stat.S_IFDIR
                    substore = self._get_submodule_store(child_path)
                    hexsha = substore[hexsha].tree
                else:
                    substore = store
                if stat.S_ISDIR(mode):
                    if (specific_files is None or
                            any([p for p in specific_files if p.startswith(
                                child_path)])):
                        extradirs.append(
                            (substore, child_path, hexsha,
                             self.path2id(child_path_decoded)))
                if specific_files is None or child_path in specific_files:
                    if stat.S_ISDIR(mode):
                        yield (child_path_decoded,
                               self._get_dir_ie(child_path, parent_id))
                    else:
                        yield (child_path_decoded,
                               self._get_file_ie(substore, child_path, name, mode,
                                                 hexsha, parent_id))
            todo.extendleft(reversed(extradirs))

    def iter_references(self):
        if self.supports_tree_reference():
            for path, entry in self.iter_entries_by_dir():
                if entry.kind == 'tree-reference':
                    yield path

    def get_revision_id(self):
        """See RevisionTree.get_revision_id."""
        return self._revision_id

    def get_file_sha1(self, path, stat_value=None):
        if self.tree is None:
            raise _mod_transport.NoSuchFile(path)
        return osutils.sha_string(self.get_file_text(path))

    def get_file_verifier(self, path, stat_value=None):
        (store, mode, hexsha) = self._lookup_path(path)
        return ("GIT", hexsha)

    def get_file_size(self, path):
        (store, mode, hexsha) = self._lookup_path(path)
        if stat.S_ISREG(mode):
            return len(store[hexsha].data)
        return None

    def get_file_text(self, path):
        """See RevisionTree.get_file_text."""
        (store, mode, hexsha) = self._lookup_path(path)
        if stat.S_ISREG(mode):
            return store[hexsha].data
        else:
            return b""

    def get_symlink_target(self, path):
        """See RevisionTree.get_symlink_target."""
        (store, mode, hexsha) = self._lookup_path(path)
        if stat.S_ISLNK(mode):
            return decode_git_path(store[hexsha].data)
        else:
            return None

    def get_reference_revision(self, path):
        """See RevisionTree.get_symlink_target."""
        (store, mode, hexsha) = self._lookup_path(path)
        if S_ISGITLINK(mode):
            try:
                nested_repo = self._get_submodule_repository(encode_git_path(path))
            except errors.NotBranchError:
                return self.mapping.revision_id_foreign_to_bzr(hexsha)
            else:
                try:
                    return nested_repo.lookup_foreign_revision_id(hexsha)
                except KeyError:
                    return self.mapping.revision_id_foreign_to_bzr(hexsha)
        else:
            return None

    def _comparison_data(self, entry, path):
        if entry is None:
            return None, False, None
        return entry.kind, entry.executable, None

    def path_content_summary(self, path):
        """See Tree.path_content_summary."""
        try:
            (store, mode, hexsha) = self._lookup_path(path)
        except _mod_transport.NoSuchFile:
            return ('missing', None, None, None)
        kind = mode_kind(mode)
        if kind == 'file':
            executable = mode_is_executable(mode)
            contents = store[hexsha].data
            return (kind, len(contents), executable,
                    osutils.sha_string(contents))
        elif kind == 'symlink':
            return (kind, None, None, decode_git_path(store[hexsha].data))
        elif kind == 'tree-reference':
            nested_repo = self._get_submodule_repository(encode_git_path(path))
            return (kind, None, None,
                    nested_repo.lookup_foreign_revision_id(hexsha))
        else:
            return (kind, None, None, None)

    def _iter_tree_contents(self, include_trees=False):
        if self.tree is None:
            return iter([])
        return self.store.iter_tree_contents(
            self.tree, include_trees=include_trees)

    def annotate_iter(self, path, default_revision=CURRENT_REVISION):
        """Return an iterator of revision_id, line tuples.

        For working trees (and mutable trees in general), the special
        revision_id 'current:' will be used for lines that are new in this
        tree, e.g. uncommitted changes.
        :param default_revision: For lines that don't match a basis, mark them
            with this revision id. Not all implementations will make use of
            this value.
        """
        with self.lock_read():
            # Now we have the parents of this content
            from breezy.annotate import Annotator
            from .annotate import AnnotateProvider
            annotator = Annotator(AnnotateProvider(
                self._repository._file_change_scanner))
            this_key = (path, self.get_file_revision(path))
            annotations = [(key[-1], line)
                           for key, line in annotator.annotate_flat(this_key)]
            return annotations

    def _get_rules_searcher(self, default_searcher):
        return default_searcher

    def walkdirs(self, prefix=u""):
        (store, mode, hexsha) = self._lookup_path(prefix)
        todo = deque(
            [(store, encode_git_path(prefix), hexsha)])
        while todo:
            store, path, tree_sha = todo.popleft()
            path_decoded = decode_git_path(path)
            tree = store[tree_sha]
            children = []
            for name, mode, hexsha in tree.iteritems():
                if self.mapping.is_special_file(name):
                    continue
                child_path = posixpath.join(path, name)
                if stat.S_ISDIR(mode):
                    todo.append((store, child_path, hexsha))
                children.append(
                    (decode_git_path(child_path), decode_git_path(name),
                        mode_kind(mode), None,
                        mode_kind(mode)))
            yield path_decoded, children


def tree_delta_from_git_changes(changes, mappings,
                                specific_files=None,
                                require_versioned=False, include_root=False,
                                source_extras=None, target_extras=None):
    """Create a TreeDelta from two git trees.

    source and target are iterators over tuples with:
        (filename, sha, mode)
    """
    (old_mapping, new_mapping) = mappings
    if target_extras is None:
        target_extras = set()
    if source_extras is None:
        source_extras = set()
    ret = delta.TreeDelta()
    added = []
    for (change_type, old, new) in changes:
        (oldpath, oldmode, oldsha) = old
        (newpath, newmode, newsha) = new
        if newpath == b'' and not include_root:
            continue
        copied = (change_type == 'copy')
        if oldpath is not None:
            oldpath_decoded = decode_git_path(oldpath)
        else:
            oldpath_decoded = None
        if newpath is not None:
            newpath_decoded = decode_git_path(newpath)
        else:
            newpath_decoded = None
        if not (specific_files is None or
                (oldpath is not None and
                    osutils.is_inside_or_parent_of_any(
                        specific_files, oldpath_decoded)) or
                (newpath is not None and
                    osutils.is_inside_or_parent_of_any(
                        specific_files, newpath_decoded))):
            continue

        if oldpath is None:
            oldexe = None
            oldkind = None
            oldname = None
            oldparent = None
            oldversioned = False
        else:
            oldversioned = (oldpath not in source_extras)
            if oldmode:
                oldexe = mode_is_executable(oldmode)
                oldkind = mode_kind(oldmode)
            else:
                oldexe = False
                oldkind = None
            if oldpath == b'':
                oldparent = None
                oldname = u''
            else:
                (oldparentpath, oldname) = osutils.split(oldpath_decoded)
                oldparent = old_mapping.generate_file_id(oldparentpath)
        if newpath is None:
            newexe = None
            newkind = None
            newname = None
            newparent = None
            newversioned = False
        else:
            newversioned = (newpath not in target_extras)
            if newmode:
                newexe = mode_is_executable(newmode)
                newkind = mode_kind(newmode)
            else:
                newexe = False
                newkind = None
            if newpath_decoded == u'':
                newparent = None
                newname = u''
            else:
                newparentpath, newname = osutils.split(newpath_decoded)
                newparent = new_mapping.generate_file_id(newparentpath)
        if oldversioned and not copied:
            fileid = old_mapping.generate_file_id(oldpath_decoded)
        elif newversioned:
            fileid = new_mapping.generate_file_id(newpath_decoded)
        else:
            fileid = None
        if old_mapping.is_special_file(oldpath):
            oldpath = None
        if new_mapping.is_special_file(newpath):
            newpath = None
        if oldpath is None and newpath is None:
            continue
        change = InventoryTreeChange(
            fileid, (oldpath_decoded, newpath_decoded), (oldsha != newsha),
            (oldversioned, newversioned),
            (oldparent, newparent), (oldname, newname),
            (oldkind, newkind), (oldexe, newexe),
            copied=copied)
        if newpath is not None and not newversioned and newkind != 'directory':
            change.file_id = None
            ret.unversioned.append(change)
        elif change_type == 'add':
            added.append((newpath, newkind, newsha))
        elif newpath is None or newmode == 0:
            ret.removed.append(change)
        elif change_type == 'delete':
            ret.removed.append(change)
        elif change_type == 'copy':
            if stat.S_ISDIR(oldmode) and stat.S_ISDIR(newmode):
                continue
            ret.copied.append(change)
        elif change_type == 'rename':
            if stat.S_ISDIR(oldmode) and stat.S_ISDIR(newmode):
                continue
            ret.renamed.append(change)
        elif mode_kind(oldmode) != mode_kind(newmode):
            ret.kind_changed.append(change)
        elif oldsha != newsha or oldmode != newmode:
            if stat.S_ISDIR(oldmode) and stat.S_ISDIR(newmode):
                continue
            ret.modified.append(change)
        else:
            ret.unchanged.append(change)

    implicit_dirs = {b''}
    for path, kind, sha in added:
        if kind == 'directory' or path in target_extras:
            continue
        implicit_dirs.update(osutils.parent_directories(path))

    for path, kind, sha in added:
        if kind == 'directory' and path not in implicit_dirs:
            continue
        path_decoded = decode_git_path(path)
        parent_path, basename = osutils.split(path_decoded)
        parent_id = new_mapping.generate_file_id(parent_path)
        file_id = new_mapping.generate_file_id(path_decoded)
        ret.added.append(
            InventoryTreeChange(
                file_id, (None, path_decoded), True,
                (False, True),
                (None, parent_id),
                (None, basename), (None, kind), (None, False)))

    return ret


def changes_from_git_changes(changes, mapping, specific_files=None,
                             include_unchanged=False, source_extras=None,
                             target_extras=None):
    """Create a iter_changes-like generator from a git stream.

    source and target are iterators over tuples with:
        (filename, sha, mode)
    """
    if target_extras is None:
        target_extras = set()
    if source_extras is None:
        source_extras = set()
    for (change_type, old, new) in changes:
        if change_type == 'unchanged' and not include_unchanged:
            continue
        (oldpath, oldmode, oldsha) = old
        (newpath, newmode, newsha) = new
        if oldpath is not None:
            oldpath_decoded = decode_git_path(oldpath)
        else:
            oldpath_decoded = None
        if newpath is not None:
            newpath_decoded = decode_git_path(newpath)
        else:
            newpath_decoded = None
        if not (specific_files is None or
                (oldpath_decoded is not None and
                    osutils.is_inside_or_parent_of_any(
                        specific_files, oldpath_decoded)) or
                (newpath_decoded is not None and
                    osutils.is_inside_or_parent_of_any(
                        specific_files, newpath_decoded))):
            continue
        if oldpath is not None and mapping.is_special_file(oldpath):
            continue
        if newpath is not None and mapping.is_special_file(newpath):
            continue
        if oldpath is None:
            oldexe = None
            oldkind = None
            oldname = None
            oldparent = None
            oldversioned = False
        else:
            oldversioned = (oldpath not in source_extras)
            if oldmode:
                oldexe = mode_is_executable(oldmode)
                oldkind = mode_kind(oldmode)
            else:
                oldexe = False
                oldkind = None
            if oldpath_decoded == u'':
                oldparent = None
                oldname = u''
            else:
                (oldparentpath, oldname) = osutils.split(oldpath_decoded)
                oldparent = mapping.generate_file_id(oldparentpath)
        if newpath is None:
            newexe = None
            newkind = None
            newname = None
            newparent = None
            newversioned = False
        else:
            newversioned = (newpath not in target_extras)
            if newmode:
                newexe = mode_is_executable(newmode)
                newkind = mode_kind(newmode)
            else:
                newexe = False
                newkind = None
            if newpath_decoded == u'':
                newparent = None
                newname = u''
            else:
                newparentpath, newname = osutils.split(newpath_decoded)
                newparent = mapping.generate_file_id(newparentpath)
        if (not include_unchanged and
                oldkind == 'directory' and newkind == 'directory' and
                oldpath_decoded == newpath_decoded):
            continue
        if oldversioned and change_type != 'copy':
            fileid = mapping.generate_file_id(oldpath_decoded)
        elif newversioned:
            fileid = mapping.generate_file_id(newpath_decoded)
        else:
            fileid = None
        if oldkind == 'directory' and newkind == 'directory':
            modified = False
        else:
            modified = (oldsha != newsha) or (oldmode != newmode)
        yield InventoryTreeChange(
            fileid, (oldpath_decoded, newpath_decoded),
            modified,
            (oldversioned, newversioned),
            (oldparent, newparent), (oldname, newname),
            (oldkind, newkind), (oldexe, newexe),
            copied=(change_type == 'copy'))


class InterGitTrees(_mod_tree.InterTree):
    """InterTree that works between two git trees."""

    _matching_from_tree_format = None
    _matching_to_tree_format = None
    _test_mutable_trees_to_test_trees = None

    def __init__(self, source, target):
        super(InterGitTrees, self).__init__(source, target)
        if self.source.store == self.target.store:
            self.store = self.source.store
        else:
            self.store = OverlayObjectStore(
                [self.source.store, self.target.store])
        self.rename_detector = RenameDetector(self.store)

    @classmethod
    def is_compatible(cls, source, target):
        return isinstance(source, GitTree) and isinstance(target, GitTree)

    def compare(self, want_unchanged=False, specific_files=None,
                extra_trees=None, require_versioned=False, include_root=False,
                want_unversioned=False):
        with self.lock_read():
            changes, source_extras, target_extras = self._iter_git_changes(
                want_unchanged=want_unchanged,
                require_versioned=require_versioned,
                specific_files=specific_files,
                extra_trees=extra_trees,
                want_unversioned=want_unversioned)
            return tree_delta_from_git_changes(
                changes, (self.source.mapping, self.target.mapping),
                specific_files=specific_files,
                include_root=include_root,
                source_extras=source_extras, target_extras=target_extras)

    def iter_changes(self, include_unchanged=False, specific_files=None,
                     pb=None, extra_trees=[], require_versioned=True,
                     want_unversioned=False):
        with self.lock_read():
            changes, source_extras, target_extras = self._iter_git_changes(
                want_unchanged=include_unchanged,
                require_versioned=require_versioned,
                specific_files=specific_files,
                extra_trees=extra_trees,
                want_unversioned=want_unversioned)
            return changes_from_git_changes(
                changes, self.target.mapping,
                specific_files=specific_files,
                include_unchanged=include_unchanged,
                source_extras=source_extras,
                target_extras=target_extras)

    def _iter_git_changes(self, want_unchanged=False, specific_files=None,
                          require_versioned=False, extra_trees=None,
                          want_unversioned=False, include_trees=True):
        trees = [self.source]
        if extra_trees is not None:
            trees.extend(extra_trees)
        if specific_files is not None:
            specific_files = self.target.find_related_paths_across_trees(
                specific_files, trees,
                require_versioned=require_versioned)
        # TODO(jelmer): Restrict to specific_files, for performance reasons.
        with self.lock_read():
            from_tree_sha, from_extras = self.source.git_snapshot(
                want_unversioned=want_unversioned)
            to_tree_sha, to_extras = self.target.git_snapshot(
                want_unversioned=want_unversioned)
            changes = tree_changes(
                self.store, from_tree_sha, to_tree_sha,
                include_trees=include_trees,
                rename_detector=self.rename_detector,
                want_unchanged=want_unchanged, change_type_same=True)
            return changes, from_extras, to_extras

    def find_target_path(self, path, recurse='none'):
        ret = self.find_target_paths([path], recurse=recurse)
        return ret[path]

    def find_source_path(self, path, recurse='none'):
        ret = self.find_source_paths([path], recurse=recurse)
        return ret[path]

    def find_target_paths(self, paths, recurse='none'):
        paths = set(paths)
        ret = {}
        changes = self._iter_git_changes(
            specific_files=paths, include_trees=False)[0]
        for (change_type, old, new) in changes:
            if old[0] is None:
                continue
            oldpath = decode_git_path(old[0])
            if oldpath in paths:
                ret[oldpath] = decode_git_path(new[0]) if new[0] else None
        for path in paths:
            if path not in ret:
                if self.source.has_filename(path):
                    if self.target.has_filename(path):
                        ret[path] = path
                    else:
                        ret[path] = None
                else:
                    raise _mod_transport.NoSuchFile(path)
        return ret

    def find_source_paths(self, paths, recurse='none'):
        paths = set(paths)
        ret = {}
        changes = self._iter_git_changes(
            specific_files=paths, include_trees=False)[0]
        for (change_type, old, new) in changes:
            if new[0] is None:
                continue
            newpath = decode_git_path(new[0])
            if newpath in paths:
                ret[newpath] = decode_git_path(old[0]) if old[0] else None
        for path in paths:
            if path not in ret:
                if self.target.has_filename(path):
                    if self.source.has_filename(path):
                        ret[path] = path
                    else:
                        ret[path] = None
                else:
                    raise _mod_transport.NoSuchFile(path)
        return ret


_mod_tree.InterTree.register_optimiser(InterGitTrees)


class MutableGitIndexTree(mutabletree.MutableTree, GitTree):

    def __init__(self):
        self._lock_mode = None
        self._lock_count = 0
        self._versioned_dirs = None
        self._index_dirty = False
        self._submodules = None

    def git_snapshot(self, want_unversioned=False):
        return snapshot_workingtree(self, want_unversioned=want_unversioned)

    def is_versioned(self, path):
        with self.lock_read():
            path = encode_git_path(path.rstrip('/'))
            (index, subpath) = self._lookup_index(path)
            return (subpath in index or self._has_dir(path))

    def _has_dir(self, path):
        if not isinstance(path, bytes):
            raise TypeError(path)
        if path == b"":
            return True
        if self._versioned_dirs is None:
            self._load_dirs()
        return path in self._versioned_dirs

    def _load_dirs(self):
        if self._lock_mode is None:
            raise errors.ObjectNotLocked(self)
        self._versioned_dirs = set()
        for p, sha, mode in self.iter_git_objects():
            self._ensure_versioned_dir(posixpath.dirname(p))

    def _ensure_versioned_dir(self, dirname):
        if not isinstance(dirname, bytes):
            raise TypeError(dirname)
        if dirname in self._versioned_dirs:
            return
        if dirname != b"":
            self._ensure_versioned_dir(posixpath.dirname(dirname))
        self._versioned_dirs.add(dirname)

    def path2id(self, path):
        with self.lock_read():
            path = path.rstrip('/')
            if self.is_versioned(path.rstrip('/')):
                return self.mapping.generate_file_id(
                    osutils.safe_unicode(path))
            return None

    def _set_root_id(self, file_id):
        raise errors.UnsupportedOperation(self._set_root_id, self)

    def add(self, files, kinds=None):
        """Add paths to the set of versioned paths.

        Note that the command line normally calls smart_add instead,
        which can automatically recurse.

        This adds the files to the tree, so that they will be
        recorded by the next commit.

        Args:
          files: List of paths to add, relative to the base of the tree.
          kinds: Optional parameter to specify the kinds to be used for
            each file.
        """
        if isinstance(files, str):
            # XXX: Passing a single string is inconsistent and should be
            # deprecated.
            if not (kinds is None or isinstance(kinds, str)):
                raise AssertionError()
            files = [files]
            if kinds is not None:
                kinds = [kinds]

        files = [path.strip('/') for path in files]

        if kinds is None:
            kinds = [None] * len(files)
        elif not len(kinds) == len(files):
            raise AssertionError()
        with self.lock_tree_write():
            for f in files:
                # generic constraint checks:
                if self.is_control_filename(f):
                    raise errors.ForbiddenControlFileError(filename=f)
                fp = osutils.splitpath(f)
            # fill out file kinds for all files [not needed when we stop
            # caring about the instantaneous file kind within a uncommmitted tree
            #
            self._gather_kinds(files, kinds)
            for (path, kind) in zip(files, kinds):
                path, can_access = osutils.normalized_filename(path)
                if not can_access:
                    raise errors.InvalidNormalization(path)
                self._index_add_entry(path, kind)

    def _gather_kinds(self, files, kinds):
        """Helper function for add - sets the entries of kinds."""
        raise NotImplementedError(self._gather_kinds)

    def _read_submodule_head(self, path):
        raise NotImplementedError(self._read_submodule_head)

    def _lookup_index(self, encoded_path):
        if not isinstance(encoded_path, bytes):
            raise TypeError(encoded_path)
        # Common case:
        if encoded_path in self.index:
            return self.index, encoded_path
        # TODO(jelmer): Perhaps have a cache with paths under which some
        # submodules exist?
        index = self.index
        remaining_path = encoded_path
        while True:
            parts = remaining_path.split(b'/')
            for i in range(1, len(parts)):
                basepath = b'/'.join(parts[:i])
                try:
                    value = index[basepath]
                except KeyError:
                    continue
                else:
                    if S_ISGITLINK(value.mode):
                        index = self._get_submodule_index(basepath)
                        remaining_path = b'/'.join(parts[i:])
                        break
                    else:
                        return index, remaining_path
            else:
                return index, remaining_path
        return index, remaining_path

    def _index_del_entry(self, index, path):
        del index[path]
        # TODO(jelmer): Keep track of dirty per index
        self._index_dirty = True

    def _apply_index_changes(self, changes):
        for (path, kind, executability, reference_revision,
             symlink_target) in changes:
            if kind is None or kind == 'directory':
                (index, subpath) = self._lookup_index(
                    encode_git_path(path))
                try:
                    self._index_del_entry(index, subpath)
                except KeyError:
                    pass
                else:
                    self._versioned_dirs = None
            else:
                self._index_add_entry(
                    path, kind,
                    reference_revision=reference_revision,
                    symlink_target=symlink_target)
        self.flush()

    def _index_add_entry(
            self, path, kind, flags=0, reference_revision=None,
            symlink_target=None):
        if kind == "directory":
            # Git indexes don't contain directories
            return
        elif kind == "file":
            blob = Blob()
            try:
                file, stat_val = self.get_file_with_stat(path)
            except (_mod_transport.NoSuchFile, IOError):
                # TODO: Rather than come up with something here, use the old
                # index
                file = BytesIO()
                stat_val = os.stat_result(
                    (stat.S_IFREG | 0o644, 0, 0, 0, 0, 0, 0, 0, 0, 0))
            with file:
                blob.set_raw_string(file.read())
            # Add object to the repository if it didn't exist yet
            if blob.id not in self.store:
                self.store.add_object(blob)
            hexsha = blob.id
        elif kind == "symlink":
            blob = Blob()
            try:
                stat_val = self._lstat(path)
            except EnvironmentError:
                # TODO: Rather than come up with something here, use the
                # old index
                stat_val = os.stat_result(
                    (stat.S_IFLNK, 0, 0, 0, 0, 0, 0, 0, 0, 0))
            if symlink_target is None:
                symlink_target = self.get_symlink_target(path)
            blob.set_raw_string(encode_git_path(symlink_target))
            # Add object to the repository if it didn't exist yet
            if blob.id not in self.store:
                self.store.add_object(blob)
            hexsha = blob.id
        elif kind == "tree-reference":
            if reference_revision is not None:
                hexsha = self.branch.lookup_bzr_revision_id(
                    reference_revision)[0]
            else:
                hexsha = self._read_submodule_head(path)
                if hexsha is None:
                    raise errors.NoCommits(path)
            try:
                stat_val = self._lstat(path)
            except EnvironmentError:
                stat_val = os.stat_result(
                    (S_IFGITLINK, 0, 0, 0, 0, 0, 0, 0, 0, 0))
            stat_val = os.stat_result((S_IFGITLINK, ) + stat_val[1:])
        else:
            raise AssertionError("unknown kind '%s'" % kind)
        # Add an entry to the index or update the existing entry
        ensure_normalized_path(path)
        encoded_path = encode_git_path(path)
        if b'\r' in encoded_path or b'\n' in encoded_path:
            # TODO(jelmer): Why do we need to do this?
            trace.mutter('ignoring path with invalid newline in it: %r', path)
            return
        (index, index_path) = self._lookup_index(encoded_path)
        index[index_path] = index_entry_from_stat(stat_val, hexsha, flags)
        self._index_dirty = True
        if self._versioned_dirs is not None:
            self._ensure_versioned_dir(index_path)

    def iter_git_objects(self):
        for p, entry in self._recurse_index_entries():
            yield p, entry.sha, entry.mode

    def _recurse_index_entries(self, index=None, basepath=b"",
                               recurse_nested=False):
        # Iterate over all index entries
        with self.lock_read():
            if index is None:
                index = self.index
            for path, value in index.items():
                if S_ISGITLINK(value.mode) and recurse_nested:
                    subindex = self._get_submodule_index(path)
                    for entry in self._recurse_index_entries(
                            index=subindex, basepath=path,
                            recurse_nested=recurse_nested):
                        yield entry
                else:
                    yield (posixpath.join(basepath, path), value)

    def iter_entries_by_dir(self, specific_files=None,
                            recurse_nested=False):
        with self.lock_read():
            if specific_files is not None:
                specific_files = set(specific_files)
            else:
                specific_files = None
            root_ie = self._get_dir_ie(u"", None)
            ret = {}
            if specific_files is None or u"" in specific_files:
                ret[(u"", u"")] = root_ie
            dir_ids = {u"": root_ie.file_id}
            for path, value in self._recurse_index_entries(
                    recurse_nested=recurse_nested):
                if self.mapping.is_special_file(path):
                    continue
                path = decode_git_path(path)
                if specific_files is not None and path not in specific_files:
                    continue
                (parent, name) = posixpath.split(path)
                try:
                    file_ie = self._get_file_ie(name, path, value, None)
                except _mod_transport.NoSuchFile:
                    continue
                if specific_files is None:
                    for (dir_path, dir_ie) in self._add_missing_parent_ids(
                            parent, dir_ids):
                        ret[(posixpath.dirname(dir_path), dir_path)] = dir_ie
                file_ie.parent_id = self.path2id(parent)
                ret[(posixpath.dirname(path), path)] = file_ie
            # Special casing for directories
            if specific_files:
                for path in specific_files:
                    key = (posixpath.dirname(path), path)
                    if key not in ret and self.is_versioned(path):
                        ret[key] = self._get_dir_ie(path, self.path2id(key[0]))
            return ((path, ie) for ((_, path), ie) in sorted(ret.items()))

    def iter_references(self):
        if self.supports_tree_reference():
            # TODO(jelmer): Implement a more efficient version of this
            for path, entry in self.iter_entries_by_dir():
                if entry.kind == 'tree-reference':
                    yield path

    def _get_dir_ie(self, path, parent_id):
        file_id = self.path2id(path)
        return GitTreeDirectory(file_id,
                                posixpath.basename(path).strip("/"), parent_id)

    def _get_file_ie(self, name, path, value, parent_id):
        if not isinstance(name, str):
            raise TypeError(name)
        if not isinstance(path, str):
            raise TypeError(path)
        if not isinstance(value, tuple) and not isinstance(value, IndexEntry):
            raise TypeError(value)
        file_id = self.path2id(path)
        if not isinstance(file_id, bytes):
            raise TypeError(file_id)
        kind = mode_kind(value.mode)
        ie = entry_factory[kind](file_id, name, parent_id)
        if kind == 'symlink':
            ie.symlink_target = self.get_symlink_target(path)
        elif kind == 'tree-reference':
            ie.reference_revision = self.get_reference_revision(path)
        else:
            ie.git_sha1 = value.sha
            ie.text_size = value.size
            ie.executable = bool(stat.S_ISREG(value.mode) and stat.S_IEXEC & value.mode)
        return ie

    def _add_missing_parent_ids(self, path, dir_ids):
        if path in dir_ids:
            return []
        parent = posixpath.dirname(path).strip("/")
        ret = self._add_missing_parent_ids(parent, dir_ids)
        parent_id = dir_ids[parent]
        ie = self._get_dir_ie(path, parent_id)
        dir_ids[path] = ie.file_id
        ret.append((path, ie))
        return ret

    def _comparison_data(self, entry, path):
        if entry is None:
            return None, False, None
        return entry.kind, entry.executable, None

    def _unversion_path(self, path):
        if self._lock_mode is None:
            raise errors.ObjectNotLocked(self)
        encoded_path = encode_git_path(path)
        count = 0
        (index, subpath) = self._lookup_index(encoded_path)
        try:
            self._index_del_entry(index, encoded_path)
        except KeyError:
            # A directory, perhaps?
            # TODO(jelmer): Deletes that involve submodules?
            for p in list(index):
                if p.startswith(subpath + b"/"):
                    count += 1
                    self._index_del_entry(index, p)
        else:
            count = 1
        self._versioned_dirs = None
        return count

    def unversion(self, paths):
        with self.lock_tree_write():
            for path in paths:
                if self._unversion_path(path) == 0:
                    raise _mod_transport.NoSuchFile(path)
            self._versioned_dirs = None
            self.flush()

    def flush(self):
        pass

    def update_basis_by_delta(self, revid, delta):
        # TODO(jelmer): This shouldn't be called, it's inventory specific.
        for (old_path, new_path, file_id, ie) in delta:
            if old_path is not None:
                (index, old_subpath) = self._lookup_index(
                    encode_git_path(old_path))
                if old_subpath in index:
                    self._index_del_entry(index, old_subpath)
                    self._versioned_dirs = None
            if new_path is not None and ie.kind != 'directory':
                self._index_add_entry(new_path, ie.kind)
        self.flush()
        self._set_merges_from_parent_ids([])

    def move(self, from_paths, to_dir=None, after=None):
        rename_tuples = []
        with self.lock_tree_write():
            to_abs = self.abspath(to_dir)
            if not os.path.isdir(to_abs):
                raise errors.BzrMoveFailedError('', to_dir,
                                                errors.NotADirectory(to_abs))

            for from_rel in from_paths:
                from_tail = os.path.split(from_rel)[-1]
                to_rel = os.path.join(to_dir, from_tail)
                self.rename_one(from_rel, to_rel, after=after)
                rename_tuples.append((from_rel, to_rel))
            self.flush()
            return rename_tuples

    def rename_one(self, from_rel, to_rel, after=None):
        from_path = encode_git_path(from_rel)
        to_rel, can_access = osutils.normalized_filename(to_rel)
        if not can_access:
            raise errors.InvalidNormalization(to_rel)
        to_path = encode_git_path(to_rel)
        with self.lock_tree_write():
            if not after:
                # Perhaps it's already moved?
                after = (
                    not self.has_filename(from_rel) and
                    self.has_filename(to_rel) and
                    not self.is_versioned(to_rel))
            if after:
                if not self.has_filename(to_rel):
                    raise errors.BzrMoveFailedError(
                        from_rel, to_rel, _mod_transport.NoSuchFile(to_rel))
                if self.basis_tree().is_versioned(to_rel):
                    raise errors.BzrMoveFailedError(
                        from_rel, to_rel, errors.AlreadyVersionedError(to_rel))

                kind = self.kind(to_rel)
            else:
                try:
                    to_kind = self.kind(to_rel)
                except _mod_transport.NoSuchFile:
                    exc_type = errors.BzrRenameFailedError
                    to_kind = None
                else:
                    exc_type = errors.BzrMoveFailedError
                if self.is_versioned(to_rel):
                    raise exc_type(from_rel, to_rel,
                                   errors.AlreadyVersionedError(to_rel))
                if not self.has_filename(from_rel):
                    raise errors.BzrMoveFailedError(
                        from_rel, to_rel, _mod_transport.NoSuchFile(from_rel))
                kind = self.kind(from_rel)
                if not self.is_versioned(from_rel) and kind != 'directory':
                    raise exc_type(from_rel, to_rel,
                                   errors.NotVersionedError(from_rel))
                if self.has_filename(to_rel):
                    raise errors.RenameFailedFilesExist(
                        from_rel, to_rel, _mod_transport.FileExists(to_rel))

                kind = self.kind(from_rel)

            if not after and kind != 'directory':
                (index, from_subpath) = self._lookup_index(from_path)
                if from_subpath not in index:
                    # It's not a file
                    raise errors.BzrMoveFailedError(
                        from_rel, to_rel,
                        errors.NotVersionedError(path=from_rel))

            if not after:
                try:
                    self._rename_one(from_rel, to_rel)
                except OSError as e:
                    if e.errno == errno.ENOENT:
                        raise errors.BzrMoveFailedError(
                            from_rel, to_rel, _mod_transport.NoSuchFile(to_rel))
                    raise
            if kind != 'directory':
                (index, from_index_path) = self._lookup_index(from_path)
                try:
                    self._index_del_entry(index, from_path)
                except KeyError:
                    pass
                self._index_add_entry(to_rel, kind)
            else:
                todo = [(p, i) for (p, i) in self._recurse_index_entries()
                        if p.startswith(from_path + b'/')]
                for child_path, child_value in todo:
                    (child_to_index, child_to_index_path) = self._lookup_index(
                        posixpath.join(to_path, posixpath.relpath(child_path, from_path)))
                    child_to_index[child_to_index_path] = child_value
                    # TODO(jelmer): Mark individual index as dirty
                    self._index_dirty = True
                    (child_from_index, child_from_index_path) = self._lookup_index(
                        child_path)
                    self._index_del_entry(
                        child_from_index, child_from_index_path)

            self._versioned_dirs = None
            self.flush()

    def path_content_summary(self, path):
        """See Tree.path_content_summary."""
        try:
            stat_result = self._lstat(path)
        except OSError as e:
            if getattr(e, 'errno', None) == errno.ENOENT:
                # no file.
                return ('missing', None, None, None)
            # propagate other errors
            raise
        kind = mode_kind(stat_result.st_mode)
        if kind == 'file':
            return self._file_content_summary(path, stat_result)
        elif kind == 'directory':
            # perhaps it looks like a plain directory, but it's really a
            # reference.
            if self._directory_is_tree_reference(path):
                kind = 'tree-reference'
            return kind, None, None, None
        elif kind == 'symlink':
            target = osutils.readlink(self.abspath(path))
            return ('symlink', None, None, target)
        else:
            return (kind, None, None, None)

    def stored_kind(self, relpath):
        if relpath == '':
            return 'directory'
        (index, index_path) = self._lookup_index(encode_git_path(relpath))
        if index is None:
            return None
        try:
            mode = index[index_path].mode
        except KeyError:
            for p in index:
                if osutils.is_inside(
                        decode_git_path(index_path), decode_git_path(p)):
                    return 'directory'
            return None
        else:
            return mode_kind(mode)

    def kind(self, relpath):
        kind = osutils.file_kind(self.abspath(relpath))
        if kind == 'directory':
            if self._directory_is_tree_reference(relpath):
                return 'tree-reference'
            return 'directory'
        else:
            return kind

    def _live_entry(self, relpath):
        raise NotImplementedError(self._live_entry)

    def transform(self, pb=None):
        from .transform import GitTreeTransform
        return GitTreeTransform(self, pb=pb)

    def has_changes(self, _from_tree=None):
        """Quickly check that the tree contains at least one commitable change.

        :param _from_tree: tree to compare against to find changes (default to
            the basis tree and is intended to be used by tests).

        :return: True if a change is found. False otherwise
        """
        with self.lock_read():
            # Check pending merges
            if len(self.get_parent_ids()) > 1:
                return True
            if _from_tree is None:
                _from_tree = self.basis_tree()
            changes = self.iter_changes(_from_tree)
            if self.supports_symlinks():
                # Fast path for has_changes.
                try:
                    change = next(changes)
                    if change.path[1] == '':
                        next(changes)
                    return True
                except StopIteration:
                    # No changes
                    return False
            else:
                # Slow path for has_changes.
                # Handle platforms that do not support symlinks in the
                # conditional below. This is slower than the try/except
                # approach below that but we don't have a choice as we
                # need to be sure that all symlinks are removed from the
                # entire changeset. This is because in platforms that
                # do not support symlinks, they show up as None in the
                # working copy as compared to the repository.
                # Also, exclude root as mention in the above fast path.
                changes = filter(
                    lambda c: c[6][0] != 'symlink' and c[4] != (None, None),
                    changes)
                try:
                    next(iter(changes))
                except StopIteration:
                    return False
                return True


def snapshot_workingtree(target, want_unversioned=False):
    extras = set()
    blobs = {}
    # Report dirified directories to commit_tree first, so that they can be
    # replaced with non-empty directories if they have contents.
    dirified = []
    trust_executable = target._supports_executable()
    for path, index_entry in target._recurse_index_entries():
        try:
            live_entry = target._live_entry(path)
        except EnvironmentError as e:
            if e.errno == errno.ENOENT:
                # Entry was removed; keep it listed, but mark it as gone.
                blobs[path] = (ZERO_SHA, 0)
            else:
                raise
        else:
            if live_entry is None:
                # Entry was turned into a directory.
                # Maybe it's just a submodule that's not checked out?
                if S_ISGITLINK(index_entry.mode):
                    blobs[path] = (index_entry.sha, index_entry.mode)
                else:
                    dirified.append((path, Tree().id, stat.S_IFDIR))
                    target.store.add_object(Tree())
            else:
                mode = live_entry.mode
                if not trust_executable:
                    if mode_is_executable(index_entry.mode):
                        mode |= 0o111
                    else:
                        mode &= ~0o111
                if live_entry.sha != index_entry.sha:
                    rp = decode_git_path(path)
                    if stat.S_ISREG(live_entry.mode):
                        blob = Blob()
                        with target.get_file(rp) as f:
                            blob.data = f.read()
                    elif stat.S_ISLNK(live_entry.mode):
                        blob = Blob()
                        blob.data = os.fsencode(target.get_symlink_target(rp))
                    else:
                        blob = None
                    if blob is not None:
                        target.store.add_object(blob)
                blobs[path] = (live_entry.sha, cleanup_mode(live_entry.mode))
    if want_unversioned:
        for extra in target._iter_files_recursive(include_dirs=False):
            extra, accessible = osutils.normalized_filename(extra)
            np = encode_git_path(extra)
            if np in blobs:
                continue
            st = target._lstat(extra)
            if stat.S_ISDIR(st.st_mode):
                blob = Tree()
            elif stat.S_ISREG(st.st_mode) or stat.S_ISLNK(st.st_mode):
                blob = blob_from_path_and_stat(
                    os.fsencode(target.abspath(extra)), st)
            else:
                continue
            target.store.add_object(blob)
            blobs[np] = (blob.id, cleanup_mode(st.st_mode))
            extras.add(np)
    return commit_tree(
        target.store, dirified + [(p, s, m) for (p, (s, m)) in blobs.items()]), extras<|MERGE_RESOLUTION|>--- conflicted
+++ resolved
@@ -371,7 +371,6 @@
             nested_repo_transport = None
         else:
             nested_repo_transport = self._repository.controldir.control_transport.clone(
-<<<<<<< HEAD
                 posixpath.join('modules', decode_git_path(section)))
             if not nested_repo_transport.has('.'):
                 nested_url = urlutils.join(
@@ -379,13 +378,13 @@
                 nested_repo_transport = get_transport(nested_url)
         if nested_repo_transport is None:
             nested_repo_transport = self._repository.controldir.user_transport.clone(
-                posixpath.join(decode_git_path(relpath)))
-=======
+                decode_git_path(relpath))
+        else:
+            nested_repo_transport = self._repository.controldir.control_transport.clone(
                 posixpath.join('modules', decode_git_path(info[1])))
             if not nested_repo_transport.has('.'):
                 nested_repo_transport = self._repository.controldir.user_transport.clone(
                     posixpath.join(decode_git_path(info[1]), '.git'))
->>>>>>> a14f92ad
         nested_controldir = _mod_controldir.ControlDir.open_from_transport(
             nested_repo_transport)
         return nested_controldir.find_repository()
