--- conflicted
+++ resolved
@@ -1399,21 +1399,7 @@
         elif kind == 'tree-reference':
             ie.reference_revision = self.get_reference_revision(path)
         else:
-<<<<<<< HEAD
             ie.git_sha1 = sha
-=======
-            try:
-                data = self.get_file_text(path)
-            except errors.NoSuchFile:
-                data = None
-            except IOError as e:
-                if e.errno != errno.ENOENT:
-                    raise
-                data = None
-            if data is None:
-                data = self.branch.repository._git.object_store[sha].data
-            ie.text_sha1 = osutils.sha_string(data)
->>>>>>> 34236314
             ie.text_size = size
             ie.executable = bool(stat.S_ISREG(mode) and stat.S_IEXEC & mode)
         return ie
