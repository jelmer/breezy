# Copyright (C) 2009-2018 Jelmer Vernooij <jelmer@jelmer.uk>
#
# This program is free software; you can redistribute it and/or modify
# it under the terms of the GNU General Public License as published by
# the Free Software Foundation; either version 2 of the License, or
# (at your option) any later version.
#
# This program is distributed in the hope that it will be useful,
# but WITHOUT ANY WARRANTY; without even the implied warranty of
# MERCHANTABILITY or FITNESS FOR A PARTICULAR PURPOSE.  See the
# GNU General Public License for more details.
#
# You should have received a copy of the GNU General Public License
# along with this program; if not, write to the Free Software
# Foundation, Inc., 51 Franklin Street, Fifth Floor, Boston, MA 02110-1301 USA


"""Git Trees."""

from collections import deque
import errno
from io import BytesIO
import os

from dulwich.config import (
    parse_submodules,
    ConfigFile as GitConfigFile,
    )
from dulwich.diff_tree import tree_changes, RenameDetector
from dulwich.errors import NotTreeError
from dulwich.index import (
    blob_from_path_and_stat,
    cleanup_mode,
    commit_tree,
    index_entry_from_stat,
    Index,
    IndexEntry,
    )
from dulwich.object_store import (
    OverlayObjectStore,
    )
from dulwich.objects import (
    Blob,
    Tree,
    ZERO_SHA,
    S_IFGITLINK,
    S_ISGITLINK,
    )
import stat
import posixpath

from .. import (
    controldir as _mod_controldir,
    delta,
    errors,
    mutabletree,
    osutils,
    revisiontree,
    trace,
    tree as _mod_tree,
    workingtree,
    )
from ..revision import (
    CURRENT_REVISION,
    NULL_REVISION,
    )

from .mapping import (
    encode_git_path,
    decode_git_path,
    mode_is_executable,
    mode_kind,
    default_mapping,
    )
from ..bzr.inventorytree import InventoryTreeChange


class GitTreeDirectory(_mod_tree.TreeDirectory):

    __slots__ = ['name', 'children']

    def __init__(self, name):
        self.name = name
        # TODO(jelmer)
        self.children = {}

    @property
    def kind(self):
        return 'directory'

    @property
    def executable(self):
        return False

    def copy(self):
        return self.__class__(self.name)

    def __repr__(self):
        return "%s(name=%r)" % (self.__class__.__name__, self.name)

    def __eq__(self, other):
        return (self.kind == other.kind and
                self.name == other.name)


class GitTreeFile(_mod_tree.TreeFile):

    __slots__ = ['name', 'text_size', 'git_sha1',
                 'executable']

    def __init__(self, name, text_size=None,
                 git_sha1=None, executable=None):
        self.name = name
        self.text_size = text_size
        self.git_sha1 = git_sha1
        self.executable = executable

    @property
    def kind(self):
        return 'file'

    def __eq__(self, other):
        return (self.kind == other.kind and
                self.name == other.name and
                self.parent_id == other.parent_id and
                self.git_sha1 == other.git_sha1 and
                self.text_size == other.text_size and
                self.executable == other.executable)

    def __repr__(self):
        return ("%s(name=%r, text_size=%r, "
                "git_sha1=%r, executable=%r)") % (
            type(self).__name__, self.name,
            self.text_size, self.git_sha1, self.executable)

    def copy(self):
        ret = self.__class__(self.name)
        ret.git_sha1 = self.git_sha1
        ret.text_size = self.text_size
        ret.executable = self.executable
        return ret


class GitTreeSymlink(_mod_tree.TreeLink):

    __slots__ = ['name', 'symlink_target']

    def __init__(self, name, symlink_target=None):
        self.name = name
        self.symlink_target = symlink_target

    @property
    def kind(self):
        return 'symlink'

    @property
    def executable(self):
        return False

    @property
    def text_size(self):
        return None

    def __repr__(self):
        return "%s(name=%r, symlink_target=%r)" % (
            type(self).__name__, self.name, self.symlink_target)

    def __eq__(self, other):
        return (self.kind == other.kind and
                self.name == other.name and
                self.symlink_target == other.symlink_target)

    def copy(self):
        return self.__class__(
            self.name, self.symlink_target)


class GitTreeSubmodule(_mod_tree.TreeReference):

    __slots__ = ['name', 'reference_revision']

    def __init__(self, name, reference_revision=None):
        self.name = name
        self.reference_revision = reference_revision

    @property
    def executable(self):
        return False

    @property
    def kind(self):
        return 'tree-reference'

    def __repr__(self):
        return ("%s(name=%r, reference_revision=%r)") % (
            type(self).__name__, self.name, self.reference_revision)

    def __eq__(self, other):
        return (self.kind == other.kind and
                self.name == other.name and
                self.reference_revision == other.reference_revision)

    def copy(self):
        return self.__class__(self.name, self.reference_revision)


entry_factory = {
    'directory': GitTreeDirectory,
    'file': GitTreeFile,
    'symlink': GitTreeSymlink,
    'tree-reference': GitTreeSubmodule,
    }


def ensure_normalized_path(path):
    """Check whether path is normalized.

    :raises InvalidNormalization: When path is not normalized, and cannot be
        accessed on this platform by the normalized path.
    :return: The NFC normalised version of path.
    """
    norm_path, can_access = osutils.normalized_filename(path)
    if norm_path != path:
        if can_access:
            return norm_path
        else:
            raise errors.InvalidNormalization(path)
    return path


class GitTree(_mod_tree.Tree):

    supports_file_ids = False

    def supports_symlinks(self):
        return True

    def iter_git_objects(self):
        """Iterate over all the objects in the tree.

        :return :Yields tuples with (path, sha, mode)
        """
        raise NotImplementedError(self.iter_git_objects)

    def git_snapshot(self, want_unversioned=False):
        """Snapshot a tree, and return tree object.

        :return: Tree sha and set of extras
        """
        raise NotImplementedError(self.snapshot)

    def preview_transform(self, pb=None):
        from .transform import GitTransformPreview
        return GitTransformPreview(self, pb=pb)

    def find_related_paths_across_trees(self, paths, trees=[],
                                        require_versioned=True):
        if paths is None:
            return None
        if require_versioned:
            trees = [self] + (trees if trees is not None else [])
            unversioned = set()
            for p in paths:
                for t in trees:
                    if t.is_versioned(p):
                        break
                else:
                    unversioned.add(p)
            if unversioned:
                raise errors.PathsNotVersionedError(unversioned)
        return filter(self.is_versioned, paths)

    def _submodule_config(self):
        if self._submodules is None:
            try:
                with self.get_file('.gitmodules') as f:
                    config = GitConfigFile.from_file(f)
                    self._submodules = list(parse_submodules(config))
            except errors.NoSuchFile:
                self._submodules = []
        return self._submodules

    def _submodule_info(self):
        return {path: (url, section)
                for path, url, section in self._submodule_config()}

    def reference_parent(self, path):
        from ..branch import Branch
        (url, section) = self._submodule_info()[encode_git_path(path)]
        return Branch.open(url.decode('utf-8'))


class GitRevisionTree(revisiontree.RevisionTree, GitTree):
    """Revision tree implementation based on Git objects."""

    def __init__(self, repository, revision_id):
        self._revision_id = revision_id
        self._repository = repository
        self._submodules = None
        self.store = repository._git.object_store
        if not isinstance(revision_id, bytes):
            raise TypeError(revision_id)
        self.commit_id, self.mapping = repository.lookup_bzr_revision_id(
            revision_id)
        if revision_id == NULL_REVISION:
            self.tree = None
            self.mapping = default_mapping
        else:
            try:
                commit = self.store[self.commit_id]
            except KeyError:
                raise errors.NoSuchRevision(repository, revision_id)
            self.tree = commit.tree

    def git_snapshot(self, want_unversioned=False):
        return self.tree, set()

    def _get_submodule_repository(self, relpath):
        if not isinstance(relpath, bytes):
            raise TypeError(relpath)
        try:
            info = self._submodule_info()[relpath]
        except KeyError:
            nested_repo_transport = self._repository.controldir.user_transport.clone(
                decode_git_path(relpath))
        else:
            nested_repo_transport = self._repository.controldir.control_transport.clone(
                posixpath.join('modules', decode_git_path(info[1])))
            if not nested_repo_transport.has('.'):
                nested_repo_transport = self._repository.controldir.user_transport.clone(
                    posixpath.join(decode_git_path(info[1]), '.git'))
        nested_controldir = _mod_controldir.ControlDir.open_from_transport(
            nested_repo_transport)
        return nested_controldir.find_repository()

    def _get_submodule_store(self, relpath):
        return self._get_submodule_repository(relpath)._git.object_store

    def get_nested_tree(self, path):
        encoded_path = encode_git_path(path)
        nested_repo = self._get_submodule_repository(encoded_path)
        ref_rev = self.get_reference_revision(path)
        return nested_repo.revision_tree(ref_rev)

    def supports_rename_tracking(self):
        return False

    def get_file_revision(self, path):
        change_scanner = self._repository._file_change_scanner
        if self.commit_id == ZERO_SHA:
            return NULL_REVISION
        (store, unused_path, commit_id) = change_scanner.find_last_change_revision(
            encode_git_path(path), self.commit_id)
        return self.mapping.revision_id_foreign_to_bzr(commit_id)

    def get_file_mtime(self, path):
        change_scanner = self._repository._file_change_scanner
        if self.commit_id == ZERO_SHA:
            return NULL_REVISION
        try:
            (store, unused_path, commit_id) = change_scanner.find_last_change_revision(
                encode_git_path(path), self.commit_id)
        except KeyError:
            raise errors.NoSuchFile(path)
        commit = store[commit_id]
        return commit.commit_time

    def is_versioned(self, path):
        return self.has_filename(path)

    def path2id(self, path):
        if self.mapping.is_special_file(path):
            return None
        if not self.is_versioned(path):
            return None
        return self.mapping.generate_file_id(osutils.safe_unicode(path))

    def all_versioned_paths(self):
        ret = {u''}
        todo = [(self.store, b'', self.tree)]
        while todo:
            (store, path, tree_id) = todo.pop()
            if tree_id is None:
                continue
            tree = store[tree_id]
            for name, mode, hexsha in tree.items():
                subpath = posixpath.join(path, name)
                ret.add(decode_git_path(subpath))
                if stat.S_ISDIR(mode):
                    todo.append((store, subpath, hexsha))
        return ret

    def _lookup_path(self, path):
        if self.tree is None:
            raise errors.NoSuchFile(path)

        encoded_path = encode_git_path(path)
        parts = encoded_path.split(b'/')
        hexsha = self.tree
        store = self.store
        mode = None
        for i, p in enumerate(parts):
            if not p:
                continue
            obj = store[hexsha]
            if not isinstance(obj, Tree):
                raise NotTreeError(hexsha)
            try:
                mode, hexsha = obj[p]
            except KeyError:
                raise errors.NoSuchFile(path)
            if S_ISGITLINK(mode) and i != len(parts) - 1:
                store = self._get_submodule_store(b'/'.join(parts[:i + 1]))
                hexsha = store[hexsha].tree
        return (store, mode, hexsha)

    def is_executable(self, path):
        (store, mode, hexsha) = self._lookup_path(path)
        if mode is None:
            # the tree root is a directory
            return False
        return mode_is_executable(mode)

    def kind(self, path):
        (store, mode, hexsha) = self._lookup_path(path)
        if mode is None:
            # the tree root is a directory
            return "directory"
        return mode_kind(mode)

    def has_filename(self, path):
        try:
            self._lookup_path(path)
        except errors.NoSuchFile:
            return False
        else:
            return True

    def list_files(self, include_root=False, from_dir=None, recursive=True,
                   recurse_nested=False):
        if self.tree is None:
            return
        if from_dir is None or from_dir == '.':
            from_dir = u""
        (store, mode, hexsha) = self._lookup_path(from_dir)
        if mode is None:  # Root
            root_ie = self._get_dir_ie(b"")
        else:
            parent_path = posixpath.dirname(from_dir)
            if mode_kind(mode) == 'directory':
                root_ie = self._get_dir_ie(encode_git_path(from_dir))
            else:
                root_ie = self._get_file_ie(
                    store, encode_git_path(from_dir),
                    posixpath.basename(from_dir), mode, hexsha)
        if include_root:
            yield (from_dir, "V", root_ie.kind, root_ie)
        todo = []
        if root_ie.kind == 'directory':
            todo.append((store, encode_git_path(from_dir),
                         b"", hexsha))
        while todo:
            (store, path, relpath, hexsha) = todo.pop()
            tree = store[hexsha]
            for name, mode, hexsha in tree.iteritems():
                if self.mapping.is_special_file(name):
                    continue
                child_path = posixpath.join(path, name)
                child_relpath = posixpath.join(relpath, name)
                if S_ISGITLINK(mode) and recurse_nested:
                    mode = stat.S_IFDIR
                    store = self._get_submodule_store(child_relpath)
                    hexsha = store[hexsha].tree
                if stat.S_ISDIR(mode):
                    ie = self._get_dir_ie(child_path)
                    if recursive:
                        todo.append(
                            (store, child_path, child_relpath, hexsha,
                             ie.file_id))
                else:
                    ie = self._get_file_ie(
                        store, child_path, name, mode, hexsha)
                yield (decode_git_path(child_relpath), "V", ie.kind, ie)

    def _get_file_ie(self, store, path, name, mode, hexsha):
        if not isinstance(path, bytes):
            raise TypeError(path)
        if not isinstance(name, bytes):
            raise TypeError(name)
        kind = mode_kind(mode)
        path = decode_git_path(path)
        name = decode_git_path(name)
        ie = entry_factory[kind](name)
        if kind == 'symlink':
            ie.symlink_target = decode_git_path(store[hexsha].data)
        elif kind == 'tree-reference':
            ie.reference_revision = self.mapping.revision_id_foreign_to_bzr(
                hexsha)
        else:
            ie.git_sha1 = hexsha
            ie.text_size = None
            ie.executable = mode_is_executable(mode)
        return ie

    def _get_dir_ie(self, path):
        path = decode_git_path(path)
        return GitTreeDirectory(posixpath.basename(path))

    def iter_child_entries(self, path):
        (store, mode, tree_sha) = self._lookup_path(path)

        if mode is not None and not stat.S_ISDIR(mode):
            return

        encoded_path = encode_git_path(path)
        tree = store[tree_sha]
        for name, mode, hexsha in tree.iteritems():
            if self.mapping.is_special_file(name):
                continue
            child_path = posixpath.join(encoded_path, name)
            if stat.S_ISDIR(mode):
                yield self._get_dir_ie(child_path)
            else:
                yield self._get_file_ie(store, child_path, name, mode, hexsha)

    def iter_entries_by_dir(self, specific_files=None,
                            recurse_nested=False):
        if self.tree is None:
            return
        if specific_files is not None:
            if specific_files in ([""], []):
                specific_files = None
            else:
                specific_files = set([encode_git_path(p)
                                      for p in specific_files])
        todo = deque([(self.store, b"", self.tree)])
        if specific_files is None or u"" in specific_files:
            yield u"", self._get_dir_ie(b"")
        while todo:
            store, path, tree_sha = todo.popleft()
            tree = store[tree_sha]
            extradirs = []
            for name, mode, hexsha in tree.iteritems():
                if self.mapping.is_special_file(name):
                    continue
                child_path = posixpath.join(path, name)
                child_path_decoded = decode_git_path(child_path)
                if recurse_nested and S_ISGITLINK(mode):
                    mode = stat.S_IFDIR
                    substore = self._get_submodule_store(child_path)
                    hexsha = substore[hexsha].tree
                else:
                    substore = store
                if stat.S_ISDIR(mode):
                    if (specific_files is None or
                            any([p for p in specific_files if p.startswith(
                                child_path)])):
<<<<<<< HEAD
                        extradirs.append((store, child_path, hexsha))
=======
                        extradirs.append(
                            (substore, child_path, hexsha,
                             self.path2id(child_path_decoded)))
>>>>>>> 5492250d
                if specific_files is None or child_path in specific_files:
                    if stat.S_ISDIR(mode):
                        yield (child_path_decoded,
                               self._get_dir_ie(child_path))
                    else:
                        yield (child_path_decoded,
<<<<<<< HEAD
                               self._get_file_ie(store, child_path, name, mode,
                                                 hexsha))
=======
                               self._get_file_ie(substore, child_path, name, mode,
                                                 hexsha, parent_id))
>>>>>>> 5492250d
            todo.extendleft(reversed(extradirs))

    def iter_references(self):
        if self.supports_tree_reference():
            for path, entry in self.iter_entries_by_dir():
                if entry.kind == 'tree-reference':
                    yield path

    def get_revision_id(self):
        """See RevisionTree.get_revision_id."""
        return self._revision_id

    def get_file_sha1(self, path, stat_value=None):
        if self.tree is None:
            raise errors.NoSuchFile(path)
        return osutils.sha_string(self.get_file_text(path))

    def get_file_verifier(self, path, stat_value=None):
        (store, mode, hexsha) = self._lookup_path(path)
        return ("GIT", hexsha)

    def get_file_size(self, path):
        (store, mode, hexsha) = self._lookup_path(path)
        if stat.S_ISREG(mode):
            return len(store[hexsha].data)
        return None

    def get_file_text(self, path):
        """See RevisionTree.get_file_text."""
        (store, mode, hexsha) = self._lookup_path(path)
        if stat.S_ISREG(mode):
            return store[hexsha].data
        else:
            return b""

    def get_symlink_target(self, path):
        """See RevisionTree.get_symlink_target."""
        (store, mode, hexsha) = self._lookup_path(path)
        if stat.S_ISLNK(mode):
            return decode_git_path(store[hexsha].data)
        else:
            return None

    def get_reference_revision(self, path):
        """See RevisionTree.get_symlink_target."""
        (store, mode, hexsha) = self._lookup_path(path)
        if S_ISGITLINK(mode):
            try:
                nested_repo = self._get_submodule_repository(encode_git_path(path))
            except errors.NotBranchError:
                return self.mapping.revision_id_foreign_to_bzr(hexsha)
            else:
                try:
                    return nested_repo.lookup_foreign_revision_id(hexsha)
                except KeyError:
                    return self.mapping.revision_id_foreign_to_bzr(hexsha)
        else:
            return None

    def _comparison_data(self, entry, path):
        if entry is None:
            return None, False, None
        return entry.kind, entry.executable, None

    def path_content_summary(self, path):
        """See Tree.path_content_summary."""
        try:
            (store, mode, hexsha) = self._lookup_path(path)
        except errors.NoSuchFile:
            return ('missing', None, None, None)
        kind = mode_kind(mode)
        if kind == 'file':
            executable = mode_is_executable(mode)
            contents = store[hexsha].data
            return (kind, len(contents), executable,
                    osutils.sha_string(contents))
        elif kind == 'symlink':
            return (kind, None, None, decode_git_path(store[hexsha].data))
        elif kind == 'tree-reference':
            nested_repo = self._get_submodule_repository(encode_git_path(path))
            return (kind, None, None,
                    nested_repo.lookup_foreign_revision_id(hexsha))
        else:
            return (kind, None, None, None)

    def _iter_tree_contents(self, include_trees=False):
        if self.tree is None:
            return iter([])
        return self.store.iter_tree_contents(
            self.tree, include_trees=include_trees)

    def annotate_iter(self, path, default_revision=CURRENT_REVISION):
        """Return an iterator of revision_id, line tuples.

        For working trees (and mutable trees in general), the special
        revision_id 'current:' will be used for lines that are new in this
        tree, e.g. uncommitted changes.
        :param default_revision: For lines that don't match a basis, mark them
            with this revision id. Not all implementations will make use of
            this value.
        """
        with self.lock_read():
            # Now we have the parents of this content
            from breezy.annotate import Annotator
            from .annotate import AnnotateProvider
            annotator = Annotator(AnnotateProvider(
                self._repository._file_change_scanner))
            this_key = (path, self.get_file_revision(path))
            annotations = [(key[-1], line)
                           for key, line in annotator.annotate_flat(this_key)]
            return annotations

    def _get_rules_searcher(self, default_searcher):
        return default_searcher

    def walkdirs(self, prefix=u""):
        (store, mode, hexsha) = self._lookup_path(prefix)
        todo = deque(
            [(store, encode_git_path(prefix), hexsha)])
        while todo:
            store, path, tree_sha = todo.popleft()
            path_decoded = decode_git_path(path)
            tree = store[tree_sha]
            children = []
            for name, mode, hexsha in tree.iteritems():
                if self.mapping.is_special_file(name):
                    continue
                child_path = posixpath.join(path, name)
                if stat.S_ISDIR(mode):
                    todo.append((store, child_path, hexsha))
                children.append(
                    (decode_git_path(child_path), decode_git_path(name),
                        mode_kind(mode), None,
                        mode_kind(mode)))
            yield path_decoded, children


def tree_delta_from_git_changes(changes, mappings,
                                specific_files=None,
                                require_versioned=False, include_root=False,
                                source_extras=None, target_extras=None):
    """Create a TreeDelta from two git trees.

    source and target are iterators over tuples with:
        (filename, sha, mode)
    """
    (old_mapping, new_mapping) = mappings
    if target_extras is None:
        target_extras = set()
    if source_extras is None:
        source_extras = set()
    ret = delta.TreeDelta()
    added = []
    for (change_type, old, new) in changes:
        (oldpath, oldmode, oldsha) = old
        (newpath, newmode, newsha) = new
        if newpath == b'' and not include_root:
            continue
        copied = (change_type == 'copy')
        if oldpath is not None:
            oldpath_decoded = decode_git_path(oldpath)
        else:
            oldpath_decoded = None
        if newpath is not None:
            newpath_decoded = decode_git_path(newpath)
        else:
            newpath_decoded = None
        if not (specific_files is None or
                (oldpath is not None and
                    osutils.is_inside_or_parent_of_any(
                        specific_files, oldpath_decoded)) or
                (newpath is not None and
                    osutils.is_inside_or_parent_of_any(
                        specific_files, newpath_decoded))):
            continue

        if oldpath is None:
            oldexe = None
            oldkind = None
            oldname = None
            oldparent = None
            oldversioned = False
        else:
            oldversioned = (oldpath not in source_extras)
            if oldmode:
                oldexe = mode_is_executable(oldmode)
                oldkind = mode_kind(oldmode)
            else:
                oldexe = False
                oldkind = None
            if oldpath == b'':
                oldparent = None
                oldname = u''
            else:
                (oldparentpath, oldname) = osutils.split(oldpath_decoded)
                oldparent = old_mapping.generate_file_id(oldparentpath)
        if newpath is None:
            newexe = None
            newkind = None
            newname = None
            newparent = None
            newversioned = False
        else:
            newversioned = (newpath not in target_extras)
            if newmode:
                newexe = mode_is_executable(newmode)
                newkind = mode_kind(newmode)
            else:
                newexe = False
                newkind = None
            if newpath_decoded == u'':
                newparent = None
                newname = u''
            else:
                newparentpath, newname = osutils.split(newpath_decoded)
                newparent = new_mapping.generate_file_id(newparentpath)
        if oldversioned and not copied:
            fileid = old_mapping.generate_file_id(oldpath_decoded)
        elif newversioned:
            fileid = new_mapping.generate_file_id(newpath_decoded)
        else:
            fileid = None
        if old_mapping.is_special_file(oldpath):
            oldpath = None
        if new_mapping.is_special_file(newpath):
            newpath = None
        if oldpath is None and newpath is None:
            continue
        change = InventoryTreeChange(
            fileid, (oldpath_decoded, newpath_decoded), (oldsha != newsha),
            (oldversioned, newversioned),
            (oldparent, newparent), (oldname, newname),
            (oldkind, newkind), (oldexe, newexe),
            copied=copied)
        if newpath is not None and not newversioned and newkind != 'directory':
            change.file_id = None
            ret.unversioned.append(change)
        elif change_type == 'add':
            added.append((newpath, newkind, newsha))
        elif newpath is None or newmode == 0:
            ret.removed.append(change)
        elif change_type == 'delete':
            ret.removed.append(change)
        elif change_type == 'copy':
            if stat.S_ISDIR(oldmode) and stat.S_ISDIR(newmode):
                continue
            ret.copied.append(change)
        elif change_type == 'rename':
            if stat.S_ISDIR(oldmode) and stat.S_ISDIR(newmode):
                continue
            ret.renamed.append(change)
        elif mode_kind(oldmode) != mode_kind(newmode):
            ret.kind_changed.append(change)
        elif oldsha != newsha or oldmode != newmode:
            if stat.S_ISDIR(oldmode) and stat.S_ISDIR(newmode):
                continue
            ret.modified.append(change)
        else:
            ret.unchanged.append(change)

    implicit_dirs = {b''}
    for path, kind, sha in added:
        if kind == 'directory' or path in target_extras:
            continue
        implicit_dirs.update(osutils.parent_directories(path))

    for path, kind, sha in added:
        if kind == 'directory' and path not in implicit_dirs:
            continue
        path_decoded = decode_git_path(path)
        parent_path, basename = osutils.split(path_decoded)
        parent_id = new_mapping.generate_file_id(parent_path)
        file_id = new_mapping.generate_file_id(path_decoded)
        ret.added.append(
            InventoryTreeChange(
                file_id, (None, path_decoded), True,
                (False, True),
                (None, parent_id),
                (None, basename), (None, kind), (None, False)))

    return ret


def changes_from_git_changes(changes, mapping, specific_files=None,
                             include_unchanged=False, source_extras=None,
                             target_extras=None):
    """Create a iter_changes-like generator from a git stream.

    source and target are iterators over tuples with:
        (filename, sha, mode)
    """
    if target_extras is None:
        target_extras = set()
    if source_extras is None:
        source_extras = set()
    for (change_type, old, new) in changes:
        if change_type == 'unchanged' and not include_unchanged:
            continue
        (oldpath, oldmode, oldsha) = old
        (newpath, newmode, newsha) = new
        if oldpath is not None:
            oldpath_decoded = decode_git_path(oldpath)
        else:
            oldpath_decoded = None
        if newpath is not None:
            newpath_decoded = decode_git_path(newpath)
        else:
            newpath_decoded = None
        if not (specific_files is None or
                (oldpath_decoded is not None and
                    osutils.is_inside_or_parent_of_any(
                        specific_files, oldpath_decoded)) or
                (newpath_decoded is not None and
                    osutils.is_inside_or_parent_of_any(
                        specific_files, newpath_decoded))):
            continue
        if oldpath is not None and mapping.is_special_file(oldpath):
            continue
        if newpath is not None and mapping.is_special_file(newpath):
            continue
        if oldpath is None:
            oldexe = None
            oldkind = None
            oldname = None
            oldparent = None
            oldversioned = False
        else:
            oldversioned = (oldpath not in source_extras)
            if oldmode:
                oldexe = mode_is_executable(oldmode)
                oldkind = mode_kind(oldmode)
            else:
                oldexe = False
                oldkind = None
            if oldpath_decoded == u'':
                oldparent = None
                oldname = u''
            else:
                (oldparentpath, oldname) = osutils.split(oldpath_decoded)
                oldparent = mapping.generate_file_id(oldparentpath)
        if newpath is None:
            newexe = None
            newkind = None
            newname = None
            newparent = None
            newversioned = False
        else:
            newversioned = (newpath not in target_extras)
            if newmode:
                newexe = mode_is_executable(newmode)
                newkind = mode_kind(newmode)
            else:
                newexe = False
                newkind = None
            if newpath_decoded == u'':
                newparent = None
                newname = u''
            else:
                newparentpath, newname = osutils.split(newpath_decoded)
                newparent = mapping.generate_file_id(newparentpath)
        if (not include_unchanged and
                oldkind == 'directory' and newkind == 'directory' and
                oldpath_decoded == newpath_decoded):
            continue
        if oldversioned and change_type != 'copy':
            fileid = mapping.generate_file_id(oldpath_decoded)
        elif newversioned:
            fileid = mapping.generate_file_id(newpath_decoded)
        else:
            fileid = None
        if oldkind == 'directory' and newkind == 'directory':
            modified = False
        else:
            modified = (oldsha != newsha) or (oldmode != newmode)
        yield InventoryTreeChange(
            fileid, (oldpath_decoded, newpath_decoded),
            modified,
            (oldversioned, newversioned),
            (oldparent, newparent), (oldname, newname),
            (oldkind, newkind), (oldexe, newexe),
            copied=(change_type == 'copy'))


class InterGitTrees(_mod_tree.InterTree):
    """InterTree that works between two git trees."""

    _matching_from_tree_format = None
    _matching_to_tree_format = None
    _test_mutable_trees_to_test_trees = None

    def __init__(self, source, target):
        super(InterGitTrees, self).__init__(source, target)
        if self.source.store == self.target.store:
            self.store = self.source.store
        else:
            self.store = OverlayObjectStore(
                [self.source.store, self.target.store])
        self.rename_detector = RenameDetector(self.store)

    @classmethod
    def is_compatible(cls, source, target):
        return isinstance(source, GitTree) and isinstance(target, GitTree)

    def compare(self, want_unchanged=False, specific_files=None,
                extra_trees=None, require_versioned=False, include_root=False,
                want_unversioned=False):
        with self.lock_read():
            changes, source_extras, target_extras = self._iter_git_changes(
                want_unchanged=want_unchanged,
                require_versioned=require_versioned,
                specific_files=specific_files,
                extra_trees=extra_trees,
                want_unversioned=want_unversioned)
            return tree_delta_from_git_changes(
                changes, (self.source.mapping, self.target.mapping),
                specific_files=specific_files,
                include_root=include_root,
                source_extras=source_extras, target_extras=target_extras)

    def iter_changes(self, include_unchanged=False, specific_files=None,
                     pb=None, extra_trees=[], require_versioned=True,
                     want_unversioned=False):
        with self.lock_read():
            changes, source_extras, target_extras = self._iter_git_changes(
                want_unchanged=include_unchanged,
                require_versioned=require_versioned,
                specific_files=specific_files,
                extra_trees=extra_trees,
                want_unversioned=want_unversioned)
            return changes_from_git_changes(
                changes, self.target.mapping,
                specific_files=specific_files,
                include_unchanged=include_unchanged,
                source_extras=source_extras,
                target_extras=target_extras)

    def _iter_git_changes(self, want_unchanged=False, specific_files=None,
                          require_versioned=False, extra_trees=None,
                          want_unversioned=False, include_trees=True):
        trees = [self.source]
        if extra_trees is not None:
            trees.extend(extra_trees)
        if specific_files is not None:
            specific_files = self.target.find_related_paths_across_trees(
                specific_files, trees,
                require_versioned=require_versioned)
        # TODO(jelmer): Restrict to specific_files, for performance reasons.
        with self.lock_read():
            from_tree_sha, from_extras = self.source.git_snapshot(
                want_unversioned=want_unversioned)
            to_tree_sha, to_extras = self.target.git_snapshot(
                want_unversioned=want_unversioned)
            changes = tree_changes(
                self.store, from_tree_sha, to_tree_sha,
                include_trees=include_trees,
                rename_detector=self.rename_detector,
                want_unchanged=want_unchanged, change_type_same=True)
            return changes, from_extras, to_extras

    def find_target_path(self, path, recurse='none'):
        ret = self.find_target_paths([path], recurse=recurse)
        return ret[path]

    def find_source_path(self, path, recurse='none'):
        ret = self.find_source_paths([path], recurse=recurse)
        return ret[path]

    def find_target_paths(self, paths, recurse='none'):
        paths = set(paths)
        ret = {}
        changes = self._iter_git_changes(
            specific_files=paths, include_trees=False)[0]
        for (change_type, old, new) in changes:
            if old[0] is None:
                continue
            oldpath = decode_git_path(old[0])
            if oldpath in paths:
                ret[oldpath] = decode_git_path(new[0]) if new[0] else None
        for path in paths:
            if path not in ret:
                if self.source.has_filename(path):
                    if self.target.has_filename(path):
                        ret[path] = path
                    else:
                        ret[path] = None
                else:
                    raise errors.NoSuchFile(path)
        return ret

    def find_source_paths(self, paths, recurse='none'):
        paths = set(paths)
        ret = {}
        changes = self._iter_git_changes(
            specific_files=paths, include_trees=False)[0]
        for (change_type, old, new) in changes:
            if new[0] is None:
                continue
            newpath = decode_git_path(new[0])
            if newpath in paths:
                ret[newpath] = decode_git_path(old[0]) if old[0] else None
        for path in paths:
            if path not in ret:
                if self.target.has_filename(path):
                    if self.source.has_filename(path):
                        ret[path] = path
                    else:
                        ret[path] = None
                else:
                    raise errors.NoSuchFile(path)
        return ret


_mod_tree.InterTree.register_optimiser(InterGitTrees)


class MutableGitIndexTree(mutabletree.MutableTree, GitTree):

    def __init__(self):
        self._lock_mode = None
        self._lock_count = 0
        self._versioned_dirs = None
        self._index_dirty = False
        self._submodules = None

    def git_snapshot(self, want_unversioned=False):
        return snapshot_workingtree(self, want_unversioned=want_unversioned)

    def is_versioned(self, path):
        with self.lock_read():
            path = encode_git_path(path.rstrip('/'))
            (index, subpath) = self._lookup_index(path)
            return (subpath in index or self._has_dir(path))

    def _has_dir(self, path):
        if not isinstance(path, bytes):
            raise TypeError(path)
        if path == b"":
            return True
        if self._versioned_dirs is None:
            self._load_dirs()
        return path in self._versioned_dirs

    def _load_dirs(self):
        if self._lock_mode is None:
            raise errors.ObjectNotLocked(self)
        self._versioned_dirs = set()
        for p, sha, mode in self.iter_git_objects():
            self._ensure_versioned_dir(posixpath.dirname(p))

    def _ensure_versioned_dir(self, dirname):
        if not isinstance(dirname, bytes):
            raise TypeError(dirname)
        if dirname in self._versioned_dirs:
            return
        if dirname != b"":
            self._ensure_versioned_dir(posixpath.dirname(dirname))
        self._versioned_dirs.add(dirname)

    def path2id(self, path):
        with self.lock_read():
            path = path.rstrip('/')
            if self.is_versioned(path.rstrip('/')):
                return self.mapping.generate_file_id(
                    osutils.safe_unicode(path))
            return None

    def _set_root_id(self, file_id):
        raise errors.UnsupportedOperation(self._set_root_id, self)

    def add(self, files, kinds=None):
        """Add paths to the set of versioned paths.

        Note that the command line normally calls smart_add instead,
        which can automatically recurse.

        This adds the files to the tree, so that they will be
        recorded by the next commit.

        Args:
          files: List of paths to add, relative to the base of the tree.
          kinds: Optional parameter to specify the kinds to be used for
            each file.
        """
        if isinstance(files, str):
            # XXX: Passing a single string is inconsistent and should be
            # deprecated.
            if not (kinds is None or isinstance(kinds, str)):
                raise AssertionError()
            files = [files]
            if kinds is not None:
                kinds = [kinds]

        files = [path.strip('/') for path in files]

        if kinds is None:
            kinds = [None] * len(files)
        elif not len(kinds) == len(files):
            raise AssertionError()
        with self.lock_tree_write():
            for f in files:
                # generic constraint checks:
                if self.is_control_filename(f):
                    raise errors.ForbiddenControlFileError(filename=f)
                fp = osutils.splitpath(f)
            # fill out file kinds for all files [not needed when we stop
            # caring about the instantaneous file kind within a uncommmitted tree
            #
            self._gather_kinds(files, kinds)
            for (path, kind) in zip(files, kinds):
                path, can_access = osutils.normalized_filename(path)
                if not can_access:
                    raise errors.InvalidNormalization(path)
                self._index_add_entry(path, kind)

    def _gather_kinds(self, files, kinds):
        """Helper function for add - sets the entries of kinds."""
        raise NotImplementedError(self._gather_kinds)

    def _read_submodule_head(self, path):
        raise NotImplementedError(self._read_submodule_head)

    def _lookup_index(self, encoded_path):
        if not isinstance(encoded_path, bytes):
            raise TypeError(encoded_path)
        # Common case:
        if encoded_path in self.index:
            return self.index, encoded_path
        # TODO(jelmer): Perhaps have a cache with paths under which some
        # submodules exist?
        index = self.index
        remaining_path = encoded_path
        while True:
            parts = remaining_path.split(b'/')
            for i in range(1, len(parts)):
                basepath = b'/'.join(parts[:i])
                try:
                    value = index[basepath]
                except KeyError:
                    continue
                else:
                    if S_ISGITLINK(value.mode):
                        index = self._get_submodule_index(basepath)
                        remaining_path = b'/'.join(parts[i:])
                        break
                    else:
                        return index, remaining_path
            else:
                return index, remaining_path
        return index, remaining_path

    def _index_del_entry(self, index, path):
        del index[path]
        # TODO(jelmer): Keep track of dirty per index
        self._index_dirty = True

    def _apply_index_changes(self, changes):
        for (path, kind, executability, reference_revision,
             symlink_target) in changes:
            if kind is None or kind == 'directory':
                (index, subpath) = self._lookup_index(
                    encode_git_path(path))
                try:
                    self._index_del_entry(index, subpath)
                except KeyError:
                    pass
                else:
                    self._versioned_dirs = None
            else:
                self._index_add_entry(
                    path, kind,
                    reference_revision=reference_revision,
                    symlink_target=symlink_target)
        self.flush()

    def _index_add_entry(
            self, path, kind, flags=0, reference_revision=None,
            symlink_target=None):
        if kind == "directory":
            # Git indexes don't contain directories
            return
        elif kind == "file":
            blob = Blob()
            try:
                file, stat_val = self.get_file_with_stat(path)
            except (errors.NoSuchFile, IOError):
                # TODO: Rather than come up with something here, use the old
                # index
                file = BytesIO()
                stat_val = os.stat_result(
                    (stat.S_IFREG | 0o644, 0, 0, 0, 0, 0, 0, 0, 0, 0))
            with file:
                blob.set_raw_string(file.read())
            # Add object to the repository if it didn't exist yet
            if blob.id not in self.store:
                self.store.add_object(blob)
            hexsha = blob.id
        elif kind == "symlink":
            blob = Blob()
            try:
                stat_val = self._lstat(path)
            except EnvironmentError:
                # TODO: Rather than come up with something here, use the
                # old index
                stat_val = os.stat_result(
                    (stat.S_IFLNK, 0, 0, 0, 0, 0, 0, 0, 0, 0))
            if symlink_target is None:
                symlink_target = self.get_symlink_target(path)
            blob.set_raw_string(encode_git_path(symlink_target))
            # Add object to the repository if it didn't exist yet
            if blob.id not in self.store:
                self.store.add_object(blob)
            hexsha = blob.id
        elif kind == "tree-reference":
            if reference_revision is not None:
                hexsha = self.branch.lookup_bzr_revision_id(
                    reference_revision)[0]
            else:
                hexsha = self._read_submodule_head(path)
                if hexsha is None:
                    raise errors.NoCommits(path)
            try:
                stat_val = self._lstat(path)
            except EnvironmentError:
                stat_val = os.stat_result(
                    (S_IFGITLINK, 0, 0, 0, 0, 0, 0, 0, 0, 0))
            stat_val = os.stat_result((S_IFGITLINK, ) + stat_val[1:])
        else:
            raise AssertionError("unknown kind '%s'" % kind)
        # Add an entry to the index or update the existing entry
        ensure_normalized_path(path)
        encoded_path = encode_git_path(path)
        if b'\r' in encoded_path or b'\n' in encoded_path:
            # TODO(jelmer): Why do we need to do this?
            trace.mutter('ignoring path with invalid newline in it: %r', path)
            return
        (index, index_path) = self._lookup_index(encoded_path)
        index[index_path] = index_entry_from_stat(stat_val, hexsha, flags)
        self._index_dirty = True
        if self._versioned_dirs is not None:
            self._ensure_versioned_dir(index_path)

    def iter_git_objects(self):
        for p, entry in self._recurse_index_entries():
            yield p, entry.sha, entry.mode

    def _recurse_index_entries(self, index=None, basepath=b"",
                               recurse_nested=False):
        # Iterate over all index entries
        with self.lock_read():
            if index is None:
                index = self.index
            for path, value in index.items():
                if S_ISGITLINK(value.mode) and recurse_nested:
                    subindex = self._get_submodule_index(path)
                    for entry in self._recurse_index_entries(
                            index=subindex, basepath=path,
                            recurse_nested=recurse_nested):
                        yield entry
                else:
                    yield (posixpath.join(basepath, path), value)

    def iter_entries_by_dir(self, specific_files=None,
                            recurse_nested=False):
        with self.lock_read():
            if specific_files is not None:
                specific_files = set(specific_files)
            else:
                specific_files = None
            root_ie = self._get_dir_ie(u"")
            ret = {}
            if specific_files is None or u"" in specific_files:
                ret[(u"", u"")] = root_ie
            dir_ids = set([u""])
            for path, value in self._recurse_index_entries(
                    recurse_nested=recurse_nested):
                if self.mapping.is_special_file(path):
                    continue
                path = decode_git_path(path)
                if specific_files is not None and path not in specific_files:
                    continue
                (parent, name) = posixpath.split(path)
                try:
                    file_ie = self._get_file_ie(name, path, value)
                except errors.NoSuchFile:
                    continue
                if specific_files is None:
                    for (dir_path, dir_ie) in self._add_missing_parent_ids(
                            parent, dir_ids):
                        ret[(posixpath.dirname(dir_path), dir_path)] = dir_ie
                ret[(posixpath.dirname(path), path)] = file_ie
            # Special casing for directories
            if specific_files:
                for path in specific_files:
                    key = (posixpath.dirname(path), path)
                    if key not in ret and self.is_versioned(path):
                        ret[key] = self._get_dir_ie(path, self.path2id(key[0]))
            return ((path, ie) for ((_, path), ie) in sorted(ret.items()))

    def iter_references(self):
        if self.supports_tree_reference():
            # TODO(jelmer): Implement a more efficient version of this
            for path, entry in self.iter_entries_by_dir():
                if entry.kind == 'tree-reference':
                    yield path

    def _get_dir_ie(self, path):
        return GitTreeDirectory(posixpath.basename(path).strip("/"))

    def _get_file_ie(self, name, path, value):
        if not isinstance(name, str):
            raise TypeError(name)
        if not isinstance(path, str):
            raise TypeError(path)
        if not isinstance(value, tuple) and not isinstance(value, IndexEntry):
            raise TypeError(value)
        file_id = self.path2id(path)
        if not isinstance(file_id, bytes):
            raise TypeError(file_id)
        kind = mode_kind(value.mode)
        ie = entry_factory[kind](name)
        if kind == 'symlink':
            ie.symlink_target = self.get_symlink_target(path)
        elif kind == 'tree-reference':
            ie.reference_revision = self.get_reference_revision(path)
        else:
            ie.git_sha1 = value.sha
            ie.text_size = value.size
            ie.executable = bool(stat.S_ISREG(value.mode) and stat.S_IEXEC & value.mode)
        return ie

    def _add_missing_parent_ids(self, path, dir_ids):
        if path in dir_ids:
            return []
        parent = posixpath.dirname(path).strip("/")
        ret = self._add_missing_parent_ids(parent, dir_ids)
        ie = self._get_dir_ie(path)
        dir_ids.add(path)
        ret.append((path, ie))
        return ret

    def _comparison_data(self, entry, path):
        if entry is None:
            return None, False, None
        return entry.kind, entry.executable, None

    def _unversion_path(self, path):
        if self._lock_mode is None:
            raise errors.ObjectNotLocked(self)
        encoded_path = encode_git_path(path)
        count = 0
        (index, subpath) = self._lookup_index(encoded_path)
        try:
            self._index_del_entry(index, encoded_path)
        except KeyError:
            # A directory, perhaps?
            # TODO(jelmer): Deletes that involve submodules?
            for p in list(index):
                if p.startswith(subpath + b"/"):
                    count += 1
                    self._index_del_entry(index, p)
        else:
            count = 1
        self._versioned_dirs = None
        return count

    def unversion(self, paths):
        with self.lock_tree_write():
            for path in paths:
                if self._unversion_path(path) == 0:
                    raise errors.NoSuchFile(path)
            self._versioned_dirs = None
            self.flush()

    def flush(self):
        pass

    def update_basis_by_delta(self, revid, delta):
        # TODO(jelmer): This shouldn't be called, it's inventory specific.
        for (old_path, new_path, file_id, ie) in delta:
            if old_path is not None:
                (index, old_subpath) = self._lookup_index(
                    encode_git_path(old_path))
                if old_subpath in index:
                    self._index_del_entry(index, old_subpath)
                    self._versioned_dirs = None
            if new_path is not None and ie.kind != 'directory':
                self._index_add_entry(new_path, ie.kind)
        self.flush()
        self._set_merges_from_parent_ids([])

    def move(self, from_paths, to_dir=None, after=None):
        rename_tuples = []
        with self.lock_tree_write():
            to_abs = self.abspath(to_dir)
            if not os.path.isdir(to_abs):
                raise errors.BzrMoveFailedError('', to_dir,
                                                errors.NotADirectory(to_abs))

            for from_rel in from_paths:
                from_tail = os.path.split(from_rel)[-1]
                to_rel = os.path.join(to_dir, from_tail)
                self.rename_one(from_rel, to_rel, after=after)
                rename_tuples.append((from_rel, to_rel))
            self.flush()
            return rename_tuples

    def rename_one(self, from_rel, to_rel, after=None):
        from_path = encode_git_path(from_rel)
        to_rel, can_access = osutils.normalized_filename(to_rel)
        if not can_access:
            raise errors.InvalidNormalization(to_rel)
        to_path = encode_git_path(to_rel)
        with self.lock_tree_write():
            if not after:
                # Perhaps it's already moved?
                after = (
                    not self.has_filename(from_rel) and
                    self.has_filename(to_rel) and
                    not self.is_versioned(to_rel))
            if after:
                if not self.has_filename(to_rel):
                    raise errors.BzrMoveFailedError(
                        from_rel, to_rel, errors.NoSuchFile(to_rel))
                if self.basis_tree().is_versioned(to_rel):
                    raise errors.BzrMoveFailedError(
                        from_rel, to_rel, errors.AlreadyVersionedError(to_rel))

                kind = self.kind(to_rel)
            else:
                try:
                    to_kind = self.kind(to_rel)
                except errors.NoSuchFile:
                    exc_type = errors.BzrRenameFailedError
                    to_kind = None
                else:
                    exc_type = errors.BzrMoveFailedError
                if self.is_versioned(to_rel):
                    raise exc_type(from_rel, to_rel,
                                   errors.AlreadyVersionedError(to_rel))
                if not self.has_filename(from_rel):
                    raise errors.BzrMoveFailedError(
                        from_rel, to_rel, errors.NoSuchFile(from_rel))
                kind = self.kind(from_rel)
                if not self.is_versioned(from_rel) and kind != 'directory':
                    raise exc_type(from_rel, to_rel,
                                   errors.NotVersionedError(from_rel))
                if self.has_filename(to_rel):
                    raise errors.RenameFailedFilesExist(
                        from_rel, to_rel, errors.FileExists(to_rel))

                kind = self.kind(from_rel)

            if not after and kind != 'directory':
                (index, from_subpath) = self._lookup_index(from_path)
                if from_subpath not in index:
                    # It's not a file
                    raise errors.BzrMoveFailedError(
                        from_rel, to_rel,
                        errors.NotVersionedError(path=from_rel))

            if not after:
                try:
                    self._rename_one(from_rel, to_rel)
                except OSError as e:
                    if e.errno == errno.ENOENT:
                        raise errors.BzrMoveFailedError(
                            from_rel, to_rel, errors.NoSuchFile(to_rel))
                    raise
            if kind != 'directory':
                (index, from_index_path) = self._lookup_index(from_path)
                try:
                    self._index_del_entry(index, from_path)
                except KeyError:
                    pass
                self._index_add_entry(to_rel, kind)
            else:
                todo = [(p, i) for (p, i) in self._recurse_index_entries()
                        if p.startswith(from_path + b'/')]
                for child_path, child_value in todo:
                    (child_to_index, child_to_index_path) = self._lookup_index(
                        posixpath.join(to_path, posixpath.relpath(child_path, from_path)))
                    child_to_index[child_to_index_path] = child_value
                    # TODO(jelmer): Mark individual index as dirty
                    self._index_dirty = True
                    (child_from_index, child_from_index_path) = self._lookup_index(
                        child_path)
                    self._index_del_entry(
                        child_from_index, child_from_index_path)

            self._versioned_dirs = None
            self.flush()

    def path_content_summary(self, path):
        """See Tree.path_content_summary."""
        try:
            stat_result = self._lstat(path)
        except OSError as e:
            if getattr(e, 'errno', None) == errno.ENOENT:
                # no file.
                return ('missing', None, None, None)
            # propagate other errors
            raise
        kind = mode_kind(stat_result.st_mode)
        if kind == 'file':
            return self._file_content_summary(path, stat_result)
        elif kind == 'directory':
            # perhaps it looks like a plain directory, but it's really a
            # reference.
            if self._directory_is_tree_reference(path):
                kind = 'tree-reference'
            return kind, None, None, None
        elif kind == 'symlink':
            target = osutils.readlink(self.abspath(path))
            return ('symlink', None, None, target)
        else:
            return (kind, None, None, None)

    def stored_kind(self, relpath):
        if relpath == '':
            return 'directory'
        (index, index_path) = self._lookup_index(encode_git_path(relpath))
        if index is None:
            return None
        try:
            mode = index[index_path].mode
        except KeyError:
            for p in index:
                if osutils.is_inside(
                        decode_git_path(index_path), decode_git_path(p)):
                    return 'directory'
            return None
        else:
            return mode_kind(mode)

    def kind(self, relpath):
        kind = osutils.file_kind(self.abspath(relpath))
        if kind == 'directory':
            if self._directory_is_tree_reference(relpath):
                return 'tree-reference'
            return 'directory'
        else:
            return kind

    def _live_entry(self, relpath):
        raise NotImplementedError(self._live_entry)

    def transform(self, pb=None):
        from .transform import GitTreeTransform
        return GitTreeTransform(self, pb=pb)

    def has_changes(self, _from_tree=None):
        """Quickly check that the tree contains at least one commitable change.

        :param _from_tree: tree to compare against to find changes (default to
            the basis tree and is intended to be used by tests).

        :return: True if a change is found. False otherwise
        """
        with self.lock_read():
            # Check pending merges
            if len(self.get_parent_ids()) > 1:
                return True
            if _from_tree is None:
                _from_tree = self.basis_tree()
            changes = self.iter_changes(_from_tree)
            if self.supports_symlinks():
                # Fast path for has_changes.
                try:
                    change = next(changes)
                    if change.path[1] == '':
                        next(changes)
                    return True
                except StopIteration:
                    # No changes
                    return False
            else:
                # Slow path for has_changes.
                # Handle platforms that do not support symlinks in the
                # conditional below. This is slower than the try/except
                # approach below that but we don't have a choice as we
                # need to be sure that all symlinks are removed from the
                # entire changeset. This is because in platforms that
                # do not support symlinks, they show up as None in the
                # working copy as compared to the repository.
                # Also, exclude root as mention in the above fast path.
                changes = filter(
                    lambda c: c[6][0] != 'symlink' and c[4] != (None, None),
                    changes)
                try:
                    next(iter(changes))
                except StopIteration:
                    return False
                return True


def snapshot_workingtree(target, want_unversioned=False):
    extras = set()
    blobs = {}
    # Report dirified directories to commit_tree first, so that they can be
    # replaced with non-empty directories if they have contents.
    dirified = []
    trust_executable = target._supports_executable()
    for path, index_entry in target._recurse_index_entries():
        try:
            live_entry = target._live_entry(path)
        except EnvironmentError as e:
            if e.errno == errno.ENOENT:
                # Entry was removed; keep it listed, but mark it as gone.
                blobs[path] = (ZERO_SHA, 0)
            else:
                raise
        else:
            if live_entry is None:
                # Entry was turned into a directory.
                # Maybe it's just a submodule that's not checked out?
                if S_ISGITLINK(index_entry.mode):
                    blobs[path] = (index_entry.sha, index_entry.mode)
                else:
                    dirified.append((path, Tree().id, stat.S_IFDIR))
                    target.store.add_object(Tree())
            else:
                mode = live_entry.mode
                if not trust_executable:
                    if mode_is_executable(index_entry.mode):
                        mode |= 0o111
                    else:
                        mode &= ~0o111
                if live_entry.sha != index_entry.sha:
                    rp = decode_git_path(path)
                    if stat.S_ISREG(live_entry.mode):
                        blob = Blob()
                        with target.get_file(rp) as f:
                            blob.data = f.read()
                    elif stat.S_ISLNK(live_entry.mode):
                        blob = Blob()
                        blob.data = os.fsencode(target.get_symlink_target(rp))
                    else:
                        blob = None
                    if blob is not None:
                        target.store.add_object(blob)
                blobs[path] = (live_entry.sha, cleanup_mode(live_entry.mode))
    if want_unversioned:
        for extra in target._iter_files_recursive(include_dirs=False):
            extra, accessible = osutils.normalized_filename(extra)
            np = encode_git_path(extra)
            if np in blobs:
                continue
            st = target._lstat(extra)
            if stat.S_ISDIR(st.st_mode):
                blob = Tree()
            elif stat.S_ISREG(st.st_mode) or stat.S_ISLNK(st.st_mode):
                blob = blob_from_path_and_stat(
                    os.fsencode(target.abspath(extra)), st)
            else:
                continue
            target.store.add_object(blob)
            blobs[np] = (blob.id, cleanup_mode(st.st_mode))
            extras.add(np)
    return commit_tree(
        target.store, dirified + [(p, s, m) for (p, (s, m)) in blobs.items()]), extras<|MERGE_RESOLUTION|>--- conflicted
+++ resolved
@@ -555,26 +555,15 @@
                     if (specific_files is None or
                             any([p for p in specific_files if p.startswith(
                                 child_path)])):
-<<<<<<< HEAD
-                        extradirs.append((store, child_path, hexsha))
-=======
-                        extradirs.append(
-                            (substore, child_path, hexsha,
-                             self.path2id(child_path_decoded)))
->>>>>>> 5492250d
+                        extradirs.append((substore, child_path, hexsha))
                 if specific_files is None or child_path in specific_files:
                     if stat.S_ISDIR(mode):
                         yield (child_path_decoded,
                                self._get_dir_ie(child_path))
                     else:
                         yield (child_path_decoded,
-<<<<<<< HEAD
-                               self._get_file_ie(store, child_path, name, mode,
+                               self._get_file_ie(substore, child_path, name, mode,
                                                  hexsha))
-=======
-                               self._get_file_ie(substore, child_path, name, mode,
-                                                 hexsha, parent_id))
->>>>>>> 5492250d
             todo.extendleft(reversed(extradirs))
 
     def iter_references(self):
