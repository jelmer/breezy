# Copyright (C) 2009-2018 Jelmer Vernooij <jelmer@jelmer.uk>
#
# This program is free software; you can redistribute it and/or modify
# it under the terms of the GNU General Public License as published by
# the Free Software Foundation; either version 2 of the License, or
# (at your option) any later version.
#
# This program is distributed in the hope that it will be useful,
# but WITHOUT ANY WARRANTY; without even the implied warranty of
# MERCHANTABILITY or FITNESS FOR A PARTICULAR PURPOSE.  See the
# GNU General Public License for more details.
#
# You should have received a copy of the GNU General Public License
# along with this program; if not, write to the Free Software
# Foundation, Inc., 51 Franklin Street, Fifth Floor, Boston, MA 02110-1301 USA


"""Git Trees."""

import os
import posixpath
import stat
from collections import deque
from functools import partial
from io import BytesIO
<<<<<<< HEAD
from typing import Union, List, Tuple, Set
=======
from typing import List, Set, Tuple, Union
>>>>>>> 65b2e472

from dulwich.config import ConfigFile as GitConfigFile
from dulwich.config import parse_submodules
from dulwich.diff_tree import RenameDetector, tree_changes
from dulwich.errors import NotTreeError
from dulwich.index import (
    ConflictedIndexEntry,
    IndexEntry,
    blob_from_path_and_stat,
    cleanup_mode,
    commit_tree,
    index_entry_from_stat,
)
from dulwich.object_store import BaseObjectStore, OverlayObjectStore, iter_tree_contents
<<<<<<< HEAD
from dulwich.objects import S_IFGITLINK, S_ISGITLINK, ZERO_SHA, Blob, Tree, ObjectID
=======
from dulwich.objects import S_IFGITLINK, S_ISGITLINK, ZERO_SHA, Blob, ObjectID, Tree
>>>>>>> 65b2e472

from .. import controldir as _mod_controldir
from .. import delta, errors, mutabletree, osutils, revisiontree, trace, urlutils
from .. import transport as _mod_transport
from .. import tree as _mod_tree
from ..bzr.inventorytree import InventoryTreeChange
from ..revision import CURRENT_REVISION, NULL_REVISION
from ..transport import get_transport
from ..transport.local import file_kind
from ..tree import MissingNestedTree
from .mapping import (
    decode_git_path,
    default_mapping,
    encode_git_path,
    mode_is_executable,
    mode_kind,
)


class GitTreeDirectory(_mod_tree.TreeDirectory):

    __slots__ = ['file_id', 'name', 'parent_id', 'git_sha1']

    def __init__(self, file_id, name, parent_id, git_sha1=None):
        self.file_id = file_id
        self.name = name
        self.parent_id = parent_id
        self.git_sha1 = git_sha1

    @property
    def kind(self):
        return 'directory'

    @property
    def executable(self):
        return False

    def copy(self):
        return self.__class__(
            self.file_id, self.name, self.parent_id)

    def __repr__(self):
        return "{}(file_id={!r}, name={!r}, parent_id={!r})".format(
            self.__class__.__name__, self.file_id, self.name,
            self.parent_id)

    def __eq__(self, other):
        return (self.kind == other.kind and
                self.file_id == other.file_id and
                self.name == other.name and
                self.parent_id == other.parent_id)


class GitTreeFile(_mod_tree.TreeFile):

    __slots__ = ['file_id', 'name', 'parent_id', 'text_size',
                 'executable', 'git_sha1']

    def __init__(self, file_id, name, parent_id, text_size=None,
                 git_sha1=None, executable=None):
        self.file_id = file_id
        self.name = name
        self.parent_id = parent_id
        self.text_size = text_size
        self.git_sha1 = git_sha1
        self.executable = executable

    @property
    def kind(self):
        return 'file'

    def __eq__(self, other):
        return (self.kind == other.kind and
                self.file_id == other.file_id and
                self.name == other.name and
                self.parent_id == other.parent_id and
                self.git_sha1 == other.git_sha1 and
                self.text_size == other.text_size and
                self.executable == other.executable)

    def __repr__(self):
        return ("%s(file_id=%r, name=%r, parent_id=%r, text_size=%r, "
                "git_sha1=%r, executable=%r)") % (
            type(self).__name__, self.file_id, self.name, self.parent_id,
            self.text_size, self.git_sha1, self.executable)

    def copy(self):
        ret = self.__class__(
            self.file_id, self.name, self.parent_id)
        ret.git_sha1 = self.git_sha1
        ret.text_size = self.text_size
        ret.executable = self.executable
        return ret


class GitTreeSymlink(_mod_tree.TreeLink):

    __slots__ = ['file_id', 'name', 'parent_id', 'symlink_target', 'git_sha1']

    def __init__(self, file_id, name, parent_id,
                 symlink_target=None, git_sha1=None):
        self.file_id = file_id
        self.name = name
        self.parent_id = parent_id
        self.symlink_target = symlink_target
        self.git_sha1 = git_sha1

    @property
    def kind(self):
        return 'symlink'

    @property
    def executable(self):
        return False

    @property
    def text_size(self):
        return None

    def __repr__(self):
        return "{}(file_id={!r}, name={!r}, parent_id={!r}, symlink_target={!r})".format(
            type(self).__name__, self.file_id, self.name, self.parent_id,
            self.symlink_target)

    def __eq__(self, other):
        return (self.kind == other.kind and
                self.file_id == other.file_id and
                self.name == other.name and
                self.parent_id == other.parent_id and
                self.symlink_target == other.symlink_target)

    def copy(self):
        return self.__class__(
            self.file_id, self.name, self.parent_id,
            self.symlink_target)


class GitTreeSubmodule(_mod_tree.TreeReference):

    __slots__ = ['file_id', 'name', 'parent_id', 'reference_revision', 'git_sha1']

    def __init__(self, file_id, name, parent_id, reference_revision=None, git_sha1=None):
        self.file_id = file_id
        self.name = name
        self.parent_id = parent_id
        self.reference_revision = reference_revision
        self.git_sha1 = git_sha1

    @property
    def executable(self):
        return False

    @property
    def kind(self):
        return 'tree-reference'

    def __repr__(self):
        return ("%s(file_id=%r, name=%r, parent_id=%r, "
                "reference_revision=%r)") % (
            type(self).__name__, self.file_id, self.name, self.parent_id,
            self.reference_revision)

    def __eq__(self, other):
        return (self.kind == other.kind and
                self.file_id == other.file_id and
                self.name == other.name and
                self.parent_id == other.parent_id and
                self.reference_revision == other.reference_revision)

    def copy(self):
        return self.__class__(
            self.file_id, self.name, self.parent_id,
            self.reference_revision)


entry_factory = {
    'directory': GitTreeDirectory,
    'file': GitTreeFile,
    'symlink': GitTreeSymlink,
    'tree-reference': GitTreeSubmodule,
    }


def ensure_normalized_path(path):
    """Check whether path is normalized.

    :raises InvalidNormalization: When path is not normalized, and cannot be
        accessed on this platform by the normalized path.
    :return: The NFC normalised version of path.
    """
    norm_path, can_access = osutils.normalized_filename(path)
    if norm_path != path:
        if can_access:
            return norm_path
        else:
            raise errors.InvalidNormalization(path)
    return path


class GitTree(_mod_tree.Tree):

    supports_file_ids = False

    store: BaseObjectStore

    @classmethod
    def is_special_path(cls, path):
        return path.startswith('.git')

    def supports_symlinks(self):
        return True

    def iter_git_objects(self):
        """Iterate over all the objects in the tree.

        :return :Yields tuples with (path, sha, mode)
        """
        raise NotImplementedError(self.iter_git_objects)

    def git_snapshot(self, want_unversioned=False):
        """Snapshot a tree, and return tree object.

        :return: Tree sha and set of extras
        """
        raise NotImplementedError(self.snapshot)

    def preview_transform(self, pb=None):
        from .transform import GitTransformPreview
        return GitTransformPreview(self, pb=pb)

    def find_related_paths_across_trees(self, paths, trees=None,
                                        require_versioned=True):
        if trees is None:
            trees = []
        if paths is None:
            return None

        def include(t, p):
            if t.is_versioned(p):
                return True
            # Include directories, since they may exist but just be
            # empty
            try:
                if t.kind(p) == 'directory':
                    return True
            except _mod_transport.NoSuchFile:
                return False
            return False

        if require_versioned:
            trees = [self] + (trees if trees is not None else [])
            unversioned = set()
            for p in paths:
                for t in trees:
                    if include(t, p):
                        break
                else:
                    unversioned.add(p)
            if unversioned:
                raise errors.PathsNotVersionedError(unversioned)
        return filter(partial(include, self), paths)

    def _submodule_config(self):
        if self._submodules is None:
            try:
                with self.get_file('.gitmodules') as f:
                    config = GitConfigFile.from_file(f)
                    self._submodules = list(parse_submodules(config))
            except _mod_transport.NoSuchFile:
                self._submodules = []
        return self._submodules

    def _submodule_info(self):
        return {path: (url, section)
                for path, url, section in self._submodule_config()}

    def reference_parent(self, path):
        from ..branch import Branch
        (url, section) = self._submodule_info()[encode_git_path(path)]
        return Branch.open(url.decode('utf-8'))


class RemoteNestedTree(MissingNestedTree):

    _fmt = "Unable to access remote nested tree at %(path)s"


class GitRevisionTree(revisiontree.RevisionTree, GitTree):
    """Revision tree implementation based on Git objects."""

    def __init__(self, repository, revision_id):
        self._revision_id = revision_id
        self._repository = repository
        self._submodules = None
        self.store = repository._git.object_store
        if not isinstance(revision_id, bytes):
            raise TypeError(revision_id)
        self.commit_id, self.mapping = repository.lookup_bzr_revision_id(
            revision_id)
        if revision_id == NULL_REVISION:
            self.tree = None
            self.mapping = default_mapping
        else:
            try:
                commit = self.store[self.commit_id]
            except KeyError as err:
                raise errors.NoSuchRevision(repository, revision_id) from err
            self.tree = commit.tree

    def git_snapshot(self, want_unversioned=False):
        return self.tree, set()

    def _get_submodule_repository(self, relpath):
        if not isinstance(relpath, bytes):
            raise TypeError(relpath)
        try:
            url, section = self._submodule_info()[relpath]
        except KeyError:
            nested_repo_transport = None
        else:
            nested_repo_transport = self._repository.controldir.control_transport.clone(
                posixpath.join('modules', decode_git_path(section)))
            if not nested_repo_transport.has('.'):
                nested_url = urlutils.join(
                    self._repository.controldir.user_url, decode_git_path(url))
                nested_repo_transport = get_transport(nested_url)
        if nested_repo_transport is None:
            nested_repo_transport = self._repository.controldir.user_transport.clone(
                decode_git_path(relpath))
        else:
            nested_repo_transport = self._repository.controldir.control_transport.clone(
                posixpath.join('modules', decode_git_path(section)))
            if not nested_repo_transport.has('.'):
                nested_repo_transport = self._repository.controldir.user_transport.clone(
                    posixpath.join(decode_git_path(section), '.git'))
        try:
            nested_controldir = _mod_controldir.ControlDir.open_from_transport(
                nested_repo_transport)
        except errors.NotBranchError as e:
            raise MissingNestedTree(decode_git_path(relpath)) from e
        return nested_controldir.find_repository()

    def _get_submodule_store(self, relpath):
        repo = self._get_submodule_repository(relpath)
        if not hasattr(repo, '_git'):
            raise RemoteNestedTree(relpath)
        return repo._git.object_store

    def get_nested_tree(self, path):
        encoded_path = encode_git_path(path)
        nested_repo = self._get_submodule_repository(encoded_path)
        ref_rev = self.get_reference_revision(path)
        return nested_repo.revision_tree(ref_rev)

    def supports_rename_tracking(self):
        return False

    def get_file_revision(self, path):
        change_scanner = self._repository._file_change_scanner
        if self.commit_id == ZERO_SHA:
            return NULL_REVISION
        (store, unused_path, commit_id) = change_scanner.find_last_change_revision(
            encode_git_path(path), self.commit_id)
        return self.mapping.revision_id_foreign_to_bzr(commit_id)

    def get_file_mtime(self, path):
        change_scanner = self._repository._file_change_scanner
        if self.commit_id == ZERO_SHA:
            return NULL_REVISION
        try:
            (store, unused_path, commit_id) = change_scanner.find_last_change_revision(
                encode_git_path(path), self.commit_id)
        except KeyError as err:
            raise _mod_transport.NoSuchFile(path) from err
        commit = store[commit_id]
        return commit.commit_time

    def is_versioned(self, path):
        return self.has_filename(path)

    def path2id(self, path):
        if self.mapping.is_special_file(path):
            return None
        if not self.is_versioned(path):
            return None
        return self.mapping.generate_file_id(osutils.safe_unicode(path))

    def all_versioned_paths(self):
        ret = {''}
        todo = [(self.store, b'', self.tree)]
        while todo:
            (store, path, tree_id) = todo.pop()
            if tree_id is None:
                continue
            tree = store[tree_id]
            for name, mode, hexsha in tree.items():
                subpath = posixpath.join(path, name)
                ret.add(decode_git_path(subpath))
                if stat.S_ISDIR(mode):
                    todo.append((store, subpath, hexsha))
        return ret

    def _lookup_path(self, path):
        if self.tree is None:
            raise _mod_transport.NoSuchFile(path)

        encoded_path = encode_git_path(path)
        parts = encoded_path.split(b'/')
        hexsha = self.tree
        store = self.store
        mode = None
        for i, p in enumerate(parts):
            if not p:
                continue
            obj = store[hexsha]
            if not isinstance(obj, Tree):
                raise NotTreeError(hexsha)
            try:
                mode, hexsha = obj[p]
            except KeyError as err:
                raise _mod_transport.NoSuchFile(path) from err
            if S_ISGITLINK(mode) and i != len(parts) - 1:
                store = self._get_submodule_store(b'/'.join(parts[:i + 1]))
                hexsha = store[hexsha].tree
        return (store, mode, hexsha)

    def is_executable(self, path):
        (store, mode, hexsha) = self._lookup_path(path)
        if mode is None:
            # the tree root is a directory
            return False
        return mode_is_executable(mode)

    def kind(self, path):
        (store, mode, hexsha) = self._lookup_path(path)
        if mode is None:
            # the tree root is a directory
            return "directory"
        return mode_kind(mode)

    def has_filename(self, path):
        try:
            self._lookup_path(path)
        except _mod_transport.NoSuchFile:
            return False
        else:
            return True

    def list_files(self, include_root=False, from_dir=None, recursive=True,
                   recurse_nested=False):
        if self.tree is None:
            return
        if from_dir is None or from_dir == '.':
            from_dir = ""
        (store, mode, hexsha) = self._lookup_path(from_dir)
        if mode is None:  # Root
            root_ie = self._get_dir_ie(b"", None)
        else:
            parent_path = posixpath.dirname(from_dir)
            parent_id = self.mapping.generate_file_id(parent_path)
            if mode_kind(mode) == 'directory':
                root_ie = self._get_dir_ie(encode_git_path(from_dir), parent_id)
            else:
                root_ie = self._get_file_ie(
                    store, encode_git_path(from_dir),
                    posixpath.basename(from_dir), mode, hexsha)
        if include_root:
            yield (from_dir, "V", root_ie.kind, root_ie)
        todo = []
        if root_ie.kind == 'directory':
            todo.append((store, encode_git_path(from_dir),
                         b"", hexsha, root_ie.file_id))
        while todo:
            (store, path, relpath, hexsha, parent_id) = todo.pop()
            tree = store[hexsha]
            for name, mode, hexsha in tree.iteritems():
                if self.mapping.is_special_file(name):
                    continue
                child_path = posixpath.join(path, name)
                child_relpath = posixpath.join(relpath, name)
                if S_ISGITLINK(mode) and recurse_nested:
                    mode = stat.S_IFDIR
                    store = self._get_submodule_store(child_relpath)
                    hexsha = store[hexsha].tree
                if stat.S_ISDIR(mode):
                    ie = self._get_dir_ie(child_path, parent_id)
                    if recursive:
                        todo.append(
                            (store, child_path, child_relpath, hexsha,
                             ie.file_id))
                else:
                    ie = self._get_file_ie(
                        store, child_path, name, mode, hexsha, parent_id)
                yield (decode_git_path(child_relpath), "V", ie.kind, ie)

    def _get_file_ie(self, store, path: str, name: str, mode: int, hexsha: bytes, parent_id):
        if not isinstance(path, bytes):
            raise TypeError(path)
        if not isinstance(name, bytes):
            raise TypeError(name)
        kind = mode_kind(mode)
        path = decode_git_path(path)
        name = decode_git_path(name)
        file_id = self.mapping.generate_file_id(path)
        ie = entry_factory[kind](file_id, name, parent_id, git_sha1=hexsha)
        if kind == 'symlink':
            ie.symlink_target = decode_git_path(store[hexsha].data)
        elif kind == 'tree-reference':
            ie.reference_revision = self.mapping.revision_id_foreign_to_bzr(
                hexsha)
        else:
            ie.git_sha1 = hexsha
            ie.text_size = None
            ie.executable = mode_is_executable(mode)
        return ie

    def _get_dir_ie(self, path, parent_id) -> GitTreeDirectory:
        path = decode_git_path(path)
        file_id = self.mapping.generate_file_id(path)
        return GitTreeDirectory(file_id, posixpath.basename(path), parent_id)

    def iter_child_entries(self, path: str):
        (store, mode, tree_sha) = self._lookup_path(path)

        if mode is not None and not stat.S_ISDIR(mode):
            return

        encoded_path = encode_git_path(path)
        file_id = self.path2id(path)
        tree = store[tree_sha]
        for name, mode, hexsha in tree.iteritems():
            if self.mapping.is_special_file(name):
                continue
            child_path = posixpath.join(encoded_path, name)
            if stat.S_ISDIR(mode):
                yield self._get_dir_ie(child_path, file_id)
            else:
                yield self._get_file_ie(store, child_path, name, mode, hexsha,
                                        file_id)

    def iter_entries_by_dir(self, specific_files=None,
                            recurse_nested=False):
        if self.tree is None:
            return
        if specific_files is not None:
            if specific_files in ([""], []):
                specific_files = None
            else:
                specific_files = {encode_git_path(p)
                                      for p in specific_files}
        todo = deque([(self.store, b"", self.tree, self.path2id(''))])
        if specific_files is None or "" in specific_files:
            yield "", self._get_dir_ie(b"", None)
        while todo:
            store, path, tree_sha, parent_id = todo.popleft()
            tree = store[tree_sha]
            extradirs = []
            for name, mode, hexsha in tree.iteritems():
                if self.mapping.is_special_file(name):
                    continue
                child_path = posixpath.join(path, name)
                child_path_decoded = decode_git_path(child_path)
                if recurse_nested and S_ISGITLINK(mode):
                    try:
                        substore = self._get_submodule_store(child_path)
                    except errors.NotBranchError:
                        substore = store
                    else:
                        mode = stat.S_IFDIR
                        hexsha = substore[hexsha].tree
                else:
                    substore = store
                if stat.S_ISDIR(mode):
                    if (specific_files is None or
                            any(p for p in specific_files if p.startswith(
                                child_path))):
                        extradirs.append(
                            (substore, child_path, hexsha,
                             self.path2id(child_path_decoded)))
                if specific_files is None or child_path in specific_files:
                    if stat.S_ISDIR(mode):
                        yield (child_path_decoded,
                               self._get_dir_ie(child_path, parent_id))
                    else:
                        yield (child_path_decoded,
                               self._get_file_ie(substore, child_path, name, mode,
                                                 hexsha, parent_id))
            todo.extendleft(reversed(extradirs))

    def iter_references(self):
        if self.supports_tree_reference():
            for path, entry in self.iter_entries_by_dir():
                if entry.kind == 'tree-reference':
                    yield path

    def get_revision_id(self):
        """See RevisionTree.get_revision_id."""
        return self._revision_id

    def get_file_sha1(self, path, stat_value=None):
        if self.tree is None:
            raise _mod_transport.NoSuchFile(path)
        return osutils.sha_string(self.get_file_text(path))

    def get_file_verifier(self, path, stat_value=None):
        (store, mode, hexsha) = self._lookup_path(path)
        return ("GIT", hexsha)

    def get_file_size(self, path):
        (store, mode, hexsha) = self._lookup_path(path)
        if stat.S_ISREG(mode):
            return len(store[hexsha].data)
        return None

    def get_file_text(self, path):
        """See RevisionTree.get_file_text."""
        (store, mode, hexsha) = self._lookup_path(path)
        if stat.S_ISREG(mode):
            return store[hexsha].data
        else:
            return b""

    def get_symlink_target(self, path):
        """See RevisionTree.get_symlink_target."""
        (store, mode, hexsha) = self._lookup_path(path)
        if stat.S_ISLNK(mode):
            return decode_git_path(store[hexsha].data)
        else:
            return None

    def get_reference_revision(self, path):
        """See RevisionTree.get_symlink_target."""
        (store, mode, hexsha) = self._lookup_path(path)
        if S_ISGITLINK(mode):
            try:
                nested_repo = self._get_submodule_repository(encode_git_path(path))
            except MissingNestedTree:
                return self.mapping.revision_id_foreign_to_bzr(hexsha)
            else:
                try:
                    return nested_repo.lookup_foreign_revision_id(hexsha)
                except KeyError:
                    return self.mapping.revision_id_foreign_to_bzr(hexsha)
        else:
            return None

    def _comparison_data(self, entry, path):
        if entry is None:
            return None, False, None
        return entry.kind, entry.executable, None

    def path_content_summary(self, path):
        """See Tree.path_content_summary."""
        try:
            (store, mode, hexsha) = self._lookup_path(path)
        except _mod_transport.NoSuchFile:
            return ('missing', None, None, None)
        kind = mode_kind(mode)
        if kind == 'file':
            executable = mode_is_executable(mode)
            contents = store[hexsha].data
            return (kind, len(contents), executable,
                    osutils.sha_string(contents))
        elif kind == 'symlink':
            return (kind, None, None, decode_git_path(store[hexsha].data))
        elif kind == 'tree-reference':
            nested_repo = self._get_submodule_repository(encode_git_path(path))
            return (kind, None, None,
                    nested_repo.lookup_foreign_revision_id(hexsha))
        else:
            return (kind, None, None, None)

    def _iter_tree_contents(self, include_trees=False):
        if self.tree is None:
            return iter([])
        return iter_tree_contents(
            self.store, self.tree, include_trees=include_trees)

    def annotate_iter(self, path, default_revision=CURRENT_REVISION):
        """Return an iterator of revision_id, line tuples.

        For working trees (and mutable trees in general), the special
        revision_id 'current:' will be used for lines that are new in this
        tree, e.g. uncommitted changes.
        :param default_revision: For lines that don't match a basis, mark them
            with this revision id. Not all implementations will make use of
            this value.
        """
        with self.lock_read():
            # Now we have the parents of this content
            from ..annotate import Annotator
            from .annotate import AnnotateProvider
            annotator = Annotator(AnnotateProvider(
                self._repository._file_change_scanner))
            this_key = (path, self.get_file_revision(path))
            annotations = [(key[-1], line)
                           for key, line in annotator.annotate_flat(this_key)]
            return annotations

    def _get_rules_searcher(self, default_searcher):
        return default_searcher

    def walkdirs(self, prefix=""):
        (store, mode, hexsha) = self._lookup_path(prefix)
        todo = deque(
            [(store, encode_git_path(prefix), hexsha)])
        while todo:
            store, path, tree_sha = todo.popleft()
            path_decoded = decode_git_path(path)
            tree = store[tree_sha]
            children = []
            for name, mode, hexsha in tree.iteritems():
                if self.mapping.is_special_file(name):
                    continue
                child_path = posixpath.join(path, name)
                if stat.S_ISDIR(mode):
                    todo.append((store, child_path, hexsha))
                children.append(
                    (decode_git_path(child_path), decode_git_path(name),
                        mode_kind(mode), None,
                        mode_kind(mode)))
            yield path_decoded, children


def tree_delta_from_git_changes(changes, mappings,
                                specific_files=None,
                                require_versioned=False, include_root=False,
                                source_extras=None, target_extras=None):
    """Create a TreeDelta from two git trees.

    source and target are iterators over tuples with:
        (filename, sha, mode)
    """
    (old_mapping, new_mapping) = mappings
    if target_extras is None:
        target_extras = set()
    if source_extras is None:
        source_extras = set()
    ret = delta.TreeDelta()
    added = []
    for (change_type, old, new) in changes:
        (oldpath, oldmode, oldsha) = old
        (newpath, newmode, newsha) = new
        if newpath == b'' and not include_root:
            continue
        copied = (change_type == 'copy')
        if oldpath is not None:
            oldpath_decoded = decode_git_path(oldpath)
        else:
            oldpath_decoded = None
        if newpath is not None:
            newpath_decoded = decode_git_path(newpath)
        else:
            newpath_decoded = None
        if not (specific_files is None or
                (oldpath is not None and
                    osutils.is_inside_or_parent_of_any(
                        specific_files, oldpath_decoded)) or
                (newpath is not None and
                    osutils.is_inside_or_parent_of_any(
                        specific_files, newpath_decoded))):
            continue

        if oldpath is None:
            oldexe = None
            oldkind = None
            oldname = None
            oldparent = None
            oldversioned = False
        else:
            oldversioned = (oldpath not in source_extras)
            if oldmode:
                oldexe = mode_is_executable(oldmode)
                oldkind = mode_kind(oldmode)
            else:
                oldexe = False
                oldkind = None
            if oldpath == b'':
                oldparent = None
                oldname = ''
            else:
                (oldparentpath, oldname) = osutils.split(oldpath_decoded)
                oldparent = old_mapping.generate_file_id(oldparentpath)
        if newpath is None:
            newexe = None
            newkind = None
            newname = None
            newparent = None
            newversioned = False
        else:
            newversioned = (newpath not in target_extras)
            if newmode:
                newexe = mode_is_executable(newmode)
                newkind = mode_kind(newmode)
            else:
                newexe = False
                newkind = None
            if newpath_decoded == '':
                newparent = None
                newname = ''
            else:
                newparentpath, newname = osutils.split(newpath_decoded)
                newparent = new_mapping.generate_file_id(newparentpath)
        if oldversioned and not copied:
            fileid = old_mapping.generate_file_id(oldpath_decoded)
        elif newversioned:
            fileid = new_mapping.generate_file_id(newpath_decoded)
        else:
            fileid = None
        if old_mapping.is_special_file(oldpath):
            oldpath = None
        if new_mapping.is_special_file(newpath):
            newpath = None
        if oldpath is None and newpath is None:
            continue
        change = InventoryTreeChange(
            fileid, (oldpath_decoded, newpath_decoded), (oldsha != newsha),
            (oldversioned, newversioned),
            (oldparent, newparent), (oldname, newname),
            (oldkind, newkind), (oldexe, newexe),
            copied=copied)
        if newpath is not None and not newversioned and newkind != 'directory':
            change.file_id = None
            ret.unversioned.append(change)
        elif change_type == 'add':
            added.append((newpath, newkind, newsha))
        elif newpath is None or newmode == 0:
            ret.removed.append(change)
        elif change_type == 'delete':
            ret.removed.append(change)
        elif change_type == 'copy':
            if stat.S_ISDIR(oldmode) and stat.S_ISDIR(newmode):
                continue
            ret.copied.append(change)
        elif change_type == 'rename':
            if stat.S_ISDIR(oldmode) and stat.S_ISDIR(newmode):
                continue
            ret.renamed.append(change)
        elif mode_kind(oldmode) != mode_kind(newmode):
            ret.kind_changed.append(change)
        elif oldsha != newsha or oldmode != newmode:
            if stat.S_ISDIR(oldmode) and stat.S_ISDIR(newmode):
                continue
            ret.modified.append(change)
        else:
            ret.unchanged.append(change)

    implicit_dirs = {''}
    for path, kind, _sha in added:
        if kind == 'directory' or path in target_extras:
            continue
        implicit_dirs.update(osutils.parent_directories(path))

    for path, kind, _sha in added:
        path_decoded = decode_git_path(path)
        if kind == 'directory' and path_decoded not in implicit_dirs:
            continue
        parent_path, basename = osutils.split(path_decoded)
        parent_id = new_mapping.generate_file_id(parent_path)
        file_id = new_mapping.generate_file_id(path_decoded)
        ret.added.append(
            InventoryTreeChange(
                file_id, (None, path_decoded), True,
                (False, True),
                (None, parent_id),
                (None, basename), (None, kind), (None, False)))

    return ret


def changes_from_git_changes(changes, mapping, specific_files=None,
                             include_unchanged=False, source_extras=None,
                             target_extras=None):
    """Create a iter_changes-like generator from a git stream.

    source and target are iterators over tuples with:
        (filename, sha, mode)
    """
    if target_extras is None:
        target_extras = set()
    if source_extras is None:
        source_extras = set()
    for (change_type, old, new) in changes:
        if change_type == 'unchanged' and not include_unchanged:
            continue
        (oldpath, oldmode, oldsha) = old
        (newpath, newmode, newsha) = new
        if oldpath is not None:
            oldpath_decoded = decode_git_path(oldpath)
        else:
            oldpath_decoded = None
        if newpath is not None:
            newpath_decoded = decode_git_path(newpath)
        else:
            newpath_decoded = None
        if not (specific_files is None or
                (oldpath_decoded is not None and
                    osutils.is_inside_or_parent_of_any(
                        specific_files, oldpath_decoded)) or
                (newpath_decoded is not None and
                    osutils.is_inside_or_parent_of_any(
                        specific_files, newpath_decoded))):
            continue
        if oldpath is not None and mapping.is_special_file(oldpath):
            continue
        if newpath is not None and mapping.is_special_file(newpath):
            continue
        if oldpath is None:
            oldexe = None
            oldkind = None
            oldname = None
            oldparent = None
            oldversioned = False
        else:
            oldversioned = (oldpath not in source_extras)
            if oldmode:
                oldexe = mode_is_executable(oldmode)
                oldkind = mode_kind(oldmode)
            else:
                oldexe = False
                oldkind = None
            if oldpath_decoded == '':
                oldparent = None
                oldname = ''
            else:
                (oldparentpath, oldname) = osutils.split(oldpath_decoded)
                oldparent = mapping.generate_file_id(oldparentpath)
        if newpath is None:
            newexe = None
            newkind = None
            newname = None
            newparent = None
            newversioned = False
        else:
            newversioned = (newpath not in target_extras)
            if newmode:
                newexe = mode_is_executable(newmode)
                newkind = mode_kind(newmode)
            else:
                newexe = False
                newkind = None
            if newpath_decoded == '':
                newparent = None
                newname = ''
            else:
                newparentpath, newname = osutils.split(newpath_decoded)
                newparent = mapping.generate_file_id(newparentpath)
        if (not include_unchanged and
                oldkind == 'directory' and newkind == 'directory' and
                oldpath_decoded == newpath_decoded):
            continue
        if oldversioned and change_type != 'copy':
            fileid = mapping.generate_file_id(oldpath_decoded)
        elif newversioned:
            fileid = mapping.generate_file_id(newpath_decoded)
        else:
            fileid = None
        if oldkind == 'directory' and newkind == 'directory':
            modified = False
        else:
            modified = (oldsha != newsha) or (oldmode != newmode)
        yield InventoryTreeChange(
            fileid, (oldpath_decoded, newpath_decoded),
            modified,
            (oldversioned, newversioned),
            (oldparent, newparent), (oldname, newname),
            (oldkind, newkind), (oldexe, newexe),
            copied=(change_type == 'copy'))


class InterGitTrees(_mod_tree.InterTree):
    """InterTree that works between two git trees."""

    _test_mutable_trees_to_test_trees = None

    source: GitTree
    target: GitTree

    def __init__(self, source: GitTree, target: GitTree) -> None:
        super().__init__(source, target)
        if self.source.store == self.target.store:
            self.store = self.source.store
        else:
            self.store = OverlayObjectStore(
                [self.source.store, self.target.store])
        self.rename_detector = RenameDetector(self.store)

    @classmethod
    def is_compatible(cls, source, target):
        return isinstance(source, GitTree) and isinstance(target, GitTree)

    def compare(self, want_unchanged=False, specific_files=None,
                extra_trees=None, require_versioned=False, include_root=False,
                want_unversioned=False):
        with self.lock_read():
            changes, source_extras, target_extras = self._iter_git_changes(
                want_unchanged=want_unchanged,
                require_versioned=require_versioned,
                specific_files=specific_files,
                extra_trees=extra_trees,
                want_unversioned=want_unversioned)
            return tree_delta_from_git_changes(
                changes, (self.source.mapping, self.target.mapping),
                specific_files=specific_files,
                include_root=include_root,
                source_extras=source_extras, target_extras=target_extras)

    def iter_changes(self, include_unchanged=False, specific_files=None,
                     pb=None, extra_trees=None, require_versioned=True,
                     want_unversioned=False):
        if extra_trees is None:
            extra_trees = []
        with self.lock_read():
            changes, source_extras, target_extras = self._iter_git_changes(
                want_unchanged=include_unchanged,
                require_versioned=require_versioned,
                specific_files=specific_files,
                extra_trees=extra_trees,
                want_unversioned=want_unversioned)
            return changes_from_git_changes(
                changes, self.target.mapping,
                specific_files=specific_files,
                include_unchanged=include_unchanged,
                source_extras=source_extras,
                target_extras=target_extras)

    def _iter_git_changes(self, want_unchanged=False, specific_files=None,
                          require_versioned=False, extra_trees=None,
                          want_unversioned=False, include_trees=True):
        trees = [self.source]
        if extra_trees is not None:
            trees.extend(extra_trees)
        if specific_files is not None:
            specific_files = self.target.find_related_paths_across_trees(
                specific_files, trees,
                require_versioned=require_versioned)
        # TODO(jelmer): Restrict to specific_files, for performance reasons.
        with self.lock_read():
            from_tree_sha, from_extras = self.source.git_snapshot(
                want_unversioned=want_unversioned)
            to_tree_sha, to_extras = self.target.git_snapshot(
                want_unversioned=want_unversioned)
            changes = tree_changes(
                self.store, from_tree_sha, to_tree_sha,
                include_trees=include_trees,
                rename_detector=self.rename_detector,
                want_unchanged=want_unchanged, change_type_same=True)
            return changes, from_extras, to_extras

    def find_target_path(self, path, recurse='none'):
        ret = self.find_target_paths([path], recurse=recurse)
        return ret[path]

    def find_source_path(self, path, recurse='none'):
        ret = self.find_source_paths([path], recurse=recurse)
        return ret[path]

    def find_target_paths(self, paths, recurse='none'):
        paths = set(paths)
        ret = {}
        changes = self._iter_git_changes(
            specific_files=paths, include_trees=False)[0]
        for (_change_type, old, new) in changes:
            if old[0] is None:
                continue
            oldpath = decode_git_path(old[0])
            if oldpath in paths:
                ret[oldpath] = decode_git_path(new[0]) if new[0] else None
        for path in paths:
            if path not in ret:
                if self.source.has_filename(path):
                    if self.target.has_filename(path):
                        ret[path] = path
                    else:
                        ret[path] = None
                else:
                    raise _mod_transport.NoSuchFile(path)
        return ret

    def find_source_paths(self, paths, recurse='none'):
        paths = set(paths)
        ret = {}
        changes = self._iter_git_changes(
            specific_files=paths, include_trees=False)[0]
        for (_change_type, old, new) in changes:
            if new[0] is None:
                continue
            newpath = decode_git_path(new[0])
            if newpath in paths:
                ret[newpath] = decode_git_path(old[0]) if old[0] else None
        for path in paths:
            if path not in ret:
                if self.target.has_filename(path):
                    if self.source.has_filename(path):
                        ret[path] = path
                    else:
                        ret[path] = None
                else:
                    raise _mod_transport.NoSuchFile(path)
        return ret


_mod_tree.InterTree.register_optimiser(InterGitTrees)


class MutableGitIndexTree(mutabletree.MutableTree, GitTree):

    store: BaseObjectStore

    def __init__(self):
        self._lock_mode = None
        self._lock_count = 0
        self._versioned_dirs = None
        self._index_dirty = False
        self._submodules = None

    def git_snapshot(self, want_unversioned=False):
        return snapshot_workingtree(self, want_unversioned=want_unversioned)

    def is_versioned(self, path):
        with self.lock_read():
            path = encode_git_path(path.rstrip('/'))
            (index, subpath) = self._lookup_index(path)
            return (subpath in index or self._has_dir(path))

    def _has_dir(self, path):
        if not isinstance(path, bytes):
            raise TypeError(path)
        if path == b"":
            return True
        if self._versioned_dirs is None:
            self._load_dirs()
        return path in self._versioned_dirs

    def _load_dirs(self):
        if self._lock_mode is None:
            raise errors.ObjectNotLocked(self)
        self._versioned_dirs = set()
        for p, _sha, _mode in self.iter_git_objects():
            self._ensure_versioned_dir(posixpath.dirname(p))

    def _ensure_versioned_dir(self, dirname):
        if not isinstance(dirname, bytes):
            raise TypeError(dirname)
        if dirname in self._versioned_dirs:
            return
        if dirname != b"":
            self._ensure_versioned_dir(posixpath.dirname(dirname))
        self._versioned_dirs.add(dirname)

    def path2id(self, path):
        with self.lock_read():
            path = path.rstrip('/')
            if self.is_versioned(path.rstrip('/')):
                return self.mapping.generate_file_id(
                    osutils.safe_unicode(path))
            return None

    def add(self, files, kinds=None):
        """Add paths to the set of versioned paths.

        Note that the command line normally calls smart_add instead,
        which can automatically recurse.

        This adds the files to the tree, so that they will be
        recorded by the next commit.

        Args:
          files: List of paths to add, relative to the base of the tree.
          kinds: Optional parameter to specify the kinds to be used for
            each file.
        """
        if isinstance(files, str):
            # XXX: Passing a single string is inconsistent and should be
            # deprecated.
            if not (kinds is None or isinstance(kinds, str)):
                raise AssertionError()
            files = [files]
            if kinds is not None:
                kinds = [kinds]

        files = [path.strip('/') for path in files]

        if kinds is None:
            kinds = [None] * len(files)
        elif not len(kinds) == len(files):
            raise AssertionError()
        with self.lock_tree_write():
            for f in files:
                # generic constraint checks:
                if self.is_control_filename(f):
                    raise errors.ForbiddenControlFileError(filename=f)
                osutils.splitpath(f)
            # fill out file kinds for all files [not needed when we stop
            # caring about the instantaneous file kind within a uncommmitted tree
            #
            self._gather_kinds(files, kinds)
            for (path, kind) in zip(files, kinds):
                path, can_access = osutils.normalized_filename(path)
                if not can_access:
                    raise errors.InvalidNormalization(path)
                self._index_add_entry(path, kind)

    def _gather_kinds(self, files, kinds):
        """Helper function for add - sets the entries of kinds."""
        raise NotImplementedError(self._gather_kinds)

    def _read_submodule_head(self, path):
        raise NotImplementedError(self._read_submodule_head)

    def _lookup_index(self, encoded_path):
        if not isinstance(encoded_path, bytes):
            raise TypeError(encoded_path)
        # Common case:
        if encoded_path in self.index:
            return self.index, encoded_path
        # TODO(jelmer): Perhaps have a cache with paths under which some
        # submodules exist?
        index = self.index
        remaining_path = encoded_path
        while True:
            parts = remaining_path.split(b'/')
            for i in range(1, len(parts)):
                basepath = b'/'.join(parts[:i])
                try:
                    value = index[basepath]
                except KeyError:
                    continue
                else:
                    if S_ISGITLINK(value.mode):
                        index = self._get_submodule_index(basepath)
                        remaining_path = b'/'.join(parts[i:])
                        break
                    else:
                        return index, remaining_path
            else:
                return index, remaining_path
        return index, remaining_path

    def _index_del_entry(self, index, path):
        del index[path]
        # TODO(jelmer): Keep track of dirty per index
        self._index_dirty = True

    def _apply_index_changes(self, changes):
        for (path, kind, _executability, reference_revision,
             symlink_target) in changes:
            if kind is None or kind == 'directory':
                (index, subpath) = self._lookup_index(
                    encode_git_path(path))
                try:
                    self._index_del_entry(index, subpath)
                except KeyError:
                    pass
                else:
                    self._versioned_dirs = None
            else:
                self._index_add_entry(
                    path, kind,
                    reference_revision=reference_revision,
                    symlink_target=symlink_target)
        self.flush()

    def _index_add_entry(
            self, path, kind, reference_revision=None,
            symlink_target=None):
        if kind == "directory":
            # Git indexes don't contain directories
            return
        elif kind == "file":
            blob = Blob()
            try:
                file, stat_val = self.get_file_with_stat(path)
            except (_mod_transport.NoSuchFile, OSError):
                # TODO: Rather than come up with something here, use the old
                # index
                file = BytesIO()
                stat_val = os.stat_result(
                    (stat.S_IFREG | 0o644, 0, 0, 0, 0, 0, 0, 0, 0, 0))
            with file:
                blob.set_raw_string(file.read())
            # Add object to the repository if it didn't exist yet
            if blob.id not in self.store:
                self.store.add_object(blob)
            hexsha = blob.id
        elif kind == "symlink":
            blob = Blob()
            try:
                stat_val = self._lstat(path)
            except OSError:
                # TODO: Rather than come up with something here, use the
                # old index
                stat_val = os.stat_result(
                    (stat.S_IFLNK, 0, 0, 0, 0, 0, 0, 0, 0, 0))
            if symlink_target is None:
                symlink_target = self.get_symlink_target(path)
            blob.set_raw_string(encode_git_path(symlink_target))
            # Add object to the repository if it didn't exist yet
            if blob.id not in self.store:
                self.store.add_object(blob)
            hexsha = blob.id
        elif kind == "tree-reference":
            if reference_revision is not None:
                hexsha = self.branch.lookup_bzr_revision_id(
                    reference_revision)[0]
            else:
                hexsha = self._read_submodule_head(path)
                if hexsha is None:
                    raise errors.NoCommits(path)
            try:
                stat_val = self._lstat(path)
            except OSError:
                stat_val = os.stat_result(
                    (S_IFGITLINK, 0, 0, 0, 0, 0, 0, 0, 0, 0))
            stat_val = os.stat_result((S_IFGITLINK, ) + stat_val[1:])
        else:
            raise AssertionError(f"unknown kind '{kind}'")
        # Add an entry to the index or update the existing entry
        ensure_normalized_path(path)
        encoded_path = encode_git_path(path)
        if b'\r' in encoded_path or b'\n' in encoded_path:
            # TODO(jelmer): Why do we need to do this?
            trace.mutter('ignoring path with invalid newline in it: %r', path)
            return
        (index, index_path) = self._lookup_index(encoded_path)
        index[index_path] = index_entry_from_stat(stat_val, hexsha)
        self._index_dirty = True
        if self._versioned_dirs is not None:
            self._ensure_versioned_dir(index_path)

    def iter_git_objects(self):
        for p, entry in self._recurse_index_entries():
            yield p, entry.sha, entry.mode

    def _recurse_index_entries(self, index=None, basepath=b"",
                               recurse_nested=False):
        # Iterate over all index entries
        with self.lock_read():
            if index is None:
                index = self.index
            for path, value in index.items():
                if isinstance(value, ConflictedIndexEntry):
                    if value.this is None:
                        continue
                    mode = value.this.mode
                else:
                    mode = value.mode
                if S_ISGITLINK(mode) and recurse_nested:
                    subindex = self._get_submodule_index(path)
                    yield from self._recurse_index_entries(
                            index=subindex, basepath=path,
                            recurse_nested=recurse_nested)
                else:
                    yield (posixpath.join(basepath, path), value)

    def iter_entries_by_dir(self, specific_files=None,
                            recurse_nested=False):
        with self.lock_read():
            if specific_files is not None:
                specific_files = set(specific_files)
            else:
                specific_files = None
            root_ie = self._get_dir_ie("", None)
            ret = {}
            if specific_files is None or "" in specific_files:
                ret[("", "")] = root_ie
            dir_ids = {"": root_ie.file_id}
            for path, value in self._recurse_index_entries(
                    recurse_nested=recurse_nested):
                if self.mapping.is_special_file(path):
                    continue
                path = decode_git_path(path)
                if specific_files is not None and path not in specific_files:
                    continue
                (parent, name) = posixpath.split(path)
                try:
                    file_ie = self._get_file_ie(name, path, value, None)
                except _mod_transport.NoSuchFile:
                    continue
                if specific_files is None:
                    for (dir_path, dir_ie) in self._add_missing_parent_ids(
                            parent, dir_ids):
                        ret[(posixpath.dirname(dir_path), dir_path)] = dir_ie
                file_ie.parent_id = self.path2id(parent)
                ret[(posixpath.dirname(path), path)] = file_ie
            # Special casing for directories
            if specific_files:
                for path in specific_files:
                    key = (posixpath.dirname(path), path)
                    if key not in ret and self.is_versioned(path):
                        ret[key] = self._get_dir_ie(path, self.path2id(key[0]))
            for ((_, path), ie) in sorted(ret.items()):
                yield path, ie

    def iter_references(self):
        if self.supports_tree_reference():
            # TODO(jelmer): Implement a more efficient version of this
            for path, entry in self.iter_entries_by_dir():
                if entry.kind == 'tree-reference':
                    yield path

    def _get_dir_ie(self, path: str, parent_id) -> GitTreeDirectory:
        file_id = self.path2id(path)
        return GitTreeDirectory(file_id, posixpath.basename(path).strip("/"), parent_id)

    def _get_file_ie(self, name: str, path: str, value: Union[IndexEntry, ConflictedIndexEntry], parent_id) -> Union[GitTreeSymlink, GitTreeDirectory, GitTreeFile, GitTreeSubmodule]:
        if not isinstance(name, str):
            raise TypeError(name)
        if not isinstance(path, str):
            raise TypeError(path)
        if isinstance(value, IndexEntry):
            mode = value.mode
            sha = value.sha
            size = value.size
        elif isinstance(value, ConflictedIndexEntry):
            if value.this is None:
                raise _mod_transport.NoSuchFile(path)
            mode = value.this.mode
            sha = value.this.sha
            size = value.this.size
        else:
            raise TypeError(value)
        file_id = self.path2id(path)
        if not isinstance(file_id, bytes):
            raise TypeError(file_id)
        kind = mode_kind(mode)
        ie = entry_factory[kind](file_id, name, parent_id, git_sha1=sha)
        if kind == 'symlink':
            ie.symlink_target = self.get_symlink_target(path)
        elif kind == 'tree-reference':
            ie.reference_revision = self.get_reference_revision(path)
        elif kind == 'directory':
            pass
        else:
            ie.git_sha1 = sha
            ie.text_size = size
            ie.executable = bool(stat.S_ISREG(mode) and stat.S_IEXEC & mode)
        return ie

    def _add_missing_parent_ids(self, path: str, dir_ids) -> List[Tuple[str, GitTreeDirectory]]:
        if path in dir_ids:
            return []
        parent = posixpath.dirname(path).strip("/")
        ret = self._add_missing_parent_ids(parent, dir_ids)
        parent_id = dir_ids[parent]
        ie = self._get_dir_ie(path, parent_id)
        dir_ids[path] = ie.file_id
        ret.append((path, ie))
        return ret

    def _comparison_data(self, entry, path):
        if entry is None:
            return None, False, None
        return entry.kind, entry.executable, None

    def _unversion_path(self, path):
        if self._lock_mode is None:
            raise errors.ObjectNotLocked(self)
        encoded_path = encode_git_path(path)
        count = 0
        (index, subpath) = self._lookup_index(encoded_path)
        try:
            self._index_del_entry(index, encoded_path)
        except KeyError:
            # A directory, perhaps?
            # TODO(jelmer): Deletes that involve submodules?
            for p in list(index):
                if p.startswith(subpath + b"/"):
                    count += 1
                    self._index_del_entry(index, p)
        else:
            count = 1
        self._versioned_dirs = None
        return count

    def unversion(self, paths):
        with self.lock_tree_write():
            for path in paths:
                if self._unversion_path(path) == 0:
                    raise _mod_transport.NoSuchFile(path)
            self._versioned_dirs = None
            self.flush()

    def flush(self):
        pass

    def update_basis_by_delta(self, revid, delta):
        # TODO(jelmer): This shouldn't be called, it's inventory specific.
        for (old_path, new_path, _file_id, ie) in delta:
            if old_path is not None:
                (index, old_subpath) = self._lookup_index(
                    encode_git_path(old_path))
                if old_subpath in index:
                    self._index_del_entry(index, old_subpath)
                    self._versioned_dirs = None
            if new_path is not None and ie.kind != 'directory':
                self._index_add_entry(new_path, ie.kind)
        self.flush()
        self._set_merges_from_parent_ids([])

    def move(self, from_paths, to_dir=None, after=None):
        rename_tuples = []
        with self.lock_tree_write():
            to_abs = self.abspath(to_dir)
            if not os.path.isdir(to_abs):
                raise errors.BzrMoveFailedError('', to_dir,
                                                errors.NotADirectory(to_abs))

            for from_rel in from_paths:
                from_tail = os.path.split(from_rel)[-1]
                to_rel = os.path.join(to_dir, from_tail)
                self.rename_one(from_rel, to_rel, after=after)
                rename_tuples.append((from_rel, to_rel))
            self.flush()
            return rename_tuples

    def rename_one(self, from_rel, to_rel, after=None):
        from_path = encode_git_path(from_rel)
        to_rel, can_access = osutils.normalized_filename(to_rel)
        if not can_access:
            raise errors.InvalidNormalization(to_rel)
        to_path = encode_git_path(to_rel)
        with self.lock_tree_write():
            if not after:
                # Perhaps it's already moved?
                after = (
                    not self.has_filename(from_rel) and
                    self.has_filename(to_rel) and
                    not self.is_versioned(to_rel))
            if after:
                if not self.has_filename(to_rel):
                    raise errors.BzrMoveFailedError(
                        from_rel, to_rel, _mod_transport.NoSuchFile(to_rel))
                if self.basis_tree().is_versioned(to_rel):
                    raise errors.BzrMoveFailedError(
                        from_rel, to_rel, errors.AlreadyVersionedError(to_rel))

                kind = self.kind(to_rel)
            else:
                try:
                    self.kind(to_rel)
                except _mod_transport.NoSuchFile:
                    exc_type = errors.BzrRenameFailedError
                else:
                    exc_type = errors.BzrMoveFailedError
                if self.is_versioned(to_rel):
                    raise exc_type(from_rel, to_rel,
                                   errors.AlreadyVersionedError(to_rel))
                if not self.has_filename(from_rel):
                    raise errors.BzrMoveFailedError(
                        from_rel, to_rel, _mod_transport.NoSuchFile(from_rel))
                kind = self.kind(from_rel)
                if not self.is_versioned(from_rel) and kind != 'directory':
                    raise exc_type(from_rel, to_rel,
                                   errors.NotVersionedError(from_rel))
                if self.has_filename(to_rel):
                    raise errors.RenameFailedFilesExist(
                        from_rel, to_rel, _mod_transport.FileExists(to_rel))

                kind = self.kind(from_rel)

            if not after and kind != 'directory':
                (index, from_subpath) = self._lookup_index(from_path)
                if from_subpath not in index:
                    # It's not a file
                    raise errors.BzrMoveFailedError(
                        from_rel, to_rel,
                        errors.NotVersionedError(path=from_rel))

            if not after:
                try:
                    self._rename_one(from_rel, to_rel)
                except FileNotFoundError as err:
                    raise errors.BzrMoveFailedError(
                        from_rel, to_rel, _mod_transport.NoSuchFile(to_rel)) from err
            if kind != 'directory':
                (index, from_index_path) = self._lookup_index(from_path)
                try:
                    self._index_del_entry(index, from_path)
                except KeyError:
                    pass
                self._index_add_entry(to_rel, kind)
            else:
                todo = [(p, i) for (p, i) in self._recurse_index_entries()
                        if p.startswith(from_path + b'/')]
                for child_path, child_value in todo:
                    (child_to_index, child_to_index_path) = self._lookup_index(
                        posixpath.join(to_path, posixpath.relpath(child_path, from_path)))
                    child_to_index[child_to_index_path] = child_value
                    # TODO(jelmer): Mark individual index as dirty
                    self._index_dirty = True
                    (child_from_index, child_from_index_path) = self._lookup_index(
                        child_path)
                    self._index_del_entry(
                        child_from_index, child_from_index_path)

            self._versioned_dirs = None
            self.flush()

    def path_content_summary(self, path):
        """See Tree.path_content_summary."""
        try:
            stat_result = self._lstat(path)
        except FileNotFoundError:
            # no file.
            return ('missing', None, None, None)
        kind = mode_kind(stat_result.st_mode)
        if kind == 'file':
            size = stat_result.st_size
            executable = self._is_executable_from_path_and_stat(path, stat_result)
            # try for a stat cache lookup
            return ('file', size, executable, self._sha_from_stat(
                path, stat_result))
        elif kind == 'directory':
            # perhaps it looks like a plain directory, but it's really a
            # reference.
            if self._directory_is_tree_reference(path):
                kind = 'tree-reference'
            return kind, None, None, None
        elif kind == 'symlink':
            target = osutils.readlink(self.abspath(path))
            return ('symlink', None, None, target)
        else:
            return (kind, None, None, None)

    def stored_kind(self, relpath):
        if relpath == '':
            return 'directory'
        (index, index_path) = self._lookup_index(encode_git_path(relpath))
        if index is None:
            return None
        try:
            mode = index[index_path].mode
        except KeyError:
            for p in index:
                if osutils.is_inside(
                        decode_git_path(index_path), decode_git_path(p)):
                    return 'directory'
            return None
        else:
            return mode_kind(mode)

    def kind(self, relpath):
        kind = file_kind(self.abspath(relpath))
        if kind == 'directory':
            if self._directory_is_tree_reference(relpath):
                return 'tree-reference'
            return 'directory'
        else:
            return kind

    def _live_entry(self, relpath):
        raise NotImplementedError(self._live_entry)

    def transform(self, pb=None):
        from .transform import GitTreeTransform
        return GitTreeTransform(self, pb=pb)

    def has_changes(self, _from_tree=None):
        """Quickly check that the tree contains at least one commitable change.

        :param _from_tree: tree to compare against to find changes (default to
            the basis tree and is intended to be used by tests).

        :return: True if a change is found. False otherwise
        """
        with self.lock_read():
            # Check pending merges
            if len(self.get_parent_ids()) > 1:
                return True
            if _from_tree is None:
                _from_tree = self.basis_tree()
            changes = self.iter_changes(_from_tree)
            if self.supports_symlinks():
                # Fast path for has_changes.
                try:
                    change = next(changes)
                    if change.path[1] == '':
                        next(changes)
                    return True
                except StopIteration:
                    # No changes
                    return False
            else:
                # Slow path for has_changes.
                # Handle platforms that do not support symlinks in the
                # conditional below. This is slower than the try/except
                # approach below that but we don't have a choice as we
                # need to be sure that all symlinks are removed from the
                # entire changeset. This is because in platforms that
                # do not support symlinks, they show up as None in the
                # working copy as compared to the repository.
                # Also, exclude root as mention in the above fast path.
                changes = filter(
                    lambda c: c[6][0] != 'symlink' and c[4] != (None, None),
                    changes)
                try:
                    next(iter(changes))
                except StopIteration:
                    return False
                return True


def snapshot_workingtree(target: MutableGitIndexTree, want_unversioned: bool = False) -> Tuple[ObjectID, Set[bytes]]:
    """Snapshot a working tree into a tree object."""
    extras = set()
    blobs = {}
    # Report dirified directories to commit_tree first, so that they can be
    # replaced with non-empty directories if they have contents.
    dirified = []
    trust_executable = target._supports_executable()  # type: ignore
    for path, index_entry in target._recurse_index_entries():
        index_entry = getattr(index_entry, 'this', index_entry)
        try:
            live_entry = target._live_entry(path)
        except FileNotFoundError:
            # Entry was removed; keep it listed, but mark it as gone.
            blobs[path] = (ZERO_SHA, 0)
        else:
            if live_entry is None:
                # Entry was turned into a directory.
                # Maybe it's just a submodule that's not checked out?
                if S_ISGITLINK(index_entry.mode):
                    blobs[path] = (index_entry.sha, index_entry.mode)
                else:
                    dirified.append((path, Tree().id, stat.S_IFDIR))
                    target.store.add_object(Tree())
            else:
                mode = live_entry.mode
                if not trust_executable:
                    if mode_is_executable(index_entry.mode):
                        mode |= 0o111
                    else:
                        mode &= ~0o111
                if live_entry.sha != index_entry.sha:
                    rp = decode_git_path(path)
                    if stat.S_ISREG(live_entry.mode):
                        blob = Blob()
                        with target.get_file(rp) as f:
                            blob.data = f.read()
                    elif stat.S_ISLNK(live_entry.mode):
                        blob = Blob()
                        blob.data = os.fsencode(target.get_symlink_target(rp))
                    else:
                        blob = None
                    if blob is not None:
                        target.store.add_object(blob)
                blobs[path] = (live_entry.sha, cleanup_mode(live_entry.mode))
    if want_unversioned:
        for extra in target._iter_files_recursive(include_dirs=False):  # type: ignore
            extra, accessible = osutils.normalized_filename(extra)
            np = encode_git_path(extra)
            if np in blobs:
                continue
            st = target._lstat(extra)  # type: ignore
            obj: Union[Tree, Blob]
            if stat.S_ISDIR(st.st_mode):
                obj = Tree()
            elif stat.S_ISREG(st.st_mode) or stat.S_ISLNK(st.st_mode):
                obj = blob_from_path_and_stat(
                    os.fsencode(target.abspath(extra)), st)  # type: ignore
            else:
                continue
            target.store.add_object(obj)
            blobs[np] = (obj.id, cleanup_mode(st.st_mode))
            extras.add(np)
    return commit_tree(
        target.store, dirified + [(p, s, m) for (p, (s, m)) in blobs.items()]), extras<|MERGE_RESOLUTION|>--- conflicted
+++ resolved
@@ -23,11 +23,7 @@
 from collections import deque
 from functools import partial
 from io import BytesIO
-<<<<<<< HEAD
-from typing import Union, List, Tuple, Set
-=======
 from typing import List, Set, Tuple, Union
->>>>>>> 65b2e472
 
 from dulwich.config import ConfigFile as GitConfigFile
 from dulwich.config import parse_submodules
@@ -42,11 +38,7 @@
     index_entry_from_stat,
 )
 from dulwich.object_store import BaseObjectStore, OverlayObjectStore, iter_tree_contents
-<<<<<<< HEAD
-from dulwich.objects import S_IFGITLINK, S_ISGITLINK, ZERO_SHA, Blob, Tree, ObjectID
-=======
 from dulwich.objects import S_IFGITLINK, S_ISGITLINK, ZERO_SHA, Blob, ObjectID, Tree
->>>>>>> 65b2e472
 
 from .. import controldir as _mod_controldir
 from .. import delta, errors, mutabletree, osutils, revisiontree, trace, urlutils
