--- conflicted
+++ resolved
@@ -1251,14 +1251,10 @@
             ret = {}
             if specific_files is None or u"" in specific_files:
                 ret[(u"", u"")] = root_ie
-<<<<<<< HEAD
             dir_ids = set([u""])
             for path, value in self._recurse_index_entries():
-=======
-            dir_ids = {u"": root_ie.file_id}
             for path, value in self._recurse_index_entries(
                     recurse_nested=recurse_nested):
->>>>>>> 3a2d7e5e
                 if self.mapping.is_special_file(path):
                     continue
                 path = path.decode("utf-8")
