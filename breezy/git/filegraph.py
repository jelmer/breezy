--- conflicted
+++ resolved
@@ -17,10 +17,7 @@
 
 """File graph access."""
 
-<<<<<<< HEAD
-=======
 import posixpath
->>>>>>> 0931349c
 import stat
 
 from dulwich.errors import (
