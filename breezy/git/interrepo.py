# Copyright (C) 2009-2018 Jelmer Vernooij <jelmer@jelmer.uk>
#
# This program is free software; you can redistribute it and/or modify
# it under the terms of the GNU General Public License as published by
# the Free Software Foundation; either version 2 of the License, or
# (at your option) any later version.
#
# This program is distributed in the hope that it will be useful,
# but WITHOUT ANY WARRANTY; without even the implied warranty of
# MERCHANTABILITY or FITNESS FOR A PARTICULAR PURPOSE.  See the
# GNU General Public License for more details.
#
# You should have received a copy of the GNU General Public License
# along with this program; if not, write to the Free Software
# Foundation, Inc., 51 Franklin Street, Fifth Floor, Boston, MA 02110-1301 USA

"""InterRepository operations."""

from __future__ import absolute_import

from io import BytesIO
import itertools

from dulwich.errors import (
    NotCommitError,
    )
from dulwich.object_store import (
    ObjectStoreGraphWalker,
    )
from dulwich.protocol import (
    CAPABILITY_THIN_PACK,
    ZERO_SHA,
    )
from dulwich.refs import (
    ANNOTATED_TAG_SUFFIX,
    SYMREF,
    )
from dulwich.walk import Walker

from ..errors import (
    DivergedBranches,
    FetchDepthUnsupported,
    FetchLimitUnsupported,
    InvalidRevisionId,
    LossyPushToSameVCS,
    NoRoundtrippingSupport,
    NoSuchRevision,
    )
from ..repository import (
    FetchResult,
    InterRepository,
    )
from ..revision import (
    NULL_REVISION,
    )
from ..sixish import (
    viewitems,
    viewkeys,
    viewvalues,
    )
from .. import (
    config,
    trace,
    ui,
    )

from .errors import (
    NoPushSupport,
    )
from .fetch import (
    import_git_objects,
    DetermineWantsRecorder,
    )
from .mapping import (
    needs_roundtripping,
    )
from .object_store import (
    get_object_store,
    )
from .push import (
    MissingObjectsIterator,
    remote_divergence,
    )
from .refs import (
    is_tag,
    ref_to_tag_name,
    )
from .repository import (
    GitRepository,
    LocalGitRepository,
    GitRepositoryFormat,
    )
from .remote import (
    RemoteGitRepository,
    )
from .unpeel_map import (
    UnpeelMap,
    )


class InterToGitRepository(InterRepository):
    """InterRepository that copies into a Git repository."""

    _matching_repo_format = GitRepositoryFormat()

    def __init__(self, source, target):
        super(InterToGitRepository, self).__init__(source, target)
        self.mapping = self.target.get_mapping()
        self.source_store = get_object_store(self.source, self.mapping)

    @staticmethod
    def _get_repo_format_to_test():
        return None

    def copy_content(self, revision_id=None, pb=None):
        """See InterRepository.copy_content."""
        self.fetch(revision_id, pb, find_ghosts=False)

    def fetch_refs(self, update_refs, lossy, overwrite=False):
        """Fetch possibly roundtripped revisions into the target repository
        and update refs.

        :param update_refs: Generate refs to fetch. Receives dictionary
            with old refs (git shas), returns dictionary of new names to
            git shas.
        :param lossy: Whether to roundtrip
        :return: old refs, new refs
        """
        raise NotImplementedError(self.fetch_refs)

    def search_missing_revision_ids(
            self, find_ghosts=True, revision_ids=None, if_present_ids=None,
            limit=None, depth=None):
        if limit is not None:
            raise FetchLimitUnsupported(self)
        git_shas = []
        todo = []
        if revision_ids:
            todo.extend(revision_ids)
        if if_present_ids:
            todo.extend(revision_ids)
        with self.source_store.lock_read():
            for revid in revision_ids:
                if revid == NULL_REVISION:
                    continue
                try:
                    git_sha = self.source_store._lookup_revision_sha1(revid)
                except KeyError:
                    raise NoSuchRevision(revid, self.source)
                git_shas.append(git_sha)
            walker = Walker(
                self.source_store,
                include=git_shas,
                exclude=[
                    sha for sha in self.target.controldir.get_refs_container().as_dict().values()
                    if sha != ZERO_SHA])
            missing_revids = set()
            for entry in walker:
                for (kind, type_data) in self.source_store.lookup_git_sha(
                        entry.commit.id):
                    if kind == "commit":
                        missing_revids.add(type_data[0])
            return self.source.revision_ids_to_search_result(missing_revids)

    def _warn_slow(self):
        if not config.GlobalConfig().suppress_warning('slow_intervcs_push'):
            trace.warning(
                'Pushing from a Bazaar to a Git repository. '
                'For better performance, push into a Bazaar repository.')


class InterToLocalGitRepository(InterToGitRepository):
    """InterBranch implementation between a Bazaar and a Git repository."""

    def __init__(self, source, target):
        super(InterToLocalGitRepository, self).__init__(source, target)
        self.target_store = self.target.controldir._git.object_store
        self.target_refs = self.target.controldir._git.refs

    def _commit_needs_fetching(self, sha_id):
        try:
            return (sha_id not in self.target_store)
        except NoSuchRevision:
            # Ghost, can't push
            return False

    def _revision_needs_fetching(self, sha_id, revid):
        if revid == NULL_REVISION:
            return False
        if sha_id is None:
            try:
                sha_id = self.source_store._lookup_revision_sha1(revid)
            except KeyError:
                return False
        return self._commit_needs_fetching(sha_id)

    def missing_revisions(self, stop_revisions, depth=None):
        """Find the revisions that are missing from the target repository.

        :param stop_revisions: Revisions to check for (tuples with
            Git SHA1, bzr revid)
        :return: sequence of missing revisions, in topological order
        :raise: NoSuchRevision if the stop_revisions are not present in
            the source
        """
        revid_sha_map = {}
        stop_revids = []
        for (sha1, revid) in stop_revisions:
            if sha1 is not None and revid is not None:
                revid_sha_map[revid] = sha1
                stop_revids.append((revid, 1))
            elif sha1 is not None:
                if self._commit_needs_fetching(sha1):
                    for (kind, (revid, tree_sha, verifiers)) in self.source_store.lookup_git_sha(sha1):
                        revid_sha_map[revid] = sha1
                        stop_revids.append((revid, 1))
            else:
                if revid is None:
                    raise AssertionError
                stop_revids.append((revid, 1))
        missing = set()
        graph = self.source.get_graph()
        with ui.ui_factory.nested_progress_bar() as pb:
            while stop_revids:
                new_stop_revids = {}
                for revid, revid_depth in stop_revids:
                    sha1 = revid_sha_map.get(revid)
                    if (revid not in missing and
                            self._revision_needs_fetching(sha1, revid)):
                        missing.add(revid)
                        if depth is None or revid_depth < depth:
                            new_stop_revids[revid] = revid_depth
                stop_revids = set()
                parent_map = graph.get_parent_map(viewkeys(new_stop_revids))
                for revid, parent_revids in viewitems(parent_map):
                    stop_revids.update(
                        [(parent_revid, new_stop_revids[revid] + 1)
                         for parent_revid in parent_revids])
                pb.update("determining revisions to fetch", len(missing))
        return graph.iter_topo_order(missing)

    def _get_target_bzr_refs(self):
        """Return a dictionary with references.

        :return: Dictionary with reference names as keys and tuples
            with Git SHA, Bazaar revid as values.
        """
        bzr_refs = {}
        for k in self.target._git.refs.allkeys():
            try:
                v = self.target._git.refs.read_ref(k)
            except KeyError:
                # broken symref?
                continue
            revid = None
            if not v.startswith(SYMREF):
                try:
                    for (kind, type_data) in self.source_store.lookup_git_sha(
                            v):
                        if kind == "commit" and self.source.has_revision(
                                type_data[0]):
                            revid = type_data[0]
                            break
                except KeyError:
                    pass
            bzr_refs[k] = (v, revid)
        return bzr_refs

    def fetch_refs(self, update_refs, lossy, overwrite=False):
        self._warn_slow()
        result_refs = {}
        with self.source_store.lock_read():
            old_refs = self._get_target_bzr_refs()
            new_refs = update_refs(old_refs)
            revidmap = self.fetch_objects(
                [(git_sha, bzr_revid)
                 for (git_sha, bzr_revid) in new_refs.values()
                 if git_sha is None or not git_sha.startswith(SYMREF)],
                lossy=lossy)
            for name, (gitid, revid) in viewitems(new_refs):
                if gitid is None:
                    try:
                        gitid = revidmap[revid][0]
                    except KeyError:
                        gitid = self.source_store._lookup_revision_sha1(revid)
                if gitid.startswith(SYMREF):
                    self.target_refs.set_symbolic_ref(
                        name, gitid[len(SYMREF):])
                else:
                    try:
                        old_git_id = old_refs[name][0]
                    except KeyError:
                        self.target_refs.add_if_new(name, gitid)
                    else:
                        self.target_refs.set_if_equals(name, old_git_id, gitid)
                    result_refs[name] = (gitid, revid if not lossy else self.mapping.revision_id_foreign_to_bzr(gitid))
        return revidmap, old_refs, result_refs

    def fetch_objects(self, revs, lossy, limit=None, depth=None):
        if not lossy and not self.mapping.roundtripping:
            for git_sha, bzr_revid in revs:
                if (bzr_revid is not None and
                        needs_roundtripping(self.source, bzr_revid)):
                    raise NoPushSupport(self.source, self.target, self.mapping,
                                        bzr_revid)
        with self.source_store.lock_read():
            todo = list(self.missing_revisions(revs, depth=depth))[:limit]
            revidmap = {}
            with ui.ui_factory.nested_progress_bar() as pb:
                object_generator = MissingObjectsIterator(
                    self.source_store, self.source, pb)
                for (old_revid, git_sha) in object_generator.import_revisions(
                        todo, lossy=lossy):
                    if lossy:
                        new_revid = self.mapping.revision_id_foreign_to_bzr(
                            git_sha)
                    else:
                        new_revid = old_revid
                        try:
                            self.mapping.revision_id_bzr_to_foreign(old_revid)
                        except InvalidRevisionId:
                            refname = self.mapping.revid_as_refname(old_revid)
                            self.target_refs[refname] = git_sha
                    revidmap[old_revid] = (git_sha, new_revid)
                self.target_store.add_objects(object_generator)
                return revidmap

    def fetch(self, revision_id=None, pb=None, find_ghosts=False,
<<<<<<< HEAD
              fetch_spec=None, mapped_refs=None, depth=None):
=======
              fetch_spec=None, mapped_refs=None, lossy=False):
>>>>>>> b4e178b5
        if mapped_refs is not None:
            stop_revisions = mapped_refs
        elif revision_id is not None:
            stop_revisions = [(None, revision_id)]
        elif fetch_spec is not None:
            recipe = fetch_spec.get_recipe()
            if recipe[0] in ("search", "proxy-search"):
                stop_revisions = [(None, revid) for revid in recipe[1]]
            else:
                raise AssertionError(
                    "Unsupported search result type %s" % recipe[0])
        else:
            stop_revisions = [(None, revid)
                              for revid in self.source.all_revision_ids()]
        self._warn_slow()
        try:
<<<<<<< HEAD
            self.fetch_objects(stop_revisions, lossy=False, depth=depth)
=======
            revidmap = self.fetch_objects(stop_revisions, lossy=lossy)
>>>>>>> b4e178b5
        except NoPushSupport:
            raise NoRoundtrippingSupport(self.source, self.target)
        return FetchResult(revidmap)

    @staticmethod
    def is_compatible(source, target):
        """Be compatible with GitRepository."""
        return (not isinstance(source, GitRepository) and
                isinstance(target, LocalGitRepository))


class InterToRemoteGitRepository(InterToGitRepository):

    def fetch_refs(self, update_refs, lossy, overwrite=False):
        """Import the gist of the ancestry of a particular revision."""
        if not lossy and not self.mapping.roundtripping:
            raise NoPushSupport(self.source, self.target, self.mapping)
        unpeel_map = UnpeelMap.from_repository(self.source)
        revidmap = {}

        def git_update_refs(old_refs):
            ret = {}
            self.old_refs = {
                k: (v, None) for (k, v) in viewitems(old_refs)}
            new_refs = update_refs(self.old_refs)
            for name, (gitid, revid) in viewitems(new_refs):
                if gitid is None:
                    git_sha = self.source_store._lookup_revision_sha1(revid)
                    gitid = unpeel_map.re_unpeel_tag(
                        git_sha, old_refs.get(name))
                if not overwrite:
                    if remote_divergence(
                            old_refs.get(name), gitid, self.source_store):
                        raise DivergedBranches(self.source, self.target)
                ret[name] = gitid
            return ret
        self._warn_slow()
        with self.source_store.lock_read():
            new_refs = self.target.send_pack(
                git_update_refs, self.source_store.generate_lossy_pack_data)
        # FIXME: revidmap?
        return revidmap, self.old_refs, new_refs

    @staticmethod
    def is_compatible(source, target):
        """Be compatible with GitRepository."""
        return (not isinstance(source, GitRepository) and
                isinstance(target, RemoteGitRepository))


class GitSearchResult(object):

    def __init__(self, start, exclude, keys):
        self._start = start
        self._exclude = exclude
        self._keys = keys

    def get_keys(self):
        return self._keys

    def get_recipe(self):
        return ('search', self._start, self._exclude, len(self._keys))


class InterFromGitRepository(InterRepository):

    _matching_repo_format = GitRepositoryFormat()

    def _target_has_shas(self, shas):
        raise NotImplementedError(self._target_has_shas)

    def get_determine_wants_heads(self, wants, include_tags=False, tag_selector=None):
        wants = set(wants)

        def determine_wants(refs):
            unpeel_lookup = {}
            for k, v in viewitems(refs):
                if k.endswith(ANNOTATED_TAG_SUFFIX):
                    unpeel_lookup[v] = refs[k[:-len(ANNOTATED_TAG_SUFFIX)]]
            potential = set([unpeel_lookup.get(w, w) for w in wants])
            if include_tags:
                for k, sha in viewitems(refs):
                    if k.endswith(ANNOTATED_TAG_SUFFIX):
                        continue
                    try:
                        tag_name = ref_to_tag_name(k)
                    except ValueError:
                        continue
                    if tag_selector and not tag_selector(tag_name):
                        continue
                    if sha == ZERO_SHA:
                        continue
                    potential.add(sha)
            return list(potential - self._target_has_shas(potential))
        return determine_wants

    def determine_wants_all(self, refs):
        raise NotImplementedError(self.determine_wants_all)

    @staticmethod
    def _get_repo_format_to_test():
        return None

    def copy_content(self, revision_id=None):
        """See InterRepository.copy_content."""
        self.fetch(revision_id, find_ghosts=False)

    def search_missing_revision_ids(self,
                                    find_ghosts=True, revision_ids=None,
                                    if_present_ids=None, limit=None):
        if limit is not None:
            raise FetchLimitUnsupported(self)
        if revision_ids is None and if_present_ids is None:
            todo = set(self.source.all_revision_ids())
        else:
            todo = set()
            if revision_ids is not None:
                for revid in revision_ids:
                    if not self.source.has_revision(revid):
                        raise NoSuchRevision(revid, self.source)
                todo.update(revision_ids)
            if if_present_ids is not None:
                todo.update(if_present_ids)
        result_set = todo.difference(self.target.all_revision_ids())
        result_parents = set(itertools.chain.from_iterable(viewvalues(
            self.source.get_graph().get_parent_map(result_set))))
        included_keys = result_set.intersection(result_parents)
        start_keys = result_set.difference(included_keys)
        exclude_keys = result_parents.difference(result_set)
        return GitSearchResult(start_keys, exclude_keys, result_set)


class InterGitNonGitRepository(InterFromGitRepository):
    """Base InterRepository that copies revisions from a Git into a non-Git
    repository."""

    def _target_has_shas(self, shas):
        revids = {}
        for sha in shas:
            try:
                revid = self.source.lookup_foreign_revision_id(sha)
            except NotCommitError:
                # Commit is definitely not present
                continue
            else:
                revids[revid] = sha
        return set([revids[r] for r in self.target.has_revisions(revids)])

    def determine_wants_all(self, refs):
        potential = set()
        for k, v in viewitems(refs):
            # For non-git target repositories, only worry about peeled
            if v == ZERO_SHA:
                continue
            potential.add(self.source.controldir.get_peeled(k) or v)
        return list(potential - self._target_has_shas(potential))

    def _warn_slow(self):
        if not config.GlobalConfig().suppress_warning('slow_intervcs_push'):
            trace.warning(
                'Fetching from Git to Bazaar repository. '
                'For better performance, fetch into a Git repository.')

    def fetch_objects(self, determine_wants, mapping, limit=None, lossy=False,
                      depth=None):
        """Fetch objects from a remote server.

        :param determine_wants: determine_wants callback
        :param mapping: BzrGitMapping to use
        :param limit: Maximum number of commits to import.
        :return: Tuple with pack hint, last imported revision id and remote
            refs
        """
        raise NotImplementedError(self.fetch_objects)

    def get_determine_wants_revids(self, revids, include_tags=False, tag_selector=None):
        wants = set()
        for revid in set(revids):
            if self.target.has_revision(revid):
                continue
            git_sha, mapping = self.source.lookup_bzr_revision_id(revid)
            wants.add(git_sha)
        return self.get_determine_wants_heads(
            wants, include_tags=include_tags, tag_selector=tag_selector)

    def fetch(self, revision_id=None, find_ghosts=False,
<<<<<<< HEAD
              mapping=None, fetch_spec=None, include_tags=False,
              depth=None):
=======
              mapping=None, fetch_spec=None, include_tags=False, lossy=False):
>>>>>>> b4e178b5
        if mapping is None:
            mapping = self.source.get_mapping()
        if revision_id is not None:
            interesting_heads = [revision_id]
        elif fetch_spec is not None:
            recipe = fetch_spec.get_recipe()
            if recipe[0] in ("search", "proxy-search"):
                interesting_heads = recipe[1]
            else:
                raise AssertionError("Unsupported search result type %s" %
                                     recipe[0])
        else:
            interesting_heads = None

        if interesting_heads is not None:
            determine_wants = self.get_determine_wants_revids(
                interesting_heads, include_tags=include_tags)
        else:
            determine_wants = self.determine_wants_all

        (pack_hint, _, remote_refs) = self.fetch_objects(
<<<<<<< HEAD
            determine_wants, mapping, depth=depth)
=======
            determine_wants, mapping, lossy=lossy)
>>>>>>> b4e178b5
        if pack_hint is not None and self.target._format.pack_compresses:
            self.target.pack(hint=pack_hint)
        result = FetchResult()
        result.refs = remote_refs
        return result


class InterRemoteGitNonGitRepository(InterGitNonGitRepository):
    """InterRepository that copies revisions from a remote Git into a non-Git
    repository."""

    def get_target_heads(self):
        # FIXME: This should be more efficient
        all_revs = self.target.all_revision_ids()
        parent_map = self.target.get_parent_map(all_revs)
        all_parents = set()
        for values in viewvalues(parent_map):
            all_parents.update(values)
        return set(all_revs) - all_parents

    def fetch_objects(self, determine_wants, mapping, limit=None, lossy=False,
                      depth=None):
        """See `InterGitNonGitRepository`."""
        self._warn_slow()
        store = get_object_store(self.target, mapping)
        with store.lock_write():
            heads = self.get_target_heads()
            graph_walker = ObjectStoreGraphWalker(
                [store._lookup_revision_sha1(head) for head in heads],
                lambda sha: store[sha].parents)
            wants_recorder = DetermineWantsRecorder(determine_wants)

            with ui.ui_factory.nested_progress_bar() as pb:
                objects_iter = self.source.fetch_objects(
                    wants_recorder, graph_walker, store.get_raw,
                    depth=depth)
                trace.mutter("Importing %d new revisions",
                             len(wants_recorder.wants))
                (pack_hint, last_rev) = import_git_objects(
                    self.target, mapping, objects_iter, store,
                    wants_recorder.wants, pb, limit)
                return (pack_hint, last_rev, wants_recorder.remote_refs)

    @staticmethod
    def is_compatible(source, target):
        """Be compatible with GitRepository."""
        if not isinstance(source, RemoteGitRepository):
            return False
        if not target.supports_rich_root():
            return False
        if isinstance(target, GitRepository):
            return False
        if not getattr(target._format, "supports_full_versioned_files", True):
            return False
        return True


class InterLocalGitNonGitRepository(InterGitNonGitRepository):
    """InterRepository that copies revisions from a local Git into a non-Git
    repository."""

    def fetch_objects(self, determine_wants, mapping, limit=None, lossy=False,
                      depth=None):
        """See `InterGitNonGitRepository`."""
        if depth is not None:
            raise FetchDepthUnsupported(self)
        self._warn_slow()
        remote_refs = self.source.controldir.get_refs_container().as_dict()
        wants = determine_wants(remote_refs)
        target_git_object_retriever = get_object_store(self.target, mapping)
<<<<<<< HEAD
        try:
            with target_git_object_retriever.lock_write():
=======
        with ui.ui_factory.nested_progress_bar() as pb:
            target_git_object_retriever.lock_write()
            try:
>>>>>>> b4e178b5
                (pack_hint, last_rev) = import_git_objects(
                    self.target, mapping, self.source._git.object_store,
                    target_git_object_retriever, wants, pb, limit)
                return (pack_hint, last_rev, remote_refs)
<<<<<<< HEAD
        finally:
            pb.finished()
=======
            finally:
                target_git_object_retriever.unlock()
>>>>>>> b4e178b5

    @staticmethod
    def is_compatible(source, target):
        """Be compatible with GitRepository."""
        if not isinstance(source, LocalGitRepository):
            return False
        if not target.supports_rich_root():
            return False
        if isinstance(target, GitRepository):
            return False
        if not getattr(target._format, "supports_full_versioned_files", True):
            return False
        return True


class InterGitGitRepository(InterFromGitRepository):
    """InterRepository that copies between Git repositories."""

    def fetch_refs(self, update_refs, lossy, overwrite=False):
        if lossy:
            raise LossyPushToSameVCS(self.source, self.target)
        old_refs = self.target.controldir.get_refs_container()
        ref_changes = {}

        def determine_wants(heads):
            old_refs = dict([(k, (v, None))
                             for (k, v) in viewitems(heads.as_dict())])
            new_refs = update_refs(old_refs)
            ref_changes.update(new_refs)
            return [sha1 for (sha1, bzr_revid) in viewvalues(new_refs)]
        self.fetch_objects(determine_wants, lossy=lossy)
        for k, (git_sha, bzr_revid) in viewitems(ref_changes):
            self.target._git.refs[k] = git_sha
        new_refs = self.target.controldir.get_refs_container()
        return None, old_refs, new_refs

    def fetch_objects(self, determine_wants, mapping=None, limit=None,
                      lossy=False, depth=None):
        raise NotImplementedError(self.fetch_objects)

    def _target_has_shas(self, shas):
        return set(
            [sha for sha in shas if sha in self.target._git.object_store])

    def fetch(self, revision_id=None, find_ghosts=False,
              mapping=None, fetch_spec=None, branches=None, limit=None,
<<<<<<< HEAD
              include_tags=False, depth=None):
=======
              include_tags=False, lossy=False):
>>>>>>> b4e178b5
        if mapping is None:
            mapping = self.source.get_mapping()
        if revision_id is not None:
            args = [revision_id]
        elif fetch_spec is not None:
            recipe = fetch_spec.get_recipe()
            if recipe[0] in ("search", "proxy-search"):
                heads = recipe[1]
            else:
                raise AssertionError(
                    "Unsupported search result type %s" % recipe[0])
            args = heads
        if branches is not None:
            determine_wants = self.get_determine_wants_branches(
                branches, include_tags=include_tags)
        elif fetch_spec is None and revision_id is None:
            determine_wants = self.determine_wants_all
        else:
            determine_wants = self.get_determine_wants_revids(
                args, include_tags=include_tags)
        wants_recorder = DetermineWantsRecorder(determine_wants)
<<<<<<< HEAD
        self.fetch_objects(wants_recorder, mapping, limit=limit, depth=depth)
        return wants_recorder.remote_refs
=======
        self.fetch_objects(wants_recorder, mapping, limit=limit, lossy=lossy)
        result = FetchResult()
        result.refs = wants_recorder.remote_refs
        return result
>>>>>>> b4e178b5

    def get_determine_wants_revids(self, revids, include_tags=False, tag_selector=None):
        wants = set()
        for revid in set(revids):
            if revid == NULL_REVISION:
                continue
            git_sha, mapping = self.source.lookup_bzr_revision_id(revid)
            wants.add(git_sha)
        return self.get_determine_wants_heads(wants, include_tags=include_tags, tag_selector=tag_selector)

    def get_determine_wants_branches(self, branches, include_tags=False):
        def determine_wants(refs):
            ret = []
            for name, value in viewitems(refs):
                if value == ZERO_SHA:
                    continue

                if name.endswith(ANNOTATED_TAG_SUFFIX):
                    continue

                if name in branches or (include_tags and is_tag(name)):
                    ret.append(value)
            return ret
        return determine_wants

    def determine_wants_all(self, refs):
        potential = set([
            v for k, v in refs.items()
            if not v == ZERO_SHA and not k.endswith(ANNOTATED_TAG_SUFFIX)])
        return list(potential - self._target_has_shas(potential))


class InterLocalGitLocalGitRepository(InterGitGitRepository):

    def fetch_objects(self, determine_wants, mapping=None, limit=None,
                      lossy=False, depth=None):
        if lossy:
            raise LossyPushToSameVCS(self.source, self.target)
        if limit is not None:
            raise FetchLimitUnsupported(self)
        from .remote import DefaultProgressReporter
        with ui.ui_factory.nested_progress_bar() as pb:
            progress = DefaultProgressReporter(pb).progress
            refs = self.source._git.fetch(
                self.target._git, determine_wants,
<<<<<<< HEAD
                progress=progress, depth=depth)
        finally:
            pb.finished()
=======
                progress=progress)
>>>>>>> b4e178b5
        return (None, None, refs)

    @staticmethod
    def is_compatible(source, target):
        """Be compatible with GitRepository."""
        return (isinstance(source, LocalGitRepository) and
                isinstance(target, LocalGitRepository))


class InterRemoteGitLocalGitRepository(InterGitGitRepository):

    def fetch_objects(self, determine_wants, mapping=None, limit=None,
                      lossy=False, depth=None):
        if lossy:
            raise LossyPushToSameVCS(self.source, self.target)
        if limit is not None:
            raise FetchLimitUnsupported(self)
        graphwalker = self.target._git.get_graph_walker()
        if (CAPABILITY_THIN_PACK in
                self.source.controldir._client._fetch_capabilities):
            # TODO(jelmer): Avoid reading entire file into memory and
            # only processing it after the whole file has been fetched.
            f = BytesIO()

            def commit():
                if f.tell():
                    f.seek(0)
                    self.target._git.object_store.move_in_thin_pack(f)

            def abort():
                pass
        else:
            f, commit, abort = self.target._git.object_store.add_pack()
        try:
            fetch_result = self.source.controldir.fetch_pack(
                determine_wants, graphwalker, f.write, depth=depth)
            commit()
            self.target._git.update_shallow(
                fetch_result.new_shallow, fetch_result.new_unshallow)
            return (None, None, fetch_result.refs)
        except BaseException:
            abort()
            raise

    @staticmethod
    def is_compatible(source, target):
        """Be compatible with GitRepository."""
        return (isinstance(source, RemoteGitRepository) and
                isinstance(target, LocalGitRepository))<|MERGE_RESOLUTION|>--- conflicted
+++ resolved
@@ -326,11 +326,7 @@
                 return revidmap
 
     def fetch(self, revision_id=None, pb=None, find_ghosts=False,
-<<<<<<< HEAD
-              fetch_spec=None, mapped_refs=None, depth=None):
-=======
-              fetch_spec=None, mapped_refs=None, lossy=False):
->>>>>>> b4e178b5
+              fetch_spec=None, mapped_refs=None, lossy=False, depth=None):
         if mapped_refs is not None:
             stop_revisions = mapped_refs
         elif revision_id is not None:
@@ -347,11 +343,8 @@
                               for revid in self.source.all_revision_ids()]
         self._warn_slow()
         try:
-<<<<<<< HEAD
-            self.fetch_objects(stop_revisions, lossy=False, depth=depth)
-=======
-            revidmap = self.fetch_objects(stop_revisions, lossy=lossy)
->>>>>>> b4e178b5
+            revidmap = self.fetch_objects(
+                stop_revisions, lossy=lossy, depth=depth)
         except NoPushSupport:
             raise NoRoundtrippingSupport(self.source, self.target)
         return FetchResult(revidmap)
@@ -538,12 +531,8 @@
             wants, include_tags=include_tags, tag_selector=tag_selector)
 
     def fetch(self, revision_id=None, find_ghosts=False,
-<<<<<<< HEAD
               mapping=None, fetch_spec=None, include_tags=False,
-              depth=None):
-=======
-              mapping=None, fetch_spec=None, include_tags=False, lossy=False):
->>>>>>> b4e178b5
+              lossy=False, depth=None):
         if mapping is None:
             mapping = self.source.get_mapping()
         if revision_id is not None:
@@ -565,11 +554,7 @@
             determine_wants = self.determine_wants_all
 
         (pack_hint, _, remote_refs) = self.fetch_objects(
-<<<<<<< HEAD
-            determine_wants, mapping, depth=depth)
-=======
-            determine_wants, mapping, lossy=lossy)
->>>>>>> b4e178b5
+            determine_wants, mapping, lossy=lossy, depth=depth)
         if pack_hint is not None and self.target._format.pack_compresses:
             self.target.pack(hint=pack_hint)
         result = FetchResult()
@@ -640,25 +625,13 @@
         remote_refs = self.source.controldir.get_refs_container().as_dict()
         wants = determine_wants(remote_refs)
         target_git_object_retriever = get_object_store(self.target, mapping)
-<<<<<<< HEAD
-        try:
-            with target_git_object_retriever.lock_write():
-=======
-        with ui.ui_factory.nested_progress_bar() as pb:
-            target_git_object_retriever.lock_write()
-            try:
->>>>>>> b4e178b5
-                (pack_hint, last_rev) = import_git_objects(
-                    self.target, mapping, self.source._git.object_store,
-                    target_git_object_retriever, wants, pb, limit)
-                return (pack_hint, last_rev, remote_refs)
-<<<<<<< HEAD
-        finally:
-            pb.finished()
-=======
-            finally:
-                target_git_object_retriever.unlock()
->>>>>>> b4e178b5
+        with ui.ui_factory.nested_progress_bar() as pb, \
+                target_git_object_retriever.lock_write():
+            (pack_hint, last_rev) = import_git_objects(
+                self.target, mapping, self.source._git.object_store,
+                target_git_object_retriever, wants, pb, limit=limit,
+                depth=depth)
+            return (pack_hint, last_rev, remote_refs)
 
     @staticmethod
     def is_compatible(source, target):
@@ -705,11 +678,7 @@
 
     def fetch(self, revision_id=None, find_ghosts=False,
               mapping=None, fetch_spec=None, branches=None, limit=None,
-<<<<<<< HEAD
-              include_tags=False, depth=None):
-=======
-              include_tags=False, lossy=False):
->>>>>>> b4e178b5
+              include_tags=False, lossy=False, depth=None):
         if mapping is None:
             mapping = self.source.get_mapping()
         if revision_id is not None:
@@ -731,15 +700,11 @@
             determine_wants = self.get_determine_wants_revids(
                 args, include_tags=include_tags)
         wants_recorder = DetermineWantsRecorder(determine_wants)
-<<<<<<< HEAD
-        self.fetch_objects(wants_recorder, mapping, limit=limit, depth=depth)
-        return wants_recorder.remote_refs
-=======
-        self.fetch_objects(wants_recorder, mapping, limit=limit, lossy=lossy)
+        self.fetch_objects(
+            wants_recorder, mapping, limit=limit, lossy=lossy, depth=depth)
         result = FetchResult()
         result.refs = wants_recorder.remote_refs
         return result
->>>>>>> b4e178b5
 
     def get_determine_wants_revids(self, revids, include_tags=False, tag_selector=None):
         wants = set()
@@ -785,13 +750,7 @@
             progress = DefaultProgressReporter(pb).progress
             refs = self.source._git.fetch(
                 self.target._git, determine_wants,
-<<<<<<< HEAD
                 progress=progress, depth=depth)
-        finally:
-            pb.finished()
-=======
-                progress=progress)
->>>>>>> b4e178b5
         return (None, None, refs)
 
     @staticmethod
