# Copyright (C) 2009-2018 Jelmer Vernooij <jelmer@jelmer.uk>
#
# This program is free software; you can redistribute it and/or modify
# it under the terms of the GNU General Public License as published by
# the Free Software Foundation; either version 2 of the License, or
# (at your option) any later version.
#
# This program is distributed in the hope that it will be useful,
# but WITHOUT ANY WARRANTY; without even the implied warranty of
# MERCHANTABILITY or FITNESS FOR A PARTICULAR PURPOSE.  See the
# GNU General Public License for more details.
#
# You should have received a copy of the GNU General Public License
# along with this program; if not, write to the Free Software
# Foundation, Inc., 51 Franklin Street, Fifth Floor, Boston, MA 02110-1301 USA

"""InterRepository operations."""

from __future__ import absolute_import

from io import BytesIO
import itertools

from dulwich.errors import (
    NotCommitError,
    )
from dulwich.object_store import (
    ObjectStoreGraphWalker,
    )
from dulwich.protocol import (
    CAPABILITY_THIN_PACK,
    ZERO_SHA,
    )
from dulwich.refs import (
    ANNOTATED_TAG_SUFFIX,
    SYMREF,
    )
from dulwich.walk import Walker

from ..errors import (
    DivergedBranches,
    FetchDepthUnsupported,
    FetchLimitUnsupported,
    InvalidRevisionId,
    LossyPushToSameVCS,
    NoRoundtrippingSupport,
    NoSuchRevision,
    )
from ..repository import (
    InterRepository,
    )
from ..revision import (
    NULL_REVISION,
    )
from ..sixish import (
    viewitems,
    viewvalues,
    )
from .. import (
    config,
    trace,
    ui,
    )

from .errors import (
    NoPushSupport,
    )
from .fetch import (
    import_git_objects,
    DetermineWantsRecorder,
    )
from .mapping import (
    needs_roundtripping,
    )
from .object_store import (
    get_object_store,
    )
from .push import (
    MissingObjectsIterator,
    remote_divergence,
    )
from .refs import (
    is_tag,
    )
from .repository import (
    GitRepository,
    LocalGitRepository,
    GitRepositoryFormat,
    )
from .remote import (
    RemoteGitRepository,
    )
from .unpeel_map import (
    UnpeelMap,
    )


class InterToGitRepository(InterRepository):
    """InterRepository that copies into a Git repository."""

    _matching_repo_format = GitRepositoryFormat()

    def __init__(self, source, target):
        super(InterToGitRepository, self).__init__(source, target)
        self.mapping = self.target.get_mapping()
        self.source_store = get_object_store(self.source, self.mapping)

    @staticmethod
    def _get_repo_format_to_test():
        return None

    def copy_content(self, revision_id=None, pb=None):
        """See InterRepository.copy_content."""
        self.fetch(revision_id, pb, find_ghosts=False)

    def fetch_refs(self, update_refs, lossy, overwrite=False):
        """Fetch possibly roundtripped revisions into the target repository
        and update refs.

        :param update_refs: Generate refs to fetch. Receives dictionary
            with old refs (git shas), returns dictionary of new names to
            git shas.
        :param lossy: Whether to roundtrip
        :return: old refs, new refs
        """
        raise NotImplementedError(self.fetch_refs)

    def search_missing_revision_ids(self,
<<<<<<< HEAD
            find_ghosts=True, revision_ids=None, if_present_ids=None,
            limit=None, depth=None):
=======
                                    find_ghosts=True, revision_ids=None,
                                    if_present_ids=None, limit=None):
>>>>>>> 0391bcdc
        if limit is not None:
            raise FetchLimitUnsupported(self)
        git_shas = []
        todo = []
        if revision_ids:
            todo.extend(revision_ids)
        if if_present_ids:
            todo.extend(revision_ids)
        with self.source_store.lock_read():
            for revid in revision_ids:
                if revid == NULL_REVISION:
                    continue
                try:
                    git_sha = self.source_store._lookup_revision_sha1(revid)
                except KeyError:
                    raise NoSuchRevision(revid, self.source)
                git_shas.append(git_sha)
            walker = Walker(
                self.source_store,
                include=git_shas,
                exclude=[
                    sha for sha in self.target.controldir.get_refs_container().as_dict().values()
                    if sha != ZERO_SHA])
            missing_revids = set()
            for entry in walker:
                for (kind, type_data) in self.source_store.lookup_git_sha(
                        entry.commit.id):
                    if kind == "commit":
                        missing_revids.add(type_data[0])
            return self.source.revision_ids_to_search_result(missing_revids)

    def _warn_slow(self):
        if not config.GlobalConfig().suppress_warning('slow_intervcs_push'):
            trace.warning(
                'Pushing from a Bazaar to a Git repository. '
                'For better performance, push into a Bazaar repository.')


class InterToLocalGitRepository(InterToGitRepository):
    """InterBranch implementation between a Bazaar and a Git repository."""

    def __init__(self, source, target):
        super(InterToLocalGitRepository, self).__init__(source, target)
        self.target_store = self.target.controldir._git.object_store
        self.target_refs = self.target.controldir._git.refs

    def _commit_needs_fetching(self, sha_id):
        try:
            return (sha_id not in self.target_store)
        except NoSuchRevision:
            # Ghost, can't push
            return False

    def _revision_needs_fetching(self, sha_id, revid):
        if revid == NULL_REVISION:
            return False
        if sha_id is None:
            try:
                sha_id = self.source_store._lookup_revision_sha1(revid)
            except KeyError:
                return False
        return self._commit_needs_fetching(sha_id)

    def missing_revisions(self, stop_revisions):
        """Find the revisions that are missing from the target repository.

        :param stop_revisions: Revisions to check for (tuples with
            Git SHA1, bzr revid)
        :return: sequence of missing revisions, in topological order
        :raise: NoSuchRevision if the stop_revisions are not present in
            the source
        """
        revid_sha_map = {}
        stop_revids = []
        for (sha1, revid) in stop_revisions:
            if sha1 is not None and revid is not None:
                revid_sha_map[revid] = sha1
                stop_revids.append(revid)
            elif sha1 is not None:
                if self._commit_needs_fetching(sha1):
                    for (kind, (revid, tree_sha, verifiers)) in self.source_store.lookup_git_sha(sha1):
                        revid_sha_map[revid] = sha1
                        stop_revids.append(revid)
            else:
                if revid is None:
                    raise AssertionError
                stop_revids.append(revid)
        missing = set()
        graph = self.source.get_graph()
        pb = ui.ui_factory.nested_progress_bar()
        try:
            while stop_revids:
                new_stop_revids = []
                for revid in stop_revids:
                    sha1 = revid_sha_map.get(revid)
                    if (revid not in missing and
                            self._revision_needs_fetching(sha1, revid)):
                        missing.add(revid)
                        new_stop_revids.append(revid)
                stop_revids = set()
                parent_map = graph.get_parent_map(new_stop_revids)
                for parent_revids in viewvalues(parent_map):
                    stop_revids.update(parent_revids)
                pb.update("determining revisions to fetch", len(missing))
        finally:
            pb.finished()
        return graph.iter_topo_order(missing)

    def _get_target_bzr_refs(self):
        """Return a dictionary with references.

        :return: Dictionary with reference names as keys and tuples
            with Git SHA, Bazaar revid as values.
        """
        bzr_refs = {}
        for k in self.target._git.refs.allkeys():
            try:
                v = self.target._git.refs.read_ref(k)
            except KeyError:
                # broken symref?
                continue
            revid = None
            if not v.startswith(SYMREF):
                try:
                    for (kind, type_data) in self.source_store.lookup_git_sha(
                            v):
                        if kind == "commit" and self.source.has_revision(
                                type_data[0]):
                            revid = type_data[0]
                            break
                except KeyError:
                    pass
            bzr_refs[k] = (v, revid)
        return bzr_refs

    def fetch_refs(self, update_refs, lossy, overwrite=False):
        self._warn_slow()
        result_refs = {}
        with self.source_store.lock_read():
            old_refs = self._get_target_bzr_refs()
            new_refs = update_refs(old_refs)
            revidmap = self.fetch_objects(
                [(git_sha, bzr_revid)
                 for (git_sha, bzr_revid) in new_refs.values()
                 if git_sha is None or not git_sha.startswith(SYMREF)],
                lossy=lossy)
            for name, (gitid, revid) in viewitems(new_refs):
                if gitid is None:
                    try:
                        gitid = revidmap[revid][0]
                    except KeyError:
                        gitid = self.source_store._lookup_revision_sha1(revid)
                if gitid.startswith(SYMREF):
                    self.target_refs.set_symbolic_ref(
                        name, gitid[len(SYMREF):])
                else:
                    try:
                        old_git_id = old_refs[name][0]
                    except KeyError:
                        self.target_refs.add_if_new(name, gitid)
                    else:
                        self.target_refs.set_if_equals(name, old_git_id, gitid)
                    result_refs[name] = (gitid, revid if not lossy else self.mapping.revision_id_foreign_to_bzr(gitid))
        return revidmap, old_refs, result_refs

    def fetch_objects(self, revs, lossy, limit=None, depth=None):
        if not lossy and not self.mapping.roundtripping:
            for git_sha, bzr_revid in revs:
                if (bzr_revid is not None and
                        needs_roundtripping(self.source, bzr_revid)):
                    raise NoPushSupport(self.source, self.target, self.mapping,
                                        bzr_revid)
        with self.source_store.lock_read():
            todo = list(self.missing_revisions(revs, depth=depth))[:limit]
            revidmap = {}
            pb = ui.ui_factory.nested_progress_bar()
            try:
                object_generator = MissingObjectsIterator(
                    self.source_store, self.source, pb)
                for (old_revid, git_sha) in object_generator.import_revisions(
                        todo, lossy=lossy):
                    if lossy:
                        new_revid = self.mapping.revision_id_foreign_to_bzr(
                            git_sha)
                    else:
                        new_revid = old_revid
                        try:
                            self.mapping.revision_id_bzr_to_foreign(old_revid)
                        except InvalidRevisionId:
                            refname = self.mapping.revid_as_refname(old_revid)
                            self.target_refs[refname] = git_sha
                    revidmap[old_revid] = (git_sha, new_revid)
                self.target_store.add_objects(object_generator)
                return revidmap
            finally:
                pb.finished()

    def fetch(self, revision_id=None, pb=None, find_ghosts=False,
<<<<<<< HEAD
            fetch_spec=None, mapped_refs=None, depth=None):
=======
              fetch_spec=None, mapped_refs=None):
>>>>>>> 0391bcdc
        if mapped_refs is not None:
            stop_revisions = mapped_refs
        elif revision_id is not None:
            stop_revisions = [(None, revision_id)]
        elif fetch_spec is not None:
            recipe = fetch_spec.get_recipe()
            if recipe[0] in ("search", "proxy-search"):
                stop_revisions = [(None, revid) for revid in recipe[1]]
            else:
                raise AssertionError(
                    "Unsupported search result type %s" % recipe[0])
        else:
            stop_revisions = [(None, revid)
                              for revid in self.source.all_revision_ids()]
        self._warn_slow()
        try:
            self.fetch_objects(stop_revisions, lossy=False, depth=depth)
        except NoPushSupport:
            raise NoRoundtrippingSupport(self.source, self.target)

    @staticmethod
    def is_compatible(source, target):
        """Be compatible with GitRepository."""
        return (not isinstance(source, GitRepository) and
                isinstance(target, LocalGitRepository))


class InterToRemoteGitRepository(InterToGitRepository):

    def fetch_refs(self, update_refs, lossy, overwrite=False):
        """Import the gist of the ancestry of a particular revision."""
        if not lossy and not self.mapping.roundtripping:
            raise NoPushSupport(self.source, self.target, self.mapping)
        unpeel_map = UnpeelMap.from_repository(self.source)
        revidmap = {}

        def git_update_refs(old_refs):
            ret = {}
            self.old_refs = {
                k: (v, None) for (k, v) in viewitems(old_refs)}
            new_refs = update_refs(self.old_refs)
            for name, (gitid, revid) in viewitems(new_refs):
                if gitid is None:
                    git_sha = self.source_store._lookup_revision_sha1(revid)
                    gitid = unpeel_map.re_unpeel_tag(
                        git_sha, old_refs.get(name))
                if not overwrite:
                    if remote_divergence(
                            old_refs.get(name), gitid, self.source_store):
                        raise DivergedBranches(self.source, self.target)
                ret[name] = gitid
            return ret
        self._warn_slow()
        with self.source_store.lock_read():
            new_refs = self.target.send_pack(
                git_update_refs, self.source_store.generate_lossy_pack_data)
        # FIXME: revidmap?
        return revidmap, self.old_refs, new_refs

    @staticmethod
    def is_compatible(source, target):
        """Be compatible with GitRepository."""
        return (not isinstance(source, GitRepository) and
                isinstance(target, RemoteGitRepository))


class GitSearchResult(object):

    def __init__(self, start, exclude, keys):
        self._start = start
        self._exclude = exclude
        self._keys = keys

    def get_keys(self):
        return self._keys

    def get_recipe(self):
        return ('search', self._start, self._exclude, len(self._keys))


class InterFromGitRepository(InterRepository):

    _matching_repo_format = GitRepositoryFormat()

    def _target_has_shas(self, shas):
        raise NotImplementedError(self._target_has_shas)

    def get_determine_wants_heads(self, wants, include_tags=False):
        wants = set(wants)

        def determine_wants(refs):
            unpeel_lookup = {}
            for k, v in viewitems(refs):
                if k.endswith(ANNOTATED_TAG_SUFFIX):
                    unpeel_lookup[v] = refs[k[:-len(ANNOTATED_TAG_SUFFIX)]]
            potential = set([unpeel_lookup.get(w, w) for w in wants])
            if include_tags:
                for k, sha in viewitems(refs):
                    if k.endswith(ANNOTATED_TAG_SUFFIX):
                        continue
                    if not is_tag(k):
                        continue
                    if sha == ZERO_SHA:
                        continue
                    potential.add(sha)
            return list(potential - self._target_has_shas(potential))
        return determine_wants

    def determine_wants_all(self, refs):
        raise NotImplementedError(self.determine_wants_all)

    @staticmethod
    def _get_repo_format_to_test():
        return None

    def copy_content(self, revision_id=None):
        """See InterRepository.copy_content."""
        self.fetch(revision_id, find_ghosts=False)

    def search_missing_revision_ids(self,
                                    find_ghosts=True, revision_ids=None,
                                    if_present_ids=None, limit=None):
        if limit is not None:
            raise FetchLimitUnsupported(self)
        if revision_ids is None and if_present_ids is None:
            todo = set(self.source.all_revision_ids())
        else:
            todo = set()
            if revision_ids is not None:
                for revid in revision_ids:
                    if not self.source.has_revision(revid):
                        raise NoSuchRevision(revid, self.source)
                todo.update(revision_ids)
            if if_present_ids is not None:
                todo.update(if_present_ids)
        result_set = todo.difference(self.target.all_revision_ids())
        result_parents = set(itertools.chain.from_iterable(viewvalues(
            self.source.get_graph().get_parent_map(result_set))))
        included_keys = result_set.intersection(result_parents)
        start_keys = result_set.difference(included_keys)
        exclude_keys = result_parents.difference(result_set)
        return GitSearchResult(start_keys, exclude_keys, result_set)


class InterGitNonGitRepository(InterFromGitRepository):
    """Base InterRepository that copies revisions from a Git into a non-Git
    repository."""

    def _target_has_shas(self, shas):
        revids = {}
        for sha in shas:
            try:
                revid = self.source.lookup_foreign_revision_id(sha)
            except NotCommitError:
                # Commit is definitely not present
                continue
            else:
                revids[revid] = sha
        return set([revids[r] for r in self.target.has_revisions(revids)])

    def determine_wants_all(self, refs):
        potential = set()
        for k, v in viewitems(refs):
            # For non-git target repositories, only worry about peeled
            if v == ZERO_SHA:
                continue
            potential.add(self.source.controldir.get_peeled(k) or v)
        return list(potential - self._target_has_shas(potential))

    def _warn_slow(self):
        if not config.GlobalConfig().suppress_warning('slow_intervcs_push'):
            trace.warning(
                'Fetching from Git to Bazaar repository. '
                'For better performance, fetch into a Git repository.')

    def fetch_objects(self, determine_wants, mapping, limit=None, lossy=False,
                      depth=None):
        """Fetch objects from a remote server.

        :param determine_wants: determine_wants callback
        :param mapping: BzrGitMapping to use
        :param limit: Maximum number of commits to import.
        :return: Tuple with pack hint, last imported revision id and remote
            refs
        """
        raise NotImplementedError(self.fetch_objects)

    def get_determine_wants_revids(self, revids, include_tags=False):
        wants = set()
        for revid in set(revids):
            if self.target.has_revision(revid):
                continue
            git_sha, mapping = self.source.lookup_bzr_revision_id(revid)
            wants.add(git_sha)
        return self.get_determine_wants_heads(wants, include_tags=include_tags)

    def fetch(self, revision_id=None, find_ghosts=False,
              mapping=None, fetch_spec=None, include_tags=False,
              depth=None):
        if mapping is None:
            mapping = self.source.get_mapping()
        if revision_id is not None:
            interesting_heads = [revision_id]
        elif fetch_spec is not None:
            recipe = fetch_spec.get_recipe()
            if recipe[0] in ("search", "proxy-search"):
                interesting_heads = recipe[1]
            else:
                raise AssertionError("Unsupported search result type %s" %
                                     recipe[0])
        else:
            interesting_heads = None

        if interesting_heads is not None:
            determine_wants = self.get_determine_wants_revids(
                interesting_heads, include_tags=include_tags)
        else:
            determine_wants = self.determine_wants_all

        (pack_hint, _, remote_refs) = self.fetch_objects(determine_wants,
<<<<<<< HEAD
            mapping, depth=depth)
=======
                                                         mapping)
>>>>>>> 0391bcdc
        if pack_hint is not None and self.target._format.pack_compresses:
            self.target.pack(hint=pack_hint)
        return remote_refs


class InterRemoteGitNonGitRepository(InterGitNonGitRepository):
    """InterRepository that copies revisions from a remote Git into a non-Git
    repository."""

    def get_target_heads(self):
        # FIXME: This should be more efficient
        all_revs = self.target.all_revision_ids()
        parent_map = self.target.get_parent_map(all_revs)
        all_parents = set()
        for values in viewvalues(parent_map):
            all_parents.update(values)
        return set(all_revs) - all_parents

    def fetch_objects(self, determine_wants, mapping, limit=None, lossy=False,
                      depth=None):
        """See `InterGitNonGitRepository`."""
        self._warn_slow()
        store = get_object_store(self.target, mapping)
        with store.lock_write():
            heads = self.get_target_heads()
            graph_walker = ObjectStoreGraphWalker(
                [store._lookup_revision_sha1(head) for head in heads],
                lambda sha: store[sha].parents)
            wants_recorder = DetermineWantsRecorder(determine_wants)

            pb = ui.ui_factory.nested_progress_bar()
            try:
                objects_iter = self.source.fetch_objects(
                    wants_recorder, graph_walker, store.get_raw,
                    depth=depth)
                trace.mutter("Importing %d new revisions",
                             len(wants_recorder.wants))
                (pack_hint, last_rev) = import_git_objects(
                    self.target, mapping, objects_iter, store,
                    wants_recorder.wants, pb, limit)
                return (pack_hint, last_rev, wants_recorder.remote_refs)
            finally:
                pb.finished()

    @staticmethod
    def is_compatible(source, target):
        """Be compatible with GitRepository."""
        if not isinstance(source, RemoteGitRepository):
            return False
        if not target.supports_rich_root():
            return False
        if isinstance(target, GitRepository):
            return False
        if not getattr(target._format, "supports_full_versioned_files", True):
            return False
        return True


class InterLocalGitNonGitRepository(InterGitNonGitRepository):
    """InterRepository that copies revisions from a local Git into a non-Git
    repository."""

    def fetch_objects(self, determine_wants, mapping, limit=None, lossy=False,
                      depth=None):
        """See `InterGitNonGitRepository`."""
        if depth is not None:
            raise FetchDepthUnsupported(self)
        self._warn_slow()
        remote_refs = self.source.controldir.get_refs_container().as_dict()
        wants = determine_wants(remote_refs)
        pb = ui.ui_factory.nested_progress_bar()
        target_git_object_retriever = get_object_store(self.target, mapping)
        try:
<<<<<<< HEAD
            with target_git_object_retriever.lock_write():
                (pack_hint, last_rev) = import_git_objects(self.target,
                    mapping, self.source._git.object_store,
=======
            target_git_object_retriever.lock_write()
            try:
                (pack_hint, last_rev) = import_git_objects(
                    self.target, mapping, self.source._git.object_store,
>>>>>>> 0391bcdc
                    target_git_object_retriever, wants, pb, limit)
                return (pack_hint, last_rev, remote_refs)
        finally:
            pb.finished()

    @staticmethod
    def is_compatible(source, target):
        """Be compatible with GitRepository."""
        if not isinstance(source, LocalGitRepository):
            return False
        if not target.supports_rich_root():
            return False
        if isinstance(target, GitRepository):
            return False
        if not getattr(target._format, "supports_full_versioned_files", True):
            return False
        return True


class InterGitGitRepository(InterFromGitRepository):
    """InterRepository that copies between Git repositories."""

    def fetch_refs(self, update_refs, lossy, overwrite=False):
        if lossy:
            raise LossyPushToSameVCS(self.source, self.target)
        old_refs = self.target.controldir.get_refs_container()
        ref_changes = {}

        def determine_wants(heads):
            old_refs = dict([(k, (v, None))
                             for (k, v) in viewitems(heads.as_dict())])
            new_refs = update_refs(old_refs)
            ref_changes.update(new_refs)
            return [sha1 for (sha1, bzr_revid) in viewvalues(new_refs)]
        self.fetch_objects(determine_wants, lossy=lossy)
        for k, (git_sha, bzr_revid) in viewitems(ref_changes):
            self.target._git.refs[k] = git_sha
        new_refs = self.target.controldir.get_refs_container()
        return None, old_refs, new_refs

<<<<<<< HEAD
    def fetch_objects(self, determine_wants, mapping=None, limit=None, lossy=False,
                      depth=None):
=======
    def fetch_objects(self, determine_wants, mapping=None, limit=None,
                      lossy=False):
>>>>>>> 0391bcdc
        raise NotImplementedError(self.fetch_objects)

    def _target_has_shas(self, shas):
        return set(
            [sha for sha in shas if sha in self.target._git.object_store])

    def fetch(self, revision_id=None, find_ghosts=False,
              mapping=None, fetch_spec=None, branches=None, limit=None,
<<<<<<< HEAD
              include_tags=False, depth=None):
=======
              include_tags=False):
>>>>>>> 0391bcdc
        if mapping is None:
            mapping = self.source.get_mapping()
        if revision_id is not None:
            args = [revision_id]
        elif fetch_spec is not None:
            recipe = fetch_spec.get_recipe()
            if recipe[0] in ("search", "proxy-search"):
                heads = recipe[1]
            else:
                raise AssertionError(
                    "Unsupported search result type %s" % recipe[0])
            args = heads
        if branches is not None:
            def determine_wants(refs):
                ret = []
                for name, value in viewitems(refs):
                    if value == ZERO_SHA:
                        continue

                    if name in branches or (include_tags and is_tag(name)):
                        ret.append(value)
                return ret
        elif fetch_spec is None and revision_id is None:
            determine_wants = self.determine_wants_all
        else:
            determine_wants = self.get_determine_wants_revids(
                args, include_tags=include_tags)
        wants_recorder = DetermineWantsRecorder(determine_wants)
        self.fetch_objects(wants_recorder, mapping, limit=limit, depth=depth)
        return wants_recorder.remote_refs

    def get_determine_wants_revids(self, revids, include_tags=False):
        wants = set()
        for revid in set(revids):
            if revid == NULL_REVISION:
                continue
            git_sha, mapping = self.source.lookup_bzr_revision_id(revid)
            wants.add(git_sha)
        return self.get_determine_wants_heads(wants, include_tags=include_tags)

    def determine_wants_all(self, refs):
        potential = set([
            v for k, v in refs.items()
            if not v == ZERO_SHA and not k.endswith(ANNOTATED_TAG_SUFFIX)])
        return list(potential - self._target_has_shas(potential))


class InterLocalGitLocalGitRepository(InterGitGitRepository):

<<<<<<< HEAD
    def fetch_objects(self, determine_wants, mapping=None, limit=None, lossy=False,
                      depth=None):
=======
    def fetch_objects(self, determine_wants, mapping=None, limit=None,
                      lossy=False):
>>>>>>> 0391bcdc
        if lossy:
            raise LossyPushToSameVCS(self.source, self.target)
        if limit is not None:
            raise FetchLimitUnsupported(self)
        from .remote import DefaultProgressReporter
        pb = ui.ui_factory.nested_progress_bar()
        progress = DefaultProgressReporter(pb).progress
        try:
            refs = self.source._git.fetch(
<<<<<<< HEAD
                    self.target._git, determine_wants,
                    progress=progress, depth=depth)
=======
                self.target._git, determine_wants,
                progress=progress)
>>>>>>> 0391bcdc
        finally:
            pb.finished()
        return (None, None, refs)

    @staticmethod
    def is_compatible(source, target):
        """Be compatible with GitRepository."""
        return (isinstance(source, LocalGitRepository) and
                isinstance(target, LocalGitRepository))


class InterRemoteGitLocalGitRepository(InterGitGitRepository):

<<<<<<< HEAD
    def fetch_objects(self, determine_wants, mapping=None, limit=None, lossy=False,
                      depth=None):
=======
    def fetch_objects(self, determine_wants, mapping=None, limit=None,
                      lossy=False):
>>>>>>> 0391bcdc
        if lossy:
            raise LossyPushToSameVCS(self.source, self.target)
        if limit is not None:
            raise FetchLimitUnsupported(self)
        graphwalker = self.target._git.get_graph_walker()
        if (CAPABILITY_THIN_PACK in
                self.source.controldir._client._fetch_capabilities):
            # TODO(jelmer): Avoid reading entire file into memory and
            # only processing it after the whole file has been fetched.
            f = BytesIO()

            def commit():
                if f.tell():
                    f.seek(0)
                    self.target._git.object_store.move_in_thin_pack(f)

            def abort():
                pass
        else:
            f, commit, abort = self.target._git.object_store.add_pack()
        try:
            fetch_result = self.source.controldir.fetch_pack(
                determine_wants, graphwalker, f.write, depth=depth)
            commit()
            self.target._git.update_shallow(
                fetch_result.new_shallow, fetch_result.new_unshallow)
            return (None, None, fetch_result.refs)
        except BaseException:
            abort()
            raise

    @staticmethod
    def is_compatible(source, target):
        """Be compatible with GitRepository."""
        return (isinstance(source, RemoteGitRepository) and
                isinstance(target, LocalGitRepository))<|MERGE_RESOLUTION|>--- conflicted
+++ resolved
@@ -125,14 +125,9 @@
         """
         raise NotImplementedError(self.fetch_refs)
 
-    def search_missing_revision_ids(self,
-<<<<<<< HEAD
-            find_ghosts=True, revision_ids=None, if_present_ids=None,
+    def search_missing_revision_ids(
+            self, find_ghosts=True, revision_ids=None, if_present_ids=None,
             limit=None, depth=None):
-=======
-                                    find_ghosts=True, revision_ids=None,
-                                    if_present_ids=None, limit=None):
->>>>>>> 0391bcdc
         if limit is not None:
             raise FetchLimitUnsupported(self)
         git_shas = []
@@ -331,11 +326,7 @@
                 pb.finished()
 
     def fetch(self, revision_id=None, pb=None, find_ghosts=False,
-<<<<<<< HEAD
-            fetch_spec=None, mapped_refs=None, depth=None):
-=======
-              fetch_spec=None, mapped_refs=None):
->>>>>>> 0391bcdc
+              fetch_spec=None, mapped_refs=None, depth=None):
         if mapped_refs is not None:
             stop_revisions = mapped_refs
         elif revision_id is not None:
@@ -555,12 +546,8 @@
         else:
             determine_wants = self.determine_wants_all
 
-        (pack_hint, _, remote_refs) = self.fetch_objects(determine_wants,
-<<<<<<< HEAD
-            mapping, depth=depth)
-=======
-                                                         mapping)
->>>>>>> 0391bcdc
+        (pack_hint, _, remote_refs) = self.fetch_objects(
+            determine_wants, mapping, depth=depth)
         if pack_hint is not None and self.target._format.pack_compresses:
             self.target.pack(hint=pack_hint)
         return remote_refs
@@ -634,16 +621,9 @@
         pb = ui.ui_factory.nested_progress_bar()
         target_git_object_retriever = get_object_store(self.target, mapping)
         try:
-<<<<<<< HEAD
             with target_git_object_retriever.lock_write():
-                (pack_hint, last_rev) = import_git_objects(self.target,
-                    mapping, self.source._git.object_store,
-=======
-            target_git_object_retriever.lock_write()
-            try:
                 (pack_hint, last_rev) = import_git_objects(
                     self.target, mapping, self.source._git.object_store,
->>>>>>> 0391bcdc
                     target_git_object_retriever, wants, pb, limit)
                 return (pack_hint, last_rev, remote_refs)
         finally:
@@ -684,13 +664,8 @@
         new_refs = self.target.controldir.get_refs_container()
         return None, old_refs, new_refs
 
-<<<<<<< HEAD
-    def fetch_objects(self, determine_wants, mapping=None, limit=None, lossy=False,
-                      depth=None):
-=======
     def fetch_objects(self, determine_wants, mapping=None, limit=None,
-                      lossy=False):
->>>>>>> 0391bcdc
+                      lossy=False, depth=None):
         raise NotImplementedError(self.fetch_objects)
 
     def _target_has_shas(self, shas):
@@ -699,11 +674,7 @@
 
     def fetch(self, revision_id=None, find_ghosts=False,
               mapping=None, fetch_spec=None, branches=None, limit=None,
-<<<<<<< HEAD
               include_tags=False, depth=None):
-=======
-              include_tags=False):
->>>>>>> 0391bcdc
         if mapping is None:
             mapping = self.source.get_mapping()
         if revision_id is not None:
@@ -753,13 +724,8 @@
 
 class InterLocalGitLocalGitRepository(InterGitGitRepository):
 
-<<<<<<< HEAD
-    def fetch_objects(self, determine_wants, mapping=None, limit=None, lossy=False,
-                      depth=None):
-=======
     def fetch_objects(self, determine_wants, mapping=None, limit=None,
-                      lossy=False):
->>>>>>> 0391bcdc
+                      lossy=False, depth=None):
         if lossy:
             raise LossyPushToSameVCS(self.source, self.target)
         if limit is not None:
@@ -769,13 +735,8 @@
         progress = DefaultProgressReporter(pb).progress
         try:
             refs = self.source._git.fetch(
-<<<<<<< HEAD
-                    self.target._git, determine_wants,
-                    progress=progress, depth=depth)
-=======
                 self.target._git, determine_wants,
-                progress=progress)
->>>>>>> 0391bcdc
+                progress=progress, depth=depth)
         finally:
             pb.finished()
         return (None, None, refs)
@@ -789,13 +750,8 @@
 
 class InterRemoteGitLocalGitRepository(InterGitGitRepository):
 
-<<<<<<< HEAD
-    def fetch_objects(self, determine_wants, mapping=None, limit=None, lossy=False,
-                      depth=None):
-=======
     def fetch_objects(self, determine_wants, mapping=None, limit=None,
-                      lossy=False):
->>>>>>> 0391bcdc
+                      lossy=False, depth=None):
         if lossy:
             raise LossyPushToSameVCS(self.source, self.target)
         if limit is not None:
