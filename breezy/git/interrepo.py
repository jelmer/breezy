--- conflicted
+++ resolved
@@ -743,15 +743,8 @@
 
 class InterRemoteGitLocalGitRepository(InterGitGitRepository):
 
-<<<<<<< HEAD
-    def fetch_objects(self, determine_wants, mapping=None, limit=None,
-                      lossy=False):
+    def fetch_objects(self, determine_wants, limit=None, mapping=None):
         from tempfile import SpooledTemporaryFile
-        if lossy:
-            raise LossyPushToSameVCS(self.source, self.target)
-=======
-    def fetch_objects(self, determine_wants, limit=None, mapping=None):
->>>>>>> 12541d50
         if limit is not None:
             raise FetchLimitUnsupported(self)
         graphwalker = self.target._git.get_graph_walker()
