# Copyright (C) 2009-2018 Jelmer Vernooij <jelmer@jelmer.uk>
#
# This program is free software; you can redistribute it and/or modify
# it under the terms of the GNU General Public License as published by
# the Free Software Foundation; either version 2 of the License, or
# (at your option) any later version.
#
# This program is distributed in the hope that it will be useful,
# but WITHOUT ANY WARRANTY; without even the implied warranty of
# MERCHANTABILITY or FITNESS FOR A PARTICULAR PURPOSE.  See the
# GNU General Public License for more details.
#
# You should have received a copy of the GNU General Public License
# along with this program; if not, write to the Free Software
# Foundation, Inc., 51 Franklin Street, Fifth Floor, Boston, MA 02110-1301 USA

"""InterRepository operations."""

from io import BytesIO
import itertools

from dulwich.errors import (
    NotCommitError,
    )
from dulwich.object_store import (
    ObjectStoreGraphWalker,
    )
from dulwich.protocol import (
    CAPABILITY_THIN_PACK,
    ZERO_SHA,
    )
from dulwich.refs import (
    ANNOTATED_TAG_SUFFIX,
    SYMREF,
    )
from dulwich.walk import Walker

from ..errors import (
    DivergedBranches,
    FetchLimitUnsupported,
    InvalidRevisionId,
    LossyPushToSameVCS,
    NoRoundtrippingSupport,
    NoSuchRevision,
    )
from ..repository import (
    FetchResult,
    InterRepository,
    )
from ..revision import (
    NULL_REVISION,
    )
from .. import (
    config,
    trace,
    ui,
    )

from .errors import (
    NoPushSupport,
    )
from .fetch import (
    import_git_objects,
    DetermineWantsRecorder,
    )
from .mapping import (
    needs_roundtripping,
    )
from .object_store import (
    get_object_store,
    )
from .push import (
    MissingObjectsIterator,
    remote_divergence,
    )
from .refs import (
    is_tag,
    ref_to_tag_name,
    )
from .repository import (
    GitRepository,
    LocalGitRepository,
    GitRepositoryFormat,
    )
from .remote import (
    RemoteGitRepository,
    RemoteGitError,
    )
from .unpeel_map import (
    UnpeelMap,
    )


class InterToGitRepository(InterRepository):
    """InterRepository that copies into a Git repository."""

    _matching_repo_format = GitRepositoryFormat()

    def __init__(self, source, target):
        super(InterToGitRepository, self).__init__(source, target)
        self.mapping = self.target.get_mapping()
        self.source_store = get_object_store(self.source, self.mapping)

    @staticmethod
    def _get_repo_format_to_test():
        return None

    def copy_content(self, revision_id=None, pb=None):
        """See InterRepository.copy_content."""
        self.fetch(revision_id, pb, find_ghosts=False)

    def fetch_refs(self, update_refs, lossy, overwrite=False):
        """Fetch possibly roundtripped revisions into the target repository
        and update refs.

        :param update_refs: Generate refs to fetch. Receives dictionary
            with old refs (git shas), returns dictionary of new names to
            git shas.
        :param lossy: Whether to roundtrip
        :return: old refs, new refs
        """
        raise NotImplementedError(self.fetch_refs)

    def search_missing_revision_ids(self,
                                    find_ghosts=True, revision_ids=None,
                                    if_present_ids=None, limit=None):
        if limit is not None:
            raise FetchLimitUnsupported(self)
        git_shas = []
        todo = []
        if revision_ids:
            todo.extend(revision_ids)
        if if_present_ids:
            todo.extend(revision_ids)
        with self.source_store.lock_read():
            for revid in revision_ids:
                if revid == NULL_REVISION:
                    continue
                try:
                    git_sha = self.source_store._lookup_revision_sha1(revid)
                except KeyError:
                    raise NoSuchRevision(revid, self.source)
                git_shas.append(git_sha)
            walker = Walker(
                self.source_store,
                include=git_shas,
                exclude=[
                    sha for sha in self.target.controldir.get_refs_container().as_dict().values()
                    if sha != ZERO_SHA])
            missing_revids = set()
            for entry in walker:
                for (kind, type_data) in self.source_store.lookup_git_sha(
                        entry.commit.id):
                    if kind == "commit":
                        missing_revids.add(type_data[0])
            return self.source.revision_ids_to_search_result(missing_revids)

    def _warn_slow(self):
        if not config.GlobalConfig().suppress_warning('slow_intervcs_push'):
            trace.warning(
                'Pushing from a Bazaar to a Git repository. '
                'For better performance, push into a Bazaar repository.')


class InterToLocalGitRepository(InterToGitRepository):
    """InterBranch implementation between a Bazaar and a Git repository."""

    def __init__(self, source, target):
        super(InterToLocalGitRepository, self).__init__(source, target)
        self.target_store = self.target.controldir._git.object_store
        self.target_refs = self.target.controldir._git.refs

    def _commit_needs_fetching(self, sha_id):
        try:
            return (sha_id not in self.target_store)
        except NoSuchRevision:
            # Ghost, can't push
            return False

    def _revision_needs_fetching(self, sha_id, revid):
        if revid == NULL_REVISION:
            return False
        if sha_id is None:
            try:
                sha_id = self.source_store._lookup_revision_sha1(revid)
            except KeyError:
                return False
        return self._commit_needs_fetching(sha_id)

    def missing_revisions(self, stop_revisions):
        """Find the revisions that are missing from the target repository.

        :param stop_revisions: Revisions to check for (tuples with
            Git SHA1, bzr revid)
        :return: sequence of missing revisions, in topological order
        :raise: NoSuchRevision if the stop_revisions are not present in
            the source
        """
        revid_sha_map = {}
        stop_revids = []
        for (sha1, revid) in stop_revisions:
            if sha1 is not None and revid is not None:
                revid_sha_map[revid] = sha1
                stop_revids.append(revid)
            elif sha1 is not None:
                if self._commit_needs_fetching(sha1):
                    for (kind, (revid, tree_sha, verifiers)) in self.source_store.lookup_git_sha(sha1):
                        revid_sha_map[revid] = sha1
                        stop_revids.append(revid)
            else:
                if revid is None:
                    raise AssertionError
                stop_revids.append(revid)
        missing = set()
        graph = self.source.get_graph()
        with ui.ui_factory.nested_progress_bar() as pb:
            while stop_revids:
                new_stop_revids = []
                for revid in stop_revids:
                    sha1 = revid_sha_map.get(revid)
                    if (revid not in missing and
                            self._revision_needs_fetching(sha1, revid)):
                        missing.add(revid)
                        new_stop_revids.append(revid)
                stop_revids = set()
                parent_map = graph.get_parent_map(new_stop_revids)
                for parent_revids in parent_map.values():
                    stop_revids.update(parent_revids)
                pb.update("determining revisions to fetch", len(missing))
        return graph.iter_topo_order(missing)

    def _get_target_bzr_refs(self):
        """Return a dictionary with references.

        :return: Dictionary with reference names as keys and tuples
            with Git SHA, Bazaar revid as values.
        """
        bzr_refs = {}
        for k in self.target._git.refs.allkeys():
            try:
                v = self.target._git.refs.read_ref(k)
            except KeyError:
                # broken symref?
                continue
            revid = None
            if v and not v.startswith(SYMREF):
                try:
                    for (kind, type_data) in self.source_store.lookup_git_sha(
                            v):
                        if kind == "commit" and self.source.has_revision(
                                type_data[0]):
                            revid = type_data[0]
                            break
                except KeyError:
                    pass
            bzr_refs[k] = (v, revid)
        return bzr_refs

    def fetch_refs(self, update_refs, lossy, overwrite=False):
        self._warn_slow()
        result_refs = {}
        with self.source_store.lock_read():
            old_refs = self._get_target_bzr_refs()
            new_refs = update_refs(old_refs)
            revidmap = self.fetch_revs(
                [(git_sha, bzr_revid)
                 for (git_sha, bzr_revid) in new_refs.values()
                 if git_sha is None or not git_sha.startswith(SYMREF)],
                lossy=lossy)
            for name, (gitid, revid) in new_refs.items():
                if gitid is None:
                    try:
                        gitid = revidmap[revid][0]
                    except KeyError:
                        gitid = self.source_store._lookup_revision_sha1(revid)
                if gitid.startswith(SYMREF):
                    self.target_refs.set_symbolic_ref(
                        name, gitid[len(SYMREF):])
                else:
                    try:
                        old_git_id = old_refs[name][0]
                    except KeyError:
                        self.target_refs.add_if_new(name, gitid)
                    else:
                        self.target_refs.set_if_equals(name, old_git_id, gitid)
                    result_refs[name] = (gitid, revid if not lossy else self.mapping.revision_id_foreign_to_bzr(gitid))
        return revidmap, old_refs, result_refs

    def fetch_revs(self, revs, lossy, limit=None):
        if not lossy and not self.mapping.roundtripping:
            for git_sha, bzr_revid in revs:
                if (bzr_revid is not None and
                        needs_roundtripping(self.source, bzr_revid)):
                    raise NoPushSupport(self.source, self.target, self.mapping,
                                        bzr_revid)
        with self.source_store.lock_read():
            todo = list(self.missing_revisions(revs))[:limit]
            revidmap = {}
            with ui.ui_factory.nested_progress_bar() as pb:
                object_generator = MissingObjectsIterator(
                    self.source_store, self.source, pb)
                for (old_revid, git_sha) in object_generator.import_revisions(
                        todo, lossy=lossy):
                    if lossy:
                        new_revid = self.mapping.revision_id_foreign_to_bzr(
                            git_sha)
                    else:
                        new_revid = old_revid
                        try:
                            self.mapping.revision_id_bzr_to_foreign(old_revid)
                        except InvalidRevisionId:
                            pass
                    revidmap[old_revid] = (git_sha, new_revid)
                self.target_store.add_objects(object_generator)
                return revidmap

    def fetch(self, revision_id=None, pb=None, find_ghosts=False,
              fetch_spec=None, mapped_refs=None, lossy=False):
        if mapped_refs is not None:
            stop_revisions = mapped_refs
        elif revision_id is not None:
            stop_revisions = [(None, revision_id)]
        elif fetch_spec is not None:
            recipe = fetch_spec.get_recipe()
            if recipe[0] in ("search", "proxy-search"):
                stop_revisions = [(None, revid) for revid in recipe[1]]
            else:
                raise AssertionError(
                    "Unsupported search result type %s" % recipe[0])
        else:
            stop_revisions = [(None, revid)
                              for revid in self.source.all_revision_ids()]
        self._warn_slow()
        try:
            revidmap = self.fetch_revs(stop_revisions, lossy=lossy)
        except NoPushSupport:
            raise NoRoundtrippingSupport(self.source, self.target)
        return FetchResult(revidmap)

    @staticmethod
    def is_compatible(source, target):
        """Be compatible with GitRepository."""
        return (not isinstance(source, GitRepository) and
                isinstance(target, LocalGitRepository))


class InterToRemoteGitRepository(InterToGitRepository):

    def fetch_refs(self, update_refs, lossy, overwrite=False):
        """Import the gist of the ancestry of a particular revision."""
        if not lossy and not self.mapping.roundtripping:
            raise NoPushSupport(self.source, self.target, self.mapping)
        unpeel_map = UnpeelMap.from_repository(self.source)
        revidmap = {}

        def git_update_refs(old_refs):
            ret = {}
            self.old_refs = {
                k: (v, None) for (k, v) in old_refs.items()}
            new_refs = update_refs(self.old_refs)
            for name, (gitid, revid) in new_refs.items():
                if gitid is None:
                    git_sha = self.source_store._lookup_revision_sha1(revid)
                    gitid = unpeel_map.re_unpeel_tag(
                        git_sha, old_refs.get(name))
                if not overwrite:
                    if remote_divergence(
                            old_refs.get(name), gitid, self.source_store):
                        raise DivergedBranches(self.source, self.target)
                ret[name] = gitid
            return ret
        self._warn_slow()
        with self.source_store.lock_read():
            result = self.target.send_pack(
                git_update_refs, self.source_store.generate_lossy_pack_data)
            if result is not None and not isinstance(result, dict):
                for ref, error in result.ref_status.items():
                    if error:
                        raise RemoteGitError(
                            'unable to update ref %r: %s' % (ref, error))
                new_refs = result.refs
            else:  # dulwich < 0.20.3
                new_refs = result
        # FIXME: revidmap?
        return revidmap, self.old_refs, new_refs

    @staticmethod
    def is_compatible(source, target):
        """Be compatible with GitRepository."""
        return (not isinstance(source, GitRepository) and
                isinstance(target, RemoteGitRepository))


class GitSearchResult(object):

    def __init__(self, start, exclude, keys):
        self._start = start
        self._exclude = exclude
        self._keys = keys

    def get_keys(self):
        return self._keys

    def get_recipe(self):
        return ('search', self._start, self._exclude, len(self._keys))


class InterFromGitRepository(InterRepository):

    _matching_repo_format = GitRepositoryFormat()

    def _target_has_shas(self, shas):
        raise NotImplementedError(self._target_has_shas)

    def get_determine_wants_heads(self, wants, include_tags=False, tag_selector=None):
        wants = set(wants)

        def determine_wants(refs):
            unpeel_lookup = {}
            for k, v in refs.items():
                if k.endswith(ANNOTATED_TAG_SUFFIX):
                    unpeel_lookup[v] = refs[k[:-len(ANNOTATED_TAG_SUFFIX)]]
            potential = set([unpeel_lookup.get(w, w) for w in wants])
            if include_tags:
                for k, sha in refs.items():
                    if k.endswith(ANNOTATED_TAG_SUFFIX):
                        continue
                    try:
                        tag_name = ref_to_tag_name(k)
                    except ValueError:
                        continue
                    if tag_selector and not tag_selector(tag_name):
                        continue
                    if sha == ZERO_SHA:
                        continue
                    potential.add(sha)
            return list(potential - self._target_has_shas(potential))
        return determine_wants

    def determine_wants_all(self, refs):
        raise NotImplementedError(self.determine_wants_all)

    @staticmethod
    def _get_repo_format_to_test():
        return None

    def copy_content(self, revision_id=None):
        """See InterRepository.copy_content."""
        self.fetch(revision_id, find_ghosts=False)

    def search_missing_revision_ids(self,
                                    find_ghosts=True, revision_ids=None,
                                    if_present_ids=None, limit=None):
        if limit is not None:
            raise FetchLimitUnsupported(self)
        if revision_ids is None and if_present_ids is None:
            todo = set(self.source.all_revision_ids())
        else:
            todo = set()
            if revision_ids is not None:
                for revid in revision_ids:
                    if not self.source.has_revision(revid):
                        raise NoSuchRevision(revid, self.source)
                todo.update(revision_ids)
            if if_present_ids is not None:
                todo.update(if_present_ids)
        result_set = todo.difference(self.target.all_revision_ids())
        result_parents = set(itertools.chain.from_iterable(
            self.source.get_graph().get_parent_map(result_set).values()))
        included_keys = result_set.intersection(result_parents)
        start_keys = result_set.difference(included_keys)
        exclude_keys = result_parents.difference(result_set)
        return GitSearchResult(start_keys, exclude_keys, result_set)


class InterGitNonGitRepository(InterFromGitRepository):
    """Base InterRepository that copies revisions from a Git into a non-Git
    repository."""

    def _target_has_shas(self, shas):
        revids = {}
        for sha in shas:
            try:
                revid = self.source.lookup_foreign_revision_id(sha)
            except NotCommitError:
                # Commit is definitely not present
                continue
            else:
                revids[revid] = sha
        return set([revids[r] for r in self.target.has_revisions(revids)])

    def determine_wants_all(self, refs):
        potential = set()
        for k, v in refs.items():
            # For non-git target repositories, only worry about peeled
            if v == ZERO_SHA:
                continue
            potential.add(self.source.controldir.get_peeled(k) or v)
        return list(potential - self._target_has_shas(potential))

    def _warn_slow(self):
        if not config.GlobalConfig().suppress_warning('slow_intervcs_push'):
            trace.warning(
                'Fetching from Git to Bazaar repository. '
                'For better performance, fetch into a Git repository.')

    def fetch_objects(self, determine_wants, mapping, limit=None, lossy=False):
        """Fetch objects from a remote server.

        :param determine_wants: determine_wants callback
        :param mapping: BzrGitMapping to use
        :param limit: Maximum number of commits to import.
        :return: Tuple with pack hint, last imported revision id and remote
            refs
        """
        raise NotImplementedError(self.fetch_objects)

    def get_determine_wants_revids(self, revids, include_tags=False, tag_selector=None):
        wants = set()
        for revid in set(revids):
            if self.target.has_revision(revid):
                continue
            git_sha, mapping = self.source.lookup_bzr_revision_id(revid)
            wants.add(git_sha)
        return self.get_determine_wants_heads(
            wants, include_tags=include_tags, tag_selector=tag_selector)

    def fetch(self, revision_id=None, find_ghosts=False,
              mapping=None, fetch_spec=None, include_tags=False, lossy=False):
        if mapping is None:
            mapping = self.source.get_mapping()
        if revision_id is not None:
            interesting_heads = [revision_id]
        elif fetch_spec is not None:
            recipe = fetch_spec.get_recipe()
            if recipe[0] in ("search", "proxy-search"):
                interesting_heads = recipe[1]
            else:
                raise AssertionError("Unsupported search result type %s" %
                                     recipe[0])
        else:
            interesting_heads = None

        if interesting_heads is not None:
            determine_wants = self.get_determine_wants_revids(
                interesting_heads, include_tags=include_tags)
        else:
            determine_wants = self.determine_wants_all

        (pack_hint, _, remote_refs) = self.fetch_objects(
            determine_wants, mapping, lossy=lossy)
        if pack_hint is not None and self.target._format.pack_compresses:
            self.target.pack(hint=pack_hint)
        result = FetchResult()
        result.refs = remote_refs
        return result


class InterRemoteGitNonGitRepository(InterGitNonGitRepository):
    """InterRepository that copies revisions from a remote Git into a non-Git
    repository."""

    def get_target_heads(self):
        # FIXME: This should be more efficient
        all_revs = self.target.all_revision_ids()
        parent_map = self.target.get_parent_map(all_revs)
        all_parents = set()
        for values in parent_map.values():
            all_parents.update(values)
        return set(all_revs) - all_parents

    def fetch_objects(self, determine_wants, mapping, limit=None, lossy=False):
        """See `InterGitNonGitRepository`."""
        self._warn_slow()
        store = get_object_store(self.target, mapping)
        with store.lock_write():
            heads = self.get_target_heads()
            graph_walker = ObjectStoreGraphWalker(
                [store._lookup_revision_sha1(head) for head in heads],
                lambda sha: store[sha].parents)
            wants_recorder = DetermineWantsRecorder(determine_wants)

            with ui.ui_factory.nested_progress_bar() as pb:
                objects_iter = self.source.fetch_objects(
                    wants_recorder, graph_walker, store.get_raw)
                trace.mutter("Importing %d new revisions",
                             len(wants_recorder.wants))
                (pack_hint, last_rev) = import_git_objects(
                    self.target, mapping, objects_iter, store,
                    wants_recorder.wants, pb, limit)
                return (pack_hint, last_rev, wants_recorder.remote_refs)

    @staticmethod
    def is_compatible(source, target):
        """Be compatible with GitRepository."""
        if not isinstance(source, RemoteGitRepository):
            return False
        if not target.supports_rich_root():
            return False
        if isinstance(target, GitRepository):
            return False
        if not getattr(target._format, "supports_full_versioned_files", True):
            return False
        return True


class InterLocalGitNonGitRepository(InterGitNonGitRepository):
    """InterRepository that copies revisions from a local Git into a non-Git
    repository."""

    def fetch_objects(self, determine_wants, mapping, limit=None, lossy=False):
        """See `InterGitNonGitRepository`."""
        self._warn_slow()
        remote_refs = self.source.controldir.get_refs_container().as_dict()
        wants = determine_wants(remote_refs)
        target_git_object_retriever = get_object_store(self.target, mapping)
        with ui.ui_factory.nested_progress_bar() as pb:
            target_git_object_retriever.lock_write()
            try:
                (pack_hint, last_rev) = import_git_objects(
                    self.target, mapping, self.source._git.object_store,
                    target_git_object_retriever, wants, pb, limit)
                return (pack_hint, last_rev, remote_refs)
            finally:
                target_git_object_retriever.unlock()

    @staticmethod
    def is_compatible(source, target):
        """Be compatible with GitRepository."""
        if not isinstance(source, LocalGitRepository):
            return False
        if not target.supports_rich_root():
            return False
        if isinstance(target, GitRepository):
            return False
        if not getattr(target._format, "supports_full_versioned_files", True):
            return False
        return True


class InterGitGitRepository(InterFromGitRepository):
    """InterRepository that copies between Git repositories."""

    def fetch_refs(self, update_refs, lossy, overwrite=False):
        if lossy:
            raise LossyPushToSameVCS(self.source, self.target)
        old_refs = self.target.controldir.get_refs_container()
        ref_changes = {}

        def determine_wants(heads):
            old_refs = dict([(k, (v, None))
<<<<<<< HEAD
                             for (k, v) in heads.as_dict().items()])
=======
                             for (k, v) in viewitems(heads)])
>>>>>>> 0b9bbb38
            new_refs = update_refs(old_refs)
            ref_changes.update(new_refs)
            return [sha1 for (sha1, bzr_revid) in new_refs.values()]
        self.fetch_objects(determine_wants, lossy=lossy)
        for k, (git_sha, bzr_revid) in ref_changes.items():
            self.target._git.refs[k] = git_sha
        new_refs = self.target.controldir.get_refs_container()
        return None, old_refs, new_refs

    def fetch_objects(self, determine_wants, mapping=None, limit=None,
                      lossy=False):
        raise NotImplementedError(self.fetch_objects)

    def _target_has_shas(self, shas):
        return set(
            [sha for sha in shas if sha in self.target._git.object_store])

    def fetch(self, revision_id=None, find_ghosts=False,
              mapping=None, fetch_spec=None, branches=None, limit=None,
              include_tags=False, lossy=False):
        if mapping is None:
            mapping = self.source.get_mapping()
        if revision_id is not None:
            args = [revision_id]
        elif fetch_spec is not None:
            recipe = fetch_spec.get_recipe()
            if recipe[0] in ("search", "proxy-search"):
                heads = recipe[1]
            else:
                raise AssertionError(
                    "Unsupported search result type %s" % recipe[0])
            args = heads
        if branches is not None:
            determine_wants = self.get_determine_wants_branches(
                branches, include_tags=include_tags)
        elif fetch_spec is None and revision_id is None:
            determine_wants = self.determine_wants_all
        else:
            determine_wants = self.get_determine_wants_revids(
                args, include_tags=include_tags)
        wants_recorder = DetermineWantsRecorder(determine_wants)
        self.fetch_objects(wants_recorder, mapping, limit=limit, lossy=lossy)
        result = FetchResult()
        result.refs = wants_recorder.remote_refs
        return result

    def get_determine_wants_revids(self, revids, include_tags=False, tag_selector=None):
        wants = set()
        for revid in set(revids):
            if revid == NULL_REVISION:
                continue
            git_sha, mapping = self.source.lookup_bzr_revision_id(revid)
            wants.add(git_sha)
        return self.get_determine_wants_heads(wants, include_tags=include_tags, tag_selector=tag_selector)

    def get_determine_wants_branches(self, branches, include_tags=False):
        def determine_wants(refs):
            ret = []
            for name, value in refs.items():
                if value == ZERO_SHA:
                    continue

                if name.endswith(ANNOTATED_TAG_SUFFIX):
                    continue

                if name in branches or (include_tags and is_tag(name)):
                    ret.append(value)
            return ret
        return determine_wants

    def determine_wants_all(self, refs):
        potential = set([
            v for k, v in refs.items()
            if not v == ZERO_SHA and not k.endswith(ANNOTATED_TAG_SUFFIX)])
        return list(potential - self._target_has_shas(potential))


class InterLocalGitLocalGitRepository(InterGitGitRepository):

    def fetch_objects(self, determine_wants, mapping=None, limit=None,
                      lossy=False):
        if lossy:
            raise LossyPushToSameVCS(self.source, self.target)
        if limit is not None:
            raise FetchLimitUnsupported(self)
        from .remote import DefaultProgressReporter
        with ui.ui_factory.nested_progress_bar() as pb:
            progress = DefaultProgressReporter(pb).progress
            refs = self.source._git.fetch(
                self.target._git, determine_wants,
                progress=progress)
        return (None, None, refs)

    @staticmethod
    def is_compatible(source, target):
        """Be compatible with GitRepository."""
        return (isinstance(source, LocalGitRepository) and
                isinstance(target, LocalGitRepository))


class InterRemoteGitLocalGitRepository(InterGitGitRepository):

    def fetch_objects(self, determine_wants, mapping=None, limit=None,
                      lossy=False):
        if lossy:
            raise LossyPushToSameVCS(self.source, self.target)
        if limit is not None:
            raise FetchLimitUnsupported(self)
        graphwalker = self.target._git.get_graph_walker()
        if (CAPABILITY_THIN_PACK in
                self.source.controldir._client._fetch_capabilities):
            # TODO(jelmer): Avoid reading entire file into memory and
            # only processing it after the whole file has been fetched.
            f = BytesIO()

            def commit():
                if f.tell():
                    f.seek(0)
                    self.target._git.object_store.move_in_thin_pack(f)

            def abort():
                pass
        else:
            f, commit, abort = self.target._git.object_store.add_pack()
        try:
            refs = self.source.controldir.fetch_pack(
                determine_wants, graphwalker, f.write)
            commit()
            return (None, None, refs)
        except BaseException:
            abort()
            raise

    @staticmethod
    def is_compatible(source, target):
        """Be compatible with GitRepository."""
        return (isinstance(source, RemoteGitRepository) and
                isinstance(target, LocalGitRepository))



class InterLocalGitRemoteGitRepository(InterToGitRepository):

    def fetch_refs(self, update_refs, lossy=False, overwrite=False):
        """Import the gist of the ancestry of a particular revision."""
        if lossy:
            raise LossyPushToSameVCS(self.source, self.target)

        def git_update_refs(old_refs):
            ret = {}
            self.old_refs = {
                k: (v, None) for (k, v) in old_refs.items()}
            new_refs = update_refs(self.old_refs)
            for name, (gitid, revid) in new_refs.items():
                if gitid is None:
                    gitid = self.source_store._lookup_revision_sha1(revid)
                if not overwrite:
                    if remote_divergence(
                            old_refs.get(name), gitid, self.source_store):
                        raise DivergedBranches(self.source, self.target)
                ret[name] = gitid
            return ret
        new_refs = self.target.send_pack(
            git_update_refs,
            self.source._git.generate_pack_data)
        return None, self.old_refs, new_refs

    @staticmethod
    def is_compatible(source, target):
        return (isinstance(source, LocalGitRepository) and
                isinstance(target, RemoteGitRepository))<|MERGE_RESOLUTION|>--- conflicted
+++ resolved
@@ -649,11 +649,7 @@
 
         def determine_wants(heads):
             old_refs = dict([(k, (v, None))
-<<<<<<< HEAD
                              for (k, v) in heads.as_dict().items()])
-=======
-                             for (k, v) in viewitems(heads)])
->>>>>>> 0b9bbb38
             new_refs = update_refs(old_refs)
             ref_changes.update(new_refs)
             return [sha1 for (sha1, bzr_revid) in new_refs.values()]
