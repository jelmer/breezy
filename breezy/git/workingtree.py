--- conflicted
+++ resolved
@@ -17,7 +17,6 @@
 
 """An adapter between a Git index and a Bazaar Working Tree"""
 
-import errno
 import itertools
 import os
 import posixpath
@@ -642,16 +641,9 @@
                 if kinds[pos] is None:
                     fullpath = osutils.normpath(self.abspath(f))
                     try:
-<<<<<<< HEAD
-                        kind = osutils.file_kind(fullpath)
+                        kind = file_kind(fullpath)
                     except FileNotFoundError:
                         raise _mod_transport.NoSuchFile(fullpath)
-=======
-                        kind = file_kind(fullpath)
-                    except OSError as e:
-                        if e.errno == errno.ENOENT:
-                            raise _mod_transport.NoSuchFile(fullpath)
->>>>>>> 4e0d94fd
                     if f != '' and self._directory_is_tree_reference(f):
                         kind = 'tree-reference'
                     kinds[pos] = kind
