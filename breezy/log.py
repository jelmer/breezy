--- conflicted
+++ resolved
@@ -93,11 +93,7 @@
 from .tree import find_previous_path
 
 
-<<<<<<< HEAD
-def find_touching_revisions(repository, last_revision, path):
-=======
 def find_touching_revisions(repository, last_revision, last_tree, last_path):
->>>>>>> fa901f23
     """Yield a description of revisions which affect the file_id.
 
     Each returned element is (revno, revision_id, description)
@@ -108,34 +104,13 @@
     TODO: Perhaps some way to limit this to only particular revisions,
     or to traverse a non-mainline set of revisions?
     """
-<<<<<<< HEAD
-    last_verifier = None
-    last_path = None
-    revno = 1
-    graph = repository.get_graph()
-    file_id = repository.revision_tree(last_revision).path2id(path)
-    if file_id is None:
-        raise errors.NoSuchFile(path)
-    history = list(graph.iter_lefthand_ancestry(last_revision,
-        [_mod_revision.NULL_REVISION]))
-    for revision_id in reversed(history):
-        this_tree = repository.revision_tree(revision_id)
-        try:
-            this_path = this_tree.id2path(file_id)
-        except errors.NoSuchId:
-            this_verifier = this_path = None
-        else:
-            this_verifier = this_tree.get_file_verifier(this_path, file_id)
-=======
     last_verifier = last_tree.get_file_verifier(last_path)
     graph = repository.get_graph()
-    history = list(graph.iter_lefthand_ancestry(last_revision,
-        []))
+    history = list(graph.iter_lefthand_ancestry(last_revision, []))
     revno = len(history)
     for revision_id in history:
         this_tree = repository.revision_tree(revision_id)
         this_path = find_previous_path(last_tree, this_tree, last_path)
->>>>>>> fa901f23
 
         # now we know how it was last time, and how it is in this revision.
         # are those two states effectively the same or not?
