--- conflicted
+++ resolved
@@ -23,37 +23,18 @@
 """
 
 from collections import defaultdict
-<<<<<<< HEAD
 import contextlib
-=======
 import itertools
 import re
 import sys
->>>>>>> fc69361f
 
 # NOTE: I was going to call this tags.py, but vim seems to think all files
 # called tags* are ctags files... mbp 20070220.
 
 from .inter import InterObject
 from .registry import Registry
-<<<<<<< HEAD
-from .lazy_import import lazy_import
-lazy_import(globals(), """
-import itertools
-import re
-import sys
-
-from breezy import (
-    bencode,
-    trace,
-    )
-""")
-
-=======
-from .sixish import text_type
->>>>>>> fc69361f
+
 from . import (
-    cleanup,
     errors,
     )
 
@@ -237,13 +218,8 @@
             (tagname, source_target, dest_target), or None if no copying was
             done.
         """
-<<<<<<< HEAD
         with contextlib.ExitStack() as stack:
-            if self.branch == to_tags.branch:
-=======
-        with cleanup.ExitStack() as stack:
             if self.source.branch == self.target.branch:
->>>>>>> fc69361f
                 return {}, []
             if not self.source.branch.supports_tags():
                 # obviously nothing to copy
