# Copyright (C) 2005-2011 Canonical Ltd
#
# This program is free software; you can redistribute it and/or modify
# it under the terms of the GNU General Public License as published by
# the Free Software Foundation; either version 2 of the License, or
# (at your option) any later version.
#
# This program is distributed in the hope that it will be useful,
# but WITHOUT ANY WARRANTY; without even the implied warranty of
# MERCHANTABILITY or FITNESS FOR A PARTICULAR PURPOSE.  See the
# GNU General Public License for more details.
#
# You should have received a copy of the GNU General Public License
# along with this program; if not, write to the Free Software
# Foundation, Inc., 51 Franklin Street, Fifth Floor, Boston, MA 02110-1301 USA

from __future__ import absolute_import

from .lazy_import import lazy_import
lazy_import(globals(), """
from breezy import (
    branch as _mod_branch,
    cleanup,
    conflicts as _mod_conflicts,
    debug,
    generate_ids,
    graph as _mod_graph,
    merge3,
    osutils,
    patiencediff,
    revision as _mod_revision,
    textfile,
    trace,
    transform,
    tree as _mod_tree,
    tsort,
    ui,
    workingtree,
    )
from breezy.bzr import (
    versionedfile,
    )
from breezy.i18n import gettext
""")
from . import (
    decorators,
    errors,
    hooks,
    registry,
    )
from .sixish import (
    viewitems,
    )
# TODO: Report back as changes are merged in


def transform_tree(from_tree, to_tree, interesting_files=None):
    with from_tree.lock_tree_write():
        merge_inner(from_tree.branch, to_tree, from_tree,
                    ignore_zero=True, this_tree=from_tree,
                    interesting_files=interesting_files)


class MergeHooks(hooks.Hooks):

    def __init__(self):
        hooks.Hooks.__init__(self, "breezy.merge", "Merger.hooks")
        self.add_hook('merge_file_content',
                      "Called with a breezy.merge.Merger object to create a per file "
                      "merge object when starting a merge. "
                      "Should return either None or a subclass of "
                      "``breezy.merge.AbstractPerFileMerger``. "
                      "Such objects will then be called per file "
                      "that needs to be merged (including when one "
                      "side has deleted the file and the other has changed it). "
                      "See the AbstractPerFileMerger API docs for details on how it is "
                      "used by merge.",
                      (2, 1))
        self.add_hook('pre_merge',
                      'Called before a merge. '
                      'Receives a Merger object as the single argument.',
                      (2, 5))
        self.add_hook('post_merge',
                      'Called after a merge. '
                      'Receives a Merger object as the single argument. '
                      'The return value is ignored.',
                      (2, 5))


class AbstractPerFileMerger(object):
    """PerFileMerger objects are used by plugins extending merge for breezy.

    See ``breezy.plugins.news_merge.news_merge`` for an example concrete class.

    :ivar merger: The Merge3Merger performing the merge.
    """

    def __init__(self, merger):
        """Create a PerFileMerger for use with merger."""
        self.merger = merger

    def merge_contents(self, merge_params):
        """Attempt to merge the contents of a single file.

        :param merge_params: A breezy.merge.MergeFileHookParams
        :return: A tuple of (status, chunks), where status is one of
            'not_applicable', 'success', 'conflicted', or 'delete'.  If status
            is 'success' or 'conflicted', then chunks should be an iterable of
            strings for the new file contents.
        """
        return ('not applicable', None)


class PerFileMerger(AbstractPerFileMerger):
    """Merge individual files when self.file_matches returns True.

    This class is intended to be subclassed.  The file_matches and
    merge_matching methods should be overridden with concrete implementations.
    """

    def file_matches(self, params):
        """Return True if merge_matching should be called on this file.

        Only called with merges of plain files with no clear winner.

        Subclasses must override this.
        """
        raise NotImplementedError(self.file_matches)

    def merge_contents(self, params):
        """Merge the contents of a single file."""
        # Check whether this custom merge logic should be used.
        if (
            # OTHER is a straight winner, rely on default merge.
            params.winner == 'other' or
            # THIS and OTHER aren't both files.
            not params.is_file_merge() or
            # The filename doesn't match
                not self.file_matches(params)):
            return 'not_applicable', None
        return self.merge_matching(params)

    def merge_matching(self, params):
        """Merge the contents of a single file that has matched the criteria
        in PerFileMerger.merge_contents (is a conflict, is a file,
        self.file_matches is True).

        Subclasses must override this.
        """
        raise NotImplementedError(self.merge_matching)


class ConfigurableFileMerger(PerFileMerger):
    """Merge individual files when configured via a .conf file.

    This is a base class for concrete custom file merging logic. Concrete
    classes should implement ``merge_text``.

    See ``breezy.plugins.news_merge.news_merge`` for an example concrete class.

    :ivar affected_files: The configured file paths to merge.

    :cvar name_prefix: The prefix to use when looking up configuration
        details. <name_prefix>_merge_files describes the files targeted by the
        hook for example.

    :cvar default_files: The default file paths to merge when no configuration
        is present.
    """

    name_prefix = None
    default_files = None

    def __init__(self, merger):
        super(ConfigurableFileMerger, self).__init__(merger)
        self.affected_files = None
        self.default_files = self.__class__.default_files or []
        self.name_prefix = self.__class__.name_prefix
        if self.name_prefix is None:
            raise ValueError("name_prefix must be set.")

    def file_matches(self, params):
        """Check whether the file should call the merge hook.

        <name_prefix>_merge_files configuration variable is a list of files
        that should use the hook.
        """
        affected_files = self.affected_files
        if affected_files is None:
            config = self.merger.this_branch.get_config()
            # Until bzr provides a better policy for caching the config, we
            # just add the part we're interested in to the params to avoid
            # reading the config files repeatedly (breezy.conf, location.conf,
            # branch.conf).
            config_key = self.name_prefix + '_merge_files'
            affected_files = config.get_user_option_as_list(config_key)
            if affected_files is None:
                # If nothing was specified in the config, use the default.
                affected_files = self.default_files
            self.affected_files = affected_files
        if affected_files:
            filepath = params.this_path
            if filepath in affected_files:
                return True
        return False

    def merge_matching(self, params):
        return self.merge_text(params)

    def merge_text(self, params):
        """Merge the byte contents of a single file.

        This is called after checking that the merge should be performed in
        merge_contents, and it should behave as per
        ``breezy.merge.AbstractPerFileMerger.merge_contents``.
        """
        raise NotImplementedError(self.merge_text)


class MergeFileHookParams(object):
    """Object holding parameters passed to merge_file_content hooks.

    There are some fields hooks can access:

    :ivar file_id: the file ID of the file being merged
    :ivar base_path: Path in base tree
    :ivar other_path: Path in other tree
    :ivar this_path: Path in this tree
    :ivar trans_id: the transform ID for the merge of this file
    :ivar this_kind: kind of file_id in 'this' tree
    :ivar other_kind: kind of file_id in 'other' tree
    :ivar winner: one of 'this', 'other', 'conflict'
    """

    def __init__(self, merger, file_id, paths, trans_id, this_kind, other_kind,
                 winner):
        self._merger = merger
        self.file_id = file_id
        self.paths = paths
        self.base_path, self.other_path, self.this_path = paths
        self.trans_id = trans_id
        self.this_kind = this_kind
        self.other_kind = other_kind
        self.winner = winner

    def is_file_merge(self):
        """True if this_kind and other_kind are both 'file'."""
        return self.this_kind == 'file' and self.other_kind == 'file'

    @decorators.cachedproperty
    def base_lines(self):
        """The lines of the 'base' version of the file."""
        return self._merger.get_lines(self._merger.base_tree, self.base_path, self.file_id)

    @decorators.cachedproperty
    def this_lines(self):
        """The lines of the 'this' version of the file."""
        return self._merger.get_lines(self._merger.this_tree, self.this_path, self.file_id)

    @decorators.cachedproperty
    def other_lines(self):
        """The lines of the 'other' version of the file."""
        return self._merger.get_lines(self._merger.other_tree, self.other_path, self.file_id)


class Merger(object):

    hooks = MergeHooks()

    def __init__(self, this_branch, other_tree=None, base_tree=None,
                 this_tree=None, change_reporter=None,
                 recurse='down', revision_graph=None):
        object.__init__(self)
        self.this_branch = this_branch
        self.this_basis = _mod_revision.ensure_null(
            this_branch.last_revision())
        self.this_rev_id = None
        self.this_tree = this_tree
        self.this_revision_tree = None
        self.this_basis_tree = None
        self.other_tree = other_tree
        self.other_branch = None
        self.base_tree = base_tree
        self.ignore_zero = False
        self.backup_files = False
        self.interesting_files = None
        self.show_base = False
        self.reprocess = False
        self.pp = None
        self.recurse = recurse
        self.change_reporter = change_reporter
        self._cached_trees = {}
        self._revision_graph = revision_graph
        self._base_is_ancestor = None
        self._base_is_other_ancestor = None
        self._is_criss_cross = None
        self._lca_trees = None

    def cache_trees_with_revision_ids(self, trees):
        """Cache any tree in trees if it has a revision_id."""
        for maybe_tree in trees:
            if maybe_tree is None:
                continue
            try:
                rev_id = maybe_tree.get_revision_id()
            except AttributeError:
                continue
            self._cached_trees[rev_id] = maybe_tree

    @property
    def revision_graph(self):
        if self._revision_graph is None:
            self._revision_graph = self.this_branch.repository.get_graph()
        return self._revision_graph

    def _set_base_is_ancestor(self, value):
        self._base_is_ancestor = value

    def _get_base_is_ancestor(self):
        if self._base_is_ancestor is None:
            self._base_is_ancestor = self.revision_graph.is_ancestor(
                self.base_rev_id, self.this_basis)
        return self._base_is_ancestor

    base_is_ancestor = property(_get_base_is_ancestor, _set_base_is_ancestor)

    def _set_base_is_other_ancestor(self, value):
        self._base_is_other_ancestor = value

    def _get_base_is_other_ancestor(self):
        if self._base_is_other_ancestor is None:
            if self.other_basis is None:
                return True
            self._base_is_other_ancestor = self.revision_graph.is_ancestor(
                self.base_rev_id, self.other_basis)
        return self._base_is_other_ancestor

    base_is_other_ancestor = property(_get_base_is_other_ancestor,
                                      _set_base_is_other_ancestor)

    @staticmethod
    def from_uncommitted(tree, other_tree, base_tree=None):
        """Return a Merger for uncommitted changes in other_tree.

        :param tree: The tree to merge into
        :param other_tree: The tree to get uncommitted changes from
        :param base_tree: The basis to use for the merge.  If unspecified,
            other_tree.basis_tree() will be used.
        """
        if base_tree is None:
            base_tree = other_tree.basis_tree()
        merger = Merger(tree.branch, other_tree, base_tree, tree)
        merger.base_rev_id = merger.base_tree.get_revision_id()
        merger.other_rev_id = None
        merger.other_basis = merger.base_rev_id
        return merger

    @classmethod
    def from_mergeable(klass, tree, mergeable):
        """Return a Merger for a bundle or merge directive.

        :param tree: The tree to merge changes into
        :param mergeable: A merge directive or bundle
        """
        mergeable.install_revisions(tree.branch.repository)
        base_revision_id, other_revision_id, verified =\
            mergeable.get_merge_request(tree.branch.repository)
        revision_graph = tree.branch.repository.get_graph()
        if base_revision_id is not None:
            if (base_revision_id != _mod_revision.NULL_REVISION and
                revision_graph.is_ancestor(
                    base_revision_id, tree.branch.last_revision())):
                base_revision_id = None
            else:
                trace.warning('Performing cherrypick')
        merger = klass.from_revision_ids(tree, other_revision_id,
                                         base_revision_id, revision_graph=revision_graph)
        return merger, verified

    @staticmethod
    def from_revision_ids(tree, other, base=None, other_branch=None,
                          base_branch=None, revision_graph=None,
                          tree_branch=None):
        """Return a Merger for revision-ids.

        :param tree: The tree to merge changes into
        :param other: The revision-id to use as OTHER
        :param base: The revision-id to use as BASE.  If not specified, will
            be auto-selected.
        :param other_branch: A branch containing the other revision-id.  If
            not supplied, tree.branch is used.
        :param base_branch: A branch containing the base revision-id.  If
            not supplied, other_branch or tree.branch will be used.
        :param revision_graph: If you have a revision_graph precomputed, pass
            it in, otherwise it will be created for you.
        :param tree_branch: The branch associated with tree.  If not supplied,
            tree.branch will be used.
        """
        if tree_branch is None:
            tree_branch = tree.branch
        merger = Merger(tree_branch, this_tree=tree,
                        revision_graph=revision_graph)
        if other_branch is None:
            other_branch = tree.branch
        merger.set_other_revision(other, other_branch)
        if base is None:
            merger.find_base()
        else:
            if base_branch is None:
                base_branch = other_branch
            merger.set_base_revision(base, base_branch)
        return merger

    def revision_tree(self, revision_id, branch=None):
        if revision_id not in self._cached_trees:
            if branch is None:
                branch = self.this_branch
            try:
                tree = self.this_tree.revision_tree(revision_id)
            except errors.NoSuchRevisionInTree:
                tree = branch.repository.revision_tree(revision_id)
            self._cached_trees[revision_id] = tree
        return self._cached_trees[revision_id]

    def _get_tree(self, treespec, possible_transports=None):
        location, revno = treespec
        if revno is None:
            tree = workingtree.WorkingTree.open_containing(location)[0]
            return tree.branch, tree
        branch = _mod_branch.Branch.open_containing(
            location, possible_transports)[0]
        if revno == -1:
            revision_id = branch.last_revision()
        else:
            revision_id = branch.get_rev_id(revno)
        revision_id = _mod_revision.ensure_null(revision_id)
        return branch, self.revision_tree(revision_id, branch)

    def set_interesting_files(self, file_list):
        self.interesting_files = file_list

    def set_pending(self):
        if (not self.base_is_ancestor or not self.base_is_other_ancestor
                or self.other_rev_id is None):
            return
        self._add_parent()

    def _add_parent(self):
        new_parents = self.this_tree.get_parent_ids() + [self.other_rev_id]
        new_parent_trees = []
        operation = cleanup.OperationWithCleanups(
            self.this_tree.set_parent_trees)
        for revision_id in new_parents:
            try:
                tree = self.revision_tree(revision_id)
            except errors.NoSuchRevision:
                tree = None
            else:
                tree.lock_read()
                operation.add_cleanup(tree.unlock)
            new_parent_trees.append((revision_id, tree))
        operation.run_simple(new_parent_trees, allow_leftmost_as_ghost=True)

    def set_other(self, other_revision, possible_transports=None):
        """Set the revision and tree to merge from.

        This sets the other_tree, other_rev_id, other_basis attributes.

        :param other_revision: The [path, revision] list to merge from.
        """
        self.other_branch, self.other_tree = self._get_tree(other_revision,
                                                            possible_transports)
        if other_revision[1] == -1:
            self.other_rev_id = _mod_revision.ensure_null(
                self.other_branch.last_revision())
            if _mod_revision.is_null(self.other_rev_id):
                raise errors.NoCommits(self.other_branch)
            self.other_basis = self.other_rev_id
        elif other_revision[1] is not None:
            self.other_rev_id = self.other_branch.get_rev_id(other_revision[1])
            self.other_basis = self.other_rev_id
        else:
            self.other_rev_id = None
            self.other_basis = self.other_branch.last_revision()
            if self.other_basis is None:
                raise errors.NoCommits(self.other_branch)
        if self.other_rev_id is not None:
            self._cached_trees[self.other_rev_id] = self.other_tree
        self._maybe_fetch(self.other_branch,
                          self.this_branch, self.other_basis)

    def set_other_revision(self, revision_id, other_branch):
        """Set 'other' based on a branch and revision id

        :param revision_id: The revision to use for a tree
        :param other_branch: The branch containing this tree
        """
        self.other_rev_id = revision_id
        self.other_branch = other_branch
        self._maybe_fetch(other_branch, self.this_branch, self.other_rev_id)
        self.other_tree = self.revision_tree(revision_id)
        self.other_basis = revision_id

    def set_base_revision(self, revision_id, branch):
        """Set 'base' based on a branch and revision id

        :param revision_id: The revision to use for a tree
        :param branch: The branch containing this tree
        """
        self.base_rev_id = revision_id
        self.base_branch = branch
        self._maybe_fetch(branch, self.this_branch, revision_id)
        self.base_tree = self.revision_tree(revision_id)

    def _maybe_fetch(self, source, target, revision_id):
        if not source.repository.has_same_location(target.repository):
            target.fetch(source, revision_id)

    def find_base(self):
        revisions = [_mod_revision.ensure_null(self.this_basis),
                     _mod_revision.ensure_null(self.other_basis)]
        if _mod_revision.NULL_REVISION in revisions:
            self.base_rev_id = _mod_revision.NULL_REVISION
            self.base_tree = self.revision_tree(self.base_rev_id)
            self._is_criss_cross = False
        else:
            lcas = self.revision_graph.find_lca(revisions[0], revisions[1])
            self._is_criss_cross = False
            if len(lcas) == 0:
                self.base_rev_id = _mod_revision.NULL_REVISION
            elif len(lcas) == 1:
                self.base_rev_id = list(lcas)[0]
            else:  # len(lcas) > 1
                self._is_criss_cross = True
                if len(lcas) > 2:
                    # find_unique_lca can only handle 2 nodes, so we have to
                    # start back at the beginning. It is a shame to traverse
                    # the graph again, but better than re-implementing
                    # find_unique_lca.
                    self.base_rev_id = self.revision_graph.find_unique_lca(
                        revisions[0], revisions[1])
                else:
                    self.base_rev_id = self.revision_graph.find_unique_lca(
                        *lcas)
                sorted_lca_keys = self.revision_graph.find_merge_order(
                    revisions[0], lcas)
                if self.base_rev_id == _mod_revision.NULL_REVISION:
                    self.base_rev_id = sorted_lca_keys[0]

            if self.base_rev_id == _mod_revision.NULL_REVISION:
                raise errors.UnrelatedBranches()
            if self._is_criss_cross:
                trace.warning('Warning: criss-cross merge encountered.  See bzr'
                              ' help criss-cross.')
                trace.mutter('Criss-cross lcas: %r' % lcas)
                if self.base_rev_id in lcas:
                    trace.mutter('Unable to find unique lca. '
                                 'Fallback %r as best option.'
                                 % self.base_rev_id)
                interesting_revision_ids = set(lcas)
                interesting_revision_ids.add(self.base_rev_id)
                interesting_trees = dict((t.get_revision_id(), t)
                                         for t in self.this_branch.repository.revision_trees(
                    interesting_revision_ids))
                self._cached_trees.update(interesting_trees)
                if self.base_rev_id in lcas:
                    self.base_tree = interesting_trees[self.base_rev_id]
                else:
                    self.base_tree = interesting_trees.pop(self.base_rev_id)
                self._lca_trees = [interesting_trees[key]
                                   for key in sorted_lca_keys]
            else:
                self.base_tree = self.revision_tree(self.base_rev_id)
        self.base_is_ancestor = True
        self.base_is_other_ancestor = True
        trace.mutter('Base revid: %r' % self.base_rev_id)

    def set_base(self, base_revision):
        """Set the base revision to use for the merge.

        :param base_revision: A 2-list containing a path and revision number.
        """
        trace.mutter("doing merge() with no base_revision specified")
        if base_revision == [None, None]:
            self.find_base()
        else:
            base_branch, self.base_tree = self._get_tree(base_revision)
            if base_revision[1] == -1:
                self.base_rev_id = base_branch.last_revision()
            elif base_revision[1] is None:
                self.base_rev_id = _mod_revision.NULL_REVISION
            else:
                self.base_rev_id = _mod_revision.ensure_null(
                    base_branch.get_rev_id(base_revision[1]))
            self._maybe_fetch(base_branch, self.this_branch, self.base_rev_id)

    def make_merger(self):
        kwargs = {'working_tree': self.this_tree, 'this_tree': self.this_tree,
                  'other_tree': self.other_tree,
                  'interesting_files': self.interesting_files,
                  'this_branch': self.this_branch,
                  'other_branch': self.other_branch,
                  'do_merge': False}
        if self.merge_type.requires_base:
            kwargs['base_tree'] = self.base_tree
        if self.merge_type.supports_reprocess:
            kwargs['reprocess'] = self.reprocess
        elif self.reprocess:
            raise errors.BzrError(
                "Conflict reduction is not supported for merge"
                " type %s." % self.merge_type)
        if self.merge_type.supports_show_base:
            kwargs['show_base'] = self.show_base
        elif self.show_base:
            raise errors.BzrError("Showing base is not supported for this"
                                  " merge type. %s" % self.merge_type)
        if (not getattr(self.merge_type, 'supports_reverse_cherrypick', True)
                and not self.base_is_other_ancestor):
            raise errors.CannotReverseCherrypick()
        if self.merge_type.supports_cherrypick:
            kwargs['cherrypick'] = (not self.base_is_ancestor or
                                    not self.base_is_other_ancestor)
        if self._is_criss_cross and getattr(self.merge_type,
                                            'supports_lca_trees', False):
            kwargs['lca_trees'] = self._lca_trees
        return self.merge_type(change_reporter=self.change_reporter,
                               **kwargs)

    def _do_merge_to(self):
        merge = self.make_merger()
        if self.other_branch is not None:
            self.other_branch.update_references(self.this_branch)
        for hook in Merger.hooks['pre_merge']:
            hook(merge)
        merge.do_merge()
        for hook in Merger.hooks['post_merge']:
            hook(merge)
        if self.recurse == 'down':
            for relpath, file_id in self.this_tree.iter_references():
                sub_tree = self.this_tree.get_nested_tree(relpath)
                other_revision = self.other_tree.get_reference_revision(
<<<<<<< HEAD
                    relpath, file_id)
                if other_revision == sub_tree.last_revision():
=======
                    relpath)
                if  other_revision == sub_tree.last_revision():
>>>>>>> ad638869
                    continue
                sub_merge = Merger(sub_tree.branch, this_tree=sub_tree)
                sub_merge.merge_type = self.merge_type
                other_branch = self.other_branch.reference_parent(
                    relpath, file_id)
                sub_merge.set_other_revision(other_revision, other_branch)
                base_tree_path = _mod_tree.find_previous_path(
                    self.this_tree, self.base_tree, relpath)
                base_revision = self.base_tree.get_reference_revision(
                    base_tree_path)
                sub_merge.base_tree = \
                    sub_tree.branch.repository.revision_tree(base_revision)
                sub_merge.base_rev_id = base_revision
                sub_merge.do_merge()
        return merge

    def do_merge(self):
        operation = cleanup.OperationWithCleanups(self._do_merge_to)
        self.this_tree.lock_tree_write()
        operation.add_cleanup(self.this_tree.unlock)
        if self.base_tree is not None:
            self.base_tree.lock_read()
            operation.add_cleanup(self.base_tree.unlock)
        if self.other_tree is not None:
            self.other_tree.lock_read()
            operation.add_cleanup(self.other_tree.unlock)
        merge = operation.run_simple()
        if len(merge.cooked_conflicts) == 0:
            if not self.ignore_zero and not trace.is_quiet():
                trace.note(gettext("All changes applied successfully."))
        else:
            trace.note(gettext("%d conflicts encountered.")
                       % len(merge.cooked_conflicts))

        return len(merge.cooked_conflicts)


class _InventoryNoneEntry(object):
    """This represents an inventory entry which *isn't there*.

    It simplifies the merging logic if we always have an InventoryEntry, even
    if it isn't actually present
    """
    executable = None
    kind = None
    name = None
    parent_id = None
    revision = None
    symlink_target = None
    text_sha1 = None


_none_entry = _InventoryNoneEntry()


class Merge3Merger(object):
    """Three-way merger that uses the merge3 text merger"""
    requires_base = True
    supports_reprocess = True
    supports_show_base = True
    history_based = False
    supports_cherrypick = True
    supports_reverse_cherrypick = True
    winner_idx = {"this": 2, "other": 1, "conflict": 1}
    supports_lca_trees = True
    requires_file_merge_plan = False

    def __init__(self, working_tree, this_tree, base_tree, other_tree,
                 reprocess=False, show_base=False,
                 change_reporter=None, interesting_files=None, do_merge=True,
                 cherrypick=False, lca_trees=None, this_branch=None,
                 other_branch=None):
        """Initialize the merger object and perform the merge.

        :param working_tree: The working tree to apply the merge to
        :param this_tree: The local tree in the merge operation
        :param base_tree: The common tree in the merge operation
        :param other_tree: The other tree to merge changes from
        :param this_branch: The branch associated with this_tree.  Defaults to
            this_tree.branch if not supplied.
        :param other_branch: The branch associated with other_tree, if any.
        :param: reprocess If True, perform conflict-reduction processing.
        :param show_base: If True, show the base revision in text conflicts.
            (incompatible with reprocess)
        :param change_reporter: An object that should report changes made
        :param interesting_files: The tree-relative paths of files that should
            participate in the merge.  If these paths refer to directories,
            the contents of those directories will also be included.  If not
            specified, all files may participate in the
            merge.
        :param lca_trees: Can be set to a dictionary of {revision_id:rev_tree}
            if the ancestry was found to include a criss-cross merge.
            Otherwise should be None.
        """
        object.__init__(self)
        if this_branch is None:
            this_branch = this_tree.branch
        self.interesting_files = interesting_files
        self.working_tree = working_tree
        self.this_tree = this_tree
        self.base_tree = base_tree
        self.other_tree = other_tree
        self.this_branch = this_branch
        self.other_branch = other_branch
        self._raw_conflicts = []
        self.cooked_conflicts = []
        self.reprocess = reprocess
        self.show_base = show_base
        self._lca_trees = lca_trees
        # Uncommenting this will change the default algorithm to always use
        # _entries_lca. This can be useful for running the test suite and
        # making sure we haven't missed any corner cases.
        # if lca_trees is None:
        #     self._lca_trees = [self.base_tree]
        self.change_reporter = change_reporter
        self.cherrypick = cherrypick
        if do_merge:
            self.do_merge()

    def do_merge(self):
        operation = cleanup.OperationWithCleanups(self._do_merge)
        self.working_tree.lock_tree_write()
        operation.add_cleanup(self.working_tree.unlock)
        self.this_tree.lock_read()
        operation.add_cleanup(self.this_tree.unlock)
        self.base_tree.lock_read()
        operation.add_cleanup(self.base_tree.unlock)
        self.other_tree.lock_read()
        operation.add_cleanup(self.other_tree.unlock)
        operation.run()

    def _do_merge(self, operation):
        self.tt = transform.TreeTransform(self.working_tree, None)
        operation.add_cleanup(self.tt.finalize)
        self._compute_transform()
        results = self.tt.apply(no_conflicts=True)
        self.write_modified(results)
        try:
            self.working_tree.add_conflicts(self.cooked_conflicts)
        except errors.UnsupportedOperation:
            pass

    def make_preview_transform(self):
        with self.base_tree.lock_read(), self.other_tree.lock_read():
            self.tt = transform.TransformPreview(self.working_tree)
            self._compute_transform()
            return self.tt

    def _compute_transform(self):
        if self._lca_trees is None:
            entries = self._entries3()
            resolver = self._three_way
        else:
            entries = self._entries_lca()
            resolver = self._lca_multi_way
        # Prepare merge hooks
        factories = Merger.hooks['merge_file_content']
        # One hook for each registered one plus our default merger
        hooks = [factory(self) for factory in factories] + [self]
        self.active_hooks = [hook for hook in hooks if hook is not None]
        with ui.ui_factory.nested_progress_bar() as child_pb:
            for num, (file_id, changed, paths3, parents3, names3,
                      executable3) in enumerate(entries):
                # Try merging each entry
                child_pb.update(gettext('Preparing file merge'),
                                num, len(entries))
                self._merge_names(file_id, paths3, parents3,
                                  names3, resolver=resolver)
                if changed:
                    file_status = self._do_merge_contents(paths3, file_id)
                else:
                    file_status = 'unmodified'
                self._merge_executable(paths3, file_id, executable3,
                                       file_status, resolver=resolver)
        self.tt.fixup_new_roots()
        self._finish_computing_transform()

    def _finish_computing_transform(self):
        """Finalize the transform and report the changes.

        This is the second half of _compute_transform.
        """
        with ui.ui_factory.nested_progress_bar() as child_pb:
            fs_conflicts = transform.resolve_conflicts(self.tt, child_pb,
                                                       lambda t, c: transform.conflict_pass(t, c, self.other_tree))
        if self.change_reporter is not None:
            from breezy import delta
            delta.report_changes(
                self.tt.iter_changes(), self.change_reporter)
        self.cook_conflicts(fs_conflicts)
        for conflict in self.cooked_conflicts:
            trace.warning('%s', conflict.describe())

    def _entries3(self):
        """Gather data about files modified between three trees.

        Return a list of tuples of file_id, changed, parents3, names3,
        executable3.  changed is a boolean indicating whether the file contents
        or kind were changed.  parents3 is a tuple of parent ids for base,
        other and this.  names3 is a tuple of names for base, other and this.
        executable3 is a tuple of execute-bit values for base, other and this.
        """
        result = []
        iterator = self.other_tree.iter_changes(self.base_tree,
                                                specific_files=self.interesting_files,
                                                extra_trees=[self.this_tree])
        this_interesting_files = self.this_tree.find_related_paths_across_trees(
            self.interesting_files, trees=[self.other_tree])
        this_entries = dict(self.this_tree.iter_entries_by_dir(
                            specific_files=this_interesting_files))
        for (file_id, paths, changed, versioned, parents, names, kind,
             executable) in iterator:
            if paths[0] is not None:
                this_path = _mod_tree.find_previous_path(
                    self.base_tree, self.this_tree, paths[0])
            else:
                this_path = _mod_tree.find_previous_path(
                    self.other_tree, self.this_tree, paths[1])
            this_entry = this_entries.get(this_path)
            if this_entry is not None:
                this_name = this_entry.name
                this_parent = this_entry.parent_id
                this_executable = this_entry.executable
            else:
                this_name = None
                this_parent = None
                this_executable = None
            parents3 = parents + (this_parent,)
            names3 = names + (this_name,)
            paths3 = paths + (this_path, )
            executable3 = executable + (this_executable,)
            result.append((file_id, changed, paths3,
                           parents3, names3, executable3))
        return result

    def _entries_lca(self):
        """Gather data about files modified between multiple trees.

        This compares OTHER versus all LCA trees, and for interesting entries,
        it then compares with THIS and BASE.

        For the multi-valued entries, the format will be (BASE, [lca1, lca2])

        :return: [(file_id, changed, paths, parents, names, executable)], where:

            * file_id: Simple file_id of the entry
            * changed: Boolean, True if the kind or contents changed else False
            * paths: ((base, [path, in, lcas]), path_other, path_this)
            * parents: ((base, [parent_id, in, lcas]), parent_id_other,
                        parent_id_this)
            * names:   ((base, [name, in, lcas]), name_in_other, name_in_this)
            * executable: ((base, [exec, in, lcas]), exec_in_other,
                        exec_in_this)
        """
        if self.interesting_files is not None:
            lookup_trees = [self.this_tree, self.base_tree]
            lookup_trees.extend(self._lca_trees)
            # I think we should include the lca trees as well
            interesting_files = self.other_tree.find_related_paths_across_trees(
                self.interesting_files, lookup_trees)
        else:
            interesting_files = None
        result = []
        walker = _mod_tree.MultiWalker(self.other_tree, self._lca_trees)

        base_inventory = self.base_tree.root_inventory
        this_inventory = self.this_tree.root_inventory
        for path, file_id, other_ie, lca_values in walker.iter_all():
            # Is this modified at all from any of the other trees?
            if other_ie is None:
                other_ie = _none_entry
                other_path = None
            else:
                other_path = self.other_tree.id2path(file_id)
            if interesting_files is not None and other_path not in interesting_files:
                continue

            # If other_revision is found in any of the lcas, that means this
            # node is uninteresting. This is because when merging, if there are
            # multiple heads(), we have to create a new node. So if we didn't,
            # we know that the ancestry is linear, and that OTHER did not
            # modify anything
            # See doc/developers/lca_merge_resolution.txt for details
            other_revision = other_ie.revision
            if other_revision is not None:
                # We can't use this shortcut when other_revision is None,
                # because it may be None because things are WorkingTrees, and
                # not because it is *actually* None.
                is_unmodified = False
                for lca_path, ie in lca_values:
                    if ie is not None and ie.revision == other_revision:
                        is_unmodified = True
                        break
                if is_unmodified:
                    continue

            lca_entries = []
            lca_paths = []
            for lca_path, lca_ie in lca_values:
                if lca_ie is None:
                    lca_entries.append(_none_entry)
                    lca_paths.append(None)
                else:
                    lca_entries.append(lca_ie)
                    lca_paths.append(lca_path)

            try:
                base_ie = base_inventory.get_entry(file_id)
            except errors.NoSuchId:
                base_ie = _none_entry
                base_path = None
            else:
                base_path = self.base_tree.id2path(file_id)

            try:
                this_ie = this_inventory.get_entry(file_id)
            except errors.NoSuchId:
                this_ie = _none_entry
                this_path = None
            else:
                this_path = self.this_tree.id2path(file_id)

            lca_kinds = []
            lca_parent_ids = []
            lca_names = []
            lca_executable = []
            for lca_ie in lca_entries:
                lca_kinds.append(lca_ie.kind)
                lca_parent_ids.append(lca_ie.parent_id)
                lca_names.append(lca_ie.name)
                lca_executable.append(lca_ie.executable)

            kind_winner = self._lca_multi_way(
                (base_ie.kind, lca_kinds),
                other_ie.kind, this_ie.kind)
            parent_id_winner = self._lca_multi_way(
                (base_ie.parent_id, lca_parent_ids),
                other_ie.parent_id, this_ie.parent_id)
            name_winner = self._lca_multi_way(
                (base_ie.name, lca_names),
                other_ie.name, this_ie.name)

            content_changed = True
            if kind_winner == 'this':
                # No kind change in OTHER, see if there are *any* changes
                if other_ie.kind == 'directory':
                    if parent_id_winner == 'this' and name_winner == 'this':
                        # No change for this directory in OTHER, skip
                        continue
                    content_changed = False
                elif other_ie.kind is None or other_ie.kind == 'file':
                    def get_sha1(tree, path):
                        if path is None:
                            return None
                        try:
                            return tree.get_file_sha1(path)
                        except errors.NoSuchFile:
                            return None
                    base_sha1 = get_sha1(self.base_tree, base_path)
                    lca_sha1s = [get_sha1(tree, lca_path)
                                 for tree, lca_path
                                 in zip(self._lca_trees, lca_paths)]
                    this_sha1 = get_sha1(self.this_tree, this_path)
                    other_sha1 = get_sha1(self.other_tree, other_path)
                    sha1_winner = self._lca_multi_way(
                        (base_sha1, lca_sha1s), other_sha1, this_sha1,
                        allow_overriding_lca=False)
                    exec_winner = self._lca_multi_way(
                        (base_ie.executable, lca_executable),
                        other_ie.executable, this_ie.executable)
                    if (parent_id_winner == 'this' and name_winner == 'this'
                            and sha1_winner == 'this' and exec_winner == 'this'):
                        # No kind, parent, name, exec, or content change for
                        # OTHER, so this node is not considered interesting
                        continue
                    if sha1_winner == 'this':
                        content_changed = False
                elif other_ie.kind == 'symlink':
                    def get_target(ie, tree, path):
                        if ie.kind != 'symlink':
                            return None
<<<<<<< HEAD
                        return tree.get_symlink_target(path, file_id)
                    base_target = get_target(
                        base_ie, self.base_tree, base_path)
=======
                        return tree.get_symlink_target(path)
                    base_target = get_target(base_ie, self.base_tree, base_path)
>>>>>>> ad638869
                    lca_targets = [get_target(ie, tree, lca_path) for ie, tree, lca_path
                                   in zip(lca_entries, self._lca_trees, lca_paths)]
                    this_target = get_target(
                        this_ie, self.this_tree, this_path)
                    other_target = get_target(
                        other_ie, self.other_tree, other_path)
                    target_winner = self._lca_multi_way(
                        (base_target, lca_targets),
                        other_target, this_target)
                    if (parent_id_winner == 'this' and name_winner == 'this'
                            and target_winner == 'this'):
                        # No kind, parent, name, or symlink target change
                        # not interesting
                        continue
                    if target_winner == 'this':
                        content_changed = False
                elif other_ie.kind == 'tree-reference':
                    # The 'changed' information seems to be handled at a higher
                    # level. At least, _entries3 returns False for content
                    # changed, even when at a new revision_id.
                    content_changed = False
                    if (parent_id_winner == 'this' and name_winner == 'this'):
                        # Nothing interesting
                        continue
                else:
                    raise AssertionError('unhandled kind: %s' % other_ie.kind)

            # If we have gotten this far, that means something has changed
            result.append((file_id, content_changed,
                           ((base_path, lca_paths),
                            other_path, this_path),
                           ((base_ie.parent_id, lca_parent_ids),
                            other_ie.parent_id, this_ie.parent_id),
                           ((base_ie.name, lca_names),
                            other_ie.name, this_ie.name),
                           ((base_ie.executable, lca_executable),
                            other_ie.executable, this_ie.executable)
                           ))
        return result

    def write_modified(self, results):
        if not self.working_tree.supports_merge_modified():
            return
        modified_hashes = {}
        for path in results.modified_paths:
            wt_relpath = self.working_tree.relpath(path)
            file_id = self.working_tree.path2id(wt_relpath)
            if file_id is None:
                continue
            hash = self.working_tree.get_file_sha1(wt_relpath)
            if hash is None:
                continue
            modified_hashes[file_id] = hash
        self.working_tree.set_merge_modified(modified_hashes)

    @staticmethod
    def parent(entry, file_id):
        """Determine the parent for a file_id (used as a key method)"""
        if entry is None:
            return None
        return entry.parent_id

    @staticmethod
    def name(entry, file_id):
        """Determine the name for a file_id (used as a key method)"""
        if entry is None:
            return None
        return entry.name

    @staticmethod
    def contents_sha1(tree, path, file_id=None):
        """Determine the sha1 of the file contents (used as a key method)."""
        try:
            return tree.get_file_sha1(path, file_id)
        except errors.NoSuchFile:
            return None

    @staticmethod
    def executable(tree, path, file_id=None):
        """Determine the executability of a file-id (used as a key method)."""
        try:
            if tree.kind(path, file_id) != "file":
                return False
        except errors.NoSuchFile:
            return None
        return tree.is_executable(path)

    @staticmethod
    def kind(tree, path, file_id=None):
        """Determine the kind of a file-id (used as a key method)."""
        try:
            return tree.kind(path, file_id)
        except errors.NoSuchFile:
            return None

    @staticmethod
    def _three_way(base, other, this):
        if base == other:
            # if 'base == other', either they all agree, or only 'this' has
            # changed.
            return 'this'
        elif this not in (base, other):
            # 'this' is neither 'base' nor 'other', so both sides changed
            return 'conflict'
        elif this == other:
            # "Ambiguous clean merge" -- both sides have made the same change.
            return "this"
        else:
            # this == base: only other has changed.
            return "other"

    @staticmethod
    def _lca_multi_way(bases, other, this, allow_overriding_lca=True):
        """Consider LCAs when determining whether a change has occurred.

        If LCAS are all identical, this is the same as a _three_way comparison.

        :param bases: value in (BASE, [LCAS])
        :param other: value in OTHER
        :param this: value in THIS
        :param allow_overriding_lca: If there is more than one unique lca
            value, allow OTHER to override THIS if it has a new value, and
            THIS only has an lca value, or vice versa. This is appropriate for
            truly scalar values, not as much for non-scalars.
        :return: 'this', 'other', or 'conflict' depending on whether an entry
            changed or not.
        """
        # See doc/developers/lca_tree_merging.txt for details about this
        # algorithm.
        if other == this:
            # Either Ambiguously clean, or nothing was actually changed. We
            # don't really care
            return 'this'
        base_val, lca_vals = bases
        # Remove 'base_val' from the lca_vals, because it is not interesting
        filtered_lca_vals = [lca_val for lca_val in lca_vals
                             if lca_val != base_val]
        if len(filtered_lca_vals) == 0:
            return Merge3Merger._three_way(base_val, other, this)

        unique_lca_vals = set(filtered_lca_vals)
        if len(unique_lca_vals) == 1:
            return Merge3Merger._three_way(unique_lca_vals.pop(), other, this)

        if allow_overriding_lca:
            if other in unique_lca_vals:
                if this in unique_lca_vals:
                    # Each side picked a different lca, conflict
                    return 'conflict'
                else:
                    # This has a value which supersedes both lca values, and
                    # other only has an lca value
                    return 'this'
            elif this in unique_lca_vals:
                # OTHER has a value which supersedes both lca values, and this
                # only has an lca value
                return 'other'

        # At this point, the lcas disagree, and the tip disagree
        return 'conflict'

    def _merge_names(self, file_id, paths, parents, names, resolver):
        """Perform a merge on file_id names and parents"""
        base_name, other_name, this_name = names
        base_parent, other_parent, this_parent = parents
        unused_base_path, other_path, this_path = paths

        name_winner = resolver(*names)

        parent_id_winner = resolver(*parents)
        if this_name is None:
            if name_winner == "this":
                name_winner = "other"
            if parent_id_winner == "this":
                parent_id_winner = "other"
        if name_winner == "this" and parent_id_winner == "this":
            return
        if name_winner == 'conflict' or parent_id_winner == 'conflict':
            # Creating helpers (.OTHER or .THIS) here cause problems down the
            # road if a ContentConflict needs to be created so we should not do
            # that
            trans_id = self.tt.trans_id_file_id(file_id)
            self._raw_conflicts.append(('path conflict', trans_id, file_id,
                                        this_parent, this_name,
                                        other_parent, other_name))
        if other_path is None:
            # it doesn't matter whether the result was 'other' or
            # 'conflict'-- if it has no file id, we leave it alone.
            return
        parent_id = parents[self.winner_idx[parent_id_winner]]
        name = names[self.winner_idx[name_winner]]
        if parent_id is not None or name is not None:
            # if we get here, name_winner and parent_winner are set to safe
            # values.
            if parent_id is None and name is not None:
                # if parent_id is None and name is non-None, current file is
                # the tree root.
                if names[self.winner_idx[parent_id_winner]] != '':
                    raise AssertionError(
                        'File looks like a root, but named %s' %
                        names[self.winner_idx[parent_id_winner]])
                parent_trans_id = transform.ROOT_PARENT
            else:
                parent_trans_id = self.tt.trans_id_file_id(parent_id)
            self.tt.adjust_path(name, parent_trans_id,
                                self.tt.trans_id_file_id(file_id))

    def _do_merge_contents(self, paths, file_id):
        """Performs a merge on file_id contents."""
        def contents_pair(tree, path):
            if path is None:
                return (None, None)
            try:
                kind = tree.kind(path)
            except errors.NoSuchFile:
                return (None, None)
            if kind == "file":
                contents = tree.get_file_sha1(path)
            elif kind == "symlink":
                contents = tree.get_symlink_target(path)
            else:
                contents = None
            return kind, contents

        base_path, other_path, this_path = paths
        # See SPOT run.  run, SPOT, run.
        # So we're not QUITE repeating ourselves; we do tricky things with
        # file kind...
        other_pair = contents_pair(self.other_tree, other_path)
        this_pair = contents_pair(self.this_tree, this_path)
        if self._lca_trees:
            (base_path, lca_paths) = base_path
            base_pair = contents_pair(self.base_tree, base_path)
            lca_pairs = [contents_pair(tree, path)
                         for tree, path in zip(self._lca_trees, lca_paths)]
            winner = self._lca_multi_way((base_pair, lca_pairs), other_pair,
                                         this_pair, allow_overriding_lca=False)
        else:
            base_pair = contents_pair(self.base_tree, base_path)
            if base_pair == other_pair:
                winner = 'this'
            else:
                # We delayed evaluating this_pair as long as we can to avoid
                # unnecessary sha1 calculation
                this_pair = contents_pair(self.this_tree, this_path)
                winner = self._three_way(base_pair, other_pair, this_pair)
        if winner == 'this':
            # No interesting changes introduced by OTHER
            return "unmodified"
        # We have a hypothetical conflict, but if we have files, then we
        # can try to merge the content
        trans_id = self.tt.trans_id_file_id(file_id)
        params = MergeFileHookParams(
            self, file_id, (base_path, other_path,
                            this_path), trans_id, this_pair[0],
            other_pair[0], winner)
        hooks = self.active_hooks
        hook_status = 'not_applicable'
        for hook in hooks:
            hook_status, lines = hook.merge_contents(params)
            if hook_status != 'not_applicable':
                # Don't try any more hooks, this one applies.
                break
        # If the merge ends up replacing the content of the file, we get rid of
        # it at the end of this method (this variable is used to track the
        # exceptions to this rule).
        keep_this = False
        result = "modified"
        if hook_status == 'not_applicable':
            # No merge hook was able to resolve the situation. Two cases exist:
            # a content conflict or a duplicate one.
            result = None
            name = self.tt.final_name(trans_id)
            parent_id = self.tt.final_parent(trans_id)
            inhibit_content_conflict = False
            if params.this_kind is None:  # file_id is not in THIS
                # Is the name used for a different file_id ?
                if self.this_tree.is_versioned(other_path):
                    # Two entries for the same path
                    keep_this = True
                    # versioning the merged file will trigger a duplicate
                    # conflict
                    self.tt.version_file(file_id, trans_id)
                    transform.create_from_tree(
                        self.tt, trans_id, self.other_tree,
                        other_path, file_id=file_id,
                        filter_tree_path=self._get_filter_tree_path(file_id))
                    inhibit_content_conflict = True
            elif params.other_kind is None:  # file_id is not in OTHER
                # Is the name used for a different file_id ?
                if self.other_tree.is_versioned(this_path):
                    # Two entries for the same path again, but here, the other
                    # entry will also be merged.  We simply inhibit the
                    # 'content' conflict creation because we know OTHER will
                    # create (or has already created depending on ordering) an
                    # entry at the same path. This will trigger a 'duplicate'
                    # conflict later.
                    keep_this = True
                    inhibit_content_conflict = True
            if not inhibit_content_conflict:
                if params.this_kind is not None:
                    self.tt.unversion_file(trans_id)
                # This is a contents conflict, because none of the available
                # functions could merge it.
                file_group = self._dump_conflicts(
                    name, (base_path, other_path, this_path), parent_id,
                    file_id, set_version=True)
                self._raw_conflicts.append(('contents conflict', file_group))
        elif hook_status == 'success':
            self.tt.create_file(lines, trans_id)
        elif hook_status == 'conflicted':
            # XXX: perhaps the hook should be able to provide
            # the BASE/THIS/OTHER files?
            self.tt.create_file(lines, trans_id)
            self._raw_conflicts.append(('text conflict', trans_id))
            name = self.tt.final_name(trans_id)
            parent_id = self.tt.final_parent(trans_id)
            self._dump_conflicts(
                name, (base_path, other_path, this_path), parent_id, file_id)
        elif hook_status == 'delete':
            self.tt.unversion_file(trans_id)
            result = "deleted"
        elif hook_status == 'done':
            # The hook function did whatever it needs to do directly, no
            # further action needed here.
            pass
        else:
            raise AssertionError('unknown hook_status: %r' % (hook_status,))
        if not this_path and result == "modified":
            self.tt.version_file(file_id, trans_id)
        if not keep_this:
            # The merge has been performed and produced a new content, so the
            # old contents should not be retained.
            self.tt.delete_contents(trans_id)
        return result

    def _default_other_winner_merge(self, merge_hook_params):
        """Replace this contents with other."""
        file_id = merge_hook_params.file_id
        trans_id = merge_hook_params.trans_id
        if merge_hook_params.other_path is not None:
            # OTHER changed the file
            transform.create_from_tree(
                self.tt, trans_id, self.other_tree,
                merge_hook_params.other_path, file_id=file_id,
                filter_tree_path=self._get_filter_tree_path(file_id))
            return 'done', None
        elif merge_hook_params.this_path is not None:
            # OTHER deleted the file
            return 'delete', None
        else:
            raise AssertionError(
                'winner is OTHER, but file_id %r not in THIS or OTHER tree'
                % (file_id,))

    def merge_contents(self, merge_hook_params):
        """Fallback merge logic after user installed hooks."""
        # This function is used in merge hooks as the fallback instance.
        # Perhaps making this function and the functions it calls be a
        # a separate class would be better.
        if merge_hook_params.winner == 'other':
            # OTHER is a straight winner, so replace this contents with other
            return self._default_other_winner_merge(merge_hook_params)
        elif merge_hook_params.is_file_merge():
            # THIS and OTHER are both files, so text merge.  Either
            # BASE is a file, or both converted to files, so at least we
            # have agreement that output should be a file.
            try:
                self.text_merge(merge_hook_params.trans_id,
                                merge_hook_params.paths, merge_hook_params.file_id)
            except errors.BinaryFile:
                return 'not_applicable', None
            return 'done', None
        else:
            return 'not_applicable', None

    def get_lines(self, tree, path, file_id=None):
        """Return the lines in a file, or an empty list."""
        if path is None:
            return []
        try:
            kind = tree.kind(path)
        except errors.NoSuchFile:
            return []
        else:
            if kind != 'file':
                return []
            return tree.get_file_lines(path)

    def text_merge(self, trans_id, paths, file_id):
        """Perform a three-way text merge on a file_id"""
        # it's possible that we got here with base as a different type.
        # if so, we just want two-way text conflicts.
        base_path, other_path, this_path = paths
        base_lines = self.get_lines(self.base_tree, base_path, file_id)
        other_lines = self.get_lines(self.other_tree, other_path, file_id)
        this_lines = self.get_lines(self.this_tree, this_path, file_id)
        m3 = merge3.Merge3(base_lines, this_lines, other_lines,
                           is_cherrypick=self.cherrypick)
        start_marker = b"!START OF MERGE CONFLICT!" + b"I HOPE THIS IS UNIQUE"
        if self.show_base is True:
            base_marker = b'|' * 7
        else:
            base_marker = None

        def iter_merge3(retval):
            retval["text_conflicts"] = False
            for line in m3.merge_lines(name_a=b"TREE",
                                       name_b=b"MERGE-SOURCE",
                                       name_base=b"BASE-REVISION",
                                       start_marker=start_marker,
                                       base_marker=base_marker,
                                       reprocess=self.reprocess):
                if line.startswith(start_marker):
                    retval["text_conflicts"] = True
                    yield line.replace(start_marker, b'<' * 7)
                else:
                    yield line
        retval = {}
        merge3_iterator = iter_merge3(retval)
        self.tt.create_file(merge3_iterator, trans_id)
        if retval["text_conflicts"] is True:
            self._raw_conflicts.append(('text conflict', trans_id))
            name = self.tt.final_name(trans_id)
            parent_id = self.tt.final_parent(trans_id)
            file_group = self._dump_conflicts(name, paths, parent_id, file_id,
                                              this_lines, base_lines,
                                              other_lines)
            file_group.append(trans_id)

    def _get_filter_tree_path(self, file_id):
        if self.this_tree.supports_content_filtering():
            # We get the path from the working tree if it exists.
            # That fails though when OTHER is adding a file, so
            # we fall back to the other tree to find the path if
            # it doesn't exist locally.
            try:
                return self.this_tree.id2path(file_id)
            except errors.NoSuchId:
                return self.other_tree.id2path(file_id)
        # Skip the id2path lookup for older formats
        return None

    def _dump_conflicts(self, name, paths, parent_id, file_id, this_lines=None,
                        base_lines=None, other_lines=None, set_version=False,
                        no_base=False):
        """Emit conflict files.
        If this_lines, base_lines, or other_lines are omitted, they will be
        determined automatically.  If set_version is true, the .OTHER, .THIS
        or .BASE (in that order) will be created as versioned files.
        """
        base_path, other_path, this_path = paths
        data = [('OTHER', self.other_tree, other_path, other_lines),
                ('THIS', self.this_tree, this_path, this_lines)]
        if not no_base:
            data.append(('BASE', self.base_tree, base_path, base_lines))

        # We need to use the actual path in the working tree of the file here,
        # ignoring the conflict suffixes
        wt = self.this_tree
        if wt.supports_content_filtering():
            try:
                filter_tree_path = wt.id2path(file_id)
            except errors.NoSuchId:
                # file has been deleted
                filter_tree_path = None
        else:
            # Skip the id2path lookup for older formats
            filter_tree_path = None

        versioned = False
        file_group = []
        for suffix, tree, path, lines in data:
            if path is not None:
                trans_id = self._conflict_file(
                    name, parent_id, path, tree, file_id, suffix, lines,
                    filter_tree_path)
                file_group.append(trans_id)
                if set_version and not versioned:
                    self.tt.version_file(file_id, trans_id)
                    versioned = True
        return file_group

    def _conflict_file(self, name, parent_id, path, tree, file_id, suffix,
                       lines=None, filter_tree_path=None):
        """Emit a single conflict file."""
        name = name + '.' + suffix
        trans_id = self.tt.create_path(name, parent_id)
        transform.create_from_tree(
            self.tt, trans_id, tree, path,
            file_id=file_id, chunks=lines,
            filter_tree_path=filter_tree_path)
        return trans_id

    def merge_executable(self, paths, file_id, file_status):
        """Perform a merge on the execute bit."""
        executable = [self.executable(t, p, file_id)
                      for t, p in zip([self.base_tree, self.other_tree, self.this_tree], paths)]
        self._merge_executable(paths, file_id, executable, file_status,
                               resolver=self._three_way)

    def _merge_executable(self, paths, file_id, executable, file_status,
                          resolver):
        """Perform a merge on the execute bit."""
        base_executable, other_executable, this_executable = executable
        base_path, other_path, this_path = paths
        if file_status == "deleted":
            return
        winner = resolver(*executable)
        if winner == "conflict":
            # There must be a None in here, if we have a conflict, but we
            # need executability since file status was not deleted.
            if other_path is None:
                winner = "this"
            else:
                winner = "other"
        if winner == 'this' and file_status != "modified":
            return
        trans_id = self.tt.trans_id_file_id(file_id)
        if self.tt.final_kind(trans_id) != "file":
            return
        if winner == "this":
            executability = this_executable
        else:
            if other_path is not None:
                executability = other_executable
            elif this_path is not None:
                executability = this_executable
            elif base_path is not None:
                executability = base_executable
        if executability is not None:
            trans_id = self.tt.trans_id_file_id(file_id)
            self.tt.set_executability(executability, trans_id)

    def cook_conflicts(self, fs_conflicts):
        """Convert all conflicts into a form that doesn't depend on trans_id"""
        content_conflict_file_ids = set()
        cooked_conflicts = transform.cook_conflicts(fs_conflicts, self.tt)
        fp = transform.FinalPaths(self.tt)
        for conflict in self._raw_conflicts:
            conflict_type = conflict[0]
            if conflict_type == 'path conflict':
                (trans_id, file_id,
                 this_parent, this_name,
                 other_parent, other_name) = conflict[1:]
                if this_parent is None or this_name is None:
                    this_path = '<deleted>'
                else:
                    parent_path = fp.get_path(
                        self.tt.trans_id_file_id(this_parent))
                    this_path = osutils.pathjoin(parent_path, this_name)
                if other_parent is None or other_name is None:
                    other_path = '<deleted>'
                else:
                    if other_parent == self.other_tree.get_root_id():
                        # The tree transform doesn't know about the other root,
                        # so we special case here to avoid a NoFinalPath
                        # exception
                        parent_path = ''
                    else:
                        parent_path = fp.get_path(
                            self.tt.trans_id_file_id(other_parent))
                    other_path = osutils.pathjoin(parent_path, other_name)
                c = _mod_conflicts.Conflict.factory(
                    'path conflict', path=this_path,
                    conflict_path=other_path,
                    file_id=file_id)
            elif conflict_type == 'contents conflict':
                for trans_id in conflict[1]:
                    file_id = self.tt.final_file_id(trans_id)
                    if file_id is not None:
                        # Ok we found the relevant file-id
                        break
                path = fp.get_path(trans_id)
                for suffix in ('.BASE', '.THIS', '.OTHER'):
                    if path.endswith(suffix):
                        # Here is the raw path
                        path = path[:-len(suffix)]
                        break
                c = _mod_conflicts.Conflict.factory(conflict_type,
                                                    path=path, file_id=file_id)
                content_conflict_file_ids.add(file_id)
            elif conflict_type == 'text conflict':
                trans_id = conflict[1]
                path = fp.get_path(trans_id)
                file_id = self.tt.final_file_id(trans_id)
                c = _mod_conflicts.Conflict.factory(conflict_type,
                                                    path=path, file_id=file_id)
            else:
                raise AssertionError('bad conflict type: %r' % (conflict,))
            cooked_conflicts.append(c)

        self.cooked_conflicts = []
        # We want to get rid of path conflicts when a corresponding contents
        # conflict exists. This can occur when one branch deletes a file while
        # the other renames *and* modifies it. In this case, the content
        # conflict is enough.
        for c in cooked_conflicts:
            if (c.typestring == 'path conflict'
                    and c.file_id in content_conflict_file_ids):
                continue
            self.cooked_conflicts.append(c)
        self.cooked_conflicts.sort(key=_mod_conflicts.Conflict.sort_key)


class WeaveMerger(Merge3Merger):
    """Three-way tree merger, text weave merger."""
    supports_reprocess = True
    supports_show_base = False
    supports_reverse_cherrypick = False
    history_based = True
    requires_file_merge_plan = True

    def _generate_merge_plan(self, file_id, base):
        return self.this_tree.plan_file_merge(file_id, self.other_tree,
                                              base=base)

    def _merged_lines(self, file_id):
        """Generate the merged lines.
        There is no distinction between lines that are meant to contain <<<<<<<
        and conflicts.
        """
        if self.cherrypick:
            base = self.base_tree
        else:
            base = None
        plan = self._generate_merge_plan(file_id, base)
        if 'merge' in debug.debug_flags:
            plan = list(plan)
            trans_id = self.tt.trans_id_file_id(file_id)
            name = self.tt.final_name(trans_id) + '.plan'
            contents = (b'%11s|%s' % l for l in plan)
            self.tt.new_file(name, self.tt.final_parent(trans_id), contents)
        textmerge = versionedfile.PlanWeaveMerge(plan, b'<<<<<<< TREE\n',
                                                 b'>>>>>>> MERGE-SOURCE\n')
        lines, conflicts = textmerge.merge_lines(self.reprocess)
        if conflicts:
            base_lines = textmerge.base_from_plan()
        else:
            base_lines = None
        return lines, base_lines

    def text_merge(self, trans_id, paths, file_id):
        """Perform a (weave) text merge for a given file and file-id.
        If conflicts are encountered, .THIS and .OTHER files will be emitted,
        and a conflict will be noted.
        """
        base_path, other_path, this_path = paths
        lines, base_lines = self._merged_lines(file_id)
        lines = list(lines)
        # Note we're checking whether the OUTPUT is binary in this case,
        # because we don't want to get into weave merge guts.
        textfile.check_text_lines(lines)
        self.tt.create_file(lines, trans_id)
        if base_lines is not None:
            # Conflict
            self._raw_conflicts.append(('text conflict', trans_id))
            name = self.tt.final_name(trans_id)
            parent_id = self.tt.final_parent(trans_id)
            file_group = self._dump_conflicts(name, paths, parent_id, file_id,
                                              no_base=False,
                                              base_lines=base_lines)
            file_group.append(trans_id)


class LCAMerger(WeaveMerger):

    requires_file_merge_plan = True

    def _generate_merge_plan(self, file_id, base):
        return self.this_tree.plan_file_lca_merge(file_id, self.other_tree,
                                                  base=base)


class Diff3Merger(Merge3Merger):
    """Three-way merger using external diff3 for text merging"""

    requires_file_merge_plan = False

    def dump_file(self, temp_dir, name, tree, path, file_id=None):
        out_path = osutils.pathjoin(temp_dir, name)
        with open(out_path, "wb") as out_file:
            in_file = tree.get_file(path)
            for line in in_file:
                out_file.write(line)
        return out_path

    def text_merge(self, trans_id, paths, file_id):
        """Perform a diff3 merge using a specified file-id and trans-id.
        If conflicts are encountered, .BASE, .THIS. and .OTHER conflict files
        will be dumped, and a will be conflict noted.
        """
        import breezy.patch
        base_path, other_path, this_path = paths
        temp_dir = osutils.mkdtemp(prefix="bzr-")
        try:
            new_file = osutils.pathjoin(temp_dir, "new")
            this = self.dump_file(
                temp_dir, "this", self.this_tree, this_path, file_id)
            base = self.dump_file(
                temp_dir, "base", self.base_tree, base_path, file_id)
            other = self.dump_file(
                temp_dir, "other", self.other_tree, other_path, file_id)
            status = breezy.patch.diff3(new_file, this, base, other)
            if status not in (0, 1):
                raise errors.BzrError("Unhandled diff3 exit code")
            with open(new_file, 'rb') as f:
                self.tt.create_file(f, trans_id)
            if status == 1:
                name = self.tt.final_name(trans_id)
                parent_id = self.tt.final_parent(trans_id)
                self._dump_conflicts(name, paths, parent_id, file_id)
                self._raw_conflicts.append(('text conflict', trans_id))
        finally:
            osutils.rmtree(temp_dir)


class PathNotInTree(errors.BzrError):

    _fmt = """Merge-into failed because %(tree)s does not contain %(path)s."""

    def __init__(self, path, tree):
        errors.BzrError.__init__(self, path=path, tree=tree)


class MergeIntoMerger(Merger):
    """Merger that understands other_tree will be merged into a subdir.

    This also changes the Merger api so that it uses real Branch, revision_id,
    and RevisonTree objects, rather than using revision specs.
    """

    def __init__(self, this_tree, other_branch, other_tree, target_subdir,
                 source_subpath, other_rev_id=None):
        """Create a new MergeIntoMerger object.

        source_subpath in other_tree will be effectively copied to
        target_subdir in this_tree.

        :param this_tree: The tree that we will be merging into.
        :param other_branch: The Branch we will be merging from.
        :param other_tree: The RevisionTree object we want to merge.
        :param target_subdir: The relative path where we want to merge
            other_tree into this_tree
        :param source_subpath: The relative path specifying the subtree of
            other_tree to merge into this_tree.
        """
        # It is assumed that we are merging a tree that is not in our current
        # ancestry, which means we are using the "EmptyTree" as our basis.
        null_ancestor_tree = this_tree.branch.repository.revision_tree(
            _mod_revision.NULL_REVISION)
        super(MergeIntoMerger, self).__init__(
            this_branch=this_tree.branch,
            this_tree=this_tree,
            other_tree=other_tree,
            base_tree=null_ancestor_tree,
            )
        self._target_subdir = target_subdir
        self._source_subpath = source_subpath
        self.other_branch = other_branch
        if other_rev_id is None:
            other_rev_id = other_tree.get_revision_id()
        self.other_rev_id = self.other_basis = other_rev_id
        self.base_is_ancestor = True
        self.backup_files = True
        self.merge_type = Merge3Merger
        self.show_base = False
        self.reprocess = False
        self.interesting_files = None
        self.merge_type = _MergeTypeParameterizer(MergeIntoMergeType,
                                                  target_subdir=self._target_subdir,
                                                  source_subpath=self._source_subpath)
        if self._source_subpath != '':
            # If this isn't a partial merge make sure the revisions will be
            # present.
            self._maybe_fetch(self.other_branch, self.this_branch,
                              self.other_basis)

    def set_pending(self):
        if self._source_subpath != '':
            return
        Merger.set_pending(self)


class _MergeTypeParameterizer(object):
    """Wrap a merge-type class to provide extra parameters.

    This is hack used by MergeIntoMerger to pass some extra parameters to its
    merge_type.  Merger.do_merge() sets up its own set of parameters to pass to
    the 'merge_type' member.  It is difficult override do_merge without
    re-writing the whole thing, so instead we create a wrapper which will pass
    the extra parameters.
    """

    def __init__(self, merge_type, **kwargs):
        self._extra_kwargs = kwargs
        self._merge_type = merge_type

    def __call__(self, *args, **kwargs):
        kwargs.update(self._extra_kwargs)
        return self._merge_type(*args, **kwargs)

    def __getattr__(self, name):
        return getattr(self._merge_type, name)


class MergeIntoMergeType(Merge3Merger):
    """Merger that incorporates a tree (or part of a tree) into another."""

    def __init__(self, *args, **kwargs):
        """Initialize the merger object.

        :param args: See Merge3Merger.__init__'s args.
        :param kwargs: See Merge3Merger.__init__'s keyword args, except for
            source_subpath and target_subdir.
        :keyword source_subpath: The relative path specifying the subtree of
            other_tree to merge into this_tree.
        :keyword target_subdir: The relative path where we want to merge
            other_tree into this_tree
        """
        # All of the interesting work happens during Merge3Merger.__init__(),
        # so we have have to hack in to get our extra parameters set.
        self._source_subpath = kwargs.pop('source_subpath')
        self._target_subdir = kwargs.pop('target_subdir')
        super(MergeIntoMergeType, self).__init__(*args, **kwargs)

    def _compute_transform(self):
        with ui.ui_factory.nested_progress_bar() as child_pb:
            entries = self._entries_to_incorporate()
            entries = list(entries)
            for num, (entry, parent_id, relpath) in enumerate(entries):
                child_pb.update(gettext('Preparing file merge'),
                                num, len(entries))
                parent_trans_id = self.tt.trans_id_file_id(parent_id)
                path = osutils.pathjoin(self._source_subpath, relpath)
                trans_id = transform.new_by_entry(path, self.tt, entry,
                                                  parent_trans_id, self.other_tree)
        self._finish_computing_transform()

    def _entries_to_incorporate(self):
        """Yields pairs of (inventory_entry, new_parent)."""
        other_inv = self.other_tree.root_inventory
        subdir_id = other_inv.path2id(self._source_subpath)
        if subdir_id is None:
            # XXX: The error would be clearer if it gave the URL of the source
            # branch, but we don't have a reference to that here.
            raise PathNotInTree(self._source_subpath, "Source tree")
        subdir = other_inv.get_entry(subdir_id)
        parent_in_target = osutils.dirname(self._target_subdir)
        target_id = self.this_tree.path2id(parent_in_target)
        if target_id is None:
            raise PathNotInTree(self._target_subdir, "Target tree")
        name_in_target = osutils.basename(self._target_subdir)
        merge_into_root = subdir.copy()
        merge_into_root.name = name_in_target
        if self.this_tree.has_id(merge_into_root.file_id):
            # Give the root a new file-id.
            # This can happen fairly easily if the directory we are
            # incorporating is the root, and both trees have 'TREE_ROOT' as
            # their root_id.  Users will expect this to Just Work, so we
            # change the file-id here.
            # Non-root file-ids could potentially conflict too.  That's really
            # an edge case, so we don't do anything special for those.  We let
            # them cause conflicts.
            merge_into_root.file_id = generate_ids.gen_file_id(name_in_target)
        yield (merge_into_root, target_id, '')
        if subdir.kind != 'directory':
            # No children, so we are done.
            return
        for path, entry in other_inv.iter_entries_by_dir(subdir_id):
            parent_id = entry.parent_id
            if parent_id == subdir.file_id:
                # The root's parent ID has changed, so make sure children of
                # the root refer to the new ID.
                parent_id = merge_into_root.file_id
            yield (entry, parent_id, path)


def merge_inner(this_branch, other_tree, base_tree, ignore_zero=False,
                backup_files=False,
                merge_type=Merge3Merger,
                show_base=False,
                reprocess=False,
                other_rev_id=None,
                interesting_files=None,
                this_tree=None,
                change_reporter=None):
    """Primary interface for merging.

    Typical use is probably::

        merge_inner(branch, branch.get_revision_tree(other_revision),
                    branch.get_revision_tree(base_revision))
    """
    if this_tree is None:
        raise errors.BzrError("breezy.merge.merge_inner requires a this_tree "
                              "parameter")
    merger = Merger(this_branch, other_tree, base_tree, this_tree=this_tree,
                    change_reporter=change_reporter)
    merger.backup_files = backup_files
    merger.merge_type = merge_type
    merger.ignore_zero = ignore_zero
    merger.interesting_files = interesting_files
    merger.show_base = show_base
    merger.reprocess = reprocess
    merger.other_rev_id = other_rev_id
    merger.other_basis = other_rev_id
    get_revision_id = getattr(base_tree, 'get_revision_id', None)
    if get_revision_id is None:
        get_revision_id = base_tree.last_revision
    merger.cache_trees_with_revision_ids([other_tree, base_tree, this_tree])
    merger.set_base_revision(get_revision_id(), this_branch)
    return merger.do_merge()


merge_type_registry = registry.Registry()
merge_type_registry.register('diff3', Diff3Merger,
                             "Merge using external diff3.")
merge_type_registry.register('lca', LCAMerger,
                             "LCA-newness merge.")
merge_type_registry.register('merge3', Merge3Merger,
                             "Native diff3-style merge.")
merge_type_registry.register('weave', WeaveMerger,
                             "Weave-based merge.")


def get_merge_type_registry():
    """Merge type registry was previously in breezy.option

    This method provides a backwards compatible way to retrieve it.
    """
    return merge_type_registry


def _plan_annotate_merge(annotated_a, annotated_b, ancestors_a, ancestors_b):
    def status_a(revision, text):
        if revision in ancestors_b:
            return 'killed-b', text
        else:
            return 'new-a', text

    def status_b(revision, text):
        if revision in ancestors_a:
            return 'killed-a', text
        else:
            return 'new-b', text

    plain_a = [t for (a, t) in annotated_a]
    plain_b = [t for (a, t) in annotated_b]
    matcher = patiencediff.PatienceSequenceMatcher(None, plain_a, plain_b)
    blocks = matcher.get_matching_blocks()
    a_cur = 0
    b_cur = 0
    for ai, bi, l in blocks:
        # process all mismatched sections
        # (last mismatched section is handled because blocks always
        # includes a 0-length last block)
        for revision, text in annotated_a[a_cur:ai]:
            yield status_a(revision, text)
        for revision, text in annotated_b[b_cur:bi]:
            yield status_b(revision, text)
        # and now the matched section
        a_cur = ai + l
        b_cur = bi + l
        for text_a in plain_a[ai:a_cur]:
            yield "unchanged", text_a


class _PlanMergeBase(object):

    def __init__(self, a_rev, b_rev, vf, key_prefix):
        """Contructor.

        :param a_rev: Revision-id of one revision to merge
        :param b_rev: Revision-id of the other revision to merge
        :param vf: A VersionedFiles containing both revisions
        :param key_prefix: A prefix for accessing keys in vf, typically
            (file_id,).
        """
        self.a_rev = a_rev
        self.b_rev = b_rev
        self.vf = vf
        self._last_lines = None
        self._last_lines_revision_id = None
        self._cached_matching_blocks = {}
        self._key_prefix = key_prefix
        self._precache_tip_lines()

    def _precache_tip_lines(self):
        lines = self.get_lines([self.a_rev, self.b_rev])
        self.lines_a = lines[self.a_rev]
        self.lines_b = lines[self.b_rev]

    def get_lines(self, revisions):
        """Get lines for revisions from the backing VersionedFiles.

        :raises RevisionNotPresent: on absent texts.
        """
        keys = [(self._key_prefix + (rev,)) for rev in revisions]
        result = {}
        for record in self.vf.get_record_stream(keys, 'unordered', True):
            if record.storage_kind == 'absent':
                raise errors.RevisionNotPresent(record.key, self.vf)
            result[record.key[-1]] = osutils.chunks_to_lines(
                record.get_bytes_as('chunked'))
        return result

    def plan_merge(self):
        """Generate a 'plan' for merging the two revisions.

        This involves comparing their texts and determining the cause of
        differences.  If text A has a line and text B does not, then either the
        line was added to text A, or it was deleted from B.  Once the causes
        are combined, they are written out in the format described in
        VersionedFile.plan_merge
        """
        blocks = self._get_matching_blocks(self.a_rev, self.b_rev)
        unique_a, unique_b = self._unique_lines(blocks)
        new_a, killed_b = self._determine_status(self.a_rev, unique_a)
        new_b, killed_a = self._determine_status(self.b_rev, unique_b)
        return self._iter_plan(blocks, new_a, killed_b, new_b, killed_a)

    def _iter_plan(self, blocks, new_a, killed_b, new_b, killed_a):
        last_i = 0
        last_j = 0
        for i, j, n in blocks:
            for a_index in range(last_i, i):
                if a_index in new_a:
                    if a_index in killed_b:
                        yield 'conflicted-a', self.lines_a[a_index]
                    else:
                        yield 'new-a', self.lines_a[a_index]
                else:
                    yield 'killed-b', self.lines_a[a_index]
            for b_index in range(last_j, j):
                if b_index in new_b:
                    if b_index in killed_a:
                        yield 'conflicted-b', self.lines_b[b_index]
                    else:
                        yield 'new-b', self.lines_b[b_index]
                else:
                    yield 'killed-a', self.lines_b[b_index]
            # handle common lines
            for a_index in range(i, i + n):
                yield 'unchanged', self.lines_a[a_index]
            last_i = i + n
            last_j = j + n

    def _get_matching_blocks(self, left_revision, right_revision):
        """Return a description of which sections of two revisions match.

        See SequenceMatcher.get_matching_blocks
        """
        cached = self._cached_matching_blocks.get((left_revision,
                                                   right_revision))
        if cached is not None:
            return cached
        if self._last_lines_revision_id == left_revision:
            left_lines = self._last_lines
            right_lines = self.get_lines([right_revision])[right_revision]
        else:
            lines = self.get_lines([left_revision, right_revision])
            left_lines = lines[left_revision]
            right_lines = lines[right_revision]
        self._last_lines = right_lines
        self._last_lines_revision_id = right_revision
        matcher = patiencediff.PatienceSequenceMatcher(None, left_lines,
                                                       right_lines)
        return matcher.get_matching_blocks()

    def _unique_lines(self, matching_blocks):
        """Analyse matching_blocks to determine which lines are unique

        :return: a tuple of (unique_left, unique_right), where the values are
            sets of line numbers of unique lines.
        """
        last_i = 0
        last_j = 0
        unique_left = []
        unique_right = []
        for i, j, n in matching_blocks:
            unique_left.extend(range(last_i, i))
            unique_right.extend(range(last_j, j))
            last_i = i + n
            last_j = j + n
        return unique_left, unique_right

    @staticmethod
    def _subtract_plans(old_plan, new_plan):
        """Remove changes from new_plan that came from old_plan.

        It is assumed that the difference between the old_plan and new_plan
        is their choice of 'b' text.

        All lines from new_plan that differ from old_plan are emitted
        verbatim.  All lines from new_plan that match old_plan but are
        not about the 'b' revision are emitted verbatim.

        Lines that match and are about the 'b' revision are the lines we
        don't want, so we convert 'killed-b' -> 'unchanged', and 'new-b'
        is skipped entirely.
        """
        matcher = patiencediff.PatienceSequenceMatcher(None, old_plan,
                                                       new_plan)
        last_j = 0
        for i, j, n in matcher.get_matching_blocks():
            for jj in range(last_j, j):
                yield new_plan[jj]
            for jj in range(j, j + n):
                plan_line = new_plan[jj]
                if plan_line[0] == 'new-b':
                    pass
                elif plan_line[0] == 'killed-b':
                    yield 'unchanged', plan_line[1]
                else:
                    yield plan_line
            last_j = j + n


class _PlanMerge(_PlanMergeBase):
    """Plan an annotate merge using on-the-fly annotation"""

    def __init__(self, a_rev, b_rev, vf, key_prefix):
        super(_PlanMerge, self).__init__(a_rev, b_rev, vf, key_prefix)
        self.a_key = self._key_prefix + (self.a_rev,)
        self.b_key = self._key_prefix + (self.b_rev,)
        self.graph = _mod_graph.Graph(self.vf)
        heads = self.graph.heads((self.a_key, self.b_key))
        if len(heads) == 1:
            # one side dominates, so we can just return its values, yay for
            # per-file graphs
            # Ideally we would know that before we get this far
            self._head_key = heads.pop()
            if self._head_key == self.a_key:
                other = b_rev
            else:
                other = a_rev
            trace.mutter('found dominating revision for %s\n%s > %s', self.vf,
                         self._head_key[-1], other)
            self._weave = None
        else:
            self._head_key = None
            self._build_weave()

    def _precache_tip_lines(self):
        # Turn this into a no-op, because we will do this later
        pass

    def _find_recursive_lcas(self):
        """Find all the ancestors back to a unique lca"""
        cur_ancestors = (self.a_key, self.b_key)
        # graph.find_lca(uncommon, keys) now returns plain NULL_REVISION,
        # rather than a key tuple. We will just map that directly to no common
        # ancestors.
        parent_map = {}
        while True:
            next_lcas = self.graph.find_lca(*cur_ancestors)
            # Map a plain NULL_REVISION to a simple no-ancestors
            if next_lcas == {_mod_revision.NULL_REVISION}:
                next_lcas = ()
            # Order the lca's based on when they were merged into the tip
            # While the actual merge portion of weave merge uses a set() of
            # active revisions, the order of insertion *does* effect the
            # implicit ordering of the texts.
            for rev_key in cur_ancestors:
                ordered_parents = tuple(self.graph.find_merge_order(rev_key,
                                                                    next_lcas))
                parent_map[rev_key] = ordered_parents
            if len(next_lcas) == 0:
                break
            elif len(next_lcas) == 1:
                parent_map[list(next_lcas)[0]] = ()
                break
            elif len(next_lcas) > 2:
                # More than 2 lca's, fall back to grabbing all nodes between
                # this and the unique lca.
                trace.mutter('More than 2 LCAs, falling back to all nodes for:'
                             ' %s, %s\n=> %s',
                             self.a_key, self.b_key, cur_ancestors)
                cur_lcas = next_lcas
                while len(cur_lcas) > 1:
                    cur_lcas = self.graph.find_lca(*cur_lcas)
                if len(cur_lcas) == 0:
                    # No common base to find, use the full ancestry
                    unique_lca = None
                else:
                    unique_lca = list(cur_lcas)[0]
                    if unique_lca == _mod_revision.NULL_REVISION:
                        # find_lca will return a plain 'NULL_REVISION' rather
                        # than a key tuple when there is no common ancestor, we
                        # prefer to just use None, because it doesn't confuse
                        # _get_interesting_texts()
                        unique_lca = None
                parent_map.update(self._find_unique_parents(next_lcas,
                                                            unique_lca))
                break
            cur_ancestors = next_lcas
        return parent_map

    def _find_unique_parents(self, tip_keys, base_key):
        """Find ancestors of tip that aren't ancestors of base.

        :param tip_keys: Nodes that are interesting
        :param base_key: Cull all ancestors of this node
        :return: The parent map for all revisions between tip_keys and
            base_key. base_key will be included. References to nodes outside of
            the ancestor set will also be removed.
        """
        # TODO: this would be simpler if find_unique_ancestors took a list
        #       instead of a single tip, internally it supports it, but it
        #       isn't a "backwards compatible" api change.
        if base_key is None:
            parent_map = dict(self.graph.iter_ancestry(tip_keys))
            # We remove NULL_REVISION because it isn't a proper tuple key, and
            # thus confuses things like _get_interesting_texts, and our logic
            # to add the texts into the memory weave.
            if _mod_revision.NULL_REVISION in parent_map:
                parent_map.pop(_mod_revision.NULL_REVISION)
        else:
            interesting = set()
            for tip in tip_keys:
                interesting.update(
                    self.graph.find_unique_ancestors(tip, [base_key]))
            parent_map = self.graph.get_parent_map(interesting)
            parent_map[base_key] = ()
        culled_parent_map, child_map, tails = self._remove_external_references(
            parent_map)
        # Remove all the tails but base_key
        if base_key is not None:
            tails.remove(base_key)
            self._prune_tails(culled_parent_map, child_map, tails)
        # Now remove all the uninteresting 'linear' regions
        simple_map = _mod_graph.collapse_linear_regions(culled_parent_map)
        return simple_map

    @staticmethod
    def _remove_external_references(parent_map):
        """Remove references that go outside of the parent map.

        :param parent_map: Something returned from Graph.get_parent_map(keys)
        :return: (filtered_parent_map, child_map, tails)
            filtered_parent_map is parent_map without external references
            child_map is the {parent_key: [child_keys]} mapping
            tails is a list of nodes that do not have any parents in the map
        """
        # TODO: The basic effect of this function seems more generic than
        #       _PlanMerge. But the specific details of building a child_map,
        #       and computing tails seems very specific to _PlanMerge.
        #       Still, should this be in Graph land?
        filtered_parent_map = {}
        child_map = {}
        tails = []
        for key, parent_keys in viewitems(parent_map):
            culled_parent_keys = [p for p in parent_keys if p in parent_map]
            if not culled_parent_keys:
                tails.append(key)
            for parent_key in culled_parent_keys:
                child_map.setdefault(parent_key, []).append(key)
            # TODO: Do we want to do this, it adds overhead for every node,
            #       just to say that the node has no children
            child_map.setdefault(key, [])
            filtered_parent_map[key] = culled_parent_keys
        return filtered_parent_map, child_map, tails

    @staticmethod
    def _prune_tails(parent_map, child_map, tails_to_remove):
        """Remove tails from the parent map.

        This will remove the supplied revisions until no more children have 0
        parents.

        :param parent_map: A dict of {child: [parents]}, this dictionary will
            be modified in place.
        :param tails_to_remove: A list of tips that should be removed,
            this list will be consumed
        :param child_map: The reverse dict of parent_map ({parent: [children]})
            this dict will be modified
        :return: None, parent_map will be modified in place.
        """
        while tails_to_remove:
            next = tails_to_remove.pop()
            parent_map.pop(next)
            children = child_map.pop(next)
            for child in children:
                child_parents = parent_map[child]
                child_parents.remove(next)
                if len(child_parents) == 0:
                    tails_to_remove.append(child)

    def _get_interesting_texts(self, parent_map):
        """Return a dict of texts we are interested in.

        Note that the input is in key tuples, but the output is in plain
        revision ids.

        :param parent_map: The output from _find_recursive_lcas
        :return: A dict of {'revision_id':lines} as returned by
            _PlanMergeBase.get_lines()
        """
        all_revision_keys = set(parent_map)
        all_revision_keys.add(self.a_key)
        all_revision_keys.add(self.b_key)

        # Everything else is in 'keys' but get_lines is in 'revision_ids'
        all_texts = self.get_lines([k[-1] for k in all_revision_keys])
        return all_texts

    def _build_weave(self):
        from .bzr import weave
        self._weave = weave.Weave(weave_name='in_memory_weave',
                                  allow_reserved=True)
        parent_map = self._find_recursive_lcas()

        all_texts = self._get_interesting_texts(parent_map)

        # Note: Unfortunately, the order given by topo_sort will effect the
        # ordering resolution in the output. Specifically, if you add A then B,
        # then in the output text A lines will show up before B lines. And, of
        # course, topo_sort doesn't guarantee any real ordering.
        # So we use merge_sort, and add a fake node on the tip.
        # This ensures that left-hand parents will always be inserted into the
        # weave before right-hand parents.
        tip_key = self._key_prefix + (_mod_revision.CURRENT_REVISION,)
        parent_map[tip_key] = (self.a_key, self.b_key)

        for seq_num, key, depth, eom in reversed(tsort.merge_sort(parent_map,
                                                                  tip_key)):
            if key == tip_key:
                continue
        # for key in tsort.topo_sort(parent_map):
            parent_keys = parent_map[key]
            revision_id = key[-1]
            parent_ids = [k[-1] for k in parent_keys]
            self._weave.add_lines(revision_id, parent_ids,
                                  all_texts[revision_id])

    def plan_merge(self):
        """Generate a 'plan' for merging the two revisions.

        This involves comparing their texts and determining the cause of
        differences.  If text A has a line and text B does not, then either the
        line was added to text A, or it was deleted from B.  Once the causes
        are combined, they are written out in the format described in
        VersionedFile.plan_merge
        """
        if self._head_key is not None:  # There was a single head
            if self._head_key == self.a_key:
                plan = 'new-a'
            else:
                if self._head_key != self.b_key:
                    raise AssertionError('There was an invalid head: %s != %s'
                                         % (self.b_key, self._head_key))
                plan = 'new-b'
            head_rev = self._head_key[-1]
            lines = self.get_lines([head_rev])[head_rev]
            return ((plan, line) for line in lines)
        return self._weave.plan_merge(self.a_rev, self.b_rev)


class _PlanLCAMerge(_PlanMergeBase):
    """
    This merge algorithm differs from _PlanMerge in that:

    1. comparisons are done against LCAs only
    2. cases where a contested line is new versus one LCA but old versus
       another are marked as conflicts, by emitting the line as conflicted-a
       or conflicted-b.

    This is faster, and hopefully produces more useful output.
    """

    def __init__(self, a_rev, b_rev, vf, key_prefix, graph):
        _PlanMergeBase.__init__(self, a_rev, b_rev, vf, key_prefix)
        lcas = graph.find_lca(key_prefix + (a_rev,), key_prefix + (b_rev,))
        self.lcas = set()
        for lca in lcas:
            if lca == _mod_revision.NULL_REVISION:
                self.lcas.add(lca)
            else:
                self.lcas.add(lca[-1])
        for lca in self.lcas:
            if _mod_revision.is_null(lca):
                lca_lines = []
            else:
                lca_lines = self.get_lines([lca])[lca]
            matcher = patiencediff.PatienceSequenceMatcher(None, self.lines_a,
                                                           lca_lines)
            blocks = list(matcher.get_matching_blocks())
            self._cached_matching_blocks[(a_rev, lca)] = blocks
            matcher = patiencediff.PatienceSequenceMatcher(None, self.lines_b,
                                                           lca_lines)
            blocks = list(matcher.get_matching_blocks())
            self._cached_matching_blocks[(b_rev, lca)] = blocks

    def _determine_status(self, revision_id, unique_line_numbers):
        """Determines the status unique lines versus all lcas.

        Basically, determines why the line is unique to this revision.

        A line may be determined new, killed, or both.

        If a line is determined new, that means it was not present in at least
        one LCA, and is not present in the other merge revision.

        If a line is determined killed, that means the line was present in
        at least one LCA.

        If a line is killed and new, this indicates that the two merge
        revisions contain differing conflict resolutions.

        :param revision_id: The id of the revision in which the lines are
            unique
        :param unique_line_numbers: The line numbers of unique lines.
        :return: a tuple of (new_this, killed_other)
        """
        new = set()
        killed = set()
        unique_line_numbers = set(unique_line_numbers)
        for lca in self.lcas:
            blocks = self._get_matching_blocks(revision_id, lca)
            unique_vs_lca, _ignored = self._unique_lines(blocks)
            new.update(unique_line_numbers.intersection(unique_vs_lca))
            killed.update(unique_line_numbers.difference(unique_vs_lca))
        return new, killed<|MERGE_RESOLUTION|>--- conflicted
+++ resolved
@@ -639,13 +639,8 @@
             for relpath, file_id in self.this_tree.iter_references():
                 sub_tree = self.this_tree.get_nested_tree(relpath)
                 other_revision = self.other_tree.get_reference_revision(
-<<<<<<< HEAD
-                    relpath, file_id)
+                    relpath)
                 if other_revision == sub_tree.last_revision():
-=======
-                    relpath)
-                if  other_revision == sub_tree.last_revision():
->>>>>>> ad638869
                     continue
                 sub_merge = Merger(sub_tree.branch, this_tree=sub_tree)
                 sub_merge.merge_type = self.merge_type
@@ -1027,14 +1022,8 @@
                     def get_target(ie, tree, path):
                         if ie.kind != 'symlink':
                             return None
-<<<<<<< HEAD
-                        return tree.get_symlink_target(path, file_id)
-                    base_target = get_target(
-                        base_ie, self.base_tree, base_path)
-=======
                         return tree.get_symlink_target(path)
                     base_target = get_target(base_ie, self.base_tree, base_path)
->>>>>>> ad638869
                     lca_targets = [get_target(ie, tree, lca_path) for ie, tree, lca_path
                                    in zip(lca_entries, self._lca_trees, lca_paths)]
                     this_target = get_target(
