# Copyright (C) 2006-2010 Canonical Ltd
# Copyright (C) 2018 Breezy Developers
#
# This program is free software; you can redistribute it and/or modify
# it under the terms of the GNU General Public License as published by
# the Free Software Foundation; either version 2 of the License, or
# (at your option) any later version.
#
# This program is distributed in the hope that it will be useful,
# but WITHOUT ANY WARRANTY; without even the implied warranty of
# MERCHANTABILITY or FITNESS FOR A PARTICULAR PURPOSE.  See the
# GNU General Public License for more details.
#
# You should have received a copy of the GNU General Public License
# along with this program; if not, write to the Free Software
# Foundation, Inc., 51 Franklin Street, Fifth Floor, Boston, MA 02110-1301 USA

"""UI location string handling."""

from __future__ import absolute_import

import re

from . import (
    urlutils,
    )
from .hooks import Hooks
from .sixish import (
    PY3,
    string_types,
    )


<<<<<<< HEAD
def rcp_location_to_url(location, scheme='ssh'):
    """Convert a rcp-style location to a URL.

    :param location: Location to convert, e.g. "foo:bar"
    :param schenme: URL scheme to return, defaults to "ssh"
    :return: A URL, e.g. "ssh://foo/bar"
    :raises ValueError: if this is not a RCP-style URL
    """
    m = re.match('^(?P<user>[^@:/]+@)?(?P<host>[^/:]+):(?P<path>.*)$', location)
    if not m:
        raise ValueError("Not a RCP URL")
    if m.group('path').startswith('//'):
        raise ValueError("Not a RCP URL: already looks like a URL")
    quoted_user = urlutils.quote(m.group('user')[:-1]) if m.group('user') else None
    url = urlutils.URL(
        scheme=scheme, quoted_user=quoted_user,
        port=None, quoted_password=None,
        quoted_host=urlutils.quote(m.group('host')),
        quoted_path=urlutils.quote(m.group('path')))
    return str(url)


def location_to_url(location):
=======
class LocationHooks(Hooks):
    """Dictionary mapping hook name to a list of callables for location hooks.
    """

    def __init__(self):
        Hooks.__init__(self, "breezy.location", "hooks")
        self.add_hook(
            'rewrite_url',
            "Possibly rewrite a URL. Called with a URL to rewrite and the "
            "purpose of the URL.", (3, 0))


hooks = LocationHooks()


def location_to_url(location, purpose=None):
>>>>>>> 939c12ad
    """Determine a fully qualified URL from a location string.

    This will try to interpret location as both a URL and a directory path. It
    will also lookup the location in directories.

    :param location: Unicode or byte string object with a location
    :param purpose: Intended method of access (None, 'read' or 'write')
    :raise InvalidURL: If the location is already a URL, but not valid.
    :return: Byte string with resulting URL
    """
    if not isinstance(location, string_types):
        raise AssertionError("location not a byte or unicode string")
    from .directory_service import directories
    location = directories.dereference(location, purpose)

    # Catch any URLs which are passing Unicode rather than ASCII
    try:
        location = location.encode('ascii')
    except UnicodeError:
        if urlutils.is_url(location):
            raise urlutils.InvalidURL(
                path=location, extra='URLs must be properly escaped')
        location = urlutils.local_path_to_url(location)
    else:
        if PY3:
            location = location.decode('ascii')

    if location.startswith("file:") and not location.startswith("file://"):
        return urlutils.join(urlutils.local_path_to_url("."), location[5:])

    try:
        url = rcp_location_to_url(location, scheme="ssh")
    except ValueError:
        pass
    else:
        return url

    if urlutils.is_url(location):
        return location

<<<<<<< HEAD
    return urlutils.local_path_to_url(location)
=======
    for hook in hooks['rewrite_url']:
        location = hook(location, purpose=purpose)

    return location
>>>>>>> 939c12ad
<|MERGE_RESOLUTION|>--- conflicted
+++ resolved
@@ -31,7 +31,21 @@
     )
 
 
-<<<<<<< HEAD
+class LocationHooks(Hooks):
+    """Dictionary mapping hook name to a list of callables for location hooks.
+    """
+
+    def __init__(self):
+        Hooks.__init__(self, "breezy.location", "hooks")
+        self.add_hook(
+            'rewrite_url',
+            "Possibly rewrite a URL. Called with a URL to rewrite and the "
+            "purpose of the URL.", (3, 0))
+
+
+hooks = LocationHooks()
+
+
 def rcp_location_to_url(location, scheme='ssh'):
     """Convert a rcp-style location to a URL.
 
@@ -54,25 +68,7 @@
     return str(url)
 
 
-def location_to_url(location):
-=======
-class LocationHooks(Hooks):
-    """Dictionary mapping hook name to a list of callables for location hooks.
-    """
-
-    def __init__(self):
-        Hooks.__init__(self, "breezy.location", "hooks")
-        self.add_hook(
-            'rewrite_url',
-            "Possibly rewrite a URL. Called with a URL to rewrite and the "
-            "purpose of the URL.", (3, 0))
-
-
-hooks = LocationHooks()
-
-
 def location_to_url(location, purpose=None):
->>>>>>> 939c12ad
     """Determine a fully qualified URL from a location string.
 
     This will try to interpret location as both a URL and a directory path. It
@@ -110,14 +106,10 @@
     else:
         return url
 
-    if urlutils.is_url(location):
-        return location
+    if not urlutils.is_url(location):
+        return urlutils.local_path_to_url(location)
 
-<<<<<<< HEAD
-    return urlutils.local_path_to_url(location)
-=======
     for hook in hooks['rewrite_url']:
         location = hook(location, purpose=purpose)
 
-    return location
->>>>>>> 939c12ad
+    return location