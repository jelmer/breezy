--- conflicted
+++ resolved
@@ -20,11 +20,7 @@
     osutils,
     trace,
     )
-<<<<<<< HEAD
-from .tree import TreeChange
-=======
 from .bzr.inventorytree import InventoryTreeChange
->>>>>>> 0931349c
 
 
 class TreeDelta(object):
