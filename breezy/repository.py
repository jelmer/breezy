--- conflicted
+++ resolved
@@ -1198,58 +1198,6 @@
                     raise errors.NonAsciiRevisionId(method, self)
 
 
-<<<<<<< HEAD
-class MetaDirRepository(Repository):
-    """Repositories in the new meta-dir layout.
-
-    :ivar _transport: Transport for access to repository control files,
-        typically pointing to .bzr/repository.
-    """
-
-    def __init__(self, _format, a_controldir, control_files):
-        super(MetaDirRepository, self).__init__(_format, a_controldir, control_files)
-        self._transport = control_files._transport
-
-    def is_shared(self):
-        """Return True if this repository is flagged as a shared repository."""
-        return self._transport.has('shared-storage')
-
-    @needs_write_lock
-    def set_make_working_trees(self, new_value):
-        """Set the policy flag for making working trees when creating branches.
-
-        This only applies to branches that use this repository.
-
-        The default is 'True'.
-        :param new_value: True to restore the default, False to disable making
-                          working trees.
-        """
-        if new_value:
-            try:
-                self._transport.delete('no-working-trees')
-            except errors.NoSuchFile:
-                pass
-        else:
-            self._transport.put_bytes('no-working-trees', '',
-                mode=self.controldir._get_file_mode())
-
-    def make_working_trees(self):
-        """Returns the policy for making working trees on new branches."""
-        return not self._transport.has('no-working-trees')
-
-    @needs_write_lock
-    def update_feature_flags(self, updated_flags):
-        """Update the feature flags for this branch.
-
-        :param updated_flags: Dictionary mapping feature names to necessities
-            A necessity can be None to indicate the feature should be removed
-        """
-        self._format._update_feature_flags(updated_flags)
-        self.control_transport.put_bytes('format', self._format.as_string())
-
-
-=======
->>>>>>> c789fa54
 class RepositoryFormatRegistry(controldir.ControlComponentFormatRegistry):
     """Repository format registry."""
 
@@ -1437,80 +1385,6 @@
             hook(params)
 
 
-<<<<<<< HEAD
-class RepositoryFormatMetaDir(bzrdir.BzrFormat, RepositoryFormat):
-    """Common base class for the new repositories using the metadir layout."""
-
-    rich_root_data = False
-    supports_tree_reference = False
-    supports_external_lookups = False
-    supports_leaving_lock = True
-    supports_nesting_repositories = True
-
-    @property
-    def _matchingbzrdir(self):
-        matching = bzrdir.BzrDirMetaFormat1()
-        matching.repository_format = self
-        return matching
-
-    def __init__(self):
-        RepositoryFormat.__init__(self)
-        bzrdir.BzrFormat.__init__(self)
-
-    def _create_control_files(self, a_controldir):
-        """Create the required files and the initial control_files object."""
-        # FIXME: RBC 20060125 don't peek under the covers
-        # NB: no need to escape relative paths that are url safe.
-        repository_transport = a_controldir.get_repository_transport(self)
-        control_files = lockable_files.LockableFiles(repository_transport,
-                                'lock', lockdir.LockDir)
-        control_files.create_lock()
-        return control_files
-
-    def _upload_blank_content(self, a_controldir, dirs, files, utf8_files, shared):
-        """Upload the initial blank content."""
-        control_files = self._create_control_files(a_controldir)
-        control_files.lock_write()
-        transport = control_files._transport
-        if shared == True:
-            utf8_files += [('shared-storage', '')]
-        try:
-            transport.mkdir_multi(dirs, mode=a_controldir._get_dir_mode())
-            for (filename, content_stream) in files:
-                transport.put_file(filename, content_stream,
-                    mode=a_controldir._get_file_mode())
-            for (filename, content_bytes) in utf8_files:
-                transport.put_bytes_non_atomic(filename, content_bytes,
-                    mode=a_controldir._get_file_mode())
-        finally:
-            control_files.unlock()
-
-    @classmethod
-    def find_format(klass, a_controldir):
-        """Return the format for the repository object in a_controldir.
-
-        This is used by brz native formats that have a "format" file in
-        the repository.  Other methods may be used by different types of
-        control directory.
-        """
-        try:
-            transport = a_controldir.get_repository_transport(None)
-            format_string = transport.get_bytes("format")
-        except errors.NoSuchFile:
-            raise errors.NoRepositoryPresent(a_controldir)
-        return klass._find_format(format_registry, 'repository', format_string)
-
-    def check_support_status(self, allow_unsupported, recommend_upgrade=True,
-            basedir=None):
-        RepositoryFormat.check_support_status(self,
-            allow_unsupported=allow_unsupported, recommend_upgrade=recommend_upgrade,
-            basedir=basedir)
-        bzrdir.BzrFormat.check_support_status(self, allow_unsupported=allow_unsupported,
-            recommend_upgrade=recommend_upgrade, basedir=basedir)
-
-
-=======
->>>>>>> c789fa54
 # formats which have no format string are not discoverable or independently
 # creatable on disk, so are not registered in format_registry.  They're
 # all in breezy.repofmt.knitreponow.  When an instance of one of these is
