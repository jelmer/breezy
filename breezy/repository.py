# Copyright (C) 2005-2011 Canonical Ltd
#
# This program is free software; you can redistribute it and/or modify
# it under the terms of the GNU General Public License as published by
# the Free Software Foundation; either version 2 of the License, or
# (at your option) any later version.
#
# This program is distributed in the hope that it will be useful,
# but WITHOUT ANY WARRANTY; without even the implied warranty of
# MERCHANTABILITY or FITNESS FOR A PARTICULAR PURPOSE.  See the
# GNU General Public License for more details.
#
# You should have received a copy of the GNU General Public License
# along with this program; if not, write to the Free Software
# Foundation, Inc., 51 Franklin Street, Fifth Floor, Boston, MA 02110-1301 USA

from __future__ import absolute_import

from .lazy_import import lazy_import
lazy_import(globals(), """
import itertools
import time

from breezy import (
    config,
    controldir,
    debug,
    generate_ids,
    graph,
    osutils,
    revision as _mod_revision,
    testament as _mod_testament,
    gpg,
    )
from breezy.bundle import serializer
from breezy.i18n import gettext
""")

from . import (
    bzrdir,
    errors,
    registry,
    ui,
    )
from .decorators import needs_read_lock, needs_write_lock, only_raises
from .inter import InterObject
from .lock import _RelockDebugMixin, LogicalLockResult
from .sixish import (
    viewitems,
    viewvalues,
    )
from .trace import (
    log_exception_quietly, note, mutter, mutter_callsite, warning)


# Old formats display a warning, but only once
_deprecation_warning_done = False


class IsInWriteGroupError(errors.InternalBzrError):

    _fmt = "May not refresh_data of repo %(repo)s while in a write group."

    def __init__(self, repo):
        errors.InternalBzrError.__init__(self, repo=repo)


class CommitBuilder(object):
    """Provides an interface to build up a commit.

    This allows describing a tree to be committed without needing to
    know the internals of the format of the repository.
    """

    # all clients should supply tree roots.
    record_root_entry = True
    # whether this commit builder supports the record_entry_contents interface
    supports_record_entry_contents = False
    # whether this commit builder will automatically update the branch that is
    # being committed to
    updates_branch = False

    def __init__(self, repository, parents, config_stack, timestamp=None,
                 timezone=None, committer=None, revprops=None,
                 revision_id=None, lossy=False):
        """Initiate a CommitBuilder.

        :param repository: Repository to commit to.
        :param parents: Revision ids of the parents of the new revision.
        :param timestamp: Optional timestamp recorded for commit.
        :param timezone: Optional timezone for timestamp.
        :param committer: Optional committer to set for commit.
        :param revprops: Optional dictionary of revision properties.
        :param revision_id: Optional revision id.
        :param lossy: Whether to discard data that can not be natively
            represented, when pushing to a foreign VCS 
        """
        self._config_stack = config_stack
        self._lossy = lossy

        if committer is None:
            self._committer = self._config_stack.get('email')
        elif not isinstance(committer, unicode):
            self._committer = committer.decode() # throw if non-ascii
        else:
            self._committer = committer

        self._new_revision_id = revision_id
        self.parents = parents
        self.repository = repository

        self._revprops = {}
        if revprops is not None:
            self._validate_revprops(revprops)
            self._revprops.update(revprops)

        if timestamp is None:
            timestamp = time.time()
        # Restrict resolution to 1ms
        self._timestamp = round(timestamp, 3)

        if timezone is None:
            self._timezone = osutils.local_time_offset()
        else:
            self._timezone = int(timezone)

        self._generate_revision_if_needed()

    def any_changes(self):
        """Return True if any entries were changed.

        This includes merge-only changes. It is the core for the --unchanged
        detection in commit.

        :return: True if any changes have occured.
        """
        raise NotImplementedError(self.any_changes)

    def _validate_unicode_text(self, text, context):
        """Verify things like commit messages don't have bogus characters."""
        if '\r' in text:
            raise ValueError('Invalid value for %s: %r' % (context, text))

    def _validate_revprops(self, revprops):
        for key, value in viewitems(revprops):
            # We know that the XML serializers do not round trip '\r'
            # correctly, so refuse to accept them
            if not isinstance(value, basestring):
                raise ValueError('revision property (%s) is not a valid'
                                 ' (unicode) string: %r' % (key, value))
            self._validate_unicode_text(value,
                                        'revision property (%s)' % (key,))

    def commit(self, message):
        """Make the actual commit.

        :return: The revision id of the recorded revision.
        """
        raise NotImplementedError(self.commit)

    def abort(self):
        """Abort the commit that is being built.
        """
        raise NotImplementedError(self.abort)

    def revision_tree(self):
        """Return the tree that was just committed.

        After calling commit() this can be called to get a
        RevisionTree representing the newly committed tree. This is
        preferred to calling Repository.revision_tree() because that may
        require deserializing the inventory, while we already have a copy in
        memory.
        """
        raise NotImplementedError(self.revision_tree)

    def finish_inventory(self):
        """Tell the builder that the inventory is finished.

        :return: The inventory id in the repository, which can be used with
            repository.get_inventory.
        """
        raise NotImplementedError(self.finish_inventory)

    def _gen_revision_id(self):
        """Return new revision-id."""
        return generate_ids.gen_revision_id(self._committer, self._timestamp)

    def _generate_revision_if_needed(self):
        """Create a revision id if None was supplied.

        If the repository can not support user-specified revision ids
        they should override this function and raise CannotSetRevisionId
        if _new_revision_id is not None.

        :raises: CannotSetRevisionId
        """
        if self._new_revision_id is None:
            self._new_revision_id = self._gen_revision_id()
            self.random_revid = True
        else:
            self.random_revid = False

    def will_record_deletes(self):
        """Tell the commit builder that deletes are being notified.

        This enables the accumulation of an inventory delta; for the resulting
        commit to be valid, deletes against the basis MUST be recorded via
        builder.record_delete().
        """
        raise NotImplementedError(self.will_record_deletes)

    def record_iter_changes(self, tree, basis_revision_id, iter_changes):
        """Record a new tree via iter_changes.

        :param tree: The tree to obtain text contents from for changed objects.
        :param basis_revision_id: The revision id of the tree the iter_changes
            has been generated against. Currently assumed to be the same
            as self.parents[0] - if it is not, errors may occur.
        :param iter_changes: An iter_changes iterator with the changes to apply
            to basis_revision_id. The iterator must not include any items with
            a current kind of None - missing items must be either filtered out
            or errored-on beefore record_iter_changes sees the item.
        :return: A generator of (file_id, relpath, fs_hash) tuples for use with
            tree._observed_sha1.
        """
        raise NotImplementedError(self.record_iter_changes)


class RepositoryWriteLockResult(LogicalLockResult):
    """The result of write locking a repository.

    :ivar repository_token: The token obtained from the underlying lock, or
        None.
    :ivar unlock: A callable which will unlock the lock.
    """

    def __init__(self, unlock, repository_token):
        LogicalLockResult.__init__(self, unlock)
        self.repository_token = repository_token

    def __repr__(self):
        return "RepositoryWriteLockResult(%s, %s)" % (self.repository_token,
            self.unlock)


######################################################################
# Repositories


class Repository(controldir.ControlComponent, _RelockDebugMixin):
    """Repository holding history for one or more branches.

    The repository holds and retrieves historical information including
    revisions and file history.  It's normally accessed only by the Branch,
    which views a particular line of development through that history.

    See VersionedFileRepository in breezy.vf_repository for the
    base class for most Bazaar repositories.
    """

    def abort_write_group(self, suppress_errors=False):
        """Commit the contents accrued within the current write group.

        :param suppress_errors: if true, abort_write_group will catch and log
            unexpected errors that happen during the abort, rather than
            allowing them to propagate.  Defaults to False.

        :seealso: start_write_group.
        """
        if self._write_group is not self.get_transaction():
            # has an unlock or relock occured ?
            if suppress_errors:
                mutter(
                '(suppressed) mismatched lock context and write group. %r, %r',
                self._write_group, self.get_transaction())
                return
            raise errors.BzrError(
                'mismatched lock context and write group. %r, %r' %
                (self._write_group, self.get_transaction()))
        try:
            self._abort_write_group()
        except Exception as exc:
            self._write_group = None
            if not suppress_errors:
                raise
            mutter('abort_write_group failed')
            log_exception_quietly()
            note(gettext('bzr: ERROR (ignored): %s'), exc)
        self._write_group = None

    def _abort_write_group(self):
        """Template method for per-repository write group cleanup.

        This is called during abort before the write group is considered to be
        finished and should cleanup any internal state accrued during the write
        group. There is no requirement that data handed to the repository be
        *not* made available - this is not a rollback - but neither should any
        attempt be made to ensure that data added is fully commited. Abort is
        invoked when an error has occured so futher disk or network operations
        may not be possible or may error and if possible should not be
        attempted.
        """

    def add_fallback_repository(self, repository):
        """Add a repository to use for looking up data not held locally.

        :param repository: A repository.
        """
        raise NotImplementedError(self.add_fallback_repository)

    def _check_fallback_repository(self, repository):
        """Check that this repository can fallback to repository safely.

        Raise an error if not.

        :param repository: A repository to fallback to.
        """
        return InterRepository._assert_same_model(self, repository)

    def all_revision_ids(self):
        """Returns a list of all the revision ids in the repository.

        This is conceptually deprecated because code should generally work on
        the graph reachable from a particular revision, and ignore any other
        revisions that might be present.  There is no direct replacement
        method.
        """
        if 'evil' in debug.debug_flags:
            mutter_callsite(2, "all_revision_ids is linear with history.")
        return self._all_revision_ids()

    def _all_revision_ids(self):
        """Returns a list of all the revision ids in the repository.

        These are in as much topological order as the underlying store can
        present.
        """
        raise NotImplementedError(self._all_revision_ids)

    def break_lock(self):
        """Break a lock if one is present from another instance.

        Uses the ui factory to ask for confirmation if the lock may be from
        an active process.
        """
        self.control_files.break_lock()

    @staticmethod
    def create(controldir):
        """Construct the current default format repository in controldir."""
        return RepositoryFormat.get_default_format().initialize(controldir)

    def __init__(self, _format, controldir, control_files):
        """instantiate a Repository.

        :param _format: The format of the repository on disk.
        :param controldir: The ControlDir of the repository.
        :param control_files: Control files to use for locking, etc.
        """
        # In the future we will have a single api for all stores for
        # getting file texts, inventories and revisions, then
        # this construct will accept instances of those things.
        super(Repository, self).__init__()
        self._format = _format
        # the following are part of the public API for Repository:
        self.bzrdir = controldir
        self.control_files = control_files
        # for tests
        self._write_group = None
        # Additional places to query for data.
        self._fallback_repositories = []

    @property
    def user_transport(self):
        return self.bzrdir.user_transport

    @property
    def control_transport(self):
        return self._transport

    def __repr__(self):
        if self._fallback_repositories:
            return '%s(%r, fallback_repositories=%r)' % (
                self.__class__.__name__,
                self.base,
                self._fallback_repositories)
        else:
            return '%s(%r)' % (self.__class__.__name__,
                               self.base)

    def _has_same_fallbacks(self, other_repo):
        """Returns true if the repositories have the same fallbacks."""
        my_fb = self._fallback_repositories
        other_fb = other_repo._fallback_repositories
        if len(my_fb) != len(other_fb):
            return False
        for f, g in zip(my_fb, other_fb):
            if not f.has_same_location(g):
                return False
        return True

    def has_same_location(self, other):
        """Returns a boolean indicating if this repository is at the same
        location as another repository.

        This might return False even when two repository objects are accessing
        the same physical repository via different URLs.
        """
        if self.__class__ is not other.__class__:
            return False
        return (self.control_url == other.control_url)

    def is_in_write_group(self):
        """Return True if there is an open write group.

        :seealso: start_write_group.
        """
        return self._write_group is not None

    def is_locked(self):
        return self.control_files.is_locked()

    def is_write_locked(self):
        """Return True if this object is write locked."""
        return self.is_locked() and self.control_files._lock_mode == 'w'

    def lock_write(self, token=None):
        """Lock this repository for writing.

        This causes caching within the repository obejct to start accumlating
        data during reads, and allows a 'write_group' to be obtained. Write
        groups must be used for actual data insertion.

        A token should be passed in if you know that you have locked the object
        some other way, and need to synchronise this object's state with that
        fact.

        XXX: this docstring is duplicated in many places, e.g. lockable_files.py

        :param token: if this is already locked, then lock_write will fail
            unless the token matches the existing lock.
        :returns: a token if this instance supports tokens, otherwise None.
        :raises TokenLockingNotSupported: when a token is given but this
            instance doesn't support using token locks.
        :raises MismatchedToken: if the specified token doesn't match the token
            of the existing lock.
        :seealso: start_write_group.
        :return: A RepositoryWriteLockResult.
        """
        locked = self.is_locked()
        token = self.control_files.lock_write(token=token)
        if not locked:
            self._warn_if_deprecated()
            self._note_lock('w')
            for repo in self._fallback_repositories:
                # Writes don't affect fallback repos
                repo.lock_read()
            self._refresh_data()
        return RepositoryWriteLockResult(self.unlock, token)

    def lock_read(self):
        """Lock the repository for read operations.

        :return: An object with an unlock method which will release the lock
            obtained.
        """
        locked = self.is_locked()
        self.control_files.lock_read()
        if not locked:
            self._warn_if_deprecated()
            self._note_lock('r')
            for repo in self._fallback_repositories:
                repo.lock_read()
            self._refresh_data()
        return LogicalLockResult(self.unlock)

    def get_physical_lock_status(self):
        return self.control_files.get_physical_lock_status()

    def leave_lock_in_place(self):
        """Tell this repository not to release the physical lock when this
        object is unlocked.

        If lock_write doesn't return a token, then this method is not supported.
        """
        self.control_files.leave_in_place()

    def dont_leave_lock_in_place(self):
        """Tell this repository to release the physical lock when this
        object is unlocked, even if it didn't originally acquire it.

        If lock_write doesn't return a token, then this method is not supported.
        """
        self.control_files.dont_leave_in_place()

    @needs_read_lock
    def gather_stats(self, revid=None, committers=None):
        """Gather statistics from a revision id.

        :param revid: The revision id to gather statistics from, if None, then
            no revision specific statistics are gathered.
        :param committers: Optional parameter controlling whether to grab
            a count of committers from the revision specific statistics.
        :return: A dictionary of statistics. Currently this contains:
            committers: The number of committers if requested.
            firstrev: A tuple with timestamp, timezone for the penultimate left
                most ancestor of revid, if revid is not the NULL_REVISION.
            latestrev: A tuple with timestamp, timezone for revid, if revid is
                not the NULL_REVISION.
            revisions: The total revision count in the repository.
            size: An estimate disk size of the repository in bytes.
        """
        result = {}
        if revid and committers:
            result['committers'] = 0
        if revid and revid != _mod_revision.NULL_REVISION:
            graph = self.get_graph()
            if committers:
                all_committers = set()
            revisions = [r for (r, p) in graph.iter_ancestry([revid])
                        if r != _mod_revision.NULL_REVISION]
            last_revision = None
            if not committers:
                # ignore the revisions in the middle - just grab first and last
                revisions = revisions[0], revisions[-1]
            for revision in self.get_revisions(revisions):
                if not last_revision:
                    last_revision = revision
                if committers:
                    all_committers.add(revision.committer)
            first_revision = revision
            if committers:
                result['committers'] = len(all_committers)
            result['firstrev'] = (first_revision.timestamp,
                first_revision.timezone)
            result['latestrev'] = (last_revision.timestamp,
                last_revision.timezone)
        return result

    def find_branches(self, using=False):
        """Find branches underneath this repository.

        This will include branches inside other branches.

        :param using: If True, list only branches using this repository.
        """
        if using and not self.is_shared():
            return self.bzrdir.list_branches()
        class Evaluator(object):

            def __init__(self):
                self.first_call = True

            def __call__(self, controldir):
                # On the first call, the parameter is always the controldir
                # containing the current repo.
                if not self.first_call:
                    try:
                        repository = controldir.open_repository()
                    except errors.NoRepositoryPresent:
                        pass
                    else:
                        return False, ([], repository)
                self.first_call = False
                value = (controldir.list_branches(), None)
                return True, value

        ret = []
        for branches, repository in controldir.ControlDir.find_bzrdirs(
                self.user_transport, evaluate=Evaluator()):
            if branches is not None:
                ret.extend(branches)
            if not using and repository is not None:
                ret.extend(repository.find_branches())
        return ret

    @needs_read_lock
    def search_missing_revision_ids(self, other,
            find_ghosts=True, revision_ids=None, if_present_ids=None,
            limit=None):
        """Return the revision ids that other has that this does not.

        These are returned in topological order.

        revision_ids: only return revision ids included by revision_id.
        """
        return InterRepository.get(other, self).search_missing_revision_ids(
            find_ghosts=find_ghosts, revision_ids=revision_ids,
            if_present_ids=if_present_ids, limit=limit)

    @staticmethod
    def open(base):
        """Open the repository rooted at base.

        For instance, if the repository is at URL/.bzr/repository,
        Repository.open(URL) -> a Repository instance.
        """
        control = controldir.ControlDir.open(base)
        return control.open_repository()

    def copy_content_into(self, destination, revision_id=None):
        """Make a complete copy of the content in self into destination.

        This is a destructive operation! Do not use it on existing
        repositories.
        """
        return InterRepository.get(self, destination).copy_content(revision_id)

    def commit_write_group(self):
        """Commit the contents accrued within the current write group.

        :seealso: start_write_group.
        
        :return: it may return an opaque hint that can be passed to 'pack'.
        """
        if self._write_group is not self.get_transaction():
            # has an unlock or relock occured ?
            raise errors.BzrError('mismatched lock context %r and '
                'write group %r.' %
                (self.get_transaction(), self._write_group))
        result = self._commit_write_group()
        self._write_group = None
        return result

    def _commit_write_group(self):
        """Template method for per-repository write group cleanup.

        This is called before the write group is considered to be
        finished and should ensure that all data handed to the repository
        for writing during the write group is safely committed (to the
        extent possible considering file system caching etc).
        """

    def suspend_write_group(self):
        """Suspend a write group.

        :raise UnsuspendableWriteGroup: If the write group can not be
            suspended.
        :return: List of tokens
        """
        raise errors.UnsuspendableWriteGroup(self)

    def refresh_data(self):
        """Re-read any data needed to synchronise with disk.

        This method is intended to be called after another repository instance
        (such as one used by a smart server) has inserted data into the
        repository. On all repositories this will work outside of write groups.
        Some repository formats (pack and newer for breezy native formats)
        support refresh_data inside write groups. If called inside a write
        group on a repository that does not support refreshing in a write group
        IsInWriteGroupError will be raised.
        """
        self._refresh_data()

    def resume_write_group(self, tokens):
        if not self.is_write_locked():
            raise errors.NotWriteLocked(self)
        if self._write_group:
            raise errors.BzrError('already in a write group')
        self._resume_write_group(tokens)
        # so we can detect unlock/relock - the write group is now entered.
        self._write_group = self.get_transaction()

    def _resume_write_group(self, tokens):
        raise errors.UnsuspendableWriteGroup(self)

    def fetch(self, source, revision_id=None, find_ghosts=False):
        """Fetch the content required to construct revision_id from source.

        If revision_id is None, then all content is copied.

        fetch() may not be used when the repository is in a write group -
        either finish the current write group before using fetch, or use
        fetch before starting the write group.

        :param find_ghosts: Find and copy revisions in the source that are
            ghosts in the target (and not reachable directly by walking out to
            the first-present revision in target from revision_id).
        :param revision_id: If specified, all the content needed for this
            revision ID will be copied to the target.  Fetch will determine for
            itself which content needs to be copied.
        """
        if self.is_in_write_group():
            raise errors.InternalBzrError(
                "May not fetch while in a write group.")
        # fast path same-url fetch operations
        # TODO: lift out to somewhere common with RemoteRepository
        # <https://bugs.launchpad.net/bzr/+bug/401646>
        if (self.has_same_location(source)
            and self._has_same_fallbacks(source)):
            # check that last_revision is in 'from' and then return a
            # no-operation.
            if (revision_id is not None and
                not _mod_revision.is_null(revision_id)):
                self.get_revision(revision_id)
            return 0, []
        inter = InterRepository.get(source, self)
        return inter.fetch(revision_id=revision_id, find_ghosts=find_ghosts)

    def create_bundle(self, target, base, fileobj, format=None):
        return serializer.write_bundle(self, target, base, fileobj, format)

    def get_commit_builder(self, branch, parents, config_stack, timestamp=None,
                           timezone=None, committer=None, revprops=None,
                           revision_id=None, lossy=False):
        """Obtain a CommitBuilder for this repository.

        :param branch: Branch to commit to.
        :param parents: Revision ids of the parents of the new revision.
        :param config_stack: Configuration stack to use.
        :param timestamp: Optional timestamp recorded for commit.
        :param timezone: Optional timezone for timestamp.
        :param committer: Optional committer to set for commit.
        :param revprops: Optional dictionary of revision properties.
        :param revision_id: Optional revision id.
        :param lossy: Whether to discard data that can not be natively
            represented, when pushing to a foreign VCS
        """
        raise NotImplementedError(self.get_commit_builder)

    @only_raises(errors.LockNotHeld, errors.LockBroken)
    def unlock(self):
        if (self.control_files._lock_count == 1 and
            self.control_files._lock_mode == 'w'):
            if self._write_group is not None:
                self.abort_write_group()
                self.control_files.unlock()
                raise errors.BzrError(
                    'Must end write groups before releasing write locks.')
        self.control_files.unlock()
        if self.control_files._lock_count == 0:
            for repo in self._fallback_repositories:
                repo.unlock()

    @needs_read_lock
    def clone(self, controldir, revision_id=None):
        """Clone this repository into controldir using the current format.

        Currently no check is made that the format of this repository and
        the bzrdir format are compatible. FIXME RBC 20060201.

        :return: The newly created destination repository.
        """
        # TODO: deprecate after 0.16; cloning this with all its settings is
        # probably not very useful -- mbp 20070423
        dest_repo = self._create_sprouting_repo(
            controldir, shared=self.is_shared())
        self.copy_content_into(dest_repo, revision_id)
        return dest_repo

    def start_write_group(self):
        """Start a write group in the repository.

        Write groups are used by repositories which do not have a 1:1 mapping
        between file ids and backend store to manage the insertion of data from
        both fetch and commit operations.

        A write lock is required around the start_write_group/commit_write_group
        for the support of lock-requiring repository formats.

        One can only insert data into a repository inside a write group.

        :return: None.
        """
        if not self.is_write_locked():
            raise errors.NotWriteLocked(self)
        if self._write_group:
            raise errors.BzrError('already in a write group')
        self._start_write_group()
        # so we can detect unlock/relock - the write group is now entered.
        self._write_group = self.get_transaction()

    def _start_write_group(self):
        """Template method for per-repository write group startup.

        This is called before the write group is considered to be
        entered.
        """

    @needs_read_lock
    def sprout(self, to_bzrdir, revision_id=None):
        """Create a descendent repository for new development.

        Unlike clone, this does not copy the settings of the repository.
        """
        dest_repo = self._create_sprouting_repo(to_bzrdir, shared=False)
        dest_repo.fetch(self, revision_id=revision_id)
        return dest_repo

    def _create_sprouting_repo(self, a_bzrdir, shared):
        if not isinstance(a_bzrdir._format, self.bzrdir._format.__class__):
            # use target default format.
            dest_repo = a_bzrdir.create_repository()
        else:
            # Most control formats need the repository to be specifically
            # created, but on some old all-in-one formats it's not needed
            try:
                dest_repo = self._format.initialize(a_bzrdir, shared=shared)
            except errors.UninitializableFormat:
                dest_repo = a_bzrdir.open_repository()
        return dest_repo

    @needs_read_lock
    def has_revision(self, revision_id):
        """True if this repository has a copy of the revision."""
        return revision_id in self.has_revisions((revision_id,))

    @needs_read_lock
    def has_revisions(self, revision_ids):
        """Probe to find out the presence of multiple revisions.

        :param revision_ids: An iterable of revision_ids.
        :return: A set of the revision_ids that were present.
        """
        raise NotImplementedError(self.has_revisions)

    @needs_read_lock
    def get_revision(self, revision_id):
        """Return the Revision object for a named revision."""
        return self.get_revisions([revision_id])[0]

    def get_revision_reconcile(self, revision_id):
        """'reconcile' helper routine that allows access to a revision always.

        This variant of get_revision does not cross check the weave graph
        against the revision one as get_revision does: but it should only
        be used by reconcile, or reconcile-alike commands that are correcting
        or testing the revision graph.
        """
        raise NotImplementedError(self.get_revision_reconcile)

    def get_revisions(self, revision_ids):
        """Get many revisions at once.
        
        Repositories that need to check data on every revision read should 
        subclass this method.
        """
        raise NotImplementedError(self.get_revisions)

    def get_deltas_for_revisions(self, revisions, specific_fileids=None):
        """Produce a generator of revision deltas.

        Note that the input is a sequence of REVISIONS, not revision_ids.
        Trees will be held in memory until the generator exits.
        Each delta is relative to the revision's lefthand predecessor.

        :param specific_fileids: if not None, the result is filtered
          so that only those file-ids, their parents and their
          children are included.
        """
        # Get the revision-ids of interest
        required_trees = set()
        for revision in revisions:
            required_trees.add(revision.revision_id)
            required_trees.update(revision.parent_ids[:1])

        # Get the matching filtered trees. Note that it's more
        # efficient to pass filtered trees to changes_from() rather
        # than doing the filtering afterwards. changes_from() could
        # arguably do the filtering itself but it's path-based, not
        # file-id based, so filtering before or afterwards is
        # currently easier.
        if specific_fileids is None:
            trees = dict((t.get_revision_id(), t) for
                t in self.revision_trees(required_trees))
        else:
            trees = dict((t.get_revision_id(), t) for
                t in self._filtered_revision_trees(required_trees,
                specific_fileids))

        # Calculate the deltas
        for revision in revisions:
            if not revision.parent_ids:
                old_tree = self.revision_tree(_mod_revision.NULL_REVISION)
            else:
                old_tree = trees[revision.parent_ids[0]]
            yield trees[revision.revision_id].changes_from(old_tree)

    @needs_read_lock
    def get_revision_delta(self, revision_id, specific_fileids=None):
        """Return the delta for one revision.

        The delta is relative to the left-hand predecessor of the
        revision.

        :param specific_fileids: if not None, the result is filtered
          so that only those file-ids, their parents and their
          children are included.
        """
        r = self.get_revision(revision_id)
        return list(self.get_deltas_for_revisions([r],
            specific_fileids=specific_fileids))[0]

    @needs_write_lock
    def store_revision_signature(self, gpg_strategy, plaintext, revision_id):
        signature = gpg_strategy.sign(plaintext)
        self.add_signature_text(revision_id, signature)

    def add_signature_text(self, revision_id, signature):
        """Store a signature text for a revision.

        :param revision_id: Revision id of the revision
        :param signature: Signature text.
        """
        raise NotImplementedError(self.add_signature_text)

<<<<<<< HEAD
=======
    def _find_parent_ids_of_revisions(self, revision_ids):
        """Find all parent ids that are mentioned in the revision graph.

        :return: set of revisions that are parents of revision_ids which are
            not part of revision_ids themselves
        """
        parent_ids = set(itertools.chain.from_iterable(viewvalues(
                self.get_parent_map(revision_ids))))
        parent_ids.difference_update(revision_ids)
        parent_ids.discard(_mod_revision.NULL_REVISION)
        return parent_ids

>>>>>>> 68e6e50a
    def iter_files_bytes(self, desired_files):
        """Iterate through file versions.

        Files will not necessarily be returned in the order they occur in
        desired_files.  No specific order is guaranteed.

        Yields pairs of identifier, bytes_iterator.  identifier is an opaque
        value supplied by the caller as part of desired_files.  It should
        uniquely identify the file version in the caller's context.  (Examples:
        an index number or a TreeTransform trans_id.)

        :param desired_files: a list of (file_id, revision_id, identifier)
            triples
        """
        raise NotImplementedError(self.iter_files_bytes)

    def get_rev_id_for_revno(self, revno, known_pair):
        """Return the revision id of a revno, given a later (revno, revid)
        pair in the same history.

        :return: if found (True, revid).  If the available history ran out
            before reaching the revno, then this returns
            (False, (closest_revno, closest_revid)).
        """
        known_revno, known_revid = known_pair
        partial_history = [known_revid]
        distance_from_known = known_revno - revno
        if distance_from_known < 0:
            raise ValueError(
                'requested revno (%d) is later than given known revno (%d)'
                % (revno, known_revno))
        try:
            _iter_for_revno(
                self, partial_history, stop_index=distance_from_known)
        except errors.RevisionNotPresent as err:
            if err.revision_id == known_revid:
                # The start revision (known_revid) wasn't found.
                raise
            # This is a stacked repository with no fallbacks, or a there's a
            # left-hand ghost.  Either way, even though the revision named in
            # the error isn't in this repo, we know it's the next step in this
            # left-hand history.
            partial_history.append(err.revision_id)
        if len(partial_history) <= distance_from_known:
            # Didn't find enough history to get a revid for the revno.
            earliest_revno = known_revno - len(partial_history) + 1
            return (False, (earliest_revno, partial_history[-1]))
        if len(partial_history) - 1 > distance_from_known:
            raise AssertionError('_iter_for_revno returned too much history')
        return (True, partial_history[-1])

    def is_shared(self):
        """Return True if this repository is flagged as a shared repository."""
        raise NotImplementedError(self.is_shared)

    @needs_write_lock
    def reconcile(self, other=None, thorough=False):
        """Reconcile this repository."""
        from .reconcile import RepoReconciler
        reconciler = RepoReconciler(self, thorough=thorough)
        reconciler.reconcile()
        return reconciler

    def _refresh_data(self):
        """Helper called from lock_* to ensure coherency with disk.

        The default implementation does nothing; it is however possible
        for repositories to maintain loaded indices across multiple locks
        by checking inside their implementation of this method to see
        whether their indices are still valid. This depends of course on
        the disk format being validatable in this manner. This method is
        also called by the refresh_data() public interface to cause a refresh
        to occur while in a write lock so that data inserted by a smart server
        push operation is visible on the client's instance of the physical
        repository.
        """

    @needs_read_lock
    def revision_tree(self, revision_id):
        """Return Tree for a revision on this branch.

        `revision_id` may be NULL_REVISION for the empty tree revision.
        """
        raise NotImplementedError(self.revision_tree)

    def revision_trees(self, revision_ids):
        """Return Trees for revisions in this repository.

        :param revision_ids: a sequence of revision-ids;
          a revision-id may not be None or 'null:'
        """
        raise NotImplementedError(self.revision_trees)

    def pack(self, hint=None, clean_obsolete_packs=False):
        """Compress the data within the repository.

        This operation only makes sense for some repository types. For other
        types it should be a no-op that just returns.

        This stub method does not require a lock, but subclasses should use
        @needs_write_lock as this is a long running call it's reasonable to
        implicitly lock for the user.

        :param hint: If not supplied, the whole repository is packed.
            If supplied, the repository may use the hint parameter as a
            hint for the parts of the repository to pack. A hint can be
            obtained from the result of commit_write_group(). Out of
            date hints are simply ignored, because concurrent operations
            can obsolete them rapidly.

        :param clean_obsolete_packs: Clean obsolete packs immediately after
            the pack operation.
        """

    def get_transaction(self):
        return self.control_files.get_transaction()

    def get_parent_map(self, revision_ids):
        """See graph.StackedParentsProvider.get_parent_map"""
        raise NotImplementedError(self.get_parent_map)

    def _get_parent_map_no_fallbacks(self, revision_ids):
        """Same as Repository.get_parent_map except doesn't query fallbacks."""
        # revisions index works in keys; this just works in revisions
        # therefore wrap and unwrap
        query_keys = []
        result = {}
        for revision_id in revision_ids:
            if revision_id == _mod_revision.NULL_REVISION:
                result[revision_id] = ()
            elif revision_id is None:
                raise ValueError('get_parent_map(None) is not valid')
            else:
                query_keys.append((revision_id ,))
        vf = self.revisions.without_fallbacks()
        for (revision_id,), parent_keys in viewitems(
                vf.get_parent_map(query_keys)):
            if parent_keys:
                result[revision_id] = tuple([parent_revid
                    for (parent_revid,) in parent_keys])
            else:
                result[revision_id] = (_mod_revision.NULL_REVISION,)
        return result

    def _make_parents_provider(self):
        if not self._format.supports_external_lookups:
            return self
        return graph.StackedParentsProvider(_LazyListJoin(
            [self._make_parents_provider_unstacked()],
            self._fallback_repositories))

    def _make_parents_provider_unstacked(self):
        return graph.CallableToParentsProviderAdapter(
            self._get_parent_map_no_fallbacks)

    @needs_read_lock
    def get_known_graph_ancestry(self, revision_ids):
        """Return the known graph for a set of revision ids and their ancestors.
        """
        raise NotImplementedError(self.get_known_graph_ancestry)

    def get_file_graph(self):
        """Return the graph walker for files."""
        raise NotImplementedError(self.get_file_graph)

    def get_graph(self, other_repository=None):
        """Return the graph walker for this repository format"""
        parents_provider = self._make_parents_provider()
        if (other_repository is not None and
            not self.has_same_location(other_repository)):
            parents_provider = graph.StackedParentsProvider(
                [parents_provider, other_repository._make_parents_provider()])
        return graph.Graph(parents_provider)

    @needs_write_lock
    def set_make_working_trees(self, new_value):
        """Set the policy flag for making working trees when creating branches.

        This only applies to branches that use this repository.

        The default is 'True'.
        :param new_value: True to restore the default, False to disable making
                          working trees.
        """
        raise NotImplementedError(self.set_make_working_trees)

    def make_working_trees(self):
        """Returns the policy for making working trees on new branches."""
        raise NotImplementedError(self.make_working_trees)

    @needs_write_lock
    def sign_revision(self, revision_id, gpg_strategy):
        testament = _mod_testament.Testament.from_revision(self, revision_id)
        plaintext = testament.as_short_text()
        self.store_revision_signature(gpg_strategy, plaintext, revision_id)

    @needs_read_lock
    def verify_revision_signature(self, revision_id, gpg_strategy):
        """Verify the signature on a revision.

        :param revision_id: the revision to verify
        :gpg_strategy: the GPGStrategy object to used

        :return: gpg.SIGNATURE_VALID or a failed SIGNATURE_ value
        """
        if not self.has_signature_for_revision_id(revision_id):
            return gpg.SIGNATURE_NOT_SIGNED, None
        signature = self.get_signature_text(revision_id)

        testament = _mod_testament.Testament.from_revision(self, revision_id)
        plaintext = testament.as_short_text()

        return gpg_strategy.verify(signature, plaintext)

    @needs_read_lock
    def verify_revision_signatures(self, revision_ids, gpg_strategy):
        """Verify revision signatures for a number of revisions.

        :param revision_id: the revision to verify
        :gpg_strategy: the GPGStrategy object to used
        :return: Iterator over tuples with revision id, result and keys
        """
        for revid in revision_ids:
            (result, key) = self.verify_revision_signature(revid, gpg_strategy)
            yield revid, result, key

    def has_signature_for_revision_id(self, revision_id):
        """Query for a revision signature for revision_id in the repository."""
        raise NotImplementedError(self.has_signature_for_revision_id)

    def get_signature_text(self, revision_id):
        """Return the text for a signature."""
        raise NotImplementedError(self.get_signature_text)

    def check(self, revision_ids=None, callback_refs=None, check_repo=True):
        """Check consistency of all history of given revision_ids.

        Different repository implementations should override _check().

        :param revision_ids: A non-empty list of revision_ids whose ancestry
             will be checked.  Typically the last revision_id of a branch.
        :param callback_refs: A dict of check-refs to resolve and callback
            the check/_check method on the items listed as wanting the ref.
            see breezy.check.
        :param check_repo: If False do not check the repository contents, just 
            calculate the data callback_refs requires and call them back.
        """
        return self._check(revision_ids=revision_ids, callback_refs=callback_refs,
            check_repo=check_repo)

    def _check(self, revision_ids=None, callback_refs=None, check_repo=True):
        raise NotImplementedError(self.check)

    def _warn_if_deprecated(self, branch=None):
        if not self._format.is_deprecated():
            return
        global _deprecation_warning_done
        if _deprecation_warning_done:
            return
        try:
            if branch is None:
                conf = config.GlobalStack()
            else:
                conf = branch.get_config_stack()
            if 'format_deprecation' in conf.get('suppress_warnings'):
                return
            warning("Format %s for %s is deprecated -"
                    " please use 'brz upgrade' to get better performance"
                    % (self._format, self.bzrdir.transport.base))
        finally:
            _deprecation_warning_done = True

    def supports_rich_root(self):
        return self._format.rich_root_data

    def _check_ascii_revisionid(self, revision_id, method):
        """Private helper for ascii-only repositories."""
        # weave repositories refuse to store revisionids that are non-ascii.
        if revision_id is not None:
            # weaves require ascii revision ids.
            if isinstance(revision_id, unicode):
                try:
                    revision_id.encode('ascii')
                except UnicodeEncodeError:
                    raise errors.NonAsciiRevisionId(method, self)
            else:
                try:
                    revision_id.decode('ascii')
                except UnicodeDecodeError:
                    raise errors.NonAsciiRevisionId(method, self)


class RepositoryFormatRegistry(controldir.ControlComponentFormatRegistry):
    """Repository format registry."""

    def get_default(self):
        """Return the current default format."""
        return controldir.format_registry.make_bzrdir('default').repository_format


network_format_registry = registry.FormatRegistry()
"""Registry of formats indexed by their network name.

The network name for a repository format is an identifier that can be used when
referring to formats with smart server operations. See
RepositoryFormat.network_name() for more detail.
"""


format_registry = RepositoryFormatRegistry(network_format_registry)
"""Registry of formats, indexed by their BzrDirMetaFormat format string.

This can contain either format instances themselves, or classes/factories that
can be called to obtain one.
"""


#####################################################################
# Repository Formats

class RepositoryFormat(controldir.ControlComponentFormat):
    """A repository format.

    Formats provide four things:
     * An initialization routine to construct repository data on disk.
     * a optional format string which is used when the BzrDir supports
       versioned children.
     * an open routine which returns a Repository instance.
     * A network name for referring to the format in smart server RPC
       methods.

    There is one and only one Format subclass for each on-disk format. But
    there can be one Repository subclass that is used for several different
    formats. The _format attribute on a Repository instance can be used to
    determine the disk format.

    Formats are placed in a registry by their format string for reference
    during opening. These should be subclasses of RepositoryFormat for
    consistency.

    Once a format is deprecated, just deprecate the initialize and open
    methods on the format class. Do not deprecate the object, as the
    object may be created even when a repository instance hasn't been
    created.

    Common instance attributes:
    _matchingbzrdir - the controldir format that the repository format was
    originally written to work with. This can be used if manually
    constructing a bzrdir and repository, or more commonly for test suite
    parameterization.
    """

    # Set to True or False in derived classes. True indicates that the format
    # supports ghosts gracefully.
    supports_ghosts = None
    # Can this repository be given external locations to lookup additional
    # data. Set to True or False in derived classes.
    supports_external_lookups = None
    # Does this format support CHK bytestring lookups. Set to True or False in
    # derived classes.
    supports_chks = None
    # Should fetch trigger a reconcile after the fetch? Only needed for
    # some repository formats that can suffer internal inconsistencies.
    _fetch_reconcile = False
    # Does this format have < O(tree_size) delta generation. Used to hint what
    # code path for commit, amongst other things.
    fast_deltas = None
    # Does doing a pack operation compress data? Useful for the pack UI command
    # (so if there is one pack, the operation can still proceed because it may
    # help), and for fetching when data won't have come from the same
    # compressor.
    pack_compresses = False
    # Does the repository storage understand references to trees?
    supports_tree_reference = None
    # Is the format experimental ?
    experimental = False
    # Does this repository format escape funky characters, or does it create
    # files with similar names as the versioned files in its contents on disk
    # ?
    supports_funky_characters = None
    # Does this repository format support leaving locks?
    supports_leaving_lock = None
    # Does this format support the full VersionedFiles interface?
    supports_full_versioned_files = None
    # Does this format support signing revision signatures?
    supports_revision_signatures = True
    # Can the revision graph have incorrect parents?
    revision_graph_can_have_wrong_parents = None
    # Does this format support rich root data?
    rich_root_data = None
    # Does this format support explicitly versioned directories?
    supports_versioned_directories = None
    # Can other repositories be nested into one of this format?
    supports_nesting_repositories = None
    # Is it possible for revisions to be present without being referenced
    # somewhere ?
    supports_unreferenced_revisions = None

    def __repr__(self):
        return "%s()" % self.__class__.__name__

    def __eq__(self, other):
        # format objects are generally stateless
        return isinstance(other, self.__class__)

    def __ne__(self, other):
        return not self == other

    def get_format_description(self):
        """Return the short description for this format."""
        raise NotImplementedError(self.get_format_description)

    def initialize(self, controldir, shared=False):
        """Initialize a repository of this format in controldir.

        :param controldir: The controldir to put the new repository in it.
        :param shared: The repository should be initialized as a sharable one.
        :returns: The new repository object.

        This may raise UninitializableFormat if shared repository are not
        compatible the controldir.
        """
        raise NotImplementedError(self.initialize)

    def is_supported(self):
        """Is this format supported?

        Supported formats must be initializable and openable.
        Unsupported formats may not support initialization or committing or
        some other features depending on the reason for not being supported.
        """
        return True

    def is_deprecated(self):
        """Is this format deprecated?

        Deprecated formats may trigger a user-visible warning recommending
        the user to upgrade. They are still fully supported.
        """
        return False

    def network_name(self):
        """A simple byte string uniquely identifying this format for RPC calls.

        MetaDir repository formats use their disk format string to identify the
        repository over the wire. All in one formats such as bzr < 0.8, and
        foreign formats like svn/git and hg should use some marker which is
        unique and immutable.
        """
        raise NotImplementedError(self.network_name)

    def check_conversion_target(self, target_format):
        if self.rich_root_data and not target_format.rich_root_data:
            raise errors.BadConversionTarget(
                'Does not support rich root data.', target_format,
                from_format=self)
        if (self.supports_tree_reference and 
            not getattr(target_format, 'supports_tree_reference', False)):
            raise errors.BadConversionTarget(
                'Does not support nested trees', target_format,
                from_format=self)

    def open(self, controldir, _found=False):
        """Return an instance of this format for a controldir.

        _found is a private parameter, do not use it.
        """
        raise NotImplementedError(self.open)

    def _run_post_repo_init_hooks(self, repository, controldir, shared):
        from .controldir import ControlDir, RepoInitHookParams
        hooks = ControlDir.hooks['post_repo_init']
        if not hooks:
            return
        params = RepoInitHookParams(repository, self, controldir, shared)
        for hook in hooks:
            hook(params)


# formats which have no format string are not discoverable or independently
# creatable on disk, so are not registered in format_registry.  They're
# all in breezy.repofmt.knitreponow.  When an instance of one of these is
# needed, it's constructed directly by the ControlDir.  Non-native formats where
# the repository is not separately opened are similar.

format_registry.register_lazy(
    'Bazaar-NG Knit Repository Format 1',
    'breezy.repofmt.knitrepo',
    'RepositoryFormatKnit1',
    )

format_registry.register_lazy(
    'Bazaar Knit Repository Format 3 (bzr 0.15)\n',
    'breezy.repofmt.knitrepo',
    'RepositoryFormatKnit3',
    )

format_registry.register_lazy(
    'Bazaar Knit Repository Format 4 (bzr 1.0)\n',
    'breezy.repofmt.knitrepo',
    'RepositoryFormatKnit4',
    )

# Pack-based formats. There is one format for pre-subtrees, and one for
# post-subtrees to allow ease of testing.
# NOTE: These are experimental in 0.92. Stable in 1.0 and above
format_registry.register_lazy(
    'Bazaar pack repository format 1 (needs bzr 0.92)\n',
    'breezy.repofmt.knitpack_repo',
    'RepositoryFormatKnitPack1',
    )
format_registry.register_lazy(
    'Bazaar pack repository format 1 with subtree support (needs bzr 0.92)\n',
    'breezy.repofmt.knitpack_repo',
    'RepositoryFormatKnitPack3',
    )
format_registry.register_lazy(
    'Bazaar pack repository format 1 with rich root (needs bzr 1.0)\n',
    'breezy.repofmt.knitpack_repo',
    'RepositoryFormatKnitPack4',
    )
format_registry.register_lazy(
    'Bazaar RepositoryFormatKnitPack5 (bzr 1.6)\n',
    'breezy.repofmt.knitpack_repo',
    'RepositoryFormatKnitPack5',
    )
format_registry.register_lazy(
    'Bazaar RepositoryFormatKnitPack5RichRoot (bzr 1.6.1)\n',
    'breezy.repofmt.knitpack_repo',
    'RepositoryFormatKnitPack5RichRoot',
    )
format_registry.register_lazy(
    'Bazaar RepositoryFormatKnitPack5RichRoot (bzr 1.6)\n',
    'breezy.repofmt.knitpack_repo',
    'RepositoryFormatKnitPack5RichRootBroken',
    )
format_registry.register_lazy(
    'Bazaar RepositoryFormatKnitPack6 (bzr 1.9)\n',
    'breezy.repofmt.knitpack_repo',
    'RepositoryFormatKnitPack6',
    )
format_registry.register_lazy(
    'Bazaar RepositoryFormatKnitPack6RichRoot (bzr 1.9)\n',
    'breezy.repofmt.knitpack_repo',
    'RepositoryFormatKnitPack6RichRoot',
    )
format_registry.register_lazy(
    'Bazaar repository format 2a (needs bzr 1.16 or later)\n',
    'breezy.repofmt.groupcompress_repo',
    'RepositoryFormat2a',
    )

# Development formats.
# Check their docstrings to see if/when they are obsolete.
format_registry.register_lazy(
    ("Bazaar development format 2 with subtree support "
        "(needs bzr.dev from before 1.8)\n"),
    'breezy.repofmt.knitpack_repo',
    'RepositoryFormatPackDevelopment2Subtree',
    )
format_registry.register_lazy(
    'Bazaar development format 8\n',
    'breezy.repofmt.groupcompress_repo',
    'RepositoryFormat2aSubtree',
    )


class InterRepository(InterObject):
    """This class represents operations taking place between two repositories.

    Its instances have methods like copy_content and fetch, and contain
    references to the source and target repositories these operations can be
    carried out on.

    Often we will provide convenience methods on 'repository' which carry out
    operations with another repository - they will always forward to
    InterRepository.get(other).method_name(parameters).
    """

    _optimisers = []
    """The available optimised InterRepository types."""

    @needs_write_lock
    def copy_content(self, revision_id=None):
        """Make a complete copy of the content in self into destination.

        This is a destructive operation! Do not use it on existing
        repositories.

        :param revision_id: Only copy the content needed to construct
                            revision_id and its parents.
        """
        try:
            self.target.set_make_working_trees(
                self.source.make_working_trees())
        except NotImplementedError:
            pass
        self.target.fetch(self.source, revision_id=revision_id)

    @needs_write_lock
    def fetch(self, revision_id=None, find_ghosts=False):
        """Fetch the content required to construct revision_id.

        The content is copied from self.source to self.target.

        :param revision_id: if None all content is copied, if NULL_REVISION no
                            content is copied.
        :return: None.
        """
        raise NotImplementedError(self.fetch)

    @needs_read_lock
    def search_missing_revision_ids(
            self, find_ghosts=True, revision_ids=None, if_present_ids=None,
            limit=None):
        """Return the revision ids that source has that target does not.

        :param revision_ids: return revision ids included by these
            revision_ids.  NoSuchRevision will be raised if any of these
            revisions are not present.
        :param if_present_ids: like revision_ids, but will not cause
            NoSuchRevision if any of these are absent, instead they will simply
            not be in the result.  This is useful for e.g. finding revisions
            to fetch for tags, which may reference absent revisions.
        :param find_ghosts: If True find missing revisions in deep history
            rather than just finding the surface difference.
        :param limit: Maximum number of revisions to return, topologically
            ordered
        :return: A breezy.graph.SearchResult.
        """
        raise NotImplementedError(self.search_missing_revision_ids)

    @staticmethod
    def _same_model(source, target):
        """True if source and target have the same data representation.

        Note: this is always called on the base class; overriding it in a
        subclass will have no effect.
        """
        try:
            InterRepository._assert_same_model(source, target)
            return True
        except errors.IncompatibleRepositories as e:
            return False

    @staticmethod
    def _assert_same_model(source, target):
        """Raise an exception if two repositories do not use the same model.
        """
        if source.supports_rich_root() != target.supports_rich_root():
            raise errors.IncompatibleRepositories(source, target,
                "different rich-root support")
        if source._serializer != target._serializer:
            raise errors.IncompatibleRepositories(source, target,
                "different serializers")


class CopyConverter(object):
    """A repository conversion tool which just performs a copy of the content.

    This is slow but quite reliable.
    """

    def __init__(self, target_format):
        """Create a CopyConverter.

        :param target_format: The format the resulting repository should be.
        """
        self.target_format = target_format

    def convert(self, repo, pb):
        """Perform the conversion of to_convert, giving feedback via pb.

        :param to_convert: The disk object to convert.
        :param pb: a progress bar to use for progress information.
        """
        pb = ui.ui_factory.nested_progress_bar()
        self.count = 0
        self.total = 4
        # this is only useful with metadir layouts - separated repo content.
        # trigger an assertion if not such
        repo._format.get_format_string()
        self.repo_dir = repo.bzrdir
        pb.update(gettext('Moving repository to repository.backup'))
        self.repo_dir.transport.move('repository', 'repository.backup')
        backup_transport =  self.repo_dir.transport.clone('repository.backup')
        repo._format.check_conversion_target(self.target_format)
        self.source_repo = repo._format.open(self.repo_dir,
            _found=True,
            _override_transport=backup_transport)
        pb.update(gettext('Creating new repository'))
        converted = self.target_format.initialize(self.repo_dir,
                                                  self.source_repo.is_shared())
        converted.lock_write()
        try:
            pb.update(gettext('Copying content'))
            self.source_repo.copy_content_into(converted)
        finally:
            converted.unlock()
        pb.update(gettext('Deleting old repository content'))
        self.repo_dir.transport.delete_tree('repository.backup')
        ui.ui_factory.note(gettext('repository converted'))
        pb.finished()


def _strip_NULL_ghosts(revision_graph):
    """Also don't use this. more compatibility code for unmigrated clients."""
    # Filter ghosts, and null:
    if _mod_revision.NULL_REVISION in revision_graph:
        del revision_graph[_mod_revision.NULL_REVISION]
    for key, parents in viewitems(revision_graph):
        revision_graph[key] = tuple(parent for parent in parents if parent
            in revision_graph)
    return revision_graph


def _iter_for_revno(repo, partial_history_cache, stop_index=None,
                    stop_revision=None):
    """Extend the partial history to include a given index

    If a stop_index is supplied, stop when that index has been reached.
    If a stop_revision is supplied, stop when that revision is
    encountered.  Otherwise, stop when the beginning of history is
    reached.

    :param stop_index: The index which should be present.  When it is
        present, history extension will stop.
    :param stop_revision: The revision id which should be present.  When
        it is encountered, history extension will stop.
    """
    start_revision = partial_history_cache[-1]
    graph = repo.get_graph()
    iterator = graph.iter_lefthand_ancestry(start_revision,
        (_mod_revision.NULL_REVISION,))
    try:
        # skip the last revision in the list
        next(iterator)
        while True:
            if (stop_index is not None and
                len(partial_history_cache) > stop_index):
                break
            if partial_history_cache[-1] == stop_revision:
                break
            revision_id = next(iterator)
            partial_history_cache.append(revision_id)
    except StopIteration:
        # No more history
        return


class _LazyListJoin(object):
    """An iterable yielding the contents of many lists as one list.

    Each iterator made from this will reflect the current contents of the lists
    at the time the iterator is made.

    This is used by Repository's _make_parents_provider implementation so that
    it is safe to do::

      pp = repo._make_parents_provider()      # uses a list of fallback repos
      pp.add_fallback_repository(other_repo)  # appends to that list
      result = pp.get_parent_map(...)
      # The result will include revs from other_repo
    """

    def __init__(self, *list_parts):
        self.list_parts = list_parts

    def __iter__(self):
        full_list = []
        for list_part in self.list_parts:
            full_list.extend(list_part)
        return iter(full_list)

    def __repr__(self):
        return "%s.%s(%s)" % (self.__module__, self.__class__.__name__,
                              self.list_parts)<|MERGE_RESOLUTION|>--- conflicted
+++ resolved
@@ -906,21 +906,6 @@
         """
         raise NotImplementedError(self.add_signature_text)
 
-<<<<<<< HEAD
-=======
-    def _find_parent_ids_of_revisions(self, revision_ids):
-        """Find all parent ids that are mentioned in the revision graph.
-
-        :return: set of revisions that are parents of revision_ids which are
-            not part of revision_ids themselves
-        """
-        parent_ids = set(itertools.chain.from_iterable(viewvalues(
-                self.get_parent_map(revision_ids))))
-        parent_ids.difference_update(revision_ids)
-        parent_ids.discard(_mod_revision.NULL_REVISION)
-        return parent_ids
-
->>>>>>> 68e6e50a
     def iter_files_bytes(self, desired_files):
         """Iterate through file versions.
 
