# Copyright (C) 2006 Canonical Ltd
#
# This program is free software; you can redistribute it and/or modify
# it under the terms of the GNU General Public License as published by
# the Free Software Foundation; either version 2 of the License, or
# (at your option) any later version.
#
# This program is distributed in the hope that it will be useful,
# but WITHOUT ANY WARRANTY; without even the implied warranty of
# MERCHANTABILITY or FITNESS FOR A PARTICULAR PURPOSE.  See the
# GNU General Public License for more details.
#
# You should have received a copy of the GNU General Public License
# along with this program; if not, write to the Free Software
# Foundation, Inc., 51 Franklin Street, Fifth Floor, Boston, MA 02110-1301 USA

"""MemoryTree object.

See MemoryTree for more details.
"""

from __future__ import absolute_import

import os

from . import (
    errors,
    lock,
    revision as _mod_revision,
    )
from .bzr.inventory import Inventory
from .bzr.inventorytree import MutableInventoryTree
from .osutils import sha_file
from .transport.memory import MemoryTransport


class MemoryTree(MutableInventoryTree):
    """A MemoryTree is a specialisation of MutableTree.

    It maintains nearly no state outside of read_lock and write_lock
    transactions. (it keeps a reference to the branch, and its last-revision
    only).
    """

    def __init__(self, branch, revision_id):
        """Construct a MemoryTree for branch using revision_id."""
        self.branch = branch
        self.controldir = branch.controldir
        self._branch_revision_id = revision_id
        self._locks = 0
        self._lock_mode = None

    def get_config_stack(self):
        return self.branch.get_config_stack()

    def is_control_filename(self, filename):
        # Memory tree doesn't have any control filenames
        return False

    def _add(self, files, ids, kinds):
        """See MutableTree._add."""
        with self.lock_tree_write():
            for f, file_id, kind in zip(files, ids, kinds):
                if kind is None:
                    kind = 'file'
                if file_id is None:
                    self._inventory.add_path(f, kind=kind)
                else:
                    self._inventory.add_path(f, kind=kind, file_id=file_id)

    def basis_tree(self):
        """See Tree.basis_tree()."""
        return self._basis_tree

    @staticmethod
    def create_on_branch(branch):
        """Create a MemoryTree for branch, using the last-revision of branch."""
        revision_id = _mod_revision.ensure_null(branch.last_revision())
        return MemoryTree(branch, revision_id)

    def _gather_kinds(self, files, kinds):
        """See MutableTree._gather_kinds.

        This implementation does not care about the file kind of
        missing files, so is a no-op.
        """

    def get_file(self, path, file_id=None):
        """See Tree.get_file."""
        return self._file_transport.get(path)

    def get_file_sha1(self, path, file_id=None, stat_value=None):
        """See Tree.get_file_sha1()."""
        stream = self._file_transport.get(path)
        return sha_file(stream)

    def get_root_id(self):
        return self.path2id('')

    def _comparison_data(self, entry, path):
        """See Tree._comparison_data."""
        if entry is None:
            return None, False, None
        return entry.kind, entry.executable, None

    def rename_one(self, from_rel, to_rel):
        with self.lock_tree_write():
            file_id = self.path2id(from_rel)
            to_dir, to_tail = os.path.split(to_rel)
            to_parent_id = self.path2id(to_dir)
            self._file_transport.move(from_rel, to_rel)
            self._inventory.rename(file_id, to_parent_id, to_tail)

    def path_content_summary(self, path):
        """See Tree.path_content_summary."""
        id = self.path2id(path)
        if id is None:
            return 'missing', None, None, None
        kind = self.kind(path, id)
        if kind == 'file':
            bytes = self._file_transport.get_bytes(path)
            size = len(bytes)
            executable = self._inventory[id].executable
            sha1 = None  # no stat cache
            return (kind, size, executable, sha1)
        elif kind == 'directory':
            # memory tree does not support nested trees yet.
            return kind, None, None, None
        elif kind == 'symlink':
            raise NotImplementedError('symlink support')
        else:
            raise NotImplementedError('unknown kind')

    def get_parent_ids(self):
        """See Tree.get_parent_ids.

        This implementation returns the current cached value from
            self._parent_ids.
        """
        with self.lock_read():
            return list(self._parent_ids)

    def has_filename(self, filename):
        """See Tree.has_filename()."""
        return self._file_transport.has(filename)

    def is_executable(self, path):
        return self._inventory.get_entry_by_path(path).executable

    def kind(self, path, file_id=None):
        if file_id is None:
            file_id = self.path2id(path)
        return self._inventory[file_id].kind

    def mkdir(self, path, file_id=None):
        """See MutableTree.mkdir()."""
        self.add(path, file_id, 'directory')
        if file_id is None:
            file_id = self.path2id(path)
        self._file_transport.mkdir(path)
        return file_id

    def last_revision(self):
        """See MutableTree.last_revision."""
        with self.lock_read():
            return self._branch_revision_id

    def lock_read(self):
        """Lock the memory tree for reading.

        This triggers population of data from the branch for its revision.
        """
        self._locks += 1
        try:
            if self._locks == 1:
                self.branch.lock_read()
                self._lock_mode = "r"
                self._populate_from_branch()
            return lock.LogicalLockResult(self.unlock)
        except BaseException:
            self._locks -= 1
            raise

    def lock_tree_write(self):
        """See MutableTree.lock_tree_write()."""
        self._locks += 1
        try:
            if self._locks == 1:
                self.branch.lock_read()
                self._lock_mode = "w"
                self._populate_from_branch()
            elif self._lock_mode == "r":
                raise errors.ReadOnlyError(self)
        except BaseException:
            self._locks -= 1
            raise
        return lock.LogicalLockResult(self.unlock)

    def lock_write(self):
        """See MutableTree.lock_write()."""
        self._locks += 1
        try:
            if self._locks == 1:
                self.branch.lock_write()
                self._lock_mode = "w"
                self._populate_from_branch()
            elif self._lock_mode == "r":
                raise errors.ReadOnlyError(self)
            return lock.LogicalLockResult(self.unlock)
        except BaseException:
            self._locks -= 1
            raise

    def _populate_from_branch(self):
        """Populate the in-tree state from the branch."""
        self._set_basis()
        if self._branch_revision_id == _mod_revision.NULL_REVISION:
            self._parent_ids = []
        else:
            self._parent_ids = [self._branch_revision_id]
        self._inventory = Inventory(None, self._basis_tree.get_revision_id())
        self._file_transport = MemoryTransport()
        # TODO copy the revision trees content, or do it lazy, or something.
        inventory_entries = self._basis_tree.iter_entries_by_dir()
        for path, entry in inventory_entries:
            self._inventory.add(entry.copy())
            if path == '':
                continue
            if entry.kind == 'directory':
                self._file_transport.mkdir(path)
            elif entry.kind == 'file':
<<<<<<< HEAD
                self._file_transport.put_file(
                    path, self._basis_tree.get_file(path, entry.file_id))
=======
                self._file_transport.put_file(path,
                    self._basis_tree.get_file(path))
>>>>>>> ad638869
            else:
                raise NotImplementedError(self._populate_from_branch)

    def put_file_bytes_non_atomic(self, path, bytes, file_id=None):
        """See MutableTree.put_file_bytes_non_atomic."""
        self._file_transport.put_bytes(path, bytes)

    def unlock(self):
        """Release a lock.

        This frees all cached state when the last lock context for the tree is
        left.
        """
        if self._locks == 1:
            self._basis_tree = None
            self._parent_ids = []
            self._inventory = None
            try:
                self.branch.unlock()
            finally:
                self._locks = 0
                self._lock_mode = None
        else:
            self._locks -= 1

    def unversion(self, paths, file_ids=None):
        """Remove the paths from the current versioned set.

        When a file_id is unversioned, all of its children are automatically
        unversioned.

        :param paths: The paths to stop versioning.
        :raises: NoSuchId if any fileid is not currently versioned.
        """
        with self.lock_tree_write():
            # XXX: This should be in mutabletree, but the inventory-save action
            # is not relevant to memory tree. Until that is done in unlock by
            # working tree, we cannot share the implementation.
            if file_ids is None:
                file_ids = set()
                for path in paths:
                    file_id = self.path2id(path)
                    if file_id is None:
                        raise errors.NoSuchFile(path)
                    file_ids.add(file_id)
            else:
                for file_id in file_ids:
                    if not self._inventory.has_id(file_id):
                        raise errors.NoSuchId(self, file_id)
            for file_id in file_ids:
                if self._inventory.has_id(file_id):
                    self._inventory.remove_recursive_id(file_id)

    def set_parent_ids(self, revision_ids, allow_leftmost_as_ghost=False):
        """See MutableTree.set_parent_trees()."""
        for revision_id in revision_ids:
            _mod_revision.check_not_reserved_id(revision_id)
        if len(revision_ids) == 0:
            self._parent_ids = []
            self._branch_revision_id = _mod_revision.NULL_REVISION
        else:
            self._parent_ids = revision_ids
            self._branch_revision_id = revision_ids[0]
        self._allow_leftmost_as_ghost = allow_leftmost_as_ghost
        self._set_basis()

    def _set_basis(self):
        try:
            self._basis_tree = self.branch.repository.revision_tree(
                self._branch_revision_id)
        except errors.NoSuchRevision:
            if self._allow_leftmost_as_ghost:
                self._basis_tree = self.branch.repository.revision_tree(
                    _mod_revision.NULL_REVISION)
            else:
                raise

    def set_parent_trees(self, parents_list, allow_leftmost_as_ghost=False):
        """See MutableTree.set_parent_trees()."""
        if len(parents_list) == 0:
            self._parent_ids = []
            self._basis_tree = self.branch.repository.revision_tree(
                _mod_revision.NULL_REVISION)
        else:
            if parents_list[0][1] is None and not allow_leftmost_as_ghost:
                # a ghost in the left most parent
                raise errors.GhostRevisionUnusableHere(parents_list[0][0])
            self._parent_ids = [parent_id for parent_id, tree in parents_list]
            if parents_list[0][1] is None or parents_list[0][1] == b'null:':
                self._basis_tree = self.branch.repository.revision_tree(
                    _mod_revision.NULL_REVISION)
            else:
                self._basis_tree = parents_list[0][1]
            self._branch_revision_id = parents_list[0][0]<|MERGE_RESOLUTION|>--- conflicted
+++ resolved
@@ -229,13 +229,8 @@
             if entry.kind == 'directory':
                 self._file_transport.mkdir(path)
             elif entry.kind == 'file':
-<<<<<<< HEAD
                 self._file_transport.put_file(
-                    path, self._basis_tree.get_file(path, entry.file_id))
-=======
-                self._file_transport.put_file(path,
-                    self._basis_tree.get_file(path))
->>>>>>> ad638869
+                    path, self._basis_tree.get_file(path))
             else:
                 raise NotImplementedError(self._populate_from_branch)
 
