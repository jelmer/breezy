--- conflicted
+++ resolved
@@ -647,13 +647,13 @@
 
     _fmt = 'Not a branch: "%(path)s"%(detail)s.'
 
-    def __init__(self, path, detail=None, bzrdir=None):
+    def __init__(self, path, detail=None, controldir=None):
        import breezy.urlutils as urlutils
        path = urlutils.unescape_for_display(path, 'ascii')
        if detail is not None:
            detail = ': ' + detail
        self.detail = detail
-       self.controldir = bzrdir
+       self.controldir = controldir
        PathError.__init__(self, path=path)
 
     def __repr__(self):
@@ -662,31 +662,13 @@
     def _get_format_string(self):
         # GZ 2017-06-08: Not the best place to lazy fill detail in.
         if self.detail is None:
-<<<<<<< HEAD
-            if self.controldir is not None:
-                try:
-                    self.controldir.open_repository()
-                except NoRepositoryPresent:
-                    self.detail = ''
-                except Exception:
-                    # Just ignore unexpected errors.  Raising arbitrary errors
-                    # during str(err) can provoke strange bugs.  Concretely
-                    # Launchpad's codehosting managed to raise NotBranchError
-                    # here, and then get stuck in an infinite loop/recursion
-                    # trying to str() that error.  All this error really cares
-                    # about that there's no working repository there, and if
-                    # open_repository() fails, there probably isn't.
-                    self.detail = ''
-                else:
-                    self.detail = ': location is a repository'
-=======
            self.detail = self._get_detail()
         return super(NotBranchError, self)._get_format_string()
 
     def _get_detail(self):
-        if self.bzrdir is not None:
+        if self.controldir is not None:
             try:
-                self.bzrdir.open_repository()
+                self.controldir.open_repository()
             except NoRepositoryPresent:
                 return ''
             except Exception as e:
@@ -698,7 +680,6 @@
                 # about that there's no working repository there, and if
                 # open_repository() fails, there probably isn't.
                 return ': ' + e.__class__.__name__
->>>>>>> c789fa54
             else:
                 return ': location is a repository'
         return ''
@@ -709,7 +690,7 @@
     _fmt = 'No submit branch available for branch "%(path)s"'
 
     def __init__(self, branch):
-       import breezy.urlutils as urlutils
+       import .urlutils as urlutils
        self.path = urlutils.unescape_for_display(branch.base, 'ascii')
 
 
@@ -766,9 +747,9 @@
 class NoRepositoryPresent(BzrError):
 
     _fmt = 'No repository present: "%(path)s"'
-    def __init__(self, bzrdir):
-        BzrError.__init__(self)
-        self.path = bzrdir.transport.clone('..').base
+    def __init__(self, controldir):
+        BzrError.__init__(self)
+        self.path = controldir.transport.clone('..').base
 
 
 class UnsupportedFormatError(BzrError):
@@ -787,12 +768,12 @@
 
 class IncompatibleFormat(BzrError):
 
-    _fmt = "Format %(format)s is not compatible with .bzr version %(bzrdir)s."
-
-    def __init__(self, format, bzrdir_format):
+    _fmt = "Format %(format)s is not compatible with .bzr version %(controldir)s."
+
+    def __init__(self, format, controldir_format):
         BzrError.__init__(self)
         self.format = format
-        self.controldir = bzrdir_format
+        self.controldir = controldir_format
 
 
 class ParseFormatError(BzrError):
@@ -2808,11 +2789,11 @@
 
 class BzrDirError(BzrError):
 
-    def __init__(self, bzrdir):
-        import breezy.urlutils as urlutils
-        display_url = urlutils.unescape_for_display(bzrdir.user_url,
+    def __init__(self, controldir):
+        import .urlutils as urlutils
+        display_url = urlutils.unescape_for_display(controldir.user_url,
                                                     'ascii')
-        BzrError.__init__(self, bzrdir=bzrdir, display_url=display_url)
+        BzrError.__init__(self, controldir=controldir, display_url=display_url)
 
 
 class UnsyncedBranches(BzrDirError):
@@ -2820,9 +2801,9 @@
     _fmt = ("'%(display_url)s' is not in sync with %(target_url)s.  See"
             " brz help sync-for-reconfigure.")
 
-    def __init__(self, bzrdir, target_branch):
-        BzrDirError.__init__(self, bzrdir)
-        import breezy.urlutils as urlutils
+    def __init__(self, controldir, target_branch):
+        controldirError.__init__(self, controldir)
+        import .urlutils as urlutils
         self.target_url = urlutils.unescape_for_display(target_branch.base,
                                                         'ascii')
 
@@ -3212,10 +3193,10 @@
 
 class NoColocatedBranchSupport(BzrError):
 
-    _fmt = ("%(bzrdir)r does not support co-located branches.")
-
-    def __init__(self, bzrdir):
-        self.controldir = bzrdir
+    _fmt = ("%(controldir)r does not support co-located branches.")
+
+    def __init__(self, controldir):
+        self.controldir = controldir
 
 
 class NoWhoami(BzrError):
