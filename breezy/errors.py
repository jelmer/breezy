# Copyright (C) 2005-2013, 2016 Canonical Ltd
#
# This program is free software; you can redistribute it and/or modify
# it under the terms of the GNU General Public License as published by
# the Free Software Foundation; either version 2 of the License, or
# (at your option) any later version.
#
# This program is distributed in the hope that it will be useful,
# but WITHOUT ANY WARRANTY; without even the implied warranty of
# MERCHANTABILITY or FITNESS FOR A PARTICULAR PURPOSE.  See the
# GNU General Public License for more details.
#
# You should have received a copy of the GNU General Public License
# along with this program; if not, write to the Free Software
# Foundation, Inc., 51 Franklin Street, Fifth Floor, Boston, MA 02110-1301 USA

"""Exceptions for bzr, and reporting of them.
"""

from __future__ import absolute_import

from .sixish import (
    PY3,
    )

# TODO: is there any value in providing the .args field used by standard
# python exceptions?   A list of values with no names seems less useful
# to me.

# TODO: Perhaps convert the exception to a string at the moment it's
# constructed to make sure it will succeed.  But that says nothing about
# exceptions that are never raised.

# TODO: selftest assertRaises should probably also check that every error
# raised can be formatted as a string successfully, and without giving
# 'unprintable'.


# return codes from the brz program
EXIT_OK = 0
EXIT_ERROR = 3
EXIT_INTERNAL_ERROR = 4


class BzrError(Exception):
    """
    Base class for errors raised by breezy.

    :cvar internal_error: if True this was probably caused by a brz bug and
        should be displayed with a traceback; if False (or absent) this was
        probably a user or environment error and they don't need the gory
        details.  (That can be overridden by -Derror on the command line.)

    :cvar _fmt: Format string to display the error; this is expanded
        by the instance's dict.
    """

    internal_error = False

    def __init__(self, msg=None, **kwds):
        """Construct a new BzrError.

        There are two alternative forms for constructing these objects.
        Either a preformatted string may be passed, or a set of named
        arguments can be given.  The first is for generic "user" errors which
        are not intended to be caught and so do not need a specific subclass.
        The second case is for use with subclasses that provide a _fmt format
        string to print the arguments.

        Keyword arguments are taken as parameters to the error, which can
        be inserted into the format string template.  It's recommended
        that subclasses override the __init__ method to require specific
        parameters.

        :param msg: If given, this is the literal complete text for the error,
           not subject to expansion. 'msg' is used instead of 'message' because
           python evolved and, in 2.6, forbids the use of 'message'.
        """
        Exception.__init__(self)
        if msg is not None:
            # I was going to deprecate this, but it actually turns out to be
            # quite handy - mbp 20061103.
            self._preformatted_string = msg
        else:
            self._preformatted_string = None
            for key, value in kwds.items():
                setattr(self, key, value)

    def _format(self):
        s = getattr(self, '_preformatted_string', None)
        if s is not None:
            # contains a preformatted message
            return s
        err = None
        try:
            fmt = self._get_format_string()
            if fmt:
                d = dict(self.__dict__)
                s = fmt % d
                # __str__() should always return a 'str' object
                # never a 'unicode' object.
                return s
        except Exception as e:
            err = e
        return 'Unprintable exception %s: dict=%r, fmt=%r, error=%r' \
            % (self.__class__.__name__,
               self.__dict__,
               getattr(self, '_fmt', None),
               err)

    if PY3:
        __str__ = _format
    else:
        def __str__(self):
            return self._format().encode('utf-8')

        __unicode__ = _format

    def __repr__(self):
        return '%s(%s)' % (self.__class__.__name__, str(self))

    def _get_format_string(self):
        """Return format string for this exception or None"""
        fmt = getattr(self, '_fmt', None)
        if fmt is not None:
            from breezy.i18n import gettext
            return gettext(fmt) # _fmt strings should be ascii

    def __eq__(self, other):
        if self.__class__ is not other.__class__:
            return NotImplemented
        return self.__dict__ == other.__dict__

    def __hash__(self):
        return id(self)


class InternalBzrError(BzrError):
    """Base class for errors that are internal in nature.

    This is a convenience class for errors that are internal. The
    internal_error attribute can still be altered in subclasses, if needed.
    Using this class is simply an easy way to get internal errors.
    """

    internal_error = True


class AlreadyBuilding(BzrError):

    _fmt = "The tree builder is already building a tree."


class BranchError(BzrError):
    """Base class for concrete 'errors about a branch'."""

    def __init__(self, branch):
        BzrError.__init__(self, branch=branch)


class BzrCheckError(InternalBzrError):

    _fmt = "Internal check failed: %(msg)s"

    def __init__(self, msg):
        BzrError.__init__(self)
        self.msg = msg


class DirstateCorrupt(BzrError):

    _fmt = "The dirstate file (%(state)s) appears to be corrupt: %(msg)s"

    def __init__(self, state, msg):
        BzrError.__init__(self)
        self.state = state
        self.msg = msg


class DisabledMethod(InternalBzrError):

    _fmt = "The smart server method '%(class_name)s' is disabled."

    def __init__(self, class_name):
        BzrError.__init__(self)
        self.class_name = class_name


class IncompatibleVersion(BzrError):

    _fmt = 'API %(api)s is not compatible; one of versions %(wanted)r '\
           'is required, but current version is %(current)r.'

    def __init__(self, api, wanted, current):
        self.api = api
        self.wanted = wanted
        self.current = current


class InProcessTransport(BzrError):

    _fmt = "The transport '%(transport)s' is only accessible within this " \
        "process."

    def __init__(self, transport):
        self.transport = transport


class InvalidEntryName(InternalBzrError):

    _fmt = "Invalid entry name: %(name)s"

    def __init__(self, name):
        BzrError.__init__(self)
        self.name = name


class InvalidRevisionNumber(BzrError):

    _fmt = "Invalid revision number %(revno)s"

    def __init__(self, revno):
        BzrError.__init__(self)
        self.revno = revno


class InvalidRevisionId(BzrError):

    _fmt = "Invalid revision-id {%(revision_id)s} in %(branch)s"

    def __init__(self, revision_id, branch):
        # branch can be any string or object with __str__ defined
        BzrError.__init__(self)
        self.revision_id = revision_id
        self.branch = branch


class ReservedId(BzrError):

    _fmt = "Reserved revision-id {%(revision_id)s}"

    def __init__(self, revision_id):
        self.revision_id = revision_id


class RootMissing(InternalBzrError):

    _fmt = ("The root entry of a tree must be the first entry supplied to "
        "the commit builder.")


class NoPublicBranch(BzrError):

    _fmt = 'There is no public branch set for "%(branch_url)s".'

    def __init__(self, branch):
        from . import urlutils
        public_location = urlutils.unescape_for_display(branch.base, 'ascii')
        BzrError.__init__(self, branch_url=public_location)


class NoSuchId(BzrError):

    _fmt = 'The file id "%(file_id)s" is not present in the tree %(tree)s.'

    def __init__(self, tree, file_id):
        BzrError.__init__(self)
        self.file_id = file_id
        self.tree = tree


class NoSuchIdInRepository(NoSuchId):

    _fmt = ('The file id "%(file_id)s" is not present in the repository'
            ' %(repository)r')

    def __init__(self, repository, file_id):
        BzrError.__init__(self, repository=repository, file_id=file_id)


class NotStacked(BranchError):

    _fmt = "The branch '%(branch)s' is not stacked."


class InventoryModified(InternalBzrError):

    _fmt = ("The current inventory for the tree %(tree)r has been modified,"
            " so a clean inventory cannot be read without data loss.")

    def __init__(self, tree):
        self.tree = tree


class NoWorkingTree(BzrError):

    _fmt = 'No WorkingTree exists for "%(base)s".'

    def __init__(self, base):
        BzrError.__init__(self)
        self.base = base


class NotBuilding(BzrError):

    _fmt = "Not currently building a tree."


class NotLocalUrl(BzrError):

    _fmt = "%(url)s is not a local path."

    def __init__(self, url):
        self.url = url


class WorkingTreeAlreadyPopulated(InternalBzrError):

    _fmt = 'Working tree already populated in "%(base)s"'

    def __init__(self, base):
        self.base = base


class BzrCommandError(BzrError):
    """Error from user command"""

    # Error from malformed user command; please avoid raising this as a
    # generic exception not caused by user input.
    #
    # I think it's a waste of effort to differentiate between errors that
    # are not intended to be caught anyway.  UI code need not subclass
    # BzrCommandError, and non-UI code should not throw a subclass of
    # BzrCommandError.  ADHB 20051211


class NotWriteLocked(BzrError):

    _fmt = """%(not_locked)r is not write locked but needs to be."""

    def __init__(self, not_locked):
        self.not_locked = not_locked


class BadIndexFormatSignature(BzrError):

    _fmt = "%(value)s is not an index of type %(_type)s."

    def __init__(self, value, _type):
        BzrError.__init__(self)
        self.value = value
        self._type = _type


class BadIndexData(BzrError):

    _fmt = "Error in data for index %(value)s."

    def __init__(self, value):
        BzrError.__init__(self)
        self.value = value


class BadIndexDuplicateKey(BzrError):

    _fmt = "The key '%(key)s' is already in index '%(index)s'."

    def __init__(self, key, index):
        BzrError.__init__(self)
        self.key = key
        self.index = index


class BadIndexKey(BzrError):

    _fmt = "The key '%(key)s' is not a valid key."

    def __init__(self, key):
        BzrError.__init__(self)
        self.key = key


class BadIndexOptions(BzrError):

    _fmt = "Could not parse options for index %(value)s."

    def __init__(self, value):
        BzrError.__init__(self)
        self.value = value


class BadIndexValue(BzrError):

    _fmt = "The value '%(value)s' is not a valid value."

    def __init__(self, value):
        BzrError.__init__(self)
        self.value = value


class StrictCommitFailed(BzrError):

    _fmt = "Commit refused because there are unknown files in the tree"


# XXX: Should be unified with TransportError; they seem to represent the
# same thing
# RBC 20060929: I think that unifiying with TransportError would be a mistake
# - this is finer than a TransportError - and more useful as such. It
# differentiates between 'transport has failed' and 'operation on a transport
# has failed.'
class PathError(BzrError):

    _fmt = "Generic path error: %(path)r%(extra)s)"

    def __init__(self, path, extra=None):
        BzrError.__init__(self)
        self.path = path
        if extra:
            self.extra = ': ' + str(extra)
        else:
            self.extra = ''


class NoSuchFile(PathError):

    _fmt = "No such file: %(path)r%(extra)s"


class FileExists(PathError):

    _fmt = "File exists: %(path)r%(extra)s"


class RenameFailedFilesExist(BzrError):
    """Used when renaming and both source and dest exist."""

    _fmt = ("Could not rename %(source)s => %(dest)s because both files exist."
            " (Use --after to tell brz about a rename that has already"
            " happened)%(extra)s")

    def __init__(self, source, dest, extra=None):
        BzrError.__init__(self)
        self.source = str(source)
        self.dest = str(dest)
        if extra:
            self.extra = ' ' + str(extra)
        else:
            self.extra = ''


class NotADirectory(PathError):

    _fmt = '"%(path)s" is not a directory %(extra)s'


class NotInWorkingDirectory(PathError):

    _fmt = '"%(path)s" is not in the working directory %(extra)s'


class DirectoryNotEmpty(PathError):

    _fmt = 'Directory not empty: "%(path)s"%(extra)s'


class HardLinkNotSupported(PathError):

    _fmt = 'Hard-linking "%(path)s" is not supported'


class ReadingCompleted(InternalBzrError):

    _fmt = ("The MediumRequest '%(request)s' has already had finish_reading "
            "called upon it - the request has been completed and no more "
            "data may be read.")

    def __init__(self, request):
        self.request = request


class ResourceBusy(PathError):

    _fmt = 'Device or resource busy: "%(path)s"%(extra)s'


class PermissionDenied(PathError):

    _fmt = 'Permission denied: "%(path)s"%(extra)s'


class InvalidURL(PathError):

    _fmt = 'Invalid url supplied to transport: "%(path)s"%(extra)s'


class InvalidURLJoin(PathError):

    _fmt = "Invalid URL join request: %(reason)s: %(base)r + %(join_args)r"

    def __init__(self, reason, base, join_args):
        self.reason = reason
        self.base = base
        self.join_args = join_args
        PathError.__init__(self, base, reason)


class InvalidRebaseURLs(PathError):

    _fmt = "URLs differ by more than path: %(from_)r and %(to)r"

    def __init__(self, from_, to):
        self.from_ = from_
        self.to = to
        PathError.__init__(self, from_, 'URLs differ by more than path.')


class UnavailableRepresentation(InternalBzrError):

    _fmt = ("The encoding '%(wanted)s' is not available for key %(key)s which "
        "is encoded as '%(native)s'.")

    def __init__(self, key, wanted, native):
        InternalBzrError.__init__(self)
        self.wanted = wanted
        self.native = native
        self.key = key


class UnknownHook(BzrError):

    _fmt = "The %(type)s hook '%(hook)s' is unknown in this version of breezy."

    def __init__(self, hook_type, hook_name):
        BzrError.__init__(self)
        self.type = hook_type
        self.hook = hook_name


class UnsupportedProtocol(PathError):

    _fmt = 'Unsupported protocol for url "%(path)s"%(extra)s'

    def __init__(self, url, extra=""):
        PathError.__init__(self, url, extra=extra)


class UnstackableBranchFormat(BzrError):

    _fmt = ("The branch '%(url)s'(%(format)s) is not a stackable format. "
        "You will need to upgrade the branch to permit branch stacking.")

    def __init__(self, format, url):
        BzrError.__init__(self)
        self.format = format
        self.url = url


class UnstackableLocationError(BzrError):

    _fmt = "The branch '%(branch_url)s' cannot be stacked on '%(target_url)s'."

    def __init__(self, branch_url, target_url):
        BzrError.__init__(self)
        self.branch_url = branch_url
        self.target_url = target_url


class UnstackableRepositoryFormat(BzrError):

    _fmt = ("The repository '%(url)s'(%(format)s) is not a stackable format. "
        "You will need to upgrade the repository to permit branch stacking.")

    def __init__(self, format, url):
        BzrError.__init__(self)
        self.format = format
        self.url = url


class ReadError(PathError):

    _fmt = """Error reading from %(path)r."""


class ShortReadvError(PathError):

    _fmt = ('readv() read %(actual)s bytes rather than %(length)s bytes'
            ' at %(offset)s for "%(path)s"%(extra)s')

    internal_error = True

    def __init__(self, path, offset, length, actual, extra=None):
        PathError.__init__(self, path, extra=extra)
        self.offset = offset
        self.length = length
        self.actual = actual


class PathNotChild(PathError):

    _fmt = 'Path "%(path)s" is not a child of path "%(base)s"%(extra)s'

    internal_error = False

    def __init__(self, path, base, extra=None):
        BzrError.__init__(self)
        self.path = path
        self.base = base
        if extra:
            self.extra = ': ' + str(extra)
        else:
            self.extra = ''


class InvalidNormalization(PathError):

    _fmt = 'Path "%(path)s" is not unicode normalized'


# TODO: This is given a URL; we try to unescape it but doing that from inside
# the exception object is a bit undesirable.
# TODO: Probably this behavior of should be a common superclass
class NotBranchError(PathError):

    _fmt = 'Not a branch: "%(path)s"%(detail)s.'

    def __init__(self, path, detail=None, controldir=None):
       from . import urlutils
       path = urlutils.unescape_for_display(path, 'ascii')
       if detail is not None:
           detail = ': ' + detail
       self.detail = detail
       self.controldir = controldir
       PathError.__init__(self, path=path)

    def __repr__(self):
        return '<%s %r>' % (self.__class__.__name__, self.__dict__)

    def _get_format_string(self):
        # GZ 2017-06-08: Not the best place to lazy fill detail in.
        if self.detail is None:
           self.detail = self._get_detail()
        return super(NotBranchError, self)._get_format_string()

    def _get_detail(self):
        if self.controldir is not None:
            try:
                self.controldir.open_repository()
            except NoRepositoryPresent:
                return ''
            except Exception as e:
                # Just ignore unexpected errors.  Raising arbitrary errors
                # during str(err) can provoke strange bugs.  Concretely
                # Launchpad's codehosting managed to raise NotBranchError
                # here, and then get stuck in an infinite loop/recursion
                # trying to str() that error.  All this error really cares
                # about that there's no working repository there, and if
                # open_repository() fails, there probably isn't.
                return ': ' + e.__class__.__name__
            else:
                return ': location is a repository'
        return ''


class NoSubmitBranch(PathError):

    _fmt = 'No submit branch available for branch "%(path)s"'

    def __init__(self, branch):
       from . import urlutils
       self.path = urlutils.unescape_for_display(branch.base, 'ascii')


class AlreadyControlDirError(PathError):

    _fmt = 'A control directory already exists: "%(path)s".'


class AlreadyBranchError(PathError):

    _fmt = 'Already a branch: "%(path)s".'


class InvalidBranchName(PathError):

    _fmt = "Invalid branch name: %(name)s"

    def __init__(self, name):
        BzrError.__init__(self)
        self.name = name


class ParentBranchExists(AlreadyBranchError):

    _fmt = 'Parent branch already exists: "%(path)s".'


class BranchExistsWithoutWorkingTree(PathError):

    _fmt = 'Directory contains a branch, but no working tree \
(use brz checkout if you wish to build a working tree): "%(path)s"'


class AtomicFileAlreadyClosed(PathError):

    _fmt = ('"%(function)s" called on an AtomicFile after it was closed:'
            ' "%(path)s"')

    def __init__(self, path, function):
        PathError.__init__(self, path=path, extra=None)
        self.function = function


class InaccessibleParent(PathError):

    _fmt = ('Parent not accessible given base "%(base)s" and'
            ' relative path "%(path)s"')

    def __init__(self, path, base):
        PathError.__init__(self, path)
        self.base = base


class NoRepositoryPresent(BzrError):

    _fmt = 'No repository present: "%(path)s"'
    def __init__(self, controldir):
        BzrError.__init__(self)
        self.path = controldir.transport.clone('..').base


class UnsupportedFormatError(BzrError):

    _fmt = "Unsupported branch format: %(format)s\nPlease run 'brz upgrade'"


class UnknownFormatError(BzrError):

    _fmt = "Unknown %(kind)s format: %(format)r"

    def __init__(self, format, kind='branch'):
        self.kind = kind
        self.format = format


class IncompatibleFormat(BzrError):

    _fmt = "Format %(format)s is not compatible with .bzr version %(controldir)s."

    def __init__(self, format, controldir_format):
        BzrError.__init__(self)
        self.format = format
        self.controldir = controldir_format


class ParseFormatError(BzrError):

    _fmt = "Parse error on line %(lineno)d of %(format)s format: %(line)s"

    def __init__(self, format, lineno, line, text):
        BzrError.__init__(self)
        self.format = format
        self.lineno = lineno
        self.line = line
        self.text = text


class IncompatibleRepositories(BzrError):
    """Report an error that two repositories are not compatible.

    Note that the source and target repositories are permitted to be strings:
    this exception is thrown from the smart server and may refer to a
    repository the client hasn't opened.
    """

    _fmt = "%(target)s\n" \
            "is not compatible with\n" \
            "%(source)s\n" \
            "%(details)s"

    def __init__(self, source, target, details=None):
        if details is None:
            details = "(no details)"
        BzrError.__init__(self, target=target, source=source, details=details)


class IncompatibleRevision(BzrError):

    _fmt = "Revision is not compatible with %(repo_format)s"

    def __init__(self, repo_format):
        BzrError.__init__(self)
        self.repo_format = repo_format


class AlreadyVersionedError(BzrError):
    """Used when a path is expected not to be versioned, but it is."""

    _fmt = "%(context_info)s%(path)s is already versioned."

    def __init__(self, path, context_info=None):
        """Construct a new AlreadyVersionedError.

        :param path: This is the path which is versioned,
            which should be in a user friendly form.
        :param context_info: If given, this is information about the context,
            which could explain why this is expected to not be versioned.
        """
        BzrError.__init__(self)
        self.path = path
        if context_info is None:
            self.context_info = ''
        else:
            self.context_info = context_info + ". "


class NotVersionedError(BzrError):
    """Used when a path is expected to be versioned, but it is not."""

    _fmt = "%(context_info)s%(path)s is not versioned."

    def __init__(self, path, context_info=None):
        """Construct a new NotVersionedError.

        :param path: This is the path which is not versioned,
            which should be in a user friendly form.
        :param context_info: If given, this is information about the context,
            which could explain why this is expected to be versioned.
        """
        BzrError.__init__(self)
        self.path = path
        if context_info is None:
            self.context_info = ''
        else:
            self.context_info = context_info + ". "


class PathsNotVersionedError(BzrError):
    """Used when reporting several paths which are not versioned"""

    _fmt = "Path(s) are not versioned: %(paths_as_string)s"

    def __init__(self, paths):
        from breezy.osutils import quotefn
        BzrError.__init__(self)
        self.paths = paths
        self.paths_as_string = ' '.join([quotefn(p) for p in paths])


class PathsDoNotExist(BzrError):

    _fmt = "Path(s) do not exist: %(paths_as_string)s%(extra)s"

    # used when reporting that paths are neither versioned nor in the working
    # tree

    def __init__(self, paths, extra=None):
        # circular import
        from breezy.osutils import quotefn
        BzrError.__init__(self)
        self.paths = paths
        self.paths_as_string = ' '.join([quotefn(p) for p in paths])
        if extra:
            self.extra = ': ' + str(extra)
        else:
            self.extra = ''


class BadFileKindError(BzrError):

    _fmt = 'Cannot operate on "%(filename)s" of unsupported kind "%(kind)s"'

    def __init__(self, filename, kind):
        BzrError.__init__(self, filename=filename, kind=kind)


class BadFilenameEncoding(BzrError):

    _fmt = ('Filename %(filename)r is not valid in your current filesystem'
            ' encoding %(fs_encoding)s')

    def __init__(self, filename, fs_encoding):
        BzrError.__init__(self)
        self.filename = filename
        self.fs_encoding = fs_encoding


class ForbiddenControlFileError(BzrError):

    _fmt = 'Cannot operate on "%(filename)s" because it is a control file'


class LockError(InternalBzrError):

    _fmt = "Lock error: %(msg)s"

    # All exceptions from the lock/unlock functions should be from
    # this exception class.  They will be translated as necessary. The
    # original exception is available as e.original_error
    #
    # New code should prefer to raise specific subclasses
    def __init__(self, msg):
        self.msg = msg


class LockActive(LockError):

    _fmt = "The lock for '%(lock_description)s' is in use and cannot be broken."

    internal_error = False

    def __init__(self, lock_description):
        self.lock_description = lock_description


class CommitNotPossible(LockError):

    _fmt = "A commit was attempted but we do not have a write lock open."

    def __init__(self):
        pass


class AlreadyCommitted(LockError):

    _fmt = "A rollback was requested, but is not able to be accomplished."

    def __init__(self):
        pass


class ReadOnlyError(LockError):

    _fmt = "A write attempt was made in a read only transaction on %(obj)s"

    # TODO: There should also be an error indicating that you need a write
    # lock and don't have any lock at all... mbp 20070226

    def __init__(self, obj):
        self.obj = obj


class LockFailed(LockError):

    internal_error = False

    _fmt = "Cannot lock %(lock)s: %(why)s"

    def __init__(self, lock, why):
        LockError.__init__(self, '')
        self.lock = lock
        self.why = why


class OutSideTransaction(BzrError):

    _fmt = ("A transaction related operation was attempted after"
            " the transaction finished.")


class ObjectNotLocked(LockError):

    _fmt = "%(obj)r is not locked"

    # this can indicate that any particular object is not locked; see also
    # LockNotHeld which means that a particular *lock* object is not held by
    # the caller -- perhaps they should be unified.
    def __init__(self, obj):
        self.obj = obj


class ReadOnlyObjectDirtiedError(ReadOnlyError):

    _fmt = "Cannot change object %(obj)r in read only transaction"

    def __init__(self, obj):
        self.obj = obj


class UnlockableTransport(LockError):

    internal_error = False

    _fmt = "Cannot lock: transport is read only: %(transport)s"

    def __init__(self, transport):
        self.transport = transport


class LockContention(LockError):

    _fmt = 'Could not acquire lock "%(lock)s": %(msg)s'

    internal_error = False

    def __init__(self, lock, msg=''):
        self.lock = lock
        self.msg = msg


class LockBroken(LockError):

    _fmt = ("Lock was broken while still open: %(lock)s"
            " - check storage consistency!")

    internal_error = False

    def __init__(self, lock):
        self.lock = lock


class LockBreakMismatch(LockError):

    _fmt = ("Lock was released and re-acquired before being broken:"
            " %(lock)s: held by %(holder)r, wanted to break %(target)r")

    internal_error = False

    def __init__(self, lock, holder, target):
        self.lock = lock
        self.holder = holder
        self.target = target


class LockCorrupt(LockError):

    _fmt = ("Lock is apparently held, but corrupted: %(corruption_info)s\n"
            "Use 'brz break-lock' to clear it")

    internal_error = False

    def __init__(self, corruption_info, file_data=None):
        self.corruption_info = corruption_info
        self.file_data = file_data


class LockNotHeld(LockError):

    _fmt = "Lock not held: %(lock)s"

    internal_error = False

    def __init__(self, lock):
        self.lock = lock


class TokenLockingNotSupported(LockError):

    _fmt = "The object %(obj)s does not support token specifying a token when locking."

    def __init__(self, obj):
        self.obj = obj


class TokenMismatch(LockBroken):

    _fmt = "The lock token %(given_token)r does not match lock token %(lock_token)r."

    internal_error = True

    def __init__(self, given_token, lock_token):
        self.given_token = given_token
        self.lock_token = lock_token


class PointlessCommit(BzrError):

    _fmt = "No changes to commit"


class CannotCommitSelectedFileMerge(BzrError):

    _fmt = 'Selected-file commit of merges is not supported yet:'\
        ' files %(files_str)s'

    def __init__(self, files):
        files_str = ', '.join(files)
        BzrError.__init__(self, files=files, files_str=files_str)


class ExcludesUnsupported(BzrError):

    _fmt = ('Excluding paths during commit is not supported by '
            'repository at %(repository)r.')

    def __init__(self, repository):
        BzrError.__init__(self, repository=repository)


class BadCommitMessageEncoding(BzrError):

    _fmt = 'The specified commit message contains characters unsupported by '\
        'the current encoding.'


class UpgradeReadonly(BzrError):

    _fmt = "Upgrade URL cannot work with readonly URLs."


class UpToDateFormat(BzrError):

    _fmt = "The branch format %(format)s is already at the most recent format."

    def __init__(self, format):
        BzrError.__init__(self)
        self.format = format


class StrictCommitFailed(Exception):

    _fmt = "Commit refused because there are unknowns in the tree."


class NoSuchRevision(InternalBzrError):

    _fmt = "%(branch)s has no revision %(revision)s"

    def __init__(self, branch, revision):
        # 'branch' may sometimes be an internal object like a KnitRevisionStore
        BzrError.__init__(self, branch=branch, revision=revision)


class RangeInChangeOption(BzrError):

    _fmt = "Option --change does not accept revision ranges"


class NoSuchRevisionSpec(BzrError):

    _fmt = "No namespace registered for string: %(spec)r"

    def __init__(self, spec):
        BzrError.__init__(self, spec=spec)


class NoSuchRevisionInTree(NoSuchRevision):
    """When using Tree.revision_tree, and the revision is not accessible."""

    _fmt = "The revision id {%(revision_id)s} is not present in the tree %(tree)s."

    def __init__(self, tree, revision_id):
        BzrError.__init__(self)
        self.tree = tree
        self.revision_id = revision_id


class InvalidRevisionSpec(BzrError):

    _fmt = ("Requested revision: '%(spec)s' does not exist in branch:"
            " %(branch_url)s%(extra)s")

    def __init__(self, spec, branch, extra=None):
        BzrError.__init__(self, branch=branch, spec=spec)
        self.branch_url = getattr(branch, 'user_url', str(branch))
        if extra:
            self.extra = '\n' + str(extra)
        else:
            self.extra = ''


class AppendRevisionsOnlyViolation(BzrError):

    _fmt = ('Operation denied because it would change the main history,'
           ' which is not permitted by the append_revisions_only setting on'
           ' branch "%(location)s".')

    def __init__(self, location):
       import breezy.urlutils as urlutils
       location = urlutils.unescape_for_display(location, 'ascii')
       BzrError.__init__(self, location=location)


class DivergedBranches(BzrError):

    _fmt = ("These branches have diverged."
            " Use the missing command to see how.\n"
            "Use the merge command to reconcile them.")

    def __init__(self, branch1, branch2):
        self.branch1 = branch1
        self.branch2 = branch2


class NotLefthandHistory(InternalBzrError):

    _fmt = "Supplied history does not follow left-hand parents"

    def __init__(self, history):
        BzrError.__init__(self, history=history)


class UnrelatedBranches(BzrError):

    _fmt = ("Branches have no common ancestor, and"
            " no merge base revision was specified.")


class CannotReverseCherrypick(BzrError):

    _fmt = ('Selected merge cannot perform reverse cherrypicks.  Try merge3'
            ' or diff3.')


class NoCommonAncestor(BzrError):

    _fmt = "Revisions have no common ancestor: %(revision_a)s %(revision_b)s"

    def __init__(self, revision_a, revision_b):
        self.revision_a = revision_a
        self.revision_b = revision_b


class NoCommonRoot(BzrError):

    _fmt = ("Revisions are not derived from the same root: "
           "%(revision_a)s %(revision_b)s.")

    def __init__(self, revision_a, revision_b):
        BzrError.__init__(self, revision_a=revision_a, revision_b=revision_b)


class NotAncestor(BzrError):

    _fmt = "Revision %(rev_id)s is not an ancestor of %(not_ancestor_id)s"

    def __init__(self, rev_id, not_ancestor_id):
        BzrError.__init__(self, rev_id=rev_id,
            not_ancestor_id=not_ancestor_id)


class NoCommits(BranchError):

    _fmt = "Branch %(branch)s has no commits."


class UnlistableStore(BzrError):

    def __init__(self, store):
        BzrError.__init__(self, "Store %s is not listable" % store)



class UnlistableBranch(BzrError):

    def __init__(self, br):
        BzrError.__init__(self, "Stores for branch %s are not listable" % br)


class BoundBranchOutOfDate(BzrError):

    _fmt = ("Bound branch %(branch)s is out of date with master branch"
            " %(master)s.%(extra_help)s")

    def __init__(self, branch, master):
        BzrError.__init__(self)
        self.branch = branch
        self.master = master
        self.extra_help = ''


class CommitToDoubleBoundBranch(BzrError):

    _fmt = ("Cannot commit to branch %(branch)s."
            " It is bound to %(master)s, which is bound to %(remote)s.")

    def __init__(self, branch, master, remote):
        BzrError.__init__(self)
        self.branch = branch
        self.master = master
        self.remote = remote


class OverwriteBoundBranch(BzrError):

    _fmt = "Cannot pull --overwrite to a branch which is bound %(branch)s"

    def __init__(self, branch):
        BzrError.__init__(self)
        self.branch = branch


class BoundBranchConnectionFailure(BzrError):

    _fmt = ("Unable to connect to target of bound branch %(branch)s"
            " => %(target)s: %(error)s")

    def __init__(self, branch, target, error):
        BzrError.__init__(self)
        self.branch = branch
        self.target = target
        self.error = error


class VersionedFileError(BzrError):

    _fmt = "Versioned file error"


class RevisionNotPresent(VersionedFileError):

    _fmt = 'Revision {%(revision_id)s} not present in "%(file_id)s".'

    def __init__(self, revision_id, file_id):
        VersionedFileError.__init__(self)
        self.revision_id = revision_id
        self.file_id = file_id


class RevisionAlreadyPresent(VersionedFileError):

    _fmt = 'Revision {%(revision_id)s} already present in "%(file_id)s".'

    def __init__(self, revision_id, file_id):
        VersionedFileError.__init__(self)
        self.revision_id = revision_id
        self.file_id = file_id


class VersionedFileInvalidChecksum(VersionedFileError):

    _fmt = "Text did not match its checksum: %(msg)s"


class KnitError(InternalBzrError):

    _fmt = "Knit error"


class KnitCorrupt(KnitError):

    _fmt = "Knit %(filename)s corrupt: %(how)s"

    def __init__(self, filename, how):
        KnitError.__init__(self)
        self.filename = filename
        self.how = how


class SHA1KnitCorrupt(KnitCorrupt):

    _fmt = ("Knit %(filename)s corrupt: sha-1 of reconstructed text does not "
        "match expected sha-1. key %(key)s expected sha %(expected)s actual "
        "sha %(actual)s")

    def __init__(self, filename, actual, expected, key, content):
        KnitError.__init__(self)
        self.filename = filename
        self.actual = actual
        self.expected = expected
        self.key = key
        self.content = content


class KnitDataStreamIncompatible(KnitError):
    # Not raised anymore, as we can convert data streams.  In future we may
    # need it again for more exotic cases, so we're keeping it around for now.

    _fmt = "Cannot insert knit data stream of format \"%(stream_format)s\" into knit of format \"%(target_format)s\"."

    def __init__(self, stream_format, target_format):
        self.stream_format = stream_format
        self.target_format = target_format


class KnitDataStreamUnknown(KnitError):
    # Indicates a data stream we don't know how to handle.

    _fmt = "Cannot parse knit data stream of format \"%(stream_format)s\"."

    def __init__(self, stream_format):
        self.stream_format = stream_format


class KnitHeaderError(KnitError):

    _fmt = 'Knit header error: %(badline)r unexpected for file "%(filename)s".'

    def __init__(self, badline, filename):
        KnitError.__init__(self)
        self.badline = badline
        self.filename = filename

class KnitIndexUnknownMethod(KnitError):
    """Raised when we don't understand the storage method.

    Currently only 'fulltext' and 'line-delta' are supported.
    """

    _fmt = ("Knit index %(filename)s does not have a known method"
            " in options: %(options)r")

    def __init__(self, filename, options):
        KnitError.__init__(self)
        self.filename = filename
        self.options = options


class RetryWithNewPacks(BzrError):
    """Raised when we realize that the packs on disk have changed.

    This is meant as more of a signaling exception, to trap between where a
    local error occurred and the code that can actually handle the error and
    code that can retry appropriately.
    """

    internal_error = True

    _fmt = ("Pack files have changed, reload and retry. context: %(context)s"
            " %(orig_error)s")

    def __init__(self, context, reload_occurred, exc_info):
        """create a new RetryWithNewPacks error.

        :param reload_occurred: Set to True if we know that the packs have
            already been reloaded, and we are failing because of an in-memory
            cache miss. If set to True then we will ignore if a reload says
            nothing has changed, because we assume it has already reloaded. If
            False, then a reload with nothing changed will force an error.
        :param exc_info: The original exception traceback, so if there is a
            problem we can raise the original error (value from sys.exc_info())
        """
        BzrError.__init__(self)
        self.context = context
        self.reload_occurred = reload_occurred
        self.exc_info = exc_info
        self.orig_error = exc_info[1]
        # TODO: The global error handler should probably treat this by
        #       raising/printing the original exception with a bit about
        #       RetryWithNewPacks also not being caught


class RetryAutopack(RetryWithNewPacks):
    """Raised when we are autopacking and we find a missing file.

    Meant as a signaling exception, to tell the autopack code it should try
    again.
    """

    internal_error = True

    _fmt = ("Pack files have changed, reload and try autopack again."
            " context: %(context)s %(orig_error)s")


class NoSuchExportFormat(BzrError):

    _fmt = "Export format %(format)r not supported"

    def __init__(self, format):
        BzrError.__init__(self)
        self.format = format


class TransportError(BzrError):

    _fmt = "Transport error: %(msg)s %(orig_error)s"

    def __init__(self, msg=None, orig_error=None):
        if msg is None and orig_error is not None:
            msg = str(orig_error)
        if orig_error is None:
            orig_error = ''
        if msg is None:
            msg =  ''
        self.msg = msg
        self.orig_error = orig_error
        BzrError.__init__(self)


class TooManyConcurrentRequests(InternalBzrError):

    _fmt = ("The medium '%(medium)s' has reached its concurrent request limit."
            " Be sure to finish_writing and finish_reading on the"
            " currently open request.")

    def __init__(self, medium):
        self.medium = medium


class SmartProtocolError(TransportError):

    _fmt = "Generic bzr smart protocol error: %(details)s"

    def __init__(self, details):
        self.details = details


class UnexpectedProtocolVersionMarker(TransportError):

    _fmt = "Received bad protocol version marker: %(marker)r"

    def __init__(self, marker):
        self.marker = marker


class UnknownSmartMethod(InternalBzrError):

    _fmt = "The server does not recognise the '%(verb)s' request."

    def __init__(self, verb):
        self.verb = verb


class SmartMessageHandlerError(InternalBzrError):

    _fmt = ("The message handler raised an exception:\n"
            "%(traceback_text)s")

    def __init__(self, exc_info):
        import traceback
        # GZ 2010-08-10: Cycle with exc_tb/exc_info affects at least one test
        self.exc_type, self.exc_value, self.exc_tb = exc_info
        self.exc_info = exc_info
        traceback_strings = traceback.format_exception(
                self.exc_type, self.exc_value, self.exc_tb)
        self.traceback_text = ''.join(traceback_strings)


# A set of semi-meaningful errors which can be thrown
class TransportNotPossible(TransportError):

    _fmt = "Transport operation not possible: %(msg)s %(orig_error)s"


class ConnectionError(TransportError):

    _fmt = "Connection error: %(msg)s %(orig_error)s"


class SocketConnectionError(ConnectionError):

    _fmt = "%(msg)s %(host)s%(port)s%(orig_error)s"

    def __init__(self, host, port=None, msg=None, orig_error=None):
        if msg is None:
            msg = 'Failed to connect to'
        if orig_error is None:
            orig_error = ''
        else:
            orig_error = '; ' + str(orig_error)
        ConnectionError.__init__(self, msg=msg, orig_error=orig_error)
        self.host = host
        if port is None:
            self.port = ''
        else:
            self.port = ':%s' % port


# XXX: This is also used for unexpected end of file, which is different at the
# TCP level from "connection reset".
class ConnectionReset(TransportError):

    _fmt = "Connection closed: %(msg)s %(orig_error)s"


class ConnectionTimeout(ConnectionError):

    _fmt = "Connection Timeout: %(msg)s%(orig_error)s"


class InvalidRange(TransportError):

    _fmt = "Invalid range access in %(path)s at %(offset)s: %(msg)s"

    def __init__(self, path, offset, msg=None):
        TransportError.__init__(self, msg)
        self.path = path
        self.offset = offset


class InvalidHttpResponse(TransportError):

    _fmt = "Invalid http response for %(path)s: %(msg)s%(orig_error)s"

    def __init__(self, path, msg, orig_error=None):
        self.path = path
        if orig_error is None:
            orig_error = ''
        else:
            # This is reached for obscure and unusual errors so we want to
            # preserve as much info as possible to ease debug.
            orig_error = ': %r' % (orig_error,)
        TransportError.__init__(self, msg, orig_error=orig_error)


class InvalidHttpRange(InvalidHttpResponse):

    _fmt = "Invalid http range %(range)r for %(path)s: %(msg)s"

    def __init__(self, path, range, msg):
        self.range = range
        InvalidHttpResponse.__init__(self, path, msg)


class HttpBoundaryMissing(InvalidHttpResponse):
    """A multipart response ends with no boundary marker.

    This is a special case caused by buggy proxies, described in
    <https://bugs.launchpad.net/bzr/+bug/198646>.
    """

    _fmt = "HTTP MIME Boundary missing for %(path)s: %(msg)s"

    def __init__(self, path, msg):
        InvalidHttpResponse.__init__(self, path, msg)


class InvalidHttpContentType(InvalidHttpResponse):

    _fmt = 'Invalid http Content-type "%(ctype)s" for %(path)s: %(msg)s'

    def __init__(self, path, ctype, msg):
        self.ctype = ctype
        InvalidHttpResponse.__init__(self, path, msg)


class RedirectRequested(TransportError):

    _fmt = '%(source)s is%(permanently)s redirected to %(target)s'

    def __init__(self, source, target, is_permanent=False):
        self.source = source
        self.target = target
        if is_permanent:
            self.permanently = ' permanently'
        else:
            self.permanently = ''
        TransportError.__init__(self)


class TooManyRedirections(TransportError):

    _fmt = "Too many redirections"


class ConflictsInTree(BzrError):

    _fmt = "Working tree has conflicts."


class ConfigContentError(BzrError):

    _fmt = "Config file %(filename)s is not UTF-8 encoded\n"

    def __init__(self, filename):
        BzrError.__init__(self)
        self.filename = filename


class ParseConfigError(BzrError):

    _fmt = "Error(s) parsing config file %(filename)s:\n%(errors)s"

    def __init__(self, errors, filename):
        BzrError.__init__(self)
        self.filename = filename
        self.errors = '\n'.join(e.msg for e in errors)


class ConfigOptionValueError(BzrError):

    _fmt = ('Bad value "%(value)s" for option "%(name)s".\n'
            'See ``brz help %(name)s``')

    def __init__(self, name, value):
        BzrError.__init__(self, name=name, value=value)


class NoEmailInUsername(BzrError):

    _fmt = "%(username)r does not seem to contain a reasonable email address"

    def __init__(self, username):
        BzrError.__init__(self)
        self.username = username


class DependencyNotPresent(BzrError):

    _fmt = 'Unable to import library "%(library)s": %(error)s'

    def __init__(self, library, error):
        BzrError.__init__(self, library=library, error=error)


class WorkingTreeNotRevision(BzrError):

    _fmt = ("The working tree for %(basedir)s has changed since"
            " the last commit, but weave merge requires that it be"
            " unchanged")

    def __init__(self, tree):
        BzrError.__init__(self, basedir=tree.basedir)


class CantReprocessAndShowBase(BzrError):

    _fmt = ("Can't reprocess and show base, because reprocessing obscures "
           "the relationship of conflicting lines to the base")


class GraphCycleError(BzrError):

    _fmt = "Cycle in graph %(graph)r"

    def __init__(self, graph):
        BzrError.__init__(self)
        self.graph = graph


class WritingCompleted(InternalBzrError):

    _fmt = ("The MediumRequest '%(request)s' has already had finish_writing "
            "called upon it - accept bytes may not be called anymore.")

    def __init__(self, request):
        self.request = request


class WritingNotComplete(InternalBzrError):

    _fmt = ("The MediumRequest '%(request)s' has not has finish_writing "
            "called upon it - until the write phase is complete no "
            "data may be read.")

    def __init__(self, request):
        self.request = request


class NotConflicted(BzrError):

    _fmt = "File %(filename)s is not conflicted."

    def __init__(self, filename):
        BzrError.__init__(self)
        self.filename = filename


class MediumNotConnected(InternalBzrError):

    _fmt = """The medium '%(medium)s' is not connected."""

    def __init__(self, medium):
        self.medium = medium


class MustUseDecorated(Exception):

    _fmt = "A decorating function has requested its original command be used."


class NoBundleFound(BzrError):

    _fmt = 'No bundle was found in "%(filename)s".'

    def __init__(self, filename):
        BzrError.__init__(self)
        self.filename = filename


class BundleNotSupported(BzrError):

    _fmt = "Unable to handle bundle version %(version)s: %(msg)s"

    def __init__(self, version, msg):
        BzrError.__init__(self)
        self.version = version
        self.msg = msg


class MissingText(BzrError):

    _fmt = ("Branch %(base)s is missing revision"
            " %(text_revision)s of %(file_id)s")

    def __init__(self, branch, text_revision, file_id):
        BzrError.__init__(self)
        self.branch = branch
        self.base = branch.base
        self.text_revision = text_revision
        self.file_id = file_id


class DuplicateFileId(BzrError):

    _fmt = "File id {%(file_id)s} already exists in inventory as %(entry)s"

    def __init__(self, file_id, entry):
        BzrError.__init__(self)
        self.file_id = file_id
        self.entry = entry


class DuplicateKey(BzrError):

    _fmt = "Key %(key)s is already present in map"


class DuplicateHelpPrefix(BzrError):

    _fmt = "The prefix %(prefix)s is in the help search path twice."

    def __init__(self, prefix):
        self.prefix = prefix


class MalformedTransform(InternalBzrError):

    _fmt = "Tree transform is malformed %(conflicts)r"


class NoFinalPath(BzrError):

    _fmt = ("No final name for trans_id %(trans_id)r\n"
            "file-id: %(file_id)r\n"
            "root trans-id: %(root_trans_id)r\n")

    def __init__(self, trans_id, transform):
        self.trans_id = trans_id
        self.file_id = transform.final_file_id(trans_id)
        self.root_trans_id = transform.root


class BzrBadParameter(InternalBzrError):

    _fmt = "Bad parameter: %(param)r"

    # This exception should never be thrown, but it is a base class for all
    # parameter-to-function errors.

    def __init__(self, param):
        BzrError.__init__(self)
        self.param = param


class BzrBadParameterNotUnicode(BzrBadParameter):

    _fmt = "Parameter %(param)s is neither unicode nor utf8."


class ReusingTransform(BzrError):

    _fmt = "Attempt to reuse a transform that has already been applied."


class CantMoveRoot(BzrError):

    _fmt = "Moving the root directory is not supported at this time"


class TransformRenameFailed(BzrError):

    _fmt = "Failed to rename %(from_path)s to %(to_path)s: %(why)s"

    def __init__(self, from_path, to_path, why, errno):
        self.from_path = from_path
        self.to_path = to_path
        self.why = why
        self.errno = errno


class BzrMoveFailedError(BzrError):

    _fmt = ("Could not move %(from_path)s%(operator)s %(to_path)s"
        "%(_has_extra)s%(extra)s")

    def __init__(self, from_path='', to_path='', extra=None):
        from breezy.osutils import splitpath
        BzrError.__init__(self)
        if extra:
            self.extra, self._has_extra = extra, ': '
        else:
            self.extra = self._has_extra = ''

        has_from = len(from_path) > 0
        has_to = len(to_path) > 0
        if has_from:
            self.from_path = splitpath(from_path)[-1]
        else:
            self.from_path = ''

        if has_to:
            self.to_path = splitpath(to_path)[-1]
        else:
            self.to_path = ''

        self.operator = ""
        if has_from and has_to:
            self.operator = " =>"
        elif has_from:
            self.from_path = "from " + from_path
        elif has_to:
            self.operator = "to"
        else:
            self.operator = "file"


class BzrRenameFailedError(BzrMoveFailedError):

    _fmt = ("Could not rename %(from_path)s%(operator)s %(to_path)s"
        "%(_has_extra)s%(extra)s")

    def __init__(self, from_path, to_path, extra=None):
        BzrMoveFailedError.__init__(self, from_path, to_path, extra)


class BzrBadParameterNotString(BzrBadParameter):

    _fmt = "Parameter %(param)s is not a string or unicode string."


class BzrBadParameterMissing(BzrBadParameter):

    _fmt = "Parameter %(param)s is required but not present."


class BzrBadParameterUnicode(BzrBadParameter):

    _fmt = ("Parameter %(param)s is unicode but"
            " only byte-strings are permitted.")


class BzrBadParameterContainsNewline(BzrBadParameter):

    _fmt = "Parameter %(param)s contains a newline."


class ParamikoNotPresent(DependencyNotPresent):

    _fmt = "Unable to import paramiko (required for sftp support): %(error)s"

    def __init__(self, error):
        DependencyNotPresent.__init__(self, 'paramiko', error)


class PointlessMerge(BzrError):

    _fmt = "Nothing to merge."


class UninitializableFormat(BzrError):

    _fmt = "Format %(format)s cannot be initialised by this version of brz."

    def __init__(self, format):
        BzrError.__init__(self)
        self.format = format


class BadConversionTarget(BzrError):

    _fmt = "Cannot convert from format %(from_format)s to format %(format)s." \
            "    %(problem)s"

    def __init__(self, problem, format, from_format=None):
        BzrError.__init__(self)
        self.problem = problem
        self.format = format
        self.from_format = from_format or '(unspecified)'


class NoDiffFound(BzrError):

    _fmt = 'Could not find an appropriate Differ for file "%(path)s"'

    def __init__(self, path):
        BzrError.__init__(self, path)


class ExecutableMissing(BzrError):

    _fmt = "%(exe_name)s could not be found on this machine"

    def __init__(self, exe_name):
        BzrError.__init__(self, exe_name=exe_name)


class NoDiff(BzrError):

    _fmt = "Diff is not installed on this machine: %(msg)s"

    def __init__(self, msg):
        BzrError.__init__(self, msg=msg)


class NoDiff3(BzrError):

    _fmt = "Diff3 is not installed on this machine."


class ExistingContent(BzrError):
    # Added in breezy 0.92, used by VersionedFile.add_lines.

    _fmt = "The content being inserted is already present."


class ExistingLimbo(BzrError):

    _fmt = """This tree contains left-over files from a failed operation.
    Please examine %(limbo_dir)s to see if it contains any files you wish to
    keep, and delete it when you are done."""

    def __init__(self, limbo_dir):
       BzrError.__init__(self)
       self.limbo_dir = limbo_dir


class ExistingPendingDeletion(BzrError):

    _fmt = """This tree contains left-over files from a failed operation.
    Please examine %(pending_deletion)s to see if it contains any files you
    wish to keep, and delete it when you are done."""

    def __init__(self, pending_deletion):
       BzrError.__init__(self, pending_deletion=pending_deletion)


class ImmortalLimbo(BzrError):

    _fmt = """Unable to delete transform temporary directory %(limbo_dir)s.
    Please examine %(limbo_dir)s to see if it contains any files you wish to
    keep, and delete it when you are done."""

    def __init__(self, limbo_dir):
       BzrError.__init__(self)
       self.limbo_dir = limbo_dir


class ImmortalPendingDeletion(BzrError):

    _fmt = ("Unable to delete transform temporary directory "
    "%(pending_deletion)s.  Please examine %(pending_deletion)s to see if it "
    "contains any files you wish to keep, and delete it when you are done.")

    def __init__(self, pending_deletion):
       BzrError.__init__(self, pending_deletion=pending_deletion)


class OutOfDateTree(BzrError):

    _fmt = "Working tree is out of date, please run 'brz update'.%(more)s"

    def __init__(self, tree, more=None):
        if more is None:
            more = ''
        else:
            more = ' ' + more
        BzrError.__init__(self)
        self.tree = tree
        self.more = more


class PublicBranchOutOfDate(BzrError):

    _fmt = 'Public branch "%(public_location)s" lacks revision '\
        '"%(revstring)s".'

    def __init__(self, public_location, revstring):
        import breezy.urlutils as urlutils
        public_location = urlutils.unescape_for_display(public_location,
                                                        'ascii')
        BzrError.__init__(self, public_location=public_location,
                          revstring=revstring)


class MergeModifiedFormatError(BzrError):

    _fmt = "Error in merge modified format"


class ConflictFormatError(BzrError):

    _fmt = "Format error in conflict listings"


class CorruptDirstate(BzrError):

    _fmt = ("Inconsistency in dirstate file %(dirstate_path)s.\n"
            "Error: %(description)s")

    def __init__(self, dirstate_path, description):
        BzrError.__init__(self)
        self.dirstate_path = dirstate_path
        self.description = description


class CorruptRepository(BzrError):

    _fmt = ("An error has been detected in the repository %(repo_path)s.\n"
            "Please run brz reconcile on this repository.")

    def __init__(self, repo):
        BzrError.__init__(self)
        self.repo_path = repo.user_url


class InconsistentDelta(BzrError):
    """Used when we get a delta that is not valid."""

    _fmt = ("An inconsistent delta was supplied involving %(path)r,"
            " %(file_id)r\nreason: %(reason)s")

    def __init__(self, path, file_id, reason):
        BzrError.__init__(self)
        self.path = path
        self.file_id = file_id
        self.reason = reason


class InconsistentDeltaDelta(InconsistentDelta):
    """Used when we get a delta that is not valid."""

    _fmt = ("An inconsistent delta was supplied: %(delta)r"
            "\nreason: %(reason)s")

    def __init__(self, delta, reason):
        BzrError.__init__(self)
        self.delta = delta
        self.reason = reason


class UpgradeRequired(BzrError):

    _fmt = "To use this feature you must upgrade your branch at %(path)s."

    def __init__(self, path):
        BzrError.__init__(self)
        self.path = path


class RepositoryUpgradeRequired(UpgradeRequired):

    _fmt = "To use this feature you must upgrade your repository at %(path)s."


class RichRootUpgradeRequired(UpgradeRequired):

    _fmt = ("To use this feature you must upgrade your branch at %(path)s to"
           " a format which supports rich roots.")


class LocalRequiresBoundBranch(BzrError):

    _fmt = "Cannot perform local-only commits on unbound branches."


class UnsupportedOperation(BzrError):

    _fmt = ("The method %(mname)s is not supported on"
            " objects of type %(tname)s.")

    def __init__(self, method, method_self):
        self.method = method
        self.mname = method.__name__
        self.tname = type(method_self).__name__


class CannotSetRevisionId(UnsupportedOperation):
    """Raised when a commit is attempting to set a revision id but cant."""


class NonAsciiRevisionId(UnsupportedOperation):
    """Raised when a commit is attempting to set a non-ascii revision id
       but cant.
    """


class GhostTagsNotSupported(BzrError):

    _fmt = "Ghost tags not supported by format %(format)r."

    def __init__(self, format):
        self.format = format


class BinaryFile(BzrError):

    _fmt = "File is binary but should be text."


class IllegalPath(BzrError):

    _fmt = "The path %(path)s is not permitted on this platform"

    def __init__(self, path):
        BzrError.__init__(self)
        self.path = path


class TestamentMismatch(BzrError):

    _fmt = """Testament did not match expected value.
       For revision_id {%(revision_id)s}, expected {%(expected)s}, measured
       {%(measured)s}"""

    def __init__(self, revision_id, expected, measured):
        self.revision_id = revision_id
        self.expected = expected
        self.measured = measured


class NotABundle(BzrError):

    _fmt = "Not a bzr revision-bundle: %(text)r"

    def __init__(self, text):
        BzrError.__init__(self)
        self.text = text


class BadBundle(BzrError):

    _fmt = "Bad bzr revision-bundle: %(text)r"

    def __init__(self, text):
        BzrError.__init__(self)
        self.text = text


class MalformedHeader(BadBundle):

    _fmt = "Malformed bzr revision-bundle header: %(text)r"


class MalformedPatches(BadBundle):

    _fmt = "Malformed patches in bzr revision-bundle: %(text)r"


class MalformedFooter(BadBundle):

    _fmt = "Malformed footer in bzr revision-bundle: %(text)r"


class UnsupportedEOLMarker(BadBundle):

    _fmt = "End of line marker was not \\n in bzr revision-bundle"

    def __init__(self):
        # XXX: BadBundle's constructor assumes there's explanatory text,
        # but for this there is not
        BzrError.__init__(self)


class IncompatibleBundleFormat(BzrError):

    _fmt = "Bundle format %(bundle_format)s is incompatible with %(other)s"

    def __init__(self, bundle_format, other):
        BzrError.__init__(self)
        self.bundle_format = bundle_format
        self.other = other


class BadInventoryFormat(BzrError):

    _fmt = "Root class for inventory serialization errors"


class UnexpectedInventoryFormat(BadInventoryFormat):

    _fmt = "The inventory was not in the expected format:\n %(msg)s"

    def __init__(self, msg):
        BadInventoryFormat.__init__(self, msg=msg)


class RootNotRich(BzrError):

    _fmt = """This operation requires rich root data storage"""


class NoSmartMedium(InternalBzrError):

    _fmt = "The transport '%(transport)s' cannot tunnel the smart protocol."

    def __init__(self, transport):
        self.transport = transport


class UnknownSSH(BzrError):

    _fmt = "Unrecognised value for BRZ_SSH environment variable: %(vendor)s"

    def __init__(self, vendor):
        BzrError.__init__(self)
        self.vendor = vendor


class SSHVendorNotFound(BzrError):

    _fmt = ("Don't know how to handle SSH connections."
            " Please set BRZ_SSH environment variable.")


class GhostRevisionsHaveNoRevno(BzrError):
    """When searching for revnos, if we encounter a ghost, we are stuck"""

    _fmt = ("Could not determine revno for {%(revision_id)s} because"
            " its ancestry shows a ghost at {%(ghost_revision_id)s}")

    def __init__(self, revision_id, ghost_revision_id):
        self.revision_id = revision_id
        self.ghost_revision_id = ghost_revision_id


class GhostRevisionUnusableHere(BzrError):

    _fmt = "Ghost revision {%(revision_id)s} cannot be used here."

    def __init__(self, revision_id):
        BzrError.__init__(self)
        self.revision_id = revision_id


class IllegalUseOfScopeReplacer(InternalBzrError):

    _fmt = ("ScopeReplacer object %(name)r was used incorrectly:"
            " %(msg)s%(extra)s")

    def __init__(self, name, msg, extra=None):
        BzrError.__init__(self)
        self.name = name
        self.msg = msg
        if extra:
            self.extra = ': ' + str(extra)
        else:
            self.extra = ''


class InvalidImportLine(InternalBzrError):

    _fmt = "Not a valid import statement: %(msg)\n%(text)s"

    def __init__(self, text, msg):
        BzrError.__init__(self)
        self.text = text
        self.msg = msg


class ImportNameCollision(InternalBzrError):

    _fmt = ("Tried to import an object to the same name as"
            " an existing object. %(name)s")

    def __init__(self, name):
        BzrError.__init__(self)
        self.name = name


class NotAMergeDirective(BzrError):
    """File starting with %(firstline)r is not a merge directive"""
    def __init__(self, firstline):
        BzrError.__init__(self, firstline=firstline)


class NoMergeSource(BzrError):
    """Raise if no merge source was specified for a merge directive"""

    _fmt = "A merge directive must provide either a bundle or a public"\
        " branch location."


class IllegalMergeDirectivePayload(BzrError):
    """A merge directive contained something other than a patch or bundle"""

    _fmt = "Bad merge directive payload %(start)r"

    def __init__(self, start):
        BzrError(self)
        self.start = start


class PatchVerificationFailed(BzrError):
    """A patch from a merge directive could not be verified"""

    _fmt = "Preview patch does not match requested changes."


class PatchMissing(BzrError):
    """Raise a patch type was specified but no patch supplied"""

    _fmt = "Patch_type was %(patch_type)s, but no patch was supplied."

    def __init__(self, patch_type):
        BzrError.__init__(self)
        self.patch_type = patch_type


class TargetNotBranch(BzrError):
    """A merge directive's target branch is required, but isn't a branch"""

    _fmt = ("Your branch does not have all of the revisions required in "
            "order to merge this merge directive and the target "
            "location specified in the merge directive is not a branch: "
            "%(location)s.")

    def __init__(self, location):
        BzrError.__init__(self)
        self.location = location


class UnsupportedInventoryKind(BzrError):

    _fmt = """Unsupported entry kind %(kind)s"""

    def __init__(self, kind):
        self.kind = kind


class BadSubsumeSource(BzrError):

    _fmt = "Can't subsume %(other_tree)s into %(tree)s. %(reason)s"

    def __init__(self, tree, other_tree, reason):
        self.tree = tree
        self.other_tree = other_tree
        self.reason = reason


class SubsumeTargetNeedsUpgrade(BzrError):

    _fmt = """Subsume target %(other_tree)s needs to be upgraded."""

    def __init__(self, other_tree):
        self.other_tree = other_tree


class BadReferenceTarget(InternalBzrError):

    _fmt = "Can't add reference to %(other_tree)s into %(tree)s." \
           "%(reason)s"

    def __init__(self, tree, other_tree, reason):
        self.tree = tree
        self.other_tree = other_tree
        self.reason = reason


class NoSuchTag(BzrError):

    _fmt = "No such tag: %(tag_name)s"

    def __init__(self, tag_name):
        self.tag_name = tag_name


class TagsNotSupported(BzrError):

    _fmt = ("Tags not supported by %(branch)s;"
            " you may be able to use brz upgrade.")

    def __init__(self, branch):
        self.branch = branch


class TagAlreadyExists(BzrError):

    _fmt = "Tag %(tag_name)s already exists."

    def __init__(self, tag_name):
        self.tag_name = tag_name


class UnexpectedSmartServerResponse(BzrError):

    _fmt = "Could not understand response from smart server: %(response_tuple)r"

    def __init__(self, response_tuple):
        self.response_tuple = response_tuple


class ErrorFromSmartServer(BzrError):
    """An error was received from a smart server.

    :seealso: UnknownErrorFromSmartServer
    """

    _fmt = "Error received from smart server: %(error_tuple)r"

    internal_error = True

    def __init__(self, error_tuple):
        self.error_tuple = error_tuple
        try:
            self.error_verb = error_tuple[0]
        except IndexError:
            self.error_verb = None
        self.error_args = error_tuple[1:]


class UnknownErrorFromSmartServer(BzrError):
    """An ErrorFromSmartServer could not be translated into a typical breezy
    error.

    This is distinct from ErrorFromSmartServer so that it is possible to
    distinguish between the following two cases:

    - ErrorFromSmartServer was uncaught.  This is logic error in the client
      and so should provoke a traceback to the user.
    - ErrorFromSmartServer was caught but its error_tuple could not be
      translated.  This is probably because the server sent us garbage, and
      should not provoke a traceback.
    """

    _fmt = "Server sent an unexpected error: %(error_tuple)r"

    internal_error = False

    def __init__(self, error_from_smart_server):
        """Constructor.

        :param error_from_smart_server: An ErrorFromSmartServer instance.
        """
        self.error_from_smart_server = error_from_smart_server
        self.error_tuple = error_from_smart_server.error_tuple


class ContainerError(BzrError):
    """Base class of container errors."""


class UnknownContainerFormatError(ContainerError):

    _fmt = "Unrecognised container format: %(container_format)r"

    def __init__(self, container_format):
        self.container_format = container_format


class UnexpectedEndOfContainerError(ContainerError):

    _fmt = "Unexpected end of container stream"


class UnknownRecordTypeError(ContainerError):

    _fmt = "Unknown record type: %(record_type)r"

    def __init__(self, record_type):
        self.record_type = record_type


class InvalidRecordError(ContainerError):

    _fmt = "Invalid record: %(reason)s"

    def __init__(self, reason):
        self.reason = reason


class ContainerHasExcessDataError(ContainerError):

    _fmt = "Container has data after end marker: %(excess)r"

    def __init__(self, excess):
        self.excess = excess


class DuplicateRecordNameError(ContainerError):

    _fmt = "Container has multiple records with the same name: %(name)s"

    def __init__(self, name):
        self.name = name.decode("utf-8")


class NoDestinationAddress(InternalBzrError):

    _fmt = "Message does not have a destination address."


class RepositoryDataStreamError(BzrError):

    _fmt = "Corrupt or incompatible data stream: %(reason)s"

    def __init__(self, reason):
        self.reason = reason


class SMTPError(BzrError):

    _fmt = "SMTP error: %(error)s"

    def __init__(self, error):
        self.error = error


class NoMessageSupplied(BzrError):

    _fmt = "No message supplied."


class NoMailAddressSpecified(BzrError):

    _fmt = "No mail-to address (--mail-to) or output (-o) specified."


class MailClientNotFound(BzrError):

    _fmt = "Unable to find mail client with the following names:"\
        " %(mail_command_list_string)s"

    def __init__(self, mail_command_list):
        mail_command_list_string = ', '.join(mail_command_list)
        BzrError.__init__(self, mail_command_list=mail_command_list,
                          mail_command_list_string=mail_command_list_string)

class SMTPConnectionRefused(SMTPError):

    _fmt = "SMTP connection to %(host)s refused"

    def __init__(self, error, host):
        self.error = error
        self.host = host


class DefaultSMTPConnectionRefused(SMTPConnectionRefused):

    _fmt = "Please specify smtp_server.  No server at default %(host)s."


class BzrDirError(BzrError):

    def __init__(self, controldir):
        from . import urlutils
        display_url = urlutils.unescape_for_display(controldir.user_url,
                                                    'ascii')
        BzrError.__init__(self, controldir=controldir, display_url=display_url)


class UnsyncedBranches(BzrDirError):

    _fmt = ("'%(display_url)s' is not in sync with %(target_url)s.  See"
            " brz help sync-for-reconfigure.")

    def __init__(self, controldir, target_branch):
        BzrError.__init__(self, controldir)
        from . import urlutils
        self.target_url = urlutils.unescape_for_display(target_branch.base,
                                                        'ascii')


class AlreadyBranch(BzrDirError):

    _fmt = "'%(display_url)s' is already a branch."


class AlreadyTree(BzrDirError):

    _fmt = "'%(display_url)s' is already a tree."


class AlreadyCheckout(BzrDirError):

    _fmt = "'%(display_url)s' is already a checkout."


class AlreadyLightweightCheckout(BzrDirError):

    _fmt = "'%(display_url)s' is already a lightweight checkout."


class AlreadyUsingShared(BzrDirError):

    _fmt = "'%(display_url)s' is already using a shared repository."


class AlreadyStandalone(BzrDirError):

    _fmt = "'%(display_url)s' is already standalone."


class AlreadyWithTrees(BzrDirError):

    _fmt = ("Shared repository '%(display_url)s' already creates "
            "working trees.")


class AlreadyWithNoTrees(BzrDirError):

    _fmt = ("Shared repository '%(display_url)s' already doesn't create "
            "working trees.")


class ReconfigurationNotSupported(BzrDirError):

    _fmt = "Requested reconfiguration of '%(display_url)s' is not supported."


class NoBindLocation(BzrDirError):

    _fmt = "No location could be found to bind to at %(display_url)s."


class UncommittedChanges(BzrError):

    _fmt = ('Working tree "%(display_url)s" has uncommitted changes'
            ' (See brz status).%(more)s')

    def __init__(self, tree, more=None):
        if more is None:
            more = ''
        else:
            more = ' ' + more
        import breezy.urlutils as urlutils
        user_url = getattr(tree, "user_url", None)
        if user_url is None:
            display_url = str(tree)
        else:
            display_url = urlutils.unescape_for_display(user_url, 'ascii')
        BzrError.__init__(self, tree=tree, display_url=display_url, more=more)


class StoringUncommittedNotSupported(BzrError):

    _fmt = ('Branch "%(display_url)s" does not support storing uncommitted'
            ' changes.')

    def __init__(self, branch):
        import breezy.urlutils as urlutils
        user_url = getattr(branch, "user_url", None)
        if user_url is None:
            display_url = str(branch)
        else:
            display_url = urlutils.unescape_for_display(user_url, 'ascii')
        BzrError.__init__(self, branch=branch, display_url=display_url)


class ShelvedChanges(UncommittedChanges):

    _fmt = ('Working tree "%(display_url)s" has shelved changes'
            ' (See brz shelve --list).%(more)s')


class MissingTemplateVariable(BzrError):

    _fmt = 'Variable {%(name)s} is not available.'

    def __init__(self, name):
        self.name = name


class NoTemplate(BzrError):

    _fmt = 'No template specified.'


class UnableCreateSymlink(BzrError):

    _fmt = 'Unable to create symlink %(path_str)son this platform'

    def __init__(self, path=None):
        path_str = ''
        if path:
            try:
                path_str = repr(str(path))
            except UnicodeEncodeError:
                path_str = repr(path)
            path_str += ' '
        self.path_str = path_str


class UnsupportedTimezoneFormat(BzrError):

    _fmt = ('Unsupported timezone format "%(timezone)s", '
            'options are "utc", "original", "local".')

    def __init__(self, timezone):
        self.timezone = timezone


class CommandAvailableInPlugin(Exception):

    internal_error = False

    def __init__(self, cmd_name, plugin_metadata, provider):

        self.plugin_metadata = plugin_metadata
        self.cmd_name = cmd_name
        self.provider = provider

    def __str__(self):

        _fmt = ('"%s" is not a standard brz command. \n'
                'However, the following official plugin provides this command: %s\n'
                'You can install it by going to: %s'
                % (self.cmd_name, self.plugin_metadata['name'],
                    self.plugin_metadata['url']))

        return _fmt


class NoPluginAvailable(BzrError):
    pass


class UnableEncodePath(BzrError):

    _fmt = ('Unable to encode %(kind)s path %(path)r in '
            'user encoding %(user_encoding)s')

    def __init__(self, path, kind):
        from breezy.osutils import get_user_encoding
        self.path = path
        self.kind = kind
        self.user_encoding = get_user_encoding()


class NoSuchConfig(BzrError):

    _fmt = ('The "%(config_id)s" configuration does not exist.')

    def __init__(self, config_id):
        BzrError.__init__(self, config_id=config_id)


class NoSuchConfigOption(BzrError):

    _fmt = ('The "%(option_name)s" configuration option does not exist.')

    def __init__(self, option_name):
        BzrError.__init__(self, option_name=option_name)


class NoSuchAlias(BzrError):

    _fmt = ('The alias "%(alias_name)s" does not exist.')

    def __init__(self, alias_name):
        BzrError.__init__(self, alias_name=alias_name)


class DirectoryLookupFailure(BzrError):
    """Base type for lookup errors."""

    pass


class InvalidLocationAlias(DirectoryLookupFailure):

    _fmt = '"%(alias_name)s" is not a valid location alias.'

    def __init__(self, alias_name):
        DirectoryLookupFailure.__init__(self, alias_name=alias_name)


class UnsetLocationAlias(DirectoryLookupFailure):

    _fmt = 'No %(alias_name)s location assigned.'

    def __init__(self, alias_name):
        DirectoryLookupFailure.__init__(self, alias_name=alias_name[1:])


class CannotBindAddress(BzrError):

    _fmt = 'Cannot bind address "%(host)s:%(port)i": %(orig_error)s.'

    def __init__(self, host, port, orig_error):
        # nb: in python2.4 socket.error doesn't have a useful repr
        BzrError.__init__(self, host=host, port=port,
            orig_error=repr(orig_error.args))


class UnknownRules(BzrError):

    _fmt = ('Unknown rules detected: %(unknowns_str)s.')

    def __init__(self, unknowns):
        BzrError.__init__(self, unknowns_str=", ".join(unknowns))


class TipChangeRejected(BzrError):
    """A pre_change_branch_tip hook function may raise this to cleanly and
    explicitly abort a change to a branch tip.
    """

    _fmt = u"Tip change rejected: %(msg)s"

    def __init__(self, msg):
        self.msg = msg


class ShelfCorrupt(BzrError):

    _fmt = "Shelf corrupt."


class DecompressCorruption(BzrError):

    _fmt = "Corruption while decompressing repository file%(orig_error)s"

    def __init__(self, orig_error=None):
        if orig_error is not None:
            self.orig_error = ", %s" % (orig_error,)
        else:
            self.orig_error = ""
        BzrError.__init__(self)


class NoSuchShelfId(BzrError):

    _fmt = 'No changes are shelved with id "%(shelf_id)d".'

    def __init__(self, shelf_id):
        BzrError.__init__(self, shelf_id=shelf_id)


class InvalidShelfId(BzrError):

    _fmt = '"%(invalid_id)s" is not a valid shelf id, try a number instead.'

    def __init__(self, invalid_id):
        BzrError.__init__(self, invalid_id=invalid_id)


class JailBreak(BzrError):

    _fmt = "An attempt to access a url outside the server jail was made: '%(url)s'."

    def __init__(self, url):
        BzrError.__init__(self, url=url)


class UserAbort(BzrError):

    _fmt = 'The user aborted the operation.'


class MustHaveWorkingTree(BzrError):

    _fmt = ("Branching '%(url)s'(%(format)s) must create a working tree.")

    def __init__(self, format, url):
        BzrError.__init__(self, format=format, url=url)


class NoSuchView(BzrError):
    """A view does not exist.
    """

    _fmt = u"No such view: %(view_name)s."

    def __init__(self, view_name):
        self.view_name = view_name


class ViewsNotSupported(BzrError):
    """Views are not supported by a tree format.
    """

    _fmt = ("Views are not supported by %(tree)s;"
            " use 'brz upgrade' to change your tree to a later format.")

    def __init__(self, tree):
        self.tree = tree


class FileOutsideView(BzrError):

    _fmt = ('Specified file "%(file_name)s" is outside the current view: '
            '%(view_str)s')

    def __init__(self, file_name, view_files):
        self.file_name = file_name
        self.view_str = ", ".join(view_files)


class UnresumableWriteGroup(BzrError):

    _fmt = ("Repository %(repository)s cannot resume write group "
            "%(write_groups)r: %(reason)s")

    internal_error = True

    def __init__(self, repository, write_groups, reason):
        self.repository = repository
        self.write_groups = write_groups
        self.reason = reason


class UnsuspendableWriteGroup(BzrError):

    _fmt = ("Repository %(repository)s cannot suspend a write group.")

    internal_error = True

    def __init__(self, repository):
        self.repository = repository


class LossyPushToSameVCS(BzrError):

    _fmt = ("Lossy push not possible between %(source_branch)r and "
            "%(target_branch)r that are in the same VCS.")

    internal_error = True

    def __init__(self, source_branch, target_branch):
        self.source_branch = source_branch
        self.target_branch = target_branch


class NoRoundtrippingSupport(BzrError):

    _fmt = ("Roundtripping is not supported between %(source_branch)r and "
            "%(target_branch)r.")

    internal_error = True

    def __init__(self, source_branch, target_branch):
        self.source_branch = source_branch
        self.target_branch = target_branch


class NoColocatedBranchSupport(BzrError):

    _fmt = ("%(controldir)r does not support co-located branches.")

    def __init__(self, controldir):
        self.controldir = controldir


class NoWhoami(BzrError):

    _fmt = ('Unable to determine your name.\n'
        "Please, set your name with the 'whoami' command.\n"
        'E.g. brz whoami "Your Name <name@example.com>"')


class RecursiveBind(BzrError):

    _fmt = ('Branch "%(branch_url)s" appears to be bound to itself. '
        'Please use `brz unbind` to fix.')

    def __init__(self, branch_url):
        self.branch_url = branch_url


# FIXME: I would prefer to define the config related exception classes in
# config.py but the lazy import mechanism proscribes this -- vila 20101222
class OptionExpansionLoop(BzrError):

    _fmt = 'Loop involving %(refs)r while expanding "%(string)s".'

    def __init__(self, string, refs):
        self.string = string
        self.refs = '->'.join(refs)


class ExpandingUnknownOption(BzrError):

    _fmt = 'Option "%(name)s" is not defined while expanding "%(string)s".'

    def __init__(self, name, string):
        self.name = name
        self.string = string


class IllegalOptionName(BzrError):

    _fmt = 'Option "%(name)s" is not allowed.'

    def __init__(self, name):
        self.name = name


class HpssVfsRequestNotAllowed(BzrError):

    _fmt = ("VFS requests over the smart server are not allowed. Encountered: "
            "%(method)s, %(arguments)s.")

    def __init__(self, method, arguments):
        self.method = method
        self.arguments = arguments


class UnsupportedKindChange(BzrError):

    _fmt = ("Kind change from %(from_kind)s to %(to_kind)s for "
            "%(path)s not supported by format %(format)r")

    def __init__(self, path, from_kind, to_kind, format):
        self.path = path
        self.from_kind = from_kind
        self.to_kind = to_kind
        self.format = format


<<<<<<< HEAD
class PatchSyntax(BzrError):
    """Base class for patch syntax errors."""


class BinaryFiles(BzrError):

    _fmt = 'Binary files section encountered.'

    def __init__(self, orig_name, mod_name):
        self.orig_name = orig_name
        self.mod_name = mod_name


class MalformedPatchHeader(PatchSyntax):

    _fmt = "Malformed patch header.  %(desc)s\n%(line)r"

    def __init__(self, desc, line):
        self.desc = desc
        self.line = line


class MalformedHunkHeader(PatchSyntax):

    _fmt = "Malformed hunk header.  %(desc)s\n%(line)r"

    def __init__(self, desc, line):
        self.desc = desc
        self.line = line


class MalformedLine(PatchSyntax):

    _fmt = "Malformed line.  %(desc)s\n%(line)r"

    def __init__(self, desc, line):
        self.desc = desc
        self.line = line


class PatchConflict(BzrError):

    _fmt = ('Text contents mismatch at line %(line_no)d.  Original has '
            '"%(orig_line)s", but patch says it should be "%(patch_line)s"')

    def __init__(self, line_no, orig_line, patch_line):
        self.line_no = line_no
        self.orig_line = orig_line.rstrip('\n')
        self.patch_line = patch_line.rstrip('\n')
=======
class MissingFeature(BzrError):

    _fmt = ("Missing feature %(feature)s not provided by this "
            "version of Bazaar or any plugin.")

    def __init__(self, feature):
        self.feature = feature
>>>>>>> 730fdd0b


class FeatureAlreadyRegistered(BzrError):

    _fmt = 'The feature %(feature)s has already been registered.'

    def __init__(self, feature):
        self.feature = feature


class ChangesAlreadyStored(BzrCommandError):

    _fmt = ('Cannot store uncommitted changes because this branch already'
            ' stores uncommitted changes.')<|MERGE_RESOLUTION|>--- conflicted
+++ resolved
@@ -3089,73 +3089,12 @@
         self.format = format
 
 
-<<<<<<< HEAD
-class PatchSyntax(BzrError):
-    """Base class for patch syntax errors."""
-
-
-class BinaryFiles(BzrError):
-
-    _fmt = 'Binary files section encountered.'
-
-    def __init__(self, orig_name, mod_name):
-        self.orig_name = orig_name
-        self.mod_name = mod_name
-
-
-class MalformedPatchHeader(PatchSyntax):
-
-    _fmt = "Malformed patch header.  %(desc)s\n%(line)r"
-
-    def __init__(self, desc, line):
-        self.desc = desc
-        self.line = line
-
-
-class MalformedHunkHeader(PatchSyntax):
-
-    _fmt = "Malformed hunk header.  %(desc)s\n%(line)r"
-
-    def __init__(self, desc, line):
-        self.desc = desc
-        self.line = line
-
-
-class MalformedLine(PatchSyntax):
-
-    _fmt = "Malformed line.  %(desc)s\n%(line)r"
-
-    def __init__(self, desc, line):
-        self.desc = desc
-        self.line = line
-
-
-class PatchConflict(BzrError):
-
-    _fmt = ('Text contents mismatch at line %(line_no)d.  Original has '
-            '"%(orig_line)s", but patch says it should be "%(patch_line)s"')
-
-    def __init__(self, line_no, orig_line, patch_line):
-        self.line_no = line_no
-        self.orig_line = orig_line.rstrip('\n')
-        self.patch_line = patch_line.rstrip('\n')
-=======
-class MissingFeature(BzrError):
-
-    _fmt = ("Missing feature %(feature)s not provided by this "
-            "version of Bazaar or any plugin.")
+class FeatureAlreadyRegistered(BzrError):
+
+    _fmt = 'The feature %(feature)s has already been registered.'
 
     def __init__(self, feature):
         self.feature = feature
->>>>>>> 730fdd0b
-
-
-class FeatureAlreadyRegistered(BzrError):
-
-    _fmt = 'The feature %(feature)s has already been registered.'
-
-    def __init__(self, feature):
-        self.feature = feature
 
 
 class ChangesAlreadyStored(BzrCommandError):
