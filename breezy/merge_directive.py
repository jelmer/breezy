--- conflicted
+++ resolved
@@ -43,8 +43,6 @@
 from . import (
     errors,
     )
-<<<<<<< HEAD
-=======
 
 
 class IllegalMergeDirectivePayload(errors.BzrError):
@@ -55,7 +53,6 @@
     def __init__(self, start):
         errors.BzrError(self)
         self.start = start
->>>>>>> 0931349c
 
 
 class MergeRequestBodyParams(object):
