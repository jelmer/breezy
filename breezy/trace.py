--- conflicted
+++ resolved
@@ -306,32 +306,7 @@
         _debug_memory_proc(message=message, short=short)
 
 
-<<<<<<< HEAD
 _debug_memory_proc = _cmd_rs.debug_memory_proc
-=======
-_short_fields = ('VmPeak', 'VmSize', 'VmRSS')
-
-
-def _debug_memory_proc(message='', short=True):
-    try:
-        status_file = open(f'/proc/{os.getpid()}/status', 'rb')
-    except OSError:
-        return
-    try:
-        status = status_file.read()
-    finally:
-        status_file.close()
-    if message:
-        note(message)
-    for line in status.splitlines():
-        if not short:
-            note(line)
-        else:
-            for field in _short_fields:
-                if line.startswith(field):
-                    note(line)
-                    break
->>>>>>> 8e3080dc
 
 
 def _dump_memory_usage(err_file):
