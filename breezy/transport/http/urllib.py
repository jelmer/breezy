--- conflicted
+++ resolved
@@ -41,11 +41,7 @@
 from ...bzr.smart import medium
 from ...trace import mutter, mutter_callsite
 from ...transport import ConnectedTransport, NoSuchFile, UnusableRedirect
-<<<<<<< HEAD
-from . import default_user_agent, ssl
-=======
 from . import default_user_agent
->>>>>>> 61763ec5
 
 # TODO: handle_response should be integrated into the http/__init__.py
 from .response import handle_response
