--- conflicted
+++ resolved
@@ -1815,13 +1815,9 @@
         body = urlopen_kw.pop('body', None)
         if fields is not None:
             data = urlencode(fields).encode()
-<<<<<<< HEAD
-            assert urlopen_kw.pop('body', None) is None
-=======
             if body is not None:
                 raise ValueError(
                     'body and fields are mutually exclusive')
->>>>>>> 02c016c0
         else:
             data = body
         if headers is None:
